/* SPDX-License-Identifier: GPL-2.0 */
#undef TRACE_SYSTEM
#define TRACE_SYSTEM btrfs

#if !defined(_TRACE_BTRFS_H) || defined(TRACE_HEADER_MULTI_READ)
#define _TRACE_BTRFS_H

#include <linux/writeback.h>
#include <linux/tracepoint.h>
#include <trace/events/mmflags.h>

struct btrfs_root;
struct btrfs_fs_info;
struct btrfs_inode;
struct extent_map;
struct btrfs_file_extent_item;
struct btrfs_ordered_extent;
struct btrfs_delayed_ref_node;
struct btrfs_delayed_tree_ref;
struct btrfs_delayed_data_ref;
struct btrfs_delayed_ref_head;
struct btrfs_block_group_cache;
struct btrfs_free_cluster;
struct map_lookup;
struct extent_buffer;
struct btrfs_work;
struct __btrfs_workqueue;
struct btrfs_qgroup_extent_record;
struct btrfs_qgroup;
struct prelim_ref;
<<<<<<< HEAD
=======

TRACE_DEFINE_ENUM(FLUSH_DELAYED_ITEMS_NR);
TRACE_DEFINE_ENUM(FLUSH_DELAYED_ITEMS);
TRACE_DEFINE_ENUM(FLUSH_DELALLOC);
TRACE_DEFINE_ENUM(FLUSH_DELALLOC_WAIT);
TRACE_DEFINE_ENUM(ALLOC_CHUNK);
TRACE_DEFINE_ENUM(COMMIT_TRANS);
>>>>>>> 9abd04af

#define show_ref_type(type)						\
	__print_symbolic(type,						\
		{ BTRFS_TREE_BLOCK_REF_KEY, 	"TREE_BLOCK_REF" },	\
		{ BTRFS_EXTENT_DATA_REF_KEY, 	"EXTENT_DATA_REF" },	\
		{ BTRFS_EXTENT_REF_V0_KEY, 	"EXTENT_REF_V0" },	\
		{ BTRFS_SHARED_BLOCK_REF_KEY, 	"SHARED_BLOCK_REF" },	\
		{ BTRFS_SHARED_DATA_REF_KEY, 	"SHARED_DATA_REF" })

#define __show_root_type(obj)						\
	__print_symbolic_u64(obj,					\
		{ BTRFS_ROOT_TREE_OBJECTID, 	"ROOT_TREE"	},	\
		{ BTRFS_EXTENT_TREE_OBJECTID, 	"EXTENT_TREE"	},	\
		{ BTRFS_CHUNK_TREE_OBJECTID, 	"CHUNK_TREE"	},	\
		{ BTRFS_DEV_TREE_OBJECTID, 	"DEV_TREE"	},	\
		{ BTRFS_FS_TREE_OBJECTID, 	"FS_TREE"	},	\
		{ BTRFS_ROOT_TREE_DIR_OBJECTID, "ROOT_TREE_DIR"	},	\
		{ BTRFS_CSUM_TREE_OBJECTID, 	"CSUM_TREE"	},	\
		{ BTRFS_TREE_LOG_OBJECTID,	"TREE_LOG"	},	\
		{ BTRFS_QUOTA_TREE_OBJECTID,	"QUOTA_TREE"	},	\
		{ BTRFS_TREE_RELOC_OBJECTID,	"TREE_RELOC"	},	\
		{ BTRFS_UUID_TREE_OBJECTID,	"UUID_TREE"	},	\
		{ BTRFS_FREE_SPACE_TREE_OBJECTID, "FREE_SPACE_TREE" },	\
		{ BTRFS_DATA_RELOC_TREE_OBJECTID, "DATA_RELOC_TREE" })

#define show_root_type(obj)						\
	obj, ((obj >= BTRFS_DATA_RELOC_TREE_OBJECTID) ||		\
	      (obj >= BTRFS_ROOT_TREE_OBJECTID &&			\
	       obj <= BTRFS_QUOTA_TREE_OBJECTID)) ? __show_root_type(obj) : "-"

#define show_fi_type(type)						\
	__print_symbolic(type,						\
		 { BTRFS_FILE_EXTENT_INLINE,	"INLINE" },		\
		 { BTRFS_FILE_EXTENT_REG,	"REG"	 },		\
		 { BTRFS_FILE_EXTENT_PREALLOC,	"PREALLOC"})

#define BTRFS_GROUP_FLAGS	\
	{ BTRFS_BLOCK_GROUP_DATA,	"DATA"},	\
	{ BTRFS_BLOCK_GROUP_SYSTEM,	"SYSTEM"},	\
	{ BTRFS_BLOCK_GROUP_METADATA,	"METADATA"},	\
	{ BTRFS_BLOCK_GROUP_RAID0,	"RAID0"}, 	\
	{ BTRFS_BLOCK_GROUP_RAID1,	"RAID1"}, 	\
	{ BTRFS_BLOCK_GROUP_DUP,	"DUP"}, 	\
	{ BTRFS_BLOCK_GROUP_RAID10,	"RAID10"}, 	\
	{ BTRFS_BLOCK_GROUP_RAID5,	"RAID5"},	\
	{ BTRFS_BLOCK_GROUP_RAID6,	"RAID6"}

#define BTRFS_FSID_SIZE 16
#define TP_STRUCT__entry_fsid __array(u8, fsid, BTRFS_FSID_SIZE)

#define TP_fast_assign_fsid(fs_info)					\
	memcpy(__entry->fsid, fs_info->fsid, BTRFS_FSID_SIZE)

#define TP_STRUCT__entry_btrfs(args...)					\
	TP_STRUCT__entry(						\
		TP_STRUCT__entry_fsid					\
		args)
#define TP_fast_assign_btrfs(fs_info, args...)				\
	TP_fast_assign(							\
		TP_fast_assign_fsid(fs_info);				\
		args)
#define TP_printk_btrfs(fmt, args...) \
	TP_printk("%pU: " fmt, __entry->fsid, args)

TRACE_EVENT(btrfs_transaction_commit,

	TP_PROTO(const struct btrfs_root *root),

	TP_ARGS(root),

	TP_STRUCT__entry_btrfs(
		__field(	u64,  generation		)
		__field(	u64,  root_objectid		)
	),

	TP_fast_assign_btrfs(root->fs_info,
		__entry->generation	= root->fs_info->generation;
		__entry->root_objectid	= root->root_key.objectid;
	),

	TP_printk_btrfs("root = %llu(%s), gen = %llu",
		  show_root_type(__entry->root_objectid),
		  (unsigned long long)__entry->generation)
);

DECLARE_EVENT_CLASS(btrfs__inode,

	TP_PROTO(const struct inode *inode),

	TP_ARGS(inode),

	TP_STRUCT__entry_btrfs(
		__field(	ino_t,  ino			)
		__field(	blkcnt_t,  blocks		)
		__field(	u64,  disk_i_size		)
		__field(	u64,  generation		)
		__field(	u64,  last_trans		)
		__field(	u64,  logged_trans		)
		__field(	u64,  root_objectid		)
	),

	TP_fast_assign_btrfs(btrfs_sb(inode->i_sb),
		__entry->ino	= inode->i_ino;
		__entry->blocks	= inode->i_blocks;
		__entry->disk_i_size  = BTRFS_I(inode)->disk_i_size;
		__entry->generation = BTRFS_I(inode)->generation;
		__entry->last_trans = BTRFS_I(inode)->last_trans;
		__entry->logged_trans = BTRFS_I(inode)->logged_trans;
		__entry->root_objectid =
				BTRFS_I(inode)->root->root_key.objectid;
	),

	TP_printk_btrfs("root=%llu(%s) gen=%llu ino=%lu blocks=%llu "
		  "disk_i_size=%llu last_trans=%llu logged_trans=%llu",
		  show_root_type(__entry->root_objectid),
		  (unsigned long long)__entry->generation,
		  (unsigned long)__entry->ino,
		  (unsigned long long)__entry->blocks,
		  (unsigned long long)__entry->disk_i_size,
		  (unsigned long long)__entry->last_trans,
		  (unsigned long long)__entry->logged_trans)
);

DEFINE_EVENT(btrfs__inode, btrfs_inode_new,

	TP_PROTO(const struct inode *inode),

	TP_ARGS(inode)
);

DEFINE_EVENT(btrfs__inode, btrfs_inode_request,

	TP_PROTO(const struct inode *inode),

	TP_ARGS(inode)
);

DEFINE_EVENT(btrfs__inode, btrfs_inode_evict,

	TP_PROTO(const struct inode *inode),

	TP_ARGS(inode)
);

#define __show_map_type(type)						\
	__print_symbolic_u64(type,					\
		{ EXTENT_MAP_LAST_BYTE, "LAST_BYTE" 	},		\
		{ EXTENT_MAP_HOLE, 	"HOLE" 		},		\
		{ EXTENT_MAP_INLINE, 	"INLINE" 	},		\
		{ EXTENT_MAP_DELALLOC,	"DELALLOC" 	})

#define show_map_type(type)			\
	type, (type >= EXTENT_MAP_LAST_BYTE) ? "-" :  __show_map_type(type)

#define show_map_flags(flag)						\
	__print_flags(flag, "|",					\
		{ (1 << EXTENT_FLAG_PINNED), 		"PINNED" 	},\
		{ (1 << EXTENT_FLAG_COMPRESSED), 	"COMPRESSED" 	},\
		{ (1 << EXTENT_FLAG_VACANCY), 		"VACANCY" 	},\
		{ (1 << EXTENT_FLAG_PREALLOC), 		"PREALLOC" 	},\
		{ (1 << EXTENT_FLAG_LOGGING),	 	"LOGGING" 	},\
		{ (1 << EXTENT_FLAG_FILLING),	 	"FILLING" 	},\
		{ (1 << EXTENT_FLAG_FS_MAPPING),	"FS_MAPPING"	})

TRACE_EVENT_CONDITION(btrfs_get_extent,

	TP_PROTO(const struct btrfs_root *root, const struct btrfs_inode *inode,
		 const struct extent_map *map),

	TP_ARGS(root, inode, map),

	TP_CONDITION(map),

	TP_STRUCT__entry_btrfs(
		__field(	u64,  root_objectid	)
		__field(	u64,  ino		)
		__field(	u64,  start		)
		__field(	u64,  len		)
		__field(	u64,  orig_start	)
		__field(	u64,  block_start	)
		__field(	u64,  block_len		)
		__field(	unsigned long,  flags	)
		__field(	int,  refs		)
		__field(	unsigned int,  compress_type	)
	),

	TP_fast_assign_btrfs(root->fs_info,
		__entry->root_objectid	= root->root_key.objectid;
		__entry->ino		= btrfs_ino(inode);
		__entry->start		= map->start;
		__entry->len		= map->len;
		__entry->orig_start	= map->orig_start;
		__entry->block_start	= map->block_start;
		__entry->block_len	= map->block_len;
		__entry->flags		= map->flags;
		__entry->refs		= refcount_read(&map->refs);
		__entry->compress_type	= map->compress_type;
	),

	TP_printk_btrfs("root=%llu(%s) ino=%llu start=%llu len=%llu "
		  "orig_start=%llu block_start=%llu(%s) "
		  "block_len=%llu flags=%s refs=%u "
		  "compress_type=%u",
		  show_root_type(__entry->root_objectid),
		  (unsigned long long)__entry->ino,
		  (unsigned long long)__entry->start,
		  (unsigned long long)__entry->len,
		  (unsigned long long)__entry->orig_start,
		  show_map_type(__entry->block_start),
		  (unsigned long long)__entry->block_len,
		  show_map_flags(__entry->flags),
		  __entry->refs, __entry->compress_type)
);

/* file extent item */
DECLARE_EVENT_CLASS(btrfs__file_extent_item_regular,

	TP_PROTO(struct btrfs_inode *bi, struct extent_buffer *l,
		 struct btrfs_file_extent_item *fi, u64 start),

	TP_ARGS(bi, l, fi, start),

	TP_STRUCT__entry_btrfs(
		__field(	u64,	root_obj	)
		__field(	u64,	ino		)
		__field(	loff_t,	isize		)
		__field(	u64,	disk_isize	)
		__field(	u64,	num_bytes	)
		__field(	u64,	ram_bytes	)
		__field(	u64,	disk_bytenr	)
		__field(	u64,	disk_num_bytes	)
		__field(	u64,	extent_offset	)
		__field(	u8,	extent_type	)
		__field(	u8,	compression	)
		__field(	u64,	extent_start	)
		__field(	u64,	extent_end	)
	),

	TP_fast_assign_btrfs(bi->root->fs_info,
		__entry->root_obj	= bi->root->objectid;
		__entry->ino		= btrfs_ino(bi);
		__entry->isize		= bi->vfs_inode.i_size;
		__entry->disk_isize	= bi->disk_i_size;
		__entry->num_bytes	= btrfs_file_extent_num_bytes(l, fi);
		__entry->ram_bytes	= btrfs_file_extent_ram_bytes(l, fi);
		__entry->disk_bytenr	= btrfs_file_extent_disk_bytenr(l, fi);
		__entry->disk_num_bytes	= btrfs_file_extent_disk_num_bytes(l, fi);
		__entry->extent_offset	= btrfs_file_extent_offset(l, fi);
		__entry->extent_type	= btrfs_file_extent_type(l, fi);
		__entry->compression	= btrfs_file_extent_compression(l, fi);
		__entry->extent_start	= start;
		__entry->extent_end	= (start + __entry->num_bytes);
	),

	TP_printk_btrfs(
		"root=%llu(%s) inode=%llu size=%llu disk_isize=%llu "
		"file extent range=[%llu %llu] "
		"(num_bytes=%llu ram_bytes=%llu disk_bytenr=%llu "
		"disk_num_bytes=%llu extent_offset=%llu type=%s "
		"compression=%u",
		show_root_type(__entry->root_obj), __entry->ino,
		__entry->isize,
		__entry->disk_isize, __entry->extent_start,
		__entry->extent_end, __entry->num_bytes, __entry->ram_bytes,
		__entry->disk_bytenr, __entry->disk_num_bytes,
		__entry->extent_offset, show_fi_type(__entry->extent_type),
		__entry->compression)
);

DECLARE_EVENT_CLASS(
	btrfs__file_extent_item_inline,

	TP_PROTO(struct btrfs_inode *bi, struct extent_buffer *l,
		 struct btrfs_file_extent_item *fi, int slot, u64 start),

	TP_ARGS(bi, l, fi, slot,  start),

	TP_STRUCT__entry_btrfs(
		__field(	u64,	root_obj	)
		__field(	u64,	ino		)
		__field(	loff_t,	isize		)
		__field(	u64,	disk_isize	)
		__field(	u8,	extent_type	)
		__field(	u8,	compression	)
		__field(	u64,	extent_start	)
		__field(	u64,	extent_end	)
	),

	TP_fast_assign_btrfs(
		bi->root->fs_info,
		__entry->root_obj	= bi->root->objectid;
		__entry->ino		= btrfs_ino(bi);
		__entry->isize		= bi->vfs_inode.i_size;
		__entry->disk_isize	= bi->disk_i_size;
		__entry->extent_type	= btrfs_file_extent_type(l, fi);
		__entry->compression	= btrfs_file_extent_compression(l, fi);
		__entry->extent_start	= start;
		__entry->extent_end	= (start + btrfs_file_extent_inline_len(l, slot, fi));
	),

	TP_printk_btrfs(
		"root=%llu(%s) inode=%llu size=%llu disk_isize=%llu "
		"file extent range=[%llu %llu] "
		"extent_type=%s compression=%u",
		show_root_type(__entry->root_obj), __entry->ino, __entry->isize,
		__entry->disk_isize, __entry->extent_start,
		__entry->extent_end, show_fi_type(__entry->extent_type),
		__entry->compression)
);

DEFINE_EVENT(
	btrfs__file_extent_item_regular, btrfs_get_extent_show_fi_regular,

	TP_PROTO(struct btrfs_inode *bi, struct extent_buffer *l,
		 struct btrfs_file_extent_item *fi, u64 start),

	TP_ARGS(bi, l, fi, start)
);

DEFINE_EVENT(
	btrfs__file_extent_item_regular, btrfs_truncate_show_fi_regular,

	TP_PROTO(struct btrfs_inode *bi, struct extent_buffer *l,
		 struct btrfs_file_extent_item *fi, u64 start),

	TP_ARGS(bi, l, fi, start)
);

DEFINE_EVENT(
	btrfs__file_extent_item_inline, btrfs_get_extent_show_fi_inline,

	TP_PROTO(struct btrfs_inode *bi, struct extent_buffer *l,
		 struct btrfs_file_extent_item *fi, int slot, u64 start),

	TP_ARGS(bi, l, fi, slot, start)
);

DEFINE_EVENT(
	btrfs__file_extent_item_inline, btrfs_truncate_show_fi_inline,

	TP_PROTO(struct btrfs_inode *bi, struct extent_buffer *l,
		 struct btrfs_file_extent_item *fi, int slot, u64 start),

	TP_ARGS(bi, l, fi, slot, start)
);

#define show_ordered_flags(flags)					   \
	__print_flags(flags, "|",					   \
		{ (1 << BTRFS_ORDERED_IO_DONE), 	"IO_DONE" 	}, \
		{ (1 << BTRFS_ORDERED_COMPLETE), 	"COMPLETE" 	}, \
		{ (1 << BTRFS_ORDERED_NOCOW), 		"NOCOW" 	}, \
		{ (1 << BTRFS_ORDERED_COMPRESSED), 	"COMPRESSED" 	}, \
		{ (1 << BTRFS_ORDERED_PREALLOC), 	"PREALLOC" 	}, \
		{ (1 << BTRFS_ORDERED_DIRECT),	 	"DIRECT" 	}, \
		{ (1 << BTRFS_ORDERED_IOERR), 		"IOERR" 	}, \
		{ (1 << BTRFS_ORDERED_UPDATED_ISIZE), 	"UPDATED_ISIZE"	}, \
		{ (1 << BTRFS_ORDERED_LOGGED_CSUM), 	"LOGGED_CSUM"	}, \
		{ (1 << BTRFS_ORDERED_TRUNCATED), 	"TRUNCATED"	})


DECLARE_EVENT_CLASS(btrfs__ordered_extent,

	TP_PROTO(const struct inode *inode,
		 const struct btrfs_ordered_extent *ordered),

	TP_ARGS(inode, ordered),

	TP_STRUCT__entry_btrfs(
		__field(	ino_t,  ino		)
		__field(	u64,  file_offset	)
		__field(	u64,  start		)
		__field(	u64,  len		)
		__field(	u64,  disk_len		)
		__field(	u64,  bytes_left	)
		__field(	unsigned long,  flags	)
		__field(	int,  compress_type	)
		__field(	int,  refs		)
		__field(	u64,  root_objectid	)
		__field(	u64,  truncated_len	)
	),

	TP_fast_assign_btrfs(btrfs_sb(inode->i_sb),
		__entry->ino 		= inode->i_ino;
		__entry->file_offset	= ordered->file_offset;
		__entry->start		= ordered->start;
		__entry->len		= ordered->len;
		__entry->disk_len	= ordered->disk_len;
		__entry->bytes_left	= ordered->bytes_left;
		__entry->flags		= ordered->flags;
		__entry->compress_type	= ordered->compress_type;
		__entry->refs		= refcount_read(&ordered->refs);
		__entry->root_objectid	=
				BTRFS_I(inode)->root->root_key.objectid;
		__entry->truncated_len	= ordered->truncated_len;
	),

	TP_printk_btrfs("root=%llu(%s) ino=%llu file_offset=%llu "
		  "start=%llu len=%llu disk_len=%llu "
		  "truncated_len=%llu "
		  "bytes_left=%llu flags=%s compress_type=%d "
		  "refs=%d",
		  show_root_type(__entry->root_objectid),
		  (unsigned long long)__entry->ino,
		  (unsigned long long)__entry->file_offset,
		  (unsigned long long)__entry->start,
		  (unsigned long long)__entry->len,
		  (unsigned long long)__entry->disk_len,
		  (unsigned long long)__entry->truncated_len,
		  (unsigned long long)__entry->bytes_left,
		  show_ordered_flags(__entry->flags),
		  __entry->compress_type, __entry->refs)
);

DEFINE_EVENT(btrfs__ordered_extent, btrfs_ordered_extent_add,

	TP_PROTO(const struct inode *inode,
		 const struct btrfs_ordered_extent *ordered),

	TP_ARGS(inode, ordered)
);

DEFINE_EVENT(btrfs__ordered_extent, btrfs_ordered_extent_remove,

	TP_PROTO(const struct inode *inode,
		 const struct btrfs_ordered_extent *ordered),

	TP_ARGS(inode, ordered)
);

DEFINE_EVENT(btrfs__ordered_extent, btrfs_ordered_extent_start,

	TP_PROTO(const struct inode *inode,
		 const struct btrfs_ordered_extent *ordered),

	TP_ARGS(inode, ordered)
);

DEFINE_EVENT(btrfs__ordered_extent, btrfs_ordered_extent_put,

	TP_PROTO(const struct inode *inode,
		 const struct btrfs_ordered_extent *ordered),

	TP_ARGS(inode, ordered)
);

DECLARE_EVENT_CLASS(btrfs__writepage,

	TP_PROTO(const struct page *page, const struct inode *inode,
		 const struct writeback_control *wbc),

	TP_ARGS(page, inode, wbc),

	TP_STRUCT__entry_btrfs(
		__field(	ino_t,  ino			)
		__field(	pgoff_t,  index			)
		__field(	long,   nr_to_write		)
		__field(	long,   pages_skipped		)
		__field(	loff_t, range_start		)
		__field(	loff_t, range_end		)
		__field(	char,   for_kupdate		)
		__field(	char,   for_reclaim		)
		__field(	char,   range_cyclic		)
		__field(	pgoff_t,  writeback_index	)
		__field(	u64,    root_objectid		)
	),

	TP_fast_assign_btrfs(btrfs_sb(inode->i_sb),
		__entry->ino		= inode->i_ino;
		__entry->index		= page->index;
		__entry->nr_to_write	= wbc->nr_to_write;
		__entry->pages_skipped	= wbc->pages_skipped;
		__entry->range_start	= wbc->range_start;
		__entry->range_end	= wbc->range_end;
		__entry->for_kupdate	= wbc->for_kupdate;
		__entry->for_reclaim	= wbc->for_reclaim;
		__entry->range_cyclic	= wbc->range_cyclic;
		__entry->writeback_index = inode->i_mapping->writeback_index;
		__entry->root_objectid	=
				 BTRFS_I(inode)->root->root_key.objectid;
	),

	TP_printk_btrfs("root=%llu(%s) ino=%lu page_index=%lu "
		  "nr_to_write=%ld pages_skipped=%ld range_start=%llu "
		  "range_end=%llu for_kupdate=%d "
		  "for_reclaim=%d range_cyclic=%d writeback_index=%lu",
		  show_root_type(__entry->root_objectid),
		  (unsigned long)__entry->ino, __entry->index,
		  __entry->nr_to_write, __entry->pages_skipped,
		  __entry->range_start, __entry->range_end,
		  __entry->for_kupdate,
		  __entry->for_reclaim, __entry->range_cyclic,
		  (unsigned long)__entry->writeback_index)
);

DEFINE_EVENT(btrfs__writepage, __extent_writepage,

	TP_PROTO(const struct page *page, const struct inode *inode,
		 const struct writeback_control *wbc),

	TP_ARGS(page, inode, wbc)
);

TRACE_EVENT(btrfs_writepage_end_io_hook,

	TP_PROTO(const struct page *page, u64 start, u64 end, int uptodate),

	TP_ARGS(page, start, end, uptodate),

	TP_STRUCT__entry_btrfs(
		__field(	ino_t,	 ino		)
		__field(	pgoff_t, index		)
		__field(	u64,	 start		)
		__field(	u64,	 end		)
		__field(	int,	 uptodate	)
		__field(	u64,    root_objectid	)
	),

	TP_fast_assign_btrfs(btrfs_sb(page->mapping->host->i_sb),
		__entry->ino	= page->mapping->host->i_ino;
		__entry->index	= page->index;
		__entry->start	= start;
		__entry->end	= end;
		__entry->uptodate = uptodate;
		__entry->root_objectid	=
			 BTRFS_I(page->mapping->host)->root->root_key.objectid;
	),

	TP_printk_btrfs("root=%llu(%s) ino=%lu page_index=%lu start=%llu "
		  "end=%llu uptodate=%d",
		  show_root_type(__entry->root_objectid),
		  (unsigned long)__entry->ino, (unsigned long)__entry->index,
		  (unsigned long long)__entry->start,
		  (unsigned long long)__entry->end, __entry->uptodate)
);

TRACE_EVENT(btrfs_sync_file,

	TP_PROTO(const struct file *file, int datasync),

	TP_ARGS(file, datasync),

	TP_STRUCT__entry_btrfs(
		__field(	ino_t,  ino		)
		__field(	ino_t,  parent		)
		__field(	int,    datasync	)
		__field(	u64,    root_objectid	)
	),

	TP_fast_assign(
		const struct dentry *dentry = file->f_path.dentry;
		const struct inode *inode = d_inode(dentry);

		TP_fast_assign_fsid(btrfs_sb(file->f_path.dentry->d_sb));
		__entry->ino		= inode->i_ino;
		__entry->parent		= d_inode(dentry->d_parent)->i_ino;
		__entry->datasync	= datasync;
		__entry->root_objectid	=
				 BTRFS_I(inode)->root->root_key.objectid;
	),

	TP_printk_btrfs("root=%llu(%s) ino=%ld parent=%ld datasync=%d",
		  show_root_type(__entry->root_objectid),
		  (unsigned long)__entry->ino, (unsigned long)__entry->parent,
		  __entry->datasync)
);

TRACE_EVENT(btrfs_sync_fs,

	TP_PROTO(const struct btrfs_fs_info *fs_info, int wait),

	TP_ARGS(fs_info, wait),

	TP_STRUCT__entry_btrfs(
		__field(	int,  wait		)
	),

	TP_fast_assign_btrfs(fs_info,
		__entry->wait	= wait;
	),

	TP_printk_btrfs("wait = %d", __entry->wait)
);

TRACE_EVENT(btrfs_add_block_group,

	TP_PROTO(const struct btrfs_fs_info *fs_info,
		 const struct btrfs_block_group_cache *block_group, int create),

	TP_ARGS(fs_info, block_group, create),

	TP_STRUCT__entry(
		__array(	u8,	fsid,	BTRFS_FSID_SIZE	)
		__field(	u64,	offset			)
		__field(	u64,	size			)
		__field(	u64,	flags			)
		__field(	u64,	bytes_used		)
		__field(	u64,	bytes_super		)
		__field(	int,	create			)
	),

	TP_fast_assign(
		memcpy(__entry->fsid, fs_info->fsid, BTRFS_FSID_SIZE);
		__entry->offset		= block_group->key.objectid;
		__entry->size		= block_group->key.offset;
		__entry->flags		= block_group->flags;
		__entry->bytes_used	=
			btrfs_block_group_used(&block_group->item);
		__entry->bytes_super	= block_group->bytes_super;
		__entry->create		= create;
	),

	TP_printk("%pU: block_group offset=%llu size=%llu "
		  "flags=%llu(%s) bytes_used=%llu bytes_super=%llu "
		  "create=%d", __entry->fsid,
		  (unsigned long long)__entry->offset,
		  (unsigned long long)__entry->size,
		  (unsigned long long)__entry->flags,
		  __print_flags((unsigned long)__entry->flags, "|",
				BTRFS_GROUP_FLAGS),
		  (unsigned long long)__entry->bytes_used,
		  (unsigned long long)__entry->bytes_super, __entry->create)
);

#define show_ref_action(action)						\
	__print_symbolic(action,					\
		{ BTRFS_ADD_DELAYED_REF,    "ADD_DELAYED_REF" },	\
		{ BTRFS_DROP_DELAYED_REF,   "DROP_DELAYED_REF" },	\
		{ BTRFS_ADD_DELAYED_EXTENT, "ADD_DELAYED_EXTENT" }, 	\
		{ BTRFS_UPDATE_DELAYED_HEAD, "UPDATE_DELAYED_HEAD" })
			

DECLARE_EVENT_CLASS(btrfs_delayed_tree_ref,

	TP_PROTO(const struct btrfs_fs_info *fs_info,
		 const struct btrfs_delayed_ref_node *ref,
		 const struct btrfs_delayed_tree_ref *full_ref,
		 int action),

	TP_ARGS(fs_info, ref, full_ref, action),

	TP_STRUCT__entry_btrfs(
		__field(	u64,  bytenr		)
		__field(	u64,  num_bytes		)
		__field(	int,  action		) 
		__field(	u64,  parent		)
		__field(	u64,  ref_root		)
		__field(	int,  level		)
		__field(	int,  type		)
		__field(	u64,  seq		)
	),

	TP_fast_assign_btrfs(fs_info,
		__entry->bytenr		= ref->bytenr;
		__entry->num_bytes	= ref->num_bytes;
		__entry->action		= action;
		__entry->parent		= full_ref->parent;
		__entry->ref_root	= full_ref->root;
		__entry->level		= full_ref->level;
		__entry->type		= ref->type;
		__entry->seq		= ref->seq;
	),

	TP_printk_btrfs("bytenr=%llu num_bytes=%llu action=%s "
		  "parent=%llu(%s) ref_root=%llu(%s) level=%d "
		  "type=%s seq=%llu",
		  (unsigned long long)__entry->bytenr,
		  (unsigned long long)__entry->num_bytes,
		  show_ref_action(__entry->action),
		  show_root_type(__entry->parent),
		  show_root_type(__entry->ref_root),
		  __entry->level, show_ref_type(__entry->type),
		  (unsigned long long)__entry->seq)
);

DEFINE_EVENT(btrfs_delayed_tree_ref,  add_delayed_tree_ref,

	TP_PROTO(const struct btrfs_fs_info *fs_info,
		 const struct btrfs_delayed_ref_node *ref,
		 const struct btrfs_delayed_tree_ref *full_ref,
		 int action),

	TP_ARGS(fs_info, ref, full_ref, action)
);

DEFINE_EVENT(btrfs_delayed_tree_ref,  run_delayed_tree_ref,

	TP_PROTO(const struct btrfs_fs_info *fs_info,
		 const struct btrfs_delayed_ref_node *ref,
		 const struct btrfs_delayed_tree_ref *full_ref,
		 int action),

	TP_ARGS(fs_info, ref, full_ref, action)
);

DECLARE_EVENT_CLASS(btrfs_delayed_data_ref,

	TP_PROTO(const struct btrfs_fs_info *fs_info,
		 const struct btrfs_delayed_ref_node *ref,
		 const struct btrfs_delayed_data_ref *full_ref,
		 int action),

	TP_ARGS(fs_info, ref, full_ref, action),

	TP_STRUCT__entry_btrfs(
		__field(	u64,  bytenr		)
		__field(	u64,  num_bytes		)
		__field(	int,  action		) 
		__field(	u64,  parent		)
		__field(	u64,  ref_root		)
		__field(	u64,  owner		)
		__field(	u64,  offset		)
		__field(	int,  type		)
		__field(	u64,  seq		)
	),

	TP_fast_assign_btrfs(fs_info,
		__entry->bytenr		= ref->bytenr;
		__entry->num_bytes	= ref->num_bytes;
		__entry->action		= action;
		__entry->parent		= full_ref->parent;
		__entry->ref_root	= full_ref->root;
		__entry->owner		= full_ref->objectid;
		__entry->offset		= full_ref->offset;
		__entry->type		= ref->type;
		__entry->seq		= ref->seq;
	),

	TP_printk_btrfs("bytenr=%llu num_bytes=%llu action=%s "
		  "parent=%llu(%s) ref_root=%llu(%s) owner=%llu "
		  "offset=%llu type=%s seq=%llu",
		  (unsigned long long)__entry->bytenr,
		  (unsigned long long)__entry->num_bytes,
		  show_ref_action(__entry->action),
		  show_root_type(__entry->parent),
		  show_root_type(__entry->ref_root),
		  (unsigned long long)__entry->owner,
		  (unsigned long long)__entry->offset,
		  show_ref_type(__entry->type),
		  (unsigned long long)__entry->seq)
);

DEFINE_EVENT(btrfs_delayed_data_ref,  add_delayed_data_ref,

	TP_PROTO(const struct btrfs_fs_info *fs_info,
		 const struct btrfs_delayed_ref_node *ref,
		 const struct btrfs_delayed_data_ref *full_ref,
		 int action),

	TP_ARGS(fs_info, ref, full_ref, action)
);

DEFINE_EVENT(btrfs_delayed_data_ref,  run_delayed_data_ref,

	TP_PROTO(const struct btrfs_fs_info *fs_info,
		 const struct btrfs_delayed_ref_node *ref,
		 const struct btrfs_delayed_data_ref *full_ref,
		 int action),

	TP_ARGS(fs_info, ref, full_ref, action)
);

DECLARE_EVENT_CLASS(btrfs_delayed_ref_head,

	TP_PROTO(const struct btrfs_fs_info *fs_info,
<<<<<<< HEAD
		 const struct btrfs_delayed_ref_node *ref,
=======
>>>>>>> 9abd04af
		 const struct btrfs_delayed_ref_head *head_ref,
		 int action),

	TP_ARGS(fs_info, head_ref, action),

	TP_STRUCT__entry_btrfs(
		__field(	u64,  bytenr		)
		__field(	u64,  num_bytes		)
		__field(	int,  action		) 
		__field(	int,  is_data		)
	),

	TP_fast_assign_btrfs(fs_info,
		__entry->bytenr		= head_ref->bytenr;
		__entry->num_bytes	= head_ref->num_bytes;
		__entry->action		= action;
		__entry->is_data	= head_ref->is_data;
	),

	TP_printk_btrfs("bytenr=%llu num_bytes=%llu action=%s is_data=%d",
		  (unsigned long long)__entry->bytenr,
		  (unsigned long long)__entry->num_bytes,
		  show_ref_action(__entry->action),
		  __entry->is_data)
);

DEFINE_EVENT(btrfs_delayed_ref_head,  add_delayed_ref_head,

	TP_PROTO(const struct btrfs_fs_info *fs_info,
<<<<<<< HEAD
		 const struct btrfs_delayed_ref_node *ref,
=======
>>>>>>> 9abd04af
		 const struct btrfs_delayed_ref_head *head_ref,
		 int action),

	TP_ARGS(fs_info, head_ref, action)
);

DEFINE_EVENT(btrfs_delayed_ref_head,  run_delayed_ref_head,

	TP_PROTO(const struct btrfs_fs_info *fs_info,
<<<<<<< HEAD
		 const struct btrfs_delayed_ref_node *ref,
=======
>>>>>>> 9abd04af
		 const struct btrfs_delayed_ref_head *head_ref,
		 int action),

	TP_ARGS(fs_info, head_ref, action)
);

#define show_chunk_type(type)					\
	__print_flags(type, "|",				\
		{ BTRFS_BLOCK_GROUP_DATA, 	"DATA"	},	\
		{ BTRFS_BLOCK_GROUP_SYSTEM, 	"SYSTEM"},	\
		{ BTRFS_BLOCK_GROUP_METADATA, 	"METADATA"},	\
		{ BTRFS_BLOCK_GROUP_RAID0, 	"RAID0" },	\
		{ BTRFS_BLOCK_GROUP_RAID1, 	"RAID1" },	\
		{ BTRFS_BLOCK_GROUP_DUP, 	"DUP"	},	\
		{ BTRFS_BLOCK_GROUP_RAID10, 	"RAID10"},	\
		{ BTRFS_BLOCK_GROUP_RAID5, 	"RAID5"	},	\
		{ BTRFS_BLOCK_GROUP_RAID6, 	"RAID6"	})

DECLARE_EVENT_CLASS(btrfs__chunk,

	TP_PROTO(const struct btrfs_fs_info *fs_info,
		 const struct map_lookup *map, u64 offset, u64 size),

	TP_ARGS(fs_info, map, offset, size),

	TP_STRUCT__entry_btrfs(
		__field(	int,  num_stripes		)
		__field(	u64,  type			)
		__field(	int,  sub_stripes		)
		__field(	u64,  offset			)
		__field(	u64,  size			)
		__field(	u64,  root_objectid		)
	),

	TP_fast_assign_btrfs(fs_info,
		__entry->num_stripes	= map->num_stripes;
		__entry->type		= map->type;
		__entry->sub_stripes	= map->sub_stripes;
		__entry->offset		= offset;
		__entry->size		= size;
		__entry->root_objectid	= fs_info->chunk_root->root_key.objectid;
	),

	TP_printk_btrfs("root=%llu(%s) offset=%llu size=%llu "
		  "num_stripes=%d sub_stripes=%d type=%s",
		  show_root_type(__entry->root_objectid),
		  (unsigned long long)__entry->offset,
		  (unsigned long long)__entry->size,
		  __entry->num_stripes, __entry->sub_stripes,
		  show_chunk_type(__entry->type))
);

DEFINE_EVENT(btrfs__chunk,  btrfs_chunk_alloc,

	TP_PROTO(const struct btrfs_fs_info *fs_info,
		 const struct map_lookup *map, u64 offset, u64 size),

	TP_ARGS(fs_info, map, offset, size)
);

DEFINE_EVENT(btrfs__chunk,  btrfs_chunk_free,

	TP_PROTO(const struct btrfs_fs_info *fs_info,
		 const struct map_lookup *map, u64 offset, u64 size),

	TP_ARGS(fs_info, map, offset, size)
);

TRACE_EVENT(btrfs_cow_block,

	TP_PROTO(const struct btrfs_root *root, const struct extent_buffer *buf,
		 const struct extent_buffer *cow),

	TP_ARGS(root, buf, cow),

	TP_STRUCT__entry_btrfs(
		__field(	u64,  root_objectid		)
		__field(	u64,  buf_start			)
		__field(	int,  refs			)
		__field(	u64,  cow_start			)
		__field(	int,  buf_level			)
		__field(	int,  cow_level			)
	),

	TP_fast_assign_btrfs(root->fs_info,
		__entry->root_objectid	= root->root_key.objectid;
		__entry->buf_start	= buf->start;
		__entry->refs		= atomic_read(&buf->refs);
		__entry->cow_start	= cow->start;
		__entry->buf_level	= btrfs_header_level(buf);
		__entry->cow_level	= btrfs_header_level(cow);
	),

	TP_printk_btrfs("root=%llu(%s) refs=%d orig_buf=%llu "
		  "(orig_level=%d) cow_buf=%llu (cow_level=%d)",
		  show_root_type(__entry->root_objectid),
		  __entry->refs,
		  (unsigned long long)__entry->buf_start,
		  __entry->buf_level,
		  (unsigned long long)__entry->cow_start,
		  __entry->cow_level)
);

TRACE_EVENT(btrfs_space_reservation,

	TP_PROTO(const struct btrfs_fs_info *fs_info, char *type, u64 val,
		 u64 bytes, int reserve),

	TP_ARGS(fs_info, type, val, bytes, reserve),

	TP_STRUCT__entry_btrfs(
		__string(	type,	type			)
		__field(	u64,	val			)
		__field(	u64,	bytes			)
		__field(	int,	reserve			)
	),

	TP_fast_assign_btrfs(fs_info,
		__assign_str(type, type);
		__entry->val		= val;
		__entry->bytes		= bytes;
		__entry->reserve	= reserve;
	),

	TP_printk_btrfs("%s: %Lu %s %Lu", __get_str(type), __entry->val,
			__entry->reserve ? "reserve" : "release",
			__entry->bytes)
);

#define show_flush_action(action)						\
	__print_symbolic(action,						\
		{ BTRFS_RESERVE_NO_FLUSH,	"BTRFS_RESERVE_NO_FLUSH"},	\
		{ BTRFS_RESERVE_FLUSH_LIMIT,	"BTRFS_RESERVE_FLUSH_LIMIT"},	\
		{ BTRFS_RESERVE_FLUSH_ALL,	"BTRFS_RESERVE_FLUSH_ALL"})

TRACE_EVENT(btrfs_trigger_flush,

	TP_PROTO(const struct btrfs_fs_info *fs_info, u64 flags, u64 bytes,
		 int flush, char *reason),

	TP_ARGS(fs_info, flags, bytes, flush, reason),

	TP_STRUCT__entry(
		__array(	u8,	fsid,	BTRFS_FSID_SIZE	)
		__field(	u64,	flags			)
		__field(	u64,	bytes			)
		__field(	int,	flush			)
		__string(	reason,	reason			)
	),

	TP_fast_assign(
		memcpy(__entry->fsid, fs_info->fsid, BTRFS_FSID_SIZE);
		__entry->flags	= flags;
		__entry->bytes	= bytes;
		__entry->flush	= flush;
		__assign_str(reason, reason)
	),

	TP_printk("%pU: %s: flush=%d(%s) flags=%llu(%s) bytes=%llu",
		  __entry->fsid, __get_str(reason), __entry->flush,
		  show_flush_action(__entry->flush),
		  (unsigned long long)__entry->flags,
		  __print_flags((unsigned long)__entry->flags, "|",
				BTRFS_GROUP_FLAGS),
		  (unsigned long long)__entry->bytes)
);

#define show_flush_state(state)							\
	__print_symbolic(state,							\
		{ FLUSH_DELAYED_ITEMS_NR,	"FLUSH_DELAYED_ITEMS_NR"},	\
		{ FLUSH_DELAYED_ITEMS,		"FLUSH_DELAYED_ITEMS"},		\
		{ FLUSH_DELALLOC,		"FLUSH_DELALLOC"},		\
		{ FLUSH_DELALLOC_WAIT,		"FLUSH_DELALLOC_WAIT"},		\
		{ ALLOC_CHUNK,			"ALLOC_CHUNK"},			\
		{ COMMIT_TRANS,			"COMMIT_TRANS"})

TRACE_EVENT(btrfs_flush_space,

	TP_PROTO(const struct btrfs_fs_info *fs_info, u64 flags, u64 num_bytes,
		 int state, int ret),

	TP_ARGS(fs_info, flags, num_bytes, state, ret),

	TP_STRUCT__entry(
		__array(	u8,	fsid,	BTRFS_FSID_SIZE	)
		__field(	u64,	flags			)
		__field(	u64,	num_bytes		)
		__field(	int,	state			)
		__field(	int,	ret			)
	),

	TP_fast_assign(
		memcpy(__entry->fsid, fs_info->fsid, BTRFS_FSID_SIZE);
		__entry->flags		=	flags;
		__entry->num_bytes	=	num_bytes;
		__entry->state		=	state;
		__entry->ret		=	ret;
	),

	TP_printk("%pU: state=%d(%s) flags=%llu(%s) num_bytes=%llu ret=%d",
		  __entry->fsid, __entry->state,
		  show_flush_state(__entry->state),
		  (unsigned long long)__entry->flags,
		  __print_flags((unsigned long)__entry->flags, "|",
				BTRFS_GROUP_FLAGS),
		  (unsigned long long)__entry->num_bytes, __entry->ret)
);

DECLARE_EVENT_CLASS(btrfs__reserved_extent,

	TP_PROTO(const struct btrfs_fs_info *fs_info, u64 start, u64 len),

	TP_ARGS(fs_info, start, len),

	TP_STRUCT__entry_btrfs(
		__field(	u64,  start			)
		__field(	u64,  len			)
	),

	TP_fast_assign_btrfs(fs_info,
		__entry->start		= start;
		__entry->len		= len;
	),

	TP_printk_btrfs("root=%llu(%s) start=%llu len=%llu",
		  show_root_type(BTRFS_EXTENT_TREE_OBJECTID),
		  (unsigned long long)__entry->start,
		  (unsigned long long)__entry->len)
);

DEFINE_EVENT(btrfs__reserved_extent,  btrfs_reserved_extent_alloc,

	TP_PROTO(const struct btrfs_fs_info *fs_info, u64 start, u64 len),

	TP_ARGS(fs_info, start, len)
);

DEFINE_EVENT(btrfs__reserved_extent,  btrfs_reserved_extent_free,

	TP_PROTO(const struct btrfs_fs_info *fs_info, u64 start, u64 len),

	TP_ARGS(fs_info, start, len)
);

TRACE_EVENT(find_free_extent,

	TP_PROTO(const struct btrfs_fs_info *fs_info, u64 num_bytes,
		 u64 empty_size, u64 data),

	TP_ARGS(fs_info, num_bytes, empty_size, data),

	TP_STRUCT__entry_btrfs(
		__field(	u64,	num_bytes		)
		__field(	u64,	empty_size		)
		__field(	u64,	data			)
	),

	TP_fast_assign_btrfs(fs_info,
		__entry->num_bytes	= num_bytes;
		__entry->empty_size	= empty_size;
		__entry->data		= data;
	),

	TP_printk_btrfs("root=%Lu(%s) len=%Lu empty_size=%Lu flags=%Lu(%s)",
		  show_root_type(BTRFS_EXTENT_TREE_OBJECTID),
		  __entry->num_bytes, __entry->empty_size, __entry->data,
		  __print_flags((unsigned long)__entry->data, "|",
				 BTRFS_GROUP_FLAGS))
);

DECLARE_EVENT_CLASS(btrfs__reserve_extent,

	TP_PROTO(const struct btrfs_fs_info *fs_info,
		 const struct btrfs_block_group_cache *block_group, u64 start,
		 u64 len),

	TP_ARGS(fs_info, block_group, start, len),

	TP_STRUCT__entry_btrfs(
		__field(	u64,	bg_objectid		)
		__field(	u64,	flags			)
		__field(	u64,	start			)
		__field(	u64,	len			)
	),

	TP_fast_assign_btrfs(fs_info,
		__entry->bg_objectid	= block_group->key.objectid;
		__entry->flags		= block_group->flags;
		__entry->start		= start;
		__entry->len		= len;
	),

	TP_printk_btrfs("root=%Lu(%s) block_group=%Lu flags=%Lu(%s) "
		  "start=%Lu len=%Lu",
		  show_root_type(BTRFS_EXTENT_TREE_OBJECTID),
		  __entry->bg_objectid,
		  __entry->flags, __print_flags((unsigned long)__entry->flags,
						"|", BTRFS_GROUP_FLAGS),
		  __entry->start, __entry->len)
);

DEFINE_EVENT(btrfs__reserve_extent, btrfs_reserve_extent,

	TP_PROTO(const struct btrfs_fs_info *fs_info,
		 const struct btrfs_block_group_cache *block_group, u64 start,
		 u64 len),

	TP_ARGS(fs_info, block_group, start, len)
);

DEFINE_EVENT(btrfs__reserve_extent, btrfs_reserve_extent_cluster,

	TP_PROTO(const struct btrfs_fs_info *fs_info,
		 const struct btrfs_block_group_cache *block_group, u64 start,
		 u64 len),

	TP_ARGS(fs_info, block_group, start, len)
);

TRACE_EVENT(btrfs_find_cluster,

	TP_PROTO(const struct btrfs_block_group_cache *block_group, u64 start,
		 u64 bytes, u64 empty_size, u64 min_bytes),

	TP_ARGS(block_group, start, bytes, empty_size, min_bytes),

	TP_STRUCT__entry_btrfs(
		__field(	u64,	bg_objectid		)
		__field(	u64,	flags			)
		__field(	u64,	start			)
		__field(	u64,	bytes			)
		__field(	u64,	empty_size		)
		__field(	u64,	min_bytes		)
	),

	TP_fast_assign_btrfs(block_group->fs_info,
		__entry->bg_objectid	= block_group->key.objectid;
		__entry->flags		= block_group->flags;
		__entry->start		= start;
		__entry->bytes		= bytes;
		__entry->empty_size	= empty_size;
		__entry->min_bytes	= min_bytes;
	),

	TP_printk_btrfs("block_group=%Lu flags=%Lu(%s) start=%Lu len=%Lu "
		  "empty_size=%Lu min_bytes=%Lu", __entry->bg_objectid,
		  __entry->flags,
		  __print_flags((unsigned long)__entry->flags, "|",
				BTRFS_GROUP_FLAGS), __entry->start,
		  __entry->bytes, __entry->empty_size,  __entry->min_bytes)
);

TRACE_EVENT(btrfs_failed_cluster_setup,

	TP_PROTO(const struct btrfs_block_group_cache *block_group),

	TP_ARGS(block_group),

	TP_STRUCT__entry_btrfs(
		__field(	u64,	bg_objectid		)
	),

	TP_fast_assign_btrfs(block_group->fs_info,
		__entry->bg_objectid	= block_group->key.objectid;
	),

	TP_printk_btrfs("block_group=%Lu", __entry->bg_objectid)
);

TRACE_EVENT(btrfs_setup_cluster,

	TP_PROTO(const struct btrfs_block_group_cache *block_group,
		 const struct btrfs_free_cluster *cluster,
		 u64 size, int bitmap),

	TP_ARGS(block_group, cluster, size, bitmap),

	TP_STRUCT__entry_btrfs(
		__field(	u64,	bg_objectid		)
		__field(	u64,	flags			)
		__field(	u64,	start			)
		__field(	u64,	max_size		)
		__field(	u64,	size			)
		__field(	int,	bitmap			)
	),

	TP_fast_assign_btrfs(block_group->fs_info,
		__entry->bg_objectid	= block_group->key.objectid;
		__entry->flags		= block_group->flags;
		__entry->start		= cluster->window_start;
		__entry->max_size	= cluster->max_size;
		__entry->size		= size;
		__entry->bitmap		= bitmap;
	),

	TP_printk_btrfs("block_group=%Lu flags=%Lu(%s) window_start=%Lu "
		  "size=%Lu max_size=%Lu bitmap=%d",
		  __entry->bg_objectid,
		  __entry->flags,
		  __print_flags((unsigned long)__entry->flags, "|",
				BTRFS_GROUP_FLAGS), __entry->start,
		  __entry->size, __entry->max_size, __entry->bitmap)
);

struct extent_state;
TRACE_EVENT(alloc_extent_state,

	TP_PROTO(const struct extent_state *state,
		 gfp_t mask, unsigned long IP),

	TP_ARGS(state, mask, IP),

	TP_STRUCT__entry(
		__field(const struct extent_state *, state)
		__field(gfp_t, mask)
		__field(unsigned long, ip)
	),

	TP_fast_assign(
		__entry->state	= state,
		__entry->mask	= mask,
		__entry->ip	= IP
	),

	TP_printk("state=%p mask=%s caller=%pS", __entry->state,
		  show_gfp_flags(__entry->mask), (const void *)__entry->ip)
);

TRACE_EVENT(free_extent_state,

	TP_PROTO(const struct extent_state *state, unsigned long IP),

	TP_ARGS(state, IP),

	TP_STRUCT__entry(
		__field(const struct extent_state *, state)
		__field(unsigned long, ip)
	),

	TP_fast_assign(
		__entry->state	= state,
		__entry->ip = IP
	),

	TP_printk("state=%p caller=%pS", __entry->state,
		  (const void *)__entry->ip)
);

DECLARE_EVENT_CLASS(btrfs__work,

	TP_PROTO(const struct btrfs_work *work),

	TP_ARGS(work),

	TP_STRUCT__entry_btrfs(
		__field(	const void *,	work			)
		__field(	const void *,	wq			)
		__field(	const void *,	func			)
		__field(	const void *,	ordered_func		)
		__field(	const void *,	ordered_free		)
		__field(	const void *,	normal_work		)
	),

	TP_fast_assign_btrfs(btrfs_work_owner(work),
		__entry->work		= work;
		__entry->wq		= work->wq;
		__entry->func		= work->func;
		__entry->ordered_func	= work->ordered_func;
		__entry->ordered_free	= work->ordered_free;
		__entry->normal_work	= &work->normal_work;
	),

	TP_printk_btrfs("work=%p (normal_work=%p) wq=%p func=%pf ordered_func=%p "
		  "ordered_free=%p",
		  __entry->work, __entry->normal_work, __entry->wq,
		   __entry->func, __entry->ordered_func, __entry->ordered_free)
);

/*
 * For situiations when the work is freed, we pass fs_info and a tag that that
 * matches address of the work structure so it can be paired with the
 * scheduling event.
 */
DECLARE_EVENT_CLASS(btrfs__work__done,

	TP_PROTO(const struct btrfs_fs_info *fs_info, const void *wtag),

	TP_ARGS(fs_info, wtag),

	TP_STRUCT__entry_btrfs(
		__field(	const void *,	wtag			)
	),

	TP_fast_assign_btrfs(fs_info,
		__entry->wtag		= wtag;
	),

	TP_printk_btrfs("work->%p", __entry->wtag)
);

DEFINE_EVENT(btrfs__work, btrfs_work_queued,

	TP_PROTO(const struct btrfs_work *work),

	TP_ARGS(work)
);

DEFINE_EVENT(btrfs__work, btrfs_work_sched,

	TP_PROTO(const struct btrfs_work *work),

	TP_ARGS(work)
);

DEFINE_EVENT(btrfs__work__done, btrfs_all_work_done,

	TP_PROTO(const struct btrfs_fs_info *fs_info, const void *wtag),

	TP_ARGS(fs_info, wtag)
);

DEFINE_EVENT(btrfs__work, btrfs_ordered_sched,

	TP_PROTO(const struct btrfs_work *work),

	TP_ARGS(work)
);

DECLARE_EVENT_CLASS(btrfs__workqueue,

	TP_PROTO(const struct __btrfs_workqueue *wq,
		 const char *name, int high),

	TP_ARGS(wq, name, high),

	TP_STRUCT__entry_btrfs(
		__field(	const void *,	wq			)
		__string(	name,	name			)
		__field(	int ,	high			)
	),

	TP_fast_assign_btrfs(btrfs_workqueue_owner(wq),
		__entry->wq		= wq;
		__assign_str(name, name);
		__entry->high		= high;
	),

	TP_printk_btrfs("name=%s%s wq=%p", __get_str(name),
		  __print_flags(__entry->high, "",
				{(WQ_HIGHPRI),	"-high"}),
		  __entry->wq)
);

DEFINE_EVENT(btrfs__workqueue, btrfs_workqueue_alloc,

	TP_PROTO(const struct __btrfs_workqueue *wq,
		 const char *name, int high),

	TP_ARGS(wq, name, high)
);

DECLARE_EVENT_CLASS(btrfs__workqueue_done,

	TP_PROTO(const struct __btrfs_workqueue *wq),

	TP_ARGS(wq),

	TP_STRUCT__entry_btrfs(
		__field(	const void *,	wq		)
	),

	TP_fast_assign_btrfs(btrfs_workqueue_owner(wq),
		__entry->wq		= wq;
	),

	TP_printk_btrfs("wq=%p", __entry->wq)
);

DEFINE_EVENT(btrfs__workqueue_done, btrfs_workqueue_destroy,

	TP_PROTO(const struct __btrfs_workqueue *wq),

	TP_ARGS(wq)
);

#define BTRFS_QGROUP_OPERATIONS				\
	{ QGROUP_RESERVE,	"reserve"	},	\
	{ QGROUP_RELEASE,	"release"	},	\
	{ QGROUP_FREE,		"free"		}

DECLARE_EVENT_CLASS(btrfs__qgroup_rsv_data,

	TP_PROTO(const struct inode *inode, u64 start, u64 len,
		 u64 reserved, int op),

	TP_ARGS(inode, start, len, reserved, op),

	TP_STRUCT__entry_btrfs(
		__field(	u64,		rootid		)
		__field(	unsigned long,	ino		)
		__field(	u64,		start		)
		__field(	u64,		len		)
		__field(	u64,		reserved	)
		__field(	int,		op		)
	),

	TP_fast_assign_btrfs(btrfs_sb(inode->i_sb),
		__entry->rootid		= BTRFS_I(inode)->root->objectid;
		__entry->ino		= inode->i_ino;
		__entry->start		= start;
		__entry->len		= len;
		__entry->reserved	= reserved;
		__entry->op		= op;
	),

	TP_printk_btrfs("root=%llu ino=%lu start=%llu len=%llu reserved=%llu op=%s",
		  __entry->rootid, __entry->ino, __entry->start, __entry->len,
		  __entry->reserved,
		  __print_flags((unsigned long)__entry->op, "",
				BTRFS_QGROUP_OPERATIONS)
	)
);

DEFINE_EVENT(btrfs__qgroup_rsv_data, btrfs_qgroup_reserve_data,

	TP_PROTO(const struct inode *inode, u64 start, u64 len,
		 u64 reserved, int op),

	TP_ARGS(inode, start, len, reserved, op)
);

DEFINE_EVENT(btrfs__qgroup_rsv_data, btrfs_qgroup_release_data,

	TP_PROTO(const struct inode *inode, u64 start, u64 len,
		 u64 reserved, int op),

	TP_ARGS(inode, start, len, reserved, op)
);

DECLARE_EVENT_CLASS(btrfs__qgroup_delayed_ref,

	TP_PROTO(const struct btrfs_fs_info *fs_info,
		 u64 ref_root, u64 reserved),

	TP_ARGS(fs_info, ref_root, reserved),

	TP_STRUCT__entry_btrfs(
		__field(	u64,		ref_root	)
		__field(	u64,		reserved	)
	),

	TP_fast_assign_btrfs(fs_info,
		__entry->ref_root	= ref_root;
		__entry->reserved	= reserved;
	),

	TP_printk_btrfs("root=%llu reserved=%llu op=free",
		  __entry->ref_root, __entry->reserved)
);

DEFINE_EVENT(btrfs__qgroup_delayed_ref, btrfs_qgroup_free_delayed_ref,

	TP_PROTO(const struct btrfs_fs_info *fs_info,
		 u64 ref_root, u64 reserved),

	TP_ARGS(fs_info, ref_root, reserved)
);

DECLARE_EVENT_CLASS(btrfs_qgroup_extent,
	TP_PROTO(const struct btrfs_fs_info *fs_info,
		 const struct btrfs_qgroup_extent_record *rec),

	TP_ARGS(fs_info, rec),

	TP_STRUCT__entry_btrfs(
		__field(	u64,  bytenr		)
		__field(	u64,  num_bytes		)
	),

	TP_fast_assign_btrfs(fs_info,
		__entry->bytenr		= rec->bytenr,
		__entry->num_bytes	= rec->num_bytes;
	),

	TP_printk_btrfs("bytenr=%llu num_bytes=%llu",
		  (unsigned long long)__entry->bytenr,
		  (unsigned long long)__entry->num_bytes)
);

DEFINE_EVENT(btrfs_qgroup_extent, btrfs_qgroup_account_extents,

	TP_PROTO(const struct btrfs_fs_info *fs_info,
		 const struct btrfs_qgroup_extent_record *rec),

	TP_ARGS(fs_info, rec)
);

DEFINE_EVENT(btrfs_qgroup_extent, btrfs_qgroup_trace_extent,

	TP_PROTO(const struct btrfs_fs_info *fs_info,
		 const struct btrfs_qgroup_extent_record *rec),

	TP_ARGS(fs_info, rec)
);

TRACE_EVENT(btrfs_qgroup_account_extent,

	TP_PROTO(const struct btrfs_fs_info *fs_info, u64 bytenr,
		 u64 num_bytes, u64 nr_old_roots, u64 nr_new_roots),

	TP_ARGS(fs_info, bytenr, num_bytes, nr_old_roots, nr_new_roots),

	TP_STRUCT__entry_btrfs(
		__field(	u64,  bytenr			)
		__field(	u64,  num_bytes			)
		__field(	u64,  nr_old_roots		)
		__field(	u64,  nr_new_roots		)
	),

	TP_fast_assign_btrfs(fs_info,
		__entry->bytenr		= bytenr;
		__entry->num_bytes	= num_bytes;
		__entry->nr_old_roots	= nr_old_roots;
		__entry->nr_new_roots	= nr_new_roots;
	),

	TP_printk_btrfs("bytenr=%llu num_bytes=%llu nr_old_roots=%llu "
		  "nr_new_roots=%llu",
		  __entry->bytenr,
		  __entry->num_bytes,
		  __entry->nr_old_roots,
		  __entry->nr_new_roots)
);

TRACE_EVENT(qgroup_update_counters,

	TP_PROTO(const struct btrfs_fs_info *fs_info, u64 qgid,
		 u64 cur_old_count, u64 cur_new_count),

	TP_ARGS(fs_info, qgid, cur_old_count, cur_new_count),

	TP_STRUCT__entry_btrfs(
		__field(	u64,  qgid			)
		__field(	u64,  cur_old_count		)
		__field(	u64,  cur_new_count		)
	),

	TP_fast_assign_btrfs(fs_info,
		__entry->qgid		= qgid;
		__entry->cur_old_count	= cur_old_count;
		__entry->cur_new_count	= cur_new_count;
	),

	TP_printk_btrfs("qgid=%llu cur_old_count=%llu cur_new_count=%llu",
		  __entry->qgid,
		  __entry->cur_old_count,
		  __entry->cur_new_count)
);

TRACE_EVENT(qgroup_update_reserve,

	TP_PROTO(struct btrfs_fs_info *fs_info, struct btrfs_qgroup *qgroup,
		 s64 diff),

	TP_ARGS(fs_info, qgroup, diff),

	TP_STRUCT__entry_btrfs(
		__field(	u64,	qgid			)
		__field(	u64,	cur_reserved		)
		__field(	s64,	diff			)
	),

	TP_fast_assign_btrfs(fs_info,
		__entry->qgid		= qgroup->qgroupid;
		__entry->cur_reserved	= qgroup->reserved;
		__entry->diff		= diff;
	),

	TP_printk_btrfs("qgid=%llu cur_reserved=%llu diff=%lld",
		__entry->qgid, __entry->cur_reserved, __entry->diff)
);

TRACE_EVENT(qgroup_meta_reserve,

	TP_PROTO(struct btrfs_root *root, s64 diff),

	TP_ARGS(root, diff),

	TP_STRUCT__entry_btrfs(
		__field(	u64,	refroot			)
		__field(	s64,	diff			)
	),

	TP_fast_assign_btrfs(root->fs_info,
		__entry->refroot	= root->objectid;
		__entry->diff		= diff;
	),

	TP_printk_btrfs("refroot=%llu(%s) diff=%lld",
		show_root_type(__entry->refroot), __entry->diff)
);

DECLARE_EVENT_CLASS(btrfs__prelim_ref,
	TP_PROTO(const struct btrfs_fs_info *fs_info,
		 const struct prelim_ref *oldref,
		 const struct prelim_ref *newref, u64 tree_size),
	TP_ARGS(fs_info, newref, oldref, tree_size),

	TP_STRUCT__entry_btrfs(
		__field(	u64,  root_id		)
		__field(	u64,  objectid		)
		__field(	 u8,  type		)
		__field(	u64,  offset		)
		__field(	int,  level		)
		__field(	int,  old_count		)
		__field(	u64,  parent		)
		__field(	u64,  bytenr		)
		__field(	int,  mod_count		)
		__field(	u64,  tree_size		)
	),

	TP_fast_assign_btrfs(fs_info,
		__entry->root_id	= oldref->root_id;
		__entry->objectid	= oldref->key_for_search.objectid;
		__entry->type		= oldref->key_for_search.type;
		__entry->offset		= oldref->key_for_search.offset;
		__entry->level		= oldref->level;
		__entry->old_count	= oldref->count;
		__entry->parent		= oldref->parent;
		__entry->bytenr		= oldref->wanted_disk_byte;
		__entry->mod_count	= newref ? newref->count : 0;
		__entry->tree_size	= tree_size;
	),

	TP_printk_btrfs("root_id=%llu key=[%llu,%u,%llu] level=%d count=[%d+%d=%d] parent=%llu wanted_disk_byte=%llu nodes=%llu",
			(unsigned long long)__entry->root_id,
			(unsigned long long)__entry->objectid, __entry->type,
			(unsigned long long)__entry->offset, __entry->level,
			__entry->old_count, __entry->mod_count,
			__entry->old_count + __entry->mod_count,
			(unsigned long long)__entry->parent,
			(unsigned long long)__entry->bytenr,
			(unsigned long long)__entry->tree_size)
);

DEFINE_EVENT(btrfs__prelim_ref, btrfs_prelim_ref_merge,
	TP_PROTO(const struct btrfs_fs_info *fs_info,
		 const struct prelim_ref *oldref,
		 const struct prelim_ref *newref, u64 tree_size),
	TP_ARGS(fs_info, oldref, newref, tree_size)
);

DEFINE_EVENT(btrfs__prelim_ref, btrfs_prelim_ref_insert,
	TP_PROTO(const struct btrfs_fs_info *fs_info,
		 const struct prelim_ref *oldref,
		 const struct prelim_ref *newref, u64 tree_size),
	TP_ARGS(fs_info, oldref, newref, tree_size)
);

<<<<<<< HEAD
=======
TRACE_EVENT(btrfs_inode_mod_outstanding_extents,
	TP_PROTO(struct btrfs_root *root, u64 ino, int mod),

	TP_ARGS(root, ino, mod),

	TP_STRUCT__entry_btrfs(
		__field(	u64, root_objectid	)
		__field(	u64, ino		)
		__field(	int, mod		)
	),

	TP_fast_assign_btrfs(root->fs_info,
		__entry->root_objectid	= root->objectid;
		__entry->ino		= ino;
		__entry->mod		= mod;
	),

	TP_printk_btrfs("root=%llu(%s) ino=%llu mod=%d",
			show_root_type(__entry->root_objectid),
			(unsigned long long)__entry->ino, __entry->mod)
);
>>>>>>> 9abd04af
#endif /* _TRACE_BTRFS_H */

/* This part must be outside protection */
#include <trace/define_trace.h><|MERGE_RESOLUTION|>--- conflicted
+++ resolved
@@ -28,8 +28,6 @@
 struct btrfs_qgroup_extent_record;
 struct btrfs_qgroup;
 struct prelim_ref;
-<<<<<<< HEAD
-=======
 
 TRACE_DEFINE_ENUM(FLUSH_DELAYED_ITEMS_NR);
 TRACE_DEFINE_ENUM(FLUSH_DELAYED_ITEMS);
@@ -37,7 +35,6 @@
 TRACE_DEFINE_ENUM(FLUSH_DELALLOC_WAIT);
 TRACE_DEFINE_ENUM(ALLOC_CHUNK);
 TRACE_DEFINE_ENUM(COMMIT_TRANS);
->>>>>>> 9abd04af
 
 #define show_ref_type(type)						\
 	__print_symbolic(type,						\
@@ -802,10 +799,6 @@
 DECLARE_EVENT_CLASS(btrfs_delayed_ref_head,
 
 	TP_PROTO(const struct btrfs_fs_info *fs_info,
-<<<<<<< HEAD
-		 const struct btrfs_delayed_ref_node *ref,
-=======
->>>>>>> 9abd04af
 		 const struct btrfs_delayed_ref_head *head_ref,
 		 int action),
 
@@ -835,10 +828,6 @@
 DEFINE_EVENT(btrfs_delayed_ref_head,  add_delayed_ref_head,
 
 	TP_PROTO(const struct btrfs_fs_info *fs_info,
-<<<<<<< HEAD
-		 const struct btrfs_delayed_ref_node *ref,
-=======
->>>>>>> 9abd04af
 		 const struct btrfs_delayed_ref_head *head_ref,
 		 int action),
 
@@ -848,10 +837,6 @@
 DEFINE_EVENT(btrfs_delayed_ref_head,  run_delayed_ref_head,
 
 	TP_PROTO(const struct btrfs_fs_info *fs_info,
-<<<<<<< HEAD
-		 const struct btrfs_delayed_ref_node *ref,
-=======
->>>>>>> 9abd04af
 		 const struct btrfs_delayed_ref_head *head_ref,
 		 int action),
 
@@ -1711,8 +1696,6 @@
 	TP_ARGS(fs_info, oldref, newref, tree_size)
 );
 
-<<<<<<< HEAD
-=======
 TRACE_EVENT(btrfs_inode_mod_outstanding_extents,
 	TP_PROTO(struct btrfs_root *root, u64 ino, int mod),
 
@@ -1734,7 +1717,6 @@
 			show_root_type(__entry->root_objectid),
 			(unsigned long long)__entry->ino, __entry->mod)
 );
->>>>>>> 9abd04af
 #endif /* _TRACE_BTRFS_H */
 
 /* This part must be outside protection */
