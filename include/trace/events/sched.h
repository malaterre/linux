--- conflicted
+++ resolved
@@ -118,11 +118,7 @@
 	if (preempt)
 		return TASK_STATE_MAX;
 
-<<<<<<< HEAD
-	return __get_task_state(p);
-=======
 	return task_state_index(p);
->>>>>>> 0c86a6bd
 }
 #endif /* CREATE_TRACE_POINTS */
 
