/* SPDX-License-Identifier: GPL-2.0 */
#ifndef _ASM_GENERIC_PGTABLE_H
#define _ASM_GENERIC_PGTABLE_H

#include <linux/pfn.h>

#ifndef __ASSEMBLY__
#ifdef CONFIG_MMU

#include <linux/mm_types.h>
#include <linux/bug.h>
#include <linux/errno.h>

#if 5 - defined(__PAGETABLE_P4D_FOLDED) - defined(__PAGETABLE_PUD_FOLDED) - \
	defined(__PAGETABLE_PMD_FOLDED) != CONFIG_PGTABLE_LEVELS
#error CONFIG_PGTABLE_LEVELS is not consistent with __PAGETABLE_{P4D,PUD,PMD}_FOLDED
#endif

/*
 * On almost all architectures and configurations, 0 can be used as the
 * upper ceiling to free_pgtables(): on many architectures it has the same
 * effect as using TASK_SIZE.  However, there is one configuration which
 * must impose a more careful limit, to avoid freeing kernel pgtables.
 */
#ifndef USER_PGTABLES_CEILING
#define USER_PGTABLES_CEILING	0UL
#endif

#ifndef __HAVE_ARCH_PTEP_SET_ACCESS_FLAGS
extern int ptep_set_access_flags(struct vm_area_struct *vma,
				 unsigned long address, pte_t *ptep,
				 pte_t entry, int dirty);
#endif

#ifndef __HAVE_ARCH_PMDP_SET_ACCESS_FLAGS
#ifdef CONFIG_TRANSPARENT_HUGEPAGE
extern int pmdp_set_access_flags(struct vm_area_struct *vma,
				 unsigned long address, pmd_t *pmdp,
				 pmd_t entry, int dirty);
extern int pudp_set_access_flags(struct vm_area_struct *vma,
				 unsigned long address, pud_t *pudp,
				 pud_t entry, int dirty);
#else
static inline int pmdp_set_access_flags(struct vm_area_struct *vma,
					unsigned long address, pmd_t *pmdp,
					pmd_t entry, int dirty)
{
	BUILD_BUG();
	return 0;
}
static inline int pudp_set_access_flags(struct vm_area_struct *vma,
					unsigned long address, pud_t *pudp,
					pud_t entry, int dirty)
{
	BUILD_BUG();
	return 0;
}
#endif /* CONFIG_TRANSPARENT_HUGEPAGE */
#endif

#ifndef __HAVE_ARCH_PTEP_TEST_AND_CLEAR_YOUNG
static inline int ptep_test_and_clear_young(struct vm_area_struct *vma,
					    unsigned long address,
					    pte_t *ptep)
{
	pte_t pte = *ptep;
	int r = 1;
	if (!pte_young(pte))
		r = 0;
	else
		set_pte_at(vma->vm_mm, address, ptep, pte_mkold(pte));
	return r;
}
#endif

#ifndef __HAVE_ARCH_PMDP_TEST_AND_CLEAR_YOUNG
#ifdef CONFIG_TRANSPARENT_HUGEPAGE
static inline int pmdp_test_and_clear_young(struct vm_area_struct *vma,
					    unsigned long address,
					    pmd_t *pmdp)
{
	pmd_t pmd = *pmdp;
	int r = 1;
	if (!pmd_young(pmd))
		r = 0;
	else
		set_pmd_at(vma->vm_mm, address, pmdp, pmd_mkold(pmd));
	return r;
}
#else
static inline int pmdp_test_and_clear_young(struct vm_area_struct *vma,
					    unsigned long address,
					    pmd_t *pmdp)
{
	BUILD_BUG();
	return 0;
}
#endif /* CONFIG_TRANSPARENT_HUGEPAGE */
#endif

#ifndef __HAVE_ARCH_PTEP_CLEAR_YOUNG_FLUSH
int ptep_clear_flush_young(struct vm_area_struct *vma,
			   unsigned long address, pte_t *ptep);
#endif

#ifndef __HAVE_ARCH_PMDP_CLEAR_YOUNG_FLUSH
#ifdef CONFIG_TRANSPARENT_HUGEPAGE
extern int pmdp_clear_flush_young(struct vm_area_struct *vma,
				  unsigned long address, pmd_t *pmdp);
#else
/*
 * Despite relevant to THP only, this API is called from generic rmap code
 * under PageTransHuge(), hence needs a dummy implementation for !THP
 */
static inline int pmdp_clear_flush_young(struct vm_area_struct *vma,
					 unsigned long address, pmd_t *pmdp)
{
	BUILD_BUG();
	return 0;
}
#endif /* CONFIG_TRANSPARENT_HUGEPAGE */
#endif

#ifndef __HAVE_ARCH_PTEP_GET_AND_CLEAR
static inline pte_t ptep_get_and_clear(struct mm_struct *mm,
				       unsigned long address,
				       pte_t *ptep)
{
	pte_t pte = *ptep;
	pte_clear(mm, address, ptep);
	return pte;
}
#endif

#ifdef CONFIG_TRANSPARENT_HUGEPAGE
#ifndef __HAVE_ARCH_PMDP_HUGE_GET_AND_CLEAR
static inline pmd_t pmdp_huge_get_and_clear(struct mm_struct *mm,
					    unsigned long address,
					    pmd_t *pmdp)
{
	pmd_t pmd = *pmdp;
	pmd_clear(pmdp);
	return pmd;
}
#endif /* __HAVE_ARCH_PMDP_HUGE_GET_AND_CLEAR */
#ifndef __HAVE_ARCH_PUDP_HUGE_GET_AND_CLEAR
static inline pud_t pudp_huge_get_and_clear(struct mm_struct *mm,
					    unsigned long address,
					    pud_t *pudp)
{
	pud_t pud = *pudp;

	pud_clear(pudp);
	return pud;
}
#endif /* __HAVE_ARCH_PUDP_HUGE_GET_AND_CLEAR */
#endif /* CONFIG_TRANSPARENT_HUGEPAGE */

#ifdef CONFIG_TRANSPARENT_HUGEPAGE
#ifndef __HAVE_ARCH_PMDP_HUGE_GET_AND_CLEAR_FULL
static inline pmd_t pmdp_huge_get_and_clear_full(struct mm_struct *mm,
					    unsigned long address, pmd_t *pmdp,
					    int full)
{
	return pmdp_huge_get_and_clear(mm, address, pmdp);
}
#endif

#ifndef __HAVE_ARCH_PUDP_HUGE_GET_AND_CLEAR_FULL
static inline pud_t pudp_huge_get_and_clear_full(struct mm_struct *mm,
					    unsigned long address, pud_t *pudp,
					    int full)
{
	return pudp_huge_get_and_clear(mm, address, pudp);
}
#endif
#endif /* CONFIG_TRANSPARENT_HUGEPAGE */

#ifndef __HAVE_ARCH_PTEP_GET_AND_CLEAR_FULL
static inline pte_t ptep_get_and_clear_full(struct mm_struct *mm,
					    unsigned long address, pte_t *ptep,
					    int full)
{
	pte_t pte;
	pte = ptep_get_and_clear(mm, address, ptep);
	return pte;
}
#endif

/*
 * Some architectures may be able to avoid expensive synchronization
 * primitives when modifications are made to PTE's which are already
 * not present, or in the process of an address space destruction.
 */
#ifndef __HAVE_ARCH_PTE_CLEAR_NOT_PRESENT_FULL
static inline void pte_clear_not_present_full(struct mm_struct *mm,
					      unsigned long address,
					      pte_t *ptep,
					      int full)
{
	pte_clear(mm, address, ptep);
}
#endif

#ifndef __HAVE_ARCH_PTEP_CLEAR_FLUSH
extern pte_t ptep_clear_flush(struct vm_area_struct *vma,
			      unsigned long address,
			      pte_t *ptep);
#endif

#ifndef __HAVE_ARCH_PMDP_HUGE_CLEAR_FLUSH
extern pmd_t pmdp_huge_clear_flush(struct vm_area_struct *vma,
			      unsigned long address,
			      pmd_t *pmdp);
extern pud_t pudp_huge_clear_flush(struct vm_area_struct *vma,
			      unsigned long address,
			      pud_t *pudp);
#endif

#ifndef __HAVE_ARCH_PTEP_SET_WRPROTECT
struct mm_struct;
static inline void ptep_set_wrprotect(struct mm_struct *mm, unsigned long address, pte_t *ptep)
{
	pte_t old_pte = *ptep;
	set_pte_at(mm, address, ptep, pte_wrprotect(old_pte));
}
#endif

#ifndef pte_savedwrite
#define pte_savedwrite pte_write
#endif

#ifndef pte_mk_savedwrite
#define pte_mk_savedwrite pte_mkwrite
#endif

#ifndef pte_clear_savedwrite
#define pte_clear_savedwrite pte_wrprotect
#endif

#ifndef pmd_savedwrite
#define pmd_savedwrite pmd_write
#endif

#ifndef pmd_mk_savedwrite
#define pmd_mk_savedwrite pmd_mkwrite
#endif

#ifndef pmd_clear_savedwrite
#define pmd_clear_savedwrite pmd_wrprotect
#endif

#ifndef __HAVE_ARCH_PMDP_SET_WRPROTECT
#ifdef CONFIG_TRANSPARENT_HUGEPAGE
static inline void pmdp_set_wrprotect(struct mm_struct *mm,
				      unsigned long address, pmd_t *pmdp)
{
	pmd_t old_pmd = *pmdp;
	set_pmd_at(mm, address, pmdp, pmd_wrprotect(old_pmd));
}
#else
static inline void pmdp_set_wrprotect(struct mm_struct *mm,
				      unsigned long address, pmd_t *pmdp)
{
	BUILD_BUG();
}
#endif /* CONFIG_TRANSPARENT_HUGEPAGE */
#endif
#ifndef __HAVE_ARCH_PUDP_SET_WRPROTECT
#ifdef CONFIG_HAVE_ARCH_TRANSPARENT_HUGEPAGE_PUD
static inline void pudp_set_wrprotect(struct mm_struct *mm,
				      unsigned long address, pud_t *pudp)
{
	pud_t old_pud = *pudp;

	set_pud_at(mm, address, pudp, pud_wrprotect(old_pud));
}
#else
static inline void pudp_set_wrprotect(struct mm_struct *mm,
				      unsigned long address, pud_t *pudp)
{
	BUILD_BUG();
}
#endif /* CONFIG_HAVE_ARCH_TRANSPARENT_HUGEPAGE_PUD */
#endif

#ifndef pmdp_collapse_flush
#ifdef CONFIG_TRANSPARENT_HUGEPAGE
extern pmd_t pmdp_collapse_flush(struct vm_area_struct *vma,
				 unsigned long address, pmd_t *pmdp);
#else
static inline pmd_t pmdp_collapse_flush(struct vm_area_struct *vma,
					unsigned long address,
					pmd_t *pmdp)
{
	BUILD_BUG();
	return *pmdp;
}
#define pmdp_collapse_flush pmdp_collapse_flush
#endif /* CONFIG_TRANSPARENT_HUGEPAGE */
#endif

#ifndef __HAVE_ARCH_PGTABLE_DEPOSIT
extern void pgtable_trans_huge_deposit(struct mm_struct *mm, pmd_t *pmdp,
				       pgtable_t pgtable);
#endif

#ifndef __HAVE_ARCH_PGTABLE_WITHDRAW
extern pgtable_t pgtable_trans_huge_withdraw(struct mm_struct *mm, pmd_t *pmdp);
#endif

#ifdef CONFIG_TRANSPARENT_HUGEPAGE
/*
 * This is an implementation of pmdp_establish() that is only suitable for an
 * architecture that doesn't have hardware dirty/accessed bits. In this case we
 * can't race with CPU which sets these bits and non-atomic aproach is fine.
 */
static inline pmd_t generic_pmdp_establish(struct vm_area_struct *vma,
		unsigned long address, pmd_t *pmdp, pmd_t pmd)
{
	pmd_t old_pmd = *pmdp;
	set_pmd_at(vma->vm_mm, address, pmdp, pmd);
	return old_pmd;
}
#endif

#ifndef __HAVE_ARCH_PMDP_INVALIDATE
extern pmd_t pmdp_invalidate(struct vm_area_struct *vma, unsigned long address,
			    pmd_t *pmdp);
#endif

#ifndef __HAVE_ARCH_PTE_SAME
static inline int pte_same(pte_t pte_a, pte_t pte_b)
{
	return pte_val(pte_a) == pte_val(pte_b);
}
#endif

#ifndef __HAVE_ARCH_PTE_UNUSED
/*
 * Some architectures provide facilities to virtualization guests
 * so that they can flag allocated pages as unused. This allows the
 * host to transparently reclaim unused pages. This function returns
 * whether the pte's page is unused.
 */
static inline int pte_unused(pte_t pte)
{
	return 0;
}
#endif

#ifndef pte_access_permitted
#define pte_access_permitted(pte, write) \
	(pte_present(pte) && (!(write) || pte_write(pte)))
#endif

#ifndef pmd_access_permitted
#define pmd_access_permitted(pmd, write) \
	(pmd_present(pmd) && (!(write) || pmd_write(pmd)))
#endif

#ifndef pud_access_permitted
#define pud_access_permitted(pud, write) \
	(pud_present(pud) && (!(write) || pud_write(pud)))
#endif

#ifndef p4d_access_permitted
#define p4d_access_permitted(p4d, write) \
	(p4d_present(p4d) && (!(write) || p4d_write(p4d)))
#endif

#ifndef pgd_access_permitted
#define pgd_access_permitted(pgd, write) \
	(pgd_present(pgd) && (!(write) || pgd_write(pgd)))
#endif

#ifndef __HAVE_ARCH_PMD_SAME
#ifdef CONFIG_TRANSPARENT_HUGEPAGE
static inline int pmd_same(pmd_t pmd_a, pmd_t pmd_b)
{
	return pmd_val(pmd_a) == pmd_val(pmd_b);
}

static inline int pud_same(pud_t pud_a, pud_t pud_b)
{
	return pud_val(pud_a) == pud_val(pud_b);
}
#else /* CONFIG_TRANSPARENT_HUGEPAGE */
static inline int pmd_same(pmd_t pmd_a, pmd_t pmd_b)
{
	BUILD_BUG();
	return 0;
}

static inline int pud_same(pud_t pud_a, pud_t pud_b)
{
	BUILD_BUG();
	return 0;
}
#endif /* CONFIG_TRANSPARENT_HUGEPAGE */
#endif

#ifndef __HAVE_ARCH_DO_SWAP_PAGE
/*
 * Some architectures support metadata associated with a page. When a
 * page is being swapped out, this metadata must be saved so it can be
 * restored when the page is swapped back in. SPARC M7 and newer
 * processors support an ADI (Application Data Integrity) tag for the
 * page as metadata for the page. arch_do_swap_page() can restore this
 * metadata when a page is swapped back in.
 */
static inline void arch_do_swap_page(struct mm_struct *mm,
				     struct vm_area_struct *vma,
				     unsigned long addr,
				     pte_t pte, pte_t oldpte)
{

}
#endif

#ifndef __HAVE_ARCH_UNMAP_ONE
/*
 * Some architectures support metadata associated with a page. When a
 * page is being swapped out, this metadata must be saved so it can be
 * restored when the page is swapped back in. SPARC M7 and newer
 * processors support an ADI (Application Data Integrity) tag for the
 * page as metadata for the page. arch_unmap_one() can save this
 * metadata on a swap-out of a page.
 */
static inline int arch_unmap_one(struct mm_struct *mm,
				  struct vm_area_struct *vma,
				  unsigned long addr,
				  pte_t orig_pte)
{
	return 0;
}
#endif

#ifndef __HAVE_ARCH_PGD_OFFSET_GATE
#define pgd_offset_gate(mm, addr)	pgd_offset(mm, addr)
#endif

#ifndef __HAVE_ARCH_MOVE_PTE
#define move_pte(pte, prot, old_addr, new_addr)	(pte)
#endif

#ifndef pte_accessible
# define pte_accessible(mm, pte)	((void)(pte), 1)
#endif

#ifndef flush_tlb_fix_spurious_fault
#define flush_tlb_fix_spurious_fault(vma, address) flush_tlb_page(vma, address)
#endif

#ifndef pgprot_noncached
#define pgprot_noncached(prot)	(prot)
#endif

#ifndef pgprot_writecombine
#define pgprot_writecombine pgprot_noncached
#endif

#ifndef pgprot_writethrough
#define pgprot_writethrough pgprot_noncached
#endif

#ifndef pgprot_device
#define pgprot_device pgprot_noncached
#endif

#ifndef pgprot_modify
#define pgprot_modify pgprot_modify
static inline pgprot_t pgprot_modify(pgprot_t oldprot, pgprot_t newprot)
{
	if (pgprot_val(oldprot) == pgprot_val(pgprot_noncached(oldprot)))
		newprot = pgprot_noncached(newprot);
	if (pgprot_val(oldprot) == pgprot_val(pgprot_writecombine(oldprot)))
		newprot = pgprot_writecombine(newprot);
	if (pgprot_val(oldprot) == pgprot_val(pgprot_device(oldprot)))
		newprot = pgprot_device(newprot);
	return newprot;
}
#endif

/*
 * When walking page tables, get the address of the next boundary,
 * or the end address of the range if that comes earlier.  Although no
 * vma end wraps to 0, rounded up __boundary may wrap to 0 throughout.
 */

#define pgd_addr_end(addr, end)						\
({	unsigned long __boundary = ((addr) + PGDIR_SIZE) & PGDIR_MASK;	\
	(__boundary - 1 < (end) - 1)? __boundary: (end);		\
})

#ifndef p4d_addr_end
#define p4d_addr_end(addr, end)						\
({	unsigned long __boundary = ((addr) + P4D_SIZE) & P4D_MASK;	\
	(__boundary - 1 < (end) - 1)? __boundary: (end);		\
})
#endif

#ifndef pud_addr_end
#define pud_addr_end(addr, end)						\
({	unsigned long __boundary = ((addr) + PUD_SIZE) & PUD_MASK;	\
	(__boundary - 1 < (end) - 1)? __boundary: (end);		\
})
#endif

#ifndef pmd_addr_end
#define pmd_addr_end(addr, end)						\
({	unsigned long __boundary = ((addr) + PMD_SIZE) & PMD_MASK;	\
	(__boundary - 1 < (end) - 1)? __boundary: (end);		\
})
#endif

/*
 * When walking page tables, we usually want to skip any p?d_none entries;
 * and any p?d_bad entries - reporting the error before resetting to none.
 * Do the tests inline, but report and clear the bad entry in mm/memory.c.
 */
void pgd_clear_bad(pgd_t *);
void p4d_clear_bad(p4d_t *);
void pud_clear_bad(pud_t *);
void pmd_clear_bad(pmd_t *);

static inline int pgd_none_or_clear_bad(pgd_t *pgd)
{
	if (pgd_none(*pgd))
		return 1;
	if (unlikely(pgd_bad(*pgd))) {
		pgd_clear_bad(pgd);
		return 1;
	}
	return 0;
}

static inline int p4d_none_or_clear_bad(p4d_t *p4d)
{
	if (p4d_none(*p4d))
		return 1;
	if (unlikely(p4d_bad(*p4d))) {
		p4d_clear_bad(p4d);
		return 1;
	}
	return 0;
}

static inline int pud_none_or_clear_bad(pud_t *pud)
{
	if (pud_none(*pud))
		return 1;
	if (unlikely(pud_bad(*pud))) {
		pud_clear_bad(pud);
		return 1;
	}
	return 0;
}

static inline int pmd_none_or_clear_bad(pmd_t *pmd)
{
	if (pmd_none(*pmd))
		return 1;
	if (unlikely(pmd_bad(*pmd))) {
		pmd_clear_bad(pmd);
		return 1;
	}
	return 0;
}

static inline pte_t __ptep_modify_prot_start(struct mm_struct *mm,
					     unsigned long addr,
					     pte_t *ptep)
{
	/*
	 * Get the current pte state, but zero it out to make it
	 * non-present, preventing the hardware from asynchronously
	 * updating it.
	 */
	return ptep_get_and_clear(mm, addr, ptep);
}

static inline void __ptep_modify_prot_commit(struct mm_struct *mm,
					     unsigned long addr,
					     pte_t *ptep, pte_t pte)
{
	/*
	 * The pte is non-present, so there's no hardware state to
	 * preserve.
	 */
	set_pte_at(mm, addr, ptep, pte);
}

#ifndef __HAVE_ARCH_PTEP_MODIFY_PROT_TRANSACTION
/*
 * Start a pte protection read-modify-write transaction, which
 * protects against asynchronous hardware modifications to the pte.
 * The intention is not to prevent the hardware from making pte
 * updates, but to prevent any updates it may make from being lost.
 *
 * This does not protect against other software modifications of the
 * pte; the appropriate pte lock must be held over the transation.
 *
 * Note that this interface is intended to be batchable, meaning that
 * ptep_modify_prot_commit may not actually update the pte, but merely
 * queue the update to be done at some later time.  The update must be
 * actually committed before the pte lock is released, however.
 */
static inline pte_t ptep_modify_prot_start(struct mm_struct *mm,
					   unsigned long addr,
					   pte_t *ptep)
{
	return __ptep_modify_prot_start(mm, addr, ptep);
}

/*
 * Commit an update to a pte, leaving any hardware-controlled bits in
 * the PTE unmodified.
 */
static inline void ptep_modify_prot_commit(struct mm_struct *mm,
					   unsigned long addr,
					   pte_t *ptep, pte_t pte)
{
	__ptep_modify_prot_commit(mm, addr, ptep, pte);
}
#endif /* __HAVE_ARCH_PTEP_MODIFY_PROT_TRANSACTION */
#endif /* CONFIG_MMU */

/*
 * No-op macros that just return the current protection value. Defined here
 * because these macros can be used used even if CONFIG_MMU is not defined.
 */
#ifndef pgprot_encrypted
#define pgprot_encrypted(prot)	(prot)
#endif

#ifndef pgprot_decrypted
#define pgprot_decrypted(prot)	(prot)
#endif

/*
 * A facility to provide lazy MMU batching.  This allows PTE updates and
 * page invalidations to be delayed until a call to leave lazy MMU mode
 * is issued.  Some architectures may benefit from doing this, and it is
 * beneficial for both shadow and direct mode hypervisors, which may batch
 * the PTE updates which happen during this window.  Note that using this
 * interface requires that read hazards be removed from the code.  A read
 * hazard could result in the direct mode hypervisor case, since the actual
 * write to the page tables may not yet have taken place, so reads though
 * a raw PTE pointer after it has been modified are not guaranteed to be
 * up to date.  This mode can only be entered and left under the protection of
 * the page table locks for all page tables which may be modified.  In the UP
 * case, this is required so that preemption is disabled, and in the SMP case,
 * it must synchronize the delayed page table writes properly on other CPUs.
 */
#ifndef __HAVE_ARCH_ENTER_LAZY_MMU_MODE
#define arch_enter_lazy_mmu_mode()	do {} while (0)
#define arch_leave_lazy_mmu_mode()	do {} while (0)
#define arch_flush_lazy_mmu_mode()	do {} while (0)
#endif

/*
 * A facility to provide batching of the reload of page tables and
 * other process state with the actual context switch code for
 * paravirtualized guests.  By convention, only one of the batched
 * update (lazy) modes (CPU, MMU) should be active at any given time,
 * entry should never be nested, and entry and exits should always be
 * paired.  This is for sanity of maintaining and reasoning about the
 * kernel code.  In this case, the exit (end of the context switch) is
 * in architecture-specific code, and so doesn't need a generic
 * definition.
 */
#ifndef __HAVE_ARCH_START_CONTEXT_SWITCH
#define arch_start_context_switch(prev)	do {} while (0)
#endif

#ifdef CONFIG_HAVE_ARCH_SOFT_DIRTY
#ifndef CONFIG_ARCH_ENABLE_THP_MIGRATION
static inline pmd_t pmd_swp_mksoft_dirty(pmd_t pmd)
{
	return pmd;
}

static inline int pmd_swp_soft_dirty(pmd_t pmd)
{
	return 0;
}

static inline pmd_t pmd_swp_clear_soft_dirty(pmd_t pmd)
{
	return pmd;
}
#endif
#else /* !CONFIG_HAVE_ARCH_SOFT_DIRTY */
static inline int pte_soft_dirty(pte_t pte)
{
	return 0;
}

static inline int pmd_soft_dirty(pmd_t pmd)
{
	return 0;
}

static inline pte_t pte_mksoft_dirty(pte_t pte)
{
	return pte;
}

static inline pmd_t pmd_mksoft_dirty(pmd_t pmd)
{
	return pmd;
}

static inline pte_t pte_clear_soft_dirty(pte_t pte)
{
	return pte;
}

static inline pmd_t pmd_clear_soft_dirty(pmd_t pmd)
{
	return pmd;
}

static inline pte_t pte_swp_mksoft_dirty(pte_t pte)
{
	return pte;
}

static inline int pte_swp_soft_dirty(pte_t pte)
{
	return 0;
}

static inline pte_t pte_swp_clear_soft_dirty(pte_t pte)
{
	return pte;
}

static inline pmd_t pmd_swp_mksoft_dirty(pmd_t pmd)
{
	return pmd;
}

static inline int pmd_swp_soft_dirty(pmd_t pmd)
{
	return 0;
}

static inline pmd_t pmd_swp_clear_soft_dirty(pmd_t pmd)
{
	return pmd;
}
#endif

#ifndef __HAVE_PFNMAP_TRACKING
/*
 * Interfaces that can be used by architecture code to keep track of
 * memory type of pfn mappings specified by the remap_pfn_range,
 * vm_insert_pfn.
 */

/*
 * track_pfn_remap is called when a _new_ pfn mapping is being established
 * by remap_pfn_range() for physical range indicated by pfn and size.
 */
static inline int track_pfn_remap(struct vm_area_struct *vma, pgprot_t *prot,
				  unsigned long pfn, unsigned long addr,
				  unsigned long size)
{
	return 0;
}

/*
 * track_pfn_insert is called when a _new_ single pfn is established
 * by vm_insert_pfn().
 */
static inline void track_pfn_insert(struct vm_area_struct *vma, pgprot_t *prot,
				    pfn_t pfn)
{
}

/*
 * track_pfn_copy is called when vma that is covering the pfnmap gets
 * copied through copy_page_range().
 */
static inline int track_pfn_copy(struct vm_area_struct *vma)
{
	return 0;
}

/*
 * untrack_pfn is called while unmapping a pfnmap for a region.
 * untrack can be called for a specific region indicated by pfn and size or
 * can be for the entire vma (in which case pfn, size are zero).
 */
static inline void untrack_pfn(struct vm_area_struct *vma,
			       unsigned long pfn, unsigned long size)
{
}

/*
 * untrack_pfn_moved is called while mremapping a pfnmap for a new region.
 */
static inline void untrack_pfn_moved(struct vm_area_struct *vma)
{
}
#else
extern int track_pfn_remap(struct vm_area_struct *vma, pgprot_t *prot,
			   unsigned long pfn, unsigned long addr,
			   unsigned long size);
extern void track_pfn_insert(struct vm_area_struct *vma, pgprot_t *prot,
			     pfn_t pfn);
extern int track_pfn_copy(struct vm_area_struct *vma);
extern void untrack_pfn(struct vm_area_struct *vma, unsigned long pfn,
			unsigned long size);
extern void untrack_pfn_moved(struct vm_area_struct *vma);
#endif

#ifdef __HAVE_COLOR_ZERO_PAGE
static inline int is_zero_pfn(unsigned long pfn)
{
	extern unsigned long zero_pfn;
	unsigned long offset_from_zero_pfn = pfn - zero_pfn;
	return offset_from_zero_pfn <= (zero_page_mask >> PAGE_SHIFT);
}

#define my_zero_pfn(addr)	page_to_pfn(ZERO_PAGE(addr))

#else
static inline int is_zero_pfn(unsigned long pfn)
{
	extern unsigned long zero_pfn;
	return pfn == zero_pfn;
}

static inline unsigned long my_zero_pfn(unsigned long addr)
{
	extern unsigned long zero_pfn;
	return zero_pfn;
}
#endif

#ifdef CONFIG_MMU

#ifndef CONFIG_TRANSPARENT_HUGEPAGE
static inline int pmd_trans_huge(pmd_t pmd)
{
	return 0;
}
#ifndef pmd_write
static inline int pmd_write(pmd_t pmd)
{
	BUG();
	return 0;
}
#endif /* pmd_write */
#endif /* CONFIG_TRANSPARENT_HUGEPAGE */

#ifndef pud_write
static inline int pud_write(pud_t pud)
{
	BUG();
	return 0;
}
#endif /* pud_write */

#if !defined(CONFIG_TRANSPARENT_HUGEPAGE) || \
	(defined(CONFIG_TRANSPARENT_HUGEPAGE) && \
	 !defined(CONFIG_HAVE_ARCH_TRANSPARENT_HUGEPAGE_PUD))
static inline int pud_trans_huge(pud_t pud)
{
	return 0;
}
#endif

#ifndef pmd_read_atomic
static inline pmd_t pmd_read_atomic(pmd_t *pmdp)
{
	/*
	 * Depend on compiler for an atomic pmd read. NOTE: this is
	 * only going to work, if the pmdval_t isn't larger than
	 * an unsigned long.
	 */
	return *pmdp;
}
#endif

#ifndef arch_needs_pgtable_deposit
#define arch_needs_pgtable_deposit() (false)
#endif
/*
 * This function is meant to be used by sites walking pagetables with
 * the mmap_sem hold in read mode to protect against MADV_DONTNEED and
 * transhuge page faults. MADV_DONTNEED can convert a transhuge pmd
 * into a null pmd and the transhuge page fault can convert a null pmd
 * into an hugepmd or into a regular pmd (if the hugepage allocation
 * fails). While holding the mmap_sem in read mode the pmd becomes
 * stable and stops changing under us only if it's not null and not a
 * transhuge pmd. When those races occurs and this function makes a
 * difference vs the standard pmd_none_or_clear_bad, the result is
 * undefined so behaving like if the pmd was none is safe (because it
 * can return none anyway). The compiler level barrier() is critically
 * important to compute the two checks atomically on the same pmdval.
 *
 * For 32bit kernels with a 64bit large pmd_t this automatically takes
 * care of reading the pmd atomically to avoid SMP race conditions
 * against pmd_populate() when the mmap_sem is hold for reading by the
 * caller (a special atomic read not done by "gcc" as in the generic
 * version above, is also needed when THP is disabled because the page
 * fault can populate the pmd from under us).
 */
static inline int pmd_none_or_trans_huge_or_clear_bad(pmd_t *pmd)
{
	pmd_t pmdval = pmd_read_atomic(pmd);
	/*
	 * The barrier will stabilize the pmdval in a register or on
	 * the stack so that it will stop changing under the code.
	 *
	 * When CONFIG_TRANSPARENT_HUGEPAGE=y on x86 32bit PAE,
	 * pmd_read_atomic is allowed to return a not atomic pmdval
	 * (for example pointing to an hugepage that has never been
	 * mapped in the pmd). The below checks will only care about
	 * the low part of the pmd with 32bit PAE x86 anyway, with the
	 * exception of pmd_none(). So the important thing is that if
	 * the low part of the pmd is found null, the high part will
	 * be also null or the pmd_none() check below would be
	 * confused.
	 */
#ifdef CONFIG_TRANSPARENT_HUGEPAGE
	barrier();
#endif
	/*
	 * !pmd_present() checks for pmd migration entries
	 *
	 * The complete check uses is_pmd_migration_entry() in linux/swapops.h
	 * But using that requires moving current function and pmd_trans_unstable()
	 * to linux/swapops.h to resovle dependency, which is too much code move.
	 *
	 * !pmd_present() is equivalent to is_pmd_migration_entry() currently,
	 * because !pmd_present() pages can only be under migration not swapped
	 * out.
	 *
	 * pmd_none() is preseved for future condition checks on pmd migration
	 * entries and not confusing with this function name, although it is
	 * redundant with !pmd_present().
	 */
	if (pmd_none(pmdval) || pmd_trans_huge(pmdval) ||
		(IS_ENABLED(CONFIG_ARCH_ENABLE_THP_MIGRATION) && !pmd_present(pmdval)))
		return 1;
	if (unlikely(pmd_bad(pmdval))) {
		pmd_clear_bad(pmd);
		return 1;
	}
	return 0;
}

/*
 * This is a noop if Transparent Hugepage Support is not built into
 * the kernel. Otherwise it is equivalent to
 * pmd_none_or_trans_huge_or_clear_bad(), and shall only be called in
 * places that already verified the pmd is not none and they want to
 * walk ptes while holding the mmap sem in read mode (write mode don't
 * need this). If THP is not enabled, the pmd can't go away under the
 * code even if MADV_DONTNEED runs, but if THP is enabled we need to
 * run a pmd_trans_unstable before walking the ptes after
 * split_huge_page_pmd returns (because it may have run when the pmd
 * become null, but then a page fault can map in a THP and not a
 * regular page).
 */
static inline int pmd_trans_unstable(pmd_t *pmd)
{
#ifdef CONFIG_TRANSPARENT_HUGEPAGE
	return pmd_none_or_trans_huge_or_clear_bad(pmd);
#else
	return 0;
#endif
}

#ifndef CONFIG_NUMA_BALANCING
/*
 * Technically a PTE can be PROTNONE even when not doing NUMA balancing but
 * the only case the kernel cares is for NUMA balancing and is only ever set
 * when the VMA is accessible. For PROT_NONE VMAs, the PTEs are not marked
 * _PAGE_PROTNONE so by by default, implement the helper as "always no". It
 * is the responsibility of the caller to distinguish between PROT_NONE
 * protections and NUMA hinting fault protections.
 */
static inline int pte_protnone(pte_t pte)
{
	return 0;
}

static inline int pmd_protnone(pmd_t pmd)
{
	return 0;
}
#endif /* CONFIG_NUMA_BALANCING */

#endif /* CONFIG_MMU */

#ifdef CONFIG_HAVE_ARCH_HUGE_VMAP

#ifndef __PAGETABLE_P4D_FOLDED
int p4d_set_huge(p4d_t *p4d, phys_addr_t addr, pgprot_t prot);
int p4d_clear_huge(p4d_t *p4d);
#else
static inline int p4d_set_huge(p4d_t *p4d, phys_addr_t addr, pgprot_t prot)
{
	return 0;
}
static inline int p4d_clear_huge(p4d_t *p4d)
{
	return 0;
}
#endif /* !__PAGETABLE_P4D_FOLDED */

int pud_set_huge(pud_t *pud, phys_addr_t addr, pgprot_t prot);
int pmd_set_huge(pmd_t *pmd, phys_addr_t addr, pgprot_t prot);
int pud_clear_huge(pud_t *pud);
int pmd_clear_huge(pmd_t *pmd);
int pud_free_pmd_page(pud_t *pud, unsigned long addr);
int pmd_free_pte_page(pmd_t *pmd, unsigned long addr);
#else	/* !CONFIG_HAVE_ARCH_HUGE_VMAP */
static inline int p4d_set_huge(p4d_t *p4d, phys_addr_t addr, pgprot_t prot)
{
	return 0;
}
static inline int pud_set_huge(pud_t *pud, phys_addr_t addr, pgprot_t prot)
{
	return 0;
}
static inline int pmd_set_huge(pmd_t *pmd, phys_addr_t addr, pgprot_t prot)
{
	return 0;
}
static inline int p4d_clear_huge(p4d_t *p4d)
{
	return 0;
}
static inline int pud_clear_huge(pud_t *pud)
{
	return 0;
}
static inline int pmd_clear_huge(pmd_t *pmd)
{
	return 0;
}
static inline int pud_free_pmd_page(pud_t *pud, unsigned long addr)
{
	return 0;
}
static inline int pmd_free_pte_page(pmd_t *pmd, unsigned long addr)
{
	return 0;
}
#endif	/* CONFIG_HAVE_ARCH_HUGE_VMAP */

#ifndef __HAVE_ARCH_FLUSH_PMD_TLB_RANGE
#ifdef CONFIG_TRANSPARENT_HUGEPAGE
/*
 * ARCHes with special requirements for evicting THP backing TLB entries can
 * implement this. Otherwise also, it can help optimize normal TLB flush in
 * THP regime. stock flush_tlb_range() typically has optimization to nuke the
 * entire TLB TLB if flush span is greater than a threshold, which will
 * likely be true for a single huge page. Thus a single thp flush will
 * invalidate the entire TLB which is not desitable.
 * e.g. see arch/arc: flush_pmd_tlb_range
 */
#define flush_pmd_tlb_range(vma, addr, end)	flush_tlb_range(vma, addr, end)
#define flush_pud_tlb_range(vma, addr, end)	flush_tlb_range(vma, addr, end)
#else
#define flush_pmd_tlb_range(vma, addr, end)	BUILD_BUG()
#define flush_pud_tlb_range(vma, addr, end)	BUILD_BUG()
#endif
#endif

struct file;
int phys_mem_access_prot_allowed(struct file *file, unsigned long pfn,
			unsigned long size, pgprot_t *vma_prot);

#ifndef CONFIG_X86_ESPFIX64
static inline void init_espfix_bsp(void) { }
#endif

<<<<<<< HEAD
#ifndef __HAVE_ARCH_PFN_MODIFY_ALLOWED
static inline bool pfn_modify_allowed(unsigned long pfn, pgprot_t prot)
{
	return true;
}

static inline bool arch_has_pfn_modify_check(void)
{
	return false;
}
#endif /* !_HAVE_ARCH_PFN_MODIFY_ALLOWED */
=======
/*
 * Architecture PAGE_KERNEL_* fallbacks
 *
 * Some architectures don't define certain PAGE_KERNEL_* flags. This is either
 * because they really don't support them, or the port needs to be updated to
 * reflect the required functionality. Below are a set of relatively safe
 * fallbacks, as best effort, which we can count on in lieu of the architectures
 * not defining them on their own yet.
 */

#ifndef PAGE_KERNEL_RO
# define PAGE_KERNEL_RO PAGE_KERNEL
#endif

#ifndef PAGE_KERNEL_EXEC
# define PAGE_KERNEL_EXEC PAGE_KERNEL
#endif
>>>>>>> f900cbae

#endif /* !__ASSEMBLY__ */

#ifndef io_remap_pfn_range
#define io_remap_pfn_range remap_pfn_range
#endif

#ifndef has_transparent_hugepage
#ifdef CONFIG_TRANSPARENT_HUGEPAGE
#define has_transparent_hugepage() 1
#else
#define has_transparent_hugepage() 0
#endif
#endif

#endif /* _ASM_GENERIC_PGTABLE_H */<|MERGE_RESOLUTION|>--- conflicted
+++ resolved
@@ -1083,7 +1083,6 @@
 static inline void init_espfix_bsp(void) { }
 #endif
 
-<<<<<<< HEAD
 #ifndef __HAVE_ARCH_PFN_MODIFY_ALLOWED
 static inline bool pfn_modify_allowed(unsigned long pfn, pgprot_t prot)
 {
@@ -1095,7 +1094,7 @@
 	return false;
 }
 #endif /* !_HAVE_ARCH_PFN_MODIFY_ALLOWED */
-=======
+
 /*
  * Architecture PAGE_KERNEL_* fallbacks
  *
@@ -1113,7 +1112,6 @@
 #ifndef PAGE_KERNEL_EXEC
 # define PAGE_KERNEL_EXEC PAGE_KERNEL
 #endif
->>>>>>> f900cbae
 
 #endif /* !__ASSEMBLY__ */
 
