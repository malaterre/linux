#ifndef _NET_XFRM_H
#define _NET_XFRM_H

#include <linux/compiler.h>
#include <linux/xfrm.h>
#include <linux/spinlock.h>
#include <linux/list.h>
#include <linux/skbuff.h>
#include <linux/socket.h>
#include <linux/pfkeyv2.h>
#include <linux/ipsec.h>
#include <linux/in6.h>
#include <linux/mutex.h>
#include <linux/audit.h>
#include <linux/slab.h>

#include <net/sock.h>
#include <net/dst.h>
#include <net/ip.h>
#include <net/route.h>
#include <net/ipv6.h>
#include <net/ip6_fib.h>
#include <net/flow.h>

#include <linux/interrupt.h>

#ifdef CONFIG_XFRM_STATISTICS
#include <net/snmp.h>
#endif

#define XFRM_PROTO_ESP		50
#define XFRM_PROTO_AH		51
#define XFRM_PROTO_COMP		108
#define XFRM_PROTO_IPIP		4
#define XFRM_PROTO_IPV6		41
#define XFRM_PROTO_ROUTING	IPPROTO_ROUTING
#define XFRM_PROTO_DSTOPTS	IPPROTO_DSTOPTS

#define XFRM_ALIGN4(len)	(((len) + 3) & ~3)
#define XFRM_ALIGN8(len)	(((len) + 7) & ~7)
#define MODULE_ALIAS_XFRM_MODE(family, encap) \
	MODULE_ALIAS("xfrm-mode-" __stringify(family) "-" __stringify(encap))
#define MODULE_ALIAS_XFRM_TYPE(family, proto) \
	MODULE_ALIAS("xfrm-type-" __stringify(family) "-" __stringify(proto))

#ifdef CONFIG_XFRM_STATISTICS
#define XFRM_INC_STATS(net, field)	SNMP_INC_STATS((net)->mib.xfrm_statistics, field)
#else
#define XFRM_INC_STATS(net, field)	((void)(net))
#endif


/* Organization of SPD aka "XFRM rules"
   ------------------------------------

   Basic objects:
   - policy rule, struct xfrm_policy (=SPD entry)
   - bundle of transformations, struct dst_entry == struct xfrm_dst (=SA bundle)
   - instance of a transformer, struct xfrm_state (=SA)
   - template to clone xfrm_state, struct xfrm_tmpl

   SPD is plain linear list of xfrm_policy rules, ordered by priority.
   (To be compatible with existing pfkeyv2 implementations,
   many rules with priority of 0x7fffffff are allowed to exist and
   such rules are ordered in an unpredictable way, thanks to bsd folks.)

   Lookup is plain linear search until the first match with selector.

   If "action" is "block", then we prohibit the flow, otherwise:
   if "xfrms_nr" is zero, the flow passes untransformed. Otherwise,
   policy entry has list of up to XFRM_MAX_DEPTH transformations,
   described by templates xfrm_tmpl. Each template is resolved
   to a complete xfrm_state (see below) and we pack bundle of transformations
   to a dst_entry returned to requestor.

   dst -. xfrm  .-> xfrm_state #1
    |---. child .-> dst -. xfrm .-> xfrm_state #2
                     |---. child .-> dst -. xfrm .-> xfrm_state #3
                                      |---. child .-> NULL

   Bundles are cached at xrfm_policy struct (field ->bundles).


   Resolution of xrfm_tmpl
   -----------------------
   Template contains:
   1. ->mode		Mode: transport or tunnel
   2. ->id.proto	Protocol: AH/ESP/IPCOMP
   3. ->id.daddr	Remote tunnel endpoint, ignored for transport mode.
      Q: allow to resolve security gateway?
   4. ->id.spi          If not zero, static SPI.
   5. ->saddr		Local tunnel endpoint, ignored for transport mode.
   6. ->algos		List of allowed algos. Plain bitmask now.
      Q: ealgos, aalgos, calgos. What a mess...
   7. ->share		Sharing mode.
      Q: how to implement private sharing mode? To add struct sock* to
      flow id?

   Having this template we search through SAD searching for entries
   with appropriate mode/proto/algo, permitted by selector.
   If no appropriate entry found, it is requested from key manager.

   PROBLEMS:
   Q: How to find all the bundles referring to a physical path for
      PMTU discovery? Seems, dst should contain list of all parents...
      and enter to infinite locking hierarchy disaster.
      No! It is easier, we will not search for them, let them find us.
      We add genid to each dst plus pointer to genid of raw IP route,
      pmtu disc will update pmtu on raw IP route and increase its genid.
      dst_check() will see this for top level and trigger resyncing
      metrics. Plus, it will be made via sk->sk_dst_cache. Solved.
 */

struct xfrm_state_walk {
	struct list_head	all;
	u8			state;
	u8			dying;
	u8			proto;
	u32			seq;
	struct xfrm_address_filter *filter;
};

struct xfrm_state_offload {
	struct net_device	*dev;
	unsigned long		offload_handle;
	unsigned int		num_exthdrs;
	u8			flags;
};

/* Full description of state of transformer. */
struct xfrm_state {
	possible_net_t		xs_net;
	union {
		struct hlist_node	gclist;
		struct hlist_node	bydst;
	};
	struct hlist_node	bysrc;
	struct hlist_node	byspi;

	atomic_t		refcnt;
	spinlock_t		lock;

	struct xfrm_id		id;
	struct xfrm_selector	sel;
	struct xfrm_mark	mark;
	u32			tfcpad;

	u32			genid;

	/* Key manager bits */
	struct xfrm_state_walk	km;

	/* Parameters of this state. */
	struct {
		u32		reqid;
		u8		mode;
		u8		replay_window;
		u8		aalgo, ealgo, calgo;
		u8		flags;
		u16		family;
		xfrm_address_t	saddr;
		int		header_len;
		int		trailer_len;
		u32		extra_flags;
	} props;

	struct xfrm_lifetime_cfg lft;

	/* Data for transformer */
	struct xfrm_algo_auth	*aalg;
	struct xfrm_algo	*ealg;
	struct xfrm_algo	*calg;
	struct xfrm_algo_aead	*aead;
	const char		*geniv;

	/* Data for encapsulator */
	struct xfrm_encap_tmpl	*encap;

	/* Data for care-of address */
	xfrm_address_t	*coaddr;

	/* IPComp needs an IPIP tunnel for handling uncompressed packets */
	struct xfrm_state	*tunnel;

	/* If a tunnel, number of users + 1 */
	atomic_t		tunnel_users;

	/* State for replay detection */
	struct xfrm_replay_state replay;
	struct xfrm_replay_state_esn *replay_esn;

	/* Replay detection state at the time we sent the last notification */
	struct xfrm_replay_state preplay;
	struct xfrm_replay_state_esn *preplay_esn;

	/* The functions for replay detection. */
	const struct xfrm_replay *repl;

	/* internal flag that only holds state for delayed aevent at the
	 * moment
	*/
	u32			xflags;

	/* Replay detection notification settings */
	u32			replay_maxage;
	u32			replay_maxdiff;

	/* Replay detection notification timer */
	struct timer_list	rtimer;

	/* Statistics */
	struct xfrm_stats	stats;

	struct xfrm_lifetime_cur curlft;
	struct tasklet_hrtimer	mtimer;

	struct xfrm_state_offload xso;

	/* used to fix curlft->add_time when changing date */
	long		saved_tmo;

	/* Last used time */
	unsigned long		lastused;

	struct page_frag xfrag;

	/* Reference to data common to all the instances of this
	 * transformer. */
	const struct xfrm_type	*type;
	struct xfrm_mode	*inner_mode;
	struct xfrm_mode	*inner_mode_iaf;
	struct xfrm_mode	*outer_mode;

	const struct xfrm_type_offload	*type_offload;

	/* Security context */
	struct xfrm_sec_ctx	*security;

	/* Private data of this transformer, format is opaque,
	 * interpreted by xfrm_type methods. */
	void			*data;
};

static inline struct net *xs_net(struct xfrm_state *x)
{
	return read_pnet(&x->xs_net);
}

/* xflags - make enum if more show up */
#define XFRM_TIME_DEFER	1
#define XFRM_SOFT_EXPIRE 2

enum {
	XFRM_STATE_VOID,
	XFRM_STATE_ACQ,
	XFRM_STATE_VALID,
	XFRM_STATE_ERROR,
	XFRM_STATE_EXPIRED,
	XFRM_STATE_DEAD
};

/* callback structure passed from either netlink or pfkey */
struct km_event {
	union {
		u32 hard;
		u32 proto;
		u32 byid;
		u32 aevent;
		u32 type;
	} data;

	u32	seq;
	u32	portid;
	u32	event;
	struct net *net;
};

struct xfrm_replay {
	void	(*advance)(struct xfrm_state *x, __be32 net_seq);
	int	(*check)(struct xfrm_state *x,
			 struct sk_buff *skb,
			 __be32 net_seq);
	int	(*recheck)(struct xfrm_state *x,
			   struct sk_buff *skb,
			   __be32 net_seq);
	void	(*notify)(struct xfrm_state *x, int event);
	int	(*overflow)(struct xfrm_state *x, struct sk_buff *skb);
};

struct net_device;
struct xfrm_type;
struct xfrm_dst;
struct xfrm_policy_afinfo {
	struct dst_ops		*dst_ops;
	struct dst_entry	*(*dst_lookup)(struct net *net,
					       int tos, int oif,
					       const xfrm_address_t *saddr,
					       const xfrm_address_t *daddr);
	int			(*get_saddr)(struct net *net, int oif,
					     xfrm_address_t *saddr,
					     xfrm_address_t *daddr);
	void			(*decode_session)(struct sk_buff *skb,
						  struct flowi *fl,
						  int reverse);
	int			(*get_tos)(const struct flowi *fl);
	int			(*init_path)(struct xfrm_dst *path,
					     struct dst_entry *dst,
					     int nfheader_len);
	int			(*fill_dst)(struct xfrm_dst *xdst,
					    struct net_device *dev,
					    const struct flowi *fl);
	struct dst_entry	*(*blackhole_route)(struct net *net, struct dst_entry *orig);
};

int xfrm_policy_register_afinfo(const struct xfrm_policy_afinfo *afinfo, int family);
void xfrm_policy_unregister_afinfo(const struct xfrm_policy_afinfo *afinfo);
void km_policy_notify(struct xfrm_policy *xp, int dir,
		      const struct km_event *c);
void km_state_notify(struct xfrm_state *x, const struct km_event *c);

struct xfrm_tmpl;
int km_query(struct xfrm_state *x, struct xfrm_tmpl *t,
	     struct xfrm_policy *pol);
void km_state_expired(struct xfrm_state *x, int hard, u32 portid);
int __xfrm_state_delete(struct xfrm_state *x);

struct xfrm_state_afinfo {
	unsigned int			family;
	unsigned int			proto;
	__be16				eth_proto;
	struct module			*owner;
	const struct xfrm_type		*type_map[IPPROTO_MAX];
	const struct xfrm_type_offload	*type_offload_map[IPPROTO_MAX];
	struct xfrm_mode		*mode_map[XFRM_MODE_MAX];

	int			(*init_flags)(struct xfrm_state *x);
	void			(*init_tempsel)(struct xfrm_selector *sel,
						const struct flowi *fl);
	void			(*init_temprop)(struct xfrm_state *x,
						const struct xfrm_tmpl *tmpl,
						const xfrm_address_t *daddr,
						const xfrm_address_t *saddr);
	int			(*tmpl_sort)(struct xfrm_tmpl **dst, struct xfrm_tmpl **src, int n);
	int			(*state_sort)(struct xfrm_state **dst, struct xfrm_state **src, int n);
	int			(*output)(struct net *net, struct sock *sk, struct sk_buff *skb);
	int			(*output_finish)(struct sock *sk, struct sk_buff *skb);
	int			(*extract_input)(struct xfrm_state *x,
						 struct sk_buff *skb);
	int			(*extract_output)(struct xfrm_state *x,
						  struct sk_buff *skb);
	int			(*transport_finish)(struct sk_buff *skb,
						    int async);
	void			(*local_error)(struct sk_buff *skb, u32 mtu);
};

int xfrm_state_register_afinfo(struct xfrm_state_afinfo *afinfo);
int xfrm_state_unregister_afinfo(struct xfrm_state_afinfo *afinfo);
struct xfrm_state_afinfo *xfrm_state_get_afinfo(unsigned int family);
struct xfrm_state_afinfo *xfrm_state_afinfo_get_rcu(unsigned int family);

struct xfrm_input_afinfo {
	unsigned int		family;
	int			(*callback)(struct sk_buff *skb, u8 protocol,
					    int err);
};

int xfrm_input_register_afinfo(const struct xfrm_input_afinfo *afinfo);
int xfrm_input_unregister_afinfo(const struct xfrm_input_afinfo *afinfo);

void xfrm_state_delete_tunnel(struct xfrm_state *x);

struct xfrm_type {
	char			*description;
	struct module		*owner;
	u8			proto;
	u8			flags;
#define XFRM_TYPE_NON_FRAGMENT	1
#define XFRM_TYPE_REPLAY_PROT	2
#define XFRM_TYPE_LOCAL_COADDR	4
#define XFRM_TYPE_REMOTE_COADDR	8

	int			(*init_state)(struct xfrm_state *x);
	void			(*destructor)(struct xfrm_state *);
	int			(*input)(struct xfrm_state *, struct sk_buff *skb);
	int			(*output)(struct xfrm_state *, struct sk_buff *pskb);
	int			(*reject)(struct xfrm_state *, struct sk_buff *,
					  const struct flowi *);
	int			(*hdr_offset)(struct xfrm_state *, struct sk_buff *, u8 **);
	/* Estimate maximal size of result of transformation of a dgram */
	u32			(*get_mtu)(struct xfrm_state *, int size);
};

int xfrm_register_type(const struct xfrm_type *type, unsigned short family);
int xfrm_unregister_type(const struct xfrm_type *type, unsigned short family);

struct xfrm_type_offload {
	char		*description;
	struct module	*owner;
	u8		proto;
	void		(*encap)(struct xfrm_state *, struct sk_buff *pskb);
	int		(*input_tail)(struct xfrm_state *x, struct sk_buff *skb);
	int		(*xmit)(struct xfrm_state *, struct sk_buff *pskb, netdev_features_t features);
};

int xfrm_register_type_offload(const struct xfrm_type_offload *type, unsigned short family);
int xfrm_unregister_type_offload(const struct xfrm_type_offload *type, unsigned short family);

struct xfrm_mode {
	/*
	 * Remove encapsulation header.
	 *
	 * The IP header will be moved over the top of the encapsulation
	 * header.
	 *
	 * On entry, the transport header shall point to where the IP header
	 * should be and the network header shall be set to where the IP
	 * header currently is.  skb->data shall point to the start of the
	 * payload.
	 */
	int (*input2)(struct xfrm_state *x, struct sk_buff *skb);

	/*
	 * This is the actual input entry point.
	 *
	 * For transport mode and equivalent this would be identical to
	 * input2 (which does not need to be set).  While tunnel mode
	 * and equivalent would set this to the tunnel encapsulation function
	 * xfrm4_prepare_input that would in turn call input2.
	 */
	int (*input)(struct xfrm_state *x, struct sk_buff *skb);

	/*
	 * Add encapsulation header.
	 *
	 * On exit, the transport header will be set to the start of the
	 * encapsulation header to be filled in by x->type->output and
	 * the mac header will be set to the nextheader (protocol for
	 * IPv4) field of the extension header directly preceding the
	 * encapsulation header, or in its absence, that of the top IP
	 * header.  The value of the network header will always point
	 * to the top IP header while skb->data will point to the payload.
	 */
	int (*output2)(struct xfrm_state *x,struct sk_buff *skb);

	/*
	 * This is the actual output entry point.
	 *
	 * For transport mode and equivalent this would be identical to
	 * output2 (which does not need to be set).  While tunnel mode
	 * and equivalent would set this to a tunnel encapsulation function
	 * (xfrm4_prepare_output or xfrm6_prepare_output) that would in turn
	 * call output2.
	 */
	int (*output)(struct xfrm_state *x, struct sk_buff *skb);

	/*
	 * Adjust pointers into the packet and do GSO segmentation.
	 */
	struct sk_buff *(*gso_segment)(struct xfrm_state *x, struct sk_buff *skb, netdev_features_t features);

	/*
	 * Adjust pointers into the packet when IPsec is done at layer2.
	 */
	void (*xmit)(struct xfrm_state *x, struct sk_buff *skb);

	struct xfrm_state_afinfo *afinfo;
	struct module *owner;
	unsigned int encap;
	int flags;
};

/* Flags for xfrm_mode. */
enum {
	XFRM_MODE_FLAG_TUNNEL = 1,
};

int xfrm_register_mode(struct xfrm_mode *mode, int family);
int xfrm_unregister_mode(struct xfrm_mode *mode, int family);

static inline int xfrm_af2proto(unsigned int family)
{
	switch(family) {
	case AF_INET:
		return IPPROTO_IPIP;
	case AF_INET6:
		return IPPROTO_IPV6;
	default:
		return 0;
	}
}

static inline struct xfrm_mode *xfrm_ip2inner_mode(struct xfrm_state *x, int ipproto)
{
	if ((ipproto == IPPROTO_IPIP && x->props.family == AF_INET) ||
	    (ipproto == IPPROTO_IPV6 && x->props.family == AF_INET6))
		return x->inner_mode;
	else
		return x->inner_mode_iaf;
}

struct xfrm_tmpl {
/* id in template is interpreted as:
 * daddr - destination of tunnel, may be zero for transport mode.
 * spi   - zero to acquire spi. Not zero if spi is static, then
 *	   daddr must be fixed too.
 * proto - AH/ESP/IPCOMP
 */
	struct xfrm_id		id;

/* Source address of tunnel. Ignored, if it is not a tunnel. */
	xfrm_address_t		saddr;

	unsigned short		encap_family;

	u32			reqid;

/* Mode: transport, tunnel etc. */
	u8			mode;

/* Sharing mode: unique, this session only, this user only etc. */
	u8			share;

/* May skip this transfomration if no SA is found */
	u8			optional;

/* Skip aalgos/ealgos/calgos checks. */
	u8			allalgs;

/* Bit mask of algos allowed for acquisition */
	u32			aalgos;
	u32			ealgos;
	u32			calgos;
};

#define XFRM_MAX_DEPTH		6
#define XFRM_MAX_OFFLOAD_DEPTH	1

struct xfrm_policy_walk_entry {
	struct list_head	all;
	u8			dead;
};

struct xfrm_policy_walk {
	struct xfrm_policy_walk_entry walk;
	u8 type;
	u32 seq;
};

struct xfrm_policy_queue {
	struct sk_buff_head	hold_queue;
	struct timer_list	hold_timer;
	unsigned long		timeout;
};

struct xfrm_policy {
	possible_net_t		xp_net;
	struct hlist_node	bydst;
	struct hlist_node	byidx;

	/* This lock only affects elements except for entry. */
	rwlock_t		lock;
	atomic_t		refcnt;
	struct timer_list	timer;

	struct flow_cache_object flo;
	atomic_t		genid;
	u32			priority;
	u32			index;
	struct xfrm_mark	mark;
	struct xfrm_selector	selector;
	struct xfrm_lifetime_cfg lft;
	struct xfrm_lifetime_cur curlft;
	struct xfrm_policy_walk_entry walk;
	struct xfrm_policy_queue polq;
	u8			type;
	u8			action;
	u8			flags;
	u8			xfrm_nr;
	u16			family;
	struct xfrm_sec_ctx	*security;
	struct xfrm_tmpl       	xfrm_vec[XFRM_MAX_DEPTH];
	struct rcu_head		rcu;
};

static inline struct net *xp_net(const struct xfrm_policy *xp)
{
	return read_pnet(&xp->xp_net);
}

struct xfrm_kmaddress {
	xfrm_address_t          local;
	xfrm_address_t          remote;
	u32			reserved;
	u16			family;
};

struct xfrm_migrate {
	xfrm_address_t		old_daddr;
	xfrm_address_t		old_saddr;
	xfrm_address_t		new_daddr;
	xfrm_address_t		new_saddr;
	u8			proto;
	u8			mode;
	u16			reserved;
	u32			reqid;
	u16			old_family;
	u16			new_family;
};

#define XFRM_KM_TIMEOUT                30
/* what happened */
#define XFRM_REPLAY_UPDATE	XFRM_AE_CR
#define XFRM_REPLAY_TIMEOUT	XFRM_AE_CE

/* default aevent timeout in units of 100ms */
#define XFRM_AE_ETIME			10
/* Async Event timer multiplier */
#define XFRM_AE_ETH_M			10
/* default seq threshold size */
#define XFRM_AE_SEQT_SIZE		2

struct xfrm_mgr {
	struct list_head	list;
	int			(*notify)(struct xfrm_state *x, const struct km_event *c);
	int			(*acquire)(struct xfrm_state *x, struct xfrm_tmpl *, struct xfrm_policy *xp);
	struct xfrm_policy	*(*compile_policy)(struct sock *sk, int opt, u8 *data, int len, int *dir);
	int			(*new_mapping)(struct xfrm_state *x, xfrm_address_t *ipaddr, __be16 sport);
	int			(*notify_policy)(struct xfrm_policy *x, int dir, const struct km_event *c);
	int			(*report)(struct net *net, u8 proto, struct xfrm_selector *sel, xfrm_address_t *addr);
	int			(*migrate)(const struct xfrm_selector *sel,
					   u8 dir, u8 type,
					   const struct xfrm_migrate *m,
					   int num_bundles,
					   const struct xfrm_kmaddress *k);
	bool			(*is_alive)(const struct km_event *c);
};

int xfrm_register_km(struct xfrm_mgr *km);
int xfrm_unregister_km(struct xfrm_mgr *km);

struct xfrm_tunnel_skb_cb {
	union {
		struct inet_skb_parm h4;
		struct inet6_skb_parm h6;
	} header;

	union {
		struct ip_tunnel *ip4;
		struct ip6_tnl *ip6;
	} tunnel;
};

#define XFRM_TUNNEL_SKB_CB(__skb) ((struct xfrm_tunnel_skb_cb *)&((__skb)->cb[0]))

/*
 * This structure is used for the duration where packets are being
 * transformed by IPsec.  As soon as the packet leaves IPsec the
 * area beyond the generic IP part may be overwritten.
 */
struct xfrm_skb_cb {
	struct xfrm_tunnel_skb_cb header;

        /* Sequence number for replay protection. */
	union {
		struct {
			__u32 low;
			__u32 hi;
		} output;
		struct {
			__be32 low;
			__be32 hi;
		} input;
	} seq;
};

#define XFRM_SKB_CB(__skb) ((struct xfrm_skb_cb *)&((__skb)->cb[0]))

/*
 * This structure is used by the afinfo prepare_input/prepare_output functions
 * to transmit header information to the mode input/output functions.
 */
struct xfrm_mode_skb_cb {
	struct xfrm_tunnel_skb_cb header;

	/* Copied from header for IPv4, always set to zero and DF for IPv6. */
	__be16 id;
	__be16 frag_off;

	/* IP header length (excluding options or extension headers). */
	u8 ihl;

	/* TOS for IPv4, class for IPv6. */
	u8 tos;

	/* TTL for IPv4, hop limitfor IPv6. */
	u8 ttl;

	/* Protocol for IPv4, NH for IPv6. */
	u8 protocol;

	/* Option length for IPv4, zero for IPv6. */
	u8 optlen;

	/* Used by IPv6 only, zero for IPv4. */
	u8 flow_lbl[3];
};

#define XFRM_MODE_SKB_CB(__skb) ((struct xfrm_mode_skb_cb *)&((__skb)->cb[0]))

/*
 * This structure is used by the input processing to locate the SPI and
 * related information.
 */
struct xfrm_spi_skb_cb {
	struct xfrm_tunnel_skb_cb header;

	unsigned int daddroff;
	unsigned int family;
	__be32 seq;
};

#define XFRM_SPI_SKB_CB(__skb) ((struct xfrm_spi_skb_cb *)&((__skb)->cb[0]))

#ifdef CONFIG_AUDITSYSCALL
static inline struct audit_buffer *xfrm_audit_start(const char *op)
{
	struct audit_buffer *audit_buf = NULL;

	if (audit_enabled == 0)
		return NULL;
	audit_buf = audit_log_start(current->audit_context, GFP_ATOMIC,
				    AUDIT_MAC_IPSEC_EVENT);
	if (audit_buf == NULL)
		return NULL;
	audit_log_format(audit_buf, "op=%s", op);
	return audit_buf;
}

static inline void xfrm_audit_helper_usrinfo(bool task_valid,
					     struct audit_buffer *audit_buf)
{
	const unsigned int auid = from_kuid(&init_user_ns, task_valid ?
					    audit_get_loginuid(current) :
					    INVALID_UID);
	const unsigned int ses = task_valid ? audit_get_sessionid(current) :
		(unsigned int) -1;

	audit_log_format(audit_buf, " auid=%u ses=%u", auid, ses);
	audit_log_task_context(audit_buf);
}

void xfrm_audit_policy_add(struct xfrm_policy *xp, int result, bool task_valid);
void xfrm_audit_policy_delete(struct xfrm_policy *xp, int result,
			      bool task_valid);
void xfrm_audit_state_add(struct xfrm_state *x, int result, bool task_valid);
void xfrm_audit_state_delete(struct xfrm_state *x, int result, bool task_valid);
void xfrm_audit_state_replay_overflow(struct xfrm_state *x,
				      struct sk_buff *skb);
void xfrm_audit_state_replay(struct xfrm_state *x, struct sk_buff *skb,
			     __be32 net_seq);
void xfrm_audit_state_notfound_simple(struct sk_buff *skb, u16 family);
void xfrm_audit_state_notfound(struct sk_buff *skb, u16 family, __be32 net_spi,
			       __be32 net_seq);
void xfrm_audit_state_icvfail(struct xfrm_state *x, struct sk_buff *skb,
			      u8 proto);
#else

static inline void xfrm_audit_policy_add(struct xfrm_policy *xp, int result,
					 bool task_valid)
{
}

static inline void xfrm_audit_policy_delete(struct xfrm_policy *xp, int result,
					    bool task_valid)
{
}

static inline void xfrm_audit_state_add(struct xfrm_state *x, int result,
					bool task_valid)
{
}

static inline void xfrm_audit_state_delete(struct xfrm_state *x, int result,
					   bool task_valid)
{
}

static inline void xfrm_audit_state_replay_overflow(struct xfrm_state *x,
					     struct sk_buff *skb)
{
}

static inline void xfrm_audit_state_replay(struct xfrm_state *x,
					   struct sk_buff *skb, __be32 net_seq)
{
}

static inline void xfrm_audit_state_notfound_simple(struct sk_buff *skb,
				      u16 family)
{
}

static inline void xfrm_audit_state_notfound(struct sk_buff *skb, u16 family,
				      __be32 net_spi, __be32 net_seq)
{
}

static inline void xfrm_audit_state_icvfail(struct xfrm_state *x,
				     struct sk_buff *skb, u8 proto)
{
}
#endif /* CONFIG_AUDITSYSCALL */

static inline void xfrm_pol_hold(struct xfrm_policy *policy)
{
	if (likely(policy != NULL))
		atomic_inc(&policy->refcnt);
}

void xfrm_policy_destroy(struct xfrm_policy *policy);

static inline void xfrm_pol_put(struct xfrm_policy *policy)
{
	if (atomic_dec_and_test(&policy->refcnt))
		xfrm_policy_destroy(policy);
}

static inline void xfrm_pols_put(struct xfrm_policy **pols, int npols)
{
	int i;
	for (i = npols - 1; i >= 0; --i)
		xfrm_pol_put(pols[i]);
}

void __xfrm_state_destroy(struct xfrm_state *);

static inline void __xfrm_state_put(struct xfrm_state *x)
{
	atomic_dec(&x->refcnt);
}

static inline void xfrm_state_put(struct xfrm_state *x)
{
	if (atomic_dec_and_test(&x->refcnt))
		__xfrm_state_destroy(x);
}

static inline void xfrm_state_hold(struct xfrm_state *x)
{
	atomic_inc(&x->refcnt);
}

static inline bool addr_match(const void *token1, const void *token2,
			      unsigned int prefixlen)
{
	const __be32 *a1 = token1;
	const __be32 *a2 = token2;
	unsigned int pdw;
	unsigned int pbi;

	pdw = prefixlen >> 5;	  /* num of whole u32 in prefix */
	pbi = prefixlen &  0x1f;  /* num of bits in incomplete u32 in prefix */

	if (pdw)
		if (memcmp(a1, a2, pdw << 2))
			return false;

	if (pbi) {
		__be32 mask;

		mask = htonl((0xffffffff) << (32 - pbi));

		if ((a1[pdw] ^ a2[pdw]) & mask)
			return false;
	}

	return true;
}

static inline bool addr4_match(__be32 a1, __be32 a2, u8 prefixlen)
{
	/* C99 6.5.7 (3): u32 << 32 is undefined behaviour */
	if (sizeof(long) == 4 && prefixlen == 0)
		return true;
	return !((a1 ^ a2) & htonl(~0UL << (32 - prefixlen)));
}

static __inline__
__be16 xfrm_flowi_sport(const struct flowi *fl, const union flowi_uli *uli)
{
	__be16 port;
	switch(fl->flowi_proto) {
	case IPPROTO_TCP:
	case IPPROTO_UDP:
	case IPPROTO_UDPLITE:
	case IPPROTO_SCTP:
		port = uli->ports.sport;
		break;
	case IPPROTO_ICMP:
	case IPPROTO_ICMPV6:
		port = htons(uli->icmpt.type);
		break;
	case IPPROTO_MH:
		port = htons(uli->mht.type);
		break;
	case IPPROTO_GRE:
		port = htons(ntohl(uli->gre_key) >> 16);
		break;
	default:
		port = 0;	/*XXX*/
	}
	return port;
}

static __inline__
__be16 xfrm_flowi_dport(const struct flowi *fl, const union flowi_uli *uli)
{
	__be16 port;
	switch(fl->flowi_proto) {
	case IPPROTO_TCP:
	case IPPROTO_UDP:
	case IPPROTO_UDPLITE:
	case IPPROTO_SCTP:
		port = uli->ports.dport;
		break;
	case IPPROTO_ICMP:
	case IPPROTO_ICMPV6:
		port = htons(uli->icmpt.code);
		break;
	case IPPROTO_GRE:
		port = htons(ntohl(uli->gre_key) & 0xffff);
		break;
	default:
		port = 0;	/*XXX*/
	}
	return port;
}

bool xfrm_selector_match(const struct xfrm_selector *sel,
			 const struct flowi *fl, unsigned short family);

#ifdef CONFIG_SECURITY_NETWORK_XFRM
/*	If neither has a context --> match
 * 	Otherwise, both must have a context and the sids, doi, alg must match
 */
static inline bool xfrm_sec_ctx_match(struct xfrm_sec_ctx *s1, struct xfrm_sec_ctx *s2)
{
	return ((!s1 && !s2) ||
		(s1 && s2 &&
		 (s1->ctx_sid == s2->ctx_sid) &&
		 (s1->ctx_doi == s2->ctx_doi) &&
		 (s1->ctx_alg == s2->ctx_alg)));
}
#else
static inline bool xfrm_sec_ctx_match(struct xfrm_sec_ctx *s1, struct xfrm_sec_ctx *s2)
{
	return true;
}
#endif

/* A struct encoding bundle of transformations to apply to some set of flow.
 *
 * dst->child points to the next element of bundle.
 * dst->xfrm  points to an instanse of transformer.
 *
 * Due to unfortunate limitations of current routing cache, which we
 * have no time to fix, it mirrors struct rtable and bound to the same
 * routing key, including saddr,daddr. However, we can have many of
 * bundles differing by session id. All the bundles grow from a parent
 * policy rule.
 */
struct xfrm_dst {
	union {
		struct dst_entry	dst;
		struct rtable		rt;
		struct rt6_info		rt6;
	} u;
	struct dst_entry *route;
	struct flow_cache_object flo;
	struct xfrm_policy *pols[XFRM_POLICY_TYPE_MAX];
	int num_pols, num_xfrms;
#ifdef CONFIG_XFRM_SUB_POLICY
	struct flowi *origin;
	struct xfrm_selector *partner;
#endif
	u32 xfrm_genid;
	u32 policy_genid;
	u32 route_mtu_cached;
	u32 child_mtu_cached;
	u32 route_cookie;
	u32 path_cookie;
};

#ifdef CONFIG_XFRM
static inline void xfrm_dst_destroy(struct xfrm_dst *xdst)
{
	xfrm_pols_put(xdst->pols, xdst->num_pols);
	dst_release(xdst->route);
	if (likely(xdst->u.dst.xfrm))
		xfrm_state_put(xdst->u.dst.xfrm);
#ifdef CONFIG_XFRM_SUB_POLICY
	kfree(xdst->origin);
	xdst->origin = NULL;
	kfree(xdst->partner);
	xdst->partner = NULL;
#endif
}
#endif

void xfrm_dst_ifdown(struct dst_entry *dst, struct net_device *dev);

struct xfrm_offload {
	/* Output sequence number for replay protection on offloading. */
	struct {
		__u32 low;
		__u32 hi;
	} seq;

	__u32			flags;
#define	SA_DELETE_REQ		1
#define	CRYPTO_DONE		2
#define	CRYPTO_NEXT_DONE	4
#define	CRYPTO_FALLBACK		8
#define	XFRM_GSO_SEGMENT	16
#define	XFRM_GRO		32

	__u32			status;
#define CRYPTO_SUCCESS				1
#define CRYPTO_GENERIC_ERROR			2
#define CRYPTO_TRANSPORT_AH_AUTH_FAILED		4
#define CRYPTO_TRANSPORT_ESP_AUTH_FAILED	8
#define CRYPTO_TUNNEL_AH_AUTH_FAILED		16
#define CRYPTO_TUNNEL_ESP_AUTH_FAILED		32
#define CRYPTO_INVALID_PACKET_SYNTAX		64
#define CRYPTO_INVALID_PROTOCOL			128

	__u8			proto;
};

struct sec_path {
	atomic_t		refcnt;
	int			len;
	int			olen;

	struct xfrm_state	*xvec[XFRM_MAX_DEPTH];
	struct xfrm_offload	ovec[XFRM_MAX_OFFLOAD_DEPTH];
};

static inline int secpath_exists(struct sk_buff *skb)
{
#ifdef CONFIG_XFRM
	return skb->sp != NULL;
#else
	return 0;
#endif
}

static inline struct sec_path *
secpath_get(struct sec_path *sp)
{
	if (sp)
		atomic_inc(&sp->refcnt);
	return sp;
}

void __secpath_destroy(struct sec_path *sp);

static inline void
secpath_put(struct sec_path *sp)
{
	if (sp && atomic_dec_and_test(&sp->refcnt))
		__secpath_destroy(sp);
}

struct sec_path *secpath_dup(struct sec_path *src);
int secpath_set(struct sk_buff *skb);

static inline void
secpath_reset(struct sk_buff *skb)
{
#ifdef CONFIG_XFRM
	secpath_put(skb->sp);
	skb->sp = NULL;
#endif
}

static inline int
xfrm_addr_any(const xfrm_address_t *addr, unsigned short family)
{
	switch (family) {
	case AF_INET:
		return addr->a4 == 0;
	case AF_INET6:
		return ipv6_addr_any(&addr->in6);
	}
	return 0;
}

static inline int
__xfrm4_state_addr_cmp(const struct xfrm_tmpl *tmpl, const struct xfrm_state *x)
{
	return	(tmpl->saddr.a4 &&
		 tmpl->saddr.a4 != x->props.saddr.a4);
}

static inline int
__xfrm6_state_addr_cmp(const struct xfrm_tmpl *tmpl, const struct xfrm_state *x)
{
	return	(!ipv6_addr_any((struct in6_addr*)&tmpl->saddr) &&
		 !ipv6_addr_equal((struct in6_addr *)&tmpl->saddr, (struct in6_addr*)&x->props.saddr));
}

static inline int
xfrm_state_addr_cmp(const struct xfrm_tmpl *tmpl, const struct xfrm_state *x, unsigned short family)
{
	switch (family) {
	case AF_INET:
		return __xfrm4_state_addr_cmp(tmpl, x);
	case AF_INET6:
		return __xfrm6_state_addr_cmp(tmpl, x);
	}
	return !0;
}

#ifdef CONFIG_XFRM
int __xfrm_policy_check(struct sock *, int dir, struct sk_buff *skb,
			unsigned short family);

static inline int __xfrm_policy_check2(struct sock *sk, int dir,
				       struct sk_buff *skb,
				       unsigned int family, int reverse)
{
	struct net *net = dev_net(skb->dev);
	int ndir = dir | (reverse ? XFRM_POLICY_MASK + 1 : 0);

	if (sk && sk->sk_policy[XFRM_POLICY_IN])
		return __xfrm_policy_check(sk, ndir, skb, family);

	return	(!net->xfrm.policy_count[dir] && !skb->sp) ||
		(skb_dst(skb)->flags & DST_NOPOLICY) ||
		__xfrm_policy_check(sk, ndir, skb, family);
}

static inline int xfrm_policy_check(struct sock *sk, int dir, struct sk_buff *skb, unsigned short family)
{
	return __xfrm_policy_check2(sk, dir, skb, family, 0);
}

static inline int xfrm4_policy_check(struct sock *sk, int dir, struct sk_buff *skb)
{
	return xfrm_policy_check(sk, dir, skb, AF_INET);
}

static inline int xfrm6_policy_check(struct sock *sk, int dir, struct sk_buff *skb)
{
	return xfrm_policy_check(sk, dir, skb, AF_INET6);
}

static inline int xfrm4_policy_check_reverse(struct sock *sk, int dir,
					     struct sk_buff *skb)
{
	return __xfrm_policy_check2(sk, dir, skb, AF_INET, 1);
}

static inline int xfrm6_policy_check_reverse(struct sock *sk, int dir,
					     struct sk_buff *skb)
{
	return __xfrm_policy_check2(sk, dir, skb, AF_INET6, 1);
}

int __xfrm_decode_session(struct sk_buff *skb, struct flowi *fl,
			  unsigned int family, int reverse);

static inline int xfrm_decode_session(struct sk_buff *skb, struct flowi *fl,
				      unsigned int family)
{
	return __xfrm_decode_session(skb, fl, family, 0);
}

static inline int xfrm_decode_session_reverse(struct sk_buff *skb,
					      struct flowi *fl,
					      unsigned int family)
{
	return __xfrm_decode_session(skb, fl, family, 1);
}

int __xfrm_route_forward(struct sk_buff *skb, unsigned short family);

static inline int xfrm_route_forward(struct sk_buff *skb, unsigned short family)
{
	struct net *net = dev_net(skb->dev);

	return	!net->xfrm.policy_count[XFRM_POLICY_OUT] ||
		(skb_dst(skb)->flags & DST_NOXFRM) ||
		__xfrm_route_forward(skb, family);
}

static inline int xfrm4_route_forward(struct sk_buff *skb)
{
	return xfrm_route_forward(skb, AF_INET);
}

static inline int xfrm6_route_forward(struct sk_buff *skb)
{
	return xfrm_route_forward(skb, AF_INET6);
}

int __xfrm_sk_clone_policy(struct sock *sk, const struct sock *osk);

static inline int xfrm_sk_clone_policy(struct sock *sk, const struct sock *osk)
{
	sk->sk_policy[0] = NULL;
	sk->sk_policy[1] = NULL;
	if (unlikely(osk->sk_policy[0] || osk->sk_policy[1]))
		return __xfrm_sk_clone_policy(sk, osk);
	return 0;
}

int xfrm_policy_delete(struct xfrm_policy *pol, int dir);

static inline void xfrm_sk_free_policy(struct sock *sk)
{
	struct xfrm_policy *pol;

	pol = rcu_dereference_protected(sk->sk_policy[0], 1);
	if (unlikely(pol != NULL)) {
		xfrm_policy_delete(pol, XFRM_POLICY_MAX);
		sk->sk_policy[0] = NULL;
	}
	pol = rcu_dereference_protected(sk->sk_policy[1], 1);
	if (unlikely(pol != NULL)) {
		xfrm_policy_delete(pol, XFRM_POLICY_MAX+1);
		sk->sk_policy[1] = NULL;
	}
}

void xfrm_garbage_collect(struct net *net);
void xfrm_garbage_collect_deferred(struct net *net);

#else

static inline void xfrm_sk_free_policy(struct sock *sk) {}
static inline int xfrm_sk_clone_policy(struct sock *sk, const struct sock *osk) { return 0; }
static inline int xfrm6_route_forward(struct sk_buff *skb) { return 1; }  
static inline int xfrm4_route_forward(struct sk_buff *skb) { return 1; } 
static inline int xfrm6_policy_check(struct sock *sk, int dir, struct sk_buff *skb)
{ 
	return 1; 
} 
static inline int xfrm4_policy_check(struct sock *sk, int dir, struct sk_buff *skb)
{
	return 1;
}
static inline int xfrm_policy_check(struct sock *sk, int dir, struct sk_buff *skb, unsigned short family)
{
	return 1;
}
static inline int xfrm_decode_session_reverse(struct sk_buff *skb,
					      struct flowi *fl,
					      unsigned int family)
{
	return -ENOSYS;
}
static inline int xfrm4_policy_check_reverse(struct sock *sk, int dir,
					     struct sk_buff *skb)
{
	return 1;
}
static inline int xfrm6_policy_check_reverse(struct sock *sk, int dir,
					     struct sk_buff *skb)
{
	return 1;
}
static inline void xfrm_garbage_collect(struct net *net)
{
}
#endif

static __inline__
xfrm_address_t *xfrm_flowi_daddr(const struct flowi *fl, unsigned short family)
{
	switch (family){
	case AF_INET:
		return (xfrm_address_t *)&fl->u.ip4.daddr;
	case AF_INET6:
		return (xfrm_address_t *)&fl->u.ip6.daddr;
	}
	return NULL;
}

static __inline__
xfrm_address_t *xfrm_flowi_saddr(const struct flowi *fl, unsigned short family)
{
	switch (family){
	case AF_INET:
		return (xfrm_address_t *)&fl->u.ip4.saddr;
	case AF_INET6:
		return (xfrm_address_t *)&fl->u.ip6.saddr;
	}
	return NULL;
}

static __inline__
void xfrm_flowi_addr_get(const struct flowi *fl,
			 xfrm_address_t *saddr, xfrm_address_t *daddr,
			 unsigned short family)
{
	switch(family) {
	case AF_INET:
		memcpy(&saddr->a4, &fl->u.ip4.saddr, sizeof(saddr->a4));
		memcpy(&daddr->a4, &fl->u.ip4.daddr, sizeof(daddr->a4));
		break;
	case AF_INET6:
		saddr->in6 = fl->u.ip6.saddr;
		daddr->in6 = fl->u.ip6.daddr;
		break;
	}
}

static __inline__ int
__xfrm4_state_addr_check(const struct xfrm_state *x,
			 const xfrm_address_t *daddr, const xfrm_address_t *saddr)
{
	if (daddr->a4 == x->id.daddr.a4 &&
	    (saddr->a4 == x->props.saddr.a4 || !saddr->a4 || !x->props.saddr.a4))
		return 1;
	return 0;
}

static __inline__ int
__xfrm6_state_addr_check(const struct xfrm_state *x,
			 const xfrm_address_t *daddr, const xfrm_address_t *saddr)
{
	if (ipv6_addr_equal((struct in6_addr *)daddr, (struct in6_addr *)&x->id.daddr) &&
	    (ipv6_addr_equal((struct in6_addr *)saddr, (struct in6_addr *)&x->props.saddr) ||
	     ipv6_addr_any((struct in6_addr *)saddr) || 
	     ipv6_addr_any((struct in6_addr *)&x->props.saddr)))
		return 1;
	return 0;
}

static __inline__ int
xfrm_state_addr_check(const struct xfrm_state *x,
		      const xfrm_address_t *daddr, const xfrm_address_t *saddr,
		      unsigned short family)
{
	switch (family) {
	case AF_INET:
		return __xfrm4_state_addr_check(x, daddr, saddr);
	case AF_INET6:
		return __xfrm6_state_addr_check(x, daddr, saddr);
	}
	return 0;
}

static __inline__ int
xfrm_state_addr_flow_check(const struct xfrm_state *x, const struct flowi *fl,
			   unsigned short family)
{
	switch (family) {
	case AF_INET:
		return __xfrm4_state_addr_check(x,
						(const xfrm_address_t *)&fl->u.ip4.daddr,
						(const xfrm_address_t *)&fl->u.ip4.saddr);
	case AF_INET6:
		return __xfrm6_state_addr_check(x,
						(const xfrm_address_t *)&fl->u.ip6.daddr,
						(const xfrm_address_t *)&fl->u.ip6.saddr);
	}
	return 0;
}

static inline int xfrm_state_kern(const struct xfrm_state *x)
{
	return atomic_read(&x->tunnel_users);
}

static inline int xfrm_id_proto_match(u8 proto, u8 userproto)
{
	return (!userproto || proto == userproto ||
		(userproto == IPSEC_PROTO_ANY && (proto == IPPROTO_AH ||
						  proto == IPPROTO_ESP ||
						  proto == IPPROTO_COMP)));
}

/*
 * xfrm algorithm information
 */
struct xfrm_algo_aead_info {
	char *geniv;
	u16 icv_truncbits;
};

struct xfrm_algo_auth_info {
	u16 icv_truncbits;
	u16 icv_fullbits;
};

struct xfrm_algo_encr_info {
	char *geniv;
	u16 blockbits;
	u16 defkeybits;
};

struct xfrm_algo_comp_info {
	u16 threshold;
};

struct xfrm_algo_desc {
	char *name;
	char *compat;
	u8 available:1;
	u8 pfkey_supported:1;
	union {
		struct xfrm_algo_aead_info aead;
		struct xfrm_algo_auth_info auth;
		struct xfrm_algo_encr_info encr;
		struct xfrm_algo_comp_info comp;
	} uinfo;
	struct sadb_alg desc;
};

/* XFRM protocol handlers.  */
struct xfrm4_protocol {
	int (*handler)(struct sk_buff *skb);
	int (*input_handler)(struct sk_buff *skb, int nexthdr, __be32 spi,
			     int encap_type);
	int (*cb_handler)(struct sk_buff *skb, int err);
	int (*err_handler)(struct sk_buff *skb, u32 info);

	struct xfrm4_protocol __rcu *next;
	int priority;
};

struct xfrm6_protocol {
	int (*handler)(struct sk_buff *skb);
	int (*cb_handler)(struct sk_buff *skb, int err);
	int (*err_handler)(struct sk_buff *skb, struct inet6_skb_parm *opt,
			   u8 type, u8 code, int offset, __be32 info);

	struct xfrm6_protocol __rcu *next;
	int priority;
};

/* XFRM tunnel handlers.  */
struct xfrm_tunnel {
	int (*handler)(struct sk_buff *skb);
	int (*err_handler)(struct sk_buff *skb, u32 info);

	struct xfrm_tunnel __rcu *next;
	int priority;
};

struct xfrm6_tunnel {
	int (*handler)(struct sk_buff *skb);
	int (*err_handler)(struct sk_buff *skb, struct inet6_skb_parm *opt,
			   u8 type, u8 code, int offset, __be32 info);
	struct xfrm6_tunnel __rcu *next;
	int priority;
};

void xfrm_init(void);
void xfrm4_init(void);
int xfrm_state_init(struct net *net);
void xfrm_state_fini(struct net *net);
void xfrm4_state_init(void);
void xfrm4_protocol_init(void);
#ifdef CONFIG_XFRM
int xfrm6_init(void);
void xfrm6_fini(void);
int xfrm6_state_init(void);
void xfrm6_state_fini(void);
int xfrm6_protocol_init(void);
void xfrm6_protocol_fini(void);
#else
static inline int xfrm6_init(void)
{
	return 0;
}
static inline void xfrm6_fini(void)
{
	;
}
#endif

#ifdef CONFIG_XFRM_STATISTICS
int xfrm_proc_init(struct net *net);
void xfrm_proc_fini(struct net *net);
#endif

int xfrm_sysctl_init(struct net *net);
#ifdef CONFIG_SYSCTL
void xfrm_sysctl_fini(struct net *net);
#else
static inline void xfrm_sysctl_fini(struct net *net)
{
}
#endif

void xfrm_state_walk_init(struct xfrm_state_walk *walk, u8 proto,
			  struct xfrm_address_filter *filter);
int xfrm_state_walk(struct net *net, struct xfrm_state_walk *walk,
		    int (*func)(struct xfrm_state *, int, void*), void *);
void xfrm_state_walk_done(struct xfrm_state_walk *walk, struct net *net);
struct xfrm_state *xfrm_state_alloc(struct net *net);
struct xfrm_state *xfrm_state_find(const xfrm_address_t *daddr,
				   const xfrm_address_t *saddr,
				   const struct flowi *fl,
				   struct xfrm_tmpl *tmpl,
				   struct xfrm_policy *pol, int *err,
				   unsigned short family);
struct xfrm_state *xfrm_stateonly_find(struct net *net, u32 mark,
				       xfrm_address_t *daddr,
				       xfrm_address_t *saddr,
				       unsigned short family,
				       u8 mode, u8 proto, u32 reqid);
struct xfrm_state *xfrm_state_lookup_byspi(struct net *net, __be32 spi,
					      unsigned short family);
int xfrm_state_check_expire(struct xfrm_state *x);
void xfrm_state_insert(struct xfrm_state *x);
int xfrm_state_add(struct xfrm_state *x);
int xfrm_state_update(struct xfrm_state *x);
struct xfrm_state *xfrm_state_lookup(struct net *net, u32 mark,
				     const xfrm_address_t *daddr, __be32 spi,
				     u8 proto, unsigned short family);
struct xfrm_state *xfrm_state_lookup_byaddr(struct net *net, u32 mark,
					    const xfrm_address_t *daddr,
					    const xfrm_address_t *saddr,
					    u8 proto,
					    unsigned short family);
#ifdef CONFIG_XFRM_SUB_POLICY
int xfrm_tmpl_sort(struct xfrm_tmpl **dst, struct xfrm_tmpl **src, int n,
		   unsigned short family, struct net *net);
int xfrm_state_sort(struct xfrm_state **dst, struct xfrm_state **src, int n,
		    unsigned short family);
#else
static inline int xfrm_tmpl_sort(struct xfrm_tmpl **dst, struct xfrm_tmpl **src,
				 int n, unsigned short family, struct net *net)
{
	return -ENOSYS;
}

static inline int xfrm_state_sort(struct xfrm_state **dst, struct xfrm_state **src,
				  int n, unsigned short family)
{
	return -ENOSYS;
}
#endif

struct xfrmk_sadinfo {
	u32 sadhcnt; /* current hash bkts */
	u32 sadhmcnt; /* max allowed hash bkts */
	u32 sadcnt; /* current running count */
};

struct xfrmk_spdinfo {
	u32 incnt;
	u32 outcnt;
	u32 fwdcnt;
	u32 inscnt;
	u32 outscnt;
	u32 fwdscnt;
	u32 spdhcnt;
	u32 spdhmcnt;
};

struct xfrm_state *xfrm_find_acq_byseq(struct net *net, u32 mark, u32 seq);
int xfrm_state_delete(struct xfrm_state *x);
int xfrm_state_flush(struct net *net, u8 proto, bool task_valid);
int xfrm_dev_state_flush(struct net *net, struct net_device *dev, bool task_valid);
void xfrm_sad_getinfo(struct net *net, struct xfrmk_sadinfo *si);
void xfrm_spd_getinfo(struct net *net, struct xfrmk_spdinfo *si);
u32 xfrm_replay_seqhi(struct xfrm_state *x, __be32 net_seq);
int xfrm_init_replay(struct xfrm_state *x);
int xfrm_state_mtu(struct xfrm_state *x, int mtu);
int __xfrm_init_state(struct xfrm_state *x, bool init_replay);
int xfrm_init_state(struct xfrm_state *x);
int xfrm_prepare_input(struct xfrm_state *x, struct sk_buff *skb);
int xfrm_input(struct sk_buff *skb, int nexthdr, __be32 spi, int encap_type);
int xfrm_input_resume(struct sk_buff *skb, int nexthdr);
int xfrm_output_resume(struct sk_buff *skb, int err);
int xfrm_output(struct sock *sk, struct sk_buff *skb);
int xfrm_inner_extract_output(struct xfrm_state *x, struct sk_buff *skb);
void xfrm_local_error(struct sk_buff *skb, int mtu);
int xfrm4_extract_header(struct sk_buff *skb);
int xfrm4_extract_input(struct xfrm_state *x, struct sk_buff *skb);
int xfrm4_rcv_encap(struct sk_buff *skb, int nexthdr, __be32 spi,
		    int encap_type);
int xfrm4_transport_finish(struct sk_buff *skb, int async);
int xfrm4_rcv(struct sk_buff *skb);
int xfrm_parse_spi(struct sk_buff *skb, u8 nexthdr, __be32 *spi, __be32 *seq);

static inline int xfrm4_rcv_spi(struct sk_buff *skb, int nexthdr, __be32 spi)
{
	XFRM_TUNNEL_SKB_CB(skb)->tunnel.ip4 = NULL;
	XFRM_SPI_SKB_CB(skb)->family = AF_INET;
	XFRM_SPI_SKB_CB(skb)->daddroff = offsetof(struct iphdr, daddr);
	return xfrm_input(skb, nexthdr, spi, 0);
}

int xfrm4_extract_output(struct xfrm_state *x, struct sk_buff *skb);
int xfrm4_prepare_output(struct xfrm_state *x, struct sk_buff *skb);
int xfrm4_output(struct net *net, struct sock *sk, struct sk_buff *skb);
int xfrm4_output_finish(struct sock *sk, struct sk_buff *skb);
int xfrm4_rcv_cb(struct sk_buff *skb, u8 protocol, int err);
int xfrm4_protocol_register(struct xfrm4_protocol *handler, unsigned char protocol);
int xfrm4_protocol_deregister(struct xfrm4_protocol *handler, unsigned char protocol);
int xfrm4_tunnel_register(struct xfrm_tunnel *handler, unsigned short family);
int xfrm4_tunnel_deregister(struct xfrm_tunnel *handler, unsigned short family);
void xfrm4_local_error(struct sk_buff *skb, u32 mtu);
int xfrm6_extract_header(struct sk_buff *skb);
int xfrm6_extract_input(struct xfrm_state *x, struct sk_buff *skb);
int xfrm6_rcv_spi(struct sk_buff *skb, int nexthdr, __be32 spi,
		  struct ip6_tnl *t);
int xfrm6_transport_finish(struct sk_buff *skb, int async);
int xfrm6_rcv_tnl(struct sk_buff *skb, struct ip6_tnl *t);
int xfrm6_rcv(struct sk_buff *skb);
int xfrm6_input_addr(struct sk_buff *skb, xfrm_address_t *daddr,
		     xfrm_address_t *saddr, u8 proto);
void xfrm6_local_error(struct sk_buff *skb, u32 mtu);
int xfrm6_rcv_cb(struct sk_buff *skb, u8 protocol, int err);
int xfrm6_protocol_register(struct xfrm6_protocol *handler, unsigned char protocol);
int xfrm6_protocol_deregister(struct xfrm6_protocol *handler, unsigned char protocol);
int xfrm6_tunnel_register(struct xfrm6_tunnel *handler, unsigned short family);
int xfrm6_tunnel_deregister(struct xfrm6_tunnel *handler, unsigned short family);
__be32 xfrm6_tunnel_alloc_spi(struct net *net, xfrm_address_t *saddr);
__be32 xfrm6_tunnel_spi_lookup(struct net *net, const xfrm_address_t *saddr);
int xfrm6_extract_output(struct xfrm_state *x, struct sk_buff *skb);
int xfrm6_prepare_output(struct xfrm_state *x, struct sk_buff *skb);
int xfrm6_output(struct net *net, struct sock *sk, struct sk_buff *skb);
int xfrm6_output_finish(struct sock *sk, struct sk_buff *skb);
int xfrm6_find_1stfragopt(struct xfrm_state *x, struct sk_buff *skb,
			  u8 **prevhdr);

#ifdef CONFIG_XFRM
int xfrm4_udp_encap_rcv(struct sock *sk, struct sk_buff *skb);
int xfrm_user_policy(struct sock *sk, int optname,
		     u8 __user *optval, int optlen);
#else
static inline int xfrm_user_policy(struct sock *sk, int optname, u8 __user *optval, int optlen)
{
 	return -ENOPROTOOPT;
} 

static inline int xfrm4_udp_encap_rcv(struct sock *sk, struct sk_buff *skb)
{
 	/* should not happen */
 	kfree_skb(skb);
	return 0;
}
#endif

struct dst_entry *__xfrm_dst_lookup(struct net *net, int tos, int oif,
				    const xfrm_address_t *saddr,
				    const xfrm_address_t *daddr,
				    int family);

struct xfrm_policy *xfrm_policy_alloc(struct net *net, gfp_t gfp);

void xfrm_policy_walk_init(struct xfrm_policy_walk *walk, u8 type);
int xfrm_policy_walk(struct net *net, struct xfrm_policy_walk *walk,
		     int (*func)(struct xfrm_policy *, int, int, void*),
		     void *);
void xfrm_policy_walk_done(struct xfrm_policy_walk *walk, struct net *net);
int xfrm_policy_insert(int dir, struct xfrm_policy *policy, int excl);
struct xfrm_policy *xfrm_policy_bysel_ctx(struct net *net, u32 mark,
					  u8 type, int dir,
					  struct xfrm_selector *sel,
					  struct xfrm_sec_ctx *ctx, int delete,
					  int *err);
struct xfrm_policy *xfrm_policy_byid(struct net *net, u32 mark, u8, int dir,
				     u32 id, int delete, int *err);
int xfrm_policy_flush(struct net *net, u8 type, bool task_valid);
void xfrm_policy_hash_rebuild(struct net *net);
u32 xfrm_get_acqseq(void);
int verify_spi_info(u8 proto, u32 min, u32 max);
int xfrm_alloc_spi(struct xfrm_state *x, u32 minspi, u32 maxspi);
struct xfrm_state *xfrm_find_acq(struct net *net, const struct xfrm_mark *mark,
				 u8 mode, u32 reqid, u8 proto,
				 const xfrm_address_t *daddr,
				 const xfrm_address_t *saddr, int create,
				 unsigned short family);
int xfrm_sk_policy_insert(struct sock *sk, int dir, struct xfrm_policy *pol);

#ifdef CONFIG_XFRM_MIGRATE
int km_migrate(const struct xfrm_selector *sel, u8 dir, u8 type,
	       const struct xfrm_migrate *m, int num_bundles,
	       const struct xfrm_kmaddress *k);
struct xfrm_state *xfrm_migrate_state_find(struct xfrm_migrate *m, struct net *net);
struct xfrm_state *xfrm_state_migrate(struct xfrm_state *x,
				      struct xfrm_migrate *m);
int xfrm_migrate(const struct xfrm_selector *sel, u8 dir, u8 type,
		 struct xfrm_migrate *m, int num_bundles,
		 struct xfrm_kmaddress *k, struct net *net);
#endif

int km_new_mapping(struct xfrm_state *x, xfrm_address_t *ipaddr, __be16 sport);
void km_policy_expired(struct xfrm_policy *pol, int dir, int hard, u32 portid);
int km_report(struct net *net, u8 proto, struct xfrm_selector *sel,
	      xfrm_address_t *addr);

void xfrm_input_init(void);
int xfrm_parse_spi(struct sk_buff *skb, u8 nexthdr, __be32 *spi, __be32 *seq);

void xfrm_probe_algs(void);
int xfrm_count_pfkey_auth_supported(void);
int xfrm_count_pfkey_enc_supported(void);
struct xfrm_algo_desc *xfrm_aalg_get_byidx(unsigned int idx);
struct xfrm_algo_desc *xfrm_ealg_get_byidx(unsigned int idx);
struct xfrm_algo_desc *xfrm_aalg_get_byid(int alg_id);
struct xfrm_algo_desc *xfrm_ealg_get_byid(int alg_id);
struct xfrm_algo_desc *xfrm_calg_get_byid(int alg_id);
struct xfrm_algo_desc *xfrm_aalg_get_byname(const char *name, int probe);
struct xfrm_algo_desc *xfrm_ealg_get_byname(const char *name, int probe);
struct xfrm_algo_desc *xfrm_calg_get_byname(const char *name, int probe);
struct xfrm_algo_desc *xfrm_aead_get_byname(const char *name, int icv_len,
					    int probe);

static inline bool xfrm6_addr_equal(const xfrm_address_t *a,
				    const xfrm_address_t *b)
{
	return ipv6_addr_equal((const struct in6_addr *)a,
			       (const struct in6_addr *)b);
}

static inline bool xfrm_addr_equal(const xfrm_address_t *a,
				   const xfrm_address_t *b,
				   sa_family_t family)
{
	switch (family) {
	default:
	case AF_INET:
		return ((__force u32)a->a4 ^ (__force u32)b->a4) == 0;
	case AF_INET6:
		return xfrm6_addr_equal(a, b);
	}
}

static inline int xfrm_policy_id2dir(u32 index)
{
	return index & 7;
}

#ifdef CONFIG_XFRM
static inline int xfrm_aevent_is_on(struct net *net)
{
	struct sock *nlsk;
	int ret = 0;

	rcu_read_lock();
	nlsk = rcu_dereference(net->xfrm.nlsk);
	if (nlsk)
		ret = netlink_has_listeners(nlsk, XFRMNLGRP_AEVENTS);
	rcu_read_unlock();
	return ret;
}

static inline int xfrm_acquire_is_on(struct net *net)
{
	struct sock *nlsk;
	int ret = 0;

	rcu_read_lock();
	nlsk = rcu_dereference(net->xfrm.nlsk);
	if (nlsk)
		ret = netlink_has_listeners(nlsk, XFRMNLGRP_ACQUIRE);
	rcu_read_unlock();

	return ret;
}
#endif

static inline int aead_len(struct xfrm_algo_aead *alg)
{
	return sizeof(*alg) + ((alg->alg_key_len + 7) / 8);
}

static inline int xfrm_alg_len(const struct xfrm_algo *alg)
{
	return sizeof(*alg) + ((alg->alg_key_len + 7) / 8);
}

static inline int xfrm_alg_auth_len(const struct xfrm_algo_auth *alg)
{
	return sizeof(*alg) + ((alg->alg_key_len + 7) / 8);
}

static inline int xfrm_replay_state_esn_len(struct xfrm_replay_state_esn *replay_esn)
{
	return sizeof(*replay_esn) + replay_esn->bmp_len * sizeof(__u32);
}

#ifdef CONFIG_XFRM_MIGRATE
static inline int xfrm_replay_clone(struct xfrm_state *x,
				     struct xfrm_state *orig)
{
	x->replay_esn = kzalloc(xfrm_replay_state_esn_len(orig->replay_esn),
				GFP_KERNEL);
	if (!x->replay_esn)
		return -ENOMEM;

	x->replay_esn->bmp_len = orig->replay_esn->bmp_len;
	x->replay_esn->replay_window = orig->replay_esn->replay_window;

	x->preplay_esn = kmemdup(x->replay_esn,
				 xfrm_replay_state_esn_len(x->replay_esn),
				 GFP_KERNEL);
	if (!x->preplay_esn) {
		kfree(x->replay_esn);
		return -ENOMEM;
	}

	return 0;
}

static inline struct xfrm_algo_aead *xfrm_algo_aead_clone(struct xfrm_algo_aead *orig)
{
	return kmemdup(orig, aead_len(orig), GFP_KERNEL);
}


static inline struct xfrm_algo *xfrm_algo_clone(struct xfrm_algo *orig)
{
	return kmemdup(orig, xfrm_alg_len(orig), GFP_KERNEL);
}

static inline struct xfrm_algo_auth *xfrm_algo_auth_clone(struct xfrm_algo_auth *orig)
{
	return kmemdup(orig, xfrm_alg_auth_len(orig), GFP_KERNEL);
}

static inline void xfrm_states_put(struct xfrm_state **states, int n)
{
	int i;
	for (i = 0; i < n; i++)
		xfrm_state_put(*(states + i));
}

static inline void xfrm_states_delete(struct xfrm_state **states, int n)
{
	int i;
	for (i = 0; i < n; i++)
		xfrm_state_delete(*(states + i));
}
#endif

#ifdef CONFIG_XFRM
static inline struct xfrm_state *xfrm_input_state(struct sk_buff *skb)
{
	return skb->sp->xvec[skb->sp->len - 1];
}
static inline struct xfrm_offload *xfrm_offload(struct sk_buff *skb)
{
	struct sec_path *sp = skb->sp;

	if (!sp || !sp->olen || sp->len != sp->olen)
		return NULL;

	return &sp->ovec[sp->olen - 1];
}
<<<<<<< HEAD
=======
#endif

#ifdef CONFIG_XFRM_OFFLOAD
void __net_init xfrm_dev_init(void);
int validate_xmit_xfrm(struct sk_buff *skb, netdev_features_t features);
int xfrm_dev_state_add(struct net *net, struct xfrm_state *x,
		       struct xfrm_user_offload *xuo);
bool xfrm_dev_offload_ok(struct sk_buff *skb, struct xfrm_state *x);

static inline void xfrm_dev_state_delete(struct xfrm_state *x)
{
	struct xfrm_state_offload *xso = &x->xso;

	if (xso->dev)
		xso->dev->xfrmdev_ops->xdo_dev_state_delete(x);
}

static inline void xfrm_dev_state_free(struct xfrm_state *x)
{
	struct xfrm_state_offload *xso = &x->xso;
	 struct net_device *dev = xso->dev;

	if (dev && dev->xfrmdev_ops) {
		dev->xfrmdev_ops->xdo_dev_state_free(x);
		xso->dev = NULL;
		dev_put(dev);
	}
}
#else
static inline void __net_init xfrm_dev_init(void)
{
}

static inline int validate_xmit_xfrm(struct sk_buff *skb, netdev_features_t features)
{
	return 0;
}

static inline int xfrm_dev_state_add(struct net *net, struct xfrm_state *x, struct xfrm_user_offload *xuo)
{
	return 0;
}

static inline void xfrm_dev_state_delete(struct xfrm_state *x)
{
}

static inline void xfrm_dev_state_free(struct xfrm_state *x)
{
}

static inline bool xfrm_dev_offload_ok(struct sk_buff *skb, struct xfrm_state *x)
{
	return false;
}
>>>>>>> 2ac97f0f
#endif

static inline int xfrm_mark_get(struct nlattr **attrs, struct xfrm_mark *m)
{
	if (attrs[XFRMA_MARK])
		memcpy(m, nla_data(attrs[XFRMA_MARK]), sizeof(struct xfrm_mark));
	else
		m->v = m->m = 0;

	return m->v & m->m;
}

static inline int xfrm_mark_put(struct sk_buff *skb, const struct xfrm_mark *m)
{
	int ret = 0;

	if (m->m | m->v)
		ret = nla_put(skb, XFRMA_MARK, sizeof(struct xfrm_mark), m);
	return ret;
}

static inline int xfrm_tunnel_check(struct sk_buff *skb, struct xfrm_state *x,
				    unsigned int family)
{
	bool tunnel = false;

	switch(family) {
	case AF_INET:
		if (XFRM_TUNNEL_SKB_CB(skb)->tunnel.ip4)
			tunnel = true;
		break;
	case AF_INET6:
		if (XFRM_TUNNEL_SKB_CB(skb)->tunnel.ip6)
			tunnel = true;
		break;
	}
	if (tunnel && !(x->outer_mode->flags & XFRM_MODE_FLAG_TUNNEL))
		return -EINVAL;

	return 0;
}
#endif	/* _NET_XFRM_H */<|MERGE_RESOLUTION|>--- conflicted
+++ resolved
@@ -1858,8 +1858,6 @@
 
 	return &sp->ovec[sp->olen - 1];
 }
-<<<<<<< HEAD
-=======
 #endif
 
 #ifdef CONFIG_XFRM_OFFLOAD
@@ -1915,7 +1913,6 @@
 {
 	return false;
 }
->>>>>>> 2ac97f0f
 #endif
 
 static inline int xfrm_mark_get(struct nlattr **attrs, struct xfrm_mark *m)
