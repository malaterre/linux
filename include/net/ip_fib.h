--- conflicted
+++ resolved
@@ -226,10 +226,7 @@
 	u32			table_id;
 	/* filter_set is an optimization that an entry is set */
 	bool			filter_set;
-<<<<<<< HEAD
-=======
 	bool			dump_all_families;
->>>>>>> 9f51ae62
 	unsigned char		protocol;
 	unsigned char		rt_type;
 	unsigned int		flags;
