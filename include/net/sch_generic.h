--- conflicted
+++ resolved
@@ -275,12 +275,9 @@
 
 struct tcf_block {
 	struct list_head chain_list;
-<<<<<<< HEAD
-=======
 	struct net *net;
 	struct Qdisc *q;
 	struct list_head cb_list;
->>>>>>> 0c86a6bd
 	struct work_struct work;
 };
 
