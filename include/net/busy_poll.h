--- conflicted
+++ resolved
@@ -35,15 +35,12 @@
 extern unsigned int sysctl_net_busy_read __read_mostly;
 extern unsigned int sysctl_net_busy_poll __read_mostly;
 
-<<<<<<< HEAD
-=======
 /*		0 - Reserved to indicate value not set
  *     1..NR_CPUS - Reserved for sender_cpu
  *  NR_CPUS+1..~0 - Region available for NAPI IDs
  */
 #define MIN_NAPI_ID ((unsigned int)(NR_CPUS + 1))
 
->>>>>>> 2ac97f0f
 static inline bool net_busy_loop_on(void)
 {
 	return sysctl_net_busy_poll;
