/* SCTP kernel implementation
 * (C) Copyright IBM Corp. 2001, 2004
 * Copyright (c) 1999-2000 Cisco, Inc.
 * Copyright (c) 1999-2001 Motorola, Inc.
 * Copyright (c) 2001 Intel Corp.
 *
 * This file is part of the SCTP kernel implementation
 *
 * This SCTP implementation is free software;
 * you can redistribute it and/or modify it under the terms of
 * the GNU General Public License as published by
 * the Free Software Foundation; either version 2, or (at your option)
 * any later version.
 *
 * This SCTP implementation is distributed in the hope that it
 * will be useful, but WITHOUT ANY WARRANTY; without even the implied
 *		   ************************
 * warranty of MERCHANTABILITY or FITNESS FOR A PARTICULAR PURPOSE.
 * See the GNU General Public License for more details.
 *
 * You should have received a copy of the GNU General Public License
 * along with GNU CC; see the file COPYING.  If not, see
 * <http://www.gnu.org/licenses/>.
 *
 * Please send any bug reports or fixes you make to the
 * email addresses:
 *    lksctp developers <linux-sctp@vger.kernel.org>
 *
 * Written or modified by:
 *    Randall Stewart	    <randall@sctp.chicago.il.us>
 *    Ken Morneau	    <kmorneau@cisco.com>
 *    Qiaobing Xie	    <qxie1@email.mot.com>
 *    La Monte H.P. Yarroll <piggy@acm.org>
 *    Karl Knutson	    <karl@athena.chicago.il.us>
 *    Jon Grimm		    <jgrimm@us.ibm.com>
 *    Xingang Guo	    <xingang.guo@intel.com>
 *    Hui Huang		    <hui.huang@nokia.com>
 *    Sridhar Samudrala	    <sri@us.ibm.com>
 *    Daisy Chang	    <daisyc@us.ibm.com>
 *    Dajiang Zhang	    <dajiang.zhang@nokia.com>
 *    Ardelle Fan	    <ardelle.fan@intel.com>
 *    Ryan Layer	    <rmlayer@us.ibm.com>
 *    Anup Pemmaiah	    <pemmaiah@cc.usu.edu>
 *    Kevin Gao             <kevin.gao@intel.com>
 */

#ifndef __sctp_structs_h__
#define __sctp_structs_h__

#include <linux/ktime.h>
#include <linux/rhashtable.h>
#include <linux/socket.h>	/* linux/in.h needs this!!    */
#include <linux/in.h>		/* We get struct sockaddr_in. */
#include <linux/in6.h>		/* We get struct in6_addr     */
#include <linux/ipv6.h>
#include <asm/param.h>		/* We get MAXHOSTNAMELEN.     */
#include <linux/atomic.h>		/* This gets us atomic counters.  */
#include <linux/skbuff.h>	/* We need sk_buff_head. */
#include <linux/workqueue.h>	/* We need tq_struct.	 */
#include <linux/sctp.h>		/* We need sctp* header structs.  */
#include <net/sctp/auth.h>	/* We need auth specific structs */
#include <net/ip.h>		/* For inet_skb_parm */

/* A convenience structure for handling sockaddr structures.
 * We should wean ourselves off this.
 */
union sctp_addr {
	struct sockaddr_in v4;
	struct sockaddr_in6 v6;
	struct sockaddr sa;
};

/* Forward declarations for data structures. */
struct sctp_globals;
struct sctp_endpoint;
struct sctp_association;
struct sctp_transport;
struct sctp_packet;
struct sctp_chunk;
struct sctp_inq;
struct sctp_outq;
struct sctp_bind_addr;
struct sctp_ulpq;
struct sctp_ep_common;
struct crypto_shash;
struct sctp_stream;


#include <net/sctp/tsnmap.h>
#include <net/sctp/ulpevent.h>
#include <net/sctp/ulpqueue.h>

/* Structures useful for managing bind/connect. */

struct sctp_bind_bucket {
	unsigned short	port;
	unsigned short	fastreuse;
	struct hlist_node	node;
	struct hlist_head	owner;
	struct net	*net;
};

struct sctp_bind_hashbucket {
	spinlock_t	lock;
	struct hlist_head	chain;
};

/* Used for hashing all associations.  */
struct sctp_hashbucket {
	rwlock_t	lock;
	struct hlist_head	chain;
} __attribute__((__aligned__(8)));


/* The SCTP globals structure. */
extern struct sctp_globals {
	/* This is a list of groups of functions for each address
	 * family that we support.
	 */
	struct list_head address_families;

	/* This is the hash of all endpoints. */
	struct sctp_hashbucket *ep_hashtable;
	/* This is the sctp port control hash.	*/
	struct sctp_bind_hashbucket *port_hashtable;
	/* This is the hash of all transports. */
	struct rhltable transport_hashtable;

	/* Sizes of above hashtables. */
	int ep_hashsize;
	int port_hashsize;

	/* Default initialization values to be applied to new associations. */
	__u16 max_instreams;
	__u16 max_outstreams;

	/* Flag to indicate whether computing and verifying checksum
	 * is disabled. */
        bool checksum_disable;
} sctp_globals;

#define sctp_max_instreams		(sctp_globals.max_instreams)
#define sctp_max_outstreams		(sctp_globals.max_outstreams)
#define sctp_address_families		(sctp_globals.address_families)
#define sctp_ep_hashsize		(sctp_globals.ep_hashsize)
#define sctp_ep_hashtable		(sctp_globals.ep_hashtable)
#define sctp_port_hashsize		(sctp_globals.port_hashsize)
#define sctp_port_hashtable		(sctp_globals.port_hashtable)
#define sctp_transport_hashtable	(sctp_globals.transport_hashtable)
#define sctp_checksum_disable		(sctp_globals.checksum_disable)

/* SCTP Socket type: UDP or TCP style. */
typedef enum {
	SCTP_SOCKET_UDP = 0,
	SCTP_SOCKET_UDP_HIGH_BANDWIDTH,
	SCTP_SOCKET_TCP
} sctp_socket_type_t;

/* Per socket SCTP information. */
struct sctp_sock {
	/* inet_sock has to be the first member of sctp_sock */
	struct inet_sock inet;
	/* What kind of a socket is this? */
	sctp_socket_type_t type;

	/* PF_ family specific functions.  */
	struct sctp_pf *pf;

	/* Access to HMAC transform. */
	struct crypto_shash *hmac;
	char *sctp_hmac_alg;

	/* What is our base endpointer? */
	struct sctp_endpoint *ep;

	struct sctp_bind_bucket *bind_hash;
	/* Various Socket Options.  */
	__u16 default_stream;
	__u32 default_ppid;
	__u16 default_flags;
	__u32 default_context;
	__u32 default_timetolive;
	__u32 default_rcv_context;
	int max_burst;

	/* Heartbeat interval: The endpoint sends out a Heartbeat chunk to
	 * the destination address every heartbeat interval. This value
	 * will be inherited by all new associations.
	 */
	__u32 hbinterval;

	/* This is the max_retrans value for new associations. */
	__u16 pathmaxrxt;

	/* The initial Path MTU to use for new associations. */
	__u32 pathmtu;

	/* The default SACK delay timeout for new associations. */
	__u32 sackdelay;
	__u32 sackfreq;

	/* Flags controlling Heartbeat, SACK delay, and Path MTU Discovery. */
	__u32 param_flags;

	struct sctp_initmsg initmsg;
	struct sctp_rtoinfo rtoinfo;
	struct sctp_paddrparams paddrparam;
	struct sctp_event_subscribe subscribe;
	struct sctp_assocparams assocparams;

	int user_frag;

	__u32 autoclose;
	__u32 adaptation_ind;
	__u32 pd_point;
	__u16	nodelay:1,
		disable_fragments:1,
		v4mapped:1,
		frag_interleave:1,
		recvrcvinfo:1,
		recvnxtinfo:1,
		data_ready_signalled:1;

	atomic_t pd_mode;
	/* Receive to here while partial delivery is in effect. */
	struct sk_buff_head pd_lobby;

	/* These must be the last fields, as they will skipped on copies,
	 * like on accept and peeloff operations
	 */
	struct list_head auto_asconf_list;
	int do_auto_asconf;
};

static inline struct sctp_sock *sctp_sk(const struct sock *sk)
{
       return (struct sctp_sock *)sk;
}

static inline struct sock *sctp_opt2sk(const struct sctp_sock *sp)
{
       return (struct sock *)sp;
}

#if IS_ENABLED(CONFIG_IPV6)
struct sctp6_sock {
       struct sctp_sock  sctp;
       struct ipv6_pinfo inet6;
};
#endif /* CONFIG_IPV6 */


/* This is our APPLICATION-SPECIFIC state cookie.
 * THIS IS NOT DICTATED BY THE SPECIFICATION.
 */
/* These are the parts of an association which we send in the cookie.
 * Most of these are straight out of:
 * RFC2960 12.2 Parameters necessary per association (i.e. the TCB)
 *
 */

struct sctp_cookie {

	/* My	       : Tag expected in every inbound packet and sent
	 * Verification: in the INIT or INIT ACK chunk.
	 * Tag	       :
	 */
	__u32 my_vtag;

	/* Peer's      : Tag expected in every outbound packet except
	 * Verification: in the INIT chunk.
	 * Tag	       :
	 */
	__u32 peer_vtag;

	/* The rest of these are not from the spec, but really need to
	 * be in the cookie.
	 */

	/* My Tie Tag  : Assist in discovering a restarting association. */
	__u32 my_ttag;

	/* Peer's Tie Tag: Assist in discovering a restarting association. */
	__u32 peer_ttag;

	/* When does this cookie expire? */
	ktime_t expiration;

	/* Number of inbound/outbound streams which are set
	 * and negotiated during the INIT process.
	 */
	__u16 sinit_num_ostreams;
	__u16 sinit_max_instreams;

	/* This is the first sequence number I used.  */
	__u32 initial_tsn;

	/* This holds the originating address of the INIT packet.  */
	union sctp_addr peer_addr;

	/* IG Section 2.35.3 
	 * Include the source port of the INIT-ACK
	 */
	__u16		my_port;

	__u8 prsctp_capable;

	/* Padding for future use */
	__u8 padding;  		

	__u32 adaptation_ind;

	__u8 auth_random[sizeof(sctp_paramhdr_t) + SCTP_AUTH_RANDOM_LENGTH];
	__u8 auth_hmacs[SCTP_AUTH_NUM_HMACS * sizeof(__u16) + 2];
	__u8 auth_chunks[sizeof(sctp_paramhdr_t) + SCTP_AUTH_MAX_CHUNKS];

	/* This is a shim for my peer's INIT packet, followed by
	 * a copy of the raw address list of the association.
	 * The length of the raw address list is saved in the
	 * raw_addr_list_len field, which will be used at the time when
	 * the association TCB is re-constructed from the cookie.
	 */
	__u32 raw_addr_list_len;
	struct sctp_init_chunk peer_init[0];
};


/* The format of our cookie that we send to our peer. */
struct sctp_signed_cookie {
	__u8 signature[SCTP_SECRET_SIZE];
	__u32 __pad;		/* force sctp_cookie alignment to 64 bits */
	struct sctp_cookie c;
} __packed;

/* This is another convenience type to allocate memory for address
 * params for the maximum size and pass such structures around
 * internally.
 */
union sctp_addr_param {
	struct sctp_paramhdr p;
	struct sctp_ipv4addr_param v4;
	struct sctp_ipv6addr_param v6;
};

/* A convenience type to allow walking through the various
 * parameters and avoid casting all over the place.
 */
union sctp_params {
	void *v;
	struct sctp_paramhdr *p;
	struct sctp_cookie_preserve_param *life;
	struct sctp_hostname_param *dns;
	struct sctp_cookie_param *cookie;
	struct sctp_supported_addrs_param *sat;
	struct sctp_ipv4addr_param *v4;
	struct sctp_ipv6addr_param *v6;
	union sctp_addr_param *addr;
	struct sctp_adaptation_ind_param *aind;
	struct sctp_supported_ext_param *ext;
	struct sctp_random_param *random;
	struct sctp_chunks_param *chunks;
	struct sctp_hmac_algo_param *hmac_algo;
	struct sctp_addip_param *addip;
};

/* RFC 2960.  Section 3.3.5 Heartbeat.
 *    Heartbeat Information: variable length
 *    The Sender-specific Heartbeat Info field should normally include
 *    information about the sender's current time when this HEARTBEAT
 *    chunk is sent and the destination transport address to which this
 *    HEARTBEAT is sent (see Section 8.3).
 */
typedef struct sctp_sender_hb_info {
	struct sctp_paramhdr param_hdr;
	union sctp_addr daddr;
	unsigned long sent_at;
	__u64 hb_nonce;
} sctp_sender_hb_info_t;

<<<<<<< HEAD
struct sctp_stream *sctp_stream_new(__u16 incnt, __u16 outcnt, gfp_t gfp);
=======
int sctp_stream_new(struct sctp_association *asoc, gfp_t gfp);
int sctp_stream_init(struct sctp_association *asoc, gfp_t gfp);
>>>>>>> 2ac97f0f
void sctp_stream_free(struct sctp_stream *stream);
void sctp_stream_clear(struct sctp_stream *stream);

/* What is the current SSN number for this stream? */
#define sctp_ssn_peek(stream, type, sid) \
	((stream)->type[sid].ssn)

/* Return the next SSN number for this stream.	*/
#define sctp_ssn_next(stream, type, sid) \
	((stream)->type[sid].ssn++)

/* Skip over this ssn and all below. */
#define sctp_ssn_skip(stream, type, sid, ssn) \
	((stream)->type[sid].ssn = ssn + 1)

/*
 * Pointers to address related SCTP functions.
 * (i.e. things that depend on the address family.)
 */
struct sctp_af {
	int		(*sctp_xmit)	(struct sk_buff *skb,
					 struct sctp_transport *);
	int		(*setsockopt)	(struct sock *sk,
					 int level,
					 int optname,
					 char __user *optval,
					 unsigned int optlen);
	int		(*getsockopt)	(struct sock *sk,
					 int level,
					 int optname,
					 char __user *optval,
					 int __user *optlen);
	int		(*compat_setsockopt)	(struct sock *sk,
					 int level,
					 int optname,
					 char __user *optval,
					 unsigned int optlen);
	int		(*compat_getsockopt)	(struct sock *sk,
					 int level,
					 int optname,
					 char __user *optval,
					 int __user *optlen);
	void		(*get_dst)	(struct sctp_transport *t,
					 union sctp_addr *saddr,
					 struct flowi *fl,
					 struct sock *sk);
	void		(*get_saddr)	(struct sctp_sock *sk,
					 struct sctp_transport *t,
					 struct flowi *fl);
	void		(*copy_addrlist) (struct list_head *,
					  struct net_device *);
	int		(*cmp_addr)	(const union sctp_addr *addr1,
					 const union sctp_addr *addr2);
	void		(*addr_copy)	(union sctp_addr *dst,
					 union sctp_addr *src);
	void		(*from_skb)	(union sctp_addr *,
					 struct sk_buff *skb,
					 int saddr);
	void		(*from_sk)	(union sctp_addr *,
					 struct sock *sk);
	void		(*from_addr_param) (union sctp_addr *,
					    union sctp_addr_param *,
					    __be16 port, int iif);
	int		(*to_addr_param) (const union sctp_addr *,
					  union sctp_addr_param *); 
	int		(*addr_valid)	(union sctp_addr *,
					 struct sctp_sock *,
					 const struct sk_buff *);
	sctp_scope_t	(*scope) (union sctp_addr *);
	void		(*inaddr_any)	(union sctp_addr *, __be16);
	int		(*is_any)	(const union sctp_addr *);
	int		(*available)	(union sctp_addr *,
					 struct sctp_sock *);
	int		(*skb_iif)	(const struct sk_buff *sk);
	int		(*is_ce)	(const struct sk_buff *sk);
	void		(*seq_dump_addr)(struct seq_file *seq,
					 union sctp_addr *addr);
	void		(*ecn_capable)(struct sock *sk);
	__u16		net_header_len;
	int		sockaddr_len;
	sa_family_t	sa_family;
	struct list_head list;
};

struct sctp_af *sctp_get_af_specific(sa_family_t);
int sctp_register_af(struct sctp_af *);

/* Protocol family functions. */
struct sctp_pf {
	void (*event_msgname)(struct sctp_ulpevent *, char *, int *);
	void (*skb_msgname)  (struct sk_buff *, char *, int *);
	int  (*af_supported) (sa_family_t, struct sctp_sock *);
	int  (*cmp_addr) (const union sctp_addr *,
			  const union sctp_addr *,
			  struct sctp_sock *);
	int  (*bind_verify) (struct sctp_sock *, union sctp_addr *);
	int  (*send_verify) (struct sctp_sock *, union sctp_addr *);
	int  (*supported_addrs)(const struct sctp_sock *, __be16 *);
	struct sock *(*create_accept_sk) (struct sock *sk,
					  struct sctp_association *asoc,
					  bool kern);
	int (*addr_to_user)(struct sctp_sock *sk, union sctp_addr *addr);
	void (*to_sk_saddr)(union sctp_addr *, struct sock *sk);
	void (*to_sk_daddr)(union sctp_addr *, struct sock *sk);
	struct sctp_af *af;
};


/* Structure to track chunk fragments that have been acked, but peer
 * fragments of the same message have not.
 */
struct sctp_datamsg {
	/* Chunks waiting to be submitted to lower layer. */
	struct list_head chunks;
	/* Reference counting. */
	atomic_t refcnt;
	/* When is this message no longer interesting to the peer? */
	unsigned long expires_at;
	/* Did the messenge fail to send? */
	int send_error;
	u8 send_failed:1,
	   force_delay:1,
	   can_delay;	    /* should this message be Nagle delayed */
};

struct sctp_datamsg *sctp_datamsg_from_user(struct sctp_association *,
					    struct sctp_sndrcvinfo *,
					    struct iov_iter *);
void sctp_datamsg_free(struct sctp_datamsg *);
void sctp_datamsg_put(struct sctp_datamsg *);
void sctp_chunk_fail(struct sctp_chunk *, int error);
int sctp_chunk_abandoned(struct sctp_chunk *);

/* RFC2960 1.4 Key Terms
 *
 * o Chunk: A unit of information within an SCTP packet, consisting of
 * a chunk header and chunk-specific content.
 *
 * As a matter of convenience, we remember the SCTP common header for
 * each chunk as well as a few other header pointers...
 */
struct sctp_chunk {
	struct list_head list;

	atomic_t refcnt;

	/* How many times this chunk have been sent, for prsctp RTX policy */
	int sent_count;

	/* This is our link to the per-transport transmitted list.  */
	struct list_head transmitted_list;

	/* This field is used by chunks that hold fragmented data.
	 * For the first fragment this is the list that holds the rest of
	 * fragments. For the remaining fragments, this is the link to the
	 * frag_list maintained in the first fragment.
	 */
	struct list_head frag_list;

	/* This points to the sk_buff containing the actual data.  */
	struct sk_buff *skb;

	/* In case of GSO packets, this will store the head one */
	struct sk_buff *head_skb;

	/* These are the SCTP headers by reverse order in a packet.
	 * Note that some of these may happen more than once.  In that
	 * case, we point at the "current" one, whatever that means
	 * for that level of header.
	 */

	/* We point this at the FIRST TLV parameter to chunk_hdr.  */
	union sctp_params param_hdr;
	union {
		__u8 *v;
		struct sctp_datahdr *data_hdr;
		struct sctp_inithdr *init_hdr;
		struct sctp_sackhdr *sack_hdr;
		struct sctp_heartbeathdr *hb_hdr;
		struct sctp_sender_hb_info *hbs_hdr;
		struct sctp_shutdownhdr *shutdown_hdr;
		struct sctp_signed_cookie *cookie_hdr;
		struct sctp_ecnehdr *ecne_hdr;
		struct sctp_cwrhdr *ecn_cwr_hdr;
		struct sctp_errhdr *err_hdr;
		struct sctp_addiphdr *addip_hdr;
		struct sctp_fwdtsn_hdr *fwdtsn_hdr;
		struct sctp_authhdr *auth_hdr;
	} subh;

	__u8 *chunk_end;

	struct sctp_chunkhdr *chunk_hdr;
	struct sctphdr *sctp_hdr;

	/* This needs to be recoverable for SCTP_SEND_FAILED events. */
	struct sctp_sndrcvinfo sinfo;

	/* Which association does this belong to?  */
	struct sctp_association *asoc;

	/* What endpoint received this chunk? */
	struct sctp_ep_common *rcvr;

	/* We fill this in if we are calculating RTT. */
	unsigned long sent_at;

	/* What is the origin IP address for this chunk?  */
	union sctp_addr source;
	/* Destination address for this chunk. */
	union sctp_addr dest;

	/* For outbound message, track all fragments for SEND_FAILED. */
	struct sctp_datamsg *msg;

	/* For an inbound chunk, this tells us where it came from.
	 * For an outbound chunk, it tells us where we'd like it to
	 * go.	It is NULL if we have no preference.
	 */
	struct sctp_transport *transport;

	/* SCTP-AUTH:  For the special case inbound processing of COOKIE-ECHO
	 * we need save a pointer to the AUTH chunk, since the SCTP-AUTH
	 * spec violates the principle premis that all chunks are processed
	 * in order.
	 */
	struct sk_buff *auth_chunk;

#define SCTP_CAN_FRTX 0x0
#define SCTP_NEED_FRTX 0x1
#define SCTP_DONT_FRTX 0x2
	__u16	rtt_in_progress:1,	/* This chunk used for RTT calc? */
		has_tsn:1,		/* Does this chunk have a TSN yet? */
		has_ssn:1,		/* Does this chunk have a SSN yet? */
		singleton:1,		/* Only chunk in the packet? */
		end_of_packet:1,	/* Last chunk in the packet? */
		ecn_ce_done:1,		/* Have we processed the ECN CE bit? */
		pdiscard:1,		/* Discard the whole packet now? */
		tsn_gap_acked:1,	/* Is this chunk acked by a GAP ACK? */
		data_accepted:1,	/* At least 1 chunk accepted */
		auth:1,			/* IN: was auth'ed | OUT: needs auth */
		has_asconf:1,		/* IN: have seen an asconf before */
		tsn_missing_report:2,	/* Data chunk missing counter. */
		fast_retransmit:2;	/* Is this chunk fast retransmitted? */
};

#define sctp_chunk_retransmitted(chunk)	(chunk->sent_count > 1)
void sctp_chunk_hold(struct sctp_chunk *);
void sctp_chunk_put(struct sctp_chunk *);
int sctp_user_addto_chunk(struct sctp_chunk *chunk, int len,
			  struct iov_iter *from);
void sctp_chunk_free(struct sctp_chunk *);
void  *sctp_addto_chunk(struct sctp_chunk *, int len, const void *data);
struct sctp_chunk *sctp_chunkify(struct sk_buff *,
				 const struct sctp_association *,
				 struct sock *, gfp_t gfp);
void sctp_init_addrs(struct sctp_chunk *, union sctp_addr *,
		     union sctp_addr *);
const union sctp_addr *sctp_source(const struct sctp_chunk *chunk);

enum {
	SCTP_ADDR_NEW,		/* new address added to assoc/ep */
	SCTP_ADDR_SRC,		/* address can be used as source */
	SCTP_ADDR_DEL,		/* address about to be deleted */
};

/* This is a structure for holding either an IPv6 or an IPv4 address.  */
struct sctp_sockaddr_entry {
	struct list_head list;
	struct rcu_head	rcu;
	union sctp_addr a;
	__u8 state;
	__u8 valid;
};

#define SCTP_ADDRESS_TICK_DELAY	500

typedef struct sctp_chunk *(sctp_packet_phandler_t)(struct sctp_association *);

/* This structure holds lists of chunks as we are assembling for
 * transmission.
 */
struct sctp_packet {
	/* These are the SCTP header values (host order) for the packet. */
	__u16 source_port;
	__u16 destination_port;
	__u32 vtag;

	/* This contains the payload chunks.  */
	struct list_head chunk_list;

	/* This is the overhead of the sctp and ip headers. */
	size_t overhead;
	/* This is the total size of all chunks INCLUDING padding.  */
	size_t size;
	/* This is the maximum size this packet may have */
	size_t max_size;

	/* The packet is destined for this transport address.
	 * The function we finally use to pass down to the next lower
	 * layer lives in the transport structure.
	 */
	struct sctp_transport *transport;

	/* pointer to the auth chunk for this packet */
	struct sctp_chunk *auth;

	u8  has_cookie_echo:1,	/* This packet contains a COOKIE-ECHO chunk. */
	    has_sack:1,		/* This packet contains a SACK chunk. */
	    has_auth:1,		/* This packet contains an AUTH chunk */
	    has_data:1,		/* This packet contains at least 1 DATA chunk */
	    ipfragok:1;		/* So let ip fragment this packet */
};

void sctp_packet_init(struct sctp_packet *, struct sctp_transport *,
		      __u16 sport, __u16 dport);
void sctp_packet_config(struct sctp_packet *, __u32 vtag, int);
sctp_xmit_t sctp_packet_transmit_chunk(struct sctp_packet *,
				       struct sctp_chunk *, int, gfp_t);
sctp_xmit_t sctp_packet_append_chunk(struct sctp_packet *,
                                     struct sctp_chunk *);
int sctp_packet_transmit(struct sctp_packet *, gfp_t);
void sctp_packet_free(struct sctp_packet *);

static inline int sctp_packet_empty(struct sctp_packet *packet)
{
	return packet->size == packet->overhead;
}

/* This represents a remote transport address.
 * For local transport addresses, we just use union sctp_addr.
 *
 * RFC2960 Section 1.4 Key Terms
 *
 *   o	Transport address:  A Transport Address is traditionally defined
 *	by Network Layer address, Transport Layer protocol and Transport
 *	Layer port number.  In the case of SCTP running over IP, a
 *	transport address is defined by the combination of an IP address
 *	and an SCTP port number (where SCTP is the Transport protocol).
 *
 * RFC2960 Section 7.1 SCTP Differences from TCP Congestion control
 *
 *   o	The sender keeps a separate congestion control parameter set for
 *	each of the destination addresses it can send to (not each
 *	source-destination pair but for each destination).  The parameters
 *	should decay if the address is not used for a long enough time
 *	period.
 *
 */
struct sctp_transport {
	/* A list of transports. */
	struct list_head transports;
	struct rhlist_head node;

	/* Reference counting. */
	atomic_t refcnt;
		/* RTO-Pending : A flag used to track if one of the DATA
		 *		chunks sent to this address is currently being
		 *		used to compute a RTT. If this flag is 0,
		 *		the next DATA chunk sent to this destination
		 *		should be used to compute a RTT and this flag
		 *		should be set. Every time the RTT
		 *		calculation completes (i.e. the DATA chunk
		 *		is SACK'd) clear this flag.
		 */
	__u32	rto_pending:1,

		/*
		 * hb_sent : a flag that signals that we have a pending
		 * heartbeat.
		 */
		hb_sent:1,

		/* Is the Path MTU update pending on this tranport */
		pmtu_pending:1,

		dst_pending_confirm:1,	/* need to confirm neighbour */

		/* Has this transport moved the ctsn since we last sacked */
		sack_generation:1;
	u32 dst_cookie;

	struct flowi fl;

	/* This is the peer's IP address and port. */
	union sctp_addr ipaddr;

	/* These are the functions we call to handle LLP stuff.	 */
	struct sctp_af *af_specific;

	/* Which association do we belong to?  */
	struct sctp_association *asoc;

	/* RFC2960
	 *
	 * 12.3 Per Transport Address Data
	 *
	 * For each destination transport address in the peer's
	 * address list derived from the INIT or INIT ACK chunk, a
	 * number of data elements needs to be maintained including:
	 */
	/* RTO	       : The current retransmission timeout value.  */
	unsigned long rto;

	__u32 rtt;		/* This is the most recent RTT.	 */

	/* RTTVAR      : The current RTT variation.  */
	__u32 rttvar;

	/* SRTT	       : The current smoothed round trip time.	*/
	__u32 srtt;

	/*
	 * These are the congestion stats.
	 */
	/* cwnd	       : The current congestion window.	 */
	__u32 cwnd;		  /* This is the actual cwnd.  */

	/* ssthresh    : The current slow start threshold value.  */
	__u32 ssthresh;

	/* partial     : The tracking method for increase of cwnd when in
	 * bytes acked : congestion avoidance mode (see Section 6.2.2)
	 */
	__u32 partial_bytes_acked;

	/* Data that has been sent, but not acknowledged. */
	__u32 flight_size;

	__u32 burst_limited;	/* Holds old cwnd when max.burst is applied */

	__u32 dst_pending_confirm;	/* need to confirm neighbour */

	/* Destination */
	struct dst_entry *dst;
	/* Source address. */
	union sctp_addr saddr;

	/* Heartbeat interval: The endpoint sends out a Heartbeat chunk to
	 * the destination address every heartbeat interval.
	 */
	unsigned long hbinterval;

	/* SACK delay timeout */
	unsigned long sackdelay;
	__u32 sackfreq;

	/* When was the last time that we heard from this transport? We use
	 * this to pick new active and retran paths.
	 */
	ktime_t last_time_heard;

	/* When was the last time that we sent a chunk using this
	 * transport? We use this to check for idle transports
	 */
	unsigned long last_time_sent;

	/* Last time(in jiffies) when cwnd is reduced due to the congestion
	 * indication based on ECNE chunk.
	 */
	unsigned long last_time_ecne_reduced;

	/* This is the max_retrans value for the transport and will
	 * be initialized from the assocs value.  This can be changed
	 * using the SCTP_SET_PEER_ADDR_PARAMS socket option.
	 */
	__u16 pathmaxrxt;

	/* This is the partially failed retrans value for the transport
	 * and will be initialized from the assocs value.  This can be changed
	 * using the SCTP_PEER_ADDR_THLDS socket option
	 */
	int pf_retrans;
	/* PMTU	      : The current known path MTU.  */
	__u32 pathmtu;

	/* Flags controlling Heartbeat, SACK delay, and Path MTU Discovery. */
	__u32 param_flags;

	/* The number of times INIT has been sent on this transport. */
	int init_sent_count;

	/* state       : The current state of this destination,
	 *             : i.e. SCTP_ACTIVE, SCTP_INACTIVE, SCTP_UNKNOWN.
	 */
	int state;

	/* These are the error stats for this destination.  */

	/* Error count : The current error count for this destination.	*/
	unsigned short error_count;

	/* Per	       : A timer used by each destination.
	 * Destination :
	 * Timer       :
	 *
	 * [Everywhere else in the text this is called T3-rtx. -ed]
	 */
	struct timer_list T3_rtx_timer;

	/* Heartbeat timer is per destination. */
	struct timer_list hb_timer;

	/* Timer to handle ICMP proto unreachable envets */
	struct timer_list proto_unreach_timer;

	/* Timer to handler reconf chunk rtx */
	struct timer_list reconf_timer;

	/* Since we're using per-destination retransmission timers
	 * (see above), we're also using per-destination "transmitted"
	 * queues.  This probably ought to be a private struct
	 * accessible only within the outqueue, but it's not, yet.
	 */
	struct list_head transmitted;

	/* We build bundle-able packets for this transport here.  */
	struct sctp_packet packet;

	/* This is the list of transports that have chunks to send.  */
	struct list_head send_ready;

	/* State information saved for SFR_CACC algorithm. The key
	 * idea in SFR_CACC is to maintain state at the sender on a
	 * per-destination basis when a changeover happens.
	 *	char changeover_active;
	 *	char cycling_changeover;
	 *	__u32 next_tsn_at_change;
	 *	char cacc_saw_newack;
	 */
	struct {
		/* An unsigned integer, which stores the next TSN to be
		 * used by the sender, at the moment of changeover.
		 */
		__u32 next_tsn_at_change;

		/* A flag which indicates the occurrence of a changeover */
		char changeover_active;

		/* A flag which indicates whether the change of primary is
		 * the first switch to this destination address during an
		 * active switch.
		 */
		char cycling_changeover;

		/* A temporary flag, which is used during the processing of
		 * a SACK to estimate the causative TSN(s)'s group.
		 */
		char cacc_saw_newack;
	} cacc;

	/* 64-bit random number sent with heartbeat. */
	__u64 hb_nonce;

	struct rcu_head rcu;
};

struct sctp_transport *sctp_transport_new(struct net *, const union sctp_addr *,
					  gfp_t);
void sctp_transport_set_owner(struct sctp_transport *,
			      struct sctp_association *);
void sctp_transport_route(struct sctp_transport *, union sctp_addr *,
			  struct sctp_sock *);
void sctp_transport_pmtu(struct sctp_transport *, struct sock *sk);
void sctp_transport_free(struct sctp_transport *);
void sctp_transport_reset_t3_rtx(struct sctp_transport *);
void sctp_transport_reset_hb_timer(struct sctp_transport *);
void sctp_transport_reset_reconf_timer(struct sctp_transport *transport);
int sctp_transport_hold(struct sctp_transport *);
void sctp_transport_put(struct sctp_transport *);
void sctp_transport_update_rto(struct sctp_transport *, __u32);
void sctp_transport_raise_cwnd(struct sctp_transport *, __u32, __u32);
void sctp_transport_lower_cwnd(struct sctp_transport *, sctp_lower_cwnd_t);
void sctp_transport_burst_limited(struct sctp_transport *);
void sctp_transport_burst_reset(struct sctp_transport *);
unsigned long sctp_transport_timeout(struct sctp_transport *);
void sctp_transport_reset(struct sctp_transport *t);
void sctp_transport_update_pmtu(struct sctp_transport *t, u32 pmtu);
void sctp_transport_immediate_rtx(struct sctp_transport *);
void sctp_transport_dst_release(struct sctp_transport *t);
void sctp_transport_dst_confirm(struct sctp_transport *t);


/* This is the structure we use to queue packets as they come into
 * SCTP.  We write packets to it and read chunks from it.
 */
struct sctp_inq {
	/* This is actually a queue of sctp_chunk each
	 * containing a partially decoded packet.
	 */
	struct list_head in_chunk_list;
	/* This is the packet which is currently off the in queue and is
	 * being worked on through the inbound chunk processing.
	 */
	struct sctp_chunk *in_progress;

	/* This is the delayed task to finish delivering inbound
	 * messages.
	 */
	struct work_struct immediate;
};

void sctp_inq_init(struct sctp_inq *);
void sctp_inq_free(struct sctp_inq *);
void sctp_inq_push(struct sctp_inq *, struct sctp_chunk *packet);
struct sctp_chunk *sctp_inq_pop(struct sctp_inq *);
struct sctp_chunkhdr *sctp_inq_peek(struct sctp_inq *);
void sctp_inq_set_th_handler(struct sctp_inq *, work_func_t);

/* This is the structure we use to hold outbound chunks.  You push
 * chunks in and they automatically pop out the other end as bundled
 * packets (it calls (*output_handler)()).
 *
 * This structure covers sections 6.3, 6.4, 6.7, 6.8, 6.10, 7., 8.1,
 * and 8.2 of the v13 draft.
 *
 * It handles retransmissions.	The connection to the timeout portion
 * of the state machine is through sctp_..._timeout() and timeout_handler.
 *
 * If you feed it SACKs, it will eat them.
 *
 * If you give it big chunks, it will fragment them.
 *
 * It assigns TSN's to data chunks.  This happens at the last possible
 * instant before transmission.
 *
 * When free()'d, it empties itself out via output_handler().
 */
struct sctp_outq {
	struct sctp_association *asoc;

	/* Data pending that has never been transmitted.  */
	struct list_head out_chunk_list;

	unsigned int out_qlen;	/* Total length of queued data chunks. */

	/* Error of send failed, may used in SCTP_SEND_FAILED event. */
	unsigned int error;

	/* These are control chunks we want to send.  */
	struct list_head control_chunk_list;

	/* These are chunks that have been sacked but are above the
	 * CTSN, or cumulative tsn ack point.
	 */
	struct list_head sacked;

	/* Put chunks on this list to schedule them for
	 * retransmission.
	 */
	struct list_head retransmit;

	/* Put chunks on this list to save them for FWD TSN processing as
	 * they were abandoned.
	 */
	struct list_head abandoned;

	/* How many unackd bytes do we have in-flight?	*/
	__u32 outstanding_bytes;

	/* Are we doing fast-rtx on this queue */
	char fast_rtx;

	/* Corked? */
	char cork;
};

void sctp_outq_init(struct sctp_association *, struct sctp_outq *);
void sctp_outq_teardown(struct sctp_outq *);
void sctp_outq_free(struct sctp_outq*);
void sctp_outq_tail(struct sctp_outq *, struct sctp_chunk *chunk, gfp_t);
int sctp_outq_sack(struct sctp_outq *, struct sctp_chunk *);
int sctp_outq_is_empty(const struct sctp_outq *);
void sctp_outq_restart(struct sctp_outq *);

void sctp_retransmit(struct sctp_outq *, struct sctp_transport *,
		     sctp_retransmit_reason_t);
void sctp_retransmit_mark(struct sctp_outq *, struct sctp_transport *, __u8);
void sctp_outq_uncork(struct sctp_outq *, gfp_t gfp);
void sctp_prsctp_prune(struct sctp_association *asoc,
		       struct sctp_sndrcvinfo *sinfo, int msg_len);
/* Uncork and flush an outqueue.  */
static inline void sctp_outq_cork(struct sctp_outq *q)
{
	q->cork = 1;
}

/* SCTP skb control block.
 * sctp_input_cb is currently used on rx and sock rx queue
 */
struct sctp_input_cb {
	union {
		struct inet_skb_parm	h4;
#if IS_ENABLED(CONFIG_IPV6)
		struct inet6_skb_parm	h6;
#endif
	} header;
	struct sctp_chunk *chunk;
	struct sctp_af *af;
};
#define SCTP_INPUT_CB(__skb)	((struct sctp_input_cb *)&((__skb)->cb[0]))

static inline const struct sk_buff *sctp_gso_headskb(const struct sk_buff *skb)
{
	const struct sctp_chunk *chunk = SCTP_INPUT_CB(skb)->chunk;

	return chunk->head_skb ? : skb;
}

/* These bind address data fields common between endpoints and associations */
struct sctp_bind_addr {

	/* RFC 2960 12.1 Parameters necessary for the SCTP instance
	 *
	 * SCTP Port:	The local SCTP port number the endpoint is
	 *		bound to.
	 */
	__u16 port;

	/* RFC 2960 12.1 Parameters necessary for the SCTP instance
	 *
	 * Address List: The list of IP addresses that this instance
	 *	has bound.  This information is passed to one's
	 *	peer(s) in INIT and INIT ACK chunks.
	 */
	struct list_head address_list;
};

void sctp_bind_addr_init(struct sctp_bind_addr *, __u16 port);
void sctp_bind_addr_free(struct sctp_bind_addr *);
int sctp_bind_addr_copy(struct net *net, struct sctp_bind_addr *dest,
			const struct sctp_bind_addr *src,
			sctp_scope_t scope, gfp_t gfp,
			int flags);
int sctp_bind_addr_dup(struct sctp_bind_addr *dest,
			const struct sctp_bind_addr *src,
			gfp_t gfp);
int sctp_add_bind_addr(struct sctp_bind_addr *, union sctp_addr *,
		       int new_size, __u8 addr_state, gfp_t gfp);
int sctp_del_bind_addr(struct sctp_bind_addr *, union sctp_addr *);
int sctp_bind_addr_match(struct sctp_bind_addr *, const union sctp_addr *,
			 struct sctp_sock *);
int sctp_bind_addr_conflict(struct sctp_bind_addr *, const union sctp_addr *,
			 struct sctp_sock *, struct sctp_sock *);
int sctp_bind_addr_state(const struct sctp_bind_addr *bp,
			 const union sctp_addr *addr);
union sctp_addr *sctp_find_unmatch_addr(struct sctp_bind_addr	*bp,
					const union sctp_addr	*addrs,
					int			addrcnt,
					struct sctp_sock	*opt);
union sctp_params sctp_bind_addrs_to_raw(const struct sctp_bind_addr *bp,
					 int *addrs_len,
					 gfp_t gfp);
int sctp_raw_to_bind_addrs(struct sctp_bind_addr *bp, __u8 *raw, int len,
			   __u16 port, gfp_t gfp);

sctp_scope_t sctp_scope(const union sctp_addr *);
int sctp_in_scope(struct net *net, const union sctp_addr *addr, const sctp_scope_t scope);
int sctp_is_any(struct sock *sk, const union sctp_addr *addr);
int sctp_is_ep_boundall(struct sock *sk);


/* What type of endpoint?  */
typedef enum {
	SCTP_EP_TYPE_SOCKET,
	SCTP_EP_TYPE_ASSOCIATION,
} sctp_endpoint_type_t;

/*
 * A common base class to bridge the implmentation view of a
 * socket (usually listening) endpoint versus an association's
 * local endpoint.
 * This common structure is useful for several purposes:
 *   1) Common interface for lookup routines.
 *	a) Subfunctions work for either endpoint or association
 *	b) Single interface to lookup allows hiding the lookup lock rather
 *	   than acquiring it externally.
 *   2) Common interface for the inbound chunk handling/state machine.
 *   3) Common object handling routines for reference counting, etc.
 *   4) Disentangle association lookup from endpoint lookup, where we
 *	do not have to find our endpoint to find our association.
 *
 */

struct sctp_ep_common {
	/* Fields to help us manage our entries in the hash tables. */
	struct hlist_node node;
	int hashent;

	/* Runtime type information.  What kind of endpoint is this? */
	sctp_endpoint_type_t type;

	/* Some fields to help us manage this object.
	 *   refcnt   - Reference count access to this object.
	 *   dead     - Do not attempt to use this object.
	 */
	atomic_t    refcnt;
	bool	    dead;

	/* What socket does this endpoint belong to?  */
	struct sock *sk;

	/* This is where we receive inbound chunks.  */
	struct sctp_inq	  inqueue;

	/* This substructure includes the defining parameters of the
	 * endpoint:
	 * bind_addr.port is our shared port number.
	 * bind_addr.address_list is our set of local IP addresses.
	 */
	struct sctp_bind_addr bind_addr;
};


/* RFC Section 1.4 Key Terms
 *
 * o SCTP endpoint: The logical sender/receiver of SCTP packets. On a
 *   multi-homed host, an SCTP endpoint is represented to its peers as a
 *   combination of a set of eligible destination transport addresses to
 *   which SCTP packets can be sent and a set of eligible source
 *   transport addresses from which SCTP packets can be received.
 *   All transport addresses used by an SCTP endpoint must use the
 *   same port number, but can use multiple IP addresses. A transport
 *   address used by an SCTP endpoint must not be used by another
 *   SCTP endpoint. In other words, a transport address is unique
 *   to an SCTP endpoint.
 *
 * From an implementation perspective, each socket has one of these.
 * A TCP-style socket will have exactly one association on one of
 * these.  An UDP-style socket will have multiple associations hanging
 * off one of these.
 */

struct sctp_endpoint {
	/* Common substructure for endpoint and association. */
	struct sctp_ep_common base;

	/* Associations: A list of current associations and mappings
	 *	      to the data consumers for each association. This
	 *	      may be in the form of a hash table or other
	 *	      implementation dependent structure. The data
	 *	      consumers may be process identification
	 *	      information such as file descriptors, named pipe
	 *	      pointer, or table pointers dependent on how SCTP
	 *	      is implemented.
	 */
	/* This is really a list of struct sctp_association entries. */
	struct list_head asocs;

	/* Secret Key: A secret key used by this endpoint to compute
	 *	      the MAC.	This SHOULD be a cryptographic quality
	 *	      random number with a sufficient length.
	 *	      Discussion in [RFC1750] can be helpful in
	 *	      selection of the key.
	 */
	__u8 secret_key[SCTP_SECRET_SIZE];

 	/* digest:  This is a digest of the sctp cookie.  This field is
 	 * 	    only used on the receive path when we try to validate
 	 * 	    that the cookie has not been tampered with.  We put
 	 * 	    this here so we pre-allocate this once and can re-use
 	 * 	    on every receive.
 	 */
 	__u8 *digest;
 
	/* sendbuf acct. policy.	*/
	__u32 sndbuf_policy;

	/* rcvbuf acct. policy.	*/
	__u32 rcvbuf_policy;

	/* SCTP AUTH: array of the HMACs that will be allocated
	 * we need this per association so that we don't serialize
	 */
	struct crypto_shash **auth_hmacs;

	/* SCTP-AUTH: hmacs for the endpoint encoded into parameter */
	 struct sctp_hmac_algo_param *auth_hmacs_list;

	/* SCTP-AUTH: chunks to authenticate encoded into parameter */
	struct sctp_chunks_param *auth_chunk_list;

	/* SCTP-AUTH: endpoint shared keys */
	struct list_head endpoint_shared_keys;
	__u16 active_key_id;
	__u8  auth_enable:1,
	      prsctp_enable:1,
	      reconf_enable:1;

	__u8  strreset_enable;
};

/* Recover the outter endpoint structure. */
static inline struct sctp_endpoint *sctp_ep(struct sctp_ep_common *base)
{
	struct sctp_endpoint *ep;

	ep = container_of(base, struct sctp_endpoint, base);
	return ep;
}

/* These are function signatures for manipulating endpoints.  */
struct sctp_endpoint *sctp_endpoint_new(struct sock *, gfp_t);
void sctp_endpoint_free(struct sctp_endpoint *);
void sctp_endpoint_put(struct sctp_endpoint *);
void sctp_endpoint_hold(struct sctp_endpoint *);
void sctp_endpoint_add_asoc(struct sctp_endpoint *, struct sctp_association *);
struct sctp_association *sctp_endpoint_lookup_assoc(
	const struct sctp_endpoint *ep,
	const union sctp_addr *paddr,
	struct sctp_transport **);
int sctp_endpoint_is_peeled_off(struct sctp_endpoint *,
				const union sctp_addr *);
struct sctp_endpoint *sctp_endpoint_is_match(struct sctp_endpoint *,
					struct net *, const union sctp_addr *);
int sctp_has_association(struct net *net, const union sctp_addr *laddr,
			 const union sctp_addr *paddr);

int sctp_verify_init(struct net *net, const struct sctp_endpoint *ep,
		     const struct sctp_association *asoc,
		     sctp_cid_t, sctp_init_chunk_t *peer_init,
		     struct sctp_chunk *chunk, struct sctp_chunk **err_chunk);
int sctp_process_init(struct sctp_association *, struct sctp_chunk *chunk,
		      const union sctp_addr *peer,
		      sctp_init_chunk_t *init, gfp_t gfp);
__u32 sctp_generate_tag(const struct sctp_endpoint *);
__u32 sctp_generate_tsn(const struct sctp_endpoint *);

struct sctp_inithdr_host {
	__u32 init_tag;
	__u32 a_rwnd;
	__u16 num_outbound_streams;
	__u16 num_inbound_streams;
	__u32 initial_tsn;
};

struct sctp_stream_out {
	__u16	ssn;
	__u8	state;
<<<<<<< HEAD
=======
	__u64	abandoned_unsent[SCTP_PR_INDEX(MAX) + 1];
	__u64	abandoned_sent[SCTP_PR_INDEX(MAX) + 1];
>>>>>>> 2ac97f0f
};

struct sctp_stream_in {
	__u16	ssn;
};

struct sctp_stream {
	struct sctp_stream_out *out;
	struct sctp_stream_in *in;
	__u16 outcnt;
	__u16 incnt;
};

#define SCTP_STREAM_CLOSED		0x00
#define SCTP_STREAM_OPEN		0x01

/* SCTP_GET_ASSOC_STATS counters */
struct sctp_priv_assoc_stats {
	/* Maximum observed rto in the association during subsequent
	 * observations. Value is set to 0 if no RTO measurement took place
	 * The transport where the max_rto was observed is returned in
	 * obs_rto_ipaddr
	 */
	struct sockaddr_storage obs_rto_ipaddr;
	__u64 max_obs_rto;
	/* Total In and Out SACKs received and sent */
	__u64 isacks;
	__u64 osacks;
	/* Total In and Out packets received and sent */
	__u64 opackets;
	__u64 ipackets;
	/* Total retransmitted chunks */
	__u64 rtxchunks;
	/* TSN received > next expected */
	__u64 outofseqtsns;
	/* Duplicate Chunks received */
	__u64 idupchunks;
	/* Gap Ack Blocks received */
	__u64 gapcnt;
	/* Unordered data chunks sent and received */
	__u64 ouodchunks;
	__u64 iuodchunks;
	/* Ordered data chunks sent and received */
	__u64 oodchunks;
	__u64 iodchunks;
	/* Control chunks sent and received */
	__u64 octrlchunks;
	__u64 ictrlchunks;
};

/* RFC2960
 *
 * 12. Recommended Transmission Control Block (TCB) Parameters
 *
 * This section details a recommended set of parameters that should
 * be contained within the TCB for an implementation. This section is
 * for illustrative purposes and should not be deemed as requirements
 * on an implementation or as an exhaustive list of all parameters
 * inside an SCTP TCB. Each implementation may need its own additional
 * parameters for optimization.
 */


/* Here we have information about each individual association. */
struct sctp_association {

	/* A base structure common to endpoint and association.
	 * In this context, it represents the associations's view
	 * of the local endpoint of the association.
	 */
	struct sctp_ep_common base;

	/* Associations on the same socket. */
	struct list_head asocs;

	/* association id. */
	sctp_assoc_t assoc_id;

	/* This is our parent endpoint.	 */
	struct sctp_endpoint *ep;

	/* These are those association elements needed in the cookie.  */
	struct sctp_cookie c;

	/* This is all information about our peer.  */
	struct {
		/* transport_addr_list
		 *
		 * Peer	       : A list of SCTP transport addresses that the
		 * Transport   : peer is bound to. This information is derived
		 * Address     : from the INIT or INIT ACK and is used to
		 * List	       : associate an inbound packet with a given
		 *	       : association. Normally this information is
		 *	       : hashed or keyed for quick lookup and access
		 *	       : of the TCB.
		 *	       : The list is also initialized with the list
		 *	       : of addresses passed with the sctp_connectx()
		 *	       : call.
		 *
		 * It is a list of SCTP_transport's.
		 */
		struct list_head transport_addr_list;

		/* rwnd
		 *
		 * Peer Rwnd   : Current calculated value of the peer's rwnd.
		 */
		__u32 rwnd;

		/* transport_count
		 *
		 * Peer        : A count of the number of peer addresses
		 * Transport   : in the Peer Transport Address List.
		 * Address     :
		 * Count       :
		 */
		__u16 transport_count;

		/* port
		 *   The transport layer port number.
		 */
		__u16 port;

		/* primary_path
		 *
		 * Primary     : This is the current primary destination
		 * Path	       : transport address of the peer endpoint.  It
		 *	       : may also specify a source transport address
		 *	       : on this endpoint.
		 *
		 * All of these paths live on transport_addr_list.
		 *
		 * At the bakeoffs, we discovered that the intent of
		 * primaryPath is that it only changes when the ULP
		 * asks to have it changed.  We add the activePath to
		 * designate the connection we are currently using to
		 * transmit new data and most control chunks.
		 */
		struct sctp_transport *primary_path;

		/* Cache the primary path address here, when we
		 * need a an address for msg_name.
		 */
		union sctp_addr primary_addr;

		/* active_path
		 *   The path that we are currently using to
		 *   transmit new data and most control chunks.
		 */
		struct sctp_transport *active_path;

		/* retran_path
		 *
		 * RFC2960 6.4 Multi-homed SCTP Endpoints
		 * ...
		 * Furthermore, when its peer is multi-homed, an
		 * endpoint SHOULD try to retransmit a chunk to an
		 * active destination transport address that is
		 * different from the last destination address to
		 * which the DATA chunk was sent.
		 */
		struct sctp_transport *retran_path;

		/* Pointer to last transport I have sent on.  */
		struct sctp_transport *last_sent_to;

		/* This is the last transport I have received DATA on.	*/
		struct sctp_transport *last_data_from;

		/*
		 * Mapping  An array of bits or bytes indicating which out of
		 * Array    order TSN's have been received (relative to the
		 *	    Last Rcvd TSN). If no gaps exist, i.e. no out of
		 *	    order packets have been received, this array
		 *	    will be set to all zero. This structure may be
		 *	    in the form of a circular buffer or bit array.
		 *
		 * Last Rcvd   : This is the last TSN received in
		 * TSN	       : sequence. This value is set initially by
		 *	       : taking the peer's Initial TSN, received in
		 *	       : the INIT or INIT ACK chunk, and subtracting
		 *	       : one from it.
		 *
		 * Throughout most of the specification this is called the
		 * "Cumulative TSN ACK Point".	In this case, we
		 * ignore the advice in 12.2 in favour of the term
		 * used in the bulk of the text.  This value is hidden
		 * in tsn_map--we get it by calling sctp_tsnmap_get_ctsn().
		 */
		struct sctp_tsnmap tsn_map;

		/* This mask is used to disable sending the ASCONF chunk
		 * with specified parameter to peer.
		 */
		__be16 addip_disabled_mask;

		/* These are capabilities which our peer advertised.  */
		__u8	ecn_capable:1,      /* Can peer do ECN? */
			ipv4_address:1,     /* Peer understands IPv4 addresses? */
			ipv6_address:1,     /* Peer understands IPv6 addresses? */
			hostname_address:1, /* Peer understands DNS addresses? */
			asconf_capable:1,   /* Does peer support ADDIP? */
			prsctp_capable:1,   /* Can peer do PR-SCTP? */
			reconf_capable:1,   /* Can peer do RE-CONFIG? */
			auth_capable:1;     /* Is peer doing SCTP-AUTH? */

		/* sack_needed : This flag indicates if the next received
		 *             : packet is to be responded to with a
		 *             : SACK. This is initialized to 0.  When a packet
		 *             : is received sack_cnt is incremented. If this value
		 *             : reaches 2 or more, a SACK is sent and the
		 *             : value is reset to 0. Note: This is used only
		 *             : when no DATA chunks are received out of
		 *             : order.  When DATA chunks are out of order,
		 *             : SACK's are not delayed (see Section 6).
		 */
		__u8    sack_needed:1,     /* Do we need to sack the peer? */
			sack_generation:1,
			zero_window_announced:1;
		__u32	sack_cnt;

		__u32   adaptation_ind;	 /* Adaptation Code point. */

		struct sctp_inithdr_host i;
		void *cookie;
		int cookie_len;

		/* ADDIP Section 4.2 Upon reception of an ASCONF Chunk.
		 * C1) ... "Peer-Serial-Number'. This value MUST be initialized to the
		 * Initial TSN Value minus 1
		 */
		__u32 addip_serial;

		/* SCTP-AUTH: We need to know pears random number, hmac list
		 * and authenticated chunk list.  All that is part of the
		 * cookie and these are just pointers to those locations
		 */
		sctp_random_param_t *peer_random;
		sctp_chunks_param_t *peer_chunks;
		sctp_hmac_algo_param_t *peer_hmacs;
	} peer;

	/* State       : A state variable indicating what state the
	 *	       : association is in, i.e. COOKIE-WAIT,
	 *	       : COOKIE-ECHOED, ESTABLISHED, SHUTDOWN-PENDING,
	 *	       : SHUTDOWN-SENT, SHUTDOWN-RECEIVED, SHUTDOWN-ACK-SENT.
	 *
	 *		Note: No "CLOSED" state is illustrated since if a
	 *		association is "CLOSED" its TCB SHOULD be removed.
	 *
	 *		In this implementation we DO have a CLOSED
	 *		state which is used during initiation and shutdown.
	 *
	 *		State takes values from SCTP_STATE_*.
	 */
	sctp_state_t state;

	/* Overall     : The overall association error count.
	 * Error Count : [Clear this any time I get something.]
	 */
	int overall_error_count;

	/* The cookie life I award for any cookie.  */
	ktime_t cookie_life;

	/* These are the association's initial, max, and min RTO values.
	 * These values will be initialized by system defaults, but can
	 * be modified via the SCTP_RTOINFO socket option.
	 */
	unsigned long rto_initial;
	unsigned long rto_max;
	unsigned long rto_min;

	/* Maximum number of new data packets that can be sent in a burst.  */
	int max_burst;

	/* This is the max_retrans value for the association.  This value will
	 * be initialized initialized from system defaults, but can be
	 * modified by the SCTP_ASSOCINFO socket option.
	 */
	int max_retrans;

	/* This is the partially failed retrans value for the transport
	 * and will be initialized from the assocs value.  This can be
	 * changed using the SCTP_PEER_ADDR_THLDS socket option
	 */
	int pf_retrans;

	/* Maximum number of times the endpoint will retransmit INIT  */
	__u16 max_init_attempts;

	/* How many times have we resent an INIT? */
	__u16 init_retries;

	/* The largest timeout or RTO value to use in attempting an INIT */
	unsigned long max_init_timeo;

	/* Heartbeat interval: The endpoint sends out a Heartbeat chunk to
	 * the destination address every heartbeat interval. This value
	 * will be inherited by all new transports.
	 */
	unsigned long hbinterval;

	/* This is the max_retrans value for new transports in the
	 * association.
	 */
	__u16 pathmaxrxt;

	/* Flag that path mtu update is pending */
	__u8   pmtu_pending;

	/* Association : The smallest PMTU discovered for all of the
	 * PMTU	       : peer's transport addresses.
	 */
	__u32 pathmtu;

	/* Flags controlling Heartbeat, SACK delay, and Path MTU Discovery. */
	__u32 param_flags;

	__u32 sackfreq;
	/* SACK delay timeout */
	unsigned long sackdelay;

	unsigned long timeouts[SCTP_NUM_TIMEOUT_TYPES];
	struct timer_list timers[SCTP_NUM_TIMEOUT_TYPES];

	/* Transport to which SHUTDOWN chunk was last sent.  */
	struct sctp_transport *shutdown_last_sent_to;

	/* Transport to which INIT chunk was last sent.  */
	struct sctp_transport *init_last_sent_to;

	/* How many times have we resent a SHUTDOWN */
	int shutdown_retries;

	/* Next TSN    : The next TSN number to be assigned to a new
	 *	       : DATA chunk.  This is sent in the INIT or INIT
	 *	       : ACK chunk to the peer and incremented each
	 *	       : time a DATA chunk is assigned a TSN
	 *	       : (normally just prior to transmit or during
	 *	       : fragmentation).
	 */
	__u32 next_tsn;

	/*
	 * Last Rcvd   : This is the last TSN received in sequence.  This value
	 * TSN	       : is set initially by taking the peer's Initial TSN,
	 *	       : received in the INIT or INIT ACK chunk, and
	 *	       : subtracting one from it.
	 *
	 * Most of RFC 2960 refers to this as the Cumulative TSN Ack Point.
	 */

	__u32 ctsn_ack_point;

	/* PR-SCTP Advanced.Peer.Ack.Point */
	__u32 adv_peer_ack_point;

	/* Highest TSN that is acknowledged by incoming SACKs. */
	__u32 highest_sacked;

	/* TSN marking the fast recovery exit point */
	__u32 fast_recovery_exit;

	/* Flag to track the current fast recovery state */
	__u8 fast_recovery;

	/* The number of unacknowledged data chunks.  Reported through
	 * the SCTP_STATUS sockopt.
	 */
	__u16 unack_data;

	/* The total number of data chunks that we've had to retransmit
	 * as the result of a T3 timer expiration
	 */
	__u32 rtx_data_chunks;

	/* This is the association's receive buffer space.  This value is used
	 * to set a_rwnd field in an INIT or a SACK chunk.
	 */
	__u32 rwnd;

	/* This is the last advertised value of rwnd over a SACK chunk. */
	__u32 a_rwnd;

	/* Number of bytes by which the rwnd has slopped.  The rwnd is allowed
	 * to slop over a maximum of the association's frag_point.
	 */
	__u32 rwnd_over;

	/* Keeps treack of rwnd pressure.  This happens when we have
	 * a window, but not recevie buffer (i.e small packets).  This one
	 * is releases slowly (1 PMTU at a time ).
	 */
	__u32 rwnd_press;

	/* This is the sndbuf size in use for the association.
	 * This corresponds to the sndbuf size for the association,
	 * as specified in the sk->sndbuf.
	 */
	int sndbuf_used;

	/* This is the amount of memory that this association has allocated
	 * in the receive path at any given time.
	 */
	atomic_t rmem_alloc;

	/* This is the wait queue head for send requests waiting on
	 * the association sndbuf space.
	 */
	wait_queue_head_t	wait;

	/* The message size at which SCTP fragmentation will occur. */
	__u32 frag_point;
	__u32 user_frag;

	/* Counter used to count INIT errors. */
	int init_err_counter;

	/* Count the number of INIT cycles (for doubling timeout). */
	int init_cycle;

	/* Default send parameters. */
	__u16 default_stream;
	__u16 default_flags;
	__u32 default_ppid;
	__u32 default_context;
	__u32 default_timetolive;

	/* Default receive parameters */
	__u32 default_rcv_context;

	/* Stream arrays */
	struct sctp_stream *stream;

	/* All outbound chunks go through this structure.  */
	struct sctp_outq outqueue;

	/* A smart pipe that will handle reordering and fragmentation,
	 * as well as handle passing events up to the ULP.
	 */
	struct sctp_ulpq ulpq;

	/* Last TSN that caused an ECNE Chunk to be sent.  */
	__u32 last_ecne_tsn;

	/* Last TSN that caused a CWR Chunk to be sent.	 */
	__u32 last_cwr_tsn;

	/* How many duplicated TSNs have we seen?  */
	int numduptsns;

	/* These are to support
	 * "SCTP Extensions for Dynamic Reconfiguration of IP Addresses
	 *  and Enforcement of Flow and Message Limits"
	 * <draft-ietf-tsvwg-addip-sctp-02.txt>
	 * or "ADDIP" for short.
	 */



	/* ADDIP Section 4.1.1 Congestion Control of ASCONF Chunks
	 *
	 * R1) One and only one ASCONF Chunk MAY be in transit and
	 * unacknowledged at any one time.  If a sender, after sending
	 * an ASCONF chunk, decides it needs to transfer another
	 * ASCONF Chunk, it MUST wait until the ASCONF-ACK Chunk
	 * returns from the previous ASCONF Chunk before sending a
	 * subsequent ASCONF. Note this restriction binds each side,
	 * so at any time two ASCONF may be in-transit on any given
	 * association (one sent from each endpoint).
	 *
	 * [This is our one-and-only-one ASCONF in flight.  If we do
	 * not have an ASCONF in flight, this is NULL.]
	 */
	struct sctp_chunk *addip_last_asconf;

	/* ADDIP Section 5.2 Upon reception of an ASCONF Chunk.
	 *
	 * This is needed to implement itmes E1 - E4 of the updated
	 * spec.  Here is the justification:
	 *
	 * Since the peer may bundle multiple ASCONF chunks toward us,
	 * we now need the ability to cache multiple ACKs.  The section
	 * describes in detail how they are cached and cleaned up.
	 */
	struct list_head asconf_ack_list;

	/* These ASCONF chunks are waiting to be sent.
	 *
	 * These chunaks can't be pushed to outqueue until receiving
	 * ASCONF_ACK for the previous ASCONF indicated by
	 * addip_last_asconf, so as to guarantee that only one ASCONF
	 * is in flight at any time.
	 *
	 * ADDIP Section 4.1.1 Congestion Control of ASCONF Chunks
	 *
	 * In defining the ASCONF Chunk transfer procedures, it is
	 * essential that these transfers MUST NOT cause congestion
	 * within the network.	To achieve this, we place these
	 * restrictions on the transfer of ASCONF Chunks:
	 *
	 * R1) One and only one ASCONF Chunk MAY be in transit and
	 * unacknowledged at any one time.  If a sender, after sending
	 * an ASCONF chunk, decides it needs to transfer another
	 * ASCONF Chunk, it MUST wait until the ASCONF-ACK Chunk
	 * returns from the previous ASCONF Chunk before sending a
	 * subsequent ASCONF. Note this restriction binds each side,
	 * so at any time two ASCONF may be in-transit on any given
	 * association (one sent from each endpoint).
	 *
	 *
	 * [I really think this is EXACTLY the sort of intelligence
	 *  which already resides in sctp_outq.	 Please move this
	 *  queue and its supporting logic down there.	--piggy]
	 */
	struct list_head addip_chunk_list;

	/* ADDIP Section 4.1 ASCONF Chunk Procedures
	 *
	 * A2) A serial number should be assigned to the Chunk. The
	 * serial number SHOULD be a monotonically increasing
	 * number. The serial number SHOULD be initialized at
	 * the start of the association to the same value as the
	 * Initial TSN and every time a new ASCONF chunk is created
	 * it is incremented by one after assigning the serial number
	 * to the newly created chunk.
	 *
	 * ADDIP
	 * 3.1.1  Address/Stream Configuration Change Chunk (ASCONF)
	 *
	 * Serial Number : 32 bits (unsigned integer)
	 *
	 * This value represents a Serial Number for the ASCONF
	 * Chunk. The valid range of Serial Number is from 0 to
	 * 4294967295 (2^32 - 1).  Serial Numbers wrap back to 0
	 * after reaching 4294967295.
	 */
	__u32 addip_serial;
	int src_out_of_asoc_ok;
	union sctp_addr *asconf_addr_del_pending;
	struct sctp_transport *new_transport;

	/* SCTP AUTH: list of the endpoint shared keys.  These
	 * keys are provided out of band by the user applicaton
	 * and can't change during the lifetime of the association
	 */
	struct list_head endpoint_shared_keys;

	/* SCTP AUTH:
	 * The current generated assocaition shared key (secret)
	 */
	struct sctp_auth_bytes *asoc_shared_key;

	/* SCTP AUTH: hmac id of the first peer requested algorithm
	 * that we support.
	 */
	__u16 default_hmac_id;

	__u16 active_key_id;

	__u8 need_ecne:1,	/* Need to send an ECNE Chunk? */
	     temp:1,		/* Is it a temporary association? */
<<<<<<< HEAD
=======
	     force_delay:1,
>>>>>>> 2ac97f0f
	     prsctp_enable:1,
	     reconf_enable:1;

	__u8 strreset_enable;
	__u8 strreset_outstanding; /* request param count on the fly */

	__u32 strreset_outseq; /* Update after receiving response */
	__u32 strreset_inseq; /* Update after receiving request */
<<<<<<< HEAD
=======
	__u32 strreset_result[2]; /* save the results of last 2 responses */
>>>>>>> 2ac97f0f

	struct sctp_chunk *strreset_chunk; /* save request chunk */

	struct sctp_priv_assoc_stats stats;

	int sent_cnt_removable;

	__u64 abandoned_unsent[SCTP_PR_INDEX(MAX) + 1];
	__u64 abandoned_sent[SCTP_PR_INDEX(MAX) + 1];
};


/* An eyecatcher for determining if we are really looking at an
 * association data structure.
 */
enum {
	SCTP_ASSOC_EYECATCHER = 0xa550c123,
};

/* Recover the outter association structure. */
static inline struct sctp_association *sctp_assoc(struct sctp_ep_common *base)
{
	struct sctp_association *asoc;

	asoc = container_of(base, struct sctp_association, base);
	return asoc;
}

/* These are function signatures for manipulating associations.	 */


struct sctp_association *
sctp_association_new(const struct sctp_endpoint *, const struct sock *,
		     sctp_scope_t scope, gfp_t gfp);
void sctp_association_free(struct sctp_association *);
void sctp_association_put(struct sctp_association *);
void sctp_association_hold(struct sctp_association *);

struct sctp_transport *sctp_assoc_choose_alter_transport(
	struct sctp_association *, struct sctp_transport *);
void sctp_assoc_update_retran_path(struct sctp_association *);
struct sctp_transport *sctp_assoc_lookup_paddr(const struct sctp_association *,
					  const union sctp_addr *);
int sctp_assoc_lookup_laddr(struct sctp_association *asoc,
			    const union sctp_addr *laddr);
struct sctp_transport *sctp_assoc_add_peer(struct sctp_association *,
				     const union sctp_addr *address,
				     const gfp_t gfp,
				     const int peer_state);
void sctp_assoc_del_peer(struct sctp_association *asoc,
			 const union sctp_addr *addr);
void sctp_assoc_rm_peer(struct sctp_association *asoc,
			 struct sctp_transport *peer);
void sctp_assoc_control_transport(struct sctp_association *,
				  struct sctp_transport *,
				  sctp_transport_cmd_t, sctp_sn_error_t);
struct sctp_transport *sctp_assoc_lookup_tsn(struct sctp_association *, __u32);
struct sctp_transport *sctp_assoc_is_match(struct sctp_association *,
					   struct net *,
					   const union sctp_addr *,
					   const union sctp_addr *);
void sctp_assoc_migrate(struct sctp_association *, struct sock *);
void sctp_assoc_update(struct sctp_association *old,
		       struct sctp_association *new);

__u32 sctp_association_get_next_tsn(struct sctp_association *);

void sctp_assoc_sync_pmtu(struct sctp_association *asoc);
void sctp_assoc_rwnd_increase(struct sctp_association *, unsigned int);
void sctp_assoc_rwnd_decrease(struct sctp_association *, unsigned int);
void sctp_assoc_set_primary(struct sctp_association *,
			    struct sctp_transport *);
void sctp_assoc_del_nonprimary_peers(struct sctp_association *,
				    struct sctp_transport *);
int sctp_assoc_set_bind_addr_from_ep(struct sctp_association *,
				     sctp_scope_t, gfp_t);
int sctp_assoc_set_bind_addr_from_cookie(struct sctp_association *,
					 struct sctp_cookie*,
					 gfp_t gfp);
int sctp_assoc_set_id(struct sctp_association *, gfp_t);
void sctp_assoc_clean_asconf_ack_cache(const struct sctp_association *asoc);
struct sctp_chunk *sctp_assoc_lookup_asconf_ack(
					const struct sctp_association *asoc,
					__be32 serial);
void sctp_asconf_queue_teardown(struct sctp_association *asoc);

int sctp_cmp_addr_exact(const union sctp_addr *ss1,
			const union sctp_addr *ss2);
struct sctp_chunk *sctp_get_ecne_prepend(struct sctp_association *asoc);

/* A convenience structure to parse out SCTP specific CMSGs. */
typedef struct sctp_cmsgs {
	struct sctp_initmsg *init;
	struct sctp_sndrcvinfo *srinfo;
	struct sctp_sndinfo *sinfo;
} sctp_cmsgs_t;

/* Structure for tracking memory objects */
typedef struct {
	char *label;
	atomic_t *counter;
} sctp_dbg_objcnt_entry_t;

#endif /* __sctp_structs_h__ */<|MERGE_RESOLUTION|>--- conflicted
+++ resolved
@@ -377,12 +377,8 @@
 	__u64 hb_nonce;
 } sctp_sender_hb_info_t;
 
-<<<<<<< HEAD
-struct sctp_stream *sctp_stream_new(__u16 incnt, __u16 outcnt, gfp_t gfp);
-=======
 int sctp_stream_new(struct sctp_association *asoc, gfp_t gfp);
 int sctp_stream_init(struct sctp_association *asoc, gfp_t gfp);
->>>>>>> 2ac97f0f
 void sctp_stream_free(struct sctp_stream *stream);
 void sctp_stream_clear(struct sctp_stream *stream);
 
@@ -504,7 +500,6 @@
 	/* Did the messenge fail to send? */
 	int send_error;
 	u8 send_failed:1,
-	   force_delay:1,
 	   can_delay;	    /* should this message be Nagle delayed */
 };
 
@@ -813,8 +808,6 @@
 	__u32 flight_size;
 
 	__u32 burst_limited;	/* Holds old cwnd when max.burst is applied */
-
-	__u32 dst_pending_confirm;	/* need to confirm neighbour */
 
 	/* Destination */
 	struct dst_entry *dst;
@@ -1322,11 +1315,8 @@
 struct sctp_stream_out {
 	__u16	ssn;
 	__u8	state;
-<<<<<<< HEAD
-=======
 	__u64	abandoned_unsent[SCTP_PR_INDEX(MAX) + 1];
 	__u64	abandoned_sent[SCTP_PR_INDEX(MAX) + 1];
->>>>>>> 2ac97f0f
 };
 
 struct sctp_stream_in {
@@ -1890,10 +1880,7 @@
 
 	__u8 need_ecne:1,	/* Need to send an ECNE Chunk? */
 	     temp:1,		/* Is it a temporary association? */
-<<<<<<< HEAD
-=======
 	     force_delay:1,
->>>>>>> 2ac97f0f
 	     prsctp_enable:1,
 	     reconf_enable:1;
 
@@ -1902,10 +1889,7 @@
 
 	__u32 strreset_outseq; /* Update after receiving response */
 	__u32 strreset_inseq; /* Update after receiving request */
-<<<<<<< HEAD
-=======
 	__u32 strreset_result[2]; /* save the results of last 2 responses */
->>>>>>> 2ac97f0f
 
 	struct sctp_chunk *strreset_chunk; /* save request chunk */
 
