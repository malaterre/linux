--- conflicted
+++ resolved
@@ -254,9 +254,6 @@
 #define IMX6UL_CLK_CKO2_PODF		241
 #define IMX6UL_CLK_CKO2			242
 #define IMX6UL_CLK_CKO			243
-<<<<<<< HEAD
-#define IMX6UL_CLK_END			244
-=======
 #define IMX6UL_CLK_GPIO1		244
 #define IMX6UL_CLK_GPIO2		245
 #define IMX6UL_CLK_GPIO3		246
@@ -264,6 +261,5 @@
 #define IMX6UL_CLK_GPIO5		248
 
 #define IMX6UL_CLK_END			249
->>>>>>> cd0a9070
 
 #endif /* __DT_BINDINGS_CLOCK_IMX6UL_H */