--- conflicted
+++ resolved
@@ -113,8 +113,4 @@
 void update_rlimit_cpu(struct task_struct *task, unsigned long rlim_new);
 
 void posixtimer_rearm(struct siginfo *info);
-<<<<<<< HEAD
-
-=======
->>>>>>> d5ba0217
 #endif