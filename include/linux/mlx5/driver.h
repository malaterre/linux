--- conflicted
+++ resolved
@@ -806,10 +806,7 @@
 		u32 pcam[MLX5_ST_SZ_DW(pcam_reg)];
 		u32 mcam[MLX5_ST_SZ_DW(mcam_reg)];
 		u32 fpga[MLX5_ST_SZ_DW(fpga_cap)];
-<<<<<<< HEAD
-=======
 		u32 qcam[MLX5_ST_SZ_DW(qcam_reg)];
->>>>>>> 0c86a6bd
 	} caps;
 	phys_addr_t		iseg_base;
 	struct mlx5_init_seg __iomem *iseg;
