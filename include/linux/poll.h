/* SPDX-License-Identifier: GPL-2.0 */
#ifndef _LINUX_POLL_H
#define _LINUX_POLL_H


#include <linux/compiler.h>
#include <linux/ktime.h>
#include <linux/wait.h>
#include <linux/string.h>
#include <linux/fs.h>
#include <linux/sysctl.h>
#include <linux/uaccess.h>
#include <uapi/linux/poll.h>
#include <uapi/linux/eventpoll.h>

extern struct ctl_table epoll_table[]; /* for sysctl */
/* ~832 bytes of stack space used max in sys_select/sys_poll before allocating
   additional memory. */
#define MAX_STACK_ALLOC 832
#define FRONTEND_STACK_ALLOC	256
#define SELECT_STACK_ALLOC	FRONTEND_STACK_ALLOC
#define POLL_STACK_ALLOC	FRONTEND_STACK_ALLOC
#define WQUEUES_STACK_ALLOC	(MAX_STACK_ALLOC - FRONTEND_STACK_ALLOC)
#define N_INLINE_POLL_ENTRIES	(WQUEUES_STACK_ALLOC / sizeof(struct poll_table_entry))

#define DEFAULT_POLLMASK (EPOLLIN | EPOLLOUT | EPOLLRDNORM | EPOLLWRNORM)

struct poll_table_struct;

/* 
 * structures and helpers for f_op->poll implementations
 */
typedef void (*poll_queue_proc)(struct file *, wait_queue_head_t *, struct poll_table_struct *);

/*
 * Do not touch the structure directly, use the access functions
 * poll_does_not_wait() and poll_requested_events() instead.
 */
typedef struct poll_table_struct {
	poll_queue_proc _qproc;
	__poll_t _key;
} poll_table;

static inline void poll_wait(struct file * filp, wait_queue_head_t * wait_address, poll_table *p)
{
	if (p && p->_qproc && wait_address)
		p->_qproc(filp, wait_address, p);
}

/*
 * Return true if it is guaranteed that poll will not wait. This is the case
 * if the poll() of another file descriptor in the set got an event, so there
 * is no need for waiting.
 */
static inline bool poll_does_not_wait(const poll_table *p)
{
	return p == NULL || p->_qproc == NULL;
}

/*
 * Return the set of events that the application wants to poll for.
 * This is useful for drivers that need to know whether a DMA transfer has
 * to be started implicitly on poll(). You typically only want to do that
 * if the application is actually polling for POLLIN and/or POLLOUT.
 */
static inline __poll_t poll_requested_events(const poll_table *p)
{
	return p ? p->_key : ~(__poll_t)0;
}

static inline void init_poll_funcptr(poll_table *pt, poll_queue_proc qproc)
{
	pt->_qproc = qproc;
	pt->_key   = ~(__poll_t)0; /* all events enabled */
}

<<<<<<< HEAD
static inline bool file_has_poll_mask(struct file *file)
{
	return file->f_op->get_poll_head && file->f_op->poll_mask;
}

static inline bool file_can_poll(struct file *file)
{
	return file->f_op->poll || file_has_poll_mask(file);
}

__poll_t vfs_poll(struct file *file, struct poll_table_struct *pt);

=======
static inline bool file_can_poll(struct file *file)
{
	return file->f_op->poll;
}

static inline __poll_t vfs_poll(struct file *file, struct poll_table_struct *pt)
{
	if (unlikely(!file->f_op->poll))
		return DEFAULT_POLLMASK;
	return file->f_op->poll(file, pt);
}

>>>>>>> e5eb92e4
struct poll_table_entry {
	struct file *filp;
	__poll_t key;
	wait_queue_entry_t wait;
	wait_queue_head_t *wait_address;
};

/*
 * Structures and helpers for select/poll syscall
 */
struct poll_wqueues {
	poll_table pt;
	struct poll_table_page *table;
	struct task_struct *polling_task;
	int triggered;
	int error;
	int inline_index;
	struct poll_table_entry inline_entries[N_INLINE_POLL_ENTRIES];
};

extern void poll_initwait(struct poll_wqueues *pwq);
extern void poll_freewait(struct poll_wqueues *pwq);
extern u64 select_estimate_accuracy(struct timespec64 *tv);

#define MAX_INT64_SECONDS (((s64)(~((u64)0)>>1)/HZ)-1)

extern int core_sys_select(int n, fd_set __user *inp, fd_set __user *outp,
			   fd_set __user *exp, struct timespec64 *end_time);

extern int poll_select_set_timeout(struct timespec64 *to, time64_t sec,
				   long nsec);

#define __MAP(v, from, to) \
	(from < to ? (v & from) * (to/from) : (v & from) / (from/to))

static inline __u16 mangle_poll(__poll_t val)
{
	__u16 v = (__force __u16)val;
#define M(X) __MAP(v, (__force __u16)EPOLL##X, POLL##X)
	return M(IN) | M(OUT) | M(PRI) | M(ERR) | M(NVAL) |
		M(RDNORM) | M(RDBAND) | M(WRNORM) | M(WRBAND) |
		M(HUP) | M(RDHUP) | M(MSG);
#undef M
}

static inline __poll_t demangle_poll(u16 val)
{
#define M(X) (__force __poll_t)__MAP(val, POLL##X, (__force __u16)EPOLL##X)
	return M(IN) | M(OUT) | M(PRI) | M(ERR) | M(NVAL) |
		M(RDNORM) | M(RDBAND) | M(WRNORM) | M(WRBAND) |
		M(HUP) | M(RDHUP) | M(MSG);
#undef M
}
#undef __MAP


#endif /* _LINUX_POLL_H */<|MERGE_RESOLUTION|>--- conflicted
+++ resolved
@@ -74,20 +74,6 @@
 	pt->_key   = ~(__poll_t)0; /* all events enabled */
 }
 
-<<<<<<< HEAD
-static inline bool file_has_poll_mask(struct file *file)
-{
-	return file->f_op->get_poll_head && file->f_op->poll_mask;
-}
-
-static inline bool file_can_poll(struct file *file)
-{
-	return file->f_op->poll || file_has_poll_mask(file);
-}
-
-__poll_t vfs_poll(struct file *file, struct poll_table_struct *pt);
-
-=======
 static inline bool file_can_poll(struct file *file)
 {
 	return file->f_op->poll;
@@ -100,7 +86,6 @@
 	return file->f_op->poll(file, pt);
 }
 
->>>>>>> e5eb92e4
 struct poll_table_entry {
 	struct file *filp;
 	__poll_t key;
