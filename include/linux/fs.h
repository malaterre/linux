--- conflicted
+++ resolved
@@ -397,12 +397,8 @@
 	gfp_t			gfp_mask;	/* implicit gfp mask for allocations */
 	struct list_head	private_list;	/* ditto */
 	void			*private_data;	/* ditto */
-<<<<<<< HEAD
 	errseq_t		wb_err;
-} __attribute__((aligned(sizeof(long))));
-=======
 } __attribute__((aligned(sizeof(long)))) __randomize_layout;
->>>>>>> 83d69ac5
 	/*
 	 * On most architectures that alignment is already the case; but
 	 * must be enforced here for CRIS, to let the least significant bit
@@ -879,13 +875,9 @@
 	struct list_head	f_tfile_llink;
 #endif /* #ifdef CONFIG_EPOLL */
 	struct address_space	*f_mapping;
-<<<<<<< HEAD
 	errseq_t		f_md_wb_err; /* metadata wb error tracking */
-} __attribute__((aligned(4)));	/* lest something weird decides that 2 is OK */
-=======
 } __randomize_layout
   __attribute__((aligned(4)));	/* lest something weird decides that 2 is OK */
->>>>>>> 83d69ac5
 
 struct file_handle {
 	__u32 handle_bytes;
