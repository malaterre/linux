// SPDX-License-Identifier: GPL-2.0
/*
 *  debugfs.h - a tiny little debug file system
 *
 *  Copyright (C) 2004 Greg Kroah-Hartman <greg@kroah.com>
 *  Copyright (C) 2004 IBM Inc.
 *
 *  debugfs is for people to use instead of /proc or /sys.
 *  See Documentation/filesystems/ for more details.
 */

#ifndef _DEBUGFS_H_
#define _DEBUGFS_H_

#include <linux/fs.h>
#include <linux/seq_file.h>

#include <linux/types.h>
#include <linux/compiler.h>

struct device;
struct file_operations;

struct debugfs_blob_wrapper {
	void *data;
	unsigned long size;
};

struct debugfs_reg32 {
	char *name;
	unsigned long offset;
};

struct debugfs_regset32 {
	const struct debugfs_reg32 *regs;
	int nregs;
	void __iomem *base;
};

extern struct dentry *arch_debugfs_dir;

#define DEFINE_DEBUGFS_ATTRIBUTE(__fops, __get, __set, __fmt)		\
static int __fops ## _open(struct inode *inode, struct file *file)	\
{									\
	__simple_attr_check_format(__fmt, 0ull);			\
	return simple_attr_open(inode, file, __get, __set, __fmt);	\
}									\
static const struct file_operations __fops = {				\
	.owner	 = THIS_MODULE,						\
	.open	 = __fops ## _open,					\
	.release = simple_attr_release,					\
	.read	 = debugfs_attr_read,					\
	.write	 = debugfs_attr_write,					\
	.llseek  = no_llseek,						\
}

#if defined(CONFIG_DEBUG_FS)

struct dentry *debugfs_lookup(const char *name, struct dentry *parent);

struct dentry *debugfs_create_file(const char *name, umode_t mode,
				   struct dentry *parent, void *data,
				   const struct file_operations *fops);
struct dentry *debugfs_create_file_unsafe(const char *name, umode_t mode,
				   struct dentry *parent, void *data,
				   const struct file_operations *fops);

struct dentry *debugfs_create_file_size(const char *name, umode_t mode,
					struct dentry *parent, void *data,
					const struct file_operations *fops,
					loff_t file_size);

struct dentry *debugfs_create_dir(const char *name, struct dentry *parent);

struct dentry *debugfs_create_symlink(const char *name, struct dentry *parent,
				      const char *dest);

typedef struct vfsmount *(*debugfs_automount_t)(struct dentry *, void *);
struct dentry *debugfs_create_automount(const char *name,
					struct dentry *parent,
					debugfs_automount_t f,
					void *data);

void debugfs_remove(struct dentry *dentry);
void debugfs_remove_recursive(struct dentry *dentry);

const struct file_operations *debugfs_real_fops(const struct file *filp);

int debugfs_file_get(struct dentry *dentry);
void debugfs_file_put(struct dentry *dentry);

ssize_t debugfs_attr_read(struct file *file, char __user *buf,
			size_t len, loff_t *ppos);
ssize_t debugfs_attr_write(struct file *file, const char __user *buf,
			size_t len, loff_t *ppos);

struct dentry *debugfs_rename(struct dentry *old_dir, struct dentry *old_dentry,
                struct dentry *new_dir, const char *new_name);

struct dentry *debugfs_create_u8(const char *name, umode_t mode,
				 struct dentry *parent, u8 *value);
struct dentry *debugfs_create_u16(const char *name, umode_t mode,
				  struct dentry *parent, u16 *value);
struct dentry *debugfs_create_u32(const char *name, umode_t mode,
				  struct dentry *parent, u32 *value);
struct dentry *debugfs_create_u64(const char *name, umode_t mode,
				  struct dentry *parent, u64 *value);
struct dentry *debugfs_create_ulong(const char *name, umode_t mode,
				    struct dentry *parent, unsigned long *value);
struct dentry *debugfs_create_x8(const char *name, umode_t mode,
				 struct dentry *parent, u8 *value);
struct dentry *debugfs_create_x16(const char *name, umode_t mode,
				  struct dentry *parent, u16 *value);
struct dentry *debugfs_create_x32(const char *name, umode_t mode,
				  struct dentry *parent, u32 *value);
struct dentry *debugfs_create_x64(const char *name, umode_t mode,
				  struct dentry *parent, u64 *value);
struct dentry *debugfs_create_size_t(const char *name, umode_t mode,
				     struct dentry *parent, size_t *value);
struct dentry *debugfs_create_atomic_t(const char *name, umode_t mode,
				     struct dentry *parent, atomic_t *value);
struct dentry *debugfs_create_bool(const char *name, umode_t mode,
				  struct dentry *parent, bool *value);

struct dentry *debugfs_create_blob(const char *name, umode_t mode,
				  struct dentry *parent,
				  struct debugfs_blob_wrapper *blob);

struct dentry *debugfs_create_regset32(const char *name, umode_t mode,
				     struct dentry *parent,
				     struct debugfs_regset32 *regset);

void debugfs_print_regs32(struct seq_file *s, const struct debugfs_reg32 *regs,
			  int nregs, void __iomem *base, char *prefix);

struct dentry *debugfs_create_u32_array(const char *name, umode_t mode,
					struct dentry *parent,
					u32 *array, u32 elements);

struct dentry *debugfs_create_devm_seqfile(struct device *dev, const char *name,
					   struct dentry *parent,
					   int (*read_fn)(struct seq_file *s,
							  void *data));

bool debugfs_initialized(void);

ssize_t debugfs_read_file_bool(struct file *file, char __user *user_buf,
			       size_t count, loff_t *ppos);

ssize_t debugfs_write_file_bool(struct file *file, const char __user *user_buf,
				size_t count, loff_t *ppos);

#else

#include <linux/err.h>

/*
 * We do not return NULL from these functions if CONFIG_DEBUG_FS is not enabled
 * so users have a chance to detect if there was a real error or not.  We don't
 * want to duplicate the design decision mistakes of procfs and devfs again.
 */

static inline struct dentry *debugfs_lookup(const char *name,
					    struct dentry *parent)
{
	return ERR_PTR(-ENODEV);
}

static inline struct dentry *debugfs_create_file(const char *name, umode_t mode,
					struct dentry *parent, void *data,
					const struct file_operations *fops)
{
	return ERR_PTR(-ENODEV);
}

static inline struct dentry *debugfs_create_file_unsafe(const char *name,
					umode_t mode, struct dentry *parent,
					void *data,
					const struct file_operations *fops)
{
	return ERR_PTR(-ENODEV);
}

static inline struct dentry *debugfs_create_file_size(const char *name, umode_t mode,
					struct dentry *parent, void *data,
					const struct file_operations *fops,
					loff_t file_size)
{
	return ERR_PTR(-ENODEV);
}

static inline struct dentry *debugfs_create_dir(const char *name,
						struct dentry *parent)
{
	return ERR_PTR(-ENODEV);
}

static inline struct dentry *debugfs_create_symlink(const char *name,
						    struct dentry *parent,
						    const char *dest)
{
	return ERR_PTR(-ENODEV);
}

static inline struct dentry *debugfs_create_automount(const char *name,
					struct dentry *parent,
					struct vfsmount *(*f)(void *),
					void *data)
{
	return ERR_PTR(-ENODEV);
}

static inline void debugfs_remove(struct dentry *dentry)
{ }

static inline void debugfs_remove_recursive(struct dentry *dentry)
{ }

<<<<<<< HEAD
=======
const struct file_operations *debugfs_real_fops(const struct file *filp);

>>>>>>> 39051dd8
static inline int debugfs_file_get(struct dentry *dentry)
{
	return 0;
}

static inline void debugfs_file_put(struct dentry *dentry)
{ }

static inline ssize_t debugfs_attr_read(struct file *file, char __user *buf,
					size_t len, loff_t *ppos)
{
	return -ENODEV;
}

static inline ssize_t debugfs_attr_write(struct file *file,
					const char __user *buf,
					size_t len, loff_t *ppos)
{
	return -ENODEV;
}

static inline struct dentry *debugfs_rename(struct dentry *old_dir, struct dentry *old_dentry,
                struct dentry *new_dir, char *new_name)
{
	return ERR_PTR(-ENODEV);
}

static inline struct dentry *debugfs_create_u8(const char *name, umode_t mode,
					       struct dentry *parent,
					       u8 *value)
{
	return ERR_PTR(-ENODEV);
}

static inline struct dentry *debugfs_create_u16(const char *name, umode_t mode,
						struct dentry *parent,
						u16 *value)
{
	return ERR_PTR(-ENODEV);
}

static inline struct dentry *debugfs_create_u32(const char *name, umode_t mode,
						struct dentry *parent,
						u32 *value)
{
	return ERR_PTR(-ENODEV);
}

static inline struct dentry *debugfs_create_u64(const char *name, umode_t mode,
						struct dentry *parent,
						u64 *value)
{
	return ERR_PTR(-ENODEV);
}

static inline struct dentry *debugfs_create_ulong(const char *name,
						umode_t mode,
						struct dentry *parent,
						unsigned long *value)
{
	return ERR_PTR(-ENODEV);
}

static inline struct dentry *debugfs_create_x8(const char *name, umode_t mode,
					       struct dentry *parent,
					       u8 *value)
{
	return ERR_PTR(-ENODEV);
}

static inline struct dentry *debugfs_create_x16(const char *name, umode_t mode,
						struct dentry *parent,
						u16 *value)
{
	return ERR_PTR(-ENODEV);
}

static inline struct dentry *debugfs_create_x32(const char *name, umode_t mode,
						struct dentry *parent,
						u32 *value)
{
	return ERR_PTR(-ENODEV);
}

static inline struct dentry *debugfs_create_x64(const char *name, umode_t mode,
						struct dentry *parent,
						u64 *value)
{
	return ERR_PTR(-ENODEV);
}

static inline struct dentry *debugfs_create_size_t(const char *name, umode_t mode,
				     struct dentry *parent,
				     size_t *value)
{
	return ERR_PTR(-ENODEV);
}

static inline struct dentry *debugfs_create_atomic_t(const char *name, umode_t mode,
				     struct dentry *parent, atomic_t *value)
{
	return ERR_PTR(-ENODEV);
}

static inline struct dentry *debugfs_create_bool(const char *name, umode_t mode,
						 struct dentry *parent,
						 bool *value)
{
	return ERR_PTR(-ENODEV);
}

static inline struct dentry *debugfs_create_blob(const char *name, umode_t mode,
				  struct dentry *parent,
				  struct debugfs_blob_wrapper *blob)
{
	return ERR_PTR(-ENODEV);
}

static inline struct dentry *debugfs_create_regset32(const char *name,
				   umode_t mode, struct dentry *parent,
				   struct debugfs_regset32 *regset)
{
	return ERR_PTR(-ENODEV);
}

static inline void debugfs_print_regs32(struct seq_file *s, const struct debugfs_reg32 *regs,
			 int nregs, void __iomem *base, char *prefix)
{
}

static inline bool debugfs_initialized(void)
{
	return false;
}

static inline struct dentry *debugfs_create_u32_array(const char *name, umode_t mode,
					struct dentry *parent,
					u32 *array, u32 elements)
{
	return ERR_PTR(-ENODEV);
}

static inline struct dentry *debugfs_create_devm_seqfile(struct device *dev,
							 const char *name,
							 struct dentry *parent,
					   int (*read_fn)(struct seq_file *s,
							  void *data))
{
	return ERR_PTR(-ENODEV);
}

static inline ssize_t debugfs_read_file_bool(struct file *file,
					     char __user *user_buf,
					     size_t count, loff_t *ppos)
{
	return -ENODEV;
}

static inline ssize_t debugfs_write_file_bool(struct file *file,
					      const char __user *user_buf,
					      size_t count, loff_t *ppos)
{
	return -ENODEV;
}

#endif

#endif<|MERGE_RESOLUTION|>--- conflicted
+++ resolved
@@ -216,11 +216,8 @@
 static inline void debugfs_remove_recursive(struct dentry *dentry)
 { }
 
-<<<<<<< HEAD
-=======
 const struct file_operations *debugfs_real_fops(const struct file *filp);
 
->>>>>>> 39051dd8
 static inline int debugfs_file_get(struct dentry *dentry)
 {
 	return 0;
