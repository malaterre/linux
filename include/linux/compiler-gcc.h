--- conflicted
+++ resolved
@@ -76,16 +76,10 @@
 
 #define __compiletime_object_size(obj) __builtin_object_size(obj, 0)
 
-<<<<<<< HEAD
-#ifndef __CHECKER__
 #ifndef CONFIG_CC_OPTIMIZE_FOR_DEBUGGING
-#define __compiletime_warning(message) __attribute__((warning(message)))
-#define __compiletime_error(message) __attribute__((error(message)))
-#endif
-=======
 #define __compiletime_warning(message) __attribute__((__warning__(message)))
 #define __compiletime_error(message) __attribute__((__error__(message)))
->>>>>>> 1ff2fea5
+#endif
 
 #if defined(LATENT_ENTROPY_PLUGIN) && !defined(__CHECKER__)
 #define __latent_entropy __attribute__((latent_entropy))
@@ -121,7 +115,7 @@
 #endif
 
 /*
- * GCC 'asm goto' miscompiles certain code sequences:
+ * GCC < 4.8.2 'asm goto' miscompiles certain code sequences:
  *
  *   http://gcc.gnu.org/bugzilla/show_bug.cgi?id=58670
  *
@@ -129,7 +123,11 @@
  *
  * (asm goto is automatically volatile - the naming reflects this.)
  */
+#if GCC_VERSION < 40802
 #define asm_volatile_goto(x...)	do { asm goto(x); asm (""); } while (0)
+#else
+#define asm_volatile_goto(x...)	asm goto(x)
+#endif
 
 /*
  * sparse (__CHECKER__) pretends to be gcc, but can't do constant
@@ -151,40 +149,17 @@
 #define KASAN_ABI_VERSION 3
 #endif
 
-<<<<<<< HEAD
-#if GCC_VERSION >= 40902
-/*
- * Tell the compiler that address safety instrumentation (KASAN)
- * should not be applied to that function.
- * Conflicts with inlining: https://gcc.gnu.org/bugzilla/show_bug.cgi?id=67368
- */
-#define __no_sanitize_address __attribute__((no_sanitize_address))
-#ifdef CONFIG_KASAN
+#if (GCC_VERSION >= 40902) && defined(CONFIG_KASAN)
 #define __no_sanitize_address_or_inline					\
 	__no_sanitize_address __maybe_unused notrace
 #else
 #define __no_sanitize_address_or_inline inline
 #endif
-#endif
 
-=======
->>>>>>> 1ff2fea5
 #if GCC_VERSION >= 50100
 #define COMPILER_HAS_GENERIC_BUILTIN_OVERFLOW 1
 #endif
 
-<<<<<<< HEAD
-#if !defined(__noclone)
-#define __noclone	/* not needed */
-#endif
-
-#if !defined(__no_sanitize_address)
-#define __no_sanitize_address
-#define __no_sanitize_address_or_inline inline
-#endif
-
-=======
->>>>>>> 1ff2fea5
 /*
  * Turn individual warnings and errors on and off locally, depending
  * on version.
