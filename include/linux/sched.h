/* SPDX-License-Identifier: GPL-2.0 */
#ifndef _LINUX_SCHED_H
#define _LINUX_SCHED_H

/*
 * Define 'struct task_struct' and provide the main scheduler
 * APIs (schedule(), wakeup variants, etc.)
 */

#include <uapi/linux/sched.h>

#include <asm/current.h>

#include <linux/pid.h>
#include <linux/sem.h>
#include <linux/shm.h>
#include <linux/kcov.h>
#include <linux/mutex.h>
#include <linux/plist.h>
#include <linux/hrtimer.h>
#include <linux/seccomp.h>
#include <linux/nodemask.h>
#include <linux/rcupdate.h>
#include <linux/resource.h>
#include <linux/latencytop.h>
#include <linux/sched/prio.h>
#include <linux/signal_types.h>
#include <linux/mm_types_task.h>
#include <linux/task_io_accounting.h>

/* task_struct member predeclarations (sorted alphabetically): */
struct audit_context;
struct backing_dev_info;
struct bio_list;
struct blk_plug;
struct cfs_rq;
struct fs_struct;
struct futex_pi_state;
struct io_context;
struct mempolicy;
struct nameidata;
struct nsproxy;
struct perf_event_context;
struct pid_namespace;
struct pipe_inode_info;
struct rcu_node;
struct reclaim_state;
struct robust_list_head;
struct sched_attr;
struct sched_param;
struct seq_file;
struct sighand_struct;
struct signal_struct;
struct task_delay_info;
struct task_group;

/*
 * Task state bitmask. NOTE! These bits are also
 * encoded in fs/proc/array.c: get_task_state().
 *
 * We have two separate sets of flags: task->state
 * is about runnability, while task->exit_state are
 * about the task exiting. Confusing, but this way
 * modifying one set can't modify the other one by
 * mistake.
 */

/* Used in tsk->state: */
#define TASK_RUNNING			0x0000
#define TASK_INTERRUPTIBLE		0x0001
#define TASK_UNINTERRUPTIBLE		0x0002
#define __TASK_STOPPED			0x0004
#define __TASK_TRACED			0x0008
/* Used in tsk->exit_state: */
#define EXIT_DEAD			0x0010
#define EXIT_ZOMBIE			0x0020
#define EXIT_TRACE			(EXIT_ZOMBIE | EXIT_DEAD)
/* Used in tsk->state again: */
#define TASK_PARKED			0x0040
#define TASK_DEAD			0x0080
#define TASK_WAKEKILL			0x0100
#define TASK_WAKING			0x0200
#define TASK_NOLOAD			0x0400
#define TASK_NEW			0x0800
#define TASK_STATE_MAX			0x1000

/* Convenience macros for the sake of set_current_state: */
#define TASK_KILLABLE			(TASK_WAKEKILL | TASK_UNINTERRUPTIBLE)
#define TASK_STOPPED			(TASK_WAKEKILL | __TASK_STOPPED)
#define TASK_TRACED			(TASK_WAKEKILL | __TASK_TRACED)

#define TASK_IDLE			(TASK_UNINTERRUPTIBLE | TASK_NOLOAD)

/* Convenience macros for the sake of wake_up(): */
#define TASK_NORMAL			(TASK_INTERRUPTIBLE | TASK_UNINTERRUPTIBLE)

/* get_task_state(): */
#define TASK_REPORT			(TASK_RUNNING | TASK_INTERRUPTIBLE | \
					 TASK_UNINTERRUPTIBLE | __TASK_STOPPED | \
					 __TASK_TRACED | EXIT_DEAD | EXIT_ZOMBIE | \
					 TASK_PARKED)

#define task_is_traced(task)		((task->state & __TASK_TRACED) != 0)

#define task_is_stopped(task)		((task->state & __TASK_STOPPED) != 0)

#define task_is_stopped_or_traced(task)	((task->state & (__TASK_STOPPED | __TASK_TRACED)) != 0)

#define task_contributes_to_load(task)	((task->state & TASK_UNINTERRUPTIBLE) != 0 && \
					 (task->flags & PF_FROZEN) == 0 && \
					 (task->state & TASK_NOLOAD) == 0)

#ifdef CONFIG_DEBUG_ATOMIC_SLEEP

#define __set_current_state(state_value)			\
	do {							\
		current->task_state_change = _THIS_IP_;		\
		current->state = (state_value);			\
	} while (0)
#define set_current_state(state_value)				\
	do {							\
		current->task_state_change = _THIS_IP_;		\
		smp_store_mb(current->state, (state_value));	\
	} while (0)

#else
/*
 * set_current_state() includes a barrier so that the write of current->state
 * is correctly serialised wrt the caller's subsequent test of whether to
 * actually sleep:
 *
 *   for (;;) {
 *	set_current_state(TASK_UNINTERRUPTIBLE);
 *	if (!need_sleep)
 *		break;
 *
 *	schedule();
 *   }
 *   __set_current_state(TASK_RUNNING);
 *
 * If the caller does not need such serialisation (because, for instance, the
 * condition test and condition change and wakeup are under the same lock) then
 * use __set_current_state().
 *
 * The above is typically ordered against the wakeup, which does:
 *
 *	need_sleep = false;
 *	wake_up_state(p, TASK_UNINTERRUPTIBLE);
 *
 * Where wake_up_state() (and all other wakeup primitives) imply enough
 * barriers to order the store of the variable against wakeup.
 *
 * Wakeup will do: if (@state & p->state) p->state = TASK_RUNNING, that is,
 * once it observes the TASK_UNINTERRUPTIBLE store the waking CPU can issue a
 * TASK_RUNNING store which can collide with __set_current_state(TASK_RUNNING).
 *
 * This is obviously fine, since they both store the exact same value.
 *
 * Also see the comments of try_to_wake_up().
 */
#define __set_current_state(state_value) do { current->state = (state_value); } while (0)
#define set_current_state(state_value)	 smp_store_mb(current->state, (state_value))
#endif

/* Task command name length: */
#define TASK_COMM_LEN			16

extern void scheduler_tick(void);

#define	MAX_SCHEDULE_TIMEOUT		LONG_MAX

extern long schedule_timeout(long timeout);
extern long schedule_timeout_interruptible(long timeout);
extern long schedule_timeout_killable(long timeout);
extern long schedule_timeout_uninterruptible(long timeout);
extern long schedule_timeout_idle(long timeout);
asmlinkage void schedule(void);
extern void schedule_preempt_disabled(void);

extern int __must_check io_schedule_prepare(void);
extern void io_schedule_finish(int token);
extern long io_schedule_timeout(long timeout);
extern void io_schedule(void);

/**
 * struct prev_cputime - snapshot of system and user cputime
 * @utime: time spent in user mode
 * @stime: time spent in system mode
 * @lock: protects the above two fields
 *
 * Stores previous user/system time values such that we can guarantee
 * monotonicity.
 */
struct prev_cputime {
#ifndef CONFIG_VIRT_CPU_ACCOUNTING_NATIVE
	u64				utime;
	u64				stime;
	raw_spinlock_t			lock;
#endif
};

/**
 * struct task_cputime - collected CPU time counts
 * @utime:		time spent in user mode, in nanoseconds
 * @stime:		time spent in kernel mode, in nanoseconds
 * @sum_exec_runtime:	total time spent on the CPU, in nanoseconds
 *
 * This structure groups together three kinds of CPU time that are tracked for
 * threads and thread groups.  Most things considering CPU time want to group
 * these counts together and treat all three of them in parallel.
 */
struct task_cputime {
	u64				utime;
	u64				stime;
	unsigned long long		sum_exec_runtime;
};

/* Alternate field names when used on cache expirations: */
#define virt_exp			utime
#define prof_exp			stime
#define sched_exp			sum_exec_runtime

enum vtime_state {
	/* Task is sleeping or running in a CPU with VTIME inactive: */
	VTIME_INACTIVE = 0,
	/* Task runs in userspace in a CPU with VTIME active: */
	VTIME_USER,
	/* Task runs in kernelspace in a CPU with VTIME active: */
	VTIME_SYS,
};

struct vtime {
	seqcount_t		seqcount;
	unsigned long long	starttime;
	enum vtime_state	state;
	u64			utime;
	u64			stime;
	u64			gtime;
};

struct sched_info {
#ifdef CONFIG_SCHED_INFO
	/* Cumulative counters: */

	/* # of times we have run on this CPU: */
	unsigned long			pcount;

	/* Time spent waiting on a runqueue: */
	unsigned long long		run_delay;

	/* Timestamps: */

	/* When did we last run on a CPU? */
	unsigned long long		last_arrival;

	/* When were we last queued to run? */
	unsigned long long		last_queued;

#endif /* CONFIG_SCHED_INFO */
};

/*
 * Integer metrics need fixed point arithmetic, e.g., sched/fair
 * has a few: load, load_avg, util_avg, freq, and capacity.
 *
 * We define a basic fixed point arithmetic range, and then formalize
 * all these metrics based on that basic range.
 */
# define SCHED_FIXEDPOINT_SHIFT		10
# define SCHED_FIXEDPOINT_SCALE		(1L << SCHED_FIXEDPOINT_SHIFT)

struct load_weight {
	unsigned long			weight;
	u32				inv_weight;
};

/**
 * struct util_est - Estimation utilization of FAIR tasks
 * @enqueued: instantaneous estimated utilization of a task/cpu
 * @ewma:     the Exponential Weighted Moving Average (EWMA)
 *            utilization of a task
 *
 * Support data structure to track an Exponential Weighted Moving Average
 * (EWMA) of a FAIR task's utilization. New samples are added to the moving
 * average each time a task completes an activation. Sample's weight is chosen
 * so that the EWMA will be relatively insensitive to transient changes to the
 * task's workload.
 *
 * The enqueued attribute has a slightly different meaning for tasks and cpus:
 * - task:   the task's util_avg at last task dequeue time
 * - cfs_rq: the sum of util_est.enqueued for each RUNNABLE task on that CPU
 * Thus, the util_est.enqueued of a task represents the contribution on the
 * estimated utilization of the CPU where that task is currently enqueued.
 *
 * Only for tasks we track a moving average of the past instantaneous
 * estimated utilization. This allows to absorb sporadic drops in utilization
 * of an otherwise almost periodic task.
 */
struct util_est {
	unsigned int			enqueued;
	unsigned int			ewma;
#define UTIL_EST_WEIGHT_SHIFT		2
<<<<<<< HEAD
};
=======
} __attribute__((__aligned__(sizeof(u64))));
>>>>>>> 66342c74

/*
 * The load_avg/util_avg accumulates an infinite geometric series
 * (see __update_load_avg() in kernel/sched/fair.c).
 *
 * [load_avg definition]
 *
 *   load_avg = runnable% * scale_load_down(load)
 *
 * where runnable% is the time ratio that a sched_entity is runnable.
 * For cfs_rq, it is the aggregated load_avg of all runnable and
 * blocked sched_entities.
 *
 * load_avg may also take frequency scaling into account:
 *
 *   load_avg = runnable% * scale_load_down(load) * freq%
 *
 * where freq% is the CPU frequency normalized to the highest frequency.
 *
 * [util_avg definition]
 *
 *   util_avg = running% * SCHED_CAPACITY_SCALE
 *
 * where running% is the time ratio that a sched_entity is running on
 * a CPU. For cfs_rq, it is the aggregated util_avg of all runnable
 * and blocked sched_entities.
 *
 * util_avg may also factor frequency scaling and CPU capacity scaling:
 *
 *   util_avg = running% * SCHED_CAPACITY_SCALE * freq% * capacity%
 *
 * where freq% is the same as above, and capacity% is the CPU capacity
 * normalized to the greatest capacity (due to uarch differences, etc).
 *
 * N.B., the above ratios (runnable%, running%, freq%, and capacity%)
 * themselves are in the range of [0, 1]. To do fixed point arithmetics,
 * we therefore scale them to as large a range as necessary. This is for
 * example reflected by util_avg's SCHED_CAPACITY_SCALE.
 *
 * [Overflow issue]
 *
 * The 64-bit load_sum can have 4353082796 (=2^64/47742/88761) entities
 * with the highest load (=88761), always runnable on a single cfs_rq,
 * and should not overflow as the number already hits PID_MAX_LIMIT.
 *
 * For all other cases (including 32-bit kernels), struct load_weight's
 * weight will overflow first before we do, because:
 *
 *    Max(load_avg) <= Max(load.weight)
 *
 * Then it is the load_weight's responsibility to consider overflow
 * issues.
 */
struct sched_avg {
	u64				last_update_time;
	u64				load_sum;
	u64				runnable_load_sum;
	u32				util_sum;
	u32				period_contrib;
	unsigned long			load_avg;
	unsigned long			runnable_load_avg;
	unsigned long			util_avg;
	struct util_est			util_est;
<<<<<<< HEAD
};
=======
} ____cacheline_aligned;
>>>>>>> 66342c74

struct sched_statistics {
#ifdef CONFIG_SCHEDSTATS
	u64				wait_start;
	u64				wait_max;
	u64				wait_count;
	u64				wait_sum;
	u64				iowait_count;
	u64				iowait_sum;

	u64				sleep_start;
	u64				sleep_max;
	s64				sum_sleep_runtime;

	u64				block_start;
	u64				block_max;
	u64				exec_max;
	u64				slice_max;

	u64				nr_migrations_cold;
	u64				nr_failed_migrations_affine;
	u64				nr_failed_migrations_running;
	u64				nr_failed_migrations_hot;
	u64				nr_forced_migrations;

	u64				nr_wakeups;
	u64				nr_wakeups_sync;
	u64				nr_wakeups_migrate;
	u64				nr_wakeups_local;
	u64				nr_wakeups_remote;
	u64				nr_wakeups_affine;
	u64				nr_wakeups_affine_attempts;
	u64				nr_wakeups_passive;
	u64				nr_wakeups_idle;
#endif
};

struct sched_entity {
	/* For load-balancing: */
	struct load_weight		load;
	unsigned long			runnable_weight;
	struct rb_node			run_node;
	struct list_head		group_node;
	unsigned int			on_rq;

	u64				exec_start;
	u64				sum_exec_runtime;
	u64				vruntime;
	u64				prev_sum_exec_runtime;

	u64				nr_migrations;

	struct sched_statistics		statistics;

#ifdef CONFIG_FAIR_GROUP_SCHED
	int				depth;
	struct sched_entity		*parent;
	/* rq on which this entity is (to be) queued: */
	struct cfs_rq			*cfs_rq;
	/* rq "owned" by this entity/group: */
	struct cfs_rq			*my_q;
#endif

#ifdef CONFIG_SMP
	/*
	 * Per entity load average tracking.
	 *
	 * Put into separate cache line so it does not
	 * collide with read-mostly values above.
	 */
	struct sched_avg		avg;
#endif
};

struct sched_rt_entity {
	struct list_head		run_list;
	unsigned long			timeout;
	unsigned long			watchdog_stamp;
	unsigned int			time_slice;
	unsigned short			on_rq;
	unsigned short			on_list;

	struct sched_rt_entity		*back;
#ifdef CONFIG_RT_GROUP_SCHED
	struct sched_rt_entity		*parent;
	/* rq on which this entity is (to be) queued: */
	struct rt_rq			*rt_rq;
	/* rq "owned" by this entity/group: */
	struct rt_rq			*my_q;
#endif
} __randomize_layout;

struct sched_dl_entity {
	struct rb_node			rb_node;

	/*
	 * Original scheduling parameters. Copied here from sched_attr
	 * during sched_setattr(), they will remain the same until
	 * the next sched_setattr().
	 */
	u64				dl_runtime;	/* Maximum runtime for each instance	*/
	u64				dl_deadline;	/* Relative deadline of each instance	*/
	u64				dl_period;	/* Separation of two instances (period) */
	u64				dl_bw;		/* dl_runtime / dl_period		*/
	u64				dl_density;	/* dl_runtime / dl_deadline		*/

	/*
	 * Actual scheduling parameters. Initialized with the values above,
	 * they are continously updated during task execution. Note that
	 * the remaining runtime could be < 0 in case we are in overrun.
	 */
	s64				runtime;	/* Remaining runtime for this instance	*/
	u64				deadline;	/* Absolute deadline for this instance	*/
	unsigned int			flags;		/* Specifying the scheduler behaviour	*/

	/*
	 * Some bool flags:
	 *
	 * @dl_throttled tells if we exhausted the runtime. If so, the
	 * task has to wait for a replenishment to be performed at the
	 * next firing of dl_timer.
	 *
	 * @dl_boosted tells if we are boosted due to DI. If so we are
	 * outside bandwidth enforcement mechanism (but only until we
	 * exit the critical section);
	 *
	 * @dl_yielded tells if task gave up the CPU before consuming
	 * all its available runtime during the last job.
	 *
	 * @dl_non_contending tells if the task is inactive while still
	 * contributing to the active utilization. In other words, it
	 * indicates if the inactive timer has been armed and its handler
	 * has not been executed yet. This flag is useful to avoid race
	 * conditions between the inactive timer handler and the wakeup
	 * code.
	 *
	 * @dl_overrun tells if the task asked to be informed about runtime
	 * overruns.
	 */
	unsigned int			dl_throttled      : 1;
	unsigned int			dl_boosted        : 1;
	unsigned int			dl_yielded        : 1;
	unsigned int			dl_non_contending : 1;
	unsigned int			dl_overrun	  : 1;

	/*
	 * Bandwidth enforcement timer. Each -deadline task has its
	 * own bandwidth to be enforced, thus we need one timer per task.
	 */
	struct hrtimer			dl_timer;

	/*
	 * Inactive timer, responsible for decreasing the active utilization
	 * at the "0-lag time". When a -deadline task blocks, it contributes
	 * to GRUB's active utilization until the "0-lag time", hence a
	 * timer is needed to decrease the active utilization at the correct
	 * time.
	 */
	struct hrtimer inactive_timer;
};

union rcu_special {
	struct {
		u8			blocked;
		u8			need_qs;
		u8			exp_need_qs;

		/* Otherwise the compiler can store garbage here: */
		u8			pad;
	} b; /* Bits. */
	u32 s; /* Set of bits. */
};

enum perf_event_task_context {
	perf_invalid_context = -1,
	perf_hw_context = 0,
	perf_sw_context,
	perf_nr_task_contexts,
};

struct wake_q_node {
	struct wake_q_node *next;
};

struct task_struct {
#ifdef CONFIG_THREAD_INFO_IN_TASK
	/*
	 * For reasons of header soup (see current_thread_info()), this
	 * must be the first element of task_struct.
	 */
	struct thread_info		thread_info;
#endif
	/* -1 unrunnable, 0 runnable, >0 stopped: */
	volatile long			state;

	/*
	 * This begins the randomizable portion of task_struct. Only
	 * scheduling-critical items should be added above here.
	 */
	randomized_struct_fields_start

	void				*stack;
	atomic_t			usage;
	/* Per task flags (PF_*), defined further below: */
	unsigned int			flags;
	unsigned int			ptrace;

#ifdef CONFIG_SMP
	struct llist_node		wake_entry;
	int				on_cpu;
#ifdef CONFIG_THREAD_INFO_IN_TASK
	/* Current CPU: */
	unsigned int			cpu;
#endif
	unsigned int			wakee_flips;
	unsigned long			wakee_flip_decay_ts;
	struct task_struct		*last_wakee;

	/*
	 * recent_used_cpu is initially set as the last CPU used by a task
	 * that wakes affine another task. Waker/wakee relationships can
	 * push tasks around a CPU where each wakeup moves to the next one.
	 * Tracking a recently used CPU allows a quick search for a recently
	 * used CPU that may be idle.
	 */
	int				recent_used_cpu;
	int				wake_cpu;
#endif
	int				on_rq;

	int				prio;
	int				static_prio;
	int				normal_prio;
	unsigned int			rt_priority;

	const struct sched_class	*sched_class;
	struct sched_entity		se;
	struct sched_rt_entity		rt;
#ifdef CONFIG_CGROUP_SCHED
	struct task_group		*sched_task_group;
#endif
	struct sched_dl_entity		dl;

#ifdef CONFIG_PREEMPT_NOTIFIERS
	/* List of struct preempt_notifier: */
	struct hlist_head		preempt_notifiers;
#endif

#ifdef CONFIG_BLK_DEV_IO_TRACE
	unsigned int			btrace_seq;
#endif

	unsigned int			policy;
	int				nr_cpus_allowed;
	cpumask_t			cpus_allowed;

#ifdef CONFIG_PREEMPT_RCU
	int				rcu_read_lock_nesting;
	union rcu_special		rcu_read_unlock_special;
	struct list_head		rcu_node_entry;
	struct rcu_node			*rcu_blocked_node;
#endif /* #ifdef CONFIG_PREEMPT_RCU */

#ifdef CONFIG_TASKS_RCU
	unsigned long			rcu_tasks_nvcsw;
	u8				rcu_tasks_holdout;
	u8				rcu_tasks_idx;
	int				rcu_tasks_idle_cpu;
	struct list_head		rcu_tasks_holdout_list;
#endif /* #ifdef CONFIG_TASKS_RCU */

	struct sched_info		sched_info;

	struct list_head		tasks;
#ifdef CONFIG_SMP
	struct plist_node		pushable_tasks;
	struct rb_node			pushable_dl_tasks;
#endif

	struct mm_struct		*mm;
	struct mm_struct		*active_mm;

	/* Per-thread vma caching: */
	struct vmacache			vmacache;

#ifdef SPLIT_RSS_COUNTING
	struct task_rss_stat		rss_stat;
#endif
	int				exit_state;
	int				exit_code;
	int				exit_signal;
	/* The signal sent when the parent dies: */
	int				pdeath_signal;
	/* JOBCTL_*, siglock protected: */
	unsigned long			jobctl;

	/* Used for emulating ABI behavior of previous Linux versions: */
	unsigned int			personality;

	/* Scheduler bits, serialized by scheduler locks: */
	unsigned			sched_reset_on_fork:1;
	unsigned			sched_contributes_to_load:1;
	unsigned			sched_migrated:1;
	unsigned			sched_remote_wakeup:1;
	/* Force alignment to the next boundary: */
	unsigned			:0;

	/* Unserialized, strictly 'current' */

	/* Bit to tell LSMs we're in execve(): */
	unsigned			in_execve:1;
	unsigned			in_iowait:1;
#ifndef TIF_RESTORE_SIGMASK
	unsigned			restore_sigmask:1;
#endif
#ifdef CONFIG_MEMCG
	unsigned			memcg_may_oom:1;
#ifndef CONFIG_SLOB
	unsigned			memcg_kmem_skip_account:1;
#endif
#endif
#ifdef CONFIG_COMPAT_BRK
	unsigned			brk_randomized:1;
#endif
#ifdef CONFIG_CGROUPS
	/* disallow userland-initiated cgroup migration */
	unsigned			no_cgroup_migration:1;
#endif

	unsigned long			atomic_flags; /* Flags requiring atomic access. */

	struct restart_block		restart_block;

	pid_t				pid;
	pid_t				tgid;

#ifdef CONFIG_CC_STACKPROTECTOR
	/* Canary value for the -fstack-protector GCC feature: */
	unsigned long			stack_canary;
#endif
	/*
	 * Pointers to the (original) parent process, youngest child, younger sibling,
	 * older sibling, respectively.  (p->father can be replaced with
	 * p->real_parent->pid)
	 */

	/* Real parent process: */
	struct task_struct __rcu	*real_parent;

	/* Recipient of SIGCHLD, wait4() reports: */
	struct task_struct __rcu	*parent;

	/*
	 * Children/sibling form the list of natural children:
	 */
	struct list_head		children;
	struct list_head		sibling;
	struct task_struct		*group_leader;

	/*
	 * 'ptraced' is the list of tasks this task is using ptrace() on.
	 *
	 * This includes both natural children and PTRACE_ATTACH targets.
	 * 'ptrace_entry' is this task's link on the p->parent->ptraced list.
	 */
	struct list_head		ptraced;
	struct list_head		ptrace_entry;

	/* PID/PID hash table linkage. */
	struct pid_link			pids[PIDTYPE_MAX];
	struct list_head		thread_group;
	struct list_head		thread_node;

	struct completion		*vfork_done;

	/* CLONE_CHILD_SETTID: */
	int __user			*set_child_tid;

	/* CLONE_CHILD_CLEARTID: */
	int __user			*clear_child_tid;

	u64				utime;
	u64				stime;
#ifdef CONFIG_ARCH_HAS_SCALED_CPUTIME
	u64				utimescaled;
	u64				stimescaled;
#endif
	u64				gtime;
	struct prev_cputime		prev_cputime;
#ifdef CONFIG_VIRT_CPU_ACCOUNTING_GEN
	struct vtime			vtime;
#endif

#ifdef CONFIG_NO_HZ_FULL
	atomic_t			tick_dep_mask;
#endif
	/* Context switch counts: */
	unsigned long			nvcsw;
	unsigned long			nivcsw;

	/* Monotonic time in nsecs: */
	u64				start_time;

	/* Boot based time in nsecs: */
	u64				real_start_time;

	/* MM fault and swap info: this can arguably be seen as either mm-specific or thread-specific: */
	unsigned long			min_flt;
	unsigned long			maj_flt;

#ifdef CONFIG_POSIX_TIMERS
	struct task_cputime		cputime_expires;
	struct list_head		cpu_timers[3];
#endif

	/* Process credentials: */

	/* Tracer's credentials at attach: */
	const struct cred __rcu		*ptracer_cred;

	/* Objective and real subjective task credentials (COW): */
	const struct cred __rcu		*real_cred;

	/* Effective (overridable) subjective task credentials (COW): */
	const struct cred __rcu		*cred;

	/*
	 * executable name, excluding path.
	 *
	 * - normally initialized setup_new_exec()
	 * - access it with [gs]et_task_comm()
	 * - lock it with task_lock()
	 */
	char				comm[TASK_COMM_LEN];

	struct nameidata		*nameidata;

#ifdef CONFIG_SYSVIPC
	struct sysv_sem			sysvsem;
	struct sysv_shm			sysvshm;
#endif
#ifdef CONFIG_DETECT_HUNG_TASK
	unsigned long			last_switch_count;
#endif
	/* Filesystem information: */
	struct fs_struct		*fs;

	/* Open file information: */
	struct files_struct		*files;

	/* Namespaces: */
	struct nsproxy			*nsproxy;

	/* Signal handlers: */
	struct signal_struct		*signal;
	struct sighand_struct		*sighand;
	sigset_t			blocked;
	sigset_t			real_blocked;
	/* Restored if set_restore_sigmask() was used: */
	sigset_t			saved_sigmask;
	struct sigpending		pending;
	unsigned long			sas_ss_sp;
	size_t				sas_ss_size;
	unsigned int			sas_ss_flags;

	struct callback_head		*task_works;

	struct audit_context		*audit_context;
#ifdef CONFIG_AUDITSYSCALL
	kuid_t				loginuid;
	unsigned int			sessionid;
#endif
	struct seccomp			seccomp;

	/* Thread group tracking: */
	u32				parent_exec_id;
	u32				self_exec_id;

	/* Protection against (de-)allocation: mm, files, fs, tty, keyrings, mems_allowed, mempolicy: */
	spinlock_t			alloc_lock;

	/* Protection of the PI data structures: */
	raw_spinlock_t			pi_lock;

	struct wake_q_node		wake_q;

#ifdef CONFIG_RT_MUTEXES
	/* PI waiters blocked on a rt_mutex held by this task: */
	struct rb_root_cached		pi_waiters;
	/* Updated under owner's pi_lock and rq lock */
	struct task_struct		*pi_top_task;
	/* Deadlock detection and priority inheritance handling: */
	struct rt_mutex_waiter		*pi_blocked_on;
#endif

#ifdef CONFIG_DEBUG_MUTEXES
	/* Mutex deadlock detection: */
	struct mutex_waiter		*blocked_on;
#endif

#ifdef CONFIG_TRACE_IRQFLAGS
	unsigned int			irq_events;
	unsigned long			hardirq_enable_ip;
	unsigned long			hardirq_disable_ip;
	unsigned int			hardirq_enable_event;
	unsigned int			hardirq_disable_event;
	int				hardirqs_enabled;
	int				hardirq_context;
	unsigned long			softirq_disable_ip;
	unsigned long			softirq_enable_ip;
	unsigned int			softirq_disable_event;
	unsigned int			softirq_enable_event;
	int				softirqs_enabled;
	int				softirq_context;
#endif

#ifdef CONFIG_LOCKDEP
# define MAX_LOCK_DEPTH			48UL
	u64				curr_chain_key;
	int				lockdep_depth;
	unsigned int			lockdep_recursion;
	struct held_lock		held_locks[MAX_LOCK_DEPTH];
#endif

#ifdef CONFIG_UBSAN
	unsigned int			in_ubsan;
#endif

	/* Journalling filesystem info: */
	void				*journal_info;

	/* Stacked block device info: */
	struct bio_list			*bio_list;

#ifdef CONFIG_BLOCK
	/* Stack plugging: */
	struct blk_plug			*plug;
#endif

	/* VM state: */
	struct reclaim_state		*reclaim_state;

	struct backing_dev_info		*backing_dev_info;

	struct io_context		*io_context;

	/* Ptrace state: */
	unsigned long			ptrace_message;
	siginfo_t			*last_siginfo;

	struct task_io_accounting	ioac;
#ifdef CONFIG_TASK_XACCT
	/* Accumulated RSS usage: */
	u64				acct_rss_mem1;
	/* Accumulated virtual memory usage: */
	u64				acct_vm_mem1;
	/* stime + utime since last update: */
	u64				acct_timexpd;
#endif
#ifdef CONFIG_CPUSETS
	/* Protected by ->alloc_lock: */
	nodemask_t			mems_allowed;
	/* Seqence number to catch updates: */
	seqcount_t			mems_allowed_seq;
	int				cpuset_mem_spread_rotor;
	int				cpuset_slab_spread_rotor;
#endif
#ifdef CONFIG_CGROUPS
	/* Control Group info protected by css_set_lock: */
	struct css_set __rcu		*cgroups;
	/* cg_list protected by css_set_lock and tsk->alloc_lock: */
	struct list_head		cg_list;
#endif
#ifdef CONFIG_INTEL_RDT
	u32				closid;
	u32				rmid;
#endif
#ifdef CONFIG_FUTEX
	struct robust_list_head __user	*robust_list;
#ifdef CONFIG_COMPAT
	struct compat_robust_list_head __user *compat_robust_list;
#endif
	struct list_head		pi_state_list;
	struct futex_pi_state		*pi_state_cache;
#endif
#ifdef CONFIG_PERF_EVENTS
	struct perf_event_context	*perf_event_ctxp[perf_nr_task_contexts];
	struct mutex			perf_event_mutex;
	struct list_head		perf_event_list;
#endif
#ifdef CONFIG_DEBUG_PREEMPT
	unsigned long			preempt_disable_ip;
#endif
#ifdef CONFIG_NUMA
	/* Protected by alloc_lock: */
	struct mempolicy		*mempolicy;
	short				il_prev;
	short				pref_node_fork;
#endif
#ifdef CONFIG_NUMA_BALANCING
	int				numa_scan_seq;
	unsigned int			numa_scan_period;
	unsigned int			numa_scan_period_max;
	int				numa_preferred_nid;
	unsigned long			numa_migrate_retry;
	/* Migration stamp: */
	u64				node_stamp;
	u64				last_task_numa_placement;
	u64				last_sum_exec_runtime;
	struct callback_head		numa_work;

	struct list_head		numa_entry;
	struct numa_group		*numa_group;

	/*
	 * numa_faults is an array split into four regions:
	 * faults_memory, faults_cpu, faults_memory_buffer, faults_cpu_buffer
	 * in this precise order.
	 *
	 * faults_memory: Exponential decaying average of faults on a per-node
	 * basis. Scheduling placement decisions are made based on these
	 * counts. The values remain static for the duration of a PTE scan.
	 * faults_cpu: Track the nodes the process was running on when a NUMA
	 * hinting fault was incurred.
	 * faults_memory_buffer and faults_cpu_buffer: Record faults per node
	 * during the current scan window. When the scan completes, the counts
	 * in faults_memory and faults_cpu decay and these values are copied.
	 */
	unsigned long			*numa_faults;
	unsigned long			total_numa_faults;

	/*
	 * numa_faults_locality tracks if faults recorded during the last
	 * scan window were remote/local or failed to migrate. The task scan
	 * period is adapted based on the locality of the faults with different
	 * weights depending on whether they were shared or private faults
	 */
	unsigned long			numa_faults_locality[3];

	unsigned long			numa_pages_migrated;
#endif /* CONFIG_NUMA_BALANCING */

	struct tlbflush_unmap_batch	tlb_ubc;

	struct rcu_head			rcu;

	/* Cache last used pipe for splice(): */
	struct pipe_inode_info		*splice_pipe;

	struct page_frag		task_frag;

#ifdef CONFIG_TASK_DELAY_ACCT
	struct task_delay_info		*delays;
#endif

#ifdef CONFIG_FAULT_INJECTION
	int				make_it_fail;
	unsigned int			fail_nth;
#endif
	/*
	 * When (nr_dirtied >= nr_dirtied_pause), it's time to call
	 * balance_dirty_pages() for a dirty throttling pause:
	 */
	int				nr_dirtied;
	int				nr_dirtied_pause;
	/* Start of a write-and-pause period: */
	unsigned long			dirty_paused_when;

#ifdef CONFIG_LATENCYTOP
	int				latency_record_count;
	struct latency_record		latency_record[LT_SAVECOUNT];
#endif
	/*
	 * Time slack values; these are used to round up poll() and
	 * select() etc timeout values. These are in nanoseconds.
	 */
	u64				timer_slack_ns;
	u64				default_timer_slack_ns;

#ifdef CONFIG_KASAN
	unsigned int			kasan_depth;
#endif

#ifdef CONFIG_FUNCTION_GRAPH_TRACER
	/* Index of current stored address in ret_stack: */
	int				curr_ret_stack;

	/* Stack of return addresses for return function tracing: */
	struct ftrace_ret_stack		*ret_stack;

	/* Timestamp for last schedule: */
	unsigned long long		ftrace_timestamp;

	/*
	 * Number of functions that haven't been traced
	 * because of depth overrun:
	 */
	atomic_t			trace_overrun;

	/* Pause tracing: */
	atomic_t			tracing_graph_pause;
#endif

#ifdef CONFIG_TRACING
	/* State flags for use by tracers: */
	unsigned long			trace;

	/* Bitmask and counter of trace recursion: */
	unsigned long			trace_recursion;
#endif /* CONFIG_TRACING */

#ifdef CONFIG_KCOV
	/* Coverage collection mode enabled for this task (0 if disabled): */
	enum kcov_mode			kcov_mode;

	/* Size of the kcov_area: */
	unsigned int			kcov_size;

	/* Buffer for coverage collection: */
	void				*kcov_area;

	/* KCOV descriptor wired with this task or NULL: */
	struct kcov			*kcov;
#endif

#ifdef CONFIG_MEMCG
	struct mem_cgroup		*memcg_in_oom;
	gfp_t				memcg_oom_gfp_mask;
	int				memcg_oom_order;

	/* Number of pages to reclaim on returning to userland: */
	unsigned int			memcg_nr_pages_over_high;
#endif

#ifdef CONFIG_UPROBES
	struct uprobe_task		*utask;
#endif
#if defined(CONFIG_BCACHE) || defined(CONFIG_BCACHE_MODULE)
	unsigned int			sequential_io;
	unsigned int			sequential_io_avg;
#endif
#ifdef CONFIG_DEBUG_ATOMIC_SLEEP
	unsigned long			task_state_change;
#endif
	int				pagefault_disabled;
#ifdef CONFIG_MMU
	struct task_struct		*oom_reaper_list;
#endif
#ifdef CONFIG_VMAP_STACK
	struct vm_struct		*stack_vm_area;
#endif
#ifdef CONFIG_THREAD_INFO_IN_TASK
	/* A live task holds one reference: */
	atomic_t			stack_refcount;
#endif
#ifdef CONFIG_LIVEPATCH
	int patch_state;
#endif
#ifdef CONFIG_SECURITY
	/* Used by LSM modules for access restriction: */
	void				*security;
#endif

	/*
	 * New fields for task_struct should be added above here, so that
	 * they are included in the randomized portion of task_struct.
	 */
	randomized_struct_fields_end

	/* CPU-specific state of this task: */
	struct thread_struct		thread;

	/*
	 * WARNING: on x86, 'thread_struct' contains a variable-sized
	 * structure.  It *MUST* be at the end of 'task_struct'.
	 *
	 * Do not put anything below here!
	 */
};

static inline struct pid *task_pid(struct task_struct *task)
{
	return task->pids[PIDTYPE_PID].pid;
}

static inline struct pid *task_tgid(struct task_struct *task)
{
	return task->group_leader->pids[PIDTYPE_PID].pid;
}

/*
 * Without tasklist or RCU lock it is not safe to dereference
 * the result of task_pgrp/task_session even if task == current,
 * we can race with another thread doing sys_setsid/sys_setpgid.
 */
static inline struct pid *task_pgrp(struct task_struct *task)
{
	return task->group_leader->pids[PIDTYPE_PGID].pid;
}

static inline struct pid *task_session(struct task_struct *task)
{
	return task->group_leader->pids[PIDTYPE_SID].pid;
}

/*
 * the helpers to get the task's different pids as they are seen
 * from various namespaces
 *
 * task_xid_nr()     : global id, i.e. the id seen from the init namespace;
 * task_xid_vnr()    : virtual id, i.e. the id seen from the pid namespace of
 *                     current.
 * task_xid_nr_ns()  : id seen from the ns specified;
 *
 * see also pid_nr() etc in include/linux/pid.h
 */
pid_t __task_pid_nr_ns(struct task_struct *task, enum pid_type type, struct pid_namespace *ns);

static inline pid_t task_pid_nr(struct task_struct *tsk)
{
	return tsk->pid;
}

static inline pid_t task_pid_nr_ns(struct task_struct *tsk, struct pid_namespace *ns)
{
	return __task_pid_nr_ns(tsk, PIDTYPE_PID, ns);
}

static inline pid_t task_pid_vnr(struct task_struct *tsk)
{
	return __task_pid_nr_ns(tsk, PIDTYPE_PID, NULL);
}


static inline pid_t task_tgid_nr(struct task_struct *tsk)
{
	return tsk->tgid;
}

/**
 * pid_alive - check that a task structure is not stale
 * @p: Task structure to be checked.
 *
 * Test if a process is not yet dead (at most zombie state)
 * If pid_alive fails, then pointers within the task structure
 * can be stale and must not be dereferenced.
 *
 * Return: 1 if the process is alive. 0 otherwise.
 */
static inline int pid_alive(const struct task_struct *p)
{
	return p->pids[PIDTYPE_PID].pid != NULL;
}

static inline pid_t task_pgrp_nr_ns(struct task_struct *tsk, struct pid_namespace *ns)
{
	return __task_pid_nr_ns(tsk, PIDTYPE_PGID, ns);
}

static inline pid_t task_pgrp_vnr(struct task_struct *tsk)
{
	return __task_pid_nr_ns(tsk, PIDTYPE_PGID, NULL);
}


static inline pid_t task_session_nr_ns(struct task_struct *tsk, struct pid_namespace *ns)
{
	return __task_pid_nr_ns(tsk, PIDTYPE_SID, ns);
}

static inline pid_t task_session_vnr(struct task_struct *tsk)
{
	return __task_pid_nr_ns(tsk, PIDTYPE_SID, NULL);
}

static inline pid_t task_tgid_nr_ns(struct task_struct *tsk, struct pid_namespace *ns)
{
	return __task_pid_nr_ns(tsk, __PIDTYPE_TGID, ns);
}

static inline pid_t task_tgid_vnr(struct task_struct *tsk)
{
	return __task_pid_nr_ns(tsk, __PIDTYPE_TGID, NULL);
}

static inline pid_t task_ppid_nr_ns(const struct task_struct *tsk, struct pid_namespace *ns)
{
	pid_t pid = 0;

	rcu_read_lock();
	if (pid_alive(tsk))
		pid = task_tgid_nr_ns(rcu_dereference(tsk->real_parent), ns);
	rcu_read_unlock();

	return pid;
}

static inline pid_t task_ppid_nr(const struct task_struct *tsk)
{
	return task_ppid_nr_ns(tsk, &init_pid_ns);
}

/* Obsolete, do not use: */
static inline pid_t task_pgrp_nr(struct task_struct *tsk)
{
	return task_pgrp_nr_ns(tsk, &init_pid_ns);
}

#define TASK_REPORT_IDLE	(TASK_REPORT + 1)
#define TASK_REPORT_MAX		(TASK_REPORT_IDLE << 1)

static inline unsigned int task_state_index(struct task_struct *tsk)
{
	unsigned int tsk_state = READ_ONCE(tsk->state);
	unsigned int state = (tsk_state | tsk->exit_state) & TASK_REPORT;

	BUILD_BUG_ON_NOT_POWER_OF_2(TASK_REPORT_MAX);

	if (tsk_state == TASK_IDLE)
		state = TASK_REPORT_IDLE;

	return fls(state);
}

static inline char task_index_to_char(unsigned int state)
{
	static const char state_char[] = "RSDTtXZPI";

	BUILD_BUG_ON(1 + ilog2(TASK_REPORT_MAX) != sizeof(state_char) - 1);

	return state_char[state];
}

static inline char task_state_to_char(struct task_struct *tsk)
{
	return task_index_to_char(task_state_index(tsk));
}

/**
 * is_global_init - check if a task structure is init. Since init
 * is free to have sub-threads we need to check tgid.
 * @tsk: Task structure to be checked.
 *
 * Check if a task structure is the first user space task the kernel created.
 *
 * Return: 1 if the task structure is init. 0 otherwise.
 */
static inline int is_global_init(struct task_struct *tsk)
{
	return task_tgid_nr(tsk) == 1;
}

extern struct pid *cad_pid;

/*
 * Per process flags
 */
#define PF_IDLE			0x00000002	/* I am an IDLE thread */
#define PF_EXITING		0x00000004	/* Getting shut down */
#define PF_EXITPIDONE		0x00000008	/* PI exit done on shut down */
#define PF_VCPU			0x00000010	/* I'm a virtual CPU */
#define PF_WQ_WORKER		0x00000020	/* I'm a workqueue worker */
#define PF_FORKNOEXEC		0x00000040	/* Forked but didn't exec */
#define PF_MCE_PROCESS		0x00000080      /* Process policy on mce errors */
#define PF_SUPERPRIV		0x00000100	/* Used super-user privileges */
#define PF_DUMPCORE		0x00000200	/* Dumped core */
#define PF_SIGNALED		0x00000400	/* Killed by a signal */
#define PF_MEMALLOC		0x00000800	/* Allocating memory */
#define PF_NPROC_EXCEEDED	0x00001000	/* set_user() noticed that RLIMIT_NPROC was exceeded */
#define PF_USED_MATH		0x00002000	/* If unset the fpu must be initialized before use */
#define PF_USED_ASYNC		0x00004000	/* Used async_schedule*(), used by module init */
#define PF_NOFREEZE		0x00008000	/* This thread should not be frozen */
#define PF_FROZEN		0x00010000	/* Frozen for system suspend */
#define PF_KSWAPD		0x00020000	/* I am kswapd */
#define PF_MEMALLOC_NOFS	0x00040000	/* All allocation requests will inherit GFP_NOFS */
#define PF_MEMALLOC_NOIO	0x00080000	/* All allocation requests will inherit GFP_NOIO */
#define PF_LESS_THROTTLE	0x00100000	/* Throttle me less: I clean memory */
#define PF_KTHREAD		0x00200000	/* I am a kernel thread */
#define PF_RANDOMIZE		0x00400000	/* Randomize virtual address space */
#define PF_SWAPWRITE		0x00800000	/* Allowed to write to swap */
#define PF_NO_SETAFFINITY	0x04000000	/* Userland is not allowed to meddle with cpus_allowed */
#define PF_MCE_EARLY		0x08000000      /* Early kill for mce process policy */
#define PF_MUTEX_TESTER		0x20000000	/* Thread belongs to the rt mutex tester */
#define PF_FREEZER_SKIP		0x40000000	/* Freezer should not count it as freezable */
#define PF_SUSPEND_TASK		0x80000000      /* This thread called freeze_processes() and should not be frozen */

/*
 * Only the _current_ task can read/write to tsk->flags, but other
 * tasks can access tsk->flags in readonly mode for example
 * with tsk_used_math (like during threaded core dumping).
 * There is however an exception to this rule during ptrace
 * or during fork: the ptracer task is allowed to write to the
 * child->flags of its traced child (same goes for fork, the parent
 * can write to the child->flags), because we're guaranteed the
 * child is not running and in turn not changing child->flags
 * at the same time the parent does it.
 */
#define clear_stopped_child_used_math(child)	do { (child)->flags &= ~PF_USED_MATH; } while (0)
#define set_stopped_child_used_math(child)	do { (child)->flags |= PF_USED_MATH; } while (0)
#define clear_used_math()			clear_stopped_child_used_math(current)
#define set_used_math()				set_stopped_child_used_math(current)

#define conditional_stopped_child_used_math(condition, child) \
	do { (child)->flags &= ~PF_USED_MATH, (child)->flags |= (condition) ? PF_USED_MATH : 0; } while (0)

#define conditional_used_math(condition)	conditional_stopped_child_used_math(condition, current)

#define copy_to_stopped_child_used_math(child) \
	do { (child)->flags &= ~PF_USED_MATH, (child)->flags |= current->flags & PF_USED_MATH; } while (0)

/* NOTE: this will return 0 or PF_USED_MATH, it will never return 1 */
#define tsk_used_math(p)			((p)->flags & PF_USED_MATH)
#define used_math()				tsk_used_math(current)

static inline bool is_percpu_thread(void)
{
#ifdef CONFIG_SMP
	return (current->flags & PF_NO_SETAFFINITY) &&
		(current->nr_cpus_allowed  == 1);
#else
	return true;
#endif
}

/* Per-process atomic flags. */
#define PFA_NO_NEW_PRIVS		0	/* May not gain new privileges. */
#define PFA_SPREAD_PAGE			1	/* Spread page cache over cpuset */
#define PFA_SPREAD_SLAB			2	/* Spread some slab caches over cpuset */


#define TASK_PFA_TEST(name, func)					\
	static inline bool task_##func(struct task_struct *p)		\
	{ return test_bit(PFA_##name, &p->atomic_flags); }

#define TASK_PFA_SET(name, func)					\
	static inline void task_set_##func(struct task_struct *p)	\
	{ set_bit(PFA_##name, &p->atomic_flags); }

#define TASK_PFA_CLEAR(name, func)					\
	static inline void task_clear_##func(struct task_struct *p)	\
	{ clear_bit(PFA_##name, &p->atomic_flags); }

TASK_PFA_TEST(NO_NEW_PRIVS, no_new_privs)
TASK_PFA_SET(NO_NEW_PRIVS, no_new_privs)

TASK_PFA_TEST(SPREAD_PAGE, spread_page)
TASK_PFA_SET(SPREAD_PAGE, spread_page)
TASK_PFA_CLEAR(SPREAD_PAGE, spread_page)

TASK_PFA_TEST(SPREAD_SLAB, spread_slab)
TASK_PFA_SET(SPREAD_SLAB, spread_slab)
TASK_PFA_CLEAR(SPREAD_SLAB, spread_slab)

static inline void
current_restore_flags(unsigned long orig_flags, unsigned long flags)
{
	current->flags &= ~flags;
	current->flags |= orig_flags & flags;
}

extern int cpuset_cpumask_can_shrink(const struct cpumask *cur, const struct cpumask *trial);
extern int task_can_attach(struct task_struct *p, const struct cpumask *cs_cpus_allowed);
#ifdef CONFIG_SMP
extern void do_set_cpus_allowed(struct task_struct *p, const struct cpumask *new_mask);
extern int set_cpus_allowed_ptr(struct task_struct *p, const struct cpumask *new_mask);
#else
static inline void do_set_cpus_allowed(struct task_struct *p, const struct cpumask *new_mask)
{
}
static inline int set_cpus_allowed_ptr(struct task_struct *p, const struct cpumask *new_mask)
{
	if (!cpumask_test_cpu(0, new_mask))
		return -EINVAL;
	return 0;
}
#endif

#ifndef cpu_relax_yield
#define cpu_relax_yield() cpu_relax()
#endif

extern int yield_to(struct task_struct *p, bool preempt);
extern void set_user_nice(struct task_struct *p, long nice);
extern int task_prio(const struct task_struct *p);

/**
 * task_nice - return the nice value of a given task.
 * @p: the task in question.
 *
 * Return: The nice value [ -20 ... 0 ... 19 ].
 */
static inline int task_nice(const struct task_struct *p)
{
	return PRIO_TO_NICE((p)->static_prio);
}

extern int can_nice(const struct task_struct *p, const int nice);
extern int task_curr(const struct task_struct *p);
extern int idle_cpu(int cpu);
extern int sched_setscheduler(struct task_struct *, int, const struct sched_param *);
extern int sched_setscheduler_nocheck(struct task_struct *, int, const struct sched_param *);
extern int sched_setattr(struct task_struct *, const struct sched_attr *);
extern int sched_setattr_nocheck(struct task_struct *, const struct sched_attr *);
extern struct task_struct *idle_task(int cpu);

/**
 * is_idle_task - is the specified task an idle task?
 * @p: the task in question.
 *
 * Return: 1 if @p is an idle task. 0 otherwise.
 */
static inline bool is_idle_task(const struct task_struct *p)
{
	return !!(p->flags & PF_IDLE);
}

extern struct task_struct *curr_task(int cpu);
extern void ia64_set_curr_task(int cpu, struct task_struct *p);

void yield(void);

union thread_union {
#ifndef CONFIG_ARCH_TASK_STRUCT_ON_STACK
	struct task_struct task;
#endif
#ifndef CONFIG_THREAD_INFO_IN_TASK
	struct thread_info thread_info;
#endif
	unsigned long stack[THREAD_SIZE/sizeof(long)];
};

#ifndef CONFIG_THREAD_INFO_IN_TASK
extern struct thread_info init_thread_info;
#endif

extern unsigned long init_stack[THREAD_SIZE / sizeof(unsigned long)];

#ifdef CONFIG_THREAD_INFO_IN_TASK
static inline struct thread_info *task_thread_info(struct task_struct *task)
{
	return &task->thread_info;
}
#elif !defined(__HAVE_THREAD_FUNCTIONS)
# define task_thread_info(task)	((struct thread_info *)(task)->stack)
#endif

/*
 * find a task by one of its numerical ids
 *
 * find_task_by_pid_ns():
 *      finds a task by its pid in the specified namespace
 * find_task_by_vpid():
 *      finds a task by its virtual pid
 *
 * see also find_vpid() etc in include/linux/pid.h
 */

extern struct task_struct *find_task_by_vpid(pid_t nr);
extern struct task_struct *find_task_by_pid_ns(pid_t nr, struct pid_namespace *ns);

/*
 * find a task by its virtual pid and get the task struct
 */
extern struct task_struct *find_get_task_by_vpid(pid_t nr);

extern int wake_up_state(struct task_struct *tsk, unsigned int state);
extern int wake_up_process(struct task_struct *tsk);
extern void wake_up_new_task(struct task_struct *tsk);

#ifdef CONFIG_SMP
extern void kick_process(struct task_struct *tsk);
#else
static inline void kick_process(struct task_struct *tsk) { }
#endif

extern void __set_task_comm(struct task_struct *tsk, const char *from, bool exec);

static inline void set_task_comm(struct task_struct *tsk, const char *from)
{
	__set_task_comm(tsk, from, false);
}

extern char *__get_task_comm(char *to, size_t len, struct task_struct *tsk);
#define get_task_comm(buf, tsk) ({			\
	BUILD_BUG_ON(sizeof(buf) != TASK_COMM_LEN);	\
	__get_task_comm(buf, sizeof(buf), tsk);		\
})

#ifdef CONFIG_SMP
void scheduler_ipi(void);
extern unsigned long wait_task_inactive(struct task_struct *, long match_state);
#else
static inline void scheduler_ipi(void) { }
static inline unsigned long wait_task_inactive(struct task_struct *p, long match_state)
{
	return 1;
}
#endif

/*
 * Set thread flags in other task's structures.
 * See asm/thread_info.h for TIF_xxxx flags available:
 */
static inline void set_tsk_thread_flag(struct task_struct *tsk, int flag)
{
	set_ti_thread_flag(task_thread_info(tsk), flag);
}

static inline void clear_tsk_thread_flag(struct task_struct *tsk, int flag)
{
	clear_ti_thread_flag(task_thread_info(tsk), flag);
}

static inline int test_and_set_tsk_thread_flag(struct task_struct *tsk, int flag)
{
	return test_and_set_ti_thread_flag(task_thread_info(tsk), flag);
}

static inline int test_and_clear_tsk_thread_flag(struct task_struct *tsk, int flag)
{
	return test_and_clear_ti_thread_flag(task_thread_info(tsk), flag);
}

static inline int test_tsk_thread_flag(struct task_struct *tsk, int flag)
{
	return test_ti_thread_flag(task_thread_info(tsk), flag);
}

static inline void set_tsk_need_resched(struct task_struct *tsk)
{
	set_tsk_thread_flag(tsk,TIF_NEED_RESCHED);
}

static inline void clear_tsk_need_resched(struct task_struct *tsk)
{
	clear_tsk_thread_flag(tsk,TIF_NEED_RESCHED);
}

static inline int test_tsk_need_resched(struct task_struct *tsk)
{
	return unlikely(test_tsk_thread_flag(tsk,TIF_NEED_RESCHED));
}

/*
 * cond_resched() and cond_resched_lock(): latency reduction via
 * explicit rescheduling in places that are safe. The return
 * value indicates whether a reschedule was done in fact.
 * cond_resched_lock() will drop the spinlock before scheduling,
 * cond_resched_softirq() will enable bhs before scheduling.
 */
#ifndef CONFIG_PREEMPT
extern int _cond_resched(void);
#else
static inline int _cond_resched(void) { return 0; }
#endif

#define cond_resched() ({			\
	___might_sleep(__FILE__, __LINE__, 0);	\
	_cond_resched();			\
})

extern int __cond_resched_lock(spinlock_t *lock);

#define cond_resched_lock(lock) ({				\
	___might_sleep(__FILE__, __LINE__, PREEMPT_LOCK_OFFSET);\
	__cond_resched_lock(lock);				\
})

extern int __cond_resched_softirq(void);

#define cond_resched_softirq() ({					\
	___might_sleep(__FILE__, __LINE__, SOFTIRQ_DISABLE_OFFSET);	\
	__cond_resched_softirq();					\
})

static inline void cond_resched_rcu(void)
{
#if defined(CONFIG_DEBUG_ATOMIC_SLEEP) || !defined(CONFIG_PREEMPT_RCU)
	rcu_read_unlock();
	cond_resched();
	rcu_read_lock();
#endif
}

/*
 * Does a critical section need to be broken due to another
 * task waiting?: (technically does not depend on CONFIG_PREEMPT,
 * but a general need for low latency)
 */
static inline int spin_needbreak(spinlock_t *lock)
{
#ifdef CONFIG_PREEMPT
	return spin_is_contended(lock);
#else
	return 0;
#endif
}

static __always_inline bool need_resched(void)
{
	return unlikely(tif_need_resched());
}

/*
 * Wrappers for p->thread_info->cpu access. No-op on UP.
 */
#ifdef CONFIG_SMP

static inline unsigned int task_cpu(const struct task_struct *p)
{
#ifdef CONFIG_THREAD_INFO_IN_TASK
	return p->cpu;
#else
	return task_thread_info(p)->cpu;
#endif
}

extern void set_task_cpu(struct task_struct *p, unsigned int cpu);

#else

static inline unsigned int task_cpu(const struct task_struct *p)
{
	return 0;
}

static inline void set_task_cpu(struct task_struct *p, unsigned int cpu)
{
}

#endif /* CONFIG_SMP */

/*
 * In order to reduce various lock holder preemption latencies provide an
 * interface to see if a vCPU is currently running or not.
 *
 * This allows us to terminate optimistic spin loops and block, analogous to
 * the native optimistic spin heuristic of testing if the lock owner task is
 * running or not.
 */
#ifndef vcpu_is_preempted
# define vcpu_is_preempted(cpu)	false
#endif

extern long sched_setaffinity(pid_t pid, const struct cpumask *new_mask);
extern long sched_getaffinity(pid_t pid, struct cpumask *mask);

#ifndef TASK_SIZE_OF
#define TASK_SIZE_OF(tsk)	TASK_SIZE
#endif

#endif<|MERGE_RESOLUTION|>--- conflicted
+++ resolved
@@ -300,11 +300,7 @@
 	unsigned int			enqueued;
 	unsigned int			ewma;
 #define UTIL_EST_WEIGHT_SHIFT		2
-<<<<<<< HEAD
-};
-=======
 } __attribute__((__aligned__(sizeof(u64))));
->>>>>>> 66342c74
 
 /*
  * The load_avg/util_avg accumulates an infinite geometric series
@@ -368,11 +364,7 @@
 	unsigned long			runnable_load_avg;
 	unsigned long			util_avg;
 	struct util_est			util_est;
-<<<<<<< HEAD
-};
-=======
 } ____cacheline_aligned;
->>>>>>> 66342c74
 
 struct sched_statistics {
 #ifdef CONFIG_SCHEDSTATS
