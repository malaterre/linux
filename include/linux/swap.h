/* SPDX-License-Identifier: GPL-2.0 */
#ifndef _LINUX_SWAP_H
#define _LINUX_SWAP_H

#include <linux/spinlock.h>
#include <linux/linkage.h>
#include <linux/mmzone.h>
#include <linux/list.h>
#include <linux/memcontrol.h>
#include <linux/sched.h>
#include <linux/node.h>
#include <linux/fs.h>
#include <linux/atomic.h>
#include <linux/page-flags.h>
#include <asm/page.h>

struct notifier_block;

struct bio;

#define SWAP_FLAG_PREFER	0x8000	/* set if swap priority specified */
#define SWAP_FLAG_PRIO_MASK	0x7fff
#define SWAP_FLAG_PRIO_SHIFT	0
#define SWAP_FLAG_DISCARD	0x10000 /* enable discard for swap */
#define SWAP_FLAG_DISCARD_ONCE	0x20000 /* discard swap area at swapon-time */
#define SWAP_FLAG_DISCARD_PAGES 0x40000 /* discard page-clusters after use */

#define SWAP_FLAGS_VALID	(SWAP_FLAG_PRIO_MASK | SWAP_FLAG_PREFER | \
				 SWAP_FLAG_DISCARD | SWAP_FLAG_DISCARD_ONCE | \
				 SWAP_FLAG_DISCARD_PAGES)
#define SWAP_BATCH 64

static inline int current_is_kswapd(void)
{
	return current->flags & PF_KSWAPD;
}

/*
 * MAX_SWAPFILES defines the maximum number of swaptypes: things which can
 * be swapped to.  The swap type and the offset into that swap type are
 * encoded into pte's and into pgoff_t's in the swapcache.  Using five bits
 * for the type means that the maximum number of swapcache pages is 27 bits
 * on 32-bit-pgoff_t architectures.  And that assumes that the architecture packs
 * the type/offset into the pte as 5/27 as well.
 */
#define MAX_SWAPFILES_SHIFT	5

/*
 * Use some of the swap files numbers for other purposes. This
 * is a convenient way to hook into the VM to trigger special
 * actions on faults.
 */

/*
 * Unaddressable device memory support. See include/linux/hmm.h and
 * Documentation/vm/hmm.rst. Short description is we need struct pages for
 * device memory that is unaddressable (inaccessible) by CPU, so that we can
 * migrate part of a process memory to device memory.
 *
 * When a page is migrated from CPU to device, we set the CPU page table entry
 * to a special SWP_DEVICE_* entry.
 */
#ifdef CONFIG_DEVICE_PRIVATE
#define SWP_DEVICE_NUM 2
#define SWP_DEVICE_WRITE (MAX_SWAPFILES+SWP_HWPOISON_NUM+SWP_MIGRATION_NUM)
#define SWP_DEVICE_READ (MAX_SWAPFILES+SWP_HWPOISON_NUM+SWP_MIGRATION_NUM+1)
#else
#define SWP_DEVICE_NUM 0
#endif

/*
 * NUMA node memory migration support
 */
#ifdef CONFIG_MIGRATION
#define SWP_MIGRATION_NUM 2
#define SWP_MIGRATION_READ	(MAX_SWAPFILES + SWP_HWPOISON_NUM)
#define SWP_MIGRATION_WRITE	(MAX_SWAPFILES + SWP_HWPOISON_NUM + 1)
#else
#define SWP_MIGRATION_NUM 0
#endif

/*
 * Handling of hardware poisoned pages with memory corruption.
 */
#ifdef CONFIG_MEMORY_FAILURE
#define SWP_HWPOISON_NUM 1
#define SWP_HWPOISON		MAX_SWAPFILES
#else
#define SWP_HWPOISON_NUM 0
#endif

#define MAX_SWAPFILES \
	((1 << MAX_SWAPFILES_SHIFT) - SWP_DEVICE_NUM - \
	SWP_MIGRATION_NUM - SWP_HWPOISON_NUM)

/*
 * Magic header for a swap area. The first part of the union is
 * what the swap magic looks like for the old (limited to 128MB)
 * swap area format, the second part of the union adds - in the
 * old reserved area - some extra information. Note that the first
 * kilobyte is reserved for boot loader or disk label stuff...
 *
 * Having the magic at the end of the PAGE_SIZE makes detecting swap
 * areas somewhat tricky on machines that support multiple page sizes.
 * For 2.5 we'll probably want to move the magic to just beyond the
 * bootbits...
 */
union swap_header {
	struct {
		char reserved[PAGE_SIZE - 10];
		char magic[10];			/* SWAP-SPACE or SWAPSPACE2 */
	} magic;
	struct {
		char		bootbits[1024];	/* Space for disklabel etc. */
		__u32		version;
		__u32		last_page;
		__u32		nr_badpages;
		unsigned char	sws_uuid[16];
		unsigned char	sws_volume[16];
		__u32		padding[117];
		__u32		badpages[1];
	} info;
};

/*
 * current->reclaim_state points to one of these when a task is running
 * memory reclaim
 */
struct reclaim_state {
	unsigned long reclaimed_slab;
};

#ifdef __KERNEL__

struct address_space;
struct sysinfo;
struct writeback_control;
struct zone;

/*
 * A swap extent maps a range of a swapfile's PAGE_SIZE pages onto a range of
 * disk blocks.  A list of swap extents maps the entire swapfile.  (Where the
 * term `swapfile' refers to either a blockdevice or an IS_REG file.  Apart
 * from setup, they're handled identically.
 *
 * We always assume that blocks are of size PAGE_SIZE.
 */
struct swap_extent {
	struct list_head list;
	pgoff_t start_page;
	pgoff_t nr_pages;
	sector_t start_block;
};

/*
 * Max bad pages in the new format..
 */
#define __swapoffset(x) ((unsigned long)&((union swap_header *)0)->x)
#define MAX_SWAP_BADPAGES \
	((__swapoffset(magic.magic) - __swapoffset(info.badpages)) / sizeof(int))

enum {
	SWP_USED	= (1 << 0),	/* is slot in swap_info[] used? */
	SWP_WRITEOK	= (1 << 1),	/* ok to write to this swap?	*/
	SWP_DISCARDABLE = (1 << 2),	/* blkdev support discard */
	SWP_DISCARDING	= (1 << 3),	/* now discarding a free cluster */
	SWP_SOLIDSTATE	= (1 << 4),	/* blkdev seeks are cheap */
	SWP_CONTINUED	= (1 << 5),	/* swap_map has count continuation */
	SWP_BLKDEV	= (1 << 6),	/* its a block device */
	SWP_ACTIVATED	= (1 << 7),	/* set after swap_activate success */
	SWP_FS		= (1 << 8),	/* swap file goes through fs */
	SWP_AREA_DISCARD = (1 << 9),	/* single-time swap area discards */
	SWP_PAGE_DISCARD = (1 << 10),	/* freed swap page-cluster discards */
	SWP_STABLE_WRITES = (1 << 11),	/* no overwrite PG_writeback pages */
	SWP_SYNCHRONOUS_IO = (1 << 12),	/* synchronous IO is efficient */
<<<<<<< HEAD
					/* add others here before... */
	SWP_SCANNING	= (1 << 13),	/* refcount in scan_swap_map */
=======
	SWP_VALID	= (1 << 13),	/* swap is valid to be operated on? */
					/* add others here before... */
	SWP_SCANNING	= (1 << 14),	/* refcount in scan_swap_map */
>>>>>>> d80d610c
};

#define SWAP_CLUSTER_MAX 32UL
#define COMPACT_CLUSTER_MAX SWAP_CLUSTER_MAX

#define SWAP_MAP_MAX	0x3e	/* Max duplication count, in first swap_map */
#define SWAP_MAP_BAD	0x3f	/* Note pageblock is bad, in first swap_map */
#define SWAP_HAS_CACHE	0x40	/* Flag page is cached, in first swap_map */
#define SWAP_CONT_MAX	0x7f	/* Max count, in each swap_map continuation */
#define COUNT_CONTINUED	0x80	/* See swap_map continuation for full count */
#define SWAP_MAP_SHMEM	0xbf	/* Owned by shmem/tmpfs, in first swap_map */

/*
 * We use this to track usage of a cluster. A cluster is a block of swap disk
 * space with SWAPFILE_CLUSTER pages long and naturally aligns in disk. All
 * free clusters are organized into a list. We fetch an entry from the list to
 * get a free cluster.
 *
 * The data field stores next cluster if the cluster is free or cluster usage
 * counter otherwise. The flags field determines if a cluster is free. This is
 * protected by swap_info_struct.lock.
 */
struct swap_cluster_info {
	spinlock_t lock;	/*
				 * Protect swap_cluster_info fields
				 * and swap_info_struct->swap_map
				 * elements correspond to the swap
				 * cluster
				 */
	unsigned int data:24;
	unsigned int flags:8;
};
#define CLUSTER_FLAG_FREE 1 /* This cluster is free */
#define CLUSTER_FLAG_NEXT_NULL 2 /* This cluster has no next cluster */
#define CLUSTER_FLAG_HUGE 4 /* This cluster is backing a transparent huge page */

/*
 * We assign a cluster to each CPU, so each CPU can allocate swap entry from
 * its own cluster and swapout sequentially. The purpose is to optimize swapout
 * throughput.
 */
struct percpu_cluster {
	struct swap_cluster_info index; /* Current cluster index */
	unsigned int next; /* Likely next allocation offset */
};

struct swap_cluster_list {
	struct swap_cluster_info head;
	struct swap_cluster_info tail;
};

/*
 * The in-memory structure used to track swap areas.
 */
struct swap_info_struct {
	unsigned long	flags;		/* SWP_USED etc: see above */
	signed short	prio;		/* swap priority of this type */
	struct plist_node list;		/* entry in swap_active_head */
	struct plist_node avail_lists[MAX_NUMNODES];/* entry in swap_avail_heads */
	signed char	type;		/* strange name for an index */
	unsigned int	max;		/* extent of the swap_map */
	unsigned char *swap_map;	/* vmalloc'ed array of usage counts */
	struct swap_cluster_info *cluster_info; /* cluster info. Only for SSD */
	struct swap_cluster_list free_clusters; /* free clusters list */
	unsigned int lowest_bit;	/* index of first free in swap_map */
	unsigned int highest_bit;	/* index of last free in swap_map */
	unsigned int pages;		/* total of usable pages of swap */
	unsigned int inuse_pages;	/* number of those currently in use */
	unsigned int cluster_next;	/* likely index for next allocation */
	unsigned int cluster_nr;	/* countdown to next cluster search */
	struct percpu_cluster __percpu *percpu_cluster; /* per cpu's swap location */
	struct swap_extent *curr_swap_extent;
	struct swap_extent first_swap_extent;
	struct block_device *bdev;	/* swap device or bdev of swap file */
	struct file *swap_file;		/* seldom referenced */
	unsigned int old_block_size;	/* seldom referenced */
#ifdef CONFIG_FRONTSWAP
	unsigned long *frontswap_map;	/* frontswap in-use, one bit per page */
	atomic_t frontswap_pages;	/* frontswap pages in-use counter */
#endif
	spinlock_t lock;		/*
					 * protect map scan related fields like
					 * swap_map, lowest_bit, highest_bit,
					 * inuse_pages, cluster_next,
					 * cluster_nr, lowest_alloc,
					 * highest_alloc, free/discard cluster
					 * list. other fields are only changed
					 * at swapon/swapoff, so are protected
					 * by swap_lock. changing flags need
					 * hold this lock and swap_lock. If
					 * both locks need hold, hold swap_lock
					 * first.
					 */
	spinlock_t cont_lock;		/*
					 * protect swap count continuation page
					 * list.
					 */
	struct work_struct discard_work; /* discard worker */
	struct swap_cluster_list discard_clusters; /* discard clusters list */
};

#ifdef CONFIG_64BIT
#define SWAP_RA_ORDER_CEILING	5
#else
/* Avoid stack overflow, because we need to save part of page table */
#define SWAP_RA_ORDER_CEILING	3
#define SWAP_RA_PTE_CACHE_SIZE	(1 << SWAP_RA_ORDER_CEILING)
#endif

struct vma_swap_readahead {
	unsigned short win;
	unsigned short offset;
	unsigned short nr_pte;
#ifdef CONFIG_64BIT
	pte_t *ptes;
#else
	pte_t ptes[SWAP_RA_PTE_CACHE_SIZE];
#endif
};

/* linux/mm/workingset.c */
void *workingset_eviction(struct address_space *mapping, struct page *page);
void workingset_refault(struct page *page, void *shadow);
void workingset_activation(struct page *page);

/* Only track the nodes of mappings with shadow entries */
void workingset_update_node(struct xa_node *node);
#define mapping_set_update(xas, mapping) do {				\
	if (!dax_mapping(mapping) && !shmem_mapping(mapping))		\
		xas_set_update(xas, workingset_update_node);		\
} while (0)

/* linux/mm/page_alloc.c */
extern unsigned long totalram_pages;
extern unsigned long totalreserve_pages;
extern unsigned long nr_free_buffer_pages(void);
extern unsigned long nr_free_pagecache_pages(void);

/* Definition of global_zone_page_state not available yet */
#define nr_free_pages() global_zone_page_state(NR_FREE_PAGES)


/* linux/mm/swap.c */
extern void lru_cache_add(struct page *);
extern void lru_cache_add_anon(struct page *page);
extern void lru_cache_add_file(struct page *page);
extern void lru_add_page_tail(struct page *page, struct page *page_tail,
			 struct lruvec *lruvec, struct list_head *head);
extern void activate_page(struct page *);
extern void mark_page_accessed(struct page *);
extern void lru_add_drain(void);
extern void lru_add_drain_cpu(int cpu);
extern void lru_add_drain_all(void);
extern void rotate_reclaimable_page(struct page *page);
extern void deactivate_file_page(struct page *page);
extern void mark_page_lazyfree(struct page *page);
extern void swap_setup(void);

extern void lru_cache_add_active_or_unevictable(struct page *page,
						struct vm_area_struct *vma);

/* linux/mm/vmscan.c */
extern unsigned long zone_reclaimable_pages(struct zone *zone);
extern unsigned long try_to_free_pages(struct zonelist *zonelist, int order,
					gfp_t gfp_mask, nodemask_t *mask);
extern int __isolate_lru_page(struct page *page, isolate_mode_t mode);
extern unsigned long try_to_free_mem_cgroup_pages(struct mem_cgroup *memcg,
						  unsigned long nr_pages,
						  gfp_t gfp_mask,
						  bool may_swap);
extern unsigned long mem_cgroup_shrink_node(struct mem_cgroup *mem,
						gfp_t gfp_mask, bool noswap,
						pg_data_t *pgdat,
						unsigned long *nr_scanned);
extern unsigned long shrink_all_memory(unsigned long nr_pages);
extern int vm_swappiness;
extern int remove_mapping(struct address_space *mapping, struct page *page);
extern unsigned long vm_total_pages;

#ifdef CONFIG_NUMA
extern int node_reclaim_mode;
extern int sysctl_min_unmapped_ratio;
extern int sysctl_min_slab_ratio;
extern int node_reclaim(struct pglist_data *, gfp_t, unsigned int);
#else
#define node_reclaim_mode 0
static inline int node_reclaim(struct pglist_data *pgdat, gfp_t mask,
				unsigned int order)
{
	return 0;
}
#endif

extern int page_evictable(struct page *page);
extern void check_move_unevictable_pages(struct page **, int nr_pages);

extern int kswapd_run(int nid);
extern void kswapd_stop(int nid);

#ifdef CONFIG_SWAP

#include <linux/blk_types.h> /* for bio_end_io_t */

/* linux/mm/page_io.c */
extern int swap_readpage(struct page *page, bool do_poll);
extern int swap_writepage(struct page *page, struct writeback_control *wbc);
extern void end_swap_bio_write(struct bio *bio);
extern int __swap_writepage(struct page *page, struct writeback_control *wbc,
	bio_end_io_t end_write_func);
extern int swap_set_page_dirty(struct page *page);

int add_swap_extent(struct swap_info_struct *sis, unsigned long start_page,
		unsigned long nr_pages, sector_t start_block);
int generic_swapfile_activate(struct swap_info_struct *, struct file *,
		sector_t *);

/* linux/mm/swap_state.c */
/* One swap address space for each 64M swap space */
#define SWAP_ADDRESS_SPACE_SHIFT	14
#define SWAP_ADDRESS_SPACE_PAGES	(1 << SWAP_ADDRESS_SPACE_SHIFT)
extern struct address_space *swapper_spaces[];
#define swap_address_space(entry)			    \
	(&swapper_spaces[swp_type(entry)][swp_offset(entry) \
		>> SWAP_ADDRESS_SPACE_SHIFT])
extern unsigned long total_swapcache_pages(void);
extern void show_swap_cache_info(void);
extern int add_to_swap(struct page *page);
extern int add_to_swap_cache(struct page *, swp_entry_t, gfp_t);
extern int __add_to_swap_cache(struct page *page, swp_entry_t entry);
extern void __delete_from_swap_cache(struct page *, swp_entry_t entry);
extern void delete_from_swap_cache(struct page *);
extern void free_page_and_swap_cache(struct page *);
extern void free_pages_and_swap_cache(struct page **, int);
extern struct page *lookup_swap_cache(swp_entry_t entry,
				      struct vm_area_struct *vma,
				      unsigned long addr);
extern struct page *read_swap_cache_async(swp_entry_t, gfp_t,
			struct vm_area_struct *vma, unsigned long addr,
			bool do_poll);
extern struct page *__read_swap_cache_async(swp_entry_t, gfp_t,
			struct vm_area_struct *vma, unsigned long addr,
			bool *new_page_allocated);
extern struct page *swap_cluster_readahead(swp_entry_t entry, gfp_t flag,
				struct vm_fault *vmf);
extern struct page *swapin_readahead(swp_entry_t entry, gfp_t flag,
				struct vm_fault *vmf);

/* linux/mm/swapfile.c */
extern atomic_long_t nr_swap_pages;
extern long total_swap_pages;
extern atomic_t nr_rotate_swap;
extern bool has_usable_swap(void);

/* Swap 50% full? Release swapcache more aggressively.. */
static inline bool vm_swap_full(void)
{
	return atomic_long_read(&nr_swap_pages) * 2 < total_swap_pages;
}

static inline long get_nr_swap_pages(void)
{
	return atomic_long_read(&nr_swap_pages);
}

extern void si_swapinfo(struct sysinfo *);
extern swp_entry_t get_swap_page(struct page *page);
extern void put_swap_page(struct page *page, swp_entry_t entry);
extern swp_entry_t get_swap_page_of_type(int);
extern int get_swap_pages(int n, swp_entry_t swp_entries[], int entry_size);
extern int add_swap_count_continuation(swp_entry_t, gfp_t);
extern void swap_shmem_alloc(swp_entry_t);
extern int swap_duplicate(swp_entry_t);
extern int swapcache_prepare(swp_entry_t);
extern void swap_free(swp_entry_t);
extern void swapcache_free_entries(swp_entry_t *entries, int n);
extern int free_swap_and_cache(swp_entry_t);
extern int swap_type_of(dev_t, sector_t, struct block_device **);
extern unsigned int count_swap_pages(int, int);
extern sector_t map_swap_page(struct page *, struct block_device **);
extern sector_t swapdev_block(int, pgoff_t);
extern int page_swapcount(struct page *);
extern int __swap_count(swp_entry_t entry);
extern int __swp_swapcount(swp_entry_t entry);
extern int swp_swapcount(swp_entry_t entry);
extern struct swap_info_struct *page_swap_info(struct page *);
extern struct swap_info_struct *swp_swap_info(swp_entry_t entry);
extern bool reuse_swap_page(struct page *, int *);
extern int try_to_free_swap(struct page *);
struct backing_dev_info;
extern int init_swap_address_space(unsigned int type, unsigned long nr_pages);
extern void exit_swap_address_space(unsigned int type);
extern struct swap_info_struct *get_swap_device(swp_entry_t entry);

static inline void put_swap_device(struct swap_info_struct *si)
{
	preempt_enable();
}

#else /* CONFIG_SWAP */

static inline int swap_readpage(struct page *page, bool do_poll)
{
	return 0;
}

static inline struct swap_info_struct *swp_swap_info(swp_entry_t entry)
{
	return NULL;
}

#define swap_address_space(entry)		(NULL)
#define get_nr_swap_pages()			0L
#define total_swap_pages			0L
#define total_swapcache_pages()			0UL
#define vm_swap_full()				0

#define si_swapinfo(val) \
	do { (val)->freeswap = (val)->totalswap = 0; } while (0)
/* only sparc can not include linux/pagemap.h in this file
 * so leave put_page and release_pages undeclared... */
#define free_page_and_swap_cache(page) \
	put_page(page)
#define free_pages_and_swap_cache(pages, nr) \
	release_pages((pages), (nr));

static inline void show_swap_cache_info(void)
{
}

#define free_swap_and_cache(e) ({(is_migration_entry(e) || is_device_private_entry(e));})
#define swapcache_prepare(e) ({(is_migration_entry(e) || is_device_private_entry(e));})

static inline int add_swap_count_continuation(swp_entry_t swp, gfp_t gfp_mask)
{
	return 0;
}

static inline void swap_shmem_alloc(swp_entry_t swp)
{
}

static inline int swap_duplicate(swp_entry_t swp)
{
	return 0;
}

static inline void swap_free(swp_entry_t swp)
{
}

static inline void put_swap_page(struct page *page, swp_entry_t swp)
{
}

static inline struct page *swap_cluster_readahead(swp_entry_t entry,
				gfp_t gfp_mask, struct vm_fault *vmf)
{
	return NULL;
}

static inline struct page *swapin_readahead(swp_entry_t swp, gfp_t gfp_mask,
			struct vm_fault *vmf)
{
	return NULL;
}

static inline int swap_writepage(struct page *p, struct writeback_control *wbc)
{
	return 0;
}

static inline struct page *lookup_swap_cache(swp_entry_t swp,
					     struct vm_area_struct *vma,
					     unsigned long addr)
{
	return NULL;
}

static inline int add_to_swap(struct page *page)
{
	return 0;
}

static inline int add_to_swap_cache(struct page *page, swp_entry_t entry,
							gfp_t gfp_mask)
{
	return -1;
}

static inline void __delete_from_swap_cache(struct page *page,
							swp_entry_t entry)
{
}

static inline void delete_from_swap_cache(struct page *page)
{
}

static inline int page_swapcount(struct page *page)
{
	return 0;
}

static inline int __swap_count(swp_entry_t entry)
{
	return 0;
}

static inline int __swp_swapcount(swp_entry_t entry)
{
	return 0;
}

static inline int swp_swapcount(swp_entry_t entry)
{
	return 0;
}

#define reuse_swap_page(page, total_map_swapcount) \
	(page_trans_huge_mapcount(page, total_map_swapcount) == 1)

static inline int try_to_free_swap(struct page *page)
{
	return 0;
}

static inline swp_entry_t get_swap_page(struct page *page)
{
	swp_entry_t entry;
	entry.val = 0;
	return entry;
}

#endif /* CONFIG_SWAP */

#ifdef CONFIG_THP_SWAP
extern int split_swap_cluster(swp_entry_t entry);
#else
static inline int split_swap_cluster(swp_entry_t entry)
{
	return 0;
}
#endif

#ifdef CONFIG_MEMCG
static inline int mem_cgroup_swappiness(struct mem_cgroup *memcg)
{
	/* Cgroup2 doesn't have per-cgroup swappiness */
	if (cgroup_subsys_on_dfl(memory_cgrp_subsys))
		return vm_swappiness;

	/* root ? */
	if (mem_cgroup_disabled() || !memcg->css.parent)
		return vm_swappiness;

	return memcg->swappiness;
}
#else
static inline int mem_cgroup_swappiness(struct mem_cgroup *mem)
{
	return vm_swappiness;
}
#endif

#if defined(CONFIG_SWAP) && defined(CONFIG_MEMCG) && defined(CONFIG_BLK_CGROUP)
extern void mem_cgroup_throttle_swaprate(struct mem_cgroup *memcg, int node,
					 gfp_t gfp_mask);
#else
static inline void mem_cgroup_throttle_swaprate(struct mem_cgroup *memcg,
						int node, gfp_t gfp_mask)
{
}
#endif

#ifdef CONFIG_MEMCG_SWAP
extern void mem_cgroup_swapout(struct page *page, swp_entry_t entry);
extern int mem_cgroup_try_charge_swap(struct page *page, swp_entry_t entry);
extern void mem_cgroup_uncharge_swap(swp_entry_t entry, unsigned int nr_pages);
extern long mem_cgroup_get_nr_swap_pages(struct mem_cgroup *memcg);
extern bool mem_cgroup_swap_full(struct page *page);
#else
static inline void mem_cgroup_swapout(struct page *page, swp_entry_t entry)
{
}

static inline int mem_cgroup_try_charge_swap(struct page *page,
					     swp_entry_t entry)
{
	return 0;
}

static inline void mem_cgroup_uncharge_swap(swp_entry_t entry,
					    unsigned int nr_pages)
{
}

static inline long mem_cgroup_get_nr_swap_pages(struct mem_cgroup *memcg)
{
	return get_nr_swap_pages();
}

static inline bool mem_cgroup_swap_full(struct page *page)
{
	return vm_swap_full();
}
#endif

#endif /* __KERNEL__*/
#endif /* _LINUX_SWAP_H */<|MERGE_RESOLUTION|>--- conflicted
+++ resolved
@@ -173,14 +173,9 @@
 	SWP_PAGE_DISCARD = (1 << 10),	/* freed swap page-cluster discards */
 	SWP_STABLE_WRITES = (1 << 11),	/* no overwrite PG_writeback pages */
 	SWP_SYNCHRONOUS_IO = (1 << 12),	/* synchronous IO is efficient */
-<<<<<<< HEAD
-					/* add others here before... */
-	SWP_SCANNING	= (1 << 13),	/* refcount in scan_swap_map */
-=======
 	SWP_VALID	= (1 << 13),	/* swap is valid to be operated on? */
 					/* add others here before... */
 	SWP_SCANNING	= (1 << 14),	/* refcount in scan_swap_map */
->>>>>>> d80d610c
 };
 
 #define SWAP_CLUSTER_MAX 32UL
