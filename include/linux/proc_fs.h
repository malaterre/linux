--- conflicted
+++ resolved
@@ -63,8 +63,6 @@
 struct proc_dir_entry *proc_create_net_single(const char *name, umode_t mode,
 		struct proc_dir_entry *parent,
 		int (*show)(struct seq_file *, void *), void *data);
-<<<<<<< HEAD
-=======
 struct proc_dir_entry *proc_create_net_data_write(const char *name, umode_t mode,
 						  struct proc_dir_entry *parent,
 						  const struct seq_operations *ops,
@@ -75,7 +73,6 @@
 						    int (*show)(struct seq_file *, void *),
 						    proc_write_t write,
 						    void *data);
->>>>>>> 5f181c9c
 
 #else /* CONFIG_PROC_FS */
 
