--- conflicted
+++ resolved
@@ -644,7 +644,6 @@
 }
 
 static inline u32 bpf_ctx_off_adjust_machine(u32 size)
-<<<<<<< HEAD
 {
 	const u32 size_machine = sizeof(unsigned long);
 
@@ -657,20 +656,6 @@
 static inline bool bpf_ctx_narrow_align_ok(u32 off, u32 size_access,
 					   u32 size_default)
 {
-=======
-{
-	const u32 size_machine = sizeof(unsigned long);
-
-	if (size > size_machine && size % size_machine == 0)
-		size = size_machine;
-
-	return size;
-}
-
-static inline bool bpf_ctx_narrow_align_ok(u32 off, u32 size_access,
-					   u32 size_default)
-{
->>>>>>> e5eb92e4
 	size_default = bpf_ctx_off_adjust_machine(size_default);
 	size_access  = bpf_ctx_off_adjust_machine(size_access);
 
