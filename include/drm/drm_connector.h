/*
 * Copyright (c) 2016 Intel Corporation
 *
 * Permission to use, copy, modify, distribute, and sell this software and its
 * documentation for any purpose is hereby granted without fee, provided that
 * the above copyright notice appear in all copies and that both that copyright
 * notice and this permission notice appear in supporting documentation, and
 * that the name of the copyright holders not be used in advertising or
 * publicity pertaining to distribution of the software without specific,
 * written prior permission.  The copyright holders make no representations
 * about the suitability of this software for any purpose.  It is provided "as
 * is" without express or implied warranty.
 *
 * THE COPYRIGHT HOLDERS DISCLAIM ALL WARRANTIES WITH REGARD TO THIS SOFTWARE,
 * INCLUDING ALL IMPLIED WARRANTIES OF MERCHANTABILITY AND FITNESS, IN NO
 * EVENT SHALL THE COPYRIGHT HOLDERS BE LIABLE FOR ANY SPECIAL, INDIRECT OR
 * CONSEQUENTIAL DAMAGES OR ANY DAMAGES WHATSOEVER RESULTING FROM LOSS OF USE,
 * DATA OR PROFITS, WHETHER IN AN ACTION OF CONTRACT, NEGLIGENCE OR OTHER
 * TORTIOUS ACTION, ARISING OUT OF OR IN CONNECTION WITH THE USE OR PERFORMANCE
 * OF THIS SOFTWARE.
 */

#ifndef __DRM_CONNECTOR_H__
#define __DRM_CONNECTOR_H__

#include <linux/list.h>
#include <linux/llist.h>
#include <linux/ctype.h>
#include <linux/hdmi.h>
#include <linux/notifier.h>
#include <drm/drm_mode_object.h>
#include <drm/drm_util.h>

#include <uapi/drm/drm_mode.h>

struct drm_connector_helper_funcs;
struct drm_modeset_acquire_ctx;
struct drm_device;
struct drm_crtc;
struct drm_encoder;
struct drm_panel;
struct drm_property;
struct drm_property_blob;
struct drm_printer;
struct drm_privacy_screen;
struct edid;
struct i2c_adapter;

enum drm_connector_force {
	DRM_FORCE_UNSPECIFIED,
	DRM_FORCE_OFF,
	DRM_FORCE_ON,         /* force on analog part normally */
	DRM_FORCE_ON_DIGITAL, /* for DVI-I use digital connector */
};

/**
 * enum drm_connector_status - status for a &drm_connector
 *
 * This enum is used to track the connector status. There are no separate
 * #defines for the uapi!
 */
enum drm_connector_status {
	/**
	 * @connector_status_connected: The connector is definitely connected to
	 * a sink device, and can be enabled.
	 */
	connector_status_connected = 1,
	/**
	 * @connector_status_disconnected: The connector isn't connected to a
	 * sink device which can be autodetect. For digital outputs like DP or
	 * HDMI (which can be realiable probed) this means there's really
	 * nothing there. It is driver-dependent whether a connector with this
	 * status can be lit up or not.
	 */
	connector_status_disconnected = 2,
	/**
	 * @connector_status_unknown: The connector's status could not be
	 * reliably detected. This happens when probing would either cause
	 * flicker (like load-detection when the connector is in use), or when a
	 * hardware resource isn't available (like when load-detection needs a
	 * free CRTC). It should be possible to light up the connector with one
	 * of the listed fallback modes. For default configuration userspace
	 * should only try to light up connectors with unknown status when
	 * there's not connector with @connector_status_connected.
	 */
	connector_status_unknown = 3,
};

/**
 * enum drm_connector_registration_state - userspace registration status for
 * a &drm_connector
 *
 * This enum is used to track the status of initializing a connector and
 * registering it with userspace, so that DRM can prevent bogus modesets on
 * connectors that no longer exist.
 */
enum drm_connector_registration_state {
	/**
	 * @DRM_CONNECTOR_INITIALIZING: The connector has just been created,
	 * but has yet to be exposed to userspace. There should be no
	 * additional restrictions to how the state of this connector may be
	 * modified.
	 */
	DRM_CONNECTOR_INITIALIZING = 0,

	/**
	 * @DRM_CONNECTOR_REGISTERED: The connector has been fully initialized
	 * and registered with sysfs, as such it has been exposed to
	 * userspace. There should be no additional restrictions to how the
	 * state of this connector may be modified.
	 */
	DRM_CONNECTOR_REGISTERED = 1,

	/**
	 * @DRM_CONNECTOR_UNREGISTERED: The connector has either been exposed
	 * to userspace and has since been unregistered and removed from
	 * userspace, or the connector was unregistered before it had a chance
	 * to be exposed to userspace (e.g. still in the
	 * @DRM_CONNECTOR_INITIALIZING state). When a connector is
	 * unregistered, there are additional restrictions to how its state
	 * may be modified:
	 *
	 * - An unregistered connector may only have its DPMS changed from
	 *   On->Off. Once DPMS is changed to Off, it may not be switched back
	 *   to On.
	 * - Modesets are not allowed on unregistered connectors, unless they
	 *   would result in disabling its assigned CRTCs. This means
	 *   disabling a CRTC on an unregistered connector is OK, but enabling
	 *   one is not.
	 * - Removing a CRTC from an unregistered connector is OK, but new
	 *   CRTCs may never be assigned to an unregistered connector.
	 */
	DRM_CONNECTOR_UNREGISTERED = 2,
};

enum subpixel_order {
	SubPixelUnknown = 0,
	SubPixelHorizontalRGB,
	SubPixelHorizontalBGR,
	SubPixelVerticalRGB,
	SubPixelVerticalBGR,
	SubPixelNone,

};

/**
 * struct drm_scrambling: sink's scrambling support.
 */
struct drm_scrambling {
	/**
	 * @supported: scrambling supported for rates > 340 Mhz.
	 */
	bool supported;
	/**
	 * @low_rates: scrambling supported for rates <= 340 Mhz.
	 */
	bool low_rates;
};

/*
 * struct drm_scdc - Information about scdc capabilities of a HDMI 2.0 sink
 *
 * Provides SCDC register support and capabilities related information on a
 * HDMI 2.0 sink. In case of a HDMI 1.4 sink, all parameter must be 0.
 */
struct drm_scdc {
	/**
	 * @supported: status control & data channel present.
	 */
	bool supported;
	/**
	 * @read_request: sink is capable of generating scdc read request.
	 */
	bool read_request;
	/**
	 * @scrambling: sink's scrambling capabilities
	 */
	struct drm_scrambling scrambling;
};

/**
 * struct drm_hdmi_dsc_cap - DSC capabilities of HDMI sink
 *
 * Describes the DSC support provided by HDMI 2.1 sink.
 * The information is fetched fom additional HFVSDB blocks defined
 * for HDMI 2.1.
 */
struct drm_hdmi_dsc_cap {
	/** @v_1p2: flag for dsc1.2 version support by sink */
	bool v_1p2;

	/** @native_420: Does sink support DSC with 4:2:0 compression */
	bool native_420;

	/**
	 * @all_bpp: Does sink support all bpp with 4:4:4: or 4:2:2
	 * compressed formats
	 */
	bool all_bpp;

	/**
	 * @bpc_supported: compressed bpc supported by sink : 10, 12 or 16 bpc
	 */
	u8 bpc_supported;

	/** @max_slices: maximum number of Horizontal slices supported by */
	u8 max_slices;

	/** @clk_per_slice : max pixel clock in MHz supported per slice */
	int clk_per_slice;

	/** @max_lanes : dsc max lanes supported for Fixed rate Link training */
	u8 max_lanes;

	/** @max_frl_rate_per_lane : maximum frl rate with DSC per lane */
	u8 max_frl_rate_per_lane;

	/** @total_chunk_kbytes: max size of chunks in KBs supported per line*/
	u8 total_chunk_kbytes;
};

/**
 * struct drm_hdmi_info - runtime information about the connected HDMI sink
 *
 * Describes if a given display supports advanced HDMI 2.0 features.
 * This information is available in CEA-861-F extension blocks (like HF-VSDB).
 */
struct drm_hdmi_info {
	/** @scdc: sink's scdc support and capabilities */
	struct drm_scdc scdc;

	/**
	 * @y420_vdb_modes: bitmap of modes which can support ycbcr420
	 * output only (not normal RGB/YCBCR444/422 outputs). The max VIC
	 * defined by the CEA-861-G spec is 219, so the size is 256 bits to map
	 * up to 256 VICs.
	 */
	unsigned long y420_vdb_modes[BITS_TO_LONGS(256)];

	/**
	 * @y420_cmdb_modes: bitmap of modes which can support ycbcr420
	 * output also, along with normal HDMI outputs. The max VIC defined by
	 * the CEA-861-G spec is 219, so the size is 256 bits to map up to 256
	 * VICs.
	 */
	unsigned long y420_cmdb_modes[BITS_TO_LONGS(256)];

	/** @y420_cmdb_map: bitmap of SVD index, to extraxt vcb modes */
	u64 y420_cmdb_map;

	/** @y420_dc_modes: bitmap of deep color support index */
	u8 y420_dc_modes;

	/** @max_frl_rate_per_lane: support fixed rate link */
	u8 max_frl_rate_per_lane;

	/** @max_lanes: supported by sink */
	u8 max_lanes;

	/** @dsc_cap: DSC capabilities of the sink */
	struct drm_hdmi_dsc_cap dsc_cap;
};

/**
 * enum drm_link_status - connector's link_status property value
 *
 * This enum is used as the connector's link status property value.
 * It is set to the values defined in uapi.
 *
 * @DRM_LINK_STATUS_GOOD: DP Link is Good as a result of successful
 *                        link training
 * @DRM_LINK_STATUS_BAD: DP Link is BAD as a result of link training
 *                       failure
 */
enum drm_link_status {
	DRM_LINK_STATUS_GOOD = DRM_MODE_LINK_STATUS_GOOD,
	DRM_LINK_STATUS_BAD = DRM_MODE_LINK_STATUS_BAD,
};

/**
 * enum drm_panel_orientation - panel_orientation info for &drm_display_info
 *
 * This enum is used to track the (LCD) panel orientation. There are no
 * separate #defines for the uapi!
 *
 * @DRM_MODE_PANEL_ORIENTATION_UNKNOWN: The drm driver has not provided any
 *					panel orientation information (normal
 *					for non panels) in this case the "panel
 *					orientation" connector prop will not be
 *					attached.
 * @DRM_MODE_PANEL_ORIENTATION_NORMAL:	The top side of the panel matches the
 *					top side of the device's casing.
 * @DRM_MODE_PANEL_ORIENTATION_BOTTOM_UP: The top side of the panel matches the
 *					bottom side of the device's casing, iow
 *					the panel is mounted upside-down.
 * @DRM_MODE_PANEL_ORIENTATION_LEFT_UP:	The left side of the panel matches the
 *					top side of the device's casing.
 * @DRM_MODE_PANEL_ORIENTATION_RIGHT_UP: The right side of the panel matches the
 *					top side of the device's casing.
 */
enum drm_panel_orientation {
	DRM_MODE_PANEL_ORIENTATION_UNKNOWN = -1,
	DRM_MODE_PANEL_ORIENTATION_NORMAL = 0,
	DRM_MODE_PANEL_ORIENTATION_BOTTOM_UP,
	DRM_MODE_PANEL_ORIENTATION_LEFT_UP,
	DRM_MODE_PANEL_ORIENTATION_RIGHT_UP,
};

/**
 * struct drm_monitor_range_info - Panel's Monitor range in EDID for
 * &drm_display_info
 *
 * This struct is used to store a frequency range supported by panel
 * as parsed from EDID's detailed monitor range descriptor block.
 *
 * @min_vfreq: This is the min supported refresh rate in Hz from
 *             EDID's detailed monitor range.
 * @max_vfreq: This is the max supported refresh rate in Hz from
 *             EDID's detailed monitor range
 */
struct drm_monitor_range_info {
	u16 min_vfreq;
	u16 max_vfreq;
<<<<<<< HEAD
=======
};

/**
 * struct drm_luminance_range_info - Panel's luminance range for
 * &drm_display_info. Calculated using data in EDID
 *
 * This struct is used to store a luminance range supported by panel
 * as calculated using data from EDID's static hdr metadata.
 *
 * @min_luminance: This is the min supported luminance value
 *
 * @max_luminance: This is the max supported luminance value
 */
struct drm_luminance_range_info {
	u32 min_luminance;
	u32 max_luminance;
>>>>>>> 9abf2313
};

/**
 * enum drm_privacy_screen_status - privacy screen status
 *
 * This enum is used to track and control the state of the integrated privacy
 * screen present on some display panels, via the "privacy-screen sw-state"
 * and "privacy-screen hw-state" properties. Note the _LOCKED enum values
 * are only valid for the "privacy-screen hw-state" property.
 *
 * @PRIVACY_SCREEN_DISABLED:
 *  The privacy-screen on the panel is disabled
 * @PRIVACY_SCREEN_ENABLED:
 *  The privacy-screen on the panel is enabled
 * @PRIVACY_SCREEN_DISABLED_LOCKED:
 *  The privacy-screen on the panel is disabled and locked (cannot be changed)
 * @PRIVACY_SCREEN_ENABLED_LOCKED:
 *  The privacy-screen on the panel is enabled and locked (cannot be changed)
 */
enum drm_privacy_screen_status {
	PRIVACY_SCREEN_DISABLED = 0,
	PRIVACY_SCREEN_ENABLED,
	PRIVACY_SCREEN_DISABLED_LOCKED,
	PRIVACY_SCREEN_ENABLED_LOCKED,
};

/*
 * This is a consolidated colorimetry list supported by HDMI and
 * DP protocol standard. The respective connectors will register
 * a property with the subset of this list (supported by that
 * respective protocol). Userspace will set the colorspace through
 * a colorspace property which will be created and exposed to
 * userspace.
 */

/* For Default case, driver will set the colorspace */
#define DRM_MODE_COLORIMETRY_DEFAULT			0
/* CEA 861 Normal Colorimetry options */
#define DRM_MODE_COLORIMETRY_NO_DATA			0
#define DRM_MODE_COLORIMETRY_SMPTE_170M_YCC		1
#define DRM_MODE_COLORIMETRY_BT709_YCC			2
/* CEA 861 Extended Colorimetry Options */
#define DRM_MODE_COLORIMETRY_XVYCC_601			3
#define DRM_MODE_COLORIMETRY_XVYCC_709			4
#define DRM_MODE_COLORIMETRY_SYCC_601			5
#define DRM_MODE_COLORIMETRY_OPYCC_601			6
#define DRM_MODE_COLORIMETRY_OPRGB			7
#define DRM_MODE_COLORIMETRY_BT2020_CYCC		8
#define DRM_MODE_COLORIMETRY_BT2020_RGB			9
#define DRM_MODE_COLORIMETRY_BT2020_YCC			10
/* Additional Colorimetry extension added as part of CTA 861.G */
#define DRM_MODE_COLORIMETRY_DCI_P3_RGB_D65		11
#define DRM_MODE_COLORIMETRY_DCI_P3_RGB_THEATER		12
/* Additional Colorimetry Options added for DP 1.4a VSC Colorimetry Format */
#define DRM_MODE_COLORIMETRY_RGB_WIDE_FIXED		13
#define DRM_MODE_COLORIMETRY_RGB_WIDE_FLOAT		14
#define DRM_MODE_COLORIMETRY_BT601_YCC			15

/**
 * enum drm_bus_flags - bus_flags info for &drm_display_info
 *
 * This enum defines signal polarities and clock edge information for signals on
 * a bus as bitmask flags.
 *
 * The clock edge information is conveyed by two sets of symbols,
 * DRM_BUS_FLAGS_*_DRIVE_\* and DRM_BUS_FLAGS_*_SAMPLE_\*. When this enum is
 * used to describe a bus from the point of view of the transmitter, the
 * \*_DRIVE_\* flags should be used. When used from the point of view of the
 * receiver, the \*_SAMPLE_\* flags should be used. The \*_DRIVE_\* and
 * \*_SAMPLE_\* flags alias each other, with the \*_SAMPLE_POSEDGE and
 * \*_SAMPLE_NEGEDGE flags being equal to \*_DRIVE_NEGEDGE and \*_DRIVE_POSEDGE
 * respectively. This simplifies code as signals are usually sampled on the
 * opposite edge of the driving edge. Transmitters and receivers may however
 * need to take other signal timings into account to convert between driving
 * and sample edges.
 */
enum drm_bus_flags {
	/**
	 * @DRM_BUS_FLAG_DE_LOW:
	 *
	 * The Data Enable signal is active low
	 */
	DRM_BUS_FLAG_DE_LOW = BIT(0),

	/**
	 * @DRM_BUS_FLAG_DE_HIGH:
	 *
	 * The Data Enable signal is active high
	 */
	DRM_BUS_FLAG_DE_HIGH = BIT(1),

	/**
	 * @DRM_BUS_FLAG_PIXDATA_DRIVE_POSEDGE:
	 *
	 * Data is driven on the rising edge of the pixel clock
	 */
	DRM_BUS_FLAG_PIXDATA_DRIVE_POSEDGE = BIT(2),

	/**
	 * @DRM_BUS_FLAG_PIXDATA_DRIVE_NEGEDGE:
	 *
	 * Data is driven on the falling edge of the pixel clock
	 */
	DRM_BUS_FLAG_PIXDATA_DRIVE_NEGEDGE = BIT(3),

	/**
	 * @DRM_BUS_FLAG_PIXDATA_SAMPLE_POSEDGE:
	 *
	 * Data is sampled on the rising edge of the pixel clock
	 */
	DRM_BUS_FLAG_PIXDATA_SAMPLE_POSEDGE = DRM_BUS_FLAG_PIXDATA_DRIVE_NEGEDGE,

	/**
	 * @DRM_BUS_FLAG_PIXDATA_SAMPLE_NEGEDGE:
	 *
	 * Data is sampled on the falling edge of the pixel clock
	 */
	DRM_BUS_FLAG_PIXDATA_SAMPLE_NEGEDGE = DRM_BUS_FLAG_PIXDATA_DRIVE_POSEDGE,

	/**
	 * @DRM_BUS_FLAG_DATA_MSB_TO_LSB:
	 *
	 * Data is transmitted MSB to LSB on the bus
	 */
	DRM_BUS_FLAG_DATA_MSB_TO_LSB = BIT(4),

	/**
	 * @DRM_BUS_FLAG_DATA_LSB_TO_MSB:
	 *
	 * Data is transmitted LSB to MSB on the bus
	 */
	DRM_BUS_FLAG_DATA_LSB_TO_MSB = BIT(5),

	/**
	 * @DRM_BUS_FLAG_SYNC_DRIVE_POSEDGE:
	 *
	 * Sync signals are driven on the rising edge of the pixel clock
	 */
	DRM_BUS_FLAG_SYNC_DRIVE_POSEDGE = BIT(6),

	/**
	 * @DRM_BUS_FLAG_SYNC_DRIVE_NEGEDGE:
	 *
	 * Sync signals are driven on the falling edge of the pixel clock
	 */
	DRM_BUS_FLAG_SYNC_DRIVE_NEGEDGE = BIT(7),

	/**
	 * @DRM_BUS_FLAG_SYNC_SAMPLE_POSEDGE:
	 *
	 * Sync signals are sampled on the rising edge of the pixel clock
	 */
	DRM_BUS_FLAG_SYNC_SAMPLE_POSEDGE = DRM_BUS_FLAG_SYNC_DRIVE_NEGEDGE,

	/**
	 * @DRM_BUS_FLAG_SYNC_SAMPLE_NEGEDGE:
	 *
	 * Sync signals are sampled on the falling edge of the pixel clock
	 */
	DRM_BUS_FLAG_SYNC_SAMPLE_NEGEDGE = DRM_BUS_FLAG_SYNC_DRIVE_POSEDGE,

	/**
	 * @DRM_BUS_FLAG_SHARP_SIGNALS:
	 *
	 *  Set if the Sharp-specific signals (SPL, CLS, PS, REV) must be used
	 */
	DRM_BUS_FLAG_SHARP_SIGNALS = BIT(8),
};

/**
 * struct drm_display_info - runtime data about the connected sink
 *
 * Describes a given display (e.g. CRT or flat panel) and its limitations. For
 * fixed display sinks like built-in panels there's not much difference between
 * this and &struct drm_connector. But for sinks with a real cable this
 * structure is meant to describe all the things at the other end of the cable.
 *
 * For sinks which provide an EDID this can be filled out by calling
 * drm_add_edid_modes().
 */
struct drm_display_info {
	/**
	 * @width_mm: Physical width in mm.
	 */
	unsigned int width_mm;

	/**
	 * @height_mm: Physical height in mm.
	 */
	unsigned int height_mm;

	/**
	 * @bpc: Maximum bits per color channel. Used by HDMI and DP outputs.
	 */
	unsigned int bpc;

	/**
	 * @subpixel_order: Subpixel order of LCD panels.
	 */
	enum subpixel_order subpixel_order;

#define DRM_COLOR_FORMAT_RGB444		(1<<0)
#define DRM_COLOR_FORMAT_YCBCR444	(1<<1)
#define DRM_COLOR_FORMAT_YCBCR422	(1<<2)
#define DRM_COLOR_FORMAT_YCBCR420	(1<<3)

	/**
	 * @panel_orientation: Read only connector property for built-in panels,
	 * indicating the orientation of the panel vs the device's casing.
	 * drm_connector_init() sets this to DRM_MODE_PANEL_ORIENTATION_UNKNOWN.
	 * When not UNKNOWN this gets used by the drm_fb_helpers to rotate the
	 * fb to compensate and gets exported as prop to userspace.
	 */
	int panel_orientation;

	/**
	 * @color_formats: HDMI Color formats, selects between RGB and YCrCb
	 * modes. Used DRM_COLOR_FORMAT\_ defines, which are _not_ the same ones
	 * as used to describe the pixel format in framebuffers, and also don't
	 * match the formats in @bus_formats which are shared with v4l.
	 */
	u32 color_formats;

	/**
	 * @bus_formats: Pixel data format on the wire, somewhat redundant with
	 * @color_formats. Array of size @num_bus_formats encoded using
	 * MEDIA_BUS_FMT\_ defines shared with v4l and media drivers.
	 */
	const u32 *bus_formats;
	/**
	 * @num_bus_formats: Size of @bus_formats array.
	 */
	unsigned int num_bus_formats;

	/**
	 * @bus_flags: Additional information (like pixel signal polarity) for
	 * the pixel data on the bus, using &enum drm_bus_flags values
	 * DRM_BUS_FLAGS\_.
	 */
	u32 bus_flags;

	/**
	 * @max_tmds_clock: Maximum TMDS clock rate supported by the
	 * sink in kHz. 0 means undefined.
	 */
	int max_tmds_clock;

	/**
	 * @dvi_dual: Dual-link DVI sink?
	 */
	bool dvi_dual;

	/**
	 * @is_hdmi: True if the sink is an HDMI device.
	 *
	 * This field shall be used instead of calling
	 * drm_detect_hdmi_monitor() when possible.
	 */
	bool is_hdmi;

	/**
	 * @has_hdmi_infoframe: Does the sink support the HDMI infoframe?
	 */
	bool has_hdmi_infoframe;

	/**
	 * @rgb_quant_range_selectable: Does the sink support selecting
	 * the RGB quantization range?
	 */
	bool rgb_quant_range_selectable;

	/**
	 * @edid_hdmi_rgb444_dc_modes: Mask of supported hdmi deep color modes
	 * in RGB 4:4:4. Even more stuff redundant with @bus_formats.
	 */
	u8 edid_hdmi_rgb444_dc_modes;

	/**
	 * @edid_hdmi_ycbcr444_dc_modes: Mask of supported hdmi deep color
	 * modes in YCbCr 4:4:4. Even more stuff redundant with @bus_formats.
	 */
	u8 edid_hdmi_ycbcr444_dc_modes;

	/**
	 * @cea_rev: CEA revision of the HDMI sink.
	 */
	u8 cea_rev;

	/**
	 * @hdmi: advance features of a HDMI sink.
	 */
	struct drm_hdmi_info hdmi;

	/**
	 * @non_desktop: Non desktop display (HMD).
	 */
	bool non_desktop;

	/**
	 * @monitor_range: Frequency range supported by monitor range descriptor
	 */
	struct drm_monitor_range_info monitor_range;

	/**
	 * @luminance_range: Luminance range supported by panel
	 */
	struct drm_luminance_range_info luminance_range;

	/**
	 * @mso_stream_count: eDP Multi-SST Operation (MSO) stream count from
	 * the DisplayID VESA vendor block. 0 for conventional Single-Stream
	 * Transport (SST), or 2 or 4 MSO streams.
	 */
	u8 mso_stream_count;

	/**
	 * @mso_pixel_overlap: eDP MSO segment pixel overlap, 0-8 pixels.
	 */
	u8 mso_pixel_overlap;
};

int drm_display_info_set_bus_formats(struct drm_display_info *info,
				     const u32 *formats,
				     unsigned int num_formats);

/**
 * struct drm_connector_tv_margins - TV connector related margins
 *
 * Describes the margins in pixels to put around the image on TV
 * connectors to deal with overscan.
 */
struct drm_connector_tv_margins {
	/**
	 * @bottom: Bottom margin in pixels.
	 */
	unsigned int bottom;

	/**
	 * @left: Left margin in pixels.
	 */
	unsigned int left;

	/**
	 * @right: Right margin in pixels.
	 */
	unsigned int right;

	/**
	 * @top: Top margin in pixels.
	 */
	unsigned int top;
};

/**
 * struct drm_tv_connector_state - TV connector related states
 * @subconnector: selected subconnector
 * @margins: TV margins
 * @mode: TV mode
 * @brightness: brightness in percent
 * @contrast: contrast in percent
 * @flicker_reduction: flicker reduction in percent
 * @overscan: overscan in percent
 * @saturation: saturation in percent
 * @hue: hue in percent
 */
struct drm_tv_connector_state {
	enum drm_mode_subconnector subconnector;
	struct drm_connector_tv_margins margins;
	unsigned int mode;
	unsigned int brightness;
	unsigned int contrast;
	unsigned int flicker_reduction;
	unsigned int overscan;
	unsigned int saturation;
	unsigned int hue;
};

/**
 * struct drm_connector_state - mutable connector state
 */
struct drm_connector_state {
	/** @connector: backpointer to the connector */
	struct drm_connector *connector;

	/**
	 * @crtc: CRTC to connect connector to, NULL if disabled.
	 *
	 * Do not change this directly, use drm_atomic_set_crtc_for_connector()
	 * instead.
	 */
	struct drm_crtc *crtc;

	/**
	 * @best_encoder:
	 *
	 * Used by the atomic helpers to select the encoder, through the
	 * &drm_connector_helper_funcs.atomic_best_encoder or
	 * &drm_connector_helper_funcs.best_encoder callbacks.
	 *
	 * This is also used in the atomic helpers to map encoders to their
	 * current and previous connectors, see
	 * drm_atomic_get_old_connector_for_encoder() and
	 * drm_atomic_get_new_connector_for_encoder().
	 *
	 * NOTE: Atomic drivers must fill this out (either themselves or through
	 * helpers), for otherwise the GETCONNECTOR and GETENCODER IOCTLs will
	 * not return correct data to userspace.
	 */
	struct drm_encoder *best_encoder;

	/**
	 * @link_status: Connector link_status to keep track of whether link is
	 * GOOD or BAD to notify userspace if retraining is necessary.
	 */
	enum drm_link_status link_status;

	/** @state: backpointer to global drm_atomic_state */
	struct drm_atomic_state *state;

	/**
	 * @commit: Tracks the pending commit to prevent use-after-free conditions.
	 *
	 * Is only set when @crtc is NULL.
	 */
	struct drm_crtc_commit *commit;

	/** @tv: TV connector state */
	struct drm_tv_connector_state tv;

	/**
	 * @self_refresh_aware:
	 *
	 * This tracks whether a connector is aware of the self refresh state.
	 * It should be set to true for those connector implementations which
	 * understand the self refresh state. This is needed since the crtc
	 * registers the self refresh helpers and it doesn't know if the
	 * connectors downstream have implemented self refresh entry/exit.
	 *
	 * Drivers should set this to true in atomic_check if they know how to
	 * handle self_refresh requests.
	 */
	bool self_refresh_aware;

	/**
	 * @picture_aspect_ratio: Connector property to control the
	 * HDMI infoframe aspect ratio setting.
	 *
	 * The %DRM_MODE_PICTURE_ASPECT_\* values much match the
	 * values for &enum hdmi_picture_aspect
	 */
	enum hdmi_picture_aspect picture_aspect_ratio;

	/**
	 * @content_type: Connector property to control the
	 * HDMI infoframe content type setting.
	 * The %DRM_MODE_CONTENT_TYPE_\* values much
	 * match the values.
	 */
	unsigned int content_type;

	/**
	 * @hdcp_content_type: Connector property to pass the type of
	 * protected content. This is most commonly used for HDCP.
	 */
	unsigned int hdcp_content_type;

	/**
	 * @scaling_mode: Connector property to control the
	 * upscaling, mostly used for built-in panels.
	 */
	unsigned int scaling_mode;

	/**
	 * @content_protection: Connector property to request content
	 * protection. This is most commonly used for HDCP.
	 */
	unsigned int content_protection;

	/**
	 * @colorspace: State variable for Connector property to request
	 * colorspace change on Sink. This is most commonly used to switch
	 * to wider color gamuts like BT2020.
	 */
	u32 colorspace;

	/**
	 * @writeback_job: Writeback job for writeback connectors
	 *
	 * Holds the framebuffer and out-fence for a writeback connector. As
	 * the writeback completion may be asynchronous to the normal commit
	 * cycle, the writeback job lifetime is managed separately from the
	 * normal atomic state by this object.
	 *
	 * See also: drm_writeback_queue_job() and
	 * drm_writeback_signal_completion()
	 */
	struct drm_writeback_job *writeback_job;

	/**
	 * @max_requested_bpc: Connector property to limit the maximum bit
	 * depth of the pixels.
	 */
	u8 max_requested_bpc;

	/**
	 * @max_bpc: Connector max_bpc based on the requested max_bpc property
	 * and the connector bpc limitations obtained from edid.
	 */
	u8 max_bpc;

	/**
	 * @privacy_screen_sw_state: See :ref:`Standard Connector
	 * Properties<standard_connector_properties>`
	 */
	enum drm_privacy_screen_status privacy_screen_sw_state;

	/**
	 * @hdr_output_metadata:
	 * DRM blob property for HDR output metadata
	 */
	struct drm_property_blob *hdr_output_metadata;
};

/**
 * struct drm_connector_funcs - control connectors on a given device
 *
 * Each CRTC may have one or more connectors attached to it.  The functions
 * below allow the core DRM code to control connectors, enumerate available modes,
 * etc.
 */
struct drm_connector_funcs {
	/**
	 * @dpms:
	 *
	 * Legacy entry point to set the per-connector DPMS state. Legacy DPMS
	 * is exposed as a standard property on the connector, but diverted to
	 * this callback in the drm core. Note that atomic drivers don't
	 * implement the 4 level DPMS support on the connector any more, but
	 * instead only have an on/off "ACTIVE" property on the CRTC object.
	 *
	 * This hook is not used by atomic drivers, remapping of the legacy DPMS
	 * property is entirely handled in the DRM core.
	 *
	 * RETURNS:
	 *
	 * 0 on success or a negative error code on failure.
	 */
	int (*dpms)(struct drm_connector *connector, int mode);

	/**
	 * @reset:
	 *
	 * Reset connector hardware and software state to off. This function isn't
	 * called by the core directly, only through drm_mode_config_reset().
	 * It's not a helper hook only for historical reasons.
	 *
	 * Atomic drivers can use drm_atomic_helper_connector_reset() to reset
	 * atomic state using this hook.
	 */
	void (*reset)(struct drm_connector *connector);

	/**
	 * @detect:
	 *
	 * Check to see if anything is attached to the connector. The parameter
	 * force is set to false whilst polling, true when checking the
	 * connector due to a user request. force can be used by the driver to
	 * avoid expensive, destructive operations during automated probing.
	 *
	 * This callback is optional, if not implemented the connector will be
	 * considered as always being attached.
	 *
	 * FIXME:
	 *
	 * Note that this hook is only called by the probe helper. It's not in
	 * the helper library vtable purely for historical reasons. The only DRM
	 * core	entry point to probe connector state is @fill_modes.
	 *
	 * Note that the helper library will already hold
	 * &drm_mode_config.connection_mutex. Drivers which need to grab additional
	 * locks to avoid races with concurrent modeset changes need to use
	 * &drm_connector_helper_funcs.detect_ctx instead.
	 *
	 * Also note that this callback can be called no matter the
	 * state the connector is in. Drivers that need the underlying
	 * device to be powered to perform the detection will first need
	 * to make sure it's been properly enabled.
	 *
	 * RETURNS:
	 *
	 * drm_connector_status indicating the connector's status.
	 */
	enum drm_connector_status (*detect)(struct drm_connector *connector,
					    bool force);

	/**
	 * @force:
	 *
	 * This function is called to update internal encoder state when the
	 * connector is forced to a certain state by userspace, either through
	 * the sysfs interfaces or on the kernel cmdline. In that case the
	 * @detect callback isn't called.
	 *
	 * FIXME:
	 *
	 * Note that this hook is only called by the probe helper. It's not in
	 * the helper library vtable purely for historical reasons. The only DRM
	 * core	entry point to probe connector state is @fill_modes.
	 */
	void (*force)(struct drm_connector *connector);

	/**
	 * @fill_modes:
	 *
	 * Entry point for output detection and basic mode validation. The
	 * driver should reprobe the output if needed (e.g. when hotplug
	 * handling is unreliable), add all detected modes to &drm_connector.modes
	 * and filter out any the device can't support in any configuration. It
	 * also needs to filter out any modes wider or higher than the
	 * parameters max_width and max_height indicate.
	 *
	 * The drivers must also prune any modes no longer valid from
	 * &drm_connector.modes. Furthermore it must update
	 * &drm_connector.status and &drm_connector.edid.  If no EDID has been
	 * received for this output connector->edid must be NULL.
	 *
	 * Drivers using the probe helpers should use
	 * drm_helper_probe_single_connector_modes() to implement this
	 * function.
	 *
	 * RETURNS:
	 *
	 * The number of modes detected and filled into &drm_connector.modes.
	 */
	int (*fill_modes)(struct drm_connector *connector, uint32_t max_width, uint32_t max_height);

	/**
	 * @set_property:
	 *
	 * This is the legacy entry point to update a property attached to the
	 * connector.
	 *
	 * This callback is optional if the driver does not support any legacy
	 * driver-private properties. For atomic drivers it is not used because
	 * property handling is done entirely in the DRM core.
	 *
	 * RETURNS:
	 *
	 * 0 on success or a negative error code on failure.
	 */
	int (*set_property)(struct drm_connector *connector, struct drm_property *property,
			     uint64_t val);

	/**
	 * @late_register:
	 *
	 * This optional hook can be used to register additional userspace
	 * interfaces attached to the connector, light backlight control, i2c,
	 * DP aux or similar interfaces. It is called late in the driver load
	 * sequence from drm_connector_register() when registering all the
	 * core drm connector interfaces. Everything added from this callback
	 * should be unregistered in the early_unregister callback.
	 *
	 * This is called while holding &drm_connector.mutex.
	 *
	 * Returns:
	 *
	 * 0 on success, or a negative error code on failure.
	 */
	int (*late_register)(struct drm_connector *connector);

	/**
	 * @early_unregister:
	 *
	 * This optional hook should be used to unregister the additional
	 * userspace interfaces attached to the connector from
	 * late_register(). It is called from drm_connector_unregister(),
	 * early in the driver unload sequence to disable userspace access
	 * before data structures are torndown.
	 *
	 * This is called while holding &drm_connector.mutex.
	 */
	void (*early_unregister)(struct drm_connector *connector);

	/**
	 * @destroy:
	 *
	 * Clean up connector resources. This is called at driver unload time
	 * through drm_mode_config_cleanup(). It can also be called at runtime
	 * when a connector is being hot-unplugged for drivers that support
	 * connector hotplugging (e.g. DisplayPort MST).
	 */
	void (*destroy)(struct drm_connector *connector);

	/**
	 * @atomic_duplicate_state:
	 *
	 * Duplicate the current atomic state for this connector and return it.
	 * The core and helpers guarantee that any atomic state duplicated with
	 * this hook and still owned by the caller (i.e. not transferred to the
	 * driver by calling &drm_mode_config_funcs.atomic_commit) will be
	 * cleaned up by calling the @atomic_destroy_state hook in this
	 * structure.
	 *
	 * This callback is mandatory for atomic drivers.
	 *
	 * Atomic drivers which don't subclass &struct drm_connector_state should use
	 * drm_atomic_helper_connector_duplicate_state(). Drivers that subclass the
	 * state structure to extend it with driver-private state should use
	 * __drm_atomic_helper_connector_duplicate_state() to make sure shared state is
	 * duplicated in a consistent fashion across drivers.
	 *
	 * It is an error to call this hook before &drm_connector.state has been
	 * initialized correctly.
	 *
	 * NOTE:
	 *
	 * If the duplicate state references refcounted resources this hook must
	 * acquire a reference for each of them. The driver must release these
	 * references again in @atomic_destroy_state.
	 *
	 * RETURNS:
	 *
	 * Duplicated atomic state or NULL when the allocation failed.
	 */
	struct drm_connector_state *(*atomic_duplicate_state)(struct drm_connector *connector);

	/**
	 * @atomic_destroy_state:
	 *
	 * Destroy a state duplicated with @atomic_duplicate_state and release
	 * or unreference all resources it references
	 *
	 * This callback is mandatory for atomic drivers.
	 */
	void (*atomic_destroy_state)(struct drm_connector *connector,
				     struct drm_connector_state *state);

	/**
	 * @atomic_set_property:
	 *
	 * Decode a driver-private property value and store the decoded value
	 * into the passed-in state structure. Since the atomic core decodes all
	 * standardized properties (even for extensions beyond the core set of
	 * properties which might not be implemented by all drivers) this
	 * requires drivers to subclass the state structure.
	 *
	 * Such driver-private properties should really only be implemented for
	 * truly hardware/vendor specific state. Instead it is preferred to
	 * standardize atomic extension and decode the properties used to expose
	 * such an extension in the core.
	 *
	 * Do not call this function directly, use
	 * drm_atomic_connector_set_property() instead.
	 *
	 * This callback is optional if the driver does not support any
	 * driver-private atomic properties.
	 *
	 * NOTE:
	 *
	 * This function is called in the state assembly phase of atomic
	 * modesets, which can be aborted for any reason (including on
	 * userspace's request to just check whether a configuration would be
	 * possible). Drivers MUST NOT touch any persistent state (hardware or
	 * software) or data structures except the passed in @state parameter.
	 *
	 * Also since userspace controls in which order properties are set this
	 * function must not do any input validation (since the state update is
	 * incomplete and hence likely inconsistent). Instead any such input
	 * validation must be done in the various atomic_check callbacks.
	 *
	 * RETURNS:
	 *
	 * 0 if the property has been found, -EINVAL if the property isn't
	 * implemented by the driver (which shouldn't ever happen, the core only
	 * asks for properties attached to this connector). No other validation
	 * is allowed by the driver. The core already checks that the property
	 * value is within the range (integer, valid enum value, ...) the driver
	 * set when registering the property.
	 */
	int (*atomic_set_property)(struct drm_connector *connector,
				   struct drm_connector_state *state,
				   struct drm_property *property,
				   uint64_t val);

	/**
	 * @atomic_get_property:
	 *
	 * Reads out the decoded driver-private property. This is used to
	 * implement the GETCONNECTOR IOCTL.
	 *
	 * Do not call this function directly, use
	 * drm_atomic_connector_get_property() instead.
	 *
	 * This callback is optional if the driver does not support any
	 * driver-private atomic properties.
	 *
	 * RETURNS:
	 *
	 * 0 on success, -EINVAL if the property isn't implemented by the
	 * driver (which shouldn't ever happen, the core only asks for
	 * properties attached to this connector).
	 */
	int (*atomic_get_property)(struct drm_connector *connector,
				   const struct drm_connector_state *state,
				   struct drm_property *property,
				   uint64_t *val);

	/**
	 * @atomic_print_state:
	 *
	 * If driver subclasses &struct drm_connector_state, it should implement
	 * this optional hook for printing additional driver specific state.
	 *
	 * Do not call this directly, use drm_atomic_connector_print_state()
	 * instead.
	 */
	void (*atomic_print_state)(struct drm_printer *p,
				   const struct drm_connector_state *state);

	/**
	 * @oob_hotplug_event:
	 *
	 * This will get called when a hotplug-event for a drm-connector
	 * has been received from a source outside the display driver / device.
	 */
	void (*oob_hotplug_event)(struct drm_connector *connector);

	/**
	 * @debugfs_init:
	 *
	 * Allows connectors to create connector-specific debugfs files.
	 */
	void (*debugfs_init)(struct drm_connector *connector, struct dentry *root);
};

/**
 * struct drm_cmdline_mode - DRM Mode passed through the kernel command-line
 *
 * Each connector can have an initial mode with additional options
 * passed through the kernel command line. This structure allows to
 * express those parameters and will be filled by the command-line
 * parser.
 */
struct drm_cmdline_mode {
	/**
	 * @name:
	 *
	 * Name of the mode.
	 */
	char name[DRM_DISPLAY_MODE_LEN];

	/**
	 * @specified:
	 *
	 * Has a mode been read from the command-line?
	 */
	bool specified;

	/**
	 * @refresh_specified:
	 *
	 * Did the mode have a preferred refresh rate?
	 */
	bool refresh_specified;

	/**
	 * @bpp_specified:
	 *
	 * Did the mode have a preferred BPP?
	 */
	bool bpp_specified;

	/**
	 * @xres:
	 *
	 * Active resolution on the X axis, in pixels.
	 */
	int xres;

	/**
	 * @yres:
	 *
	 * Active resolution on the Y axis, in pixels.
	 */
	int yres;

	/**
	 * @bpp:
	 *
	 * Bits per pixels for the mode.
	 */
	int bpp;

	/**
	 * @refresh:
	 *
	 * Refresh rate, in Hertz.
	 */
	int refresh;

	/**
	 * @rb:
	 *
	 * Do we need to use reduced blanking?
	 */
	bool rb;

	/**
	 * @interlace:
	 *
	 * The mode is interlaced.
	 */
	bool interlace;

	/**
	 * @cvt:
	 *
	 * The timings will be calculated using the VESA Coordinated
	 * Video Timings instead of looking up the mode from a table.
	 */
	bool cvt;

	/**
	 * @margins:
	 *
	 * Add margins to the mode calculation (1.8% of xres rounded
	 * down to 8 pixels and 1.8% of yres).
	 */
	bool margins;

	/**
	 * @force:
	 *
	 * Ignore the hotplug state of the connector, and force its
	 * state to one of the DRM_FORCE_* values.
	 */
	enum drm_connector_force force;

	/**
	 * @rotation_reflection:
	 *
	 * Initial rotation and reflection of the mode setup from the
	 * command line. See DRM_MODE_ROTATE_* and
	 * DRM_MODE_REFLECT_*. The only rotations supported are
	 * DRM_MODE_ROTATE_0 and DRM_MODE_ROTATE_180.
	 */
	unsigned int rotation_reflection;

	/**
	 * @panel_orientation:
	 *
	 * drm-connector "panel orientation" property override value,
	 * DRM_MODE_PANEL_ORIENTATION_UNKNOWN if not set.
	 */
	enum drm_panel_orientation panel_orientation;

	/**
	 * @tv_margins: TV margins to apply to the mode.
	 */
	struct drm_connector_tv_margins tv_margins;
};

/**
 * struct drm_connector - central DRM connector control structure
 *
 * Each connector may be connected to one or more CRTCs, or may be clonable by
 * another connector if they can share a CRTC.  Each connector also has a specific
 * position in the broader display (referred to as a 'screen' though it could
 * span multiple monitors).
 */
struct drm_connector {
	/** @dev: parent DRM device */
	struct drm_device *dev;
	/** @kdev: kernel device for sysfs attributes */
	struct device *kdev;
	/** @attr: sysfs attributes */
	struct device_attribute *attr;
	/**
	 * @fwnode: associated fwnode supplied by platform firmware
	 *
	 * Drivers can set this to associate a fwnode with a connector, drivers
	 * are expected to get a reference on the fwnode when setting this.
	 * drm_connector_cleanup() will call fwnode_handle_put() on this.
	 */
	struct fwnode_handle *fwnode;

	/**
	 * @head:
	 *
	 * List of all connectors on a @dev, linked from
	 * &drm_mode_config.connector_list. Protected by
	 * &drm_mode_config.connector_list_lock, but please only use
	 * &drm_connector_list_iter to walk this list.
	 */
	struct list_head head;

	/**
	 * @global_connector_list_entry:
	 *
	 * Connector entry in the global connector-list, used by
	 * drm_connector_find_by_fwnode().
	 */
	struct list_head global_connector_list_entry;

	/** @base: base KMS object */
	struct drm_mode_object base;

	/** @name: human readable name, can be overwritten by the driver */
	char *name;

	/**
	 * @mutex: Lock for general connector state, but currently only protects
	 * @registered. Most of the connector state is still protected by
	 * &drm_mode_config.mutex.
	 */
	struct mutex mutex;

	/**
	 * @index: Compacted connector index, which matches the position inside
	 * the mode_config.list for drivers not supporting hot-add/removing. Can
	 * be used as an array index. It is invariant over the lifetime of the
	 * connector.
	 */
	unsigned index;

	/**
	 * @connector_type:
	 * one of the DRM_MODE_CONNECTOR_<foo> types from drm_mode.h
	 */
	int connector_type;
	/** @connector_type_id: index into connector type enum */
	int connector_type_id;
	/**
	 * @interlace_allowed:
	 * Can this connector handle interlaced modes? Only used by
	 * drm_helper_probe_single_connector_modes() for mode filtering.
	 */
	bool interlace_allowed;
	/**
	 * @doublescan_allowed:
	 * Can this connector handle doublescan? Only used by
	 * drm_helper_probe_single_connector_modes() for mode filtering.
	 */
	bool doublescan_allowed;
	/**
	 * @stereo_allowed:
	 * Can this connector handle stereo modes? Only used by
	 * drm_helper_probe_single_connector_modes() for mode filtering.
	 */
	bool stereo_allowed;

	/**
	 * @ycbcr_420_allowed : This bool indicates if this connector is
	 * capable of handling YCBCR 420 output. While parsing the EDID
	 * blocks it's very helpful to know if the source is capable of
	 * handling YCBCR 420 outputs.
	 */
	bool ycbcr_420_allowed;

	/**
	 * @registration_state: Is this connector initializing, exposed
	 * (registered) with userspace, or unregistered?
	 *
	 * Protected by @mutex.
	 */
	enum drm_connector_registration_state registration_state;

	/**
	 * @modes:
	 * Modes available on this connector (from fill_modes() + user).
	 * Protected by &drm_mode_config.mutex.
	 */
	struct list_head modes;

	/**
	 * @status:
	 * One of the drm_connector_status enums (connected, not, or unknown).
	 * Protected by &drm_mode_config.mutex.
	 */
	enum drm_connector_status status;

	/**
	 * @probed_modes:
	 * These are modes added by probing with DDC or the BIOS, before
	 * filtering is applied. Used by the probe helpers. Protected by
	 * &drm_mode_config.mutex.
	 */
	struct list_head probed_modes;

	/**
	 * @display_info: Display information is filled from EDID information
	 * when a display is detected. For non hot-pluggable displays such as
	 * flat panels in embedded systems, the driver should initialize the
	 * &drm_display_info.width_mm and &drm_display_info.height_mm fields
	 * with the physical size of the display.
	 *
	 * Protected by &drm_mode_config.mutex.
	 */
	struct drm_display_info display_info;

	/** @funcs: connector control functions */
	const struct drm_connector_funcs *funcs;

	/**
	 * @edid_blob_ptr: DRM property containing EDID if present. Protected by
	 * &drm_mode_config.mutex. This should be updated only by calling
	 * drm_connector_update_edid_property().
	 */
	struct drm_property_blob *edid_blob_ptr;

	/** @properties: property tracking for this connector */
	struct drm_object_properties properties;

	/**
	 * @scaling_mode_property: Optional atomic property to control the
	 * upscaling. See drm_connector_attach_content_protection_property().
	 */
	struct drm_property *scaling_mode_property;

	/**
	 * @vrr_capable_property: Optional property to help userspace
	 * query hardware support for variable refresh rate on a connector.
	 * connector. Drivers can add the property to a connector by
	 * calling drm_connector_attach_vrr_capable_property().
	 *
	 * This should be updated only by calling
	 * drm_connector_set_vrr_capable_property().
	 */
	struct drm_property *vrr_capable_property;

	/**
	 * @colorspace_property: Connector property to set the suitable
	 * colorspace supported by the sink.
	 */
	struct drm_property *colorspace_property;

	/**
	 * @path_blob_ptr:
	 *
	 * DRM blob property data for the DP MST path property. This should only
	 * be updated by calling drm_connector_set_path_property().
	 */
	struct drm_property_blob *path_blob_ptr;

	/**
	 * @max_bpc_property: Default connector property for the max bpc to be
	 * driven out of the connector.
	 */
	struct drm_property *max_bpc_property;

	/** @privacy_screen: drm_privacy_screen for this connector, or NULL. */
	struct drm_privacy_screen *privacy_screen;

	/** @privacy_screen_notifier: privacy-screen notifier_block */
	struct notifier_block privacy_screen_notifier;

	/**
	 * @privacy_screen_sw_state_property: Optional atomic property for the
	 * connector to control the integrated privacy screen.
	 */
	struct drm_property *privacy_screen_sw_state_property;

	/**
	 * @privacy_screen_hw_state_property: Optional atomic property for the
	 * connector to report the actual integrated privacy screen state.
	 */
	struct drm_property *privacy_screen_hw_state_property;

#define DRM_CONNECTOR_POLL_HPD (1 << 0)
#define DRM_CONNECTOR_POLL_CONNECT (1 << 1)
#define DRM_CONNECTOR_POLL_DISCONNECT (1 << 2)

	/**
	 * @polled:
	 *
	 * Connector polling mode, a combination of
	 *
	 * DRM_CONNECTOR_POLL_HPD
	 *     The connector generates hotplug events and doesn't need to be
	 *     periodically polled. The CONNECT and DISCONNECT flags must not
	 *     be set together with the HPD flag.
	 *
	 * DRM_CONNECTOR_POLL_CONNECT
	 *     Periodically poll the connector for connection.
	 *
	 * DRM_CONNECTOR_POLL_DISCONNECT
	 *     Periodically poll the connector for disconnection, without
	 *     causing flickering even when the connector is in use. DACs should
	 *     rarely do this without a lot of testing.
	 *
	 * Set to 0 for connectors that don't support connection status
	 * discovery.
	 */
	uint8_t polled;

	/**
	 * @dpms: Current dpms state. For legacy drivers the
	 * &drm_connector_funcs.dpms callback must update this. For atomic
	 * drivers, this is handled by the core atomic code, and drivers must
	 * only take &drm_crtc_state.active into account.
	 */
	int dpms;

	/** @helper_private: mid-layer private data */
	const struct drm_connector_helper_funcs *helper_private;

	/** @cmdline_mode: mode line parsed from the kernel cmdline for this connector */
	struct drm_cmdline_mode cmdline_mode;
	/** @force: a DRM_FORCE_<foo> state for forced mode sets */
	enum drm_connector_force force;
	/**
	 * @override_edid: has the EDID been overwritten through debugfs for
	 * testing? Do not modify outside of drm_edid_override_set() and
	 * drm_edid_override_reset().
	 */
	bool override_edid;
	/** @epoch_counter: used to detect any other changes in connector, besides status */
	u64 epoch_counter;

	/**
	 * @possible_encoders: Bit mask of encoders that can drive this
	 * connector, drm_encoder_index() determines the index into the bitfield
	 * and the bits are set with drm_connector_attach_encoder().
	 */
	u32 possible_encoders;

	/**
	 * @encoder: Currently bound encoder driving this connector, if any.
	 * Only really meaningful for non-atomic drivers. Atomic drivers should
	 * instead look at &drm_connector_state.best_encoder, and in case they
	 * need the CRTC driving this output, &drm_connector_state.crtc.
	 */
	struct drm_encoder *encoder;

#define MAX_ELD_BYTES	128
	/** @eld: EDID-like data, if present */
	uint8_t eld[MAX_ELD_BYTES];
	/** @latency_present: AV delay info from ELD, if found */
	bool latency_present[2];
	/**
	 * @video_latency: Video latency info from ELD, if found.
	 * [0]: progressive, [1]: interlaced
	 */
	int video_latency[2];
	/**
	 * @audio_latency: audio latency info from ELD, if found
	 * [0]: progressive, [1]: interlaced
	 */
	int audio_latency[2];

	/**
	 * @ddc: associated ddc adapter.
	 * A connector usually has its associated ddc adapter. If a driver uses
	 * this field, then an appropriate symbolic link is created in connector
	 * sysfs directory to make it easy for the user to tell which i2c
	 * adapter is for a particular display.
	 *
	 * The field should be set by calling drm_connector_init_with_ddc().
	 */
	struct i2c_adapter *ddc;

	/**
	 * @null_edid_counter: track sinks that give us all zeros for the EDID.
	 * Needed to workaround some HW bugs where we get all 0s
	 */
	int null_edid_counter;

	/** @bad_edid_counter: track sinks that give us an EDID with invalid checksum */
	unsigned bad_edid_counter;

	/**
	 * @edid_corrupt: Indicates whether the last read EDID was corrupt. Used
	 * in Displayport compliance testing - Displayport Link CTS Core 1.2
	 * rev1.1 4.2.2.6
	 */
	bool edid_corrupt;
	/**
	 * @real_edid_checksum: real edid checksum for corrupted edid block.
	 * Required in Displayport 1.4 compliance testing
	 * rev1.1 4.2.2.6
	 */
	u8 real_edid_checksum;

	/** @debugfs_entry: debugfs directory for this connector */
	struct dentry *debugfs_entry;

	/**
	 * @state:
	 *
	 * Current atomic state for this connector.
	 *
	 * This is protected by &drm_mode_config.connection_mutex. Note that
	 * nonblocking atomic commits access the current connector state without
	 * taking locks. Either by going through the &struct drm_atomic_state
	 * pointers, see for_each_oldnew_connector_in_state(),
	 * for_each_old_connector_in_state() and
	 * for_each_new_connector_in_state(). Or through careful ordering of
	 * atomic commit operations as implemented in the atomic helpers, see
	 * &struct drm_crtc_commit.
	 */
	struct drm_connector_state *state;

	/* DisplayID bits. FIXME: Extract into a substruct? */

	/**
	 * @tile_blob_ptr:
	 *
	 * DRM blob property data for the tile property (used mostly by DP MST).
	 * This is meant for screens which are driven through separate display
	 * pipelines represented by &drm_crtc, which might not be running with
	 * genlocked clocks. For tiled panels which are genlocked, like
	 * dual-link LVDS or dual-link DSI, the driver should try to not expose
	 * the tiling and virtualize both &drm_crtc and &drm_plane if needed.
	 *
	 * This should only be updated by calling
	 * drm_connector_set_tile_property().
	 */
	struct drm_property_blob *tile_blob_ptr;

	/** @has_tile: is this connector connected to a tiled monitor */
	bool has_tile;
	/** @tile_group: tile group for the connected monitor */
	struct drm_tile_group *tile_group;
	/** @tile_is_single_monitor: whether the tile is one monitor housing */
	bool tile_is_single_monitor;

	/** @num_h_tile: number of horizontal tiles in the tile group */
	/** @num_v_tile: number of vertical tiles in the tile group */
	uint8_t num_h_tile, num_v_tile;
	/** @tile_h_loc: horizontal location of this tile */
	/** @tile_v_loc: vertical location of this tile */
	uint8_t tile_h_loc, tile_v_loc;
	/** @tile_h_size: horizontal size of this tile. */
	/** @tile_v_size: vertical size of this tile. */
	uint16_t tile_h_size, tile_v_size;

	/**
	 * @free_node:
	 *
	 * List used only by &drm_connector_list_iter to be able to clean up a
	 * connector from any context, in conjunction with
	 * &drm_mode_config.connector_free_work.
	 */
	struct llist_node free_node;

	/** @hdr_sink_metadata: HDR Metadata Information read from sink */
	struct hdr_sink_metadata hdr_sink_metadata;
};

#define obj_to_connector(x) container_of(x, struct drm_connector, base)

int drm_connector_init(struct drm_device *dev,
		       struct drm_connector *connector,
		       const struct drm_connector_funcs *funcs,
		       int connector_type);
int drm_connector_init_with_ddc(struct drm_device *dev,
				struct drm_connector *connector,
				const struct drm_connector_funcs *funcs,
				int connector_type,
				struct i2c_adapter *ddc);
int drmm_connector_init(struct drm_device *dev,
			struct drm_connector *connector,
			const struct drm_connector_funcs *funcs,
			int connector_type,
			struct i2c_adapter *ddc);
void drm_connector_attach_edid_property(struct drm_connector *connector);
int drm_connector_register(struct drm_connector *connector);
void drm_connector_unregister(struct drm_connector *connector);
int drm_connector_attach_encoder(struct drm_connector *connector,
				      struct drm_encoder *encoder);

void drm_connector_cleanup(struct drm_connector *connector);

static inline unsigned int drm_connector_index(const struct drm_connector *connector)
{
	return connector->index;
}

static inline u32 drm_connector_mask(const struct drm_connector *connector)
{
	return 1 << connector->index;
}

/**
 * drm_connector_lookup - lookup connector object
 * @dev: DRM device
 * @file_priv: drm file to check for lease against.
 * @id: connector object id
 *
 * This function looks up the connector object specified by id
 * add takes a reference to it.
 */
static inline struct drm_connector *drm_connector_lookup(struct drm_device *dev,
		struct drm_file *file_priv,
		uint32_t id)
{
	struct drm_mode_object *mo;
	mo = drm_mode_object_find(dev, file_priv, id, DRM_MODE_OBJECT_CONNECTOR);
	return mo ? obj_to_connector(mo) : NULL;
}

/**
 * drm_connector_get - acquire a connector reference
 * @connector: DRM connector
 *
 * This function increments the connector's refcount.
 */
static inline void drm_connector_get(struct drm_connector *connector)
{
	drm_mode_object_get(&connector->base);
}

/**
 * drm_connector_put - release a connector reference
 * @connector: DRM connector
 *
 * This function decrements the connector's reference count and frees the
 * object if the reference count drops to zero.
 */
static inline void drm_connector_put(struct drm_connector *connector)
{
	drm_mode_object_put(&connector->base);
}

/**
 * drm_connector_is_unregistered - has the connector been unregistered from
 * userspace?
 * @connector: DRM connector
 *
 * Checks whether or not @connector has been unregistered from userspace.
 *
 * Returns:
 * True if the connector was unregistered, false if the connector is
 * registered or has not yet been registered with userspace.
 */
static inline bool
drm_connector_is_unregistered(struct drm_connector *connector)
{
	return READ_ONCE(connector->registration_state) ==
		DRM_CONNECTOR_UNREGISTERED;
}

void drm_connector_oob_hotplug_event(struct fwnode_handle *connector_fwnode);
const char *drm_get_connector_type_name(unsigned int connector_type);
const char *drm_get_connector_status_name(enum drm_connector_status status);
const char *drm_get_subpixel_order_name(enum subpixel_order order);
const char *drm_get_dpms_name(int val);
const char *drm_get_dvi_i_subconnector_name(int val);
const char *drm_get_dvi_i_select_name(int val);
const char *drm_get_tv_subconnector_name(int val);
const char *drm_get_tv_select_name(int val);
const char *drm_get_dp_subconnector_name(int val);
const char *drm_get_content_protection_name(int val);
const char *drm_get_hdcp_content_type_name(int val);

int drm_mode_create_dvi_i_properties(struct drm_device *dev);
void drm_connector_attach_dp_subconnector_property(struct drm_connector *connector);

int drm_mode_create_tv_margin_properties(struct drm_device *dev);
int drm_mode_create_tv_properties(struct drm_device *dev,
				  unsigned int num_modes,
				  const char * const modes[]);
void drm_connector_attach_tv_margin_properties(struct drm_connector *conn);
int drm_mode_create_scaling_mode_property(struct drm_device *dev);
int drm_connector_attach_content_type_property(struct drm_connector *dev);
int drm_connector_attach_scaling_mode_property(struct drm_connector *connector,
					       u32 scaling_mode_mask);
int drm_connector_attach_vrr_capable_property(
		struct drm_connector *connector);
int drm_connector_attach_colorspace_property(struct drm_connector *connector);
int drm_connector_attach_hdr_output_metadata_property(struct drm_connector *connector);
bool drm_connector_atomic_hdr_metadata_equal(struct drm_connector_state *old_state,
					     struct drm_connector_state *new_state);
int drm_mode_create_aspect_ratio_property(struct drm_device *dev);
int drm_mode_create_hdmi_colorspace_property(struct drm_connector *connector);
int drm_mode_create_dp_colorspace_property(struct drm_connector *connector);
int drm_mode_create_content_type_property(struct drm_device *dev);
int drm_mode_create_suggested_offset_properties(struct drm_device *dev);

int drm_connector_set_path_property(struct drm_connector *connector,
				    const char *path);
int drm_connector_set_tile_property(struct drm_connector *connector);
int drm_connector_update_edid_property(struct drm_connector *connector,
				       const struct edid *edid);
void drm_connector_set_link_status_property(struct drm_connector *connector,
					    uint64_t link_status);
void drm_connector_set_vrr_capable_property(
		struct drm_connector *connector, bool capable);
int drm_connector_set_panel_orientation(
	struct drm_connector *connector,
	enum drm_panel_orientation panel_orientation);
int drm_connector_set_panel_orientation_with_quirk(
	struct drm_connector *connector,
	enum drm_panel_orientation panel_orientation,
	int width, int height);
int drm_connector_set_orientation_from_panel(
	struct drm_connector *connector,
	struct drm_panel *panel);
int drm_connector_attach_max_bpc_property(struct drm_connector *connector,
					  int min, int max);
void drm_connector_create_privacy_screen_properties(struct drm_connector *conn);
void drm_connector_attach_privacy_screen_properties(struct drm_connector *conn);
void drm_connector_attach_privacy_screen_provider(
	struct drm_connector *connector, struct drm_privacy_screen *priv);
void drm_connector_update_privacy_screen(const struct drm_connector_state *connector_state);

/**
 * struct drm_tile_group - Tile group metadata
 * @refcount: reference count
 * @dev: DRM device
 * @id: tile group id exposed to userspace
 * @group_data: Sink-private data identifying this group
 *
 * @group_data corresponds to displayid vend/prod/serial for external screens
 * with an EDID.
 */
struct drm_tile_group {
	struct kref refcount;
	struct drm_device *dev;
	int id;
	u8 group_data[8];
};

struct drm_tile_group *drm_mode_create_tile_group(struct drm_device *dev,
						  const char topology[8]);
struct drm_tile_group *drm_mode_get_tile_group(struct drm_device *dev,
					       const char topology[8]);
void drm_mode_put_tile_group(struct drm_device *dev,
			     struct drm_tile_group *tg);

/**
 * struct drm_connector_list_iter - connector_list iterator
 *
 * This iterator tracks state needed to be able to walk the connector_list
 * within struct drm_mode_config. Only use together with
 * drm_connector_list_iter_begin(), drm_connector_list_iter_end() and
 * drm_connector_list_iter_next() respectively the convenience macro
 * drm_for_each_connector_iter().
 *
 * Note that the return value of drm_connector_list_iter_next() is only valid
 * up to the next drm_connector_list_iter_next() or
 * drm_connector_list_iter_end() call. If you want to use the connector later,
 * then you need to grab your own reference first using drm_connector_get().
 */
struct drm_connector_list_iter {
/* private: */
	struct drm_device *dev;
	struct drm_connector *conn;
};

void drm_connector_list_iter_begin(struct drm_device *dev,
				   struct drm_connector_list_iter *iter);
struct drm_connector *
drm_connector_list_iter_next(struct drm_connector_list_iter *iter);
void drm_connector_list_iter_end(struct drm_connector_list_iter *iter);

bool drm_connector_has_possible_encoder(struct drm_connector *connector,
					struct drm_encoder *encoder);

/**
 * drm_for_each_connector_iter - connector_list iterator macro
 * @connector: &struct drm_connector pointer used as cursor
 * @iter: &struct drm_connector_list_iter
 *
 * Note that @connector is only valid within the list body, if you want to use
 * @connector after calling drm_connector_list_iter_end() then you need to grab
 * your own reference first using drm_connector_get().
 */
#define drm_for_each_connector_iter(connector, iter) \
	while ((connector = drm_connector_list_iter_next(iter)))

/**
 * drm_connector_for_each_possible_encoder - iterate connector's possible encoders
 * @connector: &struct drm_connector pointer
 * @encoder: &struct drm_encoder pointer used as cursor
 */
#define drm_connector_for_each_possible_encoder(connector, encoder) \
	drm_for_each_encoder_mask(encoder, (connector)->dev, \
				  (connector)->possible_encoders)

#endif<|MERGE_RESOLUTION|>--- conflicted
+++ resolved
@@ -321,8 +321,6 @@
 struct drm_monitor_range_info {
 	u16 min_vfreq;
 	u16 max_vfreq;
-<<<<<<< HEAD
-=======
 };
 
 /**
@@ -339,7 +337,6 @@
 struct drm_luminance_range_info {
 	u32 min_luminance;
 	u32 max_luminance;
->>>>>>> 9abf2313
 };
 
 /**
