/*
 * Copyright (c) 2005 Voltaire Inc.  All rights reserved.
 * Copyright (c) 2005 Intel Corporation.  All rights reserved.
 *
 * This software is available to you under a choice of one of two
 * licenses.  You may choose to be licensed under the terms of the GNU
 * General Public License (GPL) Version 2, available from the file
 * COPYING in the main directory of this source tree, or the
 * OpenIB.org BSD license below:
 *
 *     Redistribution and use in source and binary forms, with or
 *     without modification, are permitted provided that the following
 *     conditions are met:
 *
 *      - Redistributions of source code must retain the above
 *        copyright notice, this list of conditions and the following
 *        disclaimer.
 *
 *      - Redistributions in binary form must reproduce the above
 *        copyright notice, this list of conditions and the following
 *        disclaimer in the documentation and/or other materials
 *        provided with the distribution.
 *
 * THE SOFTWARE IS PROVIDED "AS IS", WITHOUT WARRANTY OF ANY KIND,
 * EXPRESS OR IMPLIED, INCLUDING BUT NOT LIMITED TO THE WARRANTIES OF
 * MERCHANTABILITY, FITNESS FOR A PARTICULAR PURPOSE AND
 * NONINFRINGEMENT. IN NO EVENT SHALL THE AUTHORS OR COPYRIGHT HOLDERS
 * BE LIABLE FOR ANY CLAIM, DAMAGES OR OTHER LIABILITY, WHETHER IN AN
 * ACTION OF CONTRACT, TORT OR OTHERWISE, ARISING FROM, OUT OF OR IN
 * CONNECTION WITH THE SOFTWARE OR THE USE OR OTHER DEALINGS IN THE
 * SOFTWARE.
 */

#if !defined(IB_ADDR_H)
#define IB_ADDR_H

#include <linux/in.h>
#include <linux/in6.h>
#include <linux/if_arp.h>
#include <linux/netdevice.h>
#include <linux/inetdevice.h>
#include <linux/socket.h>
#include <linux/if_vlan.h>
#include <net/ipv6.h>
#include <net/if_inet6.h>
#include <net/ip.h>
#include <rdma/ib_verbs.h>
#include <rdma/ib_pack.h>
#include <net/ipv6.h>
#include <net/net_namespace.h>

struct rdma_addr_client {
	atomic_t refcount;
	struct completion comp;
};

/**
 * rdma_addr_register_client - Register an address client.
 */
void rdma_addr_register_client(struct rdma_addr_client *client);

/**
 * rdma_addr_unregister_client - Deregister an address client.
 * @client: Client object to deregister.
 */
void rdma_addr_unregister_client(struct rdma_addr_client *client);

/**
 * struct rdma_dev_addr - Contains resolved RDMA hardware addresses
 * @src_dev_addr:	Source MAC address.
 * @dst_dev_addr:	Destination MAC address.
 * @broadcast:		Broadcast address of the device.
 * @dev_type:		The interface hardware type of the device.
 * @bound_dev_if:	An optional device interface index.
 * @transport:		The transport type used.
 * @net:		Network namespace containing the bound_dev_if net_dev.
 */
struct rdma_dev_addr {
	unsigned char src_dev_addr[MAX_ADDR_LEN];
	unsigned char dst_dev_addr[MAX_ADDR_LEN];
	unsigned char broadcast[MAX_ADDR_LEN];
	unsigned short dev_type;
	int bound_dev_if;
	enum rdma_transport_type transport;
	struct net *net;
	enum rdma_network_type network;
	int hoplimit;
};

/**
 * rdma_translate_ip - Translate a local IP address to an RDMA hardware
 *   address.
 *
 * The dev_addr->net field must be initialized.
 */
int rdma_translate_ip(const struct sockaddr *addr,
		      struct rdma_dev_addr *dev_addr);

/**
 * rdma_resolve_ip - Resolve source and destination IP addresses to
 *   RDMA hardware addresses.
 * @client: Address client associated with request.
 * @src_addr: An optional source address to use in the resolution.  If a
 *   source address is not provided, a usable address will be returned via
 *   the callback.
 * @dst_addr: The destination address to resolve.
 * @addr: A reference to a data location that will receive the resolved
 *   addresses.  The data location must remain valid until the callback has
 *   been invoked. The net field of the addr struct must be valid.
 * @timeout_ms: Amount of time to wait for the address resolution to complete.
 * @callback: Call invoked once address resolution has completed, timed out,
 *   or been canceled.  A status of 0 indicates success.
 * @context: User-specified context associated with the call.
 */
int rdma_resolve_ip(struct rdma_addr_client *client,
		    struct sockaddr *src_addr, struct sockaddr *dst_addr,
		    struct rdma_dev_addr *addr, int timeout_ms,
		    void (*callback)(int status, struct sockaddr *src_addr,
				     struct rdma_dev_addr *addr, void *context),
		    void *context);

void rdma_addr_cancel(struct rdma_dev_addr *addr);

void rdma_copy_addr(struct rdma_dev_addr *dev_addr,
		    const struct net_device *dev,
		    const unsigned char *dst_dev_addr);

int rdma_addr_size(struct sockaddr *addr);
int rdma_addr_size_in6(struct sockaddr_in6 *addr);
int rdma_addr_size_kss(struct __kernel_sockaddr_storage *addr);
<<<<<<< HEAD

int rdma_addr_find_l2_eth_by_grh(const union ib_gid *sgid,
				 const union ib_gid *dgid,
				 u8 *dmac, const struct net_device *ndev,
				 int *hoplimit);
=======
>>>>>>> 49a695ba

static inline u16 ib_addr_get_pkey(struct rdma_dev_addr *dev_addr)
{
	return ((u16)dev_addr->broadcast[8] << 8) | (u16)dev_addr->broadcast[9];
}

static inline void ib_addr_set_pkey(struct rdma_dev_addr *dev_addr, u16 pkey)
{
	dev_addr->broadcast[8] = pkey >> 8;
	dev_addr->broadcast[9] = (unsigned char) pkey;
}

static inline void ib_addr_get_mgid(struct rdma_dev_addr *dev_addr,
				    union ib_gid *gid)
{
	memcpy(gid, dev_addr->broadcast + 4, sizeof *gid);
}

static inline int rdma_addr_gid_offset(struct rdma_dev_addr *dev_addr)
{
	return dev_addr->dev_type == ARPHRD_INFINIBAND ? 4 : 0;
}

static inline u16 rdma_vlan_dev_vlan_id(const struct net_device *dev)
{
	return is_vlan_dev(dev) ? vlan_dev_vlan_id(dev) : 0xffff;
}

static inline int rdma_ip2gid(struct sockaddr *addr, union ib_gid *gid)
{
	switch (addr->sa_family) {
	case AF_INET:
		ipv6_addr_set_v4mapped(((struct sockaddr_in *)
					addr)->sin_addr.s_addr,
				       (struct in6_addr *)gid);
		break;
	case AF_INET6:
		*(struct in6_addr *)&gid->raw =
			((struct sockaddr_in6 *)addr)->sin6_addr;
		break;
	default:
		return -EINVAL;
	}
	return 0;
}

/* Important - sockaddr should be a union of sockaddr_in and sockaddr_in6 */
static inline void rdma_gid2ip(struct sockaddr *out, const union ib_gid *gid)
{
	if (ipv6_addr_v4mapped((struct in6_addr *)gid)) {
		struct sockaddr_in *out_in = (struct sockaddr_in *)out;
		memset(out_in, 0, sizeof(*out_in));
		out_in->sin_family = AF_INET;
		memcpy(&out_in->sin_addr.s_addr, gid->raw + 12, 4);
	} else {
		struct sockaddr_in6 *out_in = (struct sockaddr_in6 *)out;
		memset(out_in, 0, sizeof(*out_in));
		out_in->sin6_family = AF_INET6;
		memcpy(&out_in->sin6_addr.s6_addr, gid->raw, 16);
	}
}

/*
 * rdma_get/set_sgid/dgid() APIs are applicable to IB, and iWarp.
 * They are not applicable to RoCE.
 * RoCE GIDs are derived from the IP addresses.
 */
static inline void rdma_addr_get_sgid(struct rdma_dev_addr *dev_addr, union ib_gid *gid)
{
	memcpy(gid, dev_addr->src_dev_addr + rdma_addr_gid_offset(dev_addr),
	       sizeof(*gid));
}

static inline void rdma_addr_set_sgid(struct rdma_dev_addr *dev_addr, union ib_gid *gid)
{
	memcpy(dev_addr->src_dev_addr + rdma_addr_gid_offset(dev_addr), gid, sizeof *gid);
}

static inline void rdma_addr_get_dgid(struct rdma_dev_addr *dev_addr, union ib_gid *gid)
{
	memcpy(gid, dev_addr->dst_dev_addr + rdma_addr_gid_offset(dev_addr), sizeof *gid);
}

static inline void rdma_addr_set_dgid(struct rdma_dev_addr *dev_addr, union ib_gid *gid)
{
	memcpy(dev_addr->dst_dev_addr + rdma_addr_gid_offset(dev_addr), gid, sizeof *gid);
}

static inline enum ib_mtu iboe_get_mtu(int mtu)
{
	/*
	 * Reduce IB headers from effective IBoE MTU.
	 */
	mtu = mtu - (IB_GRH_BYTES + IB_UDP_BYTES + IB_BTH_BYTES +
		     IB_EXT_XRC_BYTES + IB_EXT_ATOMICETH_BYTES +
		     IB_ICRC_BYTES);

	if (mtu >= ib_mtu_enum_to_int(IB_MTU_4096))
		return IB_MTU_4096;
	else if (mtu >= ib_mtu_enum_to_int(IB_MTU_2048))
		return IB_MTU_2048;
	else if (mtu >= ib_mtu_enum_to_int(IB_MTU_1024))
		return IB_MTU_1024;
	else if (mtu >= ib_mtu_enum_to_int(IB_MTU_512))
		return IB_MTU_512;
	else if (mtu >= ib_mtu_enum_to_int(IB_MTU_256))
		return IB_MTU_256;
	else
		return 0;
}

static inline int iboe_get_rate(struct net_device *dev)
{
	struct ethtool_link_ksettings cmd;
	int err;

	rtnl_lock();
	err = __ethtool_get_link_ksettings(dev, &cmd);
	rtnl_unlock();
	if (err)
		return IB_RATE_PORT_CURRENT;

	if (cmd.base.speed >= 40000)
		return IB_RATE_40_GBPS;
	else if (cmd.base.speed >= 30000)
		return IB_RATE_30_GBPS;
	else if (cmd.base.speed >= 20000)
		return IB_RATE_20_GBPS;
	else if (cmd.base.speed >= 10000)
		return IB_RATE_10_GBPS;
	else
		return IB_RATE_PORT_CURRENT;
}

static inline int rdma_link_local_addr(struct in6_addr *addr)
{
	if (addr->s6_addr32[0] == htonl(0xfe800000) &&
	    addr->s6_addr32[1] == 0)
		return 1;

	return 0;
}

static inline void rdma_get_ll_mac(struct in6_addr *addr, u8 *mac)
{
	memcpy(mac, &addr->s6_addr[8], 3);
	memcpy(mac + 3, &addr->s6_addr[13], 3);
	mac[0] ^= 2;
}

static inline int rdma_is_multicast_addr(struct in6_addr *addr)
{
	__be32 ipv4_addr;

	if (addr->s6_addr[0] == 0xff)
		return 1;

	ipv4_addr = addr->s6_addr32[3];
	return (ipv6_addr_v4mapped(addr) && ipv4_is_multicast(ipv4_addr));
}

static inline void rdma_get_mcast_mac(struct in6_addr *addr, u8 *mac)
{
	int i;

	mac[0] = 0x33;
	mac[1] = 0x33;
	for (i = 2; i < 6; ++i)
		mac[i] = addr->s6_addr[i + 10];
}

static inline u16 rdma_get_vlan_id(union ib_gid *dgid)
{
	u16 vid;

	vid = dgid->raw[11] << 8 | dgid->raw[12];
	return vid < 0x1000 ? vid : 0xffff;
}

static inline struct net_device *rdma_vlan_dev_real_dev(const struct net_device *dev)
{
	return is_vlan_dev(dev) ? vlan_dev_real_dev(dev) : NULL;
}

#endif /* IB_ADDR_H */<|MERGE_RESOLUTION|>--- conflicted
+++ resolved
@@ -128,14 +128,6 @@
 int rdma_addr_size(struct sockaddr *addr);
 int rdma_addr_size_in6(struct sockaddr_in6 *addr);
 int rdma_addr_size_kss(struct __kernel_sockaddr_storage *addr);
-<<<<<<< HEAD
-
-int rdma_addr_find_l2_eth_by_grh(const union ib_gid *sgid,
-				 const union ib_gid *dgid,
-				 u8 *dmac, const struct net_device *ndev,
-				 int *hoplimit);
-=======
->>>>>>> 49a695ba
 
 static inline u16 ib_addr_get_pkey(struct rdma_dev_addr *dev_addr)
 {
