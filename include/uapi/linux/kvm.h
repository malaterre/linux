/* SPDX-License-Identifier: GPL-2.0 WITH Linux-syscall-note */
#ifndef __LINUX_KVM_H
#define __LINUX_KVM_H

/*
 * Userspace interface for /dev/kvm - kernel based virtual machine
 *
 * Note: you must update KVM_API_VERSION if you change this interface.
 */

#include <linux/types.h>
#include <linux/compiler.h>
#include <linux/ioctl.h>
#include <asm/kvm.h>

#define KVM_API_VERSION 12

/* *** Deprecated interfaces *** */

#define KVM_TRC_SHIFT           16

#define KVM_TRC_ENTRYEXIT       (1 << KVM_TRC_SHIFT)
#define KVM_TRC_HANDLER         (1 << (KVM_TRC_SHIFT + 1))

#define KVM_TRC_VMENTRY         (KVM_TRC_ENTRYEXIT + 0x01)
#define KVM_TRC_VMEXIT          (KVM_TRC_ENTRYEXIT + 0x02)
#define KVM_TRC_PAGE_FAULT      (KVM_TRC_HANDLER + 0x01)

#define KVM_TRC_HEAD_SIZE       12
#define KVM_TRC_CYCLE_SIZE      8
#define KVM_TRC_EXTRA_MAX       7

#define KVM_TRC_INJ_VIRQ         (KVM_TRC_HANDLER + 0x02)
#define KVM_TRC_REDELIVER_EVT    (KVM_TRC_HANDLER + 0x03)
#define KVM_TRC_PEND_INTR        (KVM_TRC_HANDLER + 0x04)
#define KVM_TRC_IO_READ          (KVM_TRC_HANDLER + 0x05)
#define KVM_TRC_IO_WRITE         (KVM_TRC_HANDLER + 0x06)
#define KVM_TRC_CR_READ          (KVM_TRC_HANDLER + 0x07)
#define KVM_TRC_CR_WRITE         (KVM_TRC_HANDLER + 0x08)
#define KVM_TRC_DR_READ          (KVM_TRC_HANDLER + 0x09)
#define KVM_TRC_DR_WRITE         (KVM_TRC_HANDLER + 0x0A)
#define KVM_TRC_MSR_READ         (KVM_TRC_HANDLER + 0x0B)
#define KVM_TRC_MSR_WRITE        (KVM_TRC_HANDLER + 0x0C)
#define KVM_TRC_CPUID            (KVM_TRC_HANDLER + 0x0D)
#define KVM_TRC_INTR             (KVM_TRC_HANDLER + 0x0E)
#define KVM_TRC_NMI              (KVM_TRC_HANDLER + 0x0F)
#define KVM_TRC_VMMCALL          (KVM_TRC_HANDLER + 0x10)
#define KVM_TRC_HLT              (KVM_TRC_HANDLER + 0x11)
#define KVM_TRC_CLTS             (KVM_TRC_HANDLER + 0x12)
#define KVM_TRC_LMSW             (KVM_TRC_HANDLER + 0x13)
#define KVM_TRC_APIC_ACCESS      (KVM_TRC_HANDLER + 0x14)
#define KVM_TRC_TDP_FAULT        (KVM_TRC_HANDLER + 0x15)
#define KVM_TRC_GTLB_WRITE       (KVM_TRC_HANDLER + 0x16)
#define KVM_TRC_STLB_WRITE       (KVM_TRC_HANDLER + 0x17)
#define KVM_TRC_STLB_INVAL       (KVM_TRC_HANDLER + 0x18)
#define KVM_TRC_PPC_INSTR        (KVM_TRC_HANDLER + 0x19)

struct kvm_user_trace_setup {
	__u32 buf_size;
	__u32 buf_nr;
};

#define __KVM_DEPRECATED_MAIN_W_0x06 \
	_IOW(KVMIO, 0x06, struct kvm_user_trace_setup)
#define __KVM_DEPRECATED_MAIN_0x07 _IO(KVMIO, 0x07)
#define __KVM_DEPRECATED_MAIN_0x08 _IO(KVMIO, 0x08)

#define __KVM_DEPRECATED_VM_R_0x70 _IOR(KVMIO, 0x70, struct kvm_assigned_irq)

struct kvm_breakpoint {
	__u32 enabled;
	__u32 padding;
	__u64 address;
};

struct kvm_debug_guest {
	__u32 enabled;
	__u32 pad;
	struct kvm_breakpoint breakpoints[4];
	__u32 singlestep;
};

#define __KVM_DEPRECATED_VCPU_W_0x87 _IOW(KVMIO, 0x87, struct kvm_debug_guest)

/* *** End of deprecated interfaces *** */


/* for KVM_CREATE_MEMORY_REGION */
struct kvm_memory_region {
	__u32 slot;
	__u32 flags;
	__u64 guest_phys_addr;
	__u64 memory_size; /* bytes */
};

/* for KVM_SET_USER_MEMORY_REGION */
struct kvm_userspace_memory_region {
	__u32 slot;
	__u32 flags;
	__u64 guest_phys_addr;
	__u64 memory_size; /* bytes */
	__u64 userspace_addr; /* start of the userspace allocated memory */
};

/*
 * The bit 0 ~ bit 15 of kvm_memory_region::flags are visible for userspace,
 * other bits are reserved for kvm internal use which are defined in
 * include/linux/kvm_host.h.
 */
#define KVM_MEM_LOG_DIRTY_PAGES	(1UL << 0)
#define KVM_MEM_READONLY	(1UL << 1)

/* for KVM_IRQ_LINE */
struct kvm_irq_level {
	/*
	 * ACPI gsi notion of irq.
	 * For IA-64 (APIC model) IOAPIC0: irq 0-23; IOAPIC1: irq 24-47..
	 * For X86 (standard AT mode) PIC0/1: irq 0-15. IOAPIC0: 0-23..
	 * For ARM: See Documentation/virtual/kvm/api.txt
	 */
	union {
		__u32 irq;
		__s32 status;
	};
	__u32 level;
};


struct kvm_irqchip {
	__u32 chip_id;
	__u32 pad;
        union {
		char dummy[512];  /* reserving space */
#ifdef __KVM_HAVE_PIT
		struct kvm_pic_state pic;
#endif
#ifdef __KVM_HAVE_IOAPIC
		struct kvm_ioapic_state ioapic;
#endif
	} chip;
};

/* for KVM_CREATE_PIT2 */
struct kvm_pit_config {
	__u32 flags;
	__u32 pad[15];
};

#define KVM_PIT_SPEAKER_DUMMY     1

struct kvm_s390_skeys {
	__u64 start_gfn;
	__u64 count;
	__u64 skeydata_addr;
	__u32 flags;
	__u32 reserved[9];
};

#define KVM_S390_CMMA_PEEK (1 << 0)

/**
 * kvm_s390_cmma_log - Used for CMMA migration.
 *
 * Used both for input and output.
 *
 * @start_gfn: Guest page number to start from.
 * @count: Size of the result buffer.
 * @flags: Control operation mode via KVM_S390_CMMA_* flags
 * @remaining: Used with KVM_S390_GET_CMMA_BITS. Indicates how many dirty
 *             pages are still remaining.
 * @mask: Used with KVM_S390_SET_CMMA_BITS. Bitmap of bits to actually set
 *        in the PGSTE.
 * @values: Pointer to the values buffer.
 *
 * Used in KVM_S390_{G,S}ET_CMMA_BITS ioctls.
 */
struct kvm_s390_cmma_log {
	__u64 start_gfn;
	__u32 count;
	__u32 flags;
	union {
		__u64 remaining;
		__u64 mask;
	};
	__u64 values;
};

struct kvm_hyperv_exit {
#define KVM_EXIT_HYPERV_SYNIC          1
#define KVM_EXIT_HYPERV_HCALL          2
	__u32 type;
	union {
		struct {
			__u32 msr;
			__u64 control;
			__u64 evt_page;
			__u64 msg_page;
		} synic;
		struct {
			__u64 input;
			__u64 result;
			__u64 params[2];
		} hcall;
	} u;
};

#define KVM_S390_GET_SKEYS_NONE   1
#define KVM_S390_SKEYS_MAX        1048576

#define KVM_EXIT_UNKNOWN          0
#define KVM_EXIT_EXCEPTION        1
#define KVM_EXIT_IO               2
#define KVM_EXIT_HYPERCALL        3
#define KVM_EXIT_DEBUG            4
#define KVM_EXIT_HLT              5
#define KVM_EXIT_MMIO             6
#define KVM_EXIT_IRQ_WINDOW_OPEN  7
#define KVM_EXIT_SHUTDOWN         8
#define KVM_EXIT_FAIL_ENTRY       9
#define KVM_EXIT_INTR             10
#define KVM_EXIT_SET_TPR          11
#define KVM_EXIT_TPR_ACCESS       12
#define KVM_EXIT_S390_SIEIC       13
#define KVM_EXIT_S390_RESET       14
#define KVM_EXIT_DCR              15 /* deprecated */
#define KVM_EXIT_NMI              16
#define KVM_EXIT_INTERNAL_ERROR   17
#define KVM_EXIT_OSI              18
#define KVM_EXIT_PAPR_HCALL	  19
#define KVM_EXIT_S390_UCONTROL	  20
#define KVM_EXIT_WATCHDOG         21
#define KVM_EXIT_S390_TSCH        22
#define KVM_EXIT_EPR              23
#define KVM_EXIT_SYSTEM_EVENT     24
#define KVM_EXIT_S390_STSI        25
#define KVM_EXIT_IOAPIC_EOI       26
#define KVM_EXIT_HYPERV           27

/* For KVM_EXIT_INTERNAL_ERROR */
/* Emulate instruction failed. */
#define KVM_INTERNAL_ERROR_EMULATION	1
/* Encounter unexpected simultaneous exceptions. */
#define KVM_INTERNAL_ERROR_SIMUL_EX	2
/* Encounter unexpected vm-exit due to delivery event. */
#define KVM_INTERNAL_ERROR_DELIVERY_EV	3

/* for KVM_RUN, returned by mmap(vcpu_fd, offset=0) */
struct kvm_run {
	/* in */
	__u8 request_interrupt_window;
	__u8 immediate_exit;
	__u8 padding1[6];

	/* out */
	__u32 exit_reason;
	__u8 ready_for_interrupt_injection;
	__u8 if_flag;
	__u16 flags;

	/* in (pre_kvm_run), out (post_kvm_run) */
	__u64 cr8;
	__u64 apic_base;

#ifdef __KVM_S390
	/* the processor status word for s390 */
	__u64 psw_mask; /* psw upper half */
	__u64 psw_addr; /* psw lower half */
#endif
	union {
		/* KVM_EXIT_UNKNOWN */
		struct {
			__u64 hardware_exit_reason;
		} hw;
		/* KVM_EXIT_FAIL_ENTRY */
		struct {
			__u64 hardware_entry_failure_reason;
		} fail_entry;
		/* KVM_EXIT_EXCEPTION */
		struct {
			__u32 exception;
			__u32 error_code;
		} ex;
		/* KVM_EXIT_IO */
		struct {
#define KVM_EXIT_IO_IN  0
#define KVM_EXIT_IO_OUT 1
			__u8 direction;
			__u8 size; /* bytes */
			__u16 port;
			__u32 count;
			__u64 data_offset; /* relative to kvm_run start */
		} io;
		/* KVM_EXIT_DEBUG */
		struct {
			struct kvm_debug_exit_arch arch;
		} debug;
		/* KVM_EXIT_MMIO */
		struct {
			__u64 phys_addr;
			__u8  data[8];
			__u32 len;
			__u8  is_write;
		} mmio;
		/* KVM_EXIT_HYPERCALL */
		struct {
			__u64 nr;
			__u64 args[6];
			__u64 ret;
			__u32 longmode;
			__u32 pad;
		} hypercall;
		/* KVM_EXIT_TPR_ACCESS */
		struct {
			__u64 rip;
			__u32 is_write;
			__u32 pad;
		} tpr_access;
		/* KVM_EXIT_S390_SIEIC */
		struct {
			__u8 icptcode;
			__u16 ipa;
			__u32 ipb;
		} s390_sieic;
		/* KVM_EXIT_S390_RESET */
#define KVM_S390_RESET_POR       1
#define KVM_S390_RESET_CLEAR     2
#define KVM_S390_RESET_SUBSYSTEM 4
#define KVM_S390_RESET_CPU_INIT  8
#define KVM_S390_RESET_IPL       16
		__u64 s390_reset_flags;
		/* KVM_EXIT_S390_UCONTROL */
		struct {
			__u64 trans_exc_code;
			__u32 pgm_code;
		} s390_ucontrol;
		/* KVM_EXIT_DCR (deprecated) */
		struct {
			__u32 dcrn;
			__u32 data;
			__u8  is_write;
		} dcr;
		/* KVM_EXIT_INTERNAL_ERROR */
		struct {
			__u32 suberror;
			/* Available with KVM_CAP_INTERNAL_ERROR_DATA: */
			__u32 ndata;
			__u64 data[16];
		} internal;
		/* KVM_EXIT_OSI */
		struct {
			__u64 gprs[32];
		} osi;
		/* KVM_EXIT_PAPR_HCALL */
		struct {
			__u64 nr;
			__u64 ret;
			__u64 args[9];
		} papr_hcall;
		/* KVM_EXIT_S390_TSCH */
		struct {
			__u16 subchannel_id;
			__u16 subchannel_nr;
			__u32 io_int_parm;
			__u32 io_int_word;
			__u32 ipb;
			__u8 dequeued;
		} s390_tsch;
		/* KVM_EXIT_EPR */
		struct {
			__u32 epr;
		} epr;
		/* KVM_EXIT_SYSTEM_EVENT */
		struct {
#define KVM_SYSTEM_EVENT_SHUTDOWN       1
#define KVM_SYSTEM_EVENT_RESET          2
#define KVM_SYSTEM_EVENT_CRASH          3
			__u32 type;
			__u64 flags;
		} system_event;
		/* KVM_EXIT_S390_STSI */
		struct {
			__u64 addr;
			__u8 ar;
			__u8 reserved;
			__u8 fc;
			__u8 sel1;
			__u16 sel2;
		} s390_stsi;
		/* KVM_EXIT_IOAPIC_EOI */
		struct {
			__u8 vector;
		} eoi;
		/* KVM_EXIT_HYPERV */
		struct kvm_hyperv_exit hyperv;
		/* Fix the size of the union. */
		char padding[256];
	};

	/* 2048 is the size of the char array used to bound/pad the size
	 * of the union that holds sync regs.
	 */
	#define SYNC_REGS_SIZE_BYTES 2048
	/*
	 * shared registers between kvm and userspace.
	 * kvm_valid_regs specifies the register classes set by the host
	 * kvm_dirty_regs specified the register classes dirtied by userspace
	 * struct kvm_sync_regs is architecture specific, as well as the
	 * bits for kvm_valid_regs and kvm_dirty_regs
	 */
	__u64 kvm_valid_regs;
	__u64 kvm_dirty_regs;
	union {
		struct kvm_sync_regs regs;
		char padding[SYNC_REGS_SIZE_BYTES];
	} s;
};

/* for KVM_REGISTER_COALESCED_MMIO / KVM_UNREGISTER_COALESCED_MMIO */

struct kvm_coalesced_mmio_zone {
	__u64 addr;
	__u32 size;
	__u32 pad;
};

struct kvm_coalesced_mmio {
	__u64 phys_addr;
	__u32 len;
	__u32 pad;
	__u8  data[8];
};

struct kvm_coalesced_mmio_ring {
	__u32 first, last;
	struct kvm_coalesced_mmio coalesced_mmio[0];
};

#define KVM_COALESCED_MMIO_MAX \
	((PAGE_SIZE - sizeof(struct kvm_coalesced_mmio_ring)) / \
	 sizeof(struct kvm_coalesced_mmio))

/* for KVM_TRANSLATE */
struct kvm_translation {
	/* in */
	__u64 linear_address;

	/* out */
	__u64 physical_address;
	__u8  valid;
	__u8  writeable;
	__u8  usermode;
	__u8  pad[5];
};

/* for KVM_S390_MEM_OP */
struct kvm_s390_mem_op {
	/* in */
	__u64 gaddr;		/* the guest address */
	__u64 flags;		/* flags */
	__u32 size;		/* amount of bytes */
	__u32 op;		/* type of operation */
	__u64 buf;		/* buffer in userspace */
	__u8 ar;		/* the access register number */
	__u8 reserved[31];	/* should be set to 0 */
};
/* types for kvm_s390_mem_op->op */
#define KVM_S390_MEMOP_LOGICAL_READ	0
#define KVM_S390_MEMOP_LOGICAL_WRITE	1
/* flags for kvm_s390_mem_op->flags */
#define KVM_S390_MEMOP_F_CHECK_ONLY		(1ULL << 0)
#define KVM_S390_MEMOP_F_INJECT_EXCEPTION	(1ULL << 1)

/* for KVM_INTERRUPT */
struct kvm_interrupt {
	/* in */
	__u32 irq;
};

/* for KVM_GET_DIRTY_LOG */
struct kvm_dirty_log {
	__u32 slot;
	__u32 padding1;
	union {
		void __user *dirty_bitmap; /* one bit per page */
		__u64 padding2;
	};
};

/* for KVM_SET_SIGNAL_MASK */
struct kvm_signal_mask {
	__u32 len;
	__u8  sigset[0];
};

/* for KVM_TPR_ACCESS_REPORTING */
struct kvm_tpr_access_ctl {
	__u32 enabled;
	__u32 flags;
	__u32 reserved[8];
};

/* for KVM_SET_VAPIC_ADDR */
struct kvm_vapic_addr {
	__u64 vapic_addr;
};

/* for KVM_SET_MP_STATE */

/* not all states are valid on all architectures */
#define KVM_MP_STATE_RUNNABLE          0
#define KVM_MP_STATE_UNINITIALIZED     1
#define KVM_MP_STATE_INIT_RECEIVED     2
#define KVM_MP_STATE_HALTED            3
#define KVM_MP_STATE_SIPI_RECEIVED     4
#define KVM_MP_STATE_STOPPED           5
#define KVM_MP_STATE_CHECK_STOP        6
#define KVM_MP_STATE_OPERATING         7
#define KVM_MP_STATE_LOAD              8

struct kvm_mp_state {
	__u32 mp_state;
};

struct kvm_s390_psw {
	__u64 mask;
	__u64 addr;
};

/* valid values for type in kvm_s390_interrupt */
#define KVM_S390_SIGP_STOP		0xfffe0000u
#define KVM_S390_PROGRAM_INT		0xfffe0001u
#define KVM_S390_SIGP_SET_PREFIX	0xfffe0002u
#define KVM_S390_RESTART		0xfffe0003u
#define KVM_S390_INT_PFAULT_INIT	0xfffe0004u
#define KVM_S390_INT_PFAULT_DONE	0xfffe0005u
#define KVM_S390_MCHK			0xfffe1000u
#define KVM_S390_INT_CLOCK_COMP		0xffff1004u
#define KVM_S390_INT_CPU_TIMER		0xffff1005u
#define KVM_S390_INT_VIRTIO		0xffff2603u
#define KVM_S390_INT_SERVICE		0xffff2401u
#define KVM_S390_INT_EMERGENCY		0xffff1201u
#define KVM_S390_INT_EXTERNAL_CALL	0xffff1202u
/* Anything below 0xfffe0000u is taken by INT_IO */
#define KVM_S390_INT_IO(ai,cssid,ssid,schid)   \
	(((schid)) |			       \
	 ((ssid) << 16) |		       \
	 ((cssid) << 18) |		       \
	 ((ai) << 26))
#define KVM_S390_INT_IO_MIN		0x00000000u
#define KVM_S390_INT_IO_MAX		0xfffdffffu
#define KVM_S390_INT_IO_AI_MASK		0x04000000u


struct kvm_s390_interrupt {
	__u32 type;
	__u32 parm;
	__u64 parm64;
};

struct kvm_s390_io_info {
	__u16 subchannel_id;
	__u16 subchannel_nr;
	__u32 io_int_parm;
	__u32 io_int_word;
};

struct kvm_s390_ext_info {
	__u32 ext_params;
	__u32 pad;
	__u64 ext_params2;
};

struct kvm_s390_pgm_info {
	__u64 trans_exc_code;
	__u64 mon_code;
	__u64 per_address;
	__u32 data_exc_code;
	__u16 code;
	__u16 mon_class_nr;
	__u8 per_code;
	__u8 per_atmid;
	__u8 exc_access_id;
	__u8 per_access_id;
	__u8 op_access_id;
#define KVM_S390_PGM_FLAGS_ILC_VALID	0x01
#define KVM_S390_PGM_FLAGS_ILC_0	0x02
#define KVM_S390_PGM_FLAGS_ILC_1	0x04
#define KVM_S390_PGM_FLAGS_ILC_MASK	0x06
#define KVM_S390_PGM_FLAGS_NO_REWIND	0x08
	__u8 flags;
	__u8 pad[2];
};

struct kvm_s390_prefix_info {
	__u32 address;
};

struct kvm_s390_extcall_info {
	__u16 code;
};

struct kvm_s390_emerg_info {
	__u16 code;
};

#define KVM_S390_STOP_FLAG_STORE_STATUS	0x01
struct kvm_s390_stop_info {
	__u32 flags;
};

struct kvm_s390_mchk_info {
	__u64 cr14;
	__u64 mcic;
	__u64 failing_storage_address;
	__u32 ext_damage_code;
	__u32 pad;
	__u8 fixed_logout[16];
};

struct kvm_s390_irq {
	__u64 type;
	union {
		struct kvm_s390_io_info io;
		struct kvm_s390_ext_info ext;
		struct kvm_s390_pgm_info pgm;
		struct kvm_s390_emerg_info emerg;
		struct kvm_s390_extcall_info extcall;
		struct kvm_s390_prefix_info prefix;
		struct kvm_s390_stop_info stop;
		struct kvm_s390_mchk_info mchk;
		char reserved[64];
	} u;
};

struct kvm_s390_irq_state {
	__u64 buf;
	__u32 flags;        /* will stay unused for compatibility reasons */
	__u32 len;
	__u32 reserved[4];  /* will stay unused for compatibility reasons */
};

/* for KVM_SET_GUEST_DEBUG */

#define KVM_GUESTDBG_ENABLE		0x00000001
#define KVM_GUESTDBG_SINGLESTEP		0x00000002

struct kvm_guest_debug {
	__u32 control;
	__u32 pad;
	struct kvm_guest_debug_arch arch;
};

enum {
	kvm_ioeventfd_flag_nr_datamatch,
	kvm_ioeventfd_flag_nr_pio,
	kvm_ioeventfd_flag_nr_deassign,
	kvm_ioeventfd_flag_nr_virtio_ccw_notify,
	kvm_ioeventfd_flag_nr_fast_mmio,
	kvm_ioeventfd_flag_nr_max,
};

#define KVM_IOEVENTFD_FLAG_DATAMATCH (1 << kvm_ioeventfd_flag_nr_datamatch)
#define KVM_IOEVENTFD_FLAG_PIO       (1 << kvm_ioeventfd_flag_nr_pio)
#define KVM_IOEVENTFD_FLAG_DEASSIGN  (1 << kvm_ioeventfd_flag_nr_deassign)
#define KVM_IOEVENTFD_FLAG_VIRTIO_CCW_NOTIFY \
	(1 << kvm_ioeventfd_flag_nr_virtio_ccw_notify)

#define KVM_IOEVENTFD_VALID_FLAG_MASK  ((1 << kvm_ioeventfd_flag_nr_max) - 1)

struct kvm_ioeventfd {
	__u64 datamatch;
	__u64 addr;        /* legal pio/mmio address */
	__u32 len;         /* 1, 2, 4, or 8 bytes; or 0 to ignore length */
	__s32 fd;
	__u32 flags;
	__u8  pad[36];
};

#define KVM_X86_DISABLE_EXITS_MWAIT          (1 << 0)
#define KVM_X86_DISABLE_EXITS_HLT            (1 << 1)
#define KVM_X86_DISABLE_EXITS_PAUSE          (1 << 2)
#define KVM_X86_DISABLE_VALID_EXITS          (KVM_X86_DISABLE_EXITS_MWAIT | \
                                              KVM_X86_DISABLE_EXITS_HLT | \
                                              KVM_X86_DISABLE_EXITS_PAUSE)

/* for KVM_ENABLE_CAP */
struct kvm_enable_cap {
	/* in */
	__u32 cap;
	__u32 flags;
	__u64 args[4];
	__u8  pad[64];
};

/* for KVM_PPC_GET_PVINFO */

#define KVM_PPC_PVINFO_FLAGS_EV_IDLE   (1<<0)

struct kvm_ppc_pvinfo {
	/* out */
	__u32 flags;
	__u32 hcall[4];
	__u8  pad[108];
};

/* for KVM_PPC_GET_SMMU_INFO */
#define KVM_PPC_PAGE_SIZES_MAX_SZ	8

struct kvm_ppc_one_page_size {
	__u32 page_shift;	/* Page shift (or 0) */
	__u32 pte_enc;		/* Encoding in the HPTE (>>12) */
};

struct kvm_ppc_one_seg_page_size {
	__u32 page_shift;	/* Base page shift of segment (or 0) */
	__u32 slb_enc;		/* SLB encoding for BookS */
	struct kvm_ppc_one_page_size enc[KVM_PPC_PAGE_SIZES_MAX_SZ];
};

#define KVM_PPC_PAGE_SIZES_REAL		0x00000001
#define KVM_PPC_1T_SEGMENTS		0x00000002
#define KVM_PPC_NO_HASH			0x00000004

struct kvm_ppc_smmu_info {
	__u64 flags;
	__u32 slb_size;
	__u16 data_keys;	/* # storage keys supported for data */
	__u16 instr_keys;	/* # storage keys supported for instructions */
	struct kvm_ppc_one_seg_page_size sps[KVM_PPC_PAGE_SIZES_MAX_SZ];
};

/* for KVM_PPC_RESIZE_HPT_{PREPARE,COMMIT} */
struct kvm_ppc_resize_hpt {
	__u64 flags;
	__u32 shift;
	__u32 pad;
};

#define KVMIO 0xAE

/* machine type bits, to be used as argument to KVM_CREATE_VM */
#define KVM_VM_S390_UCONTROL	1

/* on ppc, 0 indicate default, 1 should force HV and 2 PR */
#define KVM_VM_PPC_HV 1
#define KVM_VM_PPC_PR 2

/* on MIPS, 0 forces trap & emulate, 1 forces VZ ASE */
#define KVM_VM_MIPS_TE		0
#define KVM_VM_MIPS_VZ		1

#define KVM_S390_SIE_PAGE_OFFSET 1

/*
 * On arm64, machine type can be used to request the physical
 * address size for the VM. Bits[7-0] are reserved for the guest
 * PA size shift (i.e, log2(PA_Size)). For backward compatibility,
 * value 0 implies the default IPA size, 40bits.
 */
#define KVM_VM_TYPE_ARM_IPA_SIZE_MASK	0xffULL
#define KVM_VM_TYPE_ARM_IPA_SIZE(x)		\
	((x) & KVM_VM_TYPE_ARM_IPA_SIZE_MASK)
/*
 * ioctls for /dev/kvm fds:
 */
#define KVM_GET_API_VERSION       _IO(KVMIO,   0x00)
#define KVM_CREATE_VM             _IO(KVMIO,   0x01) /* returns a VM fd */
#define KVM_GET_MSR_INDEX_LIST    _IOWR(KVMIO, 0x02, struct kvm_msr_list)

#define KVM_S390_ENABLE_SIE       _IO(KVMIO,   0x06)
/*
 * Check if a kvm extension is available.  Argument is extension number,
 * return is 1 (yes) or 0 (no, sorry).
 */
#define KVM_CHECK_EXTENSION       _IO(KVMIO,   0x03)
/*
 * Get size for mmap(vcpu_fd)
 */
#define KVM_GET_VCPU_MMAP_SIZE    _IO(KVMIO,   0x04) /* in bytes */
#define KVM_GET_SUPPORTED_CPUID   _IOWR(KVMIO, 0x05, struct kvm_cpuid2)
#define KVM_TRACE_ENABLE          __KVM_DEPRECATED_MAIN_W_0x06
#define KVM_TRACE_PAUSE           __KVM_DEPRECATED_MAIN_0x07
#define KVM_TRACE_DISABLE         __KVM_DEPRECATED_MAIN_0x08
#define KVM_GET_EMULATED_CPUID	  _IOWR(KVMIO, 0x09, struct kvm_cpuid2)
#define KVM_GET_MSR_FEATURE_INDEX_LIST    _IOWR(KVMIO, 0x0a, struct kvm_msr_list)

/*
 * Extension capability list.
 */
#define KVM_CAP_IRQCHIP	  0
#define KVM_CAP_HLT	  1
#define KVM_CAP_MMU_SHADOW_CACHE_CONTROL 2
#define KVM_CAP_USER_MEMORY 3
#define KVM_CAP_SET_TSS_ADDR 4
#define KVM_CAP_VAPIC 6
#define KVM_CAP_EXT_CPUID 7
#define KVM_CAP_CLOCKSOURCE 8
#define KVM_CAP_NR_VCPUS 9       /* returns recommended max vcpus per vm */
#define KVM_CAP_NR_MEMSLOTS 10   /* returns max memory slots per vm */
#define KVM_CAP_PIT 11
#define KVM_CAP_NOP_IO_DELAY 12
#define KVM_CAP_PV_MMU 13
#define KVM_CAP_MP_STATE 14
#define KVM_CAP_COALESCED_MMIO 15
#define KVM_CAP_SYNC_MMU 16  /* Changes to host mmap are reflected in guest */
#define KVM_CAP_IOMMU 18
/* Bug in KVM_SET_USER_MEMORY_REGION fixed: */
#define KVM_CAP_DESTROY_MEMORY_REGION_WORKS 21
#define KVM_CAP_USER_NMI 22
#ifdef __KVM_HAVE_GUEST_DEBUG
#define KVM_CAP_SET_GUEST_DEBUG 23
#endif
#ifdef __KVM_HAVE_PIT
#define KVM_CAP_REINJECT_CONTROL 24
#endif
#define KVM_CAP_IRQ_ROUTING 25
#define KVM_CAP_IRQ_INJECT_STATUS 26
#define KVM_CAP_ASSIGN_DEV_IRQ 29
/* Another bug in KVM_SET_USER_MEMORY_REGION fixed: */
#define KVM_CAP_JOIN_MEMORY_REGIONS_WORKS 30
#ifdef __KVM_HAVE_MCE
#define KVM_CAP_MCE 31
#endif
#define KVM_CAP_IRQFD 32
#ifdef __KVM_HAVE_PIT
#define KVM_CAP_PIT2 33
#endif
#define KVM_CAP_SET_BOOT_CPU_ID 34
#ifdef __KVM_HAVE_PIT_STATE2
#define KVM_CAP_PIT_STATE2 35
#endif
#define KVM_CAP_IOEVENTFD 36
#define KVM_CAP_SET_IDENTITY_MAP_ADDR 37
#ifdef __KVM_HAVE_XEN_HVM
#define KVM_CAP_XEN_HVM 38
#endif
#define KVM_CAP_ADJUST_CLOCK 39
#define KVM_CAP_INTERNAL_ERROR_DATA 40
#ifdef __KVM_HAVE_VCPU_EVENTS
#define KVM_CAP_VCPU_EVENTS 41
#endif
#define KVM_CAP_S390_PSW 42
#define KVM_CAP_PPC_SEGSTATE 43
#define KVM_CAP_HYPERV 44
#define KVM_CAP_HYPERV_VAPIC 45
#define KVM_CAP_HYPERV_SPIN 46
#define KVM_CAP_PCI_SEGMENT 47
#define KVM_CAP_PPC_PAIRED_SINGLES 48
#define KVM_CAP_INTR_SHADOW 49
#ifdef __KVM_HAVE_DEBUGREGS
#define KVM_CAP_DEBUGREGS 50
#endif
#define KVM_CAP_X86_ROBUST_SINGLESTEP 51
#define KVM_CAP_PPC_OSI 52
#define KVM_CAP_PPC_UNSET_IRQ 53
#define KVM_CAP_ENABLE_CAP 54
#ifdef __KVM_HAVE_XSAVE
#define KVM_CAP_XSAVE 55
#endif
#ifdef __KVM_HAVE_XCRS
#define KVM_CAP_XCRS 56
#endif
#define KVM_CAP_PPC_GET_PVINFO 57
#define KVM_CAP_PPC_IRQ_LEVEL 58
#define KVM_CAP_ASYNC_PF 59
#define KVM_CAP_TSC_CONTROL 60
#define KVM_CAP_GET_TSC_KHZ 61
#define KVM_CAP_PPC_BOOKE_SREGS 62
#define KVM_CAP_SPAPR_TCE 63
#define KVM_CAP_PPC_SMT 64
#define KVM_CAP_PPC_RMA	65
#define KVM_CAP_MAX_VCPUS 66       /* returns max vcpus per vm */
#define KVM_CAP_PPC_HIOR 67
#define KVM_CAP_PPC_PAPR 68
#define KVM_CAP_SW_TLB 69
#define KVM_CAP_ONE_REG 70
#define KVM_CAP_S390_GMAP 71
#define KVM_CAP_TSC_DEADLINE_TIMER 72
#define KVM_CAP_S390_UCONTROL 73
#define KVM_CAP_SYNC_REGS 74
#define KVM_CAP_PCI_2_3 75
#define KVM_CAP_KVMCLOCK_CTRL 76
#define KVM_CAP_SIGNAL_MSI 77
#define KVM_CAP_PPC_GET_SMMU_INFO 78
#define KVM_CAP_S390_COW 79
#define KVM_CAP_PPC_ALLOC_HTAB 80
#define KVM_CAP_READONLY_MEM 81
#define KVM_CAP_IRQFD_RESAMPLE 82
#define KVM_CAP_PPC_BOOKE_WATCHDOG 83
#define KVM_CAP_PPC_HTAB_FD 84
#define KVM_CAP_S390_CSS_SUPPORT 85
#define KVM_CAP_PPC_EPR 86
#define KVM_CAP_ARM_PSCI 87
#define KVM_CAP_ARM_SET_DEVICE_ADDR 88
#define KVM_CAP_DEVICE_CTRL 89
#define KVM_CAP_IRQ_MPIC 90
#define KVM_CAP_PPC_RTAS 91
#define KVM_CAP_IRQ_XICS 92
#define KVM_CAP_ARM_EL1_32BIT 93
#define KVM_CAP_SPAPR_MULTITCE 94
#define KVM_CAP_EXT_EMUL_CPUID 95
#define KVM_CAP_HYPERV_TIME 96
#define KVM_CAP_IOAPIC_POLARITY_IGNORED 97
#define KVM_CAP_ENABLE_CAP_VM 98
#define KVM_CAP_S390_IRQCHIP 99
#define KVM_CAP_IOEVENTFD_NO_LENGTH 100
#define KVM_CAP_VM_ATTRIBUTES 101
#define KVM_CAP_ARM_PSCI_0_2 102
#define KVM_CAP_PPC_FIXUP_HCALL 103
#define KVM_CAP_PPC_ENABLE_HCALL 104
#define KVM_CAP_CHECK_EXTENSION_VM 105
#define KVM_CAP_S390_USER_SIGP 106
#define KVM_CAP_S390_VECTOR_REGISTERS 107
#define KVM_CAP_S390_MEM_OP 108
#define KVM_CAP_S390_USER_STSI 109
#define KVM_CAP_S390_SKEYS 110
#define KVM_CAP_MIPS_FPU 111
#define KVM_CAP_MIPS_MSA 112
#define KVM_CAP_S390_INJECT_IRQ 113
#define KVM_CAP_S390_IRQ_STATE 114
#define KVM_CAP_PPC_HWRNG 115
#define KVM_CAP_DISABLE_QUIRKS 116
#define KVM_CAP_X86_SMM 117
#define KVM_CAP_MULTI_ADDRESS_SPACE 118
#define KVM_CAP_GUEST_DEBUG_HW_BPS 119
#define KVM_CAP_GUEST_DEBUG_HW_WPS 120
#define KVM_CAP_SPLIT_IRQCHIP 121
#define KVM_CAP_IOEVENTFD_ANY_LENGTH 122
#define KVM_CAP_HYPERV_SYNIC 123
#define KVM_CAP_S390_RI 124
#define KVM_CAP_SPAPR_TCE_64 125
#define KVM_CAP_ARM_PMU_V3 126
#define KVM_CAP_VCPU_ATTRIBUTES 127
#define KVM_CAP_MAX_VCPU_ID 128
#define KVM_CAP_X2APIC_API 129
#define KVM_CAP_S390_USER_INSTR0 130
#define KVM_CAP_MSI_DEVID 131
#define KVM_CAP_PPC_HTM 132
#define KVM_CAP_SPAPR_RESIZE_HPT 133
#define KVM_CAP_PPC_MMU_RADIX 134
#define KVM_CAP_PPC_MMU_HASH_V3 135
#define KVM_CAP_IMMEDIATE_EXIT 136
#define KVM_CAP_MIPS_VZ 137
#define KVM_CAP_MIPS_TE 138
#define KVM_CAP_MIPS_64BIT 139
#define KVM_CAP_S390_GS 140
#define KVM_CAP_S390_AIS 141
#define KVM_CAP_SPAPR_TCE_VFIO 142
#define KVM_CAP_X86_DISABLE_EXITS 143
#define KVM_CAP_ARM_USER_IRQ 144
#define KVM_CAP_S390_CMMA_MIGRATION 145
#define KVM_CAP_PPC_FWNMI 146
#define KVM_CAP_PPC_SMT_POSSIBLE 147
#define KVM_CAP_HYPERV_SYNIC2 148
#define KVM_CAP_HYPERV_VP_INDEX 149
#define KVM_CAP_S390_AIS_MIGRATION 150
#define KVM_CAP_PPC_GET_CPU_CHAR 151
#define KVM_CAP_S390_BPB 152
#define KVM_CAP_GET_MSR_FEATURES 153
#define KVM_CAP_HYPERV_EVENTFD 154
#define KVM_CAP_HYPERV_TLBFLUSH 155
#define KVM_CAP_S390_HPAGE_1M 156
#define KVM_CAP_NESTED_STATE 157
#define KVM_CAP_ARM_INJECT_SERROR_ESR 158
#define KVM_CAP_MSR_PLATFORM_INFO 159
<<<<<<< HEAD
#define KVM_CAP_PPC_NESTED_HV 160
=======
#define KVM_CAP_ARM_VM_IPA_SIZE 160 /* returns maximum IPA bits for a VM */
>>>>>>> fd2ef358

#ifdef KVM_CAP_IRQ_ROUTING

struct kvm_irq_routing_irqchip {
	__u32 irqchip;
	__u32 pin;
};

struct kvm_irq_routing_msi {
	__u32 address_lo;
	__u32 address_hi;
	__u32 data;
	union {
		__u32 pad;
		__u32 devid;
	};
};

struct kvm_irq_routing_s390_adapter {
	__u64 ind_addr;
	__u64 summary_addr;
	__u64 ind_offset;
	__u32 summary_offset;
	__u32 adapter_id;
};

struct kvm_irq_routing_hv_sint {
	__u32 vcpu;
	__u32 sint;
};

/* gsi routing entry types */
#define KVM_IRQ_ROUTING_IRQCHIP 1
#define KVM_IRQ_ROUTING_MSI 2
#define KVM_IRQ_ROUTING_S390_ADAPTER 3
#define KVM_IRQ_ROUTING_HV_SINT 4

struct kvm_irq_routing_entry {
	__u32 gsi;
	__u32 type;
	__u32 flags;
	__u32 pad;
	union {
		struct kvm_irq_routing_irqchip irqchip;
		struct kvm_irq_routing_msi msi;
		struct kvm_irq_routing_s390_adapter adapter;
		struct kvm_irq_routing_hv_sint hv_sint;
		__u32 pad[8];
	} u;
};

struct kvm_irq_routing {
	__u32 nr;
	__u32 flags;
	struct kvm_irq_routing_entry entries[0];
};

#endif

#ifdef KVM_CAP_MCE
/* x86 MCE */
struct kvm_x86_mce {
	__u64 status;
	__u64 addr;
	__u64 misc;
	__u64 mcg_status;
	__u8 bank;
	__u8 pad1[7];
	__u64 pad2[3];
};
#endif

#ifdef KVM_CAP_XEN_HVM
struct kvm_xen_hvm_config {
	__u32 flags;
	__u32 msr;
	__u64 blob_addr_32;
	__u64 blob_addr_64;
	__u8 blob_size_32;
	__u8 blob_size_64;
	__u8 pad2[30];
};
#endif

#define KVM_IRQFD_FLAG_DEASSIGN (1 << 0)
/*
 * Available with KVM_CAP_IRQFD_RESAMPLE
 *
 * KVM_IRQFD_FLAG_RESAMPLE indicates resamplefd is valid and specifies
 * the irqfd to operate in resampling mode for level triggered interrupt
 * emulation.  See Documentation/virtual/kvm/api.txt.
 */
#define KVM_IRQFD_FLAG_RESAMPLE (1 << 1)

struct kvm_irqfd {
	__u32 fd;
	__u32 gsi;
	__u32 flags;
	__u32 resamplefd;
	__u8  pad[16];
};

/* For KVM_CAP_ADJUST_CLOCK */

/* Do not use 1, KVM_CHECK_EXTENSION returned it before we had flags.  */
#define KVM_CLOCK_TSC_STABLE		2

struct kvm_clock_data {
	__u64 clock;
	__u32 flags;
	__u32 pad[9];
};

/* For KVM_CAP_SW_TLB */

#define KVM_MMU_FSL_BOOKE_NOHV		0
#define KVM_MMU_FSL_BOOKE_HV		1

struct kvm_config_tlb {
	__u64 params;
	__u64 array;
	__u32 mmu_type;
	__u32 array_len;
};

struct kvm_dirty_tlb {
	__u64 bitmap;
	__u32 num_dirty;
};

/* Available with KVM_CAP_ONE_REG */

#define KVM_REG_ARCH_MASK	0xff00000000000000ULL
#define KVM_REG_GENERIC		0x0000000000000000ULL

/*
 * Architecture specific registers are to be defined in arch headers and
 * ORed with the arch identifier.
 */
#define KVM_REG_PPC		0x1000000000000000ULL
#define KVM_REG_X86		0x2000000000000000ULL
#define KVM_REG_IA64		0x3000000000000000ULL
#define KVM_REG_ARM		0x4000000000000000ULL
#define KVM_REG_S390		0x5000000000000000ULL
#define KVM_REG_ARM64		0x6000000000000000ULL
#define KVM_REG_MIPS		0x7000000000000000ULL

#define KVM_REG_SIZE_SHIFT	52
#define KVM_REG_SIZE_MASK	0x00f0000000000000ULL
#define KVM_REG_SIZE_U8		0x0000000000000000ULL
#define KVM_REG_SIZE_U16	0x0010000000000000ULL
#define KVM_REG_SIZE_U32	0x0020000000000000ULL
#define KVM_REG_SIZE_U64	0x0030000000000000ULL
#define KVM_REG_SIZE_U128	0x0040000000000000ULL
#define KVM_REG_SIZE_U256	0x0050000000000000ULL
#define KVM_REG_SIZE_U512	0x0060000000000000ULL
#define KVM_REG_SIZE_U1024	0x0070000000000000ULL

struct kvm_reg_list {
	__u64 n; /* number of regs */
	__u64 reg[0];
};

struct kvm_one_reg {
	__u64 id;
	__u64 addr;
};

#define KVM_MSI_VALID_DEVID	(1U << 0)
struct kvm_msi {
	__u32 address_lo;
	__u32 address_hi;
	__u32 data;
	__u32 flags;
	__u32 devid;
	__u8  pad[12];
};

struct kvm_arm_device_addr {
	__u64 id;
	__u64 addr;
};

/*
 * Device control API, available with KVM_CAP_DEVICE_CTRL
 */
#define KVM_CREATE_DEVICE_TEST		1

struct kvm_create_device {
	__u32	type;	/* in: KVM_DEV_TYPE_xxx */
	__u32	fd;	/* out: device handle */
	__u32	flags;	/* in: KVM_CREATE_DEVICE_xxx */
};

struct kvm_device_attr {
	__u32	flags;		/* no flags currently defined */
	__u32	group;		/* device-defined */
	__u64	attr;		/* group-defined */
	__u64	addr;		/* userspace address of attr data */
};

#define  KVM_DEV_VFIO_GROUP			1
#define   KVM_DEV_VFIO_GROUP_ADD			1
#define   KVM_DEV_VFIO_GROUP_DEL			2
#define   KVM_DEV_VFIO_GROUP_SET_SPAPR_TCE		3

enum kvm_device_type {
	KVM_DEV_TYPE_FSL_MPIC_20	= 1,
#define KVM_DEV_TYPE_FSL_MPIC_20	KVM_DEV_TYPE_FSL_MPIC_20
	KVM_DEV_TYPE_FSL_MPIC_42,
#define KVM_DEV_TYPE_FSL_MPIC_42	KVM_DEV_TYPE_FSL_MPIC_42
	KVM_DEV_TYPE_XICS,
#define KVM_DEV_TYPE_XICS		KVM_DEV_TYPE_XICS
	KVM_DEV_TYPE_VFIO,
#define KVM_DEV_TYPE_VFIO		KVM_DEV_TYPE_VFIO
	KVM_DEV_TYPE_ARM_VGIC_V2,
#define KVM_DEV_TYPE_ARM_VGIC_V2	KVM_DEV_TYPE_ARM_VGIC_V2
	KVM_DEV_TYPE_FLIC,
#define KVM_DEV_TYPE_FLIC		KVM_DEV_TYPE_FLIC
	KVM_DEV_TYPE_ARM_VGIC_V3,
#define KVM_DEV_TYPE_ARM_VGIC_V3	KVM_DEV_TYPE_ARM_VGIC_V3
	KVM_DEV_TYPE_ARM_VGIC_ITS,
#define KVM_DEV_TYPE_ARM_VGIC_ITS	KVM_DEV_TYPE_ARM_VGIC_ITS
	KVM_DEV_TYPE_MAX,
};

struct kvm_vfio_spapr_tce {
	__s32	groupfd;
	__s32	tablefd;
};

/*
 * ioctls for VM fds
 */
#define KVM_SET_MEMORY_REGION     _IOW(KVMIO,  0x40, struct kvm_memory_region)
/*
 * KVM_CREATE_VCPU receives as a parameter the vcpu slot, and returns
 * a vcpu fd.
 */
#define KVM_CREATE_VCPU           _IO(KVMIO,   0x41)
#define KVM_GET_DIRTY_LOG         _IOW(KVMIO,  0x42, struct kvm_dirty_log)
/* KVM_SET_MEMORY_ALIAS is obsolete: */
#define KVM_SET_MEMORY_ALIAS      _IOW(KVMIO,  0x43, struct kvm_memory_alias)
#define KVM_SET_NR_MMU_PAGES      _IO(KVMIO,   0x44)
#define KVM_GET_NR_MMU_PAGES      _IO(KVMIO,   0x45)
#define KVM_SET_USER_MEMORY_REGION _IOW(KVMIO, 0x46, \
					struct kvm_userspace_memory_region)
#define KVM_SET_TSS_ADDR          _IO(KVMIO,   0x47)
#define KVM_SET_IDENTITY_MAP_ADDR _IOW(KVMIO,  0x48, __u64)

/* enable ucontrol for s390 */
struct kvm_s390_ucas_mapping {
	__u64 user_addr;
	__u64 vcpu_addr;
	__u64 length;
};
#define KVM_S390_UCAS_MAP        _IOW(KVMIO, 0x50, struct kvm_s390_ucas_mapping)
#define KVM_S390_UCAS_UNMAP      _IOW(KVMIO, 0x51, struct kvm_s390_ucas_mapping)
#define KVM_S390_VCPU_FAULT	 _IOW(KVMIO, 0x52, unsigned long)

/* Device model IOC */
#define KVM_CREATE_IRQCHIP        _IO(KVMIO,   0x60)
#define KVM_IRQ_LINE              _IOW(KVMIO,  0x61, struct kvm_irq_level)
#define KVM_GET_IRQCHIP           _IOWR(KVMIO, 0x62, struct kvm_irqchip)
#define KVM_SET_IRQCHIP           _IOR(KVMIO,  0x63, struct kvm_irqchip)
#define KVM_CREATE_PIT            _IO(KVMIO,   0x64)
#define KVM_GET_PIT               _IOWR(KVMIO, 0x65, struct kvm_pit_state)
#define KVM_SET_PIT               _IOR(KVMIO,  0x66, struct kvm_pit_state)
#define KVM_IRQ_LINE_STATUS       _IOWR(KVMIO, 0x67, struct kvm_irq_level)
#define KVM_REGISTER_COALESCED_MMIO \
			_IOW(KVMIO,  0x67, struct kvm_coalesced_mmio_zone)
#define KVM_UNREGISTER_COALESCED_MMIO \
			_IOW(KVMIO,  0x68, struct kvm_coalesced_mmio_zone)
#define KVM_ASSIGN_PCI_DEVICE     _IOR(KVMIO,  0x69, \
				       struct kvm_assigned_pci_dev)
#define KVM_SET_GSI_ROUTING       _IOW(KVMIO,  0x6a, struct kvm_irq_routing)
/* deprecated, replaced by KVM_ASSIGN_DEV_IRQ */
#define KVM_ASSIGN_IRQ            __KVM_DEPRECATED_VM_R_0x70
#define KVM_ASSIGN_DEV_IRQ        _IOW(KVMIO,  0x70, struct kvm_assigned_irq)
#define KVM_REINJECT_CONTROL      _IO(KVMIO,   0x71)
#define KVM_DEASSIGN_PCI_DEVICE   _IOW(KVMIO,  0x72, \
				       struct kvm_assigned_pci_dev)
#define KVM_ASSIGN_SET_MSIX_NR    _IOW(KVMIO,  0x73, \
				       struct kvm_assigned_msix_nr)
#define KVM_ASSIGN_SET_MSIX_ENTRY _IOW(KVMIO,  0x74, \
				       struct kvm_assigned_msix_entry)
#define KVM_DEASSIGN_DEV_IRQ      _IOW(KVMIO,  0x75, struct kvm_assigned_irq)
#define KVM_IRQFD                 _IOW(KVMIO,  0x76, struct kvm_irqfd)
#define KVM_CREATE_PIT2		  _IOW(KVMIO,  0x77, struct kvm_pit_config)
#define KVM_SET_BOOT_CPU_ID       _IO(KVMIO,   0x78)
#define KVM_IOEVENTFD             _IOW(KVMIO,  0x79, struct kvm_ioeventfd)
#define KVM_XEN_HVM_CONFIG        _IOW(KVMIO,  0x7a, struct kvm_xen_hvm_config)
#define KVM_SET_CLOCK             _IOW(KVMIO,  0x7b, struct kvm_clock_data)
#define KVM_GET_CLOCK             _IOR(KVMIO,  0x7c, struct kvm_clock_data)
/* Available with KVM_CAP_PIT_STATE2 */
#define KVM_GET_PIT2              _IOR(KVMIO,  0x9f, struct kvm_pit_state2)
#define KVM_SET_PIT2              _IOW(KVMIO,  0xa0, struct kvm_pit_state2)
/* Available with KVM_CAP_PPC_GET_PVINFO */
#define KVM_PPC_GET_PVINFO	  _IOW(KVMIO,  0xa1, struct kvm_ppc_pvinfo)
/* Available with KVM_CAP_TSC_CONTROL */
#define KVM_SET_TSC_KHZ           _IO(KVMIO,  0xa2)
#define KVM_GET_TSC_KHZ           _IO(KVMIO,  0xa3)
/* Available with KVM_CAP_PCI_2_3 */
#define KVM_ASSIGN_SET_INTX_MASK  _IOW(KVMIO,  0xa4, \
				       struct kvm_assigned_pci_dev)
/* Available with KVM_CAP_SIGNAL_MSI */
#define KVM_SIGNAL_MSI            _IOW(KVMIO,  0xa5, struct kvm_msi)
/* Available with KVM_CAP_PPC_GET_SMMU_INFO */
#define KVM_PPC_GET_SMMU_INFO	  _IOR(KVMIO,  0xa6, struct kvm_ppc_smmu_info)
/* Available with KVM_CAP_PPC_ALLOC_HTAB */
#define KVM_PPC_ALLOCATE_HTAB	  _IOWR(KVMIO, 0xa7, __u32)
#define KVM_CREATE_SPAPR_TCE	  _IOW(KVMIO,  0xa8, struct kvm_create_spapr_tce)
#define KVM_CREATE_SPAPR_TCE_64	  _IOW(KVMIO,  0xa8, \
				       struct kvm_create_spapr_tce_64)
/* Available with KVM_CAP_RMA */
#define KVM_ALLOCATE_RMA	  _IOR(KVMIO,  0xa9, struct kvm_allocate_rma)
/* Available with KVM_CAP_PPC_HTAB_FD */
#define KVM_PPC_GET_HTAB_FD	  _IOW(KVMIO,  0xaa, struct kvm_get_htab_fd)
/* Available with KVM_CAP_ARM_SET_DEVICE_ADDR */
#define KVM_ARM_SET_DEVICE_ADDR	  _IOW(KVMIO,  0xab, struct kvm_arm_device_addr)
/* Available with KVM_CAP_PPC_RTAS */
#define KVM_PPC_RTAS_DEFINE_TOKEN _IOW(KVMIO,  0xac, struct kvm_rtas_token_args)
/* Available with KVM_CAP_SPAPR_RESIZE_HPT */
#define KVM_PPC_RESIZE_HPT_PREPARE _IOR(KVMIO, 0xad, struct kvm_ppc_resize_hpt)
#define KVM_PPC_RESIZE_HPT_COMMIT  _IOR(KVMIO, 0xae, struct kvm_ppc_resize_hpt)
/* Available with KVM_CAP_PPC_RADIX_MMU or KVM_CAP_PPC_HASH_MMU_V3 */
#define KVM_PPC_CONFIGURE_V3_MMU  _IOW(KVMIO,  0xaf, struct kvm_ppc_mmuv3_cfg)
/* Available with KVM_CAP_PPC_RADIX_MMU */
#define KVM_PPC_GET_RMMU_INFO	  _IOW(KVMIO,  0xb0, struct kvm_ppc_rmmu_info)
/* Available with KVM_CAP_PPC_GET_CPU_CHAR */
#define KVM_PPC_GET_CPU_CHAR	  _IOR(KVMIO,  0xb1, struct kvm_ppc_cpu_char)

/* ioctl for vm fd */
#define KVM_CREATE_DEVICE	  _IOWR(KVMIO,  0xe0, struct kvm_create_device)

/* ioctls for fds returned by KVM_CREATE_DEVICE */
#define KVM_SET_DEVICE_ATTR	  _IOW(KVMIO,  0xe1, struct kvm_device_attr)
#define KVM_GET_DEVICE_ATTR	  _IOW(KVMIO,  0xe2, struct kvm_device_attr)
#define KVM_HAS_DEVICE_ATTR	  _IOW(KVMIO,  0xe3, struct kvm_device_attr)

/*
 * ioctls for vcpu fds
 */
#define KVM_RUN                   _IO(KVMIO,   0x80)
#define KVM_GET_REGS              _IOR(KVMIO,  0x81, struct kvm_regs)
#define KVM_SET_REGS              _IOW(KVMIO,  0x82, struct kvm_regs)
#define KVM_GET_SREGS             _IOR(KVMIO,  0x83, struct kvm_sregs)
#define KVM_SET_SREGS             _IOW(KVMIO,  0x84, struct kvm_sregs)
#define KVM_TRANSLATE             _IOWR(KVMIO, 0x85, struct kvm_translation)
#define KVM_INTERRUPT             _IOW(KVMIO,  0x86, struct kvm_interrupt)
/* KVM_DEBUG_GUEST is no longer supported, use KVM_SET_GUEST_DEBUG instead */
#define KVM_DEBUG_GUEST           __KVM_DEPRECATED_VCPU_W_0x87
#define KVM_GET_MSRS              _IOWR(KVMIO, 0x88, struct kvm_msrs)
#define KVM_SET_MSRS              _IOW(KVMIO,  0x89, struct kvm_msrs)
#define KVM_SET_CPUID             _IOW(KVMIO,  0x8a, struct kvm_cpuid)
#define KVM_SET_SIGNAL_MASK       _IOW(KVMIO,  0x8b, struct kvm_signal_mask)
#define KVM_GET_FPU               _IOR(KVMIO,  0x8c, struct kvm_fpu)
#define KVM_SET_FPU               _IOW(KVMIO,  0x8d, struct kvm_fpu)
#define KVM_GET_LAPIC             _IOR(KVMIO,  0x8e, struct kvm_lapic_state)
#define KVM_SET_LAPIC             _IOW(KVMIO,  0x8f, struct kvm_lapic_state)
#define KVM_SET_CPUID2            _IOW(KVMIO,  0x90, struct kvm_cpuid2)
#define KVM_GET_CPUID2            _IOWR(KVMIO, 0x91, struct kvm_cpuid2)
/* Available with KVM_CAP_VAPIC */
#define KVM_TPR_ACCESS_REPORTING  _IOWR(KVMIO, 0x92, struct kvm_tpr_access_ctl)
/* Available with KVM_CAP_VAPIC */
#define KVM_SET_VAPIC_ADDR        _IOW(KVMIO,  0x93, struct kvm_vapic_addr)
/* valid for virtual machine (for floating interrupt)_and_ vcpu */
#define KVM_S390_INTERRUPT        _IOW(KVMIO,  0x94, struct kvm_s390_interrupt)
/* store status for s390 */
#define KVM_S390_STORE_STATUS_NOADDR    (-1ul)
#define KVM_S390_STORE_STATUS_PREFIXED  (-2ul)
#define KVM_S390_STORE_STATUS	  _IOW(KVMIO,  0x95, unsigned long)
/* initial ipl psw for s390 */
#define KVM_S390_SET_INITIAL_PSW  _IOW(KVMIO,  0x96, struct kvm_s390_psw)
/* initial reset for s390 */
#define KVM_S390_INITIAL_RESET    _IO(KVMIO,   0x97)
#define KVM_GET_MP_STATE          _IOR(KVMIO,  0x98, struct kvm_mp_state)
#define KVM_SET_MP_STATE          _IOW(KVMIO,  0x99, struct kvm_mp_state)
/* Available with KVM_CAP_USER_NMI */
#define KVM_NMI                   _IO(KVMIO,   0x9a)
/* Available with KVM_CAP_SET_GUEST_DEBUG */
#define KVM_SET_GUEST_DEBUG       _IOW(KVMIO,  0x9b, struct kvm_guest_debug)
/* MCE for x86 */
#define KVM_X86_SETUP_MCE         _IOW(KVMIO,  0x9c, __u64)
#define KVM_X86_GET_MCE_CAP_SUPPORTED _IOR(KVMIO,  0x9d, __u64)
#define KVM_X86_SET_MCE           _IOW(KVMIO,  0x9e, struct kvm_x86_mce)
/* Available with KVM_CAP_VCPU_EVENTS */
#define KVM_GET_VCPU_EVENTS       _IOR(KVMIO,  0x9f, struct kvm_vcpu_events)
#define KVM_SET_VCPU_EVENTS       _IOW(KVMIO,  0xa0, struct kvm_vcpu_events)
/* Available with KVM_CAP_DEBUGREGS */
#define KVM_GET_DEBUGREGS         _IOR(KVMIO,  0xa1, struct kvm_debugregs)
#define KVM_SET_DEBUGREGS         _IOW(KVMIO,  0xa2, struct kvm_debugregs)
/*
 * vcpu version available with KVM_ENABLE_CAP
 * vm version available with KVM_CAP_ENABLE_CAP_VM
 */
#define KVM_ENABLE_CAP            _IOW(KVMIO,  0xa3, struct kvm_enable_cap)
/* Available with KVM_CAP_XSAVE */
#define KVM_GET_XSAVE		  _IOR(KVMIO,  0xa4, struct kvm_xsave)
#define KVM_SET_XSAVE		  _IOW(KVMIO,  0xa5, struct kvm_xsave)
/* Available with KVM_CAP_XCRS */
#define KVM_GET_XCRS		  _IOR(KVMIO,  0xa6, struct kvm_xcrs)
#define KVM_SET_XCRS		  _IOW(KVMIO,  0xa7, struct kvm_xcrs)
/* Available with KVM_CAP_SW_TLB */
#define KVM_DIRTY_TLB		  _IOW(KVMIO,  0xaa, struct kvm_dirty_tlb)
/* Available with KVM_CAP_ONE_REG */
#define KVM_GET_ONE_REG		  _IOW(KVMIO,  0xab, struct kvm_one_reg)
#define KVM_SET_ONE_REG		  _IOW(KVMIO,  0xac, struct kvm_one_reg)
/* VM is being stopped by host */
#define KVM_KVMCLOCK_CTRL	  _IO(KVMIO,   0xad)
#define KVM_ARM_VCPU_INIT	  _IOW(KVMIO,  0xae, struct kvm_vcpu_init)
#define KVM_ARM_PREFERRED_TARGET  _IOR(KVMIO,  0xaf, struct kvm_vcpu_init)
#define KVM_GET_REG_LIST	  _IOWR(KVMIO, 0xb0, struct kvm_reg_list)
/* Available with KVM_CAP_S390_MEM_OP */
#define KVM_S390_MEM_OP		  _IOW(KVMIO,  0xb1, struct kvm_s390_mem_op)
/* Available with KVM_CAP_S390_SKEYS */
#define KVM_S390_GET_SKEYS      _IOW(KVMIO, 0xb2, struct kvm_s390_skeys)
#define KVM_S390_SET_SKEYS      _IOW(KVMIO, 0xb3, struct kvm_s390_skeys)
/* Available with KVM_CAP_S390_INJECT_IRQ */
#define KVM_S390_IRQ              _IOW(KVMIO,  0xb4, struct kvm_s390_irq)
/* Available with KVM_CAP_S390_IRQ_STATE */
#define KVM_S390_SET_IRQ_STATE	  _IOW(KVMIO, 0xb5, struct kvm_s390_irq_state)
#define KVM_S390_GET_IRQ_STATE	  _IOW(KVMIO, 0xb6, struct kvm_s390_irq_state)
/* Available with KVM_CAP_X86_SMM */
#define KVM_SMI                   _IO(KVMIO,   0xb7)
/* Available with KVM_CAP_S390_CMMA_MIGRATION */
#define KVM_S390_GET_CMMA_BITS      _IOWR(KVMIO, 0xb8, struct kvm_s390_cmma_log)
#define KVM_S390_SET_CMMA_BITS      _IOW(KVMIO, 0xb9, struct kvm_s390_cmma_log)
/* Memory Encryption Commands */
#define KVM_MEMORY_ENCRYPT_OP      _IOWR(KVMIO, 0xba, unsigned long)

struct kvm_enc_region {
	__u64 addr;
	__u64 size;
};

#define KVM_MEMORY_ENCRYPT_REG_REGION    _IOR(KVMIO, 0xbb, struct kvm_enc_region)
#define KVM_MEMORY_ENCRYPT_UNREG_REGION  _IOR(KVMIO, 0xbc, struct kvm_enc_region)

/* Available with KVM_CAP_HYPERV_EVENTFD */
#define KVM_HYPERV_EVENTFD        _IOW(KVMIO,  0xbd, struct kvm_hyperv_eventfd)

/* Available with KVM_CAP_NESTED_STATE */
#define KVM_GET_NESTED_STATE         _IOWR(KVMIO, 0xbe, struct kvm_nested_state)
#define KVM_SET_NESTED_STATE         _IOW(KVMIO,  0xbf, struct kvm_nested_state)

/* Secure Encrypted Virtualization command */
enum sev_cmd_id {
	/* Guest initialization commands */
	KVM_SEV_INIT = 0,
	KVM_SEV_ES_INIT,
	/* Guest launch commands */
	KVM_SEV_LAUNCH_START,
	KVM_SEV_LAUNCH_UPDATE_DATA,
	KVM_SEV_LAUNCH_UPDATE_VMSA,
	KVM_SEV_LAUNCH_SECRET,
	KVM_SEV_LAUNCH_MEASURE,
	KVM_SEV_LAUNCH_FINISH,
	/* Guest migration commands (outgoing) */
	KVM_SEV_SEND_START,
	KVM_SEV_SEND_UPDATE_DATA,
	KVM_SEV_SEND_UPDATE_VMSA,
	KVM_SEV_SEND_FINISH,
	/* Guest migration commands (incoming) */
	KVM_SEV_RECEIVE_START,
	KVM_SEV_RECEIVE_UPDATE_DATA,
	KVM_SEV_RECEIVE_UPDATE_VMSA,
	KVM_SEV_RECEIVE_FINISH,
	/* Guest status and debug commands */
	KVM_SEV_GUEST_STATUS,
	KVM_SEV_DBG_DECRYPT,
	KVM_SEV_DBG_ENCRYPT,
	/* Guest certificates commands */
	KVM_SEV_CERT_EXPORT,

	KVM_SEV_NR_MAX,
};

struct kvm_sev_cmd {
	__u32 id;
	__u64 data;
	__u32 error;
	__u32 sev_fd;
};

struct kvm_sev_launch_start {
	__u32 handle;
	__u32 policy;
	__u64 dh_uaddr;
	__u32 dh_len;
	__u64 session_uaddr;
	__u32 session_len;
};

struct kvm_sev_launch_update_data {
	__u64 uaddr;
	__u32 len;
};


struct kvm_sev_launch_secret {
	__u64 hdr_uaddr;
	__u32 hdr_len;
	__u64 guest_uaddr;
	__u32 guest_len;
	__u64 trans_uaddr;
	__u32 trans_len;
};

struct kvm_sev_launch_measure {
	__u64 uaddr;
	__u32 len;
};

struct kvm_sev_guest_status {
	__u32 handle;
	__u32 policy;
	__u32 state;
};

struct kvm_sev_dbg {
	__u64 src_uaddr;
	__u64 dst_uaddr;
	__u32 len;
};

#define KVM_DEV_ASSIGN_ENABLE_IOMMU	(1 << 0)
#define KVM_DEV_ASSIGN_PCI_2_3		(1 << 1)
#define KVM_DEV_ASSIGN_MASK_INTX	(1 << 2)

struct kvm_assigned_pci_dev {
	__u32 assigned_dev_id;
	__u32 busnr;
	__u32 devfn;
	__u32 flags;
	__u32 segnr;
	union {
		__u32 reserved[11];
	};
};

#define KVM_DEV_IRQ_HOST_INTX    (1 << 0)
#define KVM_DEV_IRQ_HOST_MSI     (1 << 1)
#define KVM_DEV_IRQ_HOST_MSIX    (1 << 2)

#define KVM_DEV_IRQ_GUEST_INTX   (1 << 8)
#define KVM_DEV_IRQ_GUEST_MSI    (1 << 9)
#define KVM_DEV_IRQ_GUEST_MSIX   (1 << 10)

#define KVM_DEV_IRQ_HOST_MASK	 0x00ff
#define KVM_DEV_IRQ_GUEST_MASK   0xff00

struct kvm_assigned_irq {
	__u32 assigned_dev_id;
	__u32 host_irq; /* ignored (legacy field) */
	__u32 guest_irq;
	__u32 flags;
	union {
		__u32 reserved[12];
	};
};

struct kvm_assigned_msix_nr {
	__u32 assigned_dev_id;
	__u16 entry_nr;
	__u16 padding;
};

#define KVM_MAX_MSIX_PER_DEV		256
struct kvm_assigned_msix_entry {
	__u32 assigned_dev_id;
	__u32 gsi;
	__u16 entry; /* The index of entry in the MSI-X table */
	__u16 padding[3];
};

#define KVM_X2APIC_API_USE_32BIT_IDS            (1ULL << 0)
#define KVM_X2APIC_API_DISABLE_BROADCAST_QUIRK  (1ULL << 1)

/* Available with KVM_CAP_ARM_USER_IRQ */

/* Bits for run->s.regs.device_irq_level */
#define KVM_ARM_DEV_EL1_VTIMER		(1 << 0)
#define KVM_ARM_DEV_EL1_PTIMER		(1 << 1)
#define KVM_ARM_DEV_PMU			(1 << 2)

struct kvm_hyperv_eventfd {
	__u32 conn_id;
	__s32 fd;
	__u32 flags;
	__u32 padding[3];
};

#define KVM_HYPERV_CONN_ID_MASK		0x00ffffff
#define KVM_HYPERV_EVENTFD_DEASSIGN	(1 << 0)

#endif /* __LINUX_KVM_H */<|MERGE_RESOLUTION|>--- conflicted
+++ resolved
@@ -963,11 +963,8 @@
 #define KVM_CAP_NESTED_STATE 157
 #define KVM_CAP_ARM_INJECT_SERROR_ESR 158
 #define KVM_CAP_MSR_PLATFORM_INFO 159
-<<<<<<< HEAD
-#define KVM_CAP_PPC_NESTED_HV 160
-=======
 #define KVM_CAP_ARM_VM_IPA_SIZE 160 /* returns maximum IPA bits for a VM */
->>>>>>> fd2ef358
+#define KVM_CAP_PPC_NESTED_HV 161
 
 #ifdef KVM_CAP_IRQ_ROUTING
 
