--- conflicted
+++ resolved
@@ -868,17 +868,14 @@
 	tsk->fail_nth = 0;
 #endif
 
-<<<<<<< HEAD
 #ifdef CONFIG_BLK_CGROUP
 	tsk->throttle_queue = NULL;
 	tsk->use_memdelay = 0;
 #endif
 
-=======
 #ifdef CONFIG_MEMCG
 	tsk->active_memcg = NULL;
 #endif
->>>>>>> eb204df3
 	return tsk;
 
 free_stack:
