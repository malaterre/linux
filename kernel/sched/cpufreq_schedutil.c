/*
 * CPUFreq governor based on scheduler-provided CPU utilization data.
 *
 * Copyright (C) 2016, Intel Corporation
 * Author: Rafael J. Wysocki <rafael.j.wysocki@intel.com>
 *
 * This program is free software; you can redistribute it and/or modify
 * it under the terms of the GNU General Public License version 2 as
 * published by the Free Software Foundation.
 */

#define pr_fmt(fmt) KBUILD_MODNAME ": " fmt

#include "sched.h"

<<<<<<< HEAD
=======
#include <trace/events/power.h>

>>>>>>> 71c47ea4
struct sugov_tunables {
	struct gov_attr_set	attr_set;
	unsigned int		rate_limit_us;
};

struct sugov_policy {
	struct cpufreq_policy	*policy;

	struct sugov_tunables	*tunables;
	struct list_head	tunables_hook;

	raw_spinlock_t		update_lock;	/* For shared policies */
	u64			last_freq_update_time;
	s64			freq_update_delay_ns;
	unsigned int		next_freq;
	unsigned int		cached_raw_freq;

	/* The next fields are only needed if fast switch cannot be used: */
	struct			irq_work irq_work;
	struct			kthread_work work;
	struct			mutex work_lock;
	struct			kthread_worker worker;
	struct task_struct	*thread;
	bool			work_in_progress;

	bool			need_freq_update;
};

struct sugov_cpu {
	struct update_util_data	update_util;
	struct sugov_policy	*sg_policy;
	unsigned int		cpu;

	bool			iowait_boost_pending;
	unsigned int		iowait_boost;
	unsigned int		iowait_boost_max;
	u64 last_update;

	/* The fields below are only needed when sharing a policy: */
	unsigned long		util_cfs;
	unsigned long		util_dl;
	unsigned long		max;

	/* The field below is for single-CPU policies only: */
#ifdef CONFIG_NO_HZ_COMMON
	unsigned long		saved_idle_calls;
#endif
};

static DEFINE_PER_CPU(struct sugov_cpu, sugov_cpu);

/************************ Governor internals ***********************/

static bool sugov_should_update_freq(struct sugov_policy *sg_policy, u64 time)
{
	s64 delta_ns;

	/*
	 * Since cpufreq_update_util() is called with rq->lock held for
	 * the @target_cpu, our per-CPU data is fully serialized.
	 *
	 * However, drivers cannot in general deal with cross-CPU
	 * requests, so while get_next_freq() will work, our
	 * sugov_update_commit() call may not for the fast switching platforms.
	 *
	 * Hence stop here for remote requests if they aren't supported
	 * by the hardware, as calculating the frequency is pointless if
	 * we cannot in fact act on it.
	 *
	 * For the slow switching platforms, the kthread is always scheduled on
	 * the right set of CPUs and any CPU can find the next frequency and
	 * schedule the kthread.
	 */
	if (sg_policy->policy->fast_switch_enabled &&
	    !cpufreq_can_do_remote_dvfs(sg_policy->policy))
		return false;

	if (sg_policy->work_in_progress)
		return false;

	if (unlikely(sg_policy->need_freq_update)) {
		sg_policy->need_freq_update = false;
		/*
		 * This happens when limits change, so forget the previous
		 * next_freq value and force an update.
		 */
		sg_policy->next_freq = UINT_MAX;
		return true;
	}

	delta_ns = time - sg_policy->last_freq_update_time;

	return delta_ns >= sg_policy->freq_update_delay_ns;
}

static void sugov_update_commit(struct sugov_policy *sg_policy, u64 time,
				unsigned int next_freq)
{
	struct cpufreq_policy *policy = sg_policy->policy;

	if (sg_policy->next_freq == next_freq)
		return;

	sg_policy->next_freq = next_freq;
	sg_policy->last_freq_update_time = time;

	if (policy->fast_switch_enabled) {
		next_freq = cpufreq_driver_fast_switch(policy, next_freq);
		if (!next_freq)
			return;

		policy->cur = next_freq;
		trace_cpu_frequency(next_freq, smp_processor_id());
	} else {
		sg_policy->work_in_progress = true;
		irq_work_queue(&sg_policy->irq_work);
	}
}

/**
 * get_next_freq - Compute a new frequency for a given cpufreq policy.
 * @sg_policy: schedutil policy object to compute the new frequency for.
 * @util: Current CPU utilization.
 * @max: CPU capacity.
 *
 * If the utilization is frequency-invariant, choose the new frequency to be
 * proportional to it, that is
 *
 * next_freq = C * max_freq * util / max
 *
 * Otherwise, approximate the would-be frequency-invariant utilization by
 * util_raw * (curr_freq / max_freq) which leads to
 *
 * next_freq = C * curr_freq * util_raw / max
 *
 * Take C = 1.25 for the frequency tipping point at (util / max) = 0.8.
 *
 * The lowest driver-supported frequency which is equal or greater than the raw
 * next_freq (as calculated above) is returned, subject to policy min/max and
 * cpufreq driver limitations.
 */
static unsigned int get_next_freq(struct sugov_policy *sg_policy,
				  unsigned long util, unsigned long max)
{
	struct cpufreq_policy *policy = sg_policy->policy;
	unsigned int freq = arch_scale_freq_invariant() ?
				policy->cpuinfo.max_freq : policy->cur;

	freq = (freq + (freq >> 2)) * util / max;

	if (freq == sg_policy->cached_raw_freq && sg_policy->next_freq != UINT_MAX)
		return sg_policy->next_freq;
	sg_policy->cached_raw_freq = freq;
	return cpufreq_driver_resolve_freq(policy, freq);
}

static void sugov_get_util(struct sugov_cpu *sg_cpu)
{
	struct rq *rq = cpu_rq(sg_cpu->cpu);

	sg_cpu->max = arch_scale_cpu_capacity(NULL, sg_cpu->cpu);
	sg_cpu->util_cfs = cpu_util_cfs(rq);
	sg_cpu->util_dl  = cpu_util_dl(rq);
}

static unsigned long sugov_aggregate_util(struct sugov_cpu *sg_cpu)
{
	struct rq *rq = cpu_rq(sg_cpu->cpu);
	unsigned long util;

	if (rq->rt.rt_nr_running) {
		util = sg_cpu->max;
	} else {
		util = sg_cpu->util_dl;
		if (rq->cfs.h_nr_running)
			util += sg_cpu->util_cfs;
	}

	/*
	 * Ideally we would like to set util_dl as min/guaranteed freq and
	 * util_cfs + util_dl as requested freq. However, cpufreq is not yet
	 * ready for such an interface. So, we only do the latter for now.
	 */
	return min(util, sg_cpu->max);
}

static void sugov_set_iowait_boost(struct sugov_cpu *sg_cpu, u64 time, unsigned int flags)
{
	if (flags & SCHED_CPUFREQ_IOWAIT) {
		if (sg_cpu->iowait_boost_pending)
			return;

		sg_cpu->iowait_boost_pending = true;

		if (sg_cpu->iowait_boost) {
			sg_cpu->iowait_boost <<= 1;
			if (sg_cpu->iowait_boost > sg_cpu->iowait_boost_max)
				sg_cpu->iowait_boost = sg_cpu->iowait_boost_max;
		} else {
			sg_cpu->iowait_boost = sg_cpu->sg_policy->policy->min;
		}
	} else if (sg_cpu->iowait_boost) {
		s64 delta_ns = time - sg_cpu->last_update;

		/* Clear iowait_boost if the CPU apprears to have been idle. */
		if (delta_ns > TICK_NSEC) {
			sg_cpu->iowait_boost = 0;
			sg_cpu->iowait_boost_pending = false;
		}
	}
}

static void sugov_iowait_boost(struct sugov_cpu *sg_cpu, unsigned long *util,
			       unsigned long *max)
{
	unsigned int boost_util, boost_max;

	if (!sg_cpu->iowait_boost)
		return;

	if (sg_cpu->iowait_boost_pending) {
		sg_cpu->iowait_boost_pending = false;
	} else {
		sg_cpu->iowait_boost >>= 1;
		if (sg_cpu->iowait_boost < sg_cpu->sg_policy->policy->min) {
			sg_cpu->iowait_boost = 0;
			return;
		}
	}

	boost_util = sg_cpu->iowait_boost;
	boost_max = sg_cpu->iowait_boost_max;

	if (*util * boost_max < *max * boost_util) {
		*util = boost_util;
		*max = boost_max;
	}
}

#ifdef CONFIG_NO_HZ_COMMON
static bool sugov_cpu_is_busy(struct sugov_cpu *sg_cpu)
{
	unsigned long idle_calls = tick_nohz_get_idle_calls_cpu(sg_cpu->cpu);
	bool ret = idle_calls == sg_cpu->saved_idle_calls;

	sg_cpu->saved_idle_calls = idle_calls;
	return ret;
}
#else
static inline bool sugov_cpu_is_busy(struct sugov_cpu *sg_cpu) { return false; }
#endif /* CONFIG_NO_HZ_COMMON */

static void sugov_update_single(struct update_util_data *hook, u64 time,
				unsigned int flags)
{
	struct sugov_cpu *sg_cpu = container_of(hook, struct sugov_cpu, update_util);
	struct sugov_policy *sg_policy = sg_cpu->sg_policy;
	unsigned long util, max;
	unsigned int next_f;
	bool busy;

	sugov_set_iowait_boost(sg_cpu, time, flags);
	sg_cpu->last_update = time;

	if (!sugov_should_update_freq(sg_policy, time))
		return;

	busy = sugov_cpu_is_busy(sg_cpu);

	sugov_get_util(sg_cpu);
	max = sg_cpu->max;
	util = sugov_aggregate_util(sg_cpu);
	sugov_iowait_boost(sg_cpu, &util, &max);
	next_f = get_next_freq(sg_policy, util, max);
	/*
	 * Do not reduce the frequency if the CPU has not been idle
	 * recently, as the reduction is likely to be premature then.
	 */
	if (busy && next_f < sg_policy->next_freq) {
		next_f = sg_policy->next_freq;

		/* Reset cached freq as next_freq has changed */
		sg_policy->cached_raw_freq = 0;
	}

	sugov_update_commit(sg_policy, time, next_f);
}

static unsigned int sugov_next_freq_shared(struct sugov_cpu *sg_cpu, u64 time)
{
	struct sugov_policy *sg_policy = sg_cpu->sg_policy;
	struct cpufreq_policy *policy = sg_policy->policy;
	unsigned long util = 0, max = 1;
	unsigned int j;

	for_each_cpu(j, policy->cpus) {
		struct sugov_cpu *j_sg_cpu = &per_cpu(sugov_cpu, j);
		unsigned long j_util, j_max;
		s64 delta_ns;

		sugov_get_util(j_sg_cpu);

		/*
		 * If the CFS CPU utilization was last updated before the
		 * previous frequency update and the time elapsed between the
		 * last update of the CPU utilization and the last frequency
		 * update is long enough, reset iowait_boost and util_cfs, as
		 * they are now probably stale. However, still consider the
		 * CPU contribution if it has some DEADLINE utilization
		 * (util_dl).
		 */
		delta_ns = time - j_sg_cpu->last_update;
		if (delta_ns > TICK_NSEC) {
			j_sg_cpu->iowait_boost = 0;
			j_sg_cpu->iowait_boost_pending = false;
		}

		j_max = j_sg_cpu->max;
		j_util = sugov_aggregate_util(j_sg_cpu);
		sugov_iowait_boost(j_sg_cpu, &j_util, &j_max);
		if (j_util * max > j_max * util) {
			util = j_util;
			max = j_max;
		}
	}

	return get_next_freq(sg_policy, util, max);
}

static void
sugov_update_shared(struct update_util_data *hook, u64 time, unsigned int flags)
{
	struct sugov_cpu *sg_cpu = container_of(hook, struct sugov_cpu, update_util);
	struct sugov_policy *sg_policy = sg_cpu->sg_policy;
	unsigned int next_f;

	raw_spin_lock(&sg_policy->update_lock);

	sugov_set_iowait_boost(sg_cpu, time, flags);
	sg_cpu->last_update = time;

	if (sugov_should_update_freq(sg_policy, time)) {
		next_f = sugov_next_freq_shared(sg_cpu, time);
		sugov_update_commit(sg_policy, time, next_f);
	}

	raw_spin_unlock(&sg_policy->update_lock);
}

static void sugov_work(struct kthread_work *work)
{
	struct sugov_policy *sg_policy = container_of(work, struct sugov_policy, work);

	mutex_lock(&sg_policy->work_lock);
	__cpufreq_driver_target(sg_policy->policy, sg_policy->next_freq,
				CPUFREQ_RELATION_L);
	mutex_unlock(&sg_policy->work_lock);

	sg_policy->work_in_progress = false;
}

static void sugov_irq_work(struct irq_work *irq_work)
{
	struct sugov_policy *sg_policy;

	sg_policy = container_of(irq_work, struct sugov_policy, irq_work);

	/*
	 * For RT tasks, the schedutil governor shoots the frequency to maximum.
	 * Special care must be taken to ensure that this kthread doesn't result
	 * in the same behavior.
	 *
	 * This is (mostly) guaranteed by the work_in_progress flag. The flag is
	 * updated only at the end of the sugov_work() function and before that
	 * the schedutil governor rejects all other frequency scaling requests.
	 *
	 * There is a very rare case though, where the RT thread yields right
	 * after the work_in_progress flag is cleared. The effects of that are
	 * neglected for now.
	 */
	kthread_queue_work(&sg_policy->worker, &sg_policy->work);
}

/************************** sysfs interface ************************/

static struct sugov_tunables *global_tunables;
static DEFINE_MUTEX(global_tunables_lock);

static inline struct sugov_tunables *to_sugov_tunables(struct gov_attr_set *attr_set)
{
	return container_of(attr_set, struct sugov_tunables, attr_set);
}

static ssize_t rate_limit_us_show(struct gov_attr_set *attr_set, char *buf)
{
	struct sugov_tunables *tunables = to_sugov_tunables(attr_set);

	return sprintf(buf, "%u\n", tunables->rate_limit_us);
}

static ssize_t
rate_limit_us_store(struct gov_attr_set *attr_set, const char *buf, size_t count)
{
	struct sugov_tunables *tunables = to_sugov_tunables(attr_set);
	struct sugov_policy *sg_policy;
	unsigned int rate_limit_us;

	if (kstrtouint(buf, 10, &rate_limit_us))
		return -EINVAL;

	tunables->rate_limit_us = rate_limit_us;

	list_for_each_entry(sg_policy, &attr_set->policy_list, tunables_hook)
		sg_policy->freq_update_delay_ns = rate_limit_us * NSEC_PER_USEC;

	return count;
}

static struct governor_attr rate_limit_us = __ATTR_RW(rate_limit_us);

static struct attribute *sugov_attributes[] = {
	&rate_limit_us.attr,
	NULL
};

static struct kobj_type sugov_tunables_ktype = {
	.default_attrs = sugov_attributes,
	.sysfs_ops = &governor_sysfs_ops,
};

/********************** cpufreq governor interface *********************/

static struct cpufreq_governor schedutil_gov;

static struct sugov_policy *sugov_policy_alloc(struct cpufreq_policy *policy)
{
	struct sugov_policy *sg_policy;

	sg_policy = kzalloc(sizeof(*sg_policy), GFP_KERNEL);
	if (!sg_policy)
		return NULL;

	sg_policy->policy = policy;
	raw_spin_lock_init(&sg_policy->update_lock);
	return sg_policy;
}

static void sugov_policy_free(struct sugov_policy *sg_policy)
{
	kfree(sg_policy);
}

static int sugov_kthread_create(struct sugov_policy *sg_policy)
{
	struct task_struct *thread;
	struct sched_attr attr = {
		.size		= sizeof(struct sched_attr),
		.sched_policy	= SCHED_DEADLINE,
		.sched_flags	= SCHED_FLAG_SUGOV,
		.sched_nice	= 0,
		.sched_priority	= 0,
		/*
		 * Fake (unused) bandwidth; workaround to "fix"
		 * priority inheritance.
		 */
		.sched_runtime	=  1000000,
		.sched_deadline = 10000000,
		.sched_period	= 10000000,
	};
	struct cpufreq_policy *policy = sg_policy->policy;
	int ret;

	/* kthread only required for slow path */
	if (policy->fast_switch_enabled)
		return 0;

	kthread_init_work(&sg_policy->work, sugov_work);
	kthread_init_worker(&sg_policy->worker);
	thread = kthread_create(kthread_worker_fn, &sg_policy->worker,
				"sugov:%d",
				cpumask_first(policy->related_cpus));
	if (IS_ERR(thread)) {
		pr_err("failed to create sugov thread: %ld\n", PTR_ERR(thread));
		return PTR_ERR(thread);
	}

	ret = sched_setattr_nocheck(thread, &attr);
	if (ret) {
		kthread_stop(thread);
		pr_warn("%s: failed to set SCHED_DEADLINE\n", __func__);
		return ret;
	}

	sg_policy->thread = thread;

	/* Kthread is bound to all CPUs by default */
	if (!policy->dvfs_possible_from_any_cpu)
		kthread_bind_mask(thread, policy->related_cpus);

	init_irq_work(&sg_policy->irq_work, sugov_irq_work);
	mutex_init(&sg_policy->work_lock);

	wake_up_process(thread);

	return 0;
}

static void sugov_kthread_stop(struct sugov_policy *sg_policy)
{
	/* kthread only required for slow path */
	if (sg_policy->policy->fast_switch_enabled)
		return;

	kthread_flush_worker(&sg_policy->worker);
	kthread_stop(sg_policy->thread);
	mutex_destroy(&sg_policy->work_lock);
}

static struct sugov_tunables *sugov_tunables_alloc(struct sugov_policy *sg_policy)
{
	struct sugov_tunables *tunables;

	tunables = kzalloc(sizeof(*tunables), GFP_KERNEL);
	if (tunables) {
		gov_attr_set_init(&tunables->attr_set, &sg_policy->tunables_hook);
		if (!have_governor_per_policy())
			global_tunables = tunables;
	}
	return tunables;
}

static void sugov_tunables_free(struct sugov_tunables *tunables)
{
	if (!have_governor_per_policy())
		global_tunables = NULL;

	kfree(tunables);
}

static int sugov_init(struct cpufreq_policy *policy)
{
	struct sugov_policy *sg_policy;
	struct sugov_tunables *tunables;
	int ret = 0;

	/* State should be equivalent to EXIT */
	if (policy->governor_data)
		return -EBUSY;

	cpufreq_enable_fast_switch(policy);

	sg_policy = sugov_policy_alloc(policy);
	if (!sg_policy) {
		ret = -ENOMEM;
		goto disable_fast_switch;
	}

	ret = sugov_kthread_create(sg_policy);
	if (ret)
		goto free_sg_policy;

	mutex_lock(&global_tunables_lock);

	if (global_tunables) {
		if (WARN_ON(have_governor_per_policy())) {
			ret = -EINVAL;
			goto stop_kthread;
		}
		policy->governor_data = sg_policy;
		sg_policy->tunables = global_tunables;

		gov_attr_set_get(&global_tunables->attr_set, &sg_policy->tunables_hook);
		goto out;
	}

	tunables = sugov_tunables_alloc(sg_policy);
	if (!tunables) {
		ret = -ENOMEM;
		goto stop_kthread;
	}

	tunables->rate_limit_us = cpufreq_policy_transition_delay_us(policy);

	policy->governor_data = sg_policy;
	sg_policy->tunables = tunables;

	ret = kobject_init_and_add(&tunables->attr_set.kobj, &sugov_tunables_ktype,
				   get_governor_parent_kobj(policy), "%s",
				   schedutil_gov.name);
	if (ret)
		goto fail;

out:
	mutex_unlock(&global_tunables_lock);
	return 0;

fail:
	policy->governor_data = NULL;
	sugov_tunables_free(tunables);

stop_kthread:
	sugov_kthread_stop(sg_policy);

free_sg_policy:
	mutex_unlock(&global_tunables_lock);

	sugov_policy_free(sg_policy);

disable_fast_switch:
	cpufreq_disable_fast_switch(policy);

	pr_err("initialization failed (error %d)\n", ret);
	return ret;
}

static void sugov_exit(struct cpufreq_policy *policy)
{
	struct sugov_policy *sg_policy = policy->governor_data;
	struct sugov_tunables *tunables = sg_policy->tunables;
	unsigned int count;

	mutex_lock(&global_tunables_lock);

	count = gov_attr_set_put(&tunables->attr_set, &sg_policy->tunables_hook);
	policy->governor_data = NULL;
	if (!count)
		sugov_tunables_free(tunables);

	mutex_unlock(&global_tunables_lock);

	sugov_kthread_stop(sg_policy);
	sugov_policy_free(sg_policy);
	cpufreq_disable_fast_switch(policy);
}

static int sugov_start(struct cpufreq_policy *policy)
{
	struct sugov_policy *sg_policy = policy->governor_data;
	unsigned int cpu;

	sg_policy->freq_update_delay_ns	= sg_policy->tunables->rate_limit_us * NSEC_PER_USEC;
	sg_policy->last_freq_update_time	= 0;
	sg_policy->next_freq			= UINT_MAX;
	sg_policy->work_in_progress		= false;
	sg_policy->need_freq_update		= false;
	sg_policy->cached_raw_freq		= 0;

	for_each_cpu(cpu, policy->cpus) {
		struct sugov_cpu *sg_cpu = &per_cpu(sugov_cpu, cpu);

		memset(sg_cpu, 0, sizeof(*sg_cpu));
		sg_cpu->cpu			= cpu;
		sg_cpu->sg_policy		= sg_policy;
		sg_cpu->iowait_boost_max	= policy->cpuinfo.max_freq;
	}

	for_each_cpu(cpu, policy->cpus) {
		struct sugov_cpu *sg_cpu = &per_cpu(sugov_cpu, cpu);

		cpufreq_add_update_util_hook(cpu, &sg_cpu->update_util,
					     policy_is_shared(policy) ?
							sugov_update_shared :
							sugov_update_single);
	}
	return 0;
}

static void sugov_stop(struct cpufreq_policy *policy)
{
	struct sugov_policy *sg_policy = policy->governor_data;
	unsigned int cpu;

	for_each_cpu(cpu, policy->cpus)
		cpufreq_remove_update_util_hook(cpu);

	synchronize_sched();

	if (!policy->fast_switch_enabled) {
		irq_work_sync(&sg_policy->irq_work);
		kthread_cancel_work_sync(&sg_policy->work);
	}
}

static void sugov_limits(struct cpufreq_policy *policy)
{
	struct sugov_policy *sg_policy = policy->governor_data;

	if (!policy->fast_switch_enabled) {
		mutex_lock(&sg_policy->work_lock);
		cpufreq_policy_apply_limits(policy);
		mutex_unlock(&sg_policy->work_lock);
	}

	sg_policy->need_freq_update = true;
}

static struct cpufreq_governor schedutil_gov = {
	.name			= "schedutil",
	.owner			= THIS_MODULE,
	.dynamic_switching	= true,
	.init			= sugov_init,
	.exit			= sugov_exit,
	.start			= sugov_start,
	.stop			= sugov_stop,
	.limits			= sugov_limits,
};

#ifdef CONFIG_CPU_FREQ_DEFAULT_GOV_SCHEDUTIL
struct cpufreq_governor *cpufreq_default_governor(void)
{
	return &schedutil_gov;
}
#endif

static int __init sugov_register(void)
{
	return cpufreq_register_governor(&schedutil_gov);
}
fs_initcall(sugov_register);<|MERGE_RESOLUTION|>--- conflicted
+++ resolved
@@ -13,11 +13,8 @@
 
 #include "sched.h"
 
-<<<<<<< HEAD
-=======
 #include <trace/events/power.h>
 
->>>>>>> 71c47ea4
 struct sugov_tunables {
 	struct gov_attr_set	attr_set;
 	unsigned int		rate_limit_us;
