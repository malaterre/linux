/*
 *  Fast Userspace Mutexes (which I call "Futexes!").
 *  (C) Rusty Russell, IBM 2002
 *
 *  Generalized futexes, futex requeueing, misc fixes by Ingo Molnar
 *  (C) Copyright 2003 Red Hat Inc, All Rights Reserved
 *
 *  Removed page pinning, fix privately mapped COW pages and other cleanups
 *  (C) Copyright 2003, 2004 Jamie Lokier
 *
 *  Robust futex support started by Ingo Molnar
 *  (C) Copyright 2006 Red Hat Inc, All Rights Reserved
 *  Thanks to Thomas Gleixner for suggestions, analysis and fixes.
 *
 *  PI-futex support started by Ingo Molnar and Thomas Gleixner
 *  Copyright (C) 2006 Red Hat, Inc., Ingo Molnar <mingo@redhat.com>
 *  Copyright (C) 2006 Timesys Corp., Thomas Gleixner <tglx@timesys.com>
 *
 *  PRIVATE futexes by Eric Dumazet
 *  Copyright (C) 2007 Eric Dumazet <dada1@cosmosbay.com>
 *
 *  Requeue-PI support by Darren Hart <dvhltc@us.ibm.com>
 *  Copyright (C) IBM Corporation, 2009
 *  Thanks to Thomas Gleixner for conceptual design and careful reviews.
 *
 *  Thanks to Ben LaHaise for yelling "hashed waitqueues" loudly
 *  enough at me, Linus for the original (flawed) idea, Matthew
 *  Kirkwood for proof-of-concept implementation.
 *
 *  "The futexes are also cursed."
 *  "But they come in a choice of three flavours!"
 *
 *  This program is free software; you can redistribute it and/or modify
 *  it under the terms of the GNU General Public License as published by
 *  the Free Software Foundation; either version 2 of the License, or
 *  (at your option) any later version.
 *
 *  This program is distributed in the hope that it will be useful,
 *  but WITHOUT ANY WARRANTY; without even the implied warranty of
 *  MERCHANTABILITY or FITNESS FOR A PARTICULAR PURPOSE.  See the
 *  GNU General Public License for more details.
 *
 *  You should have received a copy of the GNU General Public License
 *  along with this program; if not, write to the Free Software
 *  Foundation, Inc., 59 Temple Place, Suite 330, Boston, MA  02111-1307  USA
 */
#include <linux/slab.h>
#include <linux/poll.h>
#include <linux/fs.h>
#include <linux/file.h>
#include <linux/jhash.h>
#include <linux/init.h>
#include <linux/futex.h>
#include <linux/mount.h>
#include <linux/pagemap.h>
#include <linux/syscalls.h>
#include <linux/signal.h>
#include <linux/export.h>
#include <linux/magic.h>
#include <linux/pid.h>
#include <linux/nsproxy.h>
#include <linux/ptrace.h>
#include <linux/sched/rt.h>
#include <linux/sched/wake_q.h>
#include <linux/sched/mm.h>
#include <linux/hugetlb.h>
#include <linux/freezer.h>
#include <linux/bootmem.h>
#include <linux/fault-inject.h>

#include <asm/futex.h>

#include "locking/rtmutex_common.h"

/*
 * READ this before attempting to hack on futexes!
 *
 * Basic futex operation and ordering guarantees
 * =============================================
 *
 * The waiter reads the futex value in user space and calls
 * futex_wait(). This function computes the hash bucket and acquires
 * the hash bucket lock. After that it reads the futex user space value
 * again and verifies that the data has not changed. If it has not changed
 * it enqueues itself into the hash bucket, releases the hash bucket lock
 * and schedules.
 *
 * The waker side modifies the user space value of the futex and calls
 * futex_wake(). This function computes the hash bucket and acquires the
 * hash bucket lock. Then it looks for waiters on that futex in the hash
 * bucket and wakes them.
 *
 * In futex wake up scenarios where no tasks are blocked on a futex, taking
 * the hb spinlock can be avoided and simply return. In order for this
 * optimization to work, ordering guarantees must exist so that the waiter
 * being added to the list is acknowledged when the list is concurrently being
 * checked by the waker, avoiding scenarios like the following:
 *
 * CPU 0                               CPU 1
 * val = *futex;
 * sys_futex(WAIT, futex, val);
 *   futex_wait(futex, val);
 *   uval = *futex;
 *                                     *futex = newval;
 *                                     sys_futex(WAKE, futex);
 *                                       futex_wake(futex);
 *                                       if (queue_empty())
 *                                         return;
 *   if (uval == val)
 *      lock(hash_bucket(futex));
 *      queue();
 *     unlock(hash_bucket(futex));
 *     schedule();
 *
 * This would cause the waiter on CPU 0 to wait forever because it
 * missed the transition of the user space value from val to newval
 * and the waker did not find the waiter in the hash bucket queue.
 *
 * The correct serialization ensures that a waiter either observes
 * the changed user space value before blocking or is woken by a
 * concurrent waker:
 *
 * CPU 0                                 CPU 1
 * val = *futex;
 * sys_futex(WAIT, futex, val);
 *   futex_wait(futex, val);
 *
 *   waiters++; (a)
 *   smp_mb(); (A) <-- paired with -.
 *                                  |
 *   lock(hash_bucket(futex));      |
 *                                  |
 *   uval = *futex;                 |
 *                                  |        *futex = newval;
 *                                  |        sys_futex(WAKE, futex);
 *                                  |          futex_wake(futex);
 *                                  |
 *                                  `--------> smp_mb(); (B)
 *   if (uval == val)
 *     queue();
 *     unlock(hash_bucket(futex));
 *     schedule();                         if (waiters)
 *                                           lock(hash_bucket(futex));
 *   else                                    wake_waiters(futex);
 *     waiters--; (b)                        unlock(hash_bucket(futex));
 *
 * Where (A) orders the waiters increment and the futex value read through
 * atomic operations (see hb_waiters_inc) and where (B) orders the write
 * to futex and the waiters read -- this is done by the barriers for both
 * shared and private futexes in get_futex_key_refs().
 *
 * This yields the following case (where X:=waiters, Y:=futex):
 *
 *	X = Y = 0
 *
 *	w[X]=1		w[Y]=1
 *	MB		MB
 *	r[Y]=y		r[X]=x
 *
 * Which guarantees that x==0 && y==0 is impossible; which translates back into
 * the guarantee that we cannot both miss the futex variable change and the
 * enqueue.
 *
 * Note that a new waiter is accounted for in (a) even when it is possible that
 * the wait call can return error, in which case we backtrack from it in (b).
 * Refer to the comment in queue_lock().
 *
 * Similarly, in order to account for waiters being requeued on another
 * address we always increment the waiters for the destination bucket before
 * acquiring the lock. It then decrements them again  after releasing it -
 * the code that actually moves the futex(es) between hash buckets (requeue_futex)
 * will do the additional required waiter count housekeeping. This is done for
 * double_lock_hb() and double_unlock_hb(), respectively.
 */

#ifndef CONFIG_HAVE_FUTEX_CMPXCHG
int __read_mostly futex_cmpxchg_enabled;
#endif

/*
 * Futex flags used to encode options to functions and preserve them across
 * restarts.
 */
#ifdef CONFIG_MMU
# define FLAGS_SHARED		0x01
#else
/*
 * NOMMU does not have per process address space. Let the compiler optimize
 * code away.
 */
# define FLAGS_SHARED		0x00
#endif
#define FLAGS_CLOCKRT		0x02
#define FLAGS_HAS_TIMEOUT	0x04

/*
 * Priority Inheritance state:
 */
struct futex_pi_state {
	/*
	 * list of 'owned' pi_state instances - these have to be
	 * cleaned up in do_exit() if the task exits prematurely:
	 */
	struct list_head list;

	/*
	 * The PI object:
	 */
	struct rt_mutex pi_mutex;

	struct task_struct *owner;
	atomic_t refcount;

	union futex_key key;
} __randomize_layout;

/**
 * struct futex_q - The hashed futex queue entry, one per waiting task
 * @list:		priority-sorted list of tasks waiting on this futex
 * @task:		the task waiting on the futex
 * @lock_ptr:		the hash bucket lock
 * @key:		the key the futex is hashed on
 * @pi_state:		optional priority inheritance state
 * @rt_waiter:		rt_waiter storage for use with requeue_pi
 * @requeue_pi_key:	the requeue_pi target futex key
 * @bitset:		bitset for the optional bitmasked wakeup
 *
 * We use this hashed waitqueue, instead of a normal wait_queue_entry_t, so
 * we can wake only the relevant ones (hashed queues may be shared).
 *
 * A futex_q has a woken state, just like tasks have TASK_RUNNING.
 * It is considered woken when plist_node_empty(&q->list) || q->lock_ptr == 0.
 * The order of wakeup is always to make the first condition true, then
 * the second.
 *
 * PI futexes are typically woken before they are removed from the hash list via
 * the rt_mutex code. See unqueue_me_pi().
 */
struct futex_q {
	struct plist_node list;

	struct task_struct *task;
	spinlock_t *lock_ptr;
	union futex_key key;
	struct futex_pi_state *pi_state;
	struct rt_mutex_waiter *rt_waiter;
	union futex_key *requeue_pi_key;
	u32 bitset;
} __randomize_layout;

static const struct futex_q futex_q_init = {
	/* list gets initialized in queue_me()*/
	.key = FUTEX_KEY_INIT,
	.bitset = FUTEX_BITSET_MATCH_ANY
};

/*
 * Hash buckets are shared by all the futex_keys that hash to the same
 * location.  Each key may have multiple futex_q structures, one for each task
 * waiting on a futex.
 */
struct futex_hash_bucket {
	atomic_t waiters;
	spinlock_t lock;
	struct plist_head chain;
} ____cacheline_aligned_in_smp;

/*
 * The base of the bucket array and its size are always used together
 * (after initialization only in hash_futex()), so ensure that they
 * reside in the same cacheline.
 */
static struct {
	struct futex_hash_bucket *queues;
	unsigned long            hashsize;
} __futex_data __read_mostly __aligned(2*sizeof(long));
#define futex_queues   (__futex_data.queues)
#define futex_hashsize (__futex_data.hashsize)


/*
 * Fault injections for futexes.
 */
#ifdef CONFIG_FAIL_FUTEX

static struct {
	struct fault_attr attr;

	bool ignore_private;
} fail_futex = {
	.attr = FAULT_ATTR_INITIALIZER,
	.ignore_private = false,
};

static int __init setup_fail_futex(char *str)
{
	return setup_fault_attr(&fail_futex.attr, str);
}
__setup("fail_futex=", setup_fail_futex);

static bool should_fail_futex(bool fshared)
{
	if (fail_futex.ignore_private && !fshared)
		return false;

	return should_fail(&fail_futex.attr, 1);
}

#ifdef CONFIG_FAULT_INJECTION_DEBUG_FS

static int __init fail_futex_debugfs(void)
{
	umode_t mode = S_IFREG | S_IRUSR | S_IWUSR;
	struct dentry *dir;

	dir = fault_create_debugfs_attr("fail_futex", NULL,
					&fail_futex.attr);
	if (IS_ERR(dir))
		return PTR_ERR(dir);

	if (!debugfs_create_bool("ignore-private", mode, dir,
				 &fail_futex.ignore_private)) {
		debugfs_remove_recursive(dir);
		return -ENOMEM;
	}

	return 0;
}

late_initcall(fail_futex_debugfs);

#endif /* CONFIG_FAULT_INJECTION_DEBUG_FS */

#else
static inline bool should_fail_futex(bool fshared)
{
	return false;
}
#endif /* CONFIG_FAIL_FUTEX */

static inline void futex_get_mm(union futex_key *key)
{
	mmgrab(key->private.mm);
	/*
	 * Ensure futex_get_mm() implies a full barrier such that
	 * get_futex_key() implies a full barrier. This is relied upon
	 * as smp_mb(); (B), see the ordering comment above.
	 */
	smp_mb__after_atomic();
}

/*
 * Reflects a new waiter being added to the waitqueue.
 */
static inline void hb_waiters_inc(struct futex_hash_bucket *hb)
{
#ifdef CONFIG_SMP
	atomic_inc(&hb->waiters);
	/*
	 * Full barrier (A), see the ordering comment above.
	 */
	smp_mb__after_atomic();
#endif
}

/*
 * Reflects a waiter being removed from the waitqueue by wakeup
 * paths.
 */
static inline void hb_waiters_dec(struct futex_hash_bucket *hb)
{
#ifdef CONFIG_SMP
	atomic_dec(&hb->waiters);
#endif
}

static inline int hb_waiters_pending(struct futex_hash_bucket *hb)
{
#ifdef CONFIG_SMP
	return atomic_read(&hb->waiters);
#else
	return 1;
#endif
}

/**
 * hash_futex - Return the hash bucket in the global hash
 * @key:	Pointer to the futex key for which the hash is calculated
 *
 * We hash on the keys returned from get_futex_key (see below) and return the
 * corresponding hash bucket in the global hash.
 */
static struct futex_hash_bucket *hash_futex(union futex_key *key)
{
	u32 hash = jhash2((u32*)&key->both.word,
			  (sizeof(key->both.word)+sizeof(key->both.ptr))/4,
			  key->both.offset);
	return &futex_queues[hash & (futex_hashsize - 1)];
}


/**
 * match_futex - Check whether two futex keys are equal
 * @key1:	Pointer to key1
 * @key2:	Pointer to key2
 *
 * Return 1 if two futex_keys are equal, 0 otherwise.
 */
static inline int match_futex(union futex_key *key1, union futex_key *key2)
{
	return (key1 && key2
		&& key1->both.word == key2->both.word
		&& key1->both.ptr == key2->both.ptr
		&& key1->both.offset == key2->both.offset);
}

/*
 * Take a reference to the resource addressed by a key.
 * Can be called while holding spinlocks.
 *
 */
static void get_futex_key_refs(union futex_key *key)
{
	if (!key->both.ptr)
		return;

	/*
	 * On MMU less systems futexes are always "private" as there is no per
	 * process address space. We need the smp wmb nevertheless - yes,
	 * arch/blackfin has MMU less SMP ...
	 */
	if (!IS_ENABLED(CONFIG_MMU)) {
		smp_mb(); /* explicit smp_mb(); (B) */
		return;
	}

	switch (key->both.offset & (FUT_OFF_INODE|FUT_OFF_MMSHARED)) {
	case FUT_OFF_INODE:
		ihold(key->shared.inode); /* implies smp_mb(); (B) */
		break;
	case FUT_OFF_MMSHARED:
		futex_get_mm(key); /* implies smp_mb(); (B) */
		break;
	default:
		/*
		 * Private futexes do not hold reference on an inode or
		 * mm, therefore the only purpose of calling get_futex_key_refs
		 * is because we need the barrier for the lockless waiter check.
		 */
		smp_mb(); /* explicit smp_mb(); (B) */
	}
}

/*
 * Drop a reference to the resource addressed by a key.
 * The hash bucket spinlock must not be held. This is
 * a no-op for private futexes, see comment in the get
 * counterpart.
 */
static void drop_futex_key_refs(union futex_key *key)
{
	if (!key->both.ptr) {
		/* If we're here then we tried to put a key we failed to get */
		WARN_ON_ONCE(1);
		return;
	}

	if (!IS_ENABLED(CONFIG_MMU))
		return;

	switch (key->both.offset & (FUT_OFF_INODE|FUT_OFF_MMSHARED)) {
	case FUT_OFF_INODE:
		iput(key->shared.inode);
		break;
	case FUT_OFF_MMSHARED:
		mmdrop(key->private.mm);
		break;
	}
}

/**
 * get_futex_key() - Get parameters which are the keys for a futex
 * @uaddr:	virtual address of the futex
 * @fshared:	0 for a PROCESS_PRIVATE futex, 1 for PROCESS_SHARED
 * @key:	address where result is stored.
 * @rw:		mapping needs to be read/write (values: VERIFY_READ,
 *              VERIFY_WRITE)
 *
 * Return: a negative error code or 0
 *
 * The key words are stored in @key on success.
 *
 * For shared mappings, it's (page->index, file_inode(vma->vm_file),
 * offset_within_page).  For private mappings, it's (uaddr, current->mm).
 * We can usually work out the index without swapping in the page.
 *
 * lock_page() might sleep, the caller should not hold a spinlock.
 */
static int
get_futex_key(u32 __user *uaddr, int fshared, union futex_key *key, int rw)
{
	unsigned long address = (unsigned long)uaddr;
	struct mm_struct *mm = current->mm;
	struct page *page, *tail;
	struct address_space *mapping;
	int err, ro = 0;

	/*
	 * The futex address must be "naturally" aligned.
	 */
	key->both.offset = address % PAGE_SIZE;
	if (unlikely((address % sizeof(u32)) != 0))
		return -EINVAL;
	address -= key->both.offset;

	if (unlikely(!access_ok(rw, uaddr, sizeof(u32))))
		return -EFAULT;

	if (unlikely(should_fail_futex(fshared)))
		return -EFAULT;

	/*
	 * PROCESS_PRIVATE futexes are fast.
	 * As the mm cannot disappear under us and the 'key' only needs
	 * virtual address, we dont even have to find the underlying vma.
	 * Note : We do have to check 'uaddr' is a valid user address,
	 *        but access_ok() should be faster than find_vma()
	 */
	if (!fshared) {
		key->private.mm = mm;
		key->private.address = address;
		get_futex_key_refs(key);  /* implies smp_mb(); (B) */
		return 0;
	}

again:
	/* Ignore any VERIFY_READ mapping (futex common case) */
	if (unlikely(should_fail_futex(fshared)))
		return -EFAULT;

	err = get_user_pages_fast(address, 1, 1, &page);
	/*
	 * If write access is not required (eg. FUTEX_WAIT), try
	 * and get read-only access.
	 */
	if (err == -EFAULT && rw == VERIFY_READ) {
		err = get_user_pages_fast(address, 1, 0, &page);
		ro = 1;
	}
	if (err < 0)
		return err;
	else
		err = 0;

	/*
	 * The treatment of mapping from this point on is critical. The page
	 * lock protects many things but in this context the page lock
	 * stabilizes mapping, prevents inode freeing in the shared
	 * file-backed region case and guards against movement to swap cache.
	 *
	 * Strictly speaking the page lock is not needed in all cases being
	 * considered here and page lock forces unnecessarily serialization
	 * From this point on, mapping will be re-verified if necessary and
	 * page lock will be acquired only if it is unavoidable
	 *
	 * Mapping checks require the head page for any compound page so the
	 * head page and mapping is looked up now. For anonymous pages, it
	 * does not matter if the page splits in the future as the key is
	 * based on the address. For filesystem-backed pages, the tail is
	 * required as the index of the page determines the key. For
	 * base pages, there is no tail page and tail == page.
	 */
	tail = page;
	page = compound_head(page);
	mapping = READ_ONCE(page->mapping);

	/*
	 * If page->mapping is NULL, then it cannot be a PageAnon
	 * page; but it might be the ZERO_PAGE or in the gate area or
	 * in a special mapping (all cases which we are happy to fail);
	 * or it may have been a good file page when get_user_pages_fast
	 * found it, but truncated or holepunched or subjected to
	 * invalidate_complete_page2 before we got the page lock (also
	 * cases which we are happy to fail).  And we hold a reference,
	 * so refcount care in invalidate_complete_page's remove_mapping
	 * prevents drop_caches from setting mapping to NULL beneath us.
	 *
	 * The case we do have to guard against is when memory pressure made
	 * shmem_writepage move it from filecache to swapcache beneath us:
	 * an unlikely race, but we do need to retry for page->mapping.
	 */
	if (unlikely(!mapping)) {
		int shmem_swizzled;

		/*
		 * Page lock is required to identify which special case above
		 * applies. If this is really a shmem page then the page lock
		 * will prevent unexpected transitions.
		 */
		lock_page(page);
		shmem_swizzled = PageSwapCache(page) || page->mapping;
		unlock_page(page);
		put_page(page);

		if (shmem_swizzled)
			goto again;

		return -EFAULT;
	}

	/*
	 * Private mappings are handled in a simple way.
	 *
	 * If the futex key is stored on an anonymous page, then the associated
	 * object is the mm which is implicitly pinned by the calling process.
	 *
	 * NOTE: When userspace waits on a MAP_SHARED mapping, even if
	 * it's a read-only handle, it's expected that futexes attach to
	 * the object not the particular process.
	 */
	if (PageAnon(page)) {
		/*
		 * A RO anonymous page will never change and thus doesn't make
		 * sense for futex operations.
		 */
		if (unlikely(should_fail_futex(fshared)) || ro) {
			err = -EFAULT;
			goto out;
		}

		key->both.offset |= FUT_OFF_MMSHARED; /* ref taken on mm */
		key->private.mm = mm;
		key->private.address = address;

		get_futex_key_refs(key); /* implies smp_mb(); (B) */

	} else {
		struct inode *inode;

		/*
		 * The associated futex object in this case is the inode and
		 * the page->mapping must be traversed. Ordinarily this should
		 * be stabilised under page lock but it's not strictly
		 * necessary in this case as we just want to pin the inode, not
		 * update the radix tree or anything like that.
		 *
		 * The RCU read lock is taken as the inode is finally freed
		 * under RCU. If the mapping still matches expectations then the
		 * mapping->host can be safely accessed as being a valid inode.
		 */
		rcu_read_lock();

		if (READ_ONCE(page->mapping) != mapping) {
			rcu_read_unlock();
			put_page(page);

			goto again;
		}

		inode = READ_ONCE(mapping->host);
		if (!inode) {
			rcu_read_unlock();
			put_page(page);

			goto again;
		}

		/*
		 * Take a reference unless it is about to be freed. Previously
		 * this reference was taken by ihold under the page lock
		 * pinning the inode in place so i_lock was unnecessary. The
		 * only way for this check to fail is if the inode was
		 * truncated in parallel which is almost certainly an
		 * application bug. In such a case, just retry.
		 *
		 * We are not calling into get_futex_key_refs() in file-backed
		 * cases, therefore a successful atomic_inc return below will
		 * guarantee that get_futex_key() will still imply smp_mb(); (B).
		 */
		if (!atomic_inc_not_zero(&inode->i_count)) {
			rcu_read_unlock();
			put_page(page);

			goto again;
		}

		/* Should be impossible but lets be paranoid for now */
		if (WARN_ON_ONCE(inode->i_mapping != mapping)) {
			err = -EFAULT;
			rcu_read_unlock();
			iput(inode);

			goto out;
		}

		key->both.offset |= FUT_OFF_INODE; /* inode-based key */
		key->shared.inode = inode;
		key->shared.pgoff = basepage_index(tail);
		rcu_read_unlock();
	}

out:
	put_page(page);
	return err;
}

static inline void put_futex_key(union futex_key *key)
{
	drop_futex_key_refs(key);
}

/**
 * fault_in_user_writeable() - Fault in user address and verify RW access
 * @uaddr:	pointer to faulting user space address
 *
 * Slow path to fixup the fault we just took in the atomic write
 * access to @uaddr.
 *
 * We have no generic implementation of a non-destructive write to the
 * user address. We know that we faulted in the atomic pagefault
 * disabled section so we can as well avoid the #PF overhead by
 * calling get_user_pages() right away.
 */
static int fault_in_user_writeable(u32 __user *uaddr)
{
	struct mm_struct *mm = current->mm;
	int ret;

	down_read(&mm->mmap_sem);
	ret = fixup_user_fault(current, mm, (unsigned long)uaddr,
			       FAULT_FLAG_WRITE, NULL);
	up_read(&mm->mmap_sem);

	return ret < 0 ? ret : 0;
}

/**
 * futex_top_waiter() - Return the highest priority waiter on a futex
 * @hb:		the hash bucket the futex_q's reside in
 * @key:	the futex key (to distinguish it from other futex futex_q's)
 *
 * Must be called with the hb lock held.
 */
static struct futex_q *futex_top_waiter(struct futex_hash_bucket *hb,
					union futex_key *key)
{
	struct futex_q *this;

	plist_for_each_entry(this, &hb->chain, list) {
		if (match_futex(&this->key, key))
			return this;
	}
	return NULL;
}

static int cmpxchg_futex_value_locked(u32 *curval, u32 __user *uaddr,
				      u32 uval, u32 newval)
{
	int ret;

	pagefault_disable();
	ret = futex_atomic_cmpxchg_inatomic(curval, uaddr, uval, newval);
	pagefault_enable();

	return ret;
}

static int get_futex_value_locked(u32 *dest, u32 __user *from)
{
	int ret;

	pagefault_disable();
	ret = __get_user(*dest, from);
	pagefault_enable();

	return ret ? -EFAULT : 0;
}


/*
 * PI code:
 */
static int refill_pi_state_cache(void)
{
	struct futex_pi_state *pi_state;

	if (likely(current->pi_state_cache))
		return 0;

	pi_state = kzalloc(sizeof(*pi_state), GFP_KERNEL);

	if (!pi_state)
		return -ENOMEM;

	INIT_LIST_HEAD(&pi_state->list);
	/* pi_mutex gets initialized later */
	pi_state->owner = NULL;
	atomic_set(&pi_state->refcount, 1);
	pi_state->key = FUTEX_KEY_INIT;

	current->pi_state_cache = pi_state;

	return 0;
}

static struct futex_pi_state *alloc_pi_state(void)
{
	struct futex_pi_state *pi_state = current->pi_state_cache;

	WARN_ON(!pi_state);
	current->pi_state_cache = NULL;

	return pi_state;
}

static void get_pi_state(struct futex_pi_state *pi_state)
{
	WARN_ON_ONCE(!atomic_inc_not_zero(&pi_state->refcount));
}

/*
 * Drops a reference to the pi_state object and frees or caches it
 * when the last reference is gone.
 */
static void put_pi_state(struct futex_pi_state *pi_state)
{
	if (!pi_state)
		return;

	if (!atomic_dec_and_test(&pi_state->refcount))
		return;

	/*
	 * If pi_state->owner is NULL, the owner is most probably dying
	 * and has cleaned up the pi_state already
	 */
	if (pi_state->owner) {
		struct task_struct *owner;

		raw_spin_lock_irq(&pi_state->pi_mutex.wait_lock);
		owner = pi_state->owner;
		if (owner) {
			raw_spin_lock(&owner->pi_lock);
			list_del_init(&pi_state->list);
			raw_spin_unlock(&owner->pi_lock);
		}
		rt_mutex_proxy_unlock(&pi_state->pi_mutex, owner);
		raw_spin_unlock_irq(&pi_state->pi_mutex.wait_lock);
	}

	if (current->pi_state_cache) {
		kfree(pi_state);
	} else {
		/*
		 * pi_state->list is already empty.
		 * clear pi_state->owner.
		 * refcount is at 0 - put it back to 1.
		 */
		pi_state->owner = NULL;
		atomic_set(&pi_state->refcount, 1);
		current->pi_state_cache = pi_state;
	}
}

/*
 * Look up the task based on what TID userspace gave us.
 * We dont trust it.
 */
static struct task_struct *futex_find_get_task(pid_t pid)
{
	struct task_struct *p;

	rcu_read_lock();
	p = find_task_by_vpid(pid);
	if (p)
		get_task_struct(p);

	rcu_read_unlock();

	return p;
}

#ifdef CONFIG_FUTEX_PI

/*
 * This task is holding PI mutexes at exit time => bad.
 * Kernel cleans up PI-state, but userspace is likely hosed.
 * (Robust-futex cleanup is separate and might save the day for userspace.)
 */
void exit_pi_state_list(struct task_struct *curr)
{
	struct list_head *next, *head = &curr->pi_state_list;
	struct futex_pi_state *pi_state;
	struct futex_hash_bucket *hb;
	union futex_key key = FUTEX_KEY_INIT;

	if (!futex_cmpxchg_enabled)
		return;
	/*
	 * We are a ZOMBIE and nobody can enqueue itself on
	 * pi_state_list anymore, but we have to be careful
	 * versus waiters unqueueing themselves:
	 */
	raw_spin_lock_irq(&curr->pi_lock);
	while (!list_empty(head)) {
		next = head->next;
		pi_state = list_entry(next, struct futex_pi_state, list);
		key = pi_state->key;
		hb = hash_futex(&key);

		/*
		 * We can race against put_pi_state() removing itself from the
		 * list (a waiter going away). put_pi_state() will first
		 * decrement the reference count and then modify the list, so
		 * its possible to see the list entry but fail this reference
		 * acquire.
		 *
		 * In that case; drop the locks to let put_pi_state() make
		 * progress and retry the loop.
		 */
		if (!atomic_inc_not_zero(&pi_state->refcount)) {
			raw_spin_unlock_irq(&curr->pi_lock);
			cpu_relax();
			raw_spin_lock_irq(&curr->pi_lock);
			continue;
		}
		raw_spin_unlock_irq(&curr->pi_lock);

		spin_lock(&hb->lock);
		raw_spin_lock_irq(&pi_state->pi_mutex.wait_lock);
		raw_spin_lock(&curr->pi_lock);
		/*
		 * We dropped the pi-lock, so re-check whether this
		 * task still owns the PI-state:
		 */
		if (head->next != next) {
<<<<<<< HEAD
=======
			/* retain curr->pi_lock for the loop invariant */
>>>>>>> 39dae59d
			raw_spin_unlock(&pi_state->pi_mutex.wait_lock);
			spin_unlock(&hb->lock);
			put_pi_state(pi_state);
			continue;
		}

		WARN_ON(pi_state->owner != curr);
		WARN_ON(list_empty(&pi_state->list));
		list_del_init(&pi_state->list);
		pi_state->owner = NULL;
<<<<<<< HEAD
		raw_spin_unlock(&curr->pi_lock);

		get_pi_state(pi_state);
=======

		raw_spin_unlock(&curr->pi_lock);
>>>>>>> 39dae59d
		raw_spin_unlock_irq(&pi_state->pi_mutex.wait_lock);
		spin_unlock(&hb->lock);

		rt_mutex_futex_unlock(&pi_state->pi_mutex);
		put_pi_state(pi_state);

		raw_spin_lock_irq(&curr->pi_lock);
	}
	raw_spin_unlock_irq(&curr->pi_lock);
}

#endif

/*
 * We need to check the following states:
 *
 *      Waiter | pi_state | pi->owner | uTID      | uODIED | ?
 *
 * [1]  NULL   | ---      | ---       | 0         | 0/1    | Valid
 * [2]  NULL   | ---      | ---       | >0        | 0/1    | Valid
 *
 * [3]  Found  | NULL     | --        | Any       | 0/1    | Invalid
 *
 * [4]  Found  | Found    | NULL      | 0         | 1      | Valid
 * [5]  Found  | Found    | NULL      | >0        | 1      | Invalid
 *
 * [6]  Found  | Found    | task      | 0         | 1      | Valid
 *
 * [7]  Found  | Found    | NULL      | Any       | 0      | Invalid
 *
 * [8]  Found  | Found    | task      | ==taskTID | 0/1    | Valid
 * [9]  Found  | Found    | task      | 0         | 0      | Invalid
 * [10] Found  | Found    | task      | !=taskTID | 0/1    | Invalid
 *
 * [1]	Indicates that the kernel can acquire the futex atomically. We
 *	came came here due to a stale FUTEX_WAITERS/FUTEX_OWNER_DIED bit.
 *
 * [2]	Valid, if TID does not belong to a kernel thread. If no matching
 *      thread is found then it indicates that the owner TID has died.
 *
 * [3]	Invalid. The waiter is queued on a non PI futex
 *
 * [4]	Valid state after exit_robust_list(), which sets the user space
 *	value to FUTEX_WAITERS | FUTEX_OWNER_DIED.
 *
 * [5]	The user space value got manipulated between exit_robust_list()
 *	and exit_pi_state_list()
 *
 * [6]	Valid state after exit_pi_state_list() which sets the new owner in
 *	the pi_state but cannot access the user space value.
 *
 * [7]	pi_state->owner can only be NULL when the OWNER_DIED bit is set.
 *
 * [8]	Owner and user space value match
 *
 * [9]	There is no transient state which sets the user space TID to 0
 *	except exit_robust_list(), but this is indicated by the
 *	FUTEX_OWNER_DIED bit. See [4]
 *
 * [10] There is no transient state which leaves owner and user space
 *	TID out of sync.
 *
 *
 * Serialization and lifetime rules:
 *
 * hb->lock:
 *
 *	hb -> futex_q, relation
 *	futex_q -> pi_state, relation
 *
 *	(cannot be raw because hb can contain arbitrary amount
 *	 of futex_q's)
 *
 * pi_mutex->wait_lock:
 *
 *	{uval, pi_state}
 *
 *	(and pi_mutex 'obviously')
 *
 * p->pi_lock:
 *
 *	p->pi_state_list -> pi_state->list, relation
 *
 * pi_state->refcount:
 *
 *	pi_state lifetime
 *
 *
 * Lock order:
 *
 *   hb->lock
 *     pi_mutex->wait_lock
 *       p->pi_lock
 *
 */

/*
 * Validate that the existing waiter has a pi_state and sanity check
 * the pi_state against the user space value. If correct, attach to
 * it.
 */
static int attach_to_pi_state(u32 __user *uaddr, u32 uval,
			      struct futex_pi_state *pi_state,
			      struct futex_pi_state **ps)
{
	pid_t pid = uval & FUTEX_TID_MASK;
	u32 uval2;
	int ret;

	/*
	 * Userspace might have messed up non-PI and PI futexes [3]
	 */
	if (unlikely(!pi_state))
		return -EINVAL;

	/*
	 * We get here with hb->lock held, and having found a
	 * futex_top_waiter(). This means that futex_lock_pi() of said futex_q
	 * has dropped the hb->lock in between queue_me() and unqueue_me_pi(),
	 * which in turn means that futex_lock_pi() still has a reference on
	 * our pi_state.
	 *
	 * The waiter holding a reference on @pi_state also protects against
	 * the unlocked put_pi_state() in futex_unlock_pi(), futex_lock_pi()
	 * and futex_wait_requeue_pi() as it cannot go to 0 and consequently
	 * free pi_state before we can take a reference ourselves.
	 */
	WARN_ON(!atomic_read(&pi_state->refcount));

	/*
	 * Now that we have a pi_state, we can acquire wait_lock
	 * and do the state validation.
	 */
	raw_spin_lock_irq(&pi_state->pi_mutex.wait_lock);

	/*
	 * Since {uval, pi_state} is serialized by wait_lock, and our current
	 * uval was read without holding it, it can have changed. Verify it
	 * still is what we expect it to be, otherwise retry the entire
	 * operation.
	 */
	if (get_futex_value_locked(&uval2, uaddr))
		goto out_efault;

	if (uval != uval2)
		goto out_eagain;

	/*
	 * Handle the owner died case:
	 */
	if (uval & FUTEX_OWNER_DIED) {
		/*
		 * exit_pi_state_list sets owner to NULL and wakes the
		 * topmost waiter. The task which acquires the
		 * pi_state->rt_mutex will fixup owner.
		 */
		if (!pi_state->owner) {
			/*
			 * No pi state owner, but the user space TID
			 * is not 0. Inconsistent state. [5]
			 */
			if (pid)
				goto out_einval;
			/*
			 * Take a ref on the state and return success. [4]
			 */
			goto out_attach;
		}

		/*
		 * If TID is 0, then either the dying owner has not
		 * yet executed exit_pi_state_list() or some waiter
		 * acquired the rtmutex in the pi state, but did not
		 * yet fixup the TID in user space.
		 *
		 * Take a ref on the state and return success. [6]
		 */
		if (!pid)
			goto out_attach;
	} else {
		/*
		 * If the owner died bit is not set, then the pi_state
		 * must have an owner. [7]
		 */
		if (!pi_state->owner)
			goto out_einval;
	}

	/*
	 * Bail out if user space manipulated the futex value. If pi
	 * state exists then the owner TID must be the same as the
	 * user space TID. [9/10]
	 */
	if (pid != task_pid_vnr(pi_state->owner))
		goto out_einval;

out_attach:
	get_pi_state(pi_state);
	raw_spin_unlock_irq(&pi_state->pi_mutex.wait_lock);
	*ps = pi_state;
	return 0;

out_einval:
	ret = -EINVAL;
	goto out_error;

out_eagain:
	ret = -EAGAIN;
	goto out_error;

out_efault:
	ret = -EFAULT;
	goto out_error;

out_error:
	raw_spin_unlock_irq(&pi_state->pi_mutex.wait_lock);
	return ret;
}

/*
 * Lookup the task for the TID provided from user space and attach to
 * it after doing proper sanity checks.
 */
static int attach_to_pi_owner(u32 uval, union futex_key *key,
			      struct futex_pi_state **ps)
{
	pid_t pid = uval & FUTEX_TID_MASK;
	struct futex_pi_state *pi_state;
	struct task_struct *p;

	/*
	 * We are the first waiter - try to look up the real owner and attach
	 * the new pi_state to it, but bail out when TID = 0 [1]
	 */
	if (!pid)
		return -ESRCH;
	p = futex_find_get_task(pid);
	if (!p)
		return -ESRCH;

	if (unlikely(p->flags & PF_KTHREAD)) {
		put_task_struct(p);
		return -EPERM;
	}

	/*
	 * We need to look at the task state flags to figure out,
	 * whether the task is exiting. To protect against the do_exit
	 * change of the task flags, we do this protected by
	 * p->pi_lock:
	 */
	raw_spin_lock_irq(&p->pi_lock);
	if (unlikely(p->flags & PF_EXITING)) {
		/*
		 * The task is on the way out. When PF_EXITPIDONE is
		 * set, we know that the task has finished the
		 * cleanup:
		 */
		int ret = (p->flags & PF_EXITPIDONE) ? -ESRCH : -EAGAIN;

		raw_spin_unlock_irq(&p->pi_lock);
		put_task_struct(p);
		return ret;
	}

	/*
	 * No existing pi state. First waiter. [2]
	 *
	 * This creates pi_state, we have hb->lock held, this means nothing can
	 * observe this state, wait_lock is irrelevant.
	 */
	pi_state = alloc_pi_state();

	/*
	 * Initialize the pi_mutex in locked state and make @p
	 * the owner of it:
	 */
	rt_mutex_init_proxy_locked(&pi_state->pi_mutex, p);

	/* Store the key for possible exit cleanups: */
	pi_state->key = *key;

	WARN_ON(!list_empty(&pi_state->list));
	list_add(&pi_state->list, &p->pi_state_list);
	/*
	 * Assignment without holding pi_state->pi_mutex.wait_lock is safe
	 * because there is no concurrency as the object is not published yet.
	 */
	pi_state->owner = p;
	raw_spin_unlock_irq(&p->pi_lock);

	put_task_struct(p);

	*ps = pi_state;

	return 0;
}

static int lookup_pi_state(u32 __user *uaddr, u32 uval,
			   struct futex_hash_bucket *hb,
			   union futex_key *key, struct futex_pi_state **ps)
{
	struct futex_q *top_waiter = futex_top_waiter(hb, key);

	/*
	 * If there is a waiter on that futex, validate it and
	 * attach to the pi_state when the validation succeeds.
	 */
	if (top_waiter)
		return attach_to_pi_state(uaddr, uval, top_waiter->pi_state, ps);

	/*
	 * We are the first waiter - try to look up the owner based on
	 * @uval and attach to it.
	 */
	return attach_to_pi_owner(uval, key, ps);
}

static int lock_pi_update_atomic(u32 __user *uaddr, u32 uval, u32 newval)
{
	u32 uninitialized_var(curval);

	if (unlikely(should_fail_futex(true)))
		return -EFAULT;

	if (unlikely(cmpxchg_futex_value_locked(&curval, uaddr, uval, newval)))
		return -EFAULT;

	/* If user space value changed, let the caller retry */
	return curval != uval ? -EAGAIN : 0;
}

/**
 * futex_lock_pi_atomic() - Atomic work required to acquire a pi aware futex
 * @uaddr:		the pi futex user address
 * @hb:			the pi futex hash bucket
 * @key:		the futex key associated with uaddr and hb
 * @ps:			the pi_state pointer where we store the result of the
 *			lookup
 * @task:		the task to perform the atomic lock work for.  This will
 *			be "current" except in the case of requeue pi.
 * @set_waiters:	force setting the FUTEX_WAITERS bit (1) or not (0)
 *
 * Return:
 *  -  0 - ready to wait;
 *  -  1 - acquired the lock;
 *  - <0 - error
 *
 * The hb->lock and futex_key refs shall be held by the caller.
 */
static int futex_lock_pi_atomic(u32 __user *uaddr, struct futex_hash_bucket *hb,
				union futex_key *key,
				struct futex_pi_state **ps,
				struct task_struct *task, int set_waiters)
{
	u32 uval, newval, vpid = task_pid_vnr(task);
	struct futex_q *top_waiter;
	int ret;

	/*
	 * Read the user space value first so we can validate a few
	 * things before proceeding further.
	 */
	if (get_futex_value_locked(&uval, uaddr))
		return -EFAULT;

	if (unlikely(should_fail_futex(true)))
		return -EFAULT;

	/*
	 * Detect deadlocks.
	 */
	if ((unlikely((uval & FUTEX_TID_MASK) == vpid)))
		return -EDEADLK;

	if ((unlikely(should_fail_futex(true))))
		return -EDEADLK;

	/*
	 * Lookup existing state first. If it exists, try to attach to
	 * its pi_state.
	 */
	top_waiter = futex_top_waiter(hb, key);
	if (top_waiter)
		return attach_to_pi_state(uaddr, uval, top_waiter->pi_state, ps);

	/*
	 * No waiter and user TID is 0. We are here because the
	 * waiters or the owner died bit is set or called from
	 * requeue_cmp_pi or for whatever reason something took the
	 * syscall.
	 */
	if (!(uval & FUTEX_TID_MASK)) {
		/*
		 * We take over the futex. No other waiters and the user space
		 * TID is 0. We preserve the owner died bit.
		 */
		newval = uval & FUTEX_OWNER_DIED;
		newval |= vpid;

		/* The futex requeue_pi code can enforce the waiters bit */
		if (set_waiters)
			newval |= FUTEX_WAITERS;

		ret = lock_pi_update_atomic(uaddr, uval, newval);
		/* If the take over worked, return 1 */
		return ret < 0 ? ret : 1;
	}

	/*
	 * First waiter. Set the waiters bit before attaching ourself to
	 * the owner. If owner tries to unlock, it will be forced into
	 * the kernel and blocked on hb->lock.
	 */
	newval = uval | FUTEX_WAITERS;
	ret = lock_pi_update_atomic(uaddr, uval, newval);
	if (ret)
		return ret;
	/*
	 * If the update of the user space value succeeded, we try to
	 * attach to the owner. If that fails, no harm done, we only
	 * set the FUTEX_WAITERS bit in the user space variable.
	 */
	return attach_to_pi_owner(uval, key, ps);
}

/**
 * __unqueue_futex() - Remove the futex_q from its futex_hash_bucket
 * @q:	The futex_q to unqueue
 *
 * The q->lock_ptr must not be NULL and must be held by the caller.
 */
static void __unqueue_futex(struct futex_q *q)
{
	struct futex_hash_bucket *hb;

	if (WARN_ON_SMP(!q->lock_ptr || !spin_is_locked(q->lock_ptr))
	    || WARN_ON(plist_node_empty(&q->list)))
		return;

	hb = container_of(q->lock_ptr, struct futex_hash_bucket, lock);
	plist_del(&q->list, &hb->chain);
	hb_waiters_dec(hb);
}

/*
 * The hash bucket lock must be held when this is called.
 * Afterwards, the futex_q must not be accessed. Callers
 * must ensure to later call wake_up_q() for the actual
 * wakeups to occur.
 */
static void mark_wake_futex(struct wake_q_head *wake_q, struct futex_q *q)
{
	struct task_struct *p = q->task;

	if (WARN(q->pi_state || q->rt_waiter, "refusing to wake PI futex\n"))
		return;

	/*
	 * Queue the task for later wakeup for after we've released
	 * the hb->lock. wake_q_add() grabs reference to p.
	 */
	wake_q_add(wake_q, p);
	__unqueue_futex(q);
	/*
	 * The waiting task can free the futex_q as soon as q->lock_ptr = NULL
	 * is written, without taking any locks. This is possible in the event
	 * of a spurious wakeup, for example. A memory barrier is required here
	 * to prevent the following store to lock_ptr from getting ahead of the
	 * plist_del in __unqueue_futex().
	 */
	smp_store_release(&q->lock_ptr, NULL);
}

/*
 * Caller must hold a reference on @pi_state.
 */
static int wake_futex_pi(u32 __user *uaddr, u32 uval, struct futex_pi_state *pi_state)
{
	u32 uninitialized_var(curval), newval;
	struct task_struct *new_owner;
	bool postunlock = false;
	DEFINE_WAKE_Q(wake_q);
	int ret = 0;

	new_owner = rt_mutex_next_owner(&pi_state->pi_mutex);
	if (WARN_ON_ONCE(!new_owner)) {
		/*
		 * As per the comment in futex_unlock_pi() this should not happen.
		 *
		 * When this happens, give up our locks and try again, giving
		 * the futex_lock_pi() instance time to complete, either by
		 * waiting on the rtmutex or removing itself from the futex
		 * queue.
		 */
		ret = -EAGAIN;
		goto out_unlock;
	}

	/*
	 * We pass it to the next owner. The WAITERS bit is always kept
	 * enabled while there is PI state around. We cleanup the owner
	 * died bit, because we are the owner.
	 */
	newval = FUTEX_WAITERS | task_pid_vnr(new_owner);

	if (unlikely(should_fail_futex(true)))
		ret = -EFAULT;

	if (cmpxchg_futex_value_locked(&curval, uaddr, uval, newval)) {
		ret = -EFAULT;

	} else if (curval != uval) {
		/*
		 * If a unconditional UNLOCK_PI operation (user space did not
		 * try the TID->0 transition) raced with a waiter setting the
		 * FUTEX_WAITERS flag between get_user() and locking the hash
		 * bucket lock, retry the operation.
		 */
		if ((FUTEX_TID_MASK & curval) == uval)
			ret = -EAGAIN;
		else
			ret = -EINVAL;
	}

	if (ret)
		goto out_unlock;

	/*
	 * This is a point of no return; once we modify the uval there is no
	 * going back and subsequent operations must not fail.
	 */

	raw_spin_lock(&pi_state->owner->pi_lock);
	WARN_ON(list_empty(&pi_state->list));
	list_del_init(&pi_state->list);
	raw_spin_unlock(&pi_state->owner->pi_lock);

	raw_spin_lock(&new_owner->pi_lock);
	WARN_ON(!list_empty(&pi_state->list));
	list_add(&pi_state->list, &new_owner->pi_state_list);
	pi_state->owner = new_owner;
	raw_spin_unlock(&new_owner->pi_lock);

	postunlock = __rt_mutex_futex_unlock(&pi_state->pi_mutex, &wake_q);

out_unlock:
	raw_spin_unlock_irq(&pi_state->pi_mutex.wait_lock);

	if (postunlock)
		rt_mutex_postunlock(&wake_q);

	return ret;
}

/*
 * Express the locking dependencies for lockdep:
 */
static inline void
double_lock_hb(struct futex_hash_bucket *hb1, struct futex_hash_bucket *hb2)
{
	if (hb1 <= hb2) {
		spin_lock(&hb1->lock);
		if (hb1 < hb2)
			spin_lock_nested(&hb2->lock, SINGLE_DEPTH_NESTING);
	} else { /* hb1 > hb2 */
		spin_lock(&hb2->lock);
		spin_lock_nested(&hb1->lock, SINGLE_DEPTH_NESTING);
	}
}

static inline void
double_unlock_hb(struct futex_hash_bucket *hb1, struct futex_hash_bucket *hb2)
{
	spin_unlock(&hb1->lock);
	if (hb1 != hb2)
		spin_unlock(&hb2->lock);
}

/*
 * Wake up waiters matching bitset queued on this futex (uaddr).
 */
static int
futex_wake(u32 __user *uaddr, unsigned int flags, int nr_wake, u32 bitset)
{
	struct futex_hash_bucket *hb;
	struct futex_q *this, *next;
	union futex_key key = FUTEX_KEY_INIT;
	int ret;
	DEFINE_WAKE_Q(wake_q);

	if (!bitset)
		return -EINVAL;

	ret = get_futex_key(uaddr, flags & FLAGS_SHARED, &key, VERIFY_READ);
	if (unlikely(ret != 0))
		goto out;

	hb = hash_futex(&key);

	/* Make sure we really have tasks to wakeup */
	if (!hb_waiters_pending(hb))
		goto out_put_key;

	spin_lock(&hb->lock);

	plist_for_each_entry_safe(this, next, &hb->chain, list) {
		if (match_futex (&this->key, &key)) {
			if (this->pi_state || this->rt_waiter) {
				ret = -EINVAL;
				break;
			}

			/* Check if one of the bits is set in both bitsets */
			if (!(this->bitset & bitset))
				continue;

			mark_wake_futex(&wake_q, this);
			if (++ret >= nr_wake)
				break;
		}
	}

	spin_unlock(&hb->lock);
	wake_up_q(&wake_q);
out_put_key:
	put_futex_key(&key);
out:
	return ret;
}

static int futex_atomic_op_inuser(unsigned int encoded_op, u32 __user *uaddr)
{
	unsigned int op =	  (encoded_op & 0x70000000) >> 28;
	unsigned int cmp =	  (encoded_op & 0x0f000000) >> 24;
	int oparg = sign_extend32((encoded_op & 0x00fff000) >> 12, 12);
	int cmparg = sign_extend32(encoded_op & 0x00000fff, 12);
	int oldval, ret;

	if (encoded_op & (FUTEX_OP_OPARG_SHIFT << 28)) {
		if (oparg < 0 || oparg > 31) {
			char comm[sizeof(current->comm)];
			/*
			 * kill this print and return -EINVAL when userspace
			 * is sane again
			 */
			pr_info_ratelimited("futex_wake_op: %s tries to shift op by %d; fix this program\n",
					get_task_comm(comm, current), oparg);
			oparg &= 31;
		}
		oparg = 1 << oparg;
	}

	if (!access_ok(VERIFY_WRITE, uaddr, sizeof(u32)))
		return -EFAULT;

	ret = arch_futex_atomic_op_inuser(op, oparg, &oldval, uaddr);
	if (ret)
		return ret;

	switch (cmp) {
	case FUTEX_OP_CMP_EQ:
		return oldval == cmparg;
	case FUTEX_OP_CMP_NE:
		return oldval != cmparg;
	case FUTEX_OP_CMP_LT:
		return oldval < cmparg;
	case FUTEX_OP_CMP_GE:
		return oldval >= cmparg;
	case FUTEX_OP_CMP_LE:
		return oldval <= cmparg;
	case FUTEX_OP_CMP_GT:
		return oldval > cmparg;
	default:
		return -ENOSYS;
	}
}

/*
 * Wake up all waiters hashed on the physical page that is mapped
 * to this virtual address:
 */
static int
futex_wake_op(u32 __user *uaddr1, unsigned int flags, u32 __user *uaddr2,
	      int nr_wake, int nr_wake2, int op)
{
	union futex_key key1 = FUTEX_KEY_INIT, key2 = FUTEX_KEY_INIT;
	struct futex_hash_bucket *hb1, *hb2;
	struct futex_q *this, *next;
	int ret, op_ret;
	DEFINE_WAKE_Q(wake_q);

retry:
	ret = get_futex_key(uaddr1, flags & FLAGS_SHARED, &key1, VERIFY_READ);
	if (unlikely(ret != 0))
		goto out;
	ret = get_futex_key(uaddr2, flags & FLAGS_SHARED, &key2, VERIFY_WRITE);
	if (unlikely(ret != 0))
		goto out_put_key1;

	hb1 = hash_futex(&key1);
	hb2 = hash_futex(&key2);

retry_private:
	double_lock_hb(hb1, hb2);
	op_ret = futex_atomic_op_inuser(op, uaddr2);
	if (unlikely(op_ret < 0)) {

		double_unlock_hb(hb1, hb2);

#ifndef CONFIG_MMU
		/*
		 * we don't get EFAULT from MMU faults if we don't have an MMU,
		 * but we might get them from range checking
		 */
		ret = op_ret;
		goto out_put_keys;
#endif

		if (unlikely(op_ret != -EFAULT)) {
			ret = op_ret;
			goto out_put_keys;
		}

		ret = fault_in_user_writeable(uaddr2);
		if (ret)
			goto out_put_keys;

		if (!(flags & FLAGS_SHARED))
			goto retry_private;

		put_futex_key(&key2);
		put_futex_key(&key1);
		goto retry;
	}

	plist_for_each_entry_safe(this, next, &hb1->chain, list) {
		if (match_futex (&this->key, &key1)) {
			if (this->pi_state || this->rt_waiter) {
				ret = -EINVAL;
				goto out_unlock;
			}
			mark_wake_futex(&wake_q, this);
			if (++ret >= nr_wake)
				break;
		}
	}

	if (op_ret > 0) {
		op_ret = 0;
		plist_for_each_entry_safe(this, next, &hb2->chain, list) {
			if (match_futex (&this->key, &key2)) {
				if (this->pi_state || this->rt_waiter) {
					ret = -EINVAL;
					goto out_unlock;
				}
				mark_wake_futex(&wake_q, this);
				if (++op_ret >= nr_wake2)
					break;
			}
		}
		ret += op_ret;
	}

out_unlock:
	double_unlock_hb(hb1, hb2);
	wake_up_q(&wake_q);
out_put_keys:
	put_futex_key(&key2);
out_put_key1:
	put_futex_key(&key1);
out:
	return ret;
}

/**
 * requeue_futex() - Requeue a futex_q from one hb to another
 * @q:		the futex_q to requeue
 * @hb1:	the source hash_bucket
 * @hb2:	the target hash_bucket
 * @key2:	the new key for the requeued futex_q
 */
static inline
void requeue_futex(struct futex_q *q, struct futex_hash_bucket *hb1,
		   struct futex_hash_bucket *hb2, union futex_key *key2)
{

	/*
	 * If key1 and key2 hash to the same bucket, no need to
	 * requeue.
	 */
	if (likely(&hb1->chain != &hb2->chain)) {
		plist_del(&q->list, &hb1->chain);
		hb_waiters_dec(hb1);
		hb_waiters_inc(hb2);
		plist_add(&q->list, &hb2->chain);
		q->lock_ptr = &hb2->lock;
	}
	get_futex_key_refs(key2);
	q->key = *key2;
}

/**
 * requeue_pi_wake_futex() - Wake a task that acquired the lock during requeue
 * @q:		the futex_q
 * @key:	the key of the requeue target futex
 * @hb:		the hash_bucket of the requeue target futex
 *
 * During futex_requeue, with requeue_pi=1, it is possible to acquire the
 * target futex if it is uncontended or via a lock steal.  Set the futex_q key
 * to the requeue target futex so the waiter can detect the wakeup on the right
 * futex, but remove it from the hb and NULL the rt_waiter so it can detect
 * atomic lock acquisition.  Set the q->lock_ptr to the requeue target hb->lock
 * to protect access to the pi_state to fixup the owner later.  Must be called
 * with both q->lock_ptr and hb->lock held.
 */
static inline
void requeue_pi_wake_futex(struct futex_q *q, union futex_key *key,
			   struct futex_hash_bucket *hb)
{
	get_futex_key_refs(key);
	q->key = *key;

	__unqueue_futex(q);

	WARN_ON(!q->rt_waiter);
	q->rt_waiter = NULL;

	q->lock_ptr = &hb->lock;

	wake_up_state(q->task, TASK_NORMAL);
}

/**
 * futex_proxy_trylock_atomic() - Attempt an atomic lock for the top waiter
 * @pifutex:		the user address of the to futex
 * @hb1:		the from futex hash bucket, must be locked by the caller
 * @hb2:		the to futex hash bucket, must be locked by the caller
 * @key1:		the from futex key
 * @key2:		the to futex key
 * @ps:			address to store the pi_state pointer
 * @set_waiters:	force setting the FUTEX_WAITERS bit (1) or not (0)
 *
 * Try and get the lock on behalf of the top waiter if we can do it atomically.
 * Wake the top waiter if we succeed.  If the caller specified set_waiters,
 * then direct futex_lock_pi_atomic() to force setting the FUTEX_WAITERS bit.
 * hb1 and hb2 must be held by the caller.
 *
 * Return:
 *  -  0 - failed to acquire the lock atomically;
 *  - >0 - acquired the lock, return value is vpid of the top_waiter
 *  - <0 - error
 */
static int futex_proxy_trylock_atomic(u32 __user *pifutex,
				 struct futex_hash_bucket *hb1,
				 struct futex_hash_bucket *hb2,
				 union futex_key *key1, union futex_key *key2,
				 struct futex_pi_state **ps, int set_waiters)
{
	struct futex_q *top_waiter = NULL;
	u32 curval;
	int ret, vpid;

	if (get_futex_value_locked(&curval, pifutex))
		return -EFAULT;

	if (unlikely(should_fail_futex(true)))
		return -EFAULT;

	/*
	 * Find the top_waiter and determine if there are additional waiters.
	 * If the caller intends to requeue more than 1 waiter to pifutex,
	 * force futex_lock_pi_atomic() to set the FUTEX_WAITERS bit now,
	 * as we have means to handle the possible fault.  If not, don't set
	 * the bit unecessarily as it will force the subsequent unlock to enter
	 * the kernel.
	 */
	top_waiter = futex_top_waiter(hb1, key1);

	/* There are no waiters, nothing for us to do. */
	if (!top_waiter)
		return 0;

	/* Ensure we requeue to the expected futex. */
	if (!match_futex(top_waiter->requeue_pi_key, key2))
		return -EINVAL;

	/*
	 * Try to take the lock for top_waiter.  Set the FUTEX_WAITERS bit in
	 * the contended case or if set_waiters is 1.  The pi_state is returned
	 * in ps in contended cases.
	 */
	vpid = task_pid_vnr(top_waiter->task);
	ret = futex_lock_pi_atomic(pifutex, hb2, key2, ps, top_waiter->task,
				   set_waiters);
	if (ret == 1) {
		requeue_pi_wake_futex(top_waiter, key2, hb2);
		return vpid;
	}
	return ret;
}

/**
 * futex_requeue() - Requeue waiters from uaddr1 to uaddr2
 * @uaddr1:	source futex user address
 * @flags:	futex flags (FLAGS_SHARED, etc.)
 * @uaddr2:	target futex user address
 * @nr_wake:	number of waiters to wake (must be 1 for requeue_pi)
 * @nr_requeue:	number of waiters to requeue (0-INT_MAX)
 * @cmpval:	@uaddr1 expected value (or %NULL)
 * @requeue_pi:	if we are attempting to requeue from a non-pi futex to a
 *		pi futex (pi to pi requeue is not supported)
 *
 * Requeue waiters on uaddr1 to uaddr2. In the requeue_pi case, try to acquire
 * uaddr2 atomically on behalf of the top waiter.
 *
 * Return:
 *  - >=0 - on success, the number of tasks requeued or woken;
 *  -  <0 - on error
 */
static int futex_requeue(u32 __user *uaddr1, unsigned int flags,
			 u32 __user *uaddr2, int nr_wake, int nr_requeue,
			 u32 *cmpval, int requeue_pi)
{
	union futex_key key1 = FUTEX_KEY_INIT, key2 = FUTEX_KEY_INIT;
	int drop_count = 0, task_count = 0, ret;
	struct futex_pi_state *pi_state = NULL;
	struct futex_hash_bucket *hb1, *hb2;
	struct futex_q *this, *next;
	DEFINE_WAKE_Q(wake_q);

	/*
	 * When PI not supported: return -ENOSYS if requeue_pi is true,
	 * consequently the compiler knows requeue_pi is always false past
	 * this point which will optimize away all the conditional code
	 * further down.
	 */
	if (!IS_ENABLED(CONFIG_FUTEX_PI) && requeue_pi)
		return -ENOSYS;

	if (requeue_pi) {
		/*
		 * Requeue PI only works on two distinct uaddrs. This
		 * check is only valid for private futexes. See below.
		 */
		if (uaddr1 == uaddr2)
			return -EINVAL;

		/*
		 * requeue_pi requires a pi_state, try to allocate it now
		 * without any locks in case it fails.
		 */
		if (refill_pi_state_cache())
			return -ENOMEM;
		/*
		 * requeue_pi must wake as many tasks as it can, up to nr_wake
		 * + nr_requeue, since it acquires the rt_mutex prior to
		 * returning to userspace, so as to not leave the rt_mutex with
		 * waiters and no owner.  However, second and third wake-ups
		 * cannot be predicted as they involve race conditions with the
		 * first wake and a fault while looking up the pi_state.  Both
		 * pthread_cond_signal() and pthread_cond_broadcast() should
		 * use nr_wake=1.
		 */
		if (nr_wake != 1)
			return -EINVAL;
	}

retry:
	ret = get_futex_key(uaddr1, flags & FLAGS_SHARED, &key1, VERIFY_READ);
	if (unlikely(ret != 0))
		goto out;
	ret = get_futex_key(uaddr2, flags & FLAGS_SHARED, &key2,
			    requeue_pi ? VERIFY_WRITE : VERIFY_READ);
	if (unlikely(ret != 0))
		goto out_put_key1;

	/*
	 * The check above which compares uaddrs is not sufficient for
	 * shared futexes. We need to compare the keys:
	 */
	if (requeue_pi && match_futex(&key1, &key2)) {
		ret = -EINVAL;
		goto out_put_keys;
	}

	hb1 = hash_futex(&key1);
	hb2 = hash_futex(&key2);

retry_private:
	hb_waiters_inc(hb2);
	double_lock_hb(hb1, hb2);

	if (likely(cmpval != NULL)) {
		u32 curval;

		ret = get_futex_value_locked(&curval, uaddr1);

		if (unlikely(ret)) {
			double_unlock_hb(hb1, hb2);
			hb_waiters_dec(hb2);

			ret = get_user(curval, uaddr1);
			if (ret)
				goto out_put_keys;

			if (!(flags & FLAGS_SHARED))
				goto retry_private;

			put_futex_key(&key2);
			put_futex_key(&key1);
			goto retry;
		}
		if (curval != *cmpval) {
			ret = -EAGAIN;
			goto out_unlock;
		}
	}

	if (requeue_pi && (task_count - nr_wake < nr_requeue)) {
		/*
		 * Attempt to acquire uaddr2 and wake the top waiter. If we
		 * intend to requeue waiters, force setting the FUTEX_WAITERS
		 * bit.  We force this here where we are able to easily handle
		 * faults rather in the requeue loop below.
		 */
		ret = futex_proxy_trylock_atomic(uaddr2, hb1, hb2, &key1,
						 &key2, &pi_state, nr_requeue);

		/*
		 * At this point the top_waiter has either taken uaddr2 or is
		 * waiting on it.  If the former, then the pi_state will not
		 * exist yet, look it up one more time to ensure we have a
		 * reference to it. If the lock was taken, ret contains the
		 * vpid of the top waiter task.
		 * If the lock was not taken, we have pi_state and an initial
		 * refcount on it. In case of an error we have nothing.
		 */
		if (ret > 0) {
			WARN_ON(pi_state);
			drop_count++;
			task_count++;
			/*
			 * If we acquired the lock, then the user space value
			 * of uaddr2 should be vpid. It cannot be changed by
			 * the top waiter as it is blocked on hb2 lock if it
			 * tries to do so. If something fiddled with it behind
			 * our back the pi state lookup might unearth it. So
			 * we rather use the known value than rereading and
			 * handing potential crap to lookup_pi_state.
			 *
			 * If that call succeeds then we have pi_state and an
			 * initial refcount on it.
			 */
			ret = lookup_pi_state(uaddr2, ret, hb2, &key2, &pi_state);
		}

		switch (ret) {
		case 0:
			/* We hold a reference on the pi state. */
			break;

			/* If the above failed, then pi_state is NULL */
		case -EFAULT:
			double_unlock_hb(hb1, hb2);
			hb_waiters_dec(hb2);
			put_futex_key(&key2);
			put_futex_key(&key1);
			ret = fault_in_user_writeable(uaddr2);
			if (!ret)
				goto retry;
			goto out;
		case -EAGAIN:
			/*
			 * Two reasons for this:
			 * - Owner is exiting and we just wait for the
			 *   exit to complete.
			 * - The user space value changed.
			 */
			double_unlock_hb(hb1, hb2);
			hb_waiters_dec(hb2);
			put_futex_key(&key2);
			put_futex_key(&key1);
			cond_resched();
			goto retry;
		default:
			goto out_unlock;
		}
	}

	plist_for_each_entry_safe(this, next, &hb1->chain, list) {
		if (task_count - nr_wake >= nr_requeue)
			break;

		if (!match_futex(&this->key, &key1))
			continue;

		/*
		 * FUTEX_WAIT_REQEUE_PI and FUTEX_CMP_REQUEUE_PI should always
		 * be paired with each other and no other futex ops.
		 *
		 * We should never be requeueing a futex_q with a pi_state,
		 * which is awaiting a futex_unlock_pi().
		 */
		if ((requeue_pi && !this->rt_waiter) ||
		    (!requeue_pi && this->rt_waiter) ||
		    this->pi_state) {
			ret = -EINVAL;
			break;
		}

		/*
		 * Wake nr_wake waiters.  For requeue_pi, if we acquired the
		 * lock, we already woke the top_waiter.  If not, it will be
		 * woken by futex_unlock_pi().
		 */
		if (++task_count <= nr_wake && !requeue_pi) {
			mark_wake_futex(&wake_q, this);
			continue;
		}

		/* Ensure we requeue to the expected futex for requeue_pi. */
		if (requeue_pi && !match_futex(this->requeue_pi_key, &key2)) {
			ret = -EINVAL;
			break;
		}

		/*
		 * Requeue nr_requeue waiters and possibly one more in the case
		 * of requeue_pi if we couldn't acquire the lock atomically.
		 */
		if (requeue_pi) {
			/*
			 * Prepare the waiter to take the rt_mutex. Take a
			 * refcount on the pi_state and store the pointer in
			 * the futex_q object of the waiter.
			 */
			get_pi_state(pi_state);
			this->pi_state = pi_state;
			ret = rt_mutex_start_proxy_lock(&pi_state->pi_mutex,
							this->rt_waiter,
							this->task);
			if (ret == 1) {
				/*
				 * We got the lock. We do neither drop the
				 * refcount on pi_state nor clear
				 * this->pi_state because the waiter needs the
				 * pi_state for cleaning up the user space
				 * value. It will drop the refcount after
				 * doing so.
				 */
				requeue_pi_wake_futex(this, &key2, hb2);
				drop_count++;
				continue;
			} else if (ret) {
				/*
				 * rt_mutex_start_proxy_lock() detected a
				 * potential deadlock when we tried to queue
				 * that waiter. Drop the pi_state reference
				 * which we took above and remove the pointer
				 * to the state from the waiters futex_q
				 * object.
				 */
				this->pi_state = NULL;
				put_pi_state(pi_state);
				/*
				 * We stop queueing more waiters and let user
				 * space deal with the mess.
				 */
				break;
			}
		}
		requeue_futex(this, hb1, hb2, &key2);
		drop_count++;
	}

	/*
	 * We took an extra initial reference to the pi_state either
	 * in futex_proxy_trylock_atomic() or in lookup_pi_state(). We
	 * need to drop it here again.
	 */
	put_pi_state(pi_state);

out_unlock:
	double_unlock_hb(hb1, hb2);
	wake_up_q(&wake_q);
	hb_waiters_dec(hb2);

	/*
	 * drop_futex_key_refs() must be called outside the spinlocks. During
	 * the requeue we moved futex_q's from the hash bucket at key1 to the
	 * one at key2 and updated their key pointer.  We no longer need to
	 * hold the references to key1.
	 */
	while (--drop_count >= 0)
		drop_futex_key_refs(&key1);

out_put_keys:
	put_futex_key(&key2);
out_put_key1:
	put_futex_key(&key1);
out:
	return ret ? ret : task_count;
}

/* The key must be already stored in q->key. */
static inline struct futex_hash_bucket *queue_lock(struct futex_q *q)
	__acquires(&hb->lock)
{
	struct futex_hash_bucket *hb;

	hb = hash_futex(&q->key);

	/*
	 * Increment the counter before taking the lock so that
	 * a potential waker won't miss a to-be-slept task that is
	 * waiting for the spinlock. This is safe as all queue_lock()
	 * users end up calling queue_me(). Similarly, for housekeeping,
	 * decrement the counter at queue_unlock() when some error has
	 * occurred and we don't end up adding the task to the list.
	 */
	hb_waiters_inc(hb);

	q->lock_ptr = &hb->lock;

	spin_lock(&hb->lock); /* implies smp_mb(); (A) */
	return hb;
}

static inline void
queue_unlock(struct futex_hash_bucket *hb)
	__releases(&hb->lock)
{
	spin_unlock(&hb->lock);
	hb_waiters_dec(hb);
}

static inline void __queue_me(struct futex_q *q, struct futex_hash_bucket *hb)
{
	int prio;

	/*
	 * The priority used to register this element is
	 * - either the real thread-priority for the real-time threads
	 * (i.e. threads with a priority lower than MAX_RT_PRIO)
	 * - or MAX_RT_PRIO for non-RT threads.
	 * Thus, all RT-threads are woken first in priority order, and
	 * the others are woken last, in FIFO order.
	 */
	prio = min(current->normal_prio, MAX_RT_PRIO);

	plist_node_init(&q->list, prio);
	plist_add(&q->list, &hb->chain);
	q->task = current;
}

/**
 * queue_me() - Enqueue the futex_q on the futex_hash_bucket
 * @q:	The futex_q to enqueue
 * @hb:	The destination hash bucket
 *
 * The hb->lock must be held by the caller, and is released here. A call to
 * queue_me() is typically paired with exactly one call to unqueue_me().  The
 * exceptions involve the PI related operations, which may use unqueue_me_pi()
 * or nothing if the unqueue is done as part of the wake process and the unqueue
 * state is implicit in the state of woken task (see futex_wait_requeue_pi() for
 * an example).
 */
static inline void queue_me(struct futex_q *q, struct futex_hash_bucket *hb)
	__releases(&hb->lock)
{
	__queue_me(q, hb);
	spin_unlock(&hb->lock);
}

/**
 * unqueue_me() - Remove the futex_q from its futex_hash_bucket
 * @q:	The futex_q to unqueue
 *
 * The q->lock_ptr must not be held by the caller. A call to unqueue_me() must
 * be paired with exactly one earlier call to queue_me().
 *
 * Return:
 *  - 1 - if the futex_q was still queued (and we removed unqueued it);
 *  - 0 - if the futex_q was already removed by the waking thread
 */
static int unqueue_me(struct futex_q *q)
{
	spinlock_t *lock_ptr;
	int ret = 0;

	/* In the common case we don't take the spinlock, which is nice. */
retry:
	/*
	 * q->lock_ptr can change between this read and the following spin_lock.
	 * Use READ_ONCE to forbid the compiler from reloading q->lock_ptr and
	 * optimizing lock_ptr out of the logic below.
	 */
	lock_ptr = READ_ONCE(q->lock_ptr);
	if (lock_ptr != NULL) {
		spin_lock(lock_ptr);
		/*
		 * q->lock_ptr can change between reading it and
		 * spin_lock(), causing us to take the wrong lock.  This
		 * corrects the race condition.
		 *
		 * Reasoning goes like this: if we have the wrong lock,
		 * q->lock_ptr must have changed (maybe several times)
		 * between reading it and the spin_lock().  It can
		 * change again after the spin_lock() but only if it was
		 * already changed before the spin_lock().  It cannot,
		 * however, change back to the original value.  Therefore
		 * we can detect whether we acquired the correct lock.
		 */
		if (unlikely(lock_ptr != q->lock_ptr)) {
			spin_unlock(lock_ptr);
			goto retry;
		}
		__unqueue_futex(q);

		BUG_ON(q->pi_state);

		spin_unlock(lock_ptr);
		ret = 1;
	}

	drop_futex_key_refs(&q->key);
	return ret;
}

/*
 * PI futexes can not be requeued and must remove themself from the
 * hash bucket. The hash bucket lock (i.e. lock_ptr) is held on entry
 * and dropped here.
 */
static void unqueue_me_pi(struct futex_q *q)
	__releases(q->lock_ptr)
{
	__unqueue_futex(q);

	BUG_ON(!q->pi_state);
	put_pi_state(q->pi_state);
	q->pi_state = NULL;

	spin_unlock(q->lock_ptr);
}

/*
 * Fixup the pi_state owner with the new owner.
 *
 * Must be called with hash bucket lock held and mm->sem held for non
 * private futexes.
 */
static int fixup_pi_state_owner(u32 __user *uaddr, struct futex_q *q,
				struct task_struct *newowner)
{
	u32 newtid = task_pid_vnr(newowner) | FUTEX_WAITERS;
	struct futex_pi_state *pi_state = q->pi_state;
	u32 uval, uninitialized_var(curval), newval;
	struct task_struct *oldowner;
	int ret;

	raw_spin_lock_irq(&pi_state->pi_mutex.wait_lock);

	oldowner = pi_state->owner;
	/* Owner died? */
	if (!pi_state->owner)
		newtid |= FUTEX_OWNER_DIED;

	/*
	 * We are here either because we stole the rtmutex from the
	 * previous highest priority waiter or we are the highest priority
	 * waiter but have failed to get the rtmutex the first time.
	 *
	 * We have to replace the newowner TID in the user space variable.
	 * This must be atomic as we have to preserve the owner died bit here.
	 *
	 * Note: We write the user space value _before_ changing the pi_state
	 * because we can fault here. Imagine swapped out pages or a fork
	 * that marked all the anonymous memory readonly for cow.
	 *
	 * Modifying pi_state _before_ the user space value would leave the
	 * pi_state in an inconsistent state when we fault here, because we
	 * need to drop the locks to handle the fault. This might be observed
	 * in the PID check in lookup_pi_state.
	 */
retry:
	if (get_futex_value_locked(&uval, uaddr))
		goto handle_fault;

	for (;;) {
		newval = (uval & FUTEX_OWNER_DIED) | newtid;

		if (cmpxchg_futex_value_locked(&curval, uaddr, uval, newval))
			goto handle_fault;
		if (curval == uval)
			break;
		uval = curval;
	}

	/*
	 * We fixed up user space. Now we need to fix the pi_state
	 * itself.
	 */
	if (pi_state->owner != NULL) {
		raw_spin_lock(&pi_state->owner->pi_lock);
		WARN_ON(list_empty(&pi_state->list));
		list_del_init(&pi_state->list);
		raw_spin_unlock(&pi_state->owner->pi_lock);
	}

	pi_state->owner = newowner;

	raw_spin_lock(&newowner->pi_lock);
	WARN_ON(!list_empty(&pi_state->list));
	list_add(&pi_state->list, &newowner->pi_state_list);
	raw_spin_unlock(&newowner->pi_lock);
	raw_spin_unlock_irq(&pi_state->pi_mutex.wait_lock);

	return 0;

	/*
	 * To handle the page fault we need to drop the locks here. That gives
	 * the other task (either the highest priority waiter itself or the
	 * task which stole the rtmutex) the chance to try the fixup of the
	 * pi_state. So once we are back from handling the fault we need to
	 * check the pi_state after reacquiring the locks and before trying to
	 * do another fixup. When the fixup has been done already we simply
	 * return.
	 *
	 * Note: we hold both hb->lock and pi_mutex->wait_lock. We can safely
	 * drop hb->lock since the caller owns the hb -> futex_q relation.
	 * Dropping the pi_mutex->wait_lock requires the state revalidate.
	 */
handle_fault:
	raw_spin_unlock_irq(&pi_state->pi_mutex.wait_lock);
	spin_unlock(q->lock_ptr);

	ret = fault_in_user_writeable(uaddr);

	spin_lock(q->lock_ptr);
	raw_spin_lock_irq(&pi_state->pi_mutex.wait_lock);

	/*
	 * Check if someone else fixed it for us:
	 */
	if (pi_state->owner != oldowner) {
		ret = 0;
		goto out_unlock;
	}

	if (ret)
		goto out_unlock;

	goto retry;

out_unlock:
	raw_spin_unlock_irq(&pi_state->pi_mutex.wait_lock);
	return ret;
}

static long futex_wait_restart(struct restart_block *restart);

/**
 * fixup_owner() - Post lock pi_state and corner case management
 * @uaddr:	user address of the futex
 * @q:		futex_q (contains pi_state and access to the rt_mutex)
 * @locked:	if the attempt to take the rt_mutex succeeded (1) or not (0)
 *
 * After attempting to lock an rt_mutex, this function is called to cleanup
 * the pi_state owner as well as handle race conditions that may allow us to
 * acquire the lock. Must be called with the hb lock held.
 *
 * Return:
 *  -  1 - success, lock taken;
 *  -  0 - success, lock not taken;
 *  - <0 - on error (-EFAULT)
 */
static int fixup_owner(u32 __user *uaddr, struct futex_q *q, int locked)
{
	int ret = 0;

	if (locked) {
		/*
		 * Got the lock. We might not be the anticipated owner if we
		 * did a lock-steal - fix up the PI-state in that case:
		 *
		 * We can safely read pi_state->owner without holding wait_lock
		 * because we now own the rt_mutex, only the owner will attempt
		 * to change it.
		 */
		if (q->pi_state->owner != current)
			ret = fixup_pi_state_owner(uaddr, q, current);
		goto out;
	}

	/*
	 * Paranoia check. If we did not take the lock, then we should not be
	 * the owner of the rt_mutex.
	 */
	if (rt_mutex_owner(&q->pi_state->pi_mutex) == current) {
		printk(KERN_ERR "fixup_owner: ret = %d pi-mutex: %p "
				"pi-state %p\n", ret,
				q->pi_state->pi_mutex.owner,
				q->pi_state->owner);
	}

out:
	return ret ? ret : locked;
}

/**
 * futex_wait_queue_me() - queue_me() and wait for wakeup, timeout, or signal
 * @hb:		the futex hash bucket, must be locked by the caller
 * @q:		the futex_q to queue up on
 * @timeout:	the prepared hrtimer_sleeper, or null for no timeout
 */
static void futex_wait_queue_me(struct futex_hash_bucket *hb, struct futex_q *q,
				struct hrtimer_sleeper *timeout)
{
	/*
	 * The task state is guaranteed to be set before another task can
	 * wake it. set_current_state() is implemented using smp_store_mb() and
	 * queue_me() calls spin_unlock() upon completion, both serializing
	 * access to the hash list and forcing another memory barrier.
	 */
	set_current_state(TASK_INTERRUPTIBLE);
	queue_me(q, hb);

	/* Arm the timer */
	if (timeout)
		hrtimer_start_expires(&timeout->timer, HRTIMER_MODE_ABS);

	/*
	 * If we have been removed from the hash list, then another task
	 * has tried to wake us, and we can skip the call to schedule().
	 */
	if (likely(!plist_node_empty(&q->list))) {
		/*
		 * If the timer has already expired, current will already be
		 * flagged for rescheduling. Only call schedule if there
		 * is no timeout, or if it has yet to expire.
		 */
		if (!timeout || timeout->task)
			freezable_schedule();
	}
	__set_current_state(TASK_RUNNING);
}

/**
 * futex_wait_setup() - Prepare to wait on a futex
 * @uaddr:	the futex userspace address
 * @val:	the expected value
 * @flags:	futex flags (FLAGS_SHARED, etc.)
 * @q:		the associated futex_q
 * @hb:		storage for hash_bucket pointer to be returned to caller
 *
 * Setup the futex_q and locate the hash_bucket.  Get the futex value and
 * compare it with the expected value.  Handle atomic faults internally.
 * Return with the hb lock held and a q.key reference on success, and unlocked
 * with no q.key reference on failure.
 *
 * Return:
 *  -  0 - uaddr contains val and hb has been locked;
 *  - <1 - -EFAULT or -EWOULDBLOCK (uaddr does not contain val) and hb is unlocked
 */
static int futex_wait_setup(u32 __user *uaddr, u32 val, unsigned int flags,
			   struct futex_q *q, struct futex_hash_bucket **hb)
{
	u32 uval;
	int ret;

	/*
	 * Access the page AFTER the hash-bucket is locked.
	 * Order is important:
	 *
	 *   Userspace waiter: val = var; if (cond(val)) futex_wait(&var, val);
	 *   Userspace waker:  if (cond(var)) { var = new; futex_wake(&var); }
	 *
	 * The basic logical guarantee of a futex is that it blocks ONLY
	 * if cond(var) is known to be true at the time of blocking, for
	 * any cond.  If we locked the hash-bucket after testing *uaddr, that
	 * would open a race condition where we could block indefinitely with
	 * cond(var) false, which would violate the guarantee.
	 *
	 * On the other hand, we insert q and release the hash-bucket only
	 * after testing *uaddr.  This guarantees that futex_wait() will NOT
	 * absorb a wakeup if *uaddr does not match the desired values
	 * while the syscall executes.
	 */
retry:
	ret = get_futex_key(uaddr, flags & FLAGS_SHARED, &q->key, VERIFY_READ);
	if (unlikely(ret != 0))
		return ret;

retry_private:
	*hb = queue_lock(q);

	ret = get_futex_value_locked(&uval, uaddr);

	if (ret) {
		queue_unlock(*hb);

		ret = get_user(uval, uaddr);
		if (ret)
			goto out;

		if (!(flags & FLAGS_SHARED))
			goto retry_private;

		put_futex_key(&q->key);
		goto retry;
	}

	if (uval != val) {
		queue_unlock(*hb);
		ret = -EWOULDBLOCK;
	}

out:
	if (ret)
		put_futex_key(&q->key);
	return ret;
}

static int futex_wait(u32 __user *uaddr, unsigned int flags, u32 val,
		      ktime_t *abs_time, u32 bitset)
{
	struct hrtimer_sleeper timeout, *to = NULL;
	struct restart_block *restart;
	struct futex_hash_bucket *hb;
	struct futex_q q = futex_q_init;
	int ret;

	if (!bitset)
		return -EINVAL;
	q.bitset = bitset;

	if (abs_time) {
		to = &timeout;

		hrtimer_init_on_stack(&to->timer, (flags & FLAGS_CLOCKRT) ?
				      CLOCK_REALTIME : CLOCK_MONOTONIC,
				      HRTIMER_MODE_ABS);
		hrtimer_init_sleeper(to, current);
		hrtimer_set_expires_range_ns(&to->timer, *abs_time,
					     current->timer_slack_ns);
	}

retry:
	/*
	 * Prepare to wait on uaddr. On success, holds hb lock and increments
	 * q.key refs.
	 */
	ret = futex_wait_setup(uaddr, val, flags, &q, &hb);
	if (ret)
		goto out;

	/* queue_me and wait for wakeup, timeout, or a signal. */
	futex_wait_queue_me(hb, &q, to);

	/* If we were woken (and unqueued), we succeeded, whatever. */
	ret = 0;
	/* unqueue_me() drops q.key ref */
	if (!unqueue_me(&q))
		goto out;
	ret = -ETIMEDOUT;
	if (to && !to->task)
		goto out;

	/*
	 * We expect signal_pending(current), but we might be the
	 * victim of a spurious wakeup as well.
	 */
	if (!signal_pending(current))
		goto retry;

	ret = -ERESTARTSYS;
	if (!abs_time)
		goto out;

	restart = &current->restart_block;
	restart->fn = futex_wait_restart;
	restart->futex.uaddr = uaddr;
	restart->futex.val = val;
	restart->futex.time = *abs_time;
	restart->futex.bitset = bitset;
	restart->futex.flags = flags | FLAGS_HAS_TIMEOUT;

	ret = -ERESTART_RESTARTBLOCK;

out:
	if (to) {
		hrtimer_cancel(&to->timer);
		destroy_hrtimer_on_stack(&to->timer);
	}
	return ret;
}


static long futex_wait_restart(struct restart_block *restart)
{
	u32 __user *uaddr = restart->futex.uaddr;
	ktime_t t, *tp = NULL;

	if (restart->futex.flags & FLAGS_HAS_TIMEOUT) {
		t = restart->futex.time;
		tp = &t;
	}
	restart->fn = do_no_restart_syscall;

	return (long)futex_wait(uaddr, restart->futex.flags,
				restart->futex.val, tp, restart->futex.bitset);
}


/*
 * Userspace tried a 0 -> TID atomic transition of the futex value
 * and failed. The kernel side here does the whole locking operation:
 * if there are waiters then it will block as a consequence of relying
 * on rt-mutexes, it does PI, etc. (Due to races the kernel might see
 * a 0 value of the futex too.).
 *
 * Also serves as futex trylock_pi()'ing, and due semantics.
 */
static int futex_lock_pi(u32 __user *uaddr, unsigned int flags,
			 ktime_t *time, int trylock)
{
	struct hrtimer_sleeper timeout, *to = NULL;
	struct futex_pi_state *pi_state = NULL;
	struct rt_mutex_waiter rt_waiter;
	struct futex_hash_bucket *hb;
	struct futex_q q = futex_q_init;
	int res, ret;

	if (!IS_ENABLED(CONFIG_FUTEX_PI))
		return -ENOSYS;

	if (refill_pi_state_cache())
		return -ENOMEM;

	if (time) {
		to = &timeout;
		hrtimer_init_on_stack(&to->timer, CLOCK_REALTIME,
				      HRTIMER_MODE_ABS);
		hrtimer_init_sleeper(to, current);
		hrtimer_set_expires(&to->timer, *time);
	}

retry:
	ret = get_futex_key(uaddr, flags & FLAGS_SHARED, &q.key, VERIFY_WRITE);
	if (unlikely(ret != 0))
		goto out;

retry_private:
	hb = queue_lock(&q);

	ret = futex_lock_pi_atomic(uaddr, hb, &q.key, &q.pi_state, current, 0);
	if (unlikely(ret)) {
		/*
		 * Atomic work succeeded and we got the lock,
		 * or failed. Either way, we do _not_ block.
		 */
		switch (ret) {
		case 1:
			/* We got the lock. */
			ret = 0;
			goto out_unlock_put_key;
		case -EFAULT:
			goto uaddr_faulted;
		case -EAGAIN:
			/*
			 * Two reasons for this:
			 * - Task is exiting and we just wait for the
			 *   exit to complete.
			 * - The user space value changed.
			 */
			queue_unlock(hb);
			put_futex_key(&q.key);
			cond_resched();
			goto retry;
		default:
			goto out_unlock_put_key;
		}
	}

	WARN_ON(!q.pi_state);

	/*
	 * Only actually queue now that the atomic ops are done:
	 */
	__queue_me(&q, hb);

	if (trylock) {
		ret = rt_mutex_futex_trylock(&q.pi_state->pi_mutex);
		/* Fixup the trylock return value: */
		ret = ret ? 0 : -EWOULDBLOCK;
		goto no_block;
	}

	rt_mutex_init_waiter(&rt_waiter);

	/*
	 * On PREEMPT_RT_FULL, when hb->lock becomes an rt_mutex, we must not
	 * hold it while doing rt_mutex_start_proxy(), because then it will
	 * include hb->lock in the blocking chain, even through we'll not in
	 * fact hold it while blocking. This will lead it to report -EDEADLK
	 * and BUG when futex_unlock_pi() interleaves with this.
	 *
	 * Therefore acquire wait_lock while holding hb->lock, but drop the
	 * latter before calling rt_mutex_start_proxy_lock(). This still fully
	 * serializes against futex_unlock_pi() as that does the exact same
	 * lock handoff sequence.
	 */
	raw_spin_lock_irq(&q.pi_state->pi_mutex.wait_lock);
	spin_unlock(q.lock_ptr);
	ret = __rt_mutex_start_proxy_lock(&q.pi_state->pi_mutex, &rt_waiter, current);
	raw_spin_unlock_irq(&q.pi_state->pi_mutex.wait_lock);

	if (ret) {
		if (ret == 1)
			ret = 0;

		spin_lock(q.lock_ptr);
		goto no_block;
	}


	if (unlikely(to))
		hrtimer_start_expires(&to->timer, HRTIMER_MODE_ABS);

	ret = rt_mutex_wait_proxy_lock(&q.pi_state->pi_mutex, to, &rt_waiter);

	spin_lock(q.lock_ptr);
	/*
	 * If we failed to acquire the lock (signal/timeout), we must
	 * first acquire the hb->lock before removing the lock from the
	 * rt_mutex waitqueue, such that we can keep the hb and rt_mutex
	 * wait lists consistent.
	 *
	 * In particular; it is important that futex_unlock_pi() can not
	 * observe this inconsistency.
	 */
	if (ret && !rt_mutex_cleanup_proxy_lock(&q.pi_state->pi_mutex, &rt_waiter))
		ret = 0;

no_block:
	/*
	 * Fixup the pi_state owner and possibly acquire the lock if we
	 * haven't already.
	 */
	res = fixup_owner(uaddr, &q, !ret);
	/*
	 * If fixup_owner() returned an error, proprogate that.  If it acquired
	 * the lock, clear our -ETIMEDOUT or -EINTR.
	 */
	if (res)
		ret = (res < 0) ? res : 0;

	/*
	 * If fixup_owner() faulted and was unable to handle the fault, unlock
	 * it and return the fault to userspace.
	 */
	if (ret && (rt_mutex_owner(&q.pi_state->pi_mutex) == current)) {
		pi_state = q.pi_state;
		get_pi_state(pi_state);
	}

	/* Unqueue and drop the lock */
	unqueue_me_pi(&q);

	if (pi_state) {
		rt_mutex_futex_unlock(&pi_state->pi_mutex);
		put_pi_state(pi_state);
	}

	goto out_put_key;

out_unlock_put_key:
	queue_unlock(hb);

out_put_key:
	put_futex_key(&q.key);
out:
	if (to) {
		hrtimer_cancel(&to->timer);
		destroy_hrtimer_on_stack(&to->timer);
	}
	return ret != -EINTR ? ret : -ERESTARTNOINTR;

uaddr_faulted:
	queue_unlock(hb);

	ret = fault_in_user_writeable(uaddr);
	if (ret)
		goto out_put_key;

	if (!(flags & FLAGS_SHARED))
		goto retry_private;

	put_futex_key(&q.key);
	goto retry;
}

/*
 * Userspace attempted a TID -> 0 atomic transition, and failed.
 * This is the in-kernel slowpath: we look up the PI state (if any),
 * and do the rt-mutex unlock.
 */
static int futex_unlock_pi(u32 __user *uaddr, unsigned int flags)
{
	u32 uninitialized_var(curval), uval, vpid = task_pid_vnr(current);
	union futex_key key = FUTEX_KEY_INIT;
	struct futex_hash_bucket *hb;
	struct futex_q *top_waiter;
	int ret;

	if (!IS_ENABLED(CONFIG_FUTEX_PI))
		return -ENOSYS;

retry:
	if (get_user(uval, uaddr))
		return -EFAULT;
	/*
	 * We release only a lock we actually own:
	 */
	if ((uval & FUTEX_TID_MASK) != vpid)
		return -EPERM;

	ret = get_futex_key(uaddr, flags & FLAGS_SHARED, &key, VERIFY_WRITE);
	if (ret)
		return ret;

	hb = hash_futex(&key);
	spin_lock(&hb->lock);

	/*
	 * Check waiters first. We do not trust user space values at
	 * all and we at least want to know if user space fiddled
	 * with the futex value instead of blindly unlocking.
	 */
	top_waiter = futex_top_waiter(hb, &key);
	if (top_waiter) {
		struct futex_pi_state *pi_state = top_waiter->pi_state;

		ret = -EINVAL;
		if (!pi_state)
			goto out_unlock;

		/*
		 * If current does not own the pi_state then the futex is
		 * inconsistent and user space fiddled with the futex value.
		 */
		if (pi_state->owner != current)
			goto out_unlock;

		get_pi_state(pi_state);
		/*
		 * By taking wait_lock while still holding hb->lock, we ensure
		 * there is no point where we hold neither; and therefore
		 * wake_futex_pi() must observe a state consistent with what we
		 * observed.
		 */
		raw_spin_lock_irq(&pi_state->pi_mutex.wait_lock);
		spin_unlock(&hb->lock);

		/* drops pi_state->pi_mutex.wait_lock */
		ret = wake_futex_pi(uaddr, uval, pi_state);

		put_pi_state(pi_state);

		/*
		 * Success, we're done! No tricky corner cases.
		 */
		if (!ret)
			goto out_putkey;
		/*
		 * The atomic access to the futex value generated a
		 * pagefault, so retry the user-access and the wakeup:
		 */
		if (ret == -EFAULT)
			goto pi_faulted;
		/*
		 * A unconditional UNLOCK_PI op raced against a waiter
		 * setting the FUTEX_WAITERS bit. Try again.
		 */
		if (ret == -EAGAIN) {
			put_futex_key(&key);
			goto retry;
		}
		/*
		 * wake_futex_pi has detected invalid state. Tell user
		 * space.
		 */
		goto out_putkey;
	}

	/*
	 * We have no kernel internal state, i.e. no waiters in the
	 * kernel. Waiters which are about to queue themselves are stuck
	 * on hb->lock. So we can safely ignore them. We do neither
	 * preserve the WAITERS bit not the OWNER_DIED one. We are the
	 * owner.
	 */
	if (cmpxchg_futex_value_locked(&curval, uaddr, uval, 0)) {
		spin_unlock(&hb->lock);
		goto pi_faulted;
	}

	/*
	 * If uval has changed, let user space handle it.
	 */
	ret = (curval == uval) ? 0 : -EAGAIN;

out_unlock:
	spin_unlock(&hb->lock);
out_putkey:
	put_futex_key(&key);
	return ret;

pi_faulted:
	put_futex_key(&key);

	ret = fault_in_user_writeable(uaddr);
	if (!ret)
		goto retry;

	return ret;
}

/**
 * handle_early_requeue_pi_wakeup() - Detect early wakeup on the initial futex
 * @hb:		the hash_bucket futex_q was original enqueued on
 * @q:		the futex_q woken while waiting to be requeued
 * @key2:	the futex_key of the requeue target futex
 * @timeout:	the timeout associated with the wait (NULL if none)
 *
 * Detect if the task was woken on the initial futex as opposed to the requeue
 * target futex.  If so, determine if it was a timeout or a signal that caused
 * the wakeup and return the appropriate error code to the caller.  Must be
 * called with the hb lock held.
 *
 * Return:
 *  -  0 = no early wakeup detected;
 *  - <0 = -ETIMEDOUT or -ERESTARTNOINTR
 */
static inline
int handle_early_requeue_pi_wakeup(struct futex_hash_bucket *hb,
				   struct futex_q *q, union futex_key *key2,
				   struct hrtimer_sleeper *timeout)
{
	int ret = 0;

	/*
	 * With the hb lock held, we avoid races while we process the wakeup.
	 * We only need to hold hb (and not hb2) to ensure atomicity as the
	 * wakeup code can't change q.key from uaddr to uaddr2 if we hold hb.
	 * It can't be requeued from uaddr2 to something else since we don't
	 * support a PI aware source futex for requeue.
	 */
	if (!match_futex(&q->key, key2)) {
		WARN_ON(q->lock_ptr && (&hb->lock != q->lock_ptr));
		/*
		 * We were woken prior to requeue by a timeout or a signal.
		 * Unqueue the futex_q and determine which it was.
		 */
		plist_del(&q->list, &hb->chain);
		hb_waiters_dec(hb);

		/* Handle spurious wakeups gracefully */
		ret = -EWOULDBLOCK;
		if (timeout && !timeout->task)
			ret = -ETIMEDOUT;
		else if (signal_pending(current))
			ret = -ERESTARTNOINTR;
	}
	return ret;
}

/**
 * futex_wait_requeue_pi() - Wait on uaddr and take uaddr2
 * @uaddr:	the futex we initially wait on (non-pi)
 * @flags:	futex flags (FLAGS_SHARED, FLAGS_CLOCKRT, etc.), they must be
 *		the same type, no requeueing from private to shared, etc.
 * @val:	the expected value of uaddr
 * @abs_time:	absolute timeout
 * @bitset:	32 bit wakeup bitset set by userspace, defaults to all
 * @uaddr2:	the pi futex we will take prior to returning to user-space
 *
 * The caller will wait on uaddr and will be requeued by futex_requeue() to
 * uaddr2 which must be PI aware and unique from uaddr.  Normal wakeup will wake
 * on uaddr2 and complete the acquisition of the rt_mutex prior to returning to
 * userspace.  This ensures the rt_mutex maintains an owner when it has waiters;
 * without one, the pi logic would not know which task to boost/deboost, if
 * there was a need to.
 *
 * We call schedule in futex_wait_queue_me() when we enqueue and return there
 * via the following--
 * 1) wakeup on uaddr2 after an atomic lock acquisition by futex_requeue()
 * 2) wakeup on uaddr2 after a requeue
 * 3) signal
 * 4) timeout
 *
 * If 3, cleanup and return -ERESTARTNOINTR.
 *
 * If 2, we may then block on trying to take the rt_mutex and return via:
 * 5) successful lock
 * 6) signal
 * 7) timeout
 * 8) other lock acquisition failure
 *
 * If 6, return -EWOULDBLOCK (restarting the syscall would do the same).
 *
 * If 4 or 7, we cleanup and return with -ETIMEDOUT.
 *
 * Return:
 *  -  0 - On success;
 *  - <0 - On error
 */
static int futex_wait_requeue_pi(u32 __user *uaddr, unsigned int flags,
				 u32 val, ktime_t *abs_time, u32 bitset,
				 u32 __user *uaddr2)
{
	struct hrtimer_sleeper timeout, *to = NULL;
	struct futex_pi_state *pi_state = NULL;
	struct rt_mutex_waiter rt_waiter;
	struct futex_hash_bucket *hb;
	union futex_key key2 = FUTEX_KEY_INIT;
	struct futex_q q = futex_q_init;
	int res, ret;

	if (!IS_ENABLED(CONFIG_FUTEX_PI))
		return -ENOSYS;

	if (uaddr == uaddr2)
		return -EINVAL;

	if (!bitset)
		return -EINVAL;

	if (abs_time) {
		to = &timeout;
		hrtimer_init_on_stack(&to->timer, (flags & FLAGS_CLOCKRT) ?
				      CLOCK_REALTIME : CLOCK_MONOTONIC,
				      HRTIMER_MODE_ABS);
		hrtimer_init_sleeper(to, current);
		hrtimer_set_expires_range_ns(&to->timer, *abs_time,
					     current->timer_slack_ns);
	}

	/*
	 * The waiter is allocated on our stack, manipulated by the requeue
	 * code while we sleep on uaddr.
	 */
	rt_mutex_init_waiter(&rt_waiter);

	ret = get_futex_key(uaddr2, flags & FLAGS_SHARED, &key2, VERIFY_WRITE);
	if (unlikely(ret != 0))
		goto out;

	q.bitset = bitset;
	q.rt_waiter = &rt_waiter;
	q.requeue_pi_key = &key2;

	/*
	 * Prepare to wait on uaddr. On success, increments q.key (key1) ref
	 * count.
	 */
	ret = futex_wait_setup(uaddr, val, flags, &q, &hb);
	if (ret)
		goto out_key2;

	/*
	 * The check above which compares uaddrs is not sufficient for
	 * shared futexes. We need to compare the keys:
	 */
	if (match_futex(&q.key, &key2)) {
		queue_unlock(hb);
		ret = -EINVAL;
		goto out_put_keys;
	}

	/* Queue the futex_q, drop the hb lock, wait for wakeup. */
	futex_wait_queue_me(hb, &q, to);

	spin_lock(&hb->lock);
	ret = handle_early_requeue_pi_wakeup(hb, &q, &key2, to);
	spin_unlock(&hb->lock);
	if (ret)
		goto out_put_keys;

	/*
	 * In order for us to be here, we know our q.key == key2, and since
	 * we took the hb->lock above, we also know that futex_requeue() has
	 * completed and we no longer have to concern ourselves with a wakeup
	 * race with the atomic proxy lock acquisition by the requeue code. The
	 * futex_requeue dropped our key1 reference and incremented our key2
	 * reference count.
	 */

	/* Check if the requeue code acquired the second futex for us. */
	if (!q.rt_waiter) {
		/*
		 * Got the lock. We might not be the anticipated owner if we
		 * did a lock-steal - fix up the PI-state in that case.
		 */
		if (q.pi_state && (q.pi_state->owner != current)) {
			spin_lock(q.lock_ptr);
			ret = fixup_pi_state_owner(uaddr2, &q, current);
			if (ret && rt_mutex_owner(&q.pi_state->pi_mutex) == current) {
				pi_state = q.pi_state;
				get_pi_state(pi_state);
			}
			/*
			 * Drop the reference to the pi state which
			 * the requeue_pi() code acquired for us.
			 */
			put_pi_state(q.pi_state);
			spin_unlock(q.lock_ptr);
		}
	} else {
		struct rt_mutex *pi_mutex;

		/*
		 * We have been woken up by futex_unlock_pi(), a timeout, or a
		 * signal.  futex_unlock_pi() will not destroy the lock_ptr nor
		 * the pi_state.
		 */
		WARN_ON(!q.pi_state);
		pi_mutex = &q.pi_state->pi_mutex;
		ret = rt_mutex_wait_proxy_lock(pi_mutex, to, &rt_waiter);

		spin_lock(q.lock_ptr);
		if (ret && !rt_mutex_cleanup_proxy_lock(pi_mutex, &rt_waiter))
			ret = 0;

		debug_rt_mutex_free_waiter(&rt_waiter);
		/*
		 * Fixup the pi_state owner and possibly acquire the lock if we
		 * haven't already.
		 */
		res = fixup_owner(uaddr2, &q, !ret);
		/*
		 * If fixup_owner() returned an error, proprogate that.  If it
		 * acquired the lock, clear -ETIMEDOUT or -EINTR.
		 */
		if (res)
			ret = (res < 0) ? res : 0;

		/*
		 * If fixup_pi_state_owner() faulted and was unable to handle
		 * the fault, unlock the rt_mutex and return the fault to
		 * userspace.
		 */
		if (ret && rt_mutex_owner(&q.pi_state->pi_mutex) == current) {
			pi_state = q.pi_state;
			get_pi_state(pi_state);
		}

		/* Unqueue and drop the lock. */
		unqueue_me_pi(&q);
	}

	if (pi_state) {
		rt_mutex_futex_unlock(&pi_state->pi_mutex);
		put_pi_state(pi_state);
	}

	if (ret == -EINTR) {
		/*
		 * We've already been requeued, but cannot restart by calling
		 * futex_lock_pi() directly. We could restart this syscall, but
		 * it would detect that the user space "val" changed and return
		 * -EWOULDBLOCK.  Save the overhead of the restart and return
		 * -EWOULDBLOCK directly.
		 */
		ret = -EWOULDBLOCK;
	}

out_put_keys:
	put_futex_key(&q.key);
out_key2:
	put_futex_key(&key2);

out:
	if (to) {
		hrtimer_cancel(&to->timer);
		destroy_hrtimer_on_stack(&to->timer);
	}
	return ret;
}

/*
 * Support for robust futexes: the kernel cleans up held futexes at
 * thread exit time.
 *
 * Implementation: user-space maintains a per-thread list of locks it
 * is holding. Upon do_exit(), the kernel carefully walks this list,
 * and marks all locks that are owned by this thread with the
 * FUTEX_OWNER_DIED bit, and wakes up a waiter (if any). The list is
 * always manipulated with the lock held, so the list is private and
 * per-thread. Userspace also maintains a per-thread 'list_op_pending'
 * field, to allow the kernel to clean up if the thread dies after
 * acquiring the lock, but just before it could have added itself to
 * the list. There can only be one such pending lock.
 */

/**
 * sys_set_robust_list() - Set the robust-futex list head of a task
 * @head:	pointer to the list-head
 * @len:	length of the list-head, as userspace expects
 */
SYSCALL_DEFINE2(set_robust_list, struct robust_list_head __user *, head,
		size_t, len)
{
	if (!futex_cmpxchg_enabled)
		return -ENOSYS;
	/*
	 * The kernel knows only one size for now:
	 */
	if (unlikely(len != sizeof(*head)))
		return -EINVAL;

	current->robust_list = head;

	return 0;
}

/**
 * sys_get_robust_list() - Get the robust-futex list head of a task
 * @pid:	pid of the process [zero for current task]
 * @head_ptr:	pointer to a list-head pointer, the kernel fills it in
 * @len_ptr:	pointer to a length field, the kernel fills in the header size
 */
SYSCALL_DEFINE3(get_robust_list, int, pid,
		struct robust_list_head __user * __user *, head_ptr,
		size_t __user *, len_ptr)
{
	struct robust_list_head __user *head;
	unsigned long ret;
	struct task_struct *p;

	if (!futex_cmpxchg_enabled)
		return -ENOSYS;

	rcu_read_lock();

	ret = -ESRCH;
	if (!pid)
		p = current;
	else {
		p = find_task_by_vpid(pid);
		if (!p)
			goto err_unlock;
	}

	ret = -EPERM;
	if (!ptrace_may_access(p, PTRACE_MODE_READ_REALCREDS))
		goto err_unlock;

	head = p->robust_list;
	rcu_read_unlock();

	if (put_user(sizeof(*head), len_ptr))
		return -EFAULT;
	return put_user(head, head_ptr);

err_unlock:
	rcu_read_unlock();

	return ret;
}

/*
 * Process a futex-list entry, check whether it's owned by the
 * dying task, and do notification if so:
 */
int handle_futex_death(u32 __user *uaddr, struct task_struct *curr, int pi)
{
	u32 uval, uninitialized_var(nval), mval;

retry:
	if (get_user(uval, uaddr))
		return -1;

	if ((uval & FUTEX_TID_MASK) == task_pid_vnr(curr)) {
		/*
		 * Ok, this dying thread is truly holding a futex
		 * of interest. Set the OWNER_DIED bit atomically
		 * via cmpxchg, and if the value had FUTEX_WAITERS
		 * set, wake up a waiter (if any). (We have to do a
		 * futex_wake() even if OWNER_DIED is already set -
		 * to handle the rare but possible case of recursive
		 * thread-death.) The rest of the cleanup is done in
		 * userspace.
		 */
		mval = (uval & FUTEX_WAITERS) | FUTEX_OWNER_DIED;
		/*
		 * We are not holding a lock here, but we want to have
		 * the pagefault_disable/enable() protection because
		 * we want to handle the fault gracefully. If the
		 * access fails we try to fault in the futex with R/W
		 * verification via get_user_pages. get_user() above
		 * does not guarantee R/W access. If that fails we
		 * give up and leave the futex locked.
		 */
		if (cmpxchg_futex_value_locked(&nval, uaddr, uval, mval)) {
			if (fault_in_user_writeable(uaddr))
				return -1;
			goto retry;
		}
		if (nval != uval)
			goto retry;

		/*
		 * Wake robust non-PI futexes here. The wakeup of
		 * PI futexes happens in exit_pi_state():
		 */
		if (!pi && (uval & FUTEX_WAITERS))
			futex_wake(uaddr, 1, 1, FUTEX_BITSET_MATCH_ANY);
	}
	return 0;
}

/*
 * Fetch a robust-list pointer. Bit 0 signals PI futexes:
 */
static inline int fetch_robust_entry(struct robust_list __user **entry,
				     struct robust_list __user * __user *head,
				     unsigned int *pi)
{
	unsigned long uentry;

	if (get_user(uentry, (unsigned long __user *)head))
		return -EFAULT;

	*entry = (void __user *)(uentry & ~1UL);
	*pi = uentry & 1;

	return 0;
}

/*
 * Walk curr->robust_list (very carefully, it's a userspace list!)
 * and mark any locks found there dead, and notify any waiters.
 *
 * We silently return on any sign of list-walking problem.
 */
void exit_robust_list(struct task_struct *curr)
{
	struct robust_list_head __user *head = curr->robust_list;
	struct robust_list __user *entry, *next_entry, *pending;
	unsigned int limit = ROBUST_LIST_LIMIT, pi, pip;
	unsigned int uninitialized_var(next_pi);
	unsigned long futex_offset;
	int rc;

	if (!futex_cmpxchg_enabled)
		return;

	/*
	 * Fetch the list head (which was registered earlier, via
	 * sys_set_robust_list()):
	 */
	if (fetch_robust_entry(&entry, &head->list.next, &pi))
		return;
	/*
	 * Fetch the relative futex offset:
	 */
	if (get_user(futex_offset, &head->futex_offset))
		return;
	/*
	 * Fetch any possibly pending lock-add first, and handle it
	 * if it exists:
	 */
	if (fetch_robust_entry(&pending, &head->list_op_pending, &pip))
		return;

	next_entry = NULL;	/* avoid warning with gcc */
	while (entry != &head->list) {
		/*
		 * Fetch the next entry in the list before calling
		 * handle_futex_death:
		 */
		rc = fetch_robust_entry(&next_entry, &entry->next, &next_pi);
		/*
		 * A pending lock might already be on the list, so
		 * don't process it twice:
		 */
		if (entry != pending)
			if (handle_futex_death((void __user *)entry + futex_offset,
						curr, pi))
				return;
		if (rc)
			return;
		entry = next_entry;
		pi = next_pi;
		/*
		 * Avoid excessively long or circular lists:
		 */
		if (!--limit)
			break;

		cond_resched();
	}

	if (pending)
		handle_futex_death((void __user *)pending + futex_offset,
				   curr, pip);
}

long do_futex(u32 __user *uaddr, int op, u32 val, ktime_t *timeout,
		u32 __user *uaddr2, u32 val2, u32 val3)
{
	int cmd = op & FUTEX_CMD_MASK;
	unsigned int flags = 0;

	if (!(op & FUTEX_PRIVATE_FLAG))
		flags |= FLAGS_SHARED;

	if (op & FUTEX_CLOCK_REALTIME) {
		flags |= FLAGS_CLOCKRT;
		if (cmd != FUTEX_WAIT && cmd != FUTEX_WAIT_BITSET && \
		    cmd != FUTEX_WAIT_REQUEUE_PI)
			return -ENOSYS;
	}

	switch (cmd) {
	case FUTEX_LOCK_PI:
	case FUTEX_UNLOCK_PI:
	case FUTEX_TRYLOCK_PI:
	case FUTEX_WAIT_REQUEUE_PI:
	case FUTEX_CMP_REQUEUE_PI:
		if (!futex_cmpxchg_enabled)
			return -ENOSYS;
	}

	switch (cmd) {
	case FUTEX_WAIT:
		val3 = FUTEX_BITSET_MATCH_ANY;
	case FUTEX_WAIT_BITSET:
		return futex_wait(uaddr, flags, val, timeout, val3);
	case FUTEX_WAKE:
		val3 = FUTEX_BITSET_MATCH_ANY;
	case FUTEX_WAKE_BITSET:
		return futex_wake(uaddr, flags, val, val3);
	case FUTEX_REQUEUE:
		return futex_requeue(uaddr, flags, uaddr2, val, val2, NULL, 0);
	case FUTEX_CMP_REQUEUE:
		return futex_requeue(uaddr, flags, uaddr2, val, val2, &val3, 0);
	case FUTEX_WAKE_OP:
		return futex_wake_op(uaddr, flags, uaddr2, val, val2, val3);
	case FUTEX_LOCK_PI:
		return futex_lock_pi(uaddr, flags, timeout, 0);
	case FUTEX_UNLOCK_PI:
		return futex_unlock_pi(uaddr, flags);
	case FUTEX_TRYLOCK_PI:
		return futex_lock_pi(uaddr, flags, NULL, 1);
	case FUTEX_WAIT_REQUEUE_PI:
		val3 = FUTEX_BITSET_MATCH_ANY;
		return futex_wait_requeue_pi(uaddr, flags, val, timeout, val3,
					     uaddr2);
	case FUTEX_CMP_REQUEUE_PI:
		return futex_requeue(uaddr, flags, uaddr2, val, val2, &val3, 1);
	}
	return -ENOSYS;
}


SYSCALL_DEFINE6(futex, u32 __user *, uaddr, int, op, u32, val,
		struct timespec __user *, utime, u32 __user *, uaddr2,
		u32, val3)
{
	struct timespec ts;
	ktime_t t, *tp = NULL;
	u32 val2 = 0;
	int cmd = op & FUTEX_CMD_MASK;

	if (utime && (cmd == FUTEX_WAIT || cmd == FUTEX_LOCK_PI ||
		      cmd == FUTEX_WAIT_BITSET ||
		      cmd == FUTEX_WAIT_REQUEUE_PI)) {
		if (unlikely(should_fail_futex(!(op & FUTEX_PRIVATE_FLAG))))
			return -EFAULT;
		if (copy_from_user(&ts, utime, sizeof(ts)) != 0)
			return -EFAULT;
		if (!timespec_valid(&ts))
			return -EINVAL;

		t = timespec_to_ktime(ts);
		if (cmd == FUTEX_WAIT)
			t = ktime_add_safe(ktime_get(), t);
		tp = &t;
	}
	/*
	 * requeue parameter in 'utime' if cmd == FUTEX_*_REQUEUE_*.
	 * number of waiters to wake in 'utime' if cmd == FUTEX_WAKE_OP.
	 */
	if (cmd == FUTEX_REQUEUE || cmd == FUTEX_CMP_REQUEUE ||
	    cmd == FUTEX_CMP_REQUEUE_PI || cmd == FUTEX_WAKE_OP)
		val2 = (u32) (unsigned long) utime;

	return do_futex(uaddr, op, val, tp, uaddr2, val2, val3);
}

static void __init futex_detect_cmpxchg(void)
{
#ifndef CONFIG_HAVE_FUTEX_CMPXCHG
	u32 curval;

	/*
	 * This will fail and we want it. Some arch implementations do
	 * runtime detection of the futex_atomic_cmpxchg_inatomic()
	 * functionality. We want to know that before we call in any
	 * of the complex code paths. Also we want to prevent
	 * registration of robust lists in that case. NULL is
	 * guaranteed to fault and we get -EFAULT on functional
	 * implementation, the non-functional ones will return
	 * -ENOSYS.
	 */
	if (cmpxchg_futex_value_locked(&curval, NULL, 0, 0) == -EFAULT)
		futex_cmpxchg_enabled = 1;
#endif
}

static int __init futex_init(void)
{
	unsigned int futex_shift;
	unsigned long i;

#if CONFIG_BASE_SMALL
	futex_hashsize = 16;
#else
	futex_hashsize = roundup_pow_of_two(256 * num_possible_cpus());
#endif

	futex_queues = alloc_large_system_hash("futex", sizeof(*futex_queues),
					       futex_hashsize, 0,
					       futex_hashsize < 256 ? HASH_SMALL : 0,
					       &futex_shift, NULL,
					       futex_hashsize, futex_hashsize);
	futex_hashsize = 1UL << futex_shift;

	futex_detect_cmpxchg();

	for (i = 0; i < futex_hashsize; i++) {
		atomic_set(&futex_queues[i].waiters, 0);
		plist_head_init(&futex_queues[i].chain);
		spin_lock_init(&futex_queues[i].lock);
	}

	return 0;
}
core_initcall(futex_init);<|MERGE_RESOLUTION|>--- conflicted
+++ resolved
@@ -934,10 +934,7 @@
 		 * task still owns the PI-state:
 		 */
 		if (head->next != next) {
-<<<<<<< HEAD
-=======
 			/* retain curr->pi_lock for the loop invariant */
->>>>>>> 39dae59d
 			raw_spin_unlock(&pi_state->pi_mutex.wait_lock);
 			spin_unlock(&hb->lock);
 			put_pi_state(pi_state);
@@ -948,14 +945,8 @@
 		WARN_ON(list_empty(&pi_state->list));
 		list_del_init(&pi_state->list);
 		pi_state->owner = NULL;
-<<<<<<< HEAD
+
 		raw_spin_unlock(&curr->pi_lock);
-
-		get_pi_state(pi_state);
-=======
-
-		raw_spin_unlock(&curr->pi_lock);
->>>>>>> 39dae59d
 		raw_spin_unlock_irq(&pi_state->pi_mutex.wait_lock);
 		spin_unlock(&hb->lock);
 
