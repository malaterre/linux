--- conflicted
+++ resolved
@@ -27,11 +27,7 @@
 #include <linux/cred.h>
 #include <linux/timekeeping.h>
 #include <linux/ctype.h>
-<<<<<<< HEAD
 #include <linux/nospec.h>
-=======
-#include <linux/btf.h>
->>>>>>> 90278871
 
 #define IS_FD_ARRAY(map) ((map)->map_type == BPF_MAP_TYPE_PROG_ARRAY || \
 			   (map)->map_type == BPF_MAP_TYPE_PERF_EVENT_ARRAY || \
