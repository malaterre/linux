--- conflicted
+++ resolved
@@ -5658,12 +5658,8 @@
 static void uncharge_page(struct page *page, struct uncharge_gather *ug)
 {
 	VM_BUG_ON_PAGE(PageLRU(page), page);
-<<<<<<< HEAD
-	VM_BUG_ON_PAGE(!PageHWPoison(page) && page_count(page), page);
-=======
 	VM_BUG_ON_PAGE(page_count(page) && !is_zone_device_page(page) &&
 			!PageHWPoison(page) , page);
->>>>>>> 6c3cc51a
 
 	if (!page->mem_cgroup)
 		return;
