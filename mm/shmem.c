--- conflicted
+++ resolved
@@ -1421,10 +1421,7 @@
 {
 	/* Create a pseudo vma that just contains the policy */
 	memset(vma, 0, sizeof(*vma));
-<<<<<<< HEAD
-=======
 	vma_init(vma, NULL);
->>>>>>> 8013d1fc
 	/* Bias interleave by inode number to distribute better across nodes */
 	vma->vm_pgoff = index + info->vfs_inode.i_ino;
 	vma->vm_policy = mpol_shared_policy_lookup(&info->policy, index);
