/*
 * z3fold.c
 *
 * Author: Vitaly Wool <vitaly.wool@konsulko.com>
 * Copyright (C) 2016, Sony Mobile Communications Inc.
 *
 * This implementation is based on zbud written by Seth Jennings.
 *
 * z3fold is an special purpose allocator for storing compressed pages. It
 * can store up to three compressed pages per page which improves the
 * compression ratio of zbud while retaining its main concepts (e. g. always
 * storing an integral number of objects per page) and simplicity.
 * It still has simple and deterministic reclaim properties that make it
 * preferable to a higher density approach (with no requirement on integral
 * number of object per page) when reclaim is used.
 *
 * As in zbud, pages are divided into "chunks".  The size of the chunks is
 * fixed at compile time and is determined by NCHUNKS_ORDER below.
 *
 * z3fold doesn't export any API and is meant to be used via zpool API.
 */

#define pr_fmt(fmt) KBUILD_MODNAME ": " fmt

#include <linux/atomic.h>
#include <linux/list.h>
#include <linux/mm.h>
#include <linux/module.h>
#include <linux/preempt.h>
#include <linux/slab.h>
#include <linux/spinlock.h>
#include <linux/zpool.h>

/*****************
 * Structures
*****************/
struct z3fold_pool;
struct z3fold_ops {
	int (*evict)(struct z3fold_pool *pool, unsigned long handle);
};

enum buddy {
	HEADLESS = 0,
	FIRST,
	MIDDLE,
	LAST,
	BUDDIES_MAX
};

/*
 * struct z3fold_header - z3fold page metadata occupying the first chunk of each
 *			z3fold page, except for HEADLESS pages
 * @buddy:	links the z3fold page into the relevant list in the pool
 * @page_lock:		per-page lock
 * @refcount:		reference cound for the z3fold page
 * @first_chunks:	the size of the first buddy in chunks, 0 if free
 * @middle_chunks:	the size of the middle buddy in chunks, 0 if free
 * @last_chunks:	the size of the last buddy in chunks, 0 if free
 * @first_num:		the starting number (for the first handle)
 */
struct z3fold_header {
	struct list_head buddy;
	spinlock_t page_lock;
	struct kref refcount;
	unsigned short first_chunks;
	unsigned short middle_chunks;
	unsigned short last_chunks;
	unsigned short start_middle;
	unsigned short first_num:2;
};

/*
 * NCHUNKS_ORDER determines the internal allocation granularity, effectively
 * adjusting internal fragmentation.  It also determines the number of
 * freelists maintained in each pool. NCHUNKS_ORDER of 6 means that the
 * allocation granularity will be in chunks of size PAGE_SIZE/64. Some chunks
 * in the beginning of an allocated page are occupied by z3fold header, so
 * NCHUNKS will be calculated to 63 (or 62 in case CONFIG_DEBUG_SPINLOCK=y),
 * which shows the max number of free chunks in z3fold page, also there will
 * be 63, or 62, respectively, freelists per pool.
 */
#define NCHUNKS_ORDER	6

#define CHUNK_SHIFT	(PAGE_SHIFT - NCHUNKS_ORDER)
#define CHUNK_SIZE	(1 << CHUNK_SHIFT)
#define ZHDR_SIZE_ALIGNED round_up(sizeof(struct z3fold_header), CHUNK_SIZE)
#define ZHDR_CHUNKS	(ZHDR_SIZE_ALIGNED >> CHUNK_SHIFT)
#define TOTAL_CHUNKS	(PAGE_SIZE >> CHUNK_SHIFT)
#define NCHUNKS		((PAGE_SIZE - ZHDR_SIZE_ALIGNED) >> CHUNK_SHIFT)

#define BUDDY_MASK	(0x3)

/**
 * struct z3fold_pool - stores metadata for each z3fold pool
 * @lock:	protects all pool fields and first|last_chunk fields of any
 *		z3fold page in the pool
 * @unbuddied:	array of lists tracking z3fold pages that contain 2- buddies;
 *		the lists each z3fold page is added to depends on the size of
 *		its free region.
 * @lru:	list tracking the z3fold pages in LRU order by most recently
 *		added buddy.
 * @pages_nr:	number of z3fold pages in the pool.
 * @ops:	pointer to a structure of user defined operations specified at
 *		pool creation time.
 *
 * This structure is allocated at pool creation time and maintains metadata
 * pertaining to a particular z3fold pool.
 */
struct z3fold_pool {
	spinlock_t lock;
	struct list_head unbuddied[NCHUNKS];
	struct list_head lru;
	atomic64_t pages_nr;
	const struct z3fold_ops *ops;
	struct zpool *zpool;
	const struct zpool_ops *zpool_ops;
};

/*
 * Internal z3fold page flags
 */
enum z3fold_page_flags {
	PAGE_HEADLESS = 0,
	MIDDLE_CHUNK_MAPPED,
};


/*****************
 * Helpers
*****************/

/* Converts an allocation size in bytes to size in z3fold chunks */
static int size_to_chunks(size_t size)
{
	return (size + CHUNK_SIZE - 1) >> CHUNK_SHIFT;
}

#define for_each_unbuddied_list(_iter, _begin) \
	for ((_iter) = (_begin); (_iter) < NCHUNKS; (_iter)++)

/* Initializes the z3fold header of a newly allocated z3fold page */
static struct z3fold_header *init_z3fold_page(struct page *page)
{
	struct z3fold_header *zhdr = page_address(page);

	INIT_LIST_HEAD(&page->lru);
	clear_bit(PAGE_HEADLESS, &page->private);
	clear_bit(MIDDLE_CHUNK_MAPPED, &page->private);

	spin_lock_init(&zhdr->page_lock);
	kref_init(&zhdr->refcount);
	zhdr->first_chunks = 0;
	zhdr->middle_chunks = 0;
	zhdr->last_chunks = 0;
	zhdr->first_num = 0;
	zhdr->start_middle = 0;
	INIT_LIST_HEAD(&zhdr->buddy);
	return zhdr;
}

/* Resets the struct page fields and frees the page */
static void free_z3fold_page(struct page *page)
<<<<<<< HEAD
{
	__free_page(page);
}

static void release_z3fold_page(struct kref *ref)
{
	struct z3fold_header *zhdr;
	struct page *page;

	zhdr = container_of(ref, struct z3fold_header, refcount);
	page = virt_to_page(zhdr);

	if (!list_empty(&zhdr->buddy))
		list_del(&zhdr->buddy);
	if (!list_empty(&page->lru))
		list_del(&page->lru);
	free_z3fold_page(page);
}

/* Lock a z3fold page */
static inline void z3fold_page_lock(struct z3fold_header *zhdr)
{
	spin_lock(&zhdr->page_lock);
}

=======
{
	__free_page(page);
}

static void release_z3fold_page(struct kref *ref)
{
	struct z3fold_header *zhdr;
	struct page *page;

	zhdr = container_of(ref, struct z3fold_header, refcount);
	page = virt_to_page(zhdr);

	if (!list_empty(&zhdr->buddy))
		list_del(&zhdr->buddy);
	if (!list_empty(&page->lru))
		list_del(&page->lru);
	free_z3fold_page(page);
}

/* Lock a z3fold page */
static inline void z3fold_page_lock(struct z3fold_header *zhdr)
{
	spin_lock(&zhdr->page_lock);
}

/* Try to lock a z3fold page */
static inline int z3fold_page_trylock(struct z3fold_header *zhdr)
{
	return spin_trylock(&zhdr->page_lock);
}

>>>>>>> 2ac97f0f
/* Unlock a z3fold page */
static inline void z3fold_page_unlock(struct z3fold_header *zhdr)
{
	spin_unlock(&zhdr->page_lock);
}

/*
 * Encodes the handle of a particular buddy within a z3fold page
 * Pool lock should be held as this function accesses first_num
 */
static unsigned long encode_handle(struct z3fold_header *zhdr, enum buddy bud)
{
	unsigned long handle;

	handle = (unsigned long)zhdr;
	if (bud != HEADLESS)
		handle += (bud + zhdr->first_num) & BUDDY_MASK;
	return handle;
}

/* Returns the z3fold page where a given handle is stored */
static struct z3fold_header *handle_to_z3fold_header(unsigned long handle)
{
	return (struct z3fold_header *)(handle & PAGE_MASK);
}

/*
 * (handle & BUDDY_MASK) < zhdr->first_num is possible in encode_handle
 *  but that doesn't matter. because the masking will result in the
 *  correct buddy number.
 */
static enum buddy handle_to_buddy(unsigned long handle)
{
	struct z3fold_header *zhdr = handle_to_z3fold_header(handle);
	return (handle - zhdr->first_num) & BUDDY_MASK;
}

/*
 * Returns the number of free chunks in a z3fold page.
 * NB: can't be used with HEADLESS pages.
 */
static int num_free_chunks(struct z3fold_header *zhdr)
{
	int nfree;
	/*
	 * If there is a middle object, pick up the bigger free space
	 * either before or after it. Otherwise just subtract the number
	 * of chunks occupied by the first and the last objects.
	 */
	if (zhdr->middle_chunks != 0) {
		int nfree_before = zhdr->first_chunks ?
			0 : zhdr->start_middle - ZHDR_CHUNKS;
		int nfree_after = zhdr->last_chunks ?
			0 : TOTAL_CHUNKS -
				(zhdr->start_middle + zhdr->middle_chunks);
		nfree = max(nfree_before, nfree_after);
	} else
		nfree = NCHUNKS - zhdr->first_chunks - zhdr->last_chunks;
	return nfree;
}

/*****************
 * API Functions
*****************/
/**
 * z3fold_create_pool() - create a new z3fold pool
 * @gfp:	gfp flags when allocating the z3fold pool structure
 * @ops:	user-defined operations for the z3fold pool
 *
 * Return: pointer to the new z3fold pool or NULL if the metadata allocation
 * failed.
 */
static struct z3fold_pool *z3fold_create_pool(gfp_t gfp,
		const struct z3fold_ops *ops)
{
	struct z3fold_pool *pool;
	int i;

	pool = kzalloc(sizeof(struct z3fold_pool), gfp);
	if (!pool)
		return NULL;
	spin_lock_init(&pool->lock);
	for_each_unbuddied_list(i, 0)
		INIT_LIST_HEAD(&pool->unbuddied[i]);
	INIT_LIST_HEAD(&pool->lru);
	atomic64_set(&pool->pages_nr, 0);
	pool->ops = ops;
	return pool;
}

/**
 * z3fold_destroy_pool() - destroys an existing z3fold pool
 * @pool:	the z3fold pool to be destroyed
 *
 * The pool should be emptied before this function is called.
 */
static void z3fold_destroy_pool(struct z3fold_pool *pool)
{
	kfree(pool);
}

static inline void *mchunk_memmove(struct z3fold_header *zhdr,
				unsigned short dst_chunk)
{
	void *beg = zhdr;
	return memmove(beg + (dst_chunk << CHUNK_SHIFT),
		       beg + (zhdr->start_middle << CHUNK_SHIFT),
		       zhdr->middle_chunks << CHUNK_SHIFT);
}

#define BIG_CHUNK_GAP	3
/* Has to be called with lock held */
static int z3fold_compact_page(struct z3fold_header *zhdr)
{
	struct page *page = virt_to_page(zhdr);

	if (test_bit(MIDDLE_CHUNK_MAPPED, &page->private))
		return 0; /* can't move middle chunk, it's used */

	if (zhdr->middle_chunks == 0)
		return 0; /* nothing to compact */

	if (zhdr->first_chunks == 0 && zhdr->last_chunks == 0) {
		/* move to the beginning */
		mchunk_memmove(zhdr, ZHDR_CHUNKS);
		zhdr->first_chunks = zhdr->middle_chunks;
		zhdr->middle_chunks = 0;
		zhdr->start_middle = 0;
		zhdr->first_num++;
		return 1;
	}

	/*
	 * moving data is expensive, so let's only do that if
	 * there's substantial gain (at least BIG_CHUNK_GAP chunks)
	 */
	if (zhdr->first_chunks != 0 && zhdr->last_chunks == 0 &&
	    zhdr->start_middle - (zhdr->first_chunks + ZHDR_CHUNKS) >=
			BIG_CHUNK_GAP) {
		mchunk_memmove(zhdr, zhdr->first_chunks + ZHDR_CHUNKS);
		zhdr->start_middle = zhdr->first_chunks + ZHDR_CHUNKS;
		return 1;
	} else if (zhdr->last_chunks != 0 && zhdr->first_chunks == 0 &&
		   TOTAL_CHUNKS - (zhdr->last_chunks + zhdr->start_middle
					+ zhdr->middle_chunks) >=
			BIG_CHUNK_GAP) {
		unsigned short new_start = TOTAL_CHUNKS - zhdr->last_chunks -
			zhdr->middle_chunks;
		mchunk_memmove(zhdr, new_start);
		zhdr->start_middle = new_start;
		return 1;
	}

	return 0;
}

/**
 * z3fold_alloc() - allocates a region of a given size
 * @pool:	z3fold pool from which to allocate
 * @size:	size in bytes of the desired allocation
 * @gfp:	gfp flags used if the pool needs to grow
 * @handle:	handle of the new allocation
 *
 * This function will attempt to find a free region in the pool large enough to
 * satisfy the allocation request.  A search of the unbuddied lists is
 * performed first. If no suitable free region is found, then a new page is
 * allocated and added to the pool to satisfy the request.
 *
 * gfp should not set __GFP_HIGHMEM as highmem pages cannot be used
 * as z3fold pool pages.
 *
 * Return: 0 if success and handle is set, otherwise -EINVAL if the size or
 * gfp arguments are invalid or -ENOMEM if the pool was unable to allocate
 * a new page.
 */
static int z3fold_alloc(struct z3fold_pool *pool, size_t size, gfp_t gfp,
			unsigned long *handle)
{
	int chunks = 0, i, freechunks;
	struct z3fold_header *zhdr = NULL;
	enum buddy bud;
	struct page *page;

	if (!size || (gfp & __GFP_HIGHMEM))
		return -EINVAL;

	if (size > PAGE_SIZE)
		return -ENOSPC;

	if (size > PAGE_SIZE - ZHDR_SIZE_ALIGNED - CHUNK_SIZE)
		bud = HEADLESS;
	else {
		chunks = size_to_chunks(size);

		/* First, try to find an unbuddied z3fold page. */
		zhdr = NULL;
		for_each_unbuddied_list(i, chunks) {
			spin_lock(&pool->lock);
			zhdr = list_first_entry_or_null(&pool->unbuddied[i],
						struct z3fold_header, buddy);
<<<<<<< HEAD
			if (!zhdr) {
=======
			if (!zhdr || !z3fold_page_trylock(zhdr)) {
>>>>>>> 2ac97f0f
				spin_unlock(&pool->lock);
				continue;
			}
			kref_get(&zhdr->refcount);
			list_del_init(&zhdr->buddy);
			spin_unlock(&pool->lock);

			page = virt_to_page(zhdr);
<<<<<<< HEAD
			z3fold_page_lock(zhdr);
=======
>>>>>>> 2ac97f0f
			if (zhdr->first_chunks == 0) {
				if (zhdr->middle_chunks != 0 &&
				    chunks >= zhdr->start_middle)
					bud = LAST;
				else
					bud = FIRST;
			} else if (zhdr->last_chunks == 0)
				bud = LAST;
			else if (zhdr->middle_chunks == 0)
				bud = MIDDLE;
			else {
				z3fold_page_unlock(zhdr);
				spin_lock(&pool->lock);
				if (kref_put(&zhdr->refcount,
					     release_z3fold_page))
					atomic64_dec(&pool->pages_nr);
				spin_unlock(&pool->lock);
				pr_err("No free chunks in unbuddied\n");
				WARN_ON(1);
				continue;
			}
			goto found;
		}
		bud = FIRST;
	}

	/* Couldn't find unbuddied z3fold page, create new one */
	page = alloc_page(gfp);
	if (!page)
		return -ENOMEM;

	atomic64_inc(&pool->pages_nr);
	zhdr = init_z3fold_page(page);

	if (bud == HEADLESS) {
		set_bit(PAGE_HEADLESS, &page->private);
		spin_lock(&pool->lock);
		goto headless;
	}
	z3fold_page_lock(zhdr);

found:
	if (bud == FIRST)
		zhdr->first_chunks = chunks;
	else if (bud == LAST)
		zhdr->last_chunks = chunks;
	else {
		zhdr->middle_chunks = chunks;
		zhdr->start_middle = zhdr->first_chunks + ZHDR_CHUNKS;
	}

	spin_lock(&pool->lock);
	if (zhdr->first_chunks == 0 || zhdr->last_chunks == 0 ||
			zhdr->middle_chunks == 0) {
		/* Add to unbuddied list */
		freechunks = num_free_chunks(zhdr);
		list_add(&zhdr->buddy, &pool->unbuddied[freechunks]);
	}

headless:
	/* Add/move z3fold page to beginning of LRU */
	if (!list_empty(&page->lru))
		list_del(&page->lru);

	list_add(&page->lru, &pool->lru);

	*handle = encode_handle(zhdr, bud);
	spin_unlock(&pool->lock);
	if (bud != HEADLESS)
		z3fold_page_unlock(zhdr);

	return 0;
}

/**
 * z3fold_free() - frees the allocation associated with the given handle
 * @pool:	pool in which the allocation resided
 * @handle:	handle associated with the allocation returned by z3fold_alloc()
 *
 * In the case that the z3fold page in which the allocation resides is under
 * reclaim, as indicated by the PG_reclaim flag being set, this function
 * only sets the first|last_chunks to 0.  The page is actually freed
 * once both buddies are evicted (see z3fold_reclaim_page() below).
 */
static void z3fold_free(struct z3fold_pool *pool, unsigned long handle)
{
	struct z3fold_header *zhdr;
	int freechunks;
	struct page *page;
	enum buddy bud;

	zhdr = handle_to_z3fold_header(handle);
	page = virt_to_page(zhdr);

	if (test_bit(PAGE_HEADLESS, &page->private)) {
		/* HEADLESS page stored */
		bud = HEADLESS;
	} else {
		z3fold_page_lock(zhdr);
		bud = handle_to_buddy(handle);

		switch (bud) {
		case FIRST:
			zhdr->first_chunks = 0;
			break;
		case MIDDLE:
			zhdr->middle_chunks = 0;
			zhdr->start_middle = 0;
			break;
		case LAST:
			zhdr->last_chunks = 0;
			break;
		default:
			pr_err("%s: unknown bud %d\n", __func__, bud);
			WARN_ON(1);
			z3fold_page_unlock(zhdr);
			return;
		}
	}

	if (bud == HEADLESS) {
		spin_lock(&pool->lock);
		list_del(&page->lru);
		spin_unlock(&pool->lock);
		free_z3fold_page(page);
		atomic64_dec(&pool->pages_nr);
	} else {
		if (zhdr->first_chunks != 0 || zhdr->middle_chunks != 0 ||
		    zhdr->last_chunks != 0) {
			z3fold_compact_page(zhdr);
			/* Add to the unbuddied list */
			spin_lock(&pool->lock);
			if (!list_empty(&zhdr->buddy))
				list_del(&zhdr->buddy);
			freechunks = num_free_chunks(zhdr);
			list_add(&zhdr->buddy, &pool->unbuddied[freechunks]);
			spin_unlock(&pool->lock);
		}
		z3fold_page_unlock(zhdr);
		spin_lock(&pool->lock);
		if (kref_put(&zhdr->refcount, release_z3fold_page))
			atomic64_dec(&pool->pages_nr);
		spin_unlock(&pool->lock);
	}

}

/**
 * z3fold_reclaim_page() - evicts allocations from a pool page and frees it
 * @pool:	pool from which a page will attempt to be evicted
 * @retires:	number of pages on the LRU list for which eviction will
 *		be attempted before failing
 *
 * z3fold reclaim is different from normal system reclaim in that it is done
 * from the bottom, up. This is because only the bottom layer, z3fold, has
 * information on how the allocations are organized within each z3fold page.
 * This has the potential to create interesting locking situations between
 * z3fold and the user, however.
 *
 * To avoid these, this is how z3fold_reclaim_page() should be called:

 * The user detects a page should be reclaimed and calls z3fold_reclaim_page().
 * z3fold_reclaim_page() will remove a z3fold page from the pool LRU list and
 * call the user-defined eviction handler with the pool and handle as
 * arguments.
 *
 * If the handle can not be evicted, the eviction handler should return
 * non-zero. z3fold_reclaim_page() will add the z3fold page back to the
 * appropriate list and try the next z3fold page on the LRU up to
 * a user defined number of retries.
 *
 * If the handle is successfully evicted, the eviction handler should
 * return 0 _and_ should have called z3fold_free() on the handle. z3fold_free()
 * contains logic to delay freeing the page if the page is under reclaim,
 * as indicated by the setting of the PG_reclaim flag on the underlying page.
 *
 * If all buddies in the z3fold page are successfully evicted, then the
 * z3fold page can be freed.
 *
 * Returns: 0 if page is successfully freed, otherwise -EINVAL if there are
 * no pages to evict or an eviction handler is not registered, -EAGAIN if
 * the retry limit was hit.
 */
static int z3fold_reclaim_page(struct z3fold_pool *pool, unsigned int retries)
{
	int i, ret = 0, freechunks;
	struct z3fold_header *zhdr;
	struct page *page;
	unsigned long first_handle = 0, middle_handle = 0, last_handle = 0;

	spin_lock(&pool->lock);
	if (!pool->ops || !pool->ops->evict || retries == 0) {
		spin_unlock(&pool->lock);
		return -EINVAL;
	}
	for (i = 0; i < retries; i++) {
		if (list_empty(&pool->lru)) {
			spin_unlock(&pool->lock);
			return -EINVAL;
		}
		page = list_last_entry(&pool->lru, struct page, lru);
		list_del_init(&page->lru);

		zhdr = page_address(page);
		if (!test_bit(PAGE_HEADLESS, &page->private)) {
			if (!list_empty(&zhdr->buddy))
				list_del_init(&zhdr->buddy);
			kref_get(&zhdr->refcount);
			spin_unlock(&pool->lock);
			z3fold_page_lock(zhdr);
			/*
			 * We need encode the handles before unlocking, since
			 * we can race with free that will set
			 * (first|last)_chunks to 0
			 */
			first_handle = 0;
			last_handle = 0;
			middle_handle = 0;
			if (zhdr->first_chunks)
				first_handle = encode_handle(zhdr, FIRST);
			if (zhdr->middle_chunks)
				middle_handle = encode_handle(zhdr, MIDDLE);
			if (zhdr->last_chunks)
				last_handle = encode_handle(zhdr, LAST);
			z3fold_page_unlock(zhdr);
		} else {
			first_handle = encode_handle(zhdr, HEADLESS);
			last_handle = middle_handle = 0;
			spin_unlock(&pool->lock);
		}

		/* Issue the eviction callback(s) */
		if (middle_handle) {
			ret = pool->ops->evict(pool, middle_handle);
			if (ret)
				goto next;
		}
		if (first_handle) {
			ret = pool->ops->evict(pool, first_handle);
			if (ret)
				goto next;
		}
		if (last_handle) {
			ret = pool->ops->evict(pool, last_handle);
			if (ret)
				goto next;
		}
next:
		if (test_bit(PAGE_HEADLESS, &page->private)) {
			if (ret == 0) {
				free_z3fold_page(page);
				return 0;
			} else {
				spin_lock(&pool->lock);
			}
		} else {
			z3fold_page_lock(zhdr);
			if ((zhdr->first_chunks || zhdr->last_chunks ||
			     zhdr->middle_chunks) &&
			    !(zhdr->first_chunks && zhdr->last_chunks &&
			      zhdr->middle_chunks)) {
				z3fold_compact_page(zhdr);
				/* add to unbuddied list */
				spin_lock(&pool->lock);
				freechunks = num_free_chunks(zhdr);
				list_add(&zhdr->buddy,
					 &pool->unbuddied[freechunks]);
				spin_unlock(&pool->lock);
			}
			z3fold_page_unlock(zhdr);
			spin_lock(&pool->lock);
			if (kref_put(&zhdr->refcount, release_z3fold_page)) {
				spin_unlock(&pool->lock);
				atomic64_dec(&pool->pages_nr);
				return 0;
			}
		}

		/*
		 * Add to the beginning of LRU.
		 * Pool lock has to be kept here to ensure the page has
		 * not already been released
		 */
		list_add(&page->lru, &pool->lru);
	}
	spin_unlock(&pool->lock);
	return -EAGAIN;
}

/**
 * z3fold_map() - maps the allocation associated with the given handle
 * @pool:	pool in which the allocation resides
 * @handle:	handle associated with the allocation to be mapped
 *
 * Extracts the buddy number from handle and constructs the pointer to the
 * correct starting chunk within the page.
 *
 * Returns: a pointer to the mapped allocation
 */
static void *z3fold_map(struct z3fold_pool *pool, unsigned long handle)
{
	struct z3fold_header *zhdr;
	struct page *page;
	void *addr;
	enum buddy buddy;

	zhdr = handle_to_z3fold_header(handle);
	addr = zhdr;
	page = virt_to_page(zhdr);

	if (test_bit(PAGE_HEADLESS, &page->private))
		goto out;

	z3fold_page_lock(zhdr);
	buddy = handle_to_buddy(handle);
	switch (buddy) {
	case FIRST:
		addr += ZHDR_SIZE_ALIGNED;
		break;
	case MIDDLE:
		addr += zhdr->start_middle << CHUNK_SHIFT;
		set_bit(MIDDLE_CHUNK_MAPPED, &page->private);
		break;
	case LAST:
		addr += PAGE_SIZE - (zhdr->last_chunks << CHUNK_SHIFT);
		break;
	default:
		pr_err("unknown buddy id %d\n", buddy);
		WARN_ON(1);
		addr = NULL;
		break;
	}

	z3fold_page_unlock(zhdr);
out:
	return addr;
}

/**
 * z3fold_unmap() - unmaps the allocation associated with the given handle
 * @pool:	pool in which the allocation resides
 * @handle:	handle associated with the allocation to be unmapped
 */
static void z3fold_unmap(struct z3fold_pool *pool, unsigned long handle)
{
	struct z3fold_header *zhdr;
	struct page *page;
	enum buddy buddy;

	zhdr = handle_to_z3fold_header(handle);
	page = virt_to_page(zhdr);

	if (test_bit(PAGE_HEADLESS, &page->private))
		return;

	z3fold_page_lock(zhdr);
	buddy = handle_to_buddy(handle);
	if (buddy == MIDDLE)
		clear_bit(MIDDLE_CHUNK_MAPPED, &page->private);
	z3fold_page_unlock(zhdr);
}

/**
 * z3fold_get_pool_size() - gets the z3fold pool size in pages
 * @pool:	pool whose size is being queried
 *
 * Returns: size in pages of the given pool.
 */
static u64 z3fold_get_pool_size(struct z3fold_pool *pool)
{
	return atomic64_read(&pool->pages_nr);
}

/*****************
 * zpool
 ****************/

static int z3fold_zpool_evict(struct z3fold_pool *pool, unsigned long handle)
{
	if (pool->zpool && pool->zpool_ops && pool->zpool_ops->evict)
		return pool->zpool_ops->evict(pool->zpool, handle);
	else
		return -ENOENT;
}

static const struct z3fold_ops z3fold_zpool_ops = {
	.evict =	z3fold_zpool_evict
};

static void *z3fold_zpool_create(const char *name, gfp_t gfp,
			       const struct zpool_ops *zpool_ops,
			       struct zpool *zpool)
{
	struct z3fold_pool *pool;

	pool = z3fold_create_pool(gfp, zpool_ops ? &z3fold_zpool_ops : NULL);
	if (pool) {
		pool->zpool = zpool;
		pool->zpool_ops = zpool_ops;
	}
	return pool;
}

static void z3fold_zpool_destroy(void *pool)
{
	z3fold_destroy_pool(pool);
}

static int z3fold_zpool_malloc(void *pool, size_t size, gfp_t gfp,
			unsigned long *handle)
{
	return z3fold_alloc(pool, size, gfp, handle);
}
static void z3fold_zpool_free(void *pool, unsigned long handle)
{
	z3fold_free(pool, handle);
}

static int z3fold_zpool_shrink(void *pool, unsigned int pages,
			unsigned int *reclaimed)
{
	unsigned int total = 0;
	int ret = -EINVAL;

	while (total < pages) {
		ret = z3fold_reclaim_page(pool, 8);
		if (ret < 0)
			break;
		total++;
	}

	if (reclaimed)
		*reclaimed = total;

	return ret;
}

static void *z3fold_zpool_map(void *pool, unsigned long handle,
			enum zpool_mapmode mm)
{
	return z3fold_map(pool, handle);
}
static void z3fold_zpool_unmap(void *pool, unsigned long handle)
{
	z3fold_unmap(pool, handle);
}

static u64 z3fold_zpool_total_size(void *pool)
{
	return z3fold_get_pool_size(pool) * PAGE_SIZE;
}

static struct zpool_driver z3fold_zpool_driver = {
	.type =		"z3fold",
	.owner =	THIS_MODULE,
	.create =	z3fold_zpool_create,
	.destroy =	z3fold_zpool_destroy,
	.malloc =	z3fold_zpool_malloc,
	.free =		z3fold_zpool_free,
	.shrink =	z3fold_zpool_shrink,
	.map =		z3fold_zpool_map,
	.unmap =	z3fold_zpool_unmap,
	.total_size =	z3fold_zpool_total_size,
};

MODULE_ALIAS("zpool-z3fold");

static int __init init_z3fold(void)
{
	/* Make sure the z3fold header is not larger than the page size */
	BUILD_BUG_ON(ZHDR_SIZE_ALIGNED > PAGE_SIZE);
	zpool_register_driver(&z3fold_zpool_driver);

	return 0;
}

static void __exit exit_z3fold(void)
{
	zpool_unregister_driver(&z3fold_zpool_driver);
}

module_init(init_z3fold);
module_exit(exit_z3fold);

MODULE_LICENSE("GPL");
MODULE_AUTHOR("Vitaly Wool <vitalywool@gmail.com>");
MODULE_DESCRIPTION("3-Fold Allocator for Compressed Pages");<|MERGE_RESOLUTION|>--- conflicted
+++ resolved
@@ -160,7 +160,6 @@
 
 /* Resets the struct page fields and frees the page */
 static void free_z3fold_page(struct page *page)
-<<<<<<< HEAD
 {
 	__free_page(page);
 }
@@ -186,39 +185,12 @@
 	spin_lock(&zhdr->page_lock);
 }
 
-=======
-{
-	__free_page(page);
-}
-
-static void release_z3fold_page(struct kref *ref)
-{
-	struct z3fold_header *zhdr;
-	struct page *page;
-
-	zhdr = container_of(ref, struct z3fold_header, refcount);
-	page = virt_to_page(zhdr);
-
-	if (!list_empty(&zhdr->buddy))
-		list_del(&zhdr->buddy);
-	if (!list_empty(&page->lru))
-		list_del(&page->lru);
-	free_z3fold_page(page);
-}
-
-/* Lock a z3fold page */
-static inline void z3fold_page_lock(struct z3fold_header *zhdr)
-{
-	spin_lock(&zhdr->page_lock);
-}
-
 /* Try to lock a z3fold page */
 static inline int z3fold_page_trylock(struct z3fold_header *zhdr)
 {
 	return spin_trylock(&zhdr->page_lock);
 }
 
->>>>>>> 2ac97f0f
 /* Unlock a z3fold page */
 static inline void z3fold_page_unlock(struct z3fold_header *zhdr)
 {
@@ -419,11 +391,7 @@
 			spin_lock(&pool->lock);
 			zhdr = list_first_entry_or_null(&pool->unbuddied[i],
 						struct z3fold_header, buddy);
-<<<<<<< HEAD
-			if (!zhdr) {
-=======
 			if (!zhdr || !z3fold_page_trylock(zhdr)) {
->>>>>>> 2ac97f0f
 				spin_unlock(&pool->lock);
 				continue;
 			}
@@ -432,10 +400,6 @@
 			spin_unlock(&pool->lock);
 
 			page = virt_to_page(zhdr);
-<<<<<<< HEAD
-			z3fold_page_lock(zhdr);
-=======
->>>>>>> 2ac97f0f
 			if (zhdr->first_chunks == 0) {
 				if (zhdr->middle_chunks != 0 &&
 				    chunks >= zhdr->start_middle)
