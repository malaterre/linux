/*
 * mm/page-writeback.c
 *
 * Copyright (C) 2002, Linus Torvalds.
 * Copyright (C) 2007 Red Hat, Inc., Peter Zijlstra
 *
 * Contains functions related to writing back dirty pages at the
 * address_space level.
 *
 * 10Apr2002	Andrew Morton
 *		Initial version
 */

#include <linux/kernel.h>
#include <linux/export.h>
#include <linux/spinlock.h>
#include <linux/fs.h>
#include <linux/mm.h>
#include <linux/swap.h>
#include <linux/slab.h>
#include <linux/pagemap.h>
#include <linux/writeback.h>
#include <linux/init.h>
#include <linux/backing-dev.h>
#include <linux/task_io_accounting_ops.h>
#include <linux/blkdev.h>
#include <linux/mpage.h>
#include <linux/rmap.h>
#include <linux/percpu.h>
#include <linux/notifier.h>
#include <linux/smp.h>
#include <linux/sysctl.h>
#include <linux/cpu.h>
#include <linux/syscalls.h>
#include <linux/buffer_head.h> /* __set_page_dirty_buffers */
#include <linux/pagevec.h>
#include <linux/timer.h>
#include <linux/sched/rt.h>
#include <linux/sched/signal.h>
#include <linux/mm_inline.h>
#include <trace/events/writeback.h>

#include "internal.h"

/*
 * Sleep at most 200ms at a time in balance_dirty_pages().
 */
#define MAX_PAUSE		max(HZ/5, 1)

/*
 * Try to keep balance_dirty_pages() call intervals higher than this many pages
 * by raising pause time to max_pause when falls below it.
 */
#define DIRTY_POLL_THRESH	(128 >> (PAGE_SHIFT - 10))

/*
 * Estimate write bandwidth at 200ms intervals.
 */
#define BANDWIDTH_INTERVAL	max(HZ/5, 1)

#define RATELIMIT_CALC_SHIFT	10

/*
 * After a CPU has dirtied this many pages, balance_dirty_pages_ratelimited
 * will look to see if it needs to force writeback or throttling.
 */
static long ratelimit_pages = 32;

/* The following parameters are exported via /proc/sys/vm */

/*
 * Start background writeback (via writeback threads) at this percentage
 */
int dirty_background_ratio = 10;

/*
 * dirty_background_bytes starts at 0 (disabled) so that it is a function of
 * dirty_background_ratio * the amount of dirtyable memory
 */
unsigned long dirty_background_bytes;

/*
 * free highmem will not be subtracted from the total free memory
 * for calculating free ratios if vm_highmem_is_dirtyable is true
 */
int vm_highmem_is_dirtyable;

/*
 * The generator of dirty data starts writeback at this percentage
 */
int vm_dirty_ratio = 20;

/*
 * vm_dirty_bytes starts at 0 (disabled) so that it is a function of
 * vm_dirty_ratio * the amount of dirtyable memory
 */
unsigned long vm_dirty_bytes;

/*
 * The interval between `kupdate'-style writebacks
 */
unsigned int dirty_writeback_interval = 5 * 100; /* centiseconds */

EXPORT_SYMBOL_GPL(dirty_writeback_interval);

/*
 * The longest time for which data is allowed to remain dirty
 */
unsigned int dirty_expire_interval = 30 * 100; /* centiseconds */

/*
 * Flag that makes the machine dump writes/reads and block dirtyings.
 */
int block_dump;

/*
 * Flag that puts the machine in "laptop mode". Doubles as a timeout in jiffies:
 * a full sync is triggered after this time elapses without any disk activity.
 */
int laptop_mode;

EXPORT_SYMBOL(laptop_mode);

/* End of sysctl-exported parameters */

struct wb_domain global_wb_domain;

/* consolidated parameters for balance_dirty_pages() and its subroutines */
struct dirty_throttle_control {
#ifdef CONFIG_CGROUP_WRITEBACK
	struct wb_domain	*dom;
	struct dirty_throttle_control *gdtc;	/* only set in memcg dtc's */
#endif
	struct bdi_writeback	*wb;
	struct fprop_local_percpu *wb_completions;

	unsigned long		avail;		/* dirtyable */
	unsigned long		dirty;		/* file_dirty + write + nfs */
	unsigned long		thresh;		/* dirty threshold */
	unsigned long		bg_thresh;	/* dirty background threshold */

	unsigned long		wb_dirty;	/* per-wb counterparts */
	unsigned long		wb_thresh;
	unsigned long		wb_bg_thresh;

	unsigned long		pos_ratio;
};

/*
 * Length of period for aging writeout fractions of bdis. This is an
 * arbitrarily chosen number. The longer the period, the slower fractions will
 * reflect changes in current writeout rate.
 */
#define VM_COMPLETIONS_PERIOD_LEN (3*HZ)

#ifdef CONFIG_CGROUP_WRITEBACK

#define GDTC_INIT(__wb)		.wb = (__wb),				\
				.dom = &global_wb_domain,		\
				.wb_completions = &(__wb)->completions

#define GDTC_INIT_NO_WB		.dom = &global_wb_domain

#define MDTC_INIT(__wb, __gdtc)	.wb = (__wb),				\
				.dom = mem_cgroup_wb_domain(__wb),	\
				.wb_completions = &(__wb)->memcg_completions, \
				.gdtc = __gdtc

static bool mdtc_valid(struct dirty_throttle_control *dtc)
{
	return dtc->dom;
}

static struct wb_domain *dtc_dom(struct dirty_throttle_control *dtc)
{
	return dtc->dom;
}

static struct dirty_throttle_control *mdtc_gdtc(struct dirty_throttle_control *mdtc)
{
	return mdtc->gdtc;
}

static struct fprop_local_percpu *wb_memcg_completions(struct bdi_writeback *wb)
{
	return &wb->memcg_completions;
}

static void wb_min_max_ratio(struct bdi_writeback *wb,
			     unsigned long *minp, unsigned long *maxp)
{
	unsigned long this_bw = wb->avg_write_bandwidth;
	unsigned long tot_bw = atomic_long_read(&wb->bdi->tot_write_bandwidth);
	unsigned long long min = wb->bdi->min_ratio;
	unsigned long long max = wb->bdi->max_ratio;

	/*
	 * @wb may already be clean by the time control reaches here and
	 * the total may not include its bw.
	 */
	if (this_bw < tot_bw) {
		if (min) {
			min *= this_bw;
			do_div(min, tot_bw);
		}
		if (max < 100) {
			max *= this_bw;
			do_div(max, tot_bw);
		}
	}

	*minp = min;
	*maxp = max;
}

#else	/* CONFIG_CGROUP_WRITEBACK */

#define GDTC_INIT(__wb)		.wb = (__wb),                           \
				.wb_completions = &(__wb)->completions
#define GDTC_INIT_NO_WB
#define MDTC_INIT(__wb, __gdtc)

static bool mdtc_valid(struct dirty_throttle_control *dtc)
{
	return false;
}

static struct wb_domain *dtc_dom(struct dirty_throttle_control *dtc)
{
	return &global_wb_domain;
}

static struct dirty_throttle_control *mdtc_gdtc(struct dirty_throttle_control *mdtc)
{
	return NULL;
}

static struct fprop_local_percpu *wb_memcg_completions(struct bdi_writeback *wb)
{
	return NULL;
}

static void wb_min_max_ratio(struct bdi_writeback *wb,
			     unsigned long *minp, unsigned long *maxp)
{
	*minp = wb->bdi->min_ratio;
	*maxp = wb->bdi->max_ratio;
}

#endif	/* CONFIG_CGROUP_WRITEBACK */

/*
 * In a memory zone, there is a certain amount of pages we consider
 * available for the page cache, which is essentially the number of
 * free and reclaimable pages, minus some zone reserves to protect
 * lowmem and the ability to uphold the zone's watermarks without
 * requiring writeback.
 *
 * This number of dirtyable pages is the base value of which the
 * user-configurable dirty ratio is the effictive number of pages that
 * are allowed to be actually dirtied.  Per individual zone, or
 * globally by using the sum of dirtyable pages over all zones.
 *
 * Because the user is allowed to specify the dirty limit globally as
 * absolute number of bytes, calculating the per-zone dirty limit can
 * require translating the configured limit into a percentage of
 * global dirtyable memory first.
 */

/**
 * node_dirtyable_memory - number of dirtyable pages in a node
 * @pgdat: the node
 *
 * Returns the node's number of pages potentially available for dirty
 * page cache.  This is the base value for the per-node dirty limits.
 */
static unsigned long node_dirtyable_memory(struct pglist_data *pgdat)
{
	unsigned long nr_pages = 0;
	int z;

	for (z = 0; z < MAX_NR_ZONES; z++) {
		struct zone *zone = pgdat->node_zones + z;

		if (!populated_zone(zone))
			continue;

		nr_pages += zone_page_state(zone, NR_FREE_PAGES);
	}

	/*
	 * Pages reserved for the kernel should not be considered
	 * dirtyable, to prevent a situation where reclaim has to
	 * clean pages in order to balance the zones.
	 */
	nr_pages -= min(nr_pages, pgdat->totalreserve_pages);

	nr_pages += node_page_state(pgdat, NR_INACTIVE_FILE);
	nr_pages += node_page_state(pgdat, NR_ACTIVE_FILE);

	return nr_pages;
}

static unsigned long highmem_dirtyable_memory(unsigned long total)
{
#ifdef CONFIG_HIGHMEM
	int node;
	unsigned long x = 0;
	int i;

	for_each_node_state(node, N_HIGH_MEMORY) {
		for (i = ZONE_NORMAL + 1; i < MAX_NR_ZONES; i++) {
			struct zone *z;
			unsigned long nr_pages;

			if (!is_highmem_idx(i))
				continue;

			z = &NODE_DATA(node)->node_zones[i];
			if (!populated_zone(z))
				continue;

			nr_pages = zone_page_state(z, NR_FREE_PAGES);
			/* watch for underflows */
			nr_pages -= min(nr_pages, high_wmark_pages(z));
			nr_pages += zone_page_state(z, NR_ZONE_INACTIVE_FILE);
			nr_pages += zone_page_state(z, NR_ZONE_ACTIVE_FILE);
			x += nr_pages;
		}
	}

	/*
	 * Unreclaimable memory (kernel memory or anonymous memory
	 * without swap) can bring down the dirtyable pages below
	 * the zone's dirty balance reserve and the above calculation
	 * will underflow.  However we still want to add in nodes
	 * which are below threshold (negative values) to get a more
	 * accurate calculation but make sure that the total never
	 * underflows.
	 */
	if ((long)x < 0)
		x = 0;

	/*
	 * Make sure that the number of highmem pages is never larger
	 * than the number of the total dirtyable memory. This can only
	 * occur in very strange VM situations but we want to make sure
	 * that this does not occur.
	 */
	return min(x, total);
#else
	return 0;
#endif
}

/**
 * global_dirtyable_memory - number of globally dirtyable pages
 *
 * Returns the global number of pages potentially available for dirty
 * page cache.  This is the base value for the global dirty limits.
 */
static unsigned long global_dirtyable_memory(void)
{
	unsigned long x;

	x = global_page_state(NR_FREE_PAGES);
	/*
	 * Pages reserved for the kernel should not be considered
	 * dirtyable, to prevent a situation where reclaim has to
	 * clean pages in order to balance the zones.
	 */
	x -= min(x, totalreserve_pages);

	x += global_node_page_state(NR_INACTIVE_FILE);
	x += global_node_page_state(NR_ACTIVE_FILE);

	if (!vm_highmem_is_dirtyable)
		x -= highmem_dirtyable_memory(x);

	return x + 1;	/* Ensure that we never return 0 */
}

/**
 * domain_dirty_limits - calculate thresh and bg_thresh for a wb_domain
 * @dtc: dirty_throttle_control of interest
 *
 * Calculate @dtc->thresh and ->bg_thresh considering
 * vm_dirty_{bytes|ratio} and dirty_background_{bytes|ratio}.  The caller
 * must ensure that @dtc->avail is set before calling this function.  The
 * dirty limits will be lifted by 1/4 for PF_LESS_THROTTLE (ie. nfsd) and
 * real-time tasks.
 */
static void domain_dirty_limits(struct dirty_throttle_control *dtc)
{
	const unsigned long available_memory = dtc->avail;
	struct dirty_throttle_control *gdtc = mdtc_gdtc(dtc);
	unsigned long bytes = vm_dirty_bytes;
	unsigned long bg_bytes = dirty_background_bytes;
	/* convert ratios to per-PAGE_SIZE for higher precision */
	unsigned long ratio = (vm_dirty_ratio * PAGE_SIZE) / 100;
	unsigned long bg_ratio = (dirty_background_ratio * PAGE_SIZE) / 100;
	unsigned long thresh;
	unsigned long bg_thresh;
	struct task_struct *tsk;

	/* gdtc is !NULL iff @dtc is for memcg domain */
	if (gdtc) {
		unsigned long global_avail = gdtc->avail;

		/*
		 * The byte settings can't be applied directly to memcg
		 * domains.  Convert them to ratios by scaling against
		 * globally available memory.  As the ratios are in
		 * per-PAGE_SIZE, they can be obtained by dividing bytes by
		 * number of pages.
		 */
		if (bytes)
			ratio = min(DIV_ROUND_UP(bytes, global_avail),
				    PAGE_SIZE);
		if (bg_bytes)
			bg_ratio = min(DIV_ROUND_UP(bg_bytes, global_avail),
				       PAGE_SIZE);
		bytes = bg_bytes = 0;
	}

	if (bytes)
		thresh = DIV_ROUND_UP(bytes, PAGE_SIZE);
	else
		thresh = (ratio * available_memory) / PAGE_SIZE;

	if (bg_bytes)
		bg_thresh = DIV_ROUND_UP(bg_bytes, PAGE_SIZE);
	else
		bg_thresh = (bg_ratio * available_memory) / PAGE_SIZE;

	if (bg_thresh >= thresh)
		bg_thresh = thresh / 2;
	tsk = current;
	if (tsk->flags & PF_LESS_THROTTLE || rt_task(tsk)) {
		bg_thresh += bg_thresh / 4 + global_wb_domain.dirty_limit / 32;
		thresh += thresh / 4 + global_wb_domain.dirty_limit / 32;
	}
	dtc->thresh = thresh;
	dtc->bg_thresh = bg_thresh;

	/* we should eventually report the domain in the TP */
	if (!gdtc)
		trace_global_dirty_state(bg_thresh, thresh);
}

/**
 * global_dirty_limits - background-writeback and dirty-throttling thresholds
 * @pbackground: out parameter for bg_thresh
 * @pdirty: out parameter for thresh
 *
 * Calculate bg_thresh and thresh for global_wb_domain.  See
 * domain_dirty_limits() for details.
 */
void global_dirty_limits(unsigned long *pbackground, unsigned long *pdirty)
{
	struct dirty_throttle_control gdtc = { GDTC_INIT_NO_WB };

	gdtc.avail = global_dirtyable_memory();
	domain_dirty_limits(&gdtc);

	*pbackground = gdtc.bg_thresh;
	*pdirty = gdtc.thresh;
}

/**
 * node_dirty_limit - maximum number of dirty pages allowed in a node
 * @pgdat: the node
 *
 * Returns the maximum number of dirty pages allowed in a node, based
 * on the node's dirtyable memory.
 */
static unsigned long node_dirty_limit(struct pglist_data *pgdat)
{
	unsigned long node_memory = node_dirtyable_memory(pgdat);
	struct task_struct *tsk = current;
	unsigned long dirty;

	if (vm_dirty_bytes)
		dirty = DIV_ROUND_UP(vm_dirty_bytes, PAGE_SIZE) *
			node_memory / global_dirtyable_memory();
	else
		dirty = vm_dirty_ratio * node_memory / 100;

	if (tsk->flags & PF_LESS_THROTTLE || rt_task(tsk))
		dirty += dirty / 4;

	return dirty;
}

/**
 * node_dirty_ok - tells whether a node is within its dirty limits
 * @pgdat: the node to check
 *
 * Returns %true when the dirty pages in @pgdat are within the node's
 * dirty limit, %false if the limit is exceeded.
 */
bool node_dirty_ok(struct pglist_data *pgdat)
{
	unsigned long limit = node_dirty_limit(pgdat);
	unsigned long nr_pages = 0;

	nr_pages += node_page_state(pgdat, NR_FILE_DIRTY);
	nr_pages += node_page_state(pgdat, NR_UNSTABLE_NFS);
	nr_pages += node_page_state(pgdat, NR_WRITEBACK);

	return nr_pages <= limit;
}

int dirty_background_ratio_handler(struct ctl_table *table, int write,
		void __user *buffer, size_t *lenp,
		loff_t *ppos)
{
	int ret;

	ret = proc_dointvec_minmax(table, write, buffer, lenp, ppos);
	if (ret == 0 && write)
		dirty_background_bytes = 0;
	return ret;
}

int dirty_background_bytes_handler(struct ctl_table *table, int write,
		void __user *buffer, size_t *lenp,
		loff_t *ppos)
{
	int ret;

	ret = proc_doulongvec_minmax(table, write, buffer, lenp, ppos);
	if (ret == 0 && write)
		dirty_background_ratio = 0;
	return ret;
}

int dirty_ratio_handler(struct ctl_table *table, int write,
		void __user *buffer, size_t *lenp,
		loff_t *ppos)
{
	int old_ratio = vm_dirty_ratio;
	int ret;

	ret = proc_dointvec_minmax(table, write, buffer, lenp, ppos);
	if (ret == 0 && write && vm_dirty_ratio != old_ratio) {
		writeback_set_ratelimit();
		vm_dirty_bytes = 0;
	}
	return ret;
}

int dirty_bytes_handler(struct ctl_table *table, int write,
		void __user *buffer, size_t *lenp,
		loff_t *ppos)
{
	unsigned long old_bytes = vm_dirty_bytes;
	int ret;

	ret = proc_doulongvec_minmax(table, write, buffer, lenp, ppos);
	if (ret == 0 && write && vm_dirty_bytes != old_bytes) {
		writeback_set_ratelimit();
		vm_dirty_ratio = 0;
	}
	return ret;
}

static unsigned long wp_next_time(unsigned long cur_time)
{
	cur_time += VM_COMPLETIONS_PERIOD_LEN;
	/* 0 has a special meaning... */
	if (!cur_time)
		return 1;
	return cur_time;
}

static void wb_domain_writeout_inc(struct wb_domain *dom,
				   struct fprop_local_percpu *completions,
				   unsigned int max_prop_frac)
{
	__fprop_inc_percpu_max(&dom->completions, completions,
			       max_prop_frac);
	/* First event after period switching was turned off? */
	if (unlikely(!dom->period_time)) {
		/*
		 * We can race with other __bdi_writeout_inc calls here but
		 * it does not cause any harm since the resulting time when
		 * timer will fire and what is in writeout_period_time will be
		 * roughly the same.
		 */
		dom->period_time = wp_next_time(jiffies);
		mod_timer(&dom->period_timer, dom->period_time);
	}
}

/*
 * Increment @wb's writeout completion count and the global writeout
 * completion count. Called from test_clear_page_writeback().
 */
static inline void __wb_writeout_inc(struct bdi_writeback *wb)
{
	struct wb_domain *cgdom;

	__inc_wb_stat(wb, WB_WRITTEN);
	wb_domain_writeout_inc(&global_wb_domain, &wb->completions,
			       wb->bdi->max_prop_frac);

	cgdom = mem_cgroup_wb_domain(wb);
	if (cgdom)
		wb_domain_writeout_inc(cgdom, wb_memcg_completions(wb),
				       wb->bdi->max_prop_frac);
}

void wb_writeout_inc(struct bdi_writeback *wb)
{
	unsigned long flags;

	local_irq_save(flags);
	__wb_writeout_inc(wb);
	local_irq_restore(flags);
}
EXPORT_SYMBOL_GPL(wb_writeout_inc);

/*
 * On idle system, we can be called long after we scheduled because we use
 * deferred timers so count with missed periods.
 */
static void writeout_period(unsigned long t)
{
	struct wb_domain *dom = (void *)t;
	int miss_periods = (jiffies - dom->period_time) /
						 VM_COMPLETIONS_PERIOD_LEN;

	if (fprop_new_period(&dom->completions, miss_periods + 1)) {
		dom->period_time = wp_next_time(dom->period_time +
				miss_periods * VM_COMPLETIONS_PERIOD_LEN);
		mod_timer(&dom->period_timer, dom->period_time);
	} else {
		/*
		 * Aging has zeroed all fractions. Stop wasting CPU on period
		 * updates.
		 */
		dom->period_time = 0;
	}
}

int wb_domain_init(struct wb_domain *dom, gfp_t gfp)
{
	memset(dom, 0, sizeof(*dom));

	spin_lock_init(&dom->lock);

	setup_deferrable_timer(&dom->period_timer, writeout_period,
			       (unsigned long)dom);

	dom->dirty_limit_tstamp = jiffies;

	return fprop_global_init(&dom->completions, gfp);
}

#ifdef CONFIG_CGROUP_WRITEBACK
void wb_domain_exit(struct wb_domain *dom)
{
	del_timer_sync(&dom->period_timer);
	fprop_global_destroy(&dom->completions);
}
#endif

/*
 * bdi_min_ratio keeps the sum of the minimum dirty shares of all
 * registered backing devices, which, for obvious reasons, can not
 * exceed 100%.
 */
static unsigned int bdi_min_ratio;

int bdi_set_min_ratio(struct backing_dev_info *bdi, unsigned int min_ratio)
{
	int ret = 0;

	spin_lock_bh(&bdi_lock);
	if (min_ratio > bdi->max_ratio) {
		ret = -EINVAL;
	} else {
		min_ratio -= bdi->min_ratio;
		if (bdi_min_ratio + min_ratio < 100) {
			bdi_min_ratio += min_ratio;
			bdi->min_ratio += min_ratio;
		} else {
			ret = -EINVAL;
		}
	}
	spin_unlock_bh(&bdi_lock);

	return ret;
}

int bdi_set_max_ratio(struct backing_dev_info *bdi, unsigned max_ratio)
{
	int ret = 0;

	if (max_ratio > 100)
		return -EINVAL;

	spin_lock_bh(&bdi_lock);
	if (bdi->min_ratio > max_ratio) {
		ret = -EINVAL;
	} else {
		bdi->max_ratio = max_ratio;
		bdi->max_prop_frac = (FPROP_FRAC_BASE * max_ratio) / 100;
	}
	spin_unlock_bh(&bdi_lock);

	return ret;
}
EXPORT_SYMBOL(bdi_set_max_ratio);

static unsigned long dirty_freerun_ceiling(unsigned long thresh,
					   unsigned long bg_thresh)
{
	return (thresh + bg_thresh) / 2;
}

static unsigned long hard_dirty_limit(struct wb_domain *dom,
				      unsigned long thresh)
{
	return max(thresh, dom->dirty_limit);
}

/*
 * Memory which can be further allocated to a memcg domain is capped by
 * system-wide clean memory excluding the amount being used in the domain.
 */
static void mdtc_calc_avail(struct dirty_throttle_control *mdtc,
			    unsigned long filepages, unsigned long headroom)
{
	struct dirty_throttle_control *gdtc = mdtc_gdtc(mdtc);
	unsigned long clean = filepages - min(filepages, mdtc->dirty);
	unsigned long global_clean = gdtc->avail - min(gdtc->avail, gdtc->dirty);
	unsigned long other_clean = global_clean - min(global_clean, clean);

	mdtc->avail = filepages + min(headroom, other_clean);
}

/**
 * __wb_calc_thresh - @wb's share of dirty throttling threshold
 * @dtc: dirty_throttle_context of interest
 *
 * Returns @wb's dirty limit in pages. The term "dirty" in the context of
 * dirty balancing includes all PG_dirty, PG_writeback and NFS unstable pages.
 *
 * Note that balance_dirty_pages() will only seriously take it as a hard limit
 * when sleeping max_pause per page is not enough to keep the dirty pages under
 * control. For example, when the device is completely stalled due to some error
 * conditions, or when there are 1000 dd tasks writing to a slow 10MB/s USB key.
 * In the other normal situations, it acts more gently by throttling the tasks
 * more (rather than completely block them) when the wb dirty pages go high.
 *
 * It allocates high/low dirty limits to fast/slow devices, in order to prevent
 * - starving fast devices
 * - piling up dirty pages (that will take long time to sync) on slow devices
 *
 * The wb's share of dirty limit will be adapting to its throughput and
 * bounded by the bdi->min_ratio and/or bdi->max_ratio parameters, if set.
 */
static unsigned long __wb_calc_thresh(struct dirty_throttle_control *dtc)
{
	struct wb_domain *dom = dtc_dom(dtc);
	unsigned long thresh = dtc->thresh;
	u64 wb_thresh;
	long numerator, denominator;
	unsigned long wb_min_ratio, wb_max_ratio;

	/*
	 * Calculate this BDI's share of the thresh ratio.
	 */
	fprop_fraction_percpu(&dom->completions, dtc->wb_completions,
			      &numerator, &denominator);

	wb_thresh = (thresh * (100 - bdi_min_ratio)) / 100;
	wb_thresh *= numerator;
	do_div(wb_thresh, denominator);

	wb_min_max_ratio(dtc->wb, &wb_min_ratio, &wb_max_ratio);

	wb_thresh += (thresh * wb_min_ratio) / 100;
	if (wb_thresh > (thresh * wb_max_ratio) / 100)
		wb_thresh = thresh * wb_max_ratio / 100;

	return wb_thresh;
}

unsigned long wb_calc_thresh(struct bdi_writeback *wb, unsigned long thresh)
{
	struct dirty_throttle_control gdtc = { GDTC_INIT(wb),
					       .thresh = thresh };
	return __wb_calc_thresh(&gdtc);
}

/*
 *                           setpoint - dirty 3
 *        f(dirty) := 1.0 + (----------------)
 *                           limit - setpoint
 *
 * it's a 3rd order polynomial that subjects to
 *
 * (1) f(freerun)  = 2.0 => rampup dirty_ratelimit reasonably fast
 * (2) f(setpoint) = 1.0 => the balance point
 * (3) f(limit)    = 0   => the hard limit
 * (4) df/dx      <= 0	 => negative feedback control
 * (5) the closer to setpoint, the smaller |df/dx| (and the reverse)
 *     => fast response on large errors; small oscillation near setpoint
 */
static long long pos_ratio_polynom(unsigned long setpoint,
					  unsigned long dirty,
					  unsigned long limit)
{
	long long pos_ratio;
	long x;

	x = div64_s64(((s64)setpoint - (s64)dirty) << RATELIMIT_CALC_SHIFT,
		      (limit - setpoint) | 1);
	pos_ratio = x;
	pos_ratio = pos_ratio * x >> RATELIMIT_CALC_SHIFT;
	pos_ratio = pos_ratio * x >> RATELIMIT_CALC_SHIFT;
	pos_ratio += 1 << RATELIMIT_CALC_SHIFT;

	return clamp(pos_ratio, 0LL, 2LL << RATELIMIT_CALC_SHIFT);
}

/*
 * Dirty position control.
 *
 * (o) global/bdi setpoints
 *
 * We want the dirty pages be balanced around the global/wb setpoints.
 * When the number of dirty pages is higher/lower than the setpoint, the
 * dirty position control ratio (and hence task dirty ratelimit) will be
 * decreased/increased to bring the dirty pages back to the setpoint.
 *
 *     pos_ratio = 1 << RATELIMIT_CALC_SHIFT
 *
 *     if (dirty < setpoint) scale up   pos_ratio
 *     if (dirty > setpoint) scale down pos_ratio
 *
 *     if (wb_dirty < wb_setpoint) scale up   pos_ratio
 *     if (wb_dirty > wb_setpoint) scale down pos_ratio
 *
 *     task_ratelimit = dirty_ratelimit * pos_ratio >> RATELIMIT_CALC_SHIFT
 *
 * (o) global control line
 *
 *     ^ pos_ratio
 *     |
 *     |            |<===== global dirty control scope ======>|
 * 2.0 .............*
 *     |            .*
 *     |            . *
 *     |            .   *
 *     |            .     *
 *     |            .        *
 *     |            .            *
 * 1.0 ................................*
 *     |            .                  .     *
 *     |            .                  .          *
 *     |            .                  .              *
 *     |            .                  .                 *
 *     |            .                  .                    *
 *   0 +------------.------------------.----------------------*------------->
 *           freerun^          setpoint^                 limit^   dirty pages
 *
 * (o) wb control line
 *
 *     ^ pos_ratio
 *     |
 *     |            *
 *     |              *
 *     |                *
 *     |                  *
 *     |                    * |<=========== span ============>|
 * 1.0 .......................*
 *     |                      . *
 *     |                      .   *
 *     |                      .     *
 *     |                      .       *
 *     |                      .         *
 *     |                      .           *
 *     |                      .             *
 *     |                      .               *
 *     |                      .                 *
 *     |                      .                   *
 *     |                      .                     *
 * 1/4 ...............................................* * * * * * * * * * * *
 *     |                      .                         .
 *     |                      .                           .
 *     |                      .                             .
 *   0 +----------------------.-------------------------------.------------->
 *                wb_setpoint^                    x_intercept^
 *
 * The wb control line won't drop below pos_ratio=1/4, so that wb_dirty can
 * be smoothly throttled down to normal if it starts high in situations like
 * - start writing to a slow SD card and a fast disk at the same time. The SD
 *   card's wb_dirty may rush to many times higher than wb_setpoint.
 * - the wb dirty thresh drops quickly due to change of JBOD workload
 */
static void wb_position_ratio(struct dirty_throttle_control *dtc)
{
	struct bdi_writeback *wb = dtc->wb;
	unsigned long write_bw = wb->avg_write_bandwidth;
	unsigned long freerun = dirty_freerun_ceiling(dtc->thresh, dtc->bg_thresh);
	unsigned long limit = hard_dirty_limit(dtc_dom(dtc), dtc->thresh);
	unsigned long wb_thresh = dtc->wb_thresh;
	unsigned long x_intercept;
	unsigned long setpoint;		/* dirty pages' target balance point */
	unsigned long wb_setpoint;
	unsigned long span;
	long long pos_ratio;		/* for scaling up/down the rate limit */
	long x;

	dtc->pos_ratio = 0;

	if (unlikely(dtc->dirty >= limit))
		return;

	/*
	 * global setpoint
	 *
	 * See comment for pos_ratio_polynom().
	 */
	setpoint = (freerun + limit) / 2;
	pos_ratio = pos_ratio_polynom(setpoint, dtc->dirty, limit);

	/*
	 * The strictlimit feature is a tool preventing mistrusted filesystems
	 * from growing a large number of dirty pages before throttling. For
	 * such filesystems balance_dirty_pages always checks wb counters
	 * against wb limits. Even if global "nr_dirty" is under "freerun".
	 * This is especially important for fuse which sets bdi->max_ratio to
	 * 1% by default. Without strictlimit feature, fuse writeback may
	 * consume arbitrary amount of RAM because it is accounted in
	 * NR_WRITEBACK_TEMP which is not involved in calculating "nr_dirty".
	 *
	 * Here, in wb_position_ratio(), we calculate pos_ratio based on
	 * two values: wb_dirty and wb_thresh. Let's consider an example:
	 * total amount of RAM is 16GB, bdi->max_ratio is equal to 1%, global
	 * limits are set by default to 10% and 20% (background and throttle).
	 * Then wb_thresh is 1% of 20% of 16GB. This amounts to ~8K pages.
	 * wb_calc_thresh(wb, bg_thresh) is about ~4K pages. wb_setpoint is
	 * about ~6K pages (as the average of background and throttle wb
	 * limits). The 3rd order polynomial will provide positive feedback if
	 * wb_dirty is under wb_setpoint and vice versa.
	 *
	 * Note, that we cannot use global counters in these calculations
	 * because we want to throttle process writing to a strictlimit wb
	 * much earlier than global "freerun" is reached (~23MB vs. ~2.3GB
	 * in the example above).
	 */
	if (unlikely(wb->bdi->capabilities & BDI_CAP_STRICTLIMIT)) {
		long long wb_pos_ratio;

		if (dtc->wb_dirty < 8) {
			dtc->pos_ratio = min_t(long long, pos_ratio * 2,
					   2 << RATELIMIT_CALC_SHIFT);
			return;
		}

		if (dtc->wb_dirty >= wb_thresh)
			return;

		wb_setpoint = dirty_freerun_ceiling(wb_thresh,
						    dtc->wb_bg_thresh);

		if (wb_setpoint == 0 || wb_setpoint == wb_thresh)
			return;

		wb_pos_ratio = pos_ratio_polynom(wb_setpoint, dtc->wb_dirty,
						 wb_thresh);

		/*
		 * Typically, for strictlimit case, wb_setpoint << setpoint
		 * and pos_ratio >> wb_pos_ratio. In the other words global
		 * state ("dirty") is not limiting factor and we have to
		 * make decision based on wb counters. But there is an
		 * important case when global pos_ratio should get precedence:
		 * global limits are exceeded (e.g. due to activities on other
		 * wb's) while given strictlimit wb is below limit.
		 *
		 * "pos_ratio * wb_pos_ratio" would work for the case above,
		 * but it would look too non-natural for the case of all
		 * activity in the system coming from a single strictlimit wb
		 * with bdi->max_ratio == 100%.
		 *
		 * Note that min() below somewhat changes the dynamics of the
		 * control system. Normally, pos_ratio value can be well over 3
		 * (when globally we are at freerun and wb is well below wb
		 * setpoint). Now the maximum pos_ratio in the same situation
		 * is 2. We might want to tweak this if we observe the control
		 * system is too slow to adapt.
		 */
		dtc->pos_ratio = min(pos_ratio, wb_pos_ratio);
		return;
	}

	/*
	 * We have computed basic pos_ratio above based on global situation. If
	 * the wb is over/under its share of dirty pages, we want to scale
	 * pos_ratio further down/up. That is done by the following mechanism.
	 */

	/*
	 * wb setpoint
	 *
	 *        f(wb_dirty) := 1.0 + k * (wb_dirty - wb_setpoint)
	 *
	 *                        x_intercept - wb_dirty
	 *                     := --------------------------
	 *                        x_intercept - wb_setpoint
	 *
	 * The main wb control line is a linear function that subjects to
	 *
	 * (1) f(wb_setpoint) = 1.0
	 * (2) k = - 1 / (8 * write_bw)  (in single wb case)
	 *     or equally: x_intercept = wb_setpoint + 8 * write_bw
	 *
	 * For single wb case, the dirty pages are observed to fluctuate
	 * regularly within range
	 *        [wb_setpoint - write_bw/2, wb_setpoint + write_bw/2]
	 * for various filesystems, where (2) can yield in a reasonable 12.5%
	 * fluctuation range for pos_ratio.
	 *
	 * For JBOD case, wb_thresh (not wb_dirty!) could fluctuate up to its
	 * own size, so move the slope over accordingly and choose a slope that
	 * yields 100% pos_ratio fluctuation on suddenly doubled wb_thresh.
	 */
	if (unlikely(wb_thresh > dtc->thresh))
		wb_thresh = dtc->thresh;
	/*
	 * It's very possible that wb_thresh is close to 0 not because the
	 * device is slow, but that it has remained inactive for long time.
	 * Honour such devices a reasonable good (hopefully IO efficient)
	 * threshold, so that the occasional writes won't be blocked and active
	 * writes can rampup the threshold quickly.
	 */
	wb_thresh = max(wb_thresh, (limit - dtc->dirty) / 8);
	/*
	 * scale global setpoint to wb's:
	 *	wb_setpoint = setpoint * wb_thresh / thresh
	 */
	x = div_u64((u64)wb_thresh << 16, dtc->thresh | 1);
	wb_setpoint = setpoint * (u64)x >> 16;
	/*
	 * Use span=(8*write_bw) in single wb case as indicated by
	 * (thresh - wb_thresh ~= 0) and transit to wb_thresh in JBOD case.
	 *
	 *        wb_thresh                    thresh - wb_thresh
	 * span = --------- * (8 * write_bw) + ------------------ * wb_thresh
	 *         thresh                           thresh
	 */
	span = (dtc->thresh - wb_thresh + 8 * write_bw) * (u64)x >> 16;
	x_intercept = wb_setpoint + span;

	if (dtc->wb_dirty < x_intercept - span / 4) {
		pos_ratio = div64_u64(pos_ratio * (x_intercept - dtc->wb_dirty),
				      (x_intercept - wb_setpoint) | 1);
	} else
		pos_ratio /= 4;

	/*
	 * wb reserve area, safeguard against dirty pool underrun and disk idle
	 * It may push the desired control point of global dirty pages higher
	 * than setpoint.
	 */
	x_intercept = wb_thresh / 2;
	if (dtc->wb_dirty < x_intercept) {
		if (dtc->wb_dirty > x_intercept / 8)
			pos_ratio = div_u64(pos_ratio * x_intercept,
					    dtc->wb_dirty);
		else
			pos_ratio *= 8;
	}

	dtc->pos_ratio = pos_ratio;
}

static void wb_update_write_bandwidth(struct bdi_writeback *wb,
				      unsigned long elapsed,
				      unsigned long written)
{
	const unsigned long period = roundup_pow_of_two(3 * HZ);
	unsigned long avg = wb->avg_write_bandwidth;
	unsigned long old = wb->write_bandwidth;
	u64 bw;

	/*
	 * bw = written * HZ / elapsed
	 *
	 *                   bw * elapsed + write_bandwidth * (period - elapsed)
	 * write_bandwidth = ---------------------------------------------------
	 *                                          period
	 *
	 * @written may have decreased due to account_page_redirty().
	 * Avoid underflowing @bw calculation.
	 */
	bw = written - min(written, wb->written_stamp);
	bw *= HZ;
	if (unlikely(elapsed > period)) {
		do_div(bw, elapsed);
		avg = bw;
		goto out;
	}
	bw += (u64)wb->write_bandwidth * (period - elapsed);
	bw >>= ilog2(period);

	/*
	 * one more level of smoothing, for filtering out sudden spikes
	 */
	if (avg > old && old >= (unsigned long)bw)
		avg -= (avg - old) >> 3;

	if (avg < old && old <= (unsigned long)bw)
		avg += (old - avg) >> 3;

out:
	/* keep avg > 0 to guarantee that tot > 0 if there are dirty wbs */
	avg = max(avg, 1LU);
	if (wb_has_dirty_io(wb)) {
		long delta = avg - wb->avg_write_bandwidth;
		WARN_ON_ONCE(atomic_long_add_return(delta,
					&wb->bdi->tot_write_bandwidth) <= 0);
	}
	wb->write_bandwidth = bw;
	wb->avg_write_bandwidth = avg;
}

static void update_dirty_limit(struct dirty_throttle_control *dtc)
{
	struct wb_domain *dom = dtc_dom(dtc);
	unsigned long thresh = dtc->thresh;
	unsigned long limit = dom->dirty_limit;

	/*
	 * Follow up in one step.
	 */
	if (limit < thresh) {
		limit = thresh;
		goto update;
	}

	/*
	 * Follow down slowly. Use the higher one as the target, because thresh
	 * may drop below dirty. This is exactly the reason to introduce
	 * dom->dirty_limit which is guaranteed to lie above the dirty pages.
	 */
	thresh = max(thresh, dtc->dirty);
	if (limit > thresh) {
		limit -= (limit - thresh) >> 5;
		goto update;
	}
	return;
update:
	dom->dirty_limit = limit;
}

static void domain_update_bandwidth(struct dirty_throttle_control *dtc,
				    unsigned long now)
{
	struct wb_domain *dom = dtc_dom(dtc);

	/*
	 * check locklessly first to optimize away locking for the most time
	 */
	if (time_before(now, dom->dirty_limit_tstamp + BANDWIDTH_INTERVAL))
		return;

	spin_lock(&dom->lock);
	if (time_after_eq(now, dom->dirty_limit_tstamp + BANDWIDTH_INTERVAL)) {
		update_dirty_limit(dtc);
		dom->dirty_limit_tstamp = now;
	}
	spin_unlock(&dom->lock);
}

/*
 * Maintain wb->dirty_ratelimit, the base dirty throttle rate.
 *
 * Normal wb tasks will be curbed at or below it in long term.
 * Obviously it should be around (write_bw / N) when there are N dd tasks.
 */
static void wb_update_dirty_ratelimit(struct dirty_throttle_control *dtc,
				      unsigned long dirtied,
				      unsigned long elapsed)
{
	struct bdi_writeback *wb = dtc->wb;
	unsigned long dirty = dtc->dirty;
	unsigned long freerun = dirty_freerun_ceiling(dtc->thresh, dtc->bg_thresh);
	unsigned long limit = hard_dirty_limit(dtc_dom(dtc), dtc->thresh);
	unsigned long setpoint = (freerun + limit) / 2;
	unsigned long write_bw = wb->avg_write_bandwidth;
	unsigned long dirty_ratelimit = wb->dirty_ratelimit;
	unsigned long dirty_rate;
	unsigned long task_ratelimit;
	unsigned long balanced_dirty_ratelimit;
	unsigned long step;
	unsigned long x;
	unsigned long shift;

	/*
	 * The dirty rate will match the writeout rate in long term, except
	 * when dirty pages are truncated by userspace or re-dirtied by FS.
	 */
	dirty_rate = (dirtied - wb->dirtied_stamp) * HZ / elapsed;

	/*
	 * task_ratelimit reflects each dd's dirty rate for the past 200ms.
	 */
	task_ratelimit = (u64)dirty_ratelimit *
					dtc->pos_ratio >> RATELIMIT_CALC_SHIFT;
	task_ratelimit++; /* it helps rampup dirty_ratelimit from tiny values */

	/*
	 * A linear estimation of the "balanced" throttle rate. The theory is,
	 * if there are N dd tasks, each throttled at task_ratelimit, the wb's
	 * dirty_rate will be measured to be (N * task_ratelimit). So the below
	 * formula will yield the balanced rate limit (write_bw / N).
	 *
	 * Note that the expanded form is not a pure rate feedback:
	 *	rate_(i+1) = rate_(i) * (write_bw / dirty_rate)		     (1)
	 * but also takes pos_ratio into account:
	 *	rate_(i+1) = rate_(i) * (write_bw / dirty_rate) * pos_ratio  (2)
	 *
	 * (1) is not realistic because pos_ratio also takes part in balancing
	 * the dirty rate.  Consider the state
	 *	pos_ratio = 0.5						     (3)
	 *	rate = 2 * (write_bw / N)				     (4)
	 * If (1) is used, it will stuck in that state! Because each dd will
	 * be throttled at
	 *	task_ratelimit = pos_ratio * rate = (write_bw / N)	     (5)
	 * yielding
	 *	dirty_rate = N * task_ratelimit = write_bw		     (6)
	 * put (6) into (1) we get
	 *	rate_(i+1) = rate_(i)					     (7)
	 *
	 * So we end up using (2) to always keep
	 *	rate_(i+1) ~= (write_bw / N)				     (8)
	 * regardless of the value of pos_ratio. As long as (8) is satisfied,
	 * pos_ratio is able to drive itself to 1.0, which is not only where
	 * the dirty count meet the setpoint, but also where the slope of
	 * pos_ratio is most flat and hence task_ratelimit is least fluctuated.
	 */
	balanced_dirty_ratelimit = div_u64((u64)task_ratelimit * write_bw,
					   dirty_rate | 1);
	/*
	 * balanced_dirty_ratelimit ~= (write_bw / N) <= write_bw
	 */
	if (unlikely(balanced_dirty_ratelimit > write_bw))
		balanced_dirty_ratelimit = write_bw;

	/*
	 * We could safely do this and return immediately:
	 *
	 *	wb->dirty_ratelimit = balanced_dirty_ratelimit;
	 *
	 * However to get a more stable dirty_ratelimit, the below elaborated
	 * code makes use of task_ratelimit to filter out singular points and
	 * limit the step size.
	 *
	 * The below code essentially only uses the relative value of
	 *
	 *	task_ratelimit - dirty_ratelimit
	 *	= (pos_ratio - 1) * dirty_ratelimit
	 *
	 * which reflects the direction and size of dirty position error.
	 */

	/*
	 * dirty_ratelimit will follow balanced_dirty_ratelimit iff
	 * task_ratelimit is on the same side of dirty_ratelimit, too.
	 * For example, when
	 * - dirty_ratelimit > balanced_dirty_ratelimit
	 * - dirty_ratelimit > task_ratelimit (dirty pages are above setpoint)
	 * lowering dirty_ratelimit will help meet both the position and rate
	 * control targets. Otherwise, don't update dirty_ratelimit if it will
	 * only help meet the rate target. After all, what the users ultimately
	 * feel and care are stable dirty rate and small position error.
	 *
	 * |task_ratelimit - dirty_ratelimit| is used to limit the step size
	 * and filter out the singular points of balanced_dirty_ratelimit. Which
	 * keeps jumping around randomly and can even leap far away at times
	 * due to the small 200ms estimation period of dirty_rate (we want to
	 * keep that period small to reduce time lags).
	 */
	step = 0;

	/*
	 * For strictlimit case, calculations above were based on wb counters
	 * and limits (starting from pos_ratio = wb_position_ratio() and up to
	 * balanced_dirty_ratelimit = task_ratelimit * write_bw / dirty_rate).
	 * Hence, to calculate "step" properly, we have to use wb_dirty as
	 * "dirty" and wb_setpoint as "setpoint".
	 *
	 * We rampup dirty_ratelimit forcibly if wb_dirty is low because
	 * it's possible that wb_thresh is close to zero due to inactivity
	 * of backing device.
	 */
	if (unlikely(wb->bdi->capabilities & BDI_CAP_STRICTLIMIT)) {
		dirty = dtc->wb_dirty;
		if (dtc->wb_dirty < 8)
			setpoint = dtc->wb_dirty + 1;
		else
			setpoint = (dtc->wb_thresh + dtc->wb_bg_thresh) / 2;
	}

	if (dirty < setpoint) {
		x = min3(wb->balanced_dirty_ratelimit,
			 balanced_dirty_ratelimit, task_ratelimit);
		if (dirty_ratelimit < x)
			step = x - dirty_ratelimit;
	} else {
		x = max3(wb->balanced_dirty_ratelimit,
			 balanced_dirty_ratelimit, task_ratelimit);
		if (dirty_ratelimit > x)
			step = dirty_ratelimit - x;
	}

	/*
	 * Don't pursue 100% rate matching. It's impossible since the balanced
	 * rate itself is constantly fluctuating. So decrease the track speed
	 * when it gets close to the target. Helps eliminate pointless tremors.
	 */
	shift = dirty_ratelimit / (2 * step + 1);
	if (shift < BITS_PER_LONG)
		step = DIV_ROUND_UP(step >> shift, 8);
	else
		step = 0;

	if (dirty_ratelimit < balanced_dirty_ratelimit)
		dirty_ratelimit += step;
	else
		dirty_ratelimit -= step;

	wb->dirty_ratelimit = max(dirty_ratelimit, 1UL);
	wb->balanced_dirty_ratelimit = balanced_dirty_ratelimit;

	trace_bdi_dirty_ratelimit(wb, dirty_rate, task_ratelimit);
}

static void __wb_update_bandwidth(struct dirty_throttle_control *gdtc,
				  struct dirty_throttle_control *mdtc,
				  unsigned long start_time,
				  bool update_ratelimit)
{
	struct bdi_writeback *wb = gdtc->wb;
	unsigned long now = jiffies;
	unsigned long elapsed = now - wb->bw_time_stamp;
	unsigned long dirtied;
	unsigned long written;

	lockdep_assert_held(&wb->list_lock);

	/*
	 * rate-limit, only update once every 200ms.
	 */
	if (elapsed < BANDWIDTH_INTERVAL)
		return;

	dirtied = percpu_counter_read(&wb->stat[WB_DIRTIED]);
	written = percpu_counter_read(&wb->stat[WB_WRITTEN]);

	/*
	 * Skip quiet periods when disk bandwidth is under-utilized.
	 * (at least 1s idle time between two flusher runs)
	 */
	if (elapsed > HZ && time_before(wb->bw_time_stamp, start_time))
		goto snapshot;

	if (update_ratelimit) {
		domain_update_bandwidth(gdtc, now);
		wb_update_dirty_ratelimit(gdtc, dirtied, elapsed);

		/*
		 * @mdtc is always NULL if !CGROUP_WRITEBACK but the
		 * compiler has no way to figure that out.  Help it.
		 */
		if (IS_ENABLED(CONFIG_CGROUP_WRITEBACK) && mdtc) {
			domain_update_bandwidth(mdtc, now);
			wb_update_dirty_ratelimit(mdtc, dirtied, elapsed);
		}
	}
	wb_update_write_bandwidth(wb, elapsed, written);

snapshot:
	wb->dirtied_stamp = dirtied;
	wb->written_stamp = written;
	wb->bw_time_stamp = now;
}

void wb_update_bandwidth(struct bdi_writeback *wb, unsigned long start_time)
{
	struct dirty_throttle_control gdtc = { GDTC_INIT(wb) };

	__wb_update_bandwidth(&gdtc, NULL, start_time, false);
}

/*
 * After a task dirtied this many pages, balance_dirty_pages_ratelimited()
 * will look to see if it needs to start dirty throttling.
 *
 * If dirty_poll_interval is too low, big NUMA machines will call the expensive
 * global_page_state() too often. So scale it near-sqrt to the safety margin
 * (the number of pages we may dirty without exceeding the dirty limits).
 */
static unsigned long dirty_poll_interval(unsigned long dirty,
					 unsigned long thresh)
{
	if (thresh > dirty)
		return 1UL << (ilog2(thresh - dirty) >> 1);

	return 1;
}

static unsigned long wb_max_pause(struct bdi_writeback *wb,
				  unsigned long wb_dirty)
{
	unsigned long bw = wb->avg_write_bandwidth;
	unsigned long t;

	/*
	 * Limit pause time for small memory systems. If sleeping for too long
	 * time, a small pool of dirty/writeback pages may go empty and disk go
	 * idle.
	 *
	 * 8 serves as the safety ratio.
	 */
	t = wb_dirty / (1 + bw / roundup_pow_of_two(1 + HZ / 8));
	t++;

	return min_t(unsigned long, t, MAX_PAUSE);
}

static long wb_min_pause(struct bdi_writeback *wb,
			 long max_pause,
			 unsigned long task_ratelimit,
			 unsigned long dirty_ratelimit,
			 int *nr_dirtied_pause)
{
	long hi = ilog2(wb->avg_write_bandwidth);
	long lo = ilog2(wb->dirty_ratelimit);
	long t;		/* target pause */
	long pause;	/* estimated next pause */
	int pages;	/* target nr_dirtied_pause */

	/* target for 10ms pause on 1-dd case */
	t = max(1, HZ / 100);

	/*
	 * Scale up pause time for concurrent dirtiers in order to reduce CPU
	 * overheads.
	 *
	 * (N * 10ms) on 2^N concurrent tasks.
	 */
	if (hi > lo)
		t += (hi - lo) * (10 * HZ) / 1024;

	/*
	 * This is a bit convoluted. We try to base the next nr_dirtied_pause
	 * on the much more stable dirty_ratelimit. However the next pause time
	 * will be computed based on task_ratelimit and the two rate limits may
	 * depart considerably at some time. Especially if task_ratelimit goes
	 * below dirty_ratelimit/2 and the target pause is max_pause, the next
	 * pause time will be max_pause*2 _trimmed down_ to max_pause.  As a
	 * result task_ratelimit won't be executed faithfully, which could
	 * eventually bring down dirty_ratelimit.
	 *
	 * We apply two rules to fix it up:
	 * 1) try to estimate the next pause time and if necessary, use a lower
	 *    nr_dirtied_pause so as not to exceed max_pause. When this happens,
	 *    nr_dirtied_pause will be "dancing" with task_ratelimit.
	 * 2) limit the target pause time to max_pause/2, so that the normal
	 *    small fluctuations of task_ratelimit won't trigger rule (1) and
	 *    nr_dirtied_pause will remain as stable as dirty_ratelimit.
	 */
	t = min(t, 1 + max_pause / 2);
	pages = dirty_ratelimit * t / roundup_pow_of_two(HZ);

	/*
	 * Tiny nr_dirtied_pause is found to hurt I/O performance in the test
	 * case fio-mmap-randwrite-64k, which does 16*{sync read, async write}.
	 * When the 16 consecutive reads are often interrupted by some dirty
	 * throttling pause during the async writes, cfq will go into idles
	 * (deadline is fine). So push nr_dirtied_pause as high as possible
	 * until reaches DIRTY_POLL_THRESH=32 pages.
	 */
	if (pages < DIRTY_POLL_THRESH) {
		t = max_pause;
		pages = dirty_ratelimit * t / roundup_pow_of_two(HZ);
		if (pages > DIRTY_POLL_THRESH) {
			pages = DIRTY_POLL_THRESH;
			t = HZ * DIRTY_POLL_THRESH / dirty_ratelimit;
		}
	}

	pause = HZ * pages / (task_ratelimit + 1);
	if (pause > max_pause) {
		t = max_pause;
		pages = task_ratelimit * t / roundup_pow_of_two(HZ);
	}

	*nr_dirtied_pause = pages;
	/*
	 * The minimal pause time will normally be half the target pause time.
	 */
	return pages >= DIRTY_POLL_THRESH ? 1 + t / 2 : t;
}

static inline void wb_dirty_limits(struct dirty_throttle_control *dtc)
{
	struct bdi_writeback *wb = dtc->wb;
	unsigned long wb_reclaimable;

	/*
	 * wb_thresh is not treated as some limiting factor as
	 * dirty_thresh, due to reasons
	 * - in JBOD setup, wb_thresh can fluctuate a lot
	 * - in a system with HDD and USB key, the USB key may somehow
	 *   go into state (wb_dirty >> wb_thresh) either because
	 *   wb_dirty starts high, or because wb_thresh drops low.
	 *   In this case we don't want to hard throttle the USB key
	 *   dirtiers for 100 seconds until wb_dirty drops under
	 *   wb_thresh. Instead the auxiliary wb control line in
	 *   wb_position_ratio() will let the dirtier task progress
	 *   at some rate <= (write_bw / 2) for bringing down wb_dirty.
	 */
	dtc->wb_thresh = __wb_calc_thresh(dtc);
	dtc->wb_bg_thresh = dtc->thresh ?
		div_u64((u64)dtc->wb_thresh * dtc->bg_thresh, dtc->thresh) : 0;

	/*
	 * In order to avoid the stacked BDI deadlock we need
	 * to ensure we accurately count the 'dirty' pages when
	 * the threshold is low.
	 *
	 * Otherwise it would be possible to get thresh+n pages
	 * reported dirty, even though there are thresh-m pages
	 * actually dirty; with m+n sitting in the percpu
	 * deltas.
	 */
	if (dtc->wb_thresh < 2 * wb_stat_error(wb)) {
		wb_reclaimable = wb_stat_sum(wb, WB_RECLAIMABLE);
		dtc->wb_dirty = wb_reclaimable + wb_stat_sum(wb, WB_WRITEBACK);
	} else {
		wb_reclaimable = wb_stat(wb, WB_RECLAIMABLE);
		dtc->wb_dirty = wb_reclaimable + wb_stat(wb, WB_WRITEBACK);
	}
}

/*
 * balance_dirty_pages() must be called by processes which are generating dirty
 * data.  It looks at the number of dirty pages in the machine and will force
 * the caller to wait once crossing the (background_thresh + dirty_thresh) / 2.
 * If we're over `background_thresh' then the writeback threads are woken to
 * perform some writeout.
 */
static void balance_dirty_pages(struct address_space *mapping,
				struct bdi_writeback *wb,
				unsigned long pages_dirtied)
{
	struct dirty_throttle_control gdtc_stor = { GDTC_INIT(wb) };
	struct dirty_throttle_control mdtc_stor = { MDTC_INIT(wb, &gdtc_stor) };
	struct dirty_throttle_control * const gdtc = &gdtc_stor;
	struct dirty_throttle_control * const mdtc = mdtc_valid(&mdtc_stor) ?
						     &mdtc_stor : NULL;
	struct dirty_throttle_control *sdtc;
	unsigned long nr_reclaimable;	/* = file_dirty + unstable_nfs */
	long period;
	long pause;
	long max_pause;
	long min_pause;
	int nr_dirtied_pause;
	bool dirty_exceeded = false;
	unsigned long task_ratelimit;
	unsigned long dirty_ratelimit;
	struct backing_dev_info *bdi = wb->bdi;
	bool strictlimit = bdi->capabilities & BDI_CAP_STRICTLIMIT;
	unsigned long start_time = jiffies;

	for (;;) {
		unsigned long now = jiffies;
		unsigned long dirty, thresh, bg_thresh;
		unsigned long m_dirty = 0;	/* stop bogus uninit warnings */
		unsigned long m_thresh = 0;
		unsigned long m_bg_thresh = 0;

		/*
		 * Unstable writes are a feature of certain networked
		 * filesystems (i.e. NFS) in which data may have been
		 * written to the server's write cache, but has not yet
		 * been flushed to permanent storage.
		 */
		nr_reclaimable = global_node_page_state(NR_FILE_DIRTY) +
					global_node_page_state(NR_UNSTABLE_NFS);
		gdtc->avail = global_dirtyable_memory();
		gdtc->dirty = nr_reclaimable + global_node_page_state(NR_WRITEBACK);

		domain_dirty_limits(gdtc);

		if (unlikely(strictlimit)) {
			wb_dirty_limits(gdtc);

			dirty = gdtc->wb_dirty;
			thresh = gdtc->wb_thresh;
			bg_thresh = gdtc->wb_bg_thresh;
		} else {
			dirty = gdtc->dirty;
			thresh = gdtc->thresh;
			bg_thresh = gdtc->bg_thresh;
		}

		if (mdtc) {
			unsigned long filepages, headroom, writeback;

			/*
			 * If @wb belongs to !root memcg, repeat the same
			 * basic calculations for the memcg domain.
			 */
			mem_cgroup_wb_stats(wb, &filepages, &headroom,
					    &mdtc->dirty, &writeback);
			mdtc->dirty += writeback;
			mdtc_calc_avail(mdtc, filepages, headroom);

			domain_dirty_limits(mdtc);

			if (unlikely(strictlimit)) {
				wb_dirty_limits(mdtc);
				m_dirty = mdtc->wb_dirty;
				m_thresh = mdtc->wb_thresh;
				m_bg_thresh = mdtc->wb_bg_thresh;
			} else {
				m_dirty = mdtc->dirty;
				m_thresh = mdtc->thresh;
				m_bg_thresh = mdtc->bg_thresh;
			}
		}

		/*
		 * Throttle it only when the background writeback cannot
		 * catch-up. This avoids (excessively) small writeouts
		 * when the wb limits are ramping up in case of !strictlimit.
		 *
		 * In strictlimit case make decision based on the wb counters
		 * and limits. Small writeouts when the wb limits are ramping
		 * up are the price we consciously pay for strictlimit-ing.
		 *
		 * If memcg domain is in effect, @dirty should be under
		 * both global and memcg freerun ceilings.
		 */
		if (dirty <= dirty_freerun_ceiling(thresh, bg_thresh) &&
		    (!mdtc ||
		     m_dirty <= dirty_freerun_ceiling(m_thresh, m_bg_thresh))) {
			unsigned long intv = dirty_poll_interval(dirty, thresh);
			unsigned long m_intv = ULONG_MAX;

			current->dirty_paused_when = now;
			current->nr_dirtied = 0;
			if (mdtc)
				m_intv = dirty_poll_interval(m_dirty, m_thresh);
			current->nr_dirtied_pause = min(intv, m_intv);
			break;
		}

		if (unlikely(!writeback_in_progress(wb)))
			wb_start_background_writeback(wb);

		/*
		 * Calculate global domain's pos_ratio and select the
		 * global dtc by default.
		 */
		if (!strictlimit)
			wb_dirty_limits(gdtc);

		dirty_exceeded = (gdtc->wb_dirty > gdtc->wb_thresh) &&
			((gdtc->dirty > gdtc->thresh) || strictlimit);

		wb_position_ratio(gdtc);
		sdtc = gdtc;

		if (mdtc) {
			/*
			 * If memcg domain is in effect, calculate its
			 * pos_ratio.  @wb should satisfy constraints from
			 * both global and memcg domains.  Choose the one
			 * w/ lower pos_ratio.
			 */
			if (!strictlimit)
				wb_dirty_limits(mdtc);

			dirty_exceeded |= (mdtc->wb_dirty > mdtc->wb_thresh) &&
				((mdtc->dirty > mdtc->thresh) || strictlimit);

			wb_position_ratio(mdtc);
			if (mdtc->pos_ratio < gdtc->pos_ratio)
				sdtc = mdtc;
		}

		if (dirty_exceeded && !wb->dirty_exceeded)
			wb->dirty_exceeded = 1;

		if (time_is_before_jiffies(wb->bw_time_stamp +
					   BANDWIDTH_INTERVAL)) {
			spin_lock(&wb->list_lock);
			__wb_update_bandwidth(gdtc, mdtc, start_time, true);
			spin_unlock(&wb->list_lock);
		}

		/* throttle according to the chosen dtc */
		dirty_ratelimit = wb->dirty_ratelimit;
		task_ratelimit = ((u64)dirty_ratelimit * sdtc->pos_ratio) >>
							RATELIMIT_CALC_SHIFT;
		max_pause = wb_max_pause(wb, sdtc->wb_dirty);
		min_pause = wb_min_pause(wb, max_pause,
					 task_ratelimit, dirty_ratelimit,
					 &nr_dirtied_pause);

		if (unlikely(task_ratelimit == 0)) {
			period = max_pause;
			pause = max_pause;
			goto pause;
		}
		period = HZ * pages_dirtied / task_ratelimit;
		pause = period;
		if (current->dirty_paused_when)
			pause -= now - current->dirty_paused_when;
		/*
		 * For less than 1s think time (ext3/4 may block the dirtier
		 * for up to 800ms from time to time on 1-HDD; so does xfs,
		 * however at much less frequency), try to compensate it in
		 * future periods by updating the virtual time; otherwise just
		 * do a reset, as it may be a light dirtier.
		 */
		if (pause < min_pause) {
			trace_balance_dirty_pages(wb,
						  sdtc->thresh,
						  sdtc->bg_thresh,
						  sdtc->dirty,
						  sdtc->wb_thresh,
						  sdtc->wb_dirty,
						  dirty_ratelimit,
						  task_ratelimit,
						  pages_dirtied,
						  period,
						  min(pause, 0L),
						  start_time);
			if (pause < -HZ) {
				current->dirty_paused_when = now;
				current->nr_dirtied = 0;
			} else if (period) {
				current->dirty_paused_when += period;
				current->nr_dirtied = 0;
			} else if (current->nr_dirtied_pause <= pages_dirtied)
				current->nr_dirtied_pause += pages_dirtied;
			break;
		}
		if (unlikely(pause > max_pause)) {
			/* for occasional dropped task_ratelimit */
			now += min(pause - max_pause, max_pause);
			pause = max_pause;
		}

pause:
		trace_balance_dirty_pages(wb,
					  sdtc->thresh,
					  sdtc->bg_thresh,
					  sdtc->dirty,
					  sdtc->wb_thresh,
					  sdtc->wb_dirty,
					  dirty_ratelimit,
					  task_ratelimit,
					  pages_dirtied,
					  period,
					  pause,
					  start_time);
		__set_current_state(TASK_KILLABLE);
		wb->dirty_sleep = now;
		io_schedule_timeout(pause);

		current->dirty_paused_when = now + pause;
		current->nr_dirtied = 0;
		current->nr_dirtied_pause = nr_dirtied_pause;

		/*
		 * This is typically equal to (dirty < thresh) and can also
		 * keep "1000+ dd on a slow USB stick" under control.
		 */
		if (task_ratelimit)
			break;

		/*
		 * In the case of an unresponding NFS server and the NFS dirty
		 * pages exceeds dirty_thresh, give the other good wb's a pipe
		 * to go through, so that tasks on them still remain responsive.
		 *
		 * In theory 1 page is enough to keep the consumer-producer
		 * pipe going: the flusher cleans 1 page => the task dirties 1
		 * more page. However wb_dirty has accounting errors.  So use
		 * the larger and more IO friendly wb_stat_error.
		 */
		if (sdtc->wb_dirty <= wb_stat_error(wb))
			break;

		if (fatal_signal_pending(current))
			break;
	}

	if (!dirty_exceeded && wb->dirty_exceeded)
		wb->dirty_exceeded = 0;

	if (writeback_in_progress(wb))
		return;

	/*
	 * In laptop mode, we wait until hitting the higher threshold before
	 * starting background writeout, and then write out all the way down
	 * to the lower threshold.  So slow writers cause minimal disk activity.
	 *
	 * In normal mode, we start background writeout at the lower
	 * background_thresh, to keep the amount of dirty memory low.
	 */
	if (laptop_mode)
		return;

	if (nr_reclaimable > gdtc->bg_thresh)
		wb_start_background_writeback(wb);
}

static DEFINE_PER_CPU(int, bdp_ratelimits);

/*
 * Normal tasks are throttled by
 *	loop {
 *		dirty tsk->nr_dirtied_pause pages;
 *		take a snap in balance_dirty_pages();
 *	}
 * However there is a worst case. If every task exit immediately when dirtied
 * (tsk->nr_dirtied_pause - 1) pages, balance_dirty_pages() will never be
 * called to throttle the page dirties. The solution is to save the not yet
 * throttled page dirties in dirty_throttle_leaks on task exit and charge them
 * randomly into the running tasks. This works well for the above worst case,
 * as the new task will pick up and accumulate the old task's leaked dirty
 * count and eventually get throttled.
 */
DEFINE_PER_CPU(int, dirty_throttle_leaks) = 0;

/**
 * balance_dirty_pages_ratelimited - balance dirty memory state
 * @mapping: address_space which was dirtied
 *
 * Processes which are dirtying memory should call in here once for each page
 * which was newly dirtied.  The function will periodically check the system's
 * dirty state and will initiate writeback if needed.
 *
 * On really big machines, get_writeback_state is expensive, so try to avoid
 * calling it too often (ratelimiting).  But once we're over the dirty memory
 * limit we decrease the ratelimiting by a lot, to prevent individual processes
 * from overshooting the limit by (ratelimit_pages) each.
 */
void balance_dirty_pages_ratelimited(struct address_space *mapping)
{
	struct inode *inode = mapping->host;
	struct backing_dev_info *bdi = inode_to_bdi(inode);
	struct bdi_writeback *wb = NULL;
	int ratelimit;
	int *p;

	if (!bdi_cap_account_dirty(bdi))
		return;

	if (inode_cgwb_enabled(inode))
		wb = wb_get_create_current(bdi, GFP_KERNEL);
	if (!wb)
		wb = &bdi->wb;

	ratelimit = current->nr_dirtied_pause;
	if (wb->dirty_exceeded)
		ratelimit = min(ratelimit, 32 >> (PAGE_SHIFT - 10));

	preempt_disable();
	/*
	 * This prevents one CPU to accumulate too many dirtied pages without
	 * calling into balance_dirty_pages(), which can happen when there are
	 * 1000+ tasks, all of them start dirtying pages at exactly the same
	 * time, hence all honoured too large initial task->nr_dirtied_pause.
	 */
	p =  this_cpu_ptr(&bdp_ratelimits);
	if (unlikely(current->nr_dirtied >= ratelimit))
		*p = 0;
	else if (unlikely(*p >= ratelimit_pages)) {
		*p = 0;
		ratelimit = 0;
	}
	/*
	 * Pick up the dirtied pages by the exited tasks. This avoids lots of
	 * short-lived tasks (eg. gcc invocations in a kernel build) escaping
	 * the dirty throttling and livelock other long-run dirtiers.
	 */
	p = this_cpu_ptr(&dirty_throttle_leaks);
	if (*p > 0 && current->nr_dirtied < ratelimit) {
		unsigned long nr_pages_dirtied;
		nr_pages_dirtied = min(*p, ratelimit - current->nr_dirtied);
		*p -= nr_pages_dirtied;
		current->nr_dirtied += nr_pages_dirtied;
	}
	preempt_enable();

	if (unlikely(current->nr_dirtied >= ratelimit))
		balance_dirty_pages(mapping, wb, current->nr_dirtied);

	wb_put(wb);
}
EXPORT_SYMBOL(balance_dirty_pages_ratelimited);

/**
 * wb_over_bg_thresh - does @wb need to be written back?
 * @wb: bdi_writeback of interest
 *
 * Determines whether background writeback should keep writing @wb or it's
 * clean enough.  Returns %true if writeback should continue.
 */
bool wb_over_bg_thresh(struct bdi_writeback *wb)
{
	struct dirty_throttle_control gdtc_stor = { GDTC_INIT(wb) };
	struct dirty_throttle_control mdtc_stor = { MDTC_INIT(wb, &gdtc_stor) };
	struct dirty_throttle_control * const gdtc = &gdtc_stor;
	struct dirty_throttle_control * const mdtc = mdtc_valid(&mdtc_stor) ?
						     &mdtc_stor : NULL;

	/*
	 * Similar to balance_dirty_pages() but ignores pages being written
	 * as we're trying to decide whether to put more under writeback.
	 */
	gdtc->avail = global_dirtyable_memory();
	gdtc->dirty = global_node_page_state(NR_FILE_DIRTY) +
		      global_node_page_state(NR_UNSTABLE_NFS);
	domain_dirty_limits(gdtc);

	if (gdtc->dirty > gdtc->bg_thresh)
		return true;

	if (wb_stat(wb, WB_RECLAIMABLE) >
	    wb_calc_thresh(gdtc->wb, gdtc->bg_thresh))
		return true;

	if (mdtc) {
		unsigned long filepages, headroom, writeback;

		mem_cgroup_wb_stats(wb, &filepages, &headroom, &mdtc->dirty,
				    &writeback);
		mdtc_calc_avail(mdtc, filepages, headroom);
		domain_dirty_limits(mdtc);	/* ditto, ignore writeback */

		if (mdtc->dirty > mdtc->bg_thresh)
			return true;

		if (wb_stat(wb, WB_RECLAIMABLE) >
		    wb_calc_thresh(mdtc->wb, mdtc->bg_thresh))
			return true;
	}

	return false;
}

/*
 * sysctl handler for /proc/sys/vm/dirty_writeback_centisecs
 */
int dirty_writeback_centisecs_handler(struct ctl_table *table, int write,
	void __user *buffer, size_t *length, loff_t *ppos)
{
	proc_dointvec(table, write, buffer, length, ppos);
	return 0;
}

#ifdef CONFIG_BLOCK
void laptop_mode_timer_fn(unsigned long data)
{
	struct request_queue *q = (struct request_queue *)data;
	int nr_pages = global_node_page_state(NR_FILE_DIRTY) +
		global_node_page_state(NR_UNSTABLE_NFS);
	struct bdi_writeback *wb;

	/*
	 * We want to write everything out, not just down to the dirty
	 * threshold
	 */
	if (!bdi_has_dirty_io(q->backing_dev_info))
		return;

	rcu_read_lock();
	list_for_each_entry_rcu(wb, &q->backing_dev_info->wb_list, bdi_node)
		if (wb_has_dirty_io(wb))
			wb_start_writeback(wb, nr_pages, true,
					   WB_REASON_LAPTOP_TIMER);
	rcu_read_unlock();
}

/*
 * We've spun up the disk and we're in laptop mode: schedule writeback
 * of all dirty data a few seconds from now.  If the flush is already scheduled
 * then push it back - the user is still using the disk.
 */
void laptop_io_completion(struct backing_dev_info *info)
{
	mod_timer(&info->laptop_mode_wb_timer, jiffies + laptop_mode);
}

/*
 * We're in laptop mode and we've just synced. The sync's writes will have
 * caused another writeback to be scheduled by laptop_io_completion.
 * Nothing needs to be written back anymore, so we unschedule the writeback.
 */
void laptop_sync_completion(void)
{
	struct backing_dev_info *bdi;

	rcu_read_lock();

	list_for_each_entry_rcu(bdi, &bdi_list, bdi_list)
		del_timer(&bdi->laptop_mode_wb_timer);

	rcu_read_unlock();
}
#endif

/*
 * If ratelimit_pages is too high then we can get into dirty-data overload
 * if a large number of processes all perform writes at the same time.
 * If it is too low then SMP machines will call the (expensive)
 * get_writeback_state too often.
 *
 * Here we set ratelimit_pages to a level which ensures that when all CPUs are
 * dirtying in parallel, we cannot go more than 3% (1/32) over the dirty memory
 * thresholds.
 */

void writeback_set_ratelimit(void)
{
	struct wb_domain *dom = &global_wb_domain;
	unsigned long background_thresh;
	unsigned long dirty_thresh;

	global_dirty_limits(&background_thresh, &dirty_thresh);
	dom->dirty_limit = dirty_thresh;
	ratelimit_pages = dirty_thresh / (num_online_cpus() * 32);
	if (ratelimit_pages < 16)
		ratelimit_pages = 16;
}

static int page_writeback_cpu_online(unsigned int cpu)
{
	writeback_set_ratelimit();
	return 0;
}

/*
 * Called early on to tune the page writeback dirty limits.
 *
 * We used to scale dirty pages according to how total memory
 * related to pages that could be allocated for buffers (by
 * comparing nr_free_buffer_pages() to vm_total_pages.
 *
 * However, that was when we used "dirty_ratio" to scale with
 * all memory, and we don't do that any more. "dirty_ratio"
 * is now applied to total non-HIGHPAGE memory (by subtracting
 * totalhigh_pages from vm_total_pages), and as such we can't
 * get into the old insane situation any more where we had
 * large amounts of dirty pages compared to a small amount of
 * non-HIGHMEM memory.
 *
 * But we might still want to scale the dirty_ratio by how
 * much memory the box has..
 */
void __init page_writeback_init(void)
{
	BUG_ON(wb_domain_init(&global_wb_domain, GFP_KERNEL));

	cpuhp_setup_state(CPUHP_AP_ONLINE_DYN, "mm/writeback:online",
			  page_writeback_cpu_online, NULL);
	cpuhp_setup_state(CPUHP_MM_WRITEBACK_DEAD, "mm/writeback:dead", NULL,
			  page_writeback_cpu_online);
}

/**
 * tag_pages_for_writeback - tag pages to be written by write_cache_pages
 * @mapping: address space structure to write
 * @start: starting page index
 * @end: ending page index (inclusive)
 *
 * This function scans the page range from @start to @end (inclusive) and tags
 * all pages that have DIRTY tag set with a special TOWRITE tag. The idea is
 * that write_cache_pages (or whoever calls this function) will then use
 * TOWRITE tag to identify pages eligible for writeback.  This mechanism is
 * used to avoid livelocking of writeback by a process steadily creating new
 * dirty pages in the file (thus it is important for this function to be quick
 * so that it can tag pages faster than a dirtying process can create them).
 */
/*
 * We tag pages in batches of WRITEBACK_TAG_BATCH to reduce tree_lock latency.
 */
void tag_pages_for_writeback(struct address_space *mapping,
			     pgoff_t start, pgoff_t end)
{
#define WRITEBACK_TAG_BATCH 4096
	unsigned long tagged = 0;
	struct radix_tree_iter iter;
	void **slot;

	spin_lock_irq(&mapping->tree_lock);
	radix_tree_for_each_tagged(slot, &mapping->page_tree, &iter, start,
							PAGECACHE_TAG_DIRTY) {
		if (iter.index > end)
			break;
		radix_tree_iter_tag_set(&mapping->page_tree, &iter,
							PAGECACHE_TAG_TOWRITE);
		tagged++;
		if ((tagged % WRITEBACK_TAG_BATCH) != 0)
			continue;
		slot = radix_tree_iter_resume(slot, &iter);
		spin_unlock_irq(&mapping->tree_lock);
		cond_resched();
		spin_lock_irq(&mapping->tree_lock);
	}
	spin_unlock_irq(&mapping->tree_lock);
}
EXPORT_SYMBOL(tag_pages_for_writeback);

/**
 * write_cache_pages - walk the list of dirty pages of the given address space and write all of them.
 * @mapping: address space structure to write
 * @wbc: subtract the number of written pages from *@wbc->nr_to_write
 * @writepage: function called for each page
 * @data: data passed to writepage function
 *
 * If a page is already under I/O, write_cache_pages() skips it, even
 * if it's dirty.  This is desirable behaviour for memory-cleaning writeback,
 * but it is INCORRECT for data-integrity system calls such as fsync().  fsync()
 * and msync() need to guarantee that all the data which was dirty at the time
 * the call was made get new I/O started against them.  If wbc->sync_mode is
 * WB_SYNC_ALL then we were called for data integrity and we must wait for
 * existing IO to complete.
 *
 * To avoid livelocks (when other process dirties new pages), we first tag
 * pages which should be written back with TOWRITE tag and only then start
 * writing them. For data-integrity sync we have to be careful so that we do
 * not miss some pages (e.g., because some other process has cleared TOWRITE
 * tag we set). The rule we follow is that TOWRITE tag can be cleared only
 * by the process clearing the DIRTY tag (and submitting the page for IO).
 */
int write_cache_pages(struct address_space *mapping,
		      struct writeback_control *wbc, writepage_t writepage,
		      void *data)
{
	int ret = 0;
	int done = 0;
	struct pagevec pvec;
	int nr_pages;
	pgoff_t uninitialized_var(writeback_index);
	pgoff_t index;
	pgoff_t end;		/* Inclusive */
	pgoff_t done_index;
	int cycled;
	int range_whole = 0;
	int tag;

	pagevec_init(&pvec, 0);
	if (wbc->range_cyclic) {
		writeback_index = mapping->writeback_index; /* prev offset */
		index = writeback_index;
		if (index == 0)
			cycled = 1;
		else
			cycled = 0;
		end = -1;
	} else {
		index = wbc->range_start >> PAGE_SHIFT;
		end = wbc->range_end >> PAGE_SHIFT;
		if (wbc->range_start == 0 && wbc->range_end == LLONG_MAX)
			range_whole = 1;
		cycled = 1; /* ignore range_cyclic tests */
	}
	if (wbc->sync_mode == WB_SYNC_ALL || wbc->tagged_writepages)
		tag = PAGECACHE_TAG_TOWRITE;
	else
		tag = PAGECACHE_TAG_DIRTY;
retry:
	if (wbc->sync_mode == WB_SYNC_ALL || wbc->tagged_writepages)
		tag_pages_for_writeback(mapping, index, end);
	done_index = index;
	while (!done && (index <= end)) {
		int i;

		nr_pages = pagevec_lookup_tag(&pvec, mapping, &index, tag,
			      min(end - index, (pgoff_t)PAGEVEC_SIZE-1) + 1);
		if (nr_pages == 0)
			break;

		for (i = 0; i < nr_pages; i++) {
			struct page *page = pvec.pages[i];

			/*
			 * At this point, the page may be truncated or
			 * invalidated (changing page->mapping to NULL), or
			 * even swizzled back from swapper_space to tmpfs file
			 * mapping. However, page->index will not change
			 * because we have a reference on the page.
			 */
			if (page->index > end) {
				/*
				 * can't be range_cyclic (1st pass) because
				 * end == -1 in that case.
				 */
				done = 1;
				break;
			}

			done_index = page->index;

			lock_page(page);

			/*
			 * Page truncated or invalidated. We can freely skip it
			 * then, even for data integrity operations: the page
			 * has disappeared concurrently, so there could be no
			 * real expectation of this data interity operation
			 * even if there is now a new, dirty page at the same
			 * pagecache address.
			 */
			if (unlikely(page->mapping != mapping)) {
continue_unlock:
				unlock_page(page);
				continue;
			}

			if (!PageDirty(page)) {
				/* someone wrote it for us */
				goto continue_unlock;
			}

			if (PageWriteback(page)) {
				if (wbc->sync_mode != WB_SYNC_NONE)
					wait_on_page_writeback(page);
				else
					goto continue_unlock;
			}

			BUG_ON(PageWriteback(page));
			if (!clear_page_dirty_for_io(page))
				goto continue_unlock;

			trace_wbc_writepage(wbc, inode_to_bdi(mapping->host));
			ret = (*writepage)(page, wbc, data);
			if (unlikely(ret)) {
				if (ret == AOP_WRITEPAGE_ACTIVATE) {
					unlock_page(page);
					ret = 0;
				} else {
					/*
					 * done_index is set past this page,
					 * so media errors will not choke
					 * background writeout for the entire
					 * file. This has consequences for
					 * range_cyclic semantics (ie. it may
					 * not be suitable for data integrity
					 * writeout).
					 */
					done_index = page->index + 1;
					done = 1;
					break;
				}
			}

			/*
			 * We stop writing back only if we are not doing
			 * integrity sync. In case of integrity sync we have to
			 * keep going until we have written all the pages
			 * we tagged for writeback prior to entering this loop.
			 */
			if (--wbc->nr_to_write <= 0 &&
			    wbc->sync_mode == WB_SYNC_NONE) {
				done = 1;
				break;
			}
		}
		pagevec_release(&pvec);
		cond_resched();
	}
	if (!cycled && !done) {
		/*
		 * range_cyclic:
		 * We hit the last page and there is more work to be done: wrap
		 * back to the start of the file
		 */
		cycled = 1;
		index = 0;
		end = writeback_index - 1;
		goto retry;
	}
	if (wbc->range_cyclic || (range_whole && wbc->nr_to_write > 0))
		mapping->writeback_index = done_index;

	return ret;
}
EXPORT_SYMBOL(write_cache_pages);

/*
 * Function used by generic_writepages to call the real writepage
 * function and set the mapping flags on error
 */
static int __writepage(struct page *page, struct writeback_control *wbc,
		       void *data)
{
	struct address_space *mapping = data;
	int ret = mapping->a_ops->writepage(page, wbc);
	mapping_set_error(mapping, ret);
	return ret;
}

/**
 * generic_writepages - walk the list of dirty pages of the given address space and writepage() all of them.
 * @mapping: address space structure to write
 * @wbc: subtract the number of written pages from *@wbc->nr_to_write
 *
 * This is a library function, which implements the writepages()
 * address_space_operation.
 */
int generic_writepages(struct address_space *mapping,
		       struct writeback_control *wbc)
{
	struct blk_plug plug;
	int ret;

	/* deal with chardevs and other special file */
	if (!mapping->a_ops->writepage)
		return 0;

	blk_start_plug(&plug);
	ret = write_cache_pages(mapping, wbc, __writepage, mapping);
	blk_finish_plug(&plug);
	return ret;
}

EXPORT_SYMBOL(generic_writepages);

int do_writepages(struct address_space *mapping, struct writeback_control *wbc)
{
	int ret;

	if (wbc->nr_to_write <= 0)
		return 0;
	while (1) {
		if (mapping->a_ops->writepages)
			ret = mapping->a_ops->writepages(mapping, wbc);
		else
			ret = generic_writepages(mapping, wbc);
		if ((ret != -ENOMEM) || (wbc->sync_mode != WB_SYNC_ALL))
			break;
		cond_resched();
		congestion_wait(BLK_RW_ASYNC, HZ/50);
	}
	return ret;
}

/**
 * write_one_page - write out a single page and wait on I/O
 * @page: the page to write
 *
 * The page must be locked by the caller and will be unlocked upon return.
 *
<<<<<<< HEAD
 * Note that the mapping's AS_EIO/AS_ENOSPC flags will be cleared when this
 * function returns.
=======
 * write_one_page() returns a negative error code if I/O failed. Note that
 * the address_space is not marked for error. The caller must do this if
 * needed.
>>>>>>> c7d9ff8e
 */
int write_one_page(struct page *page)
{
	struct address_space *mapping = page->mapping;
	int ret = 0;
	struct writeback_control wbc = {
		.sync_mode = WB_SYNC_ALL,
		.nr_to_write = 1,
	};

	BUG_ON(!PageLocked(page));

	wait_on_page_writeback(page);

	if (clear_page_dirty_for_io(page)) {
		get_page(page);
		ret = mapping->a_ops->writepage(page, &wbc);
<<<<<<< HEAD
		if (ret == 0)
=======
		if (ret == 0) {
>>>>>>> c7d9ff8e
			wait_on_page_writeback(page);
		put_page(page);
	} else {
		unlock_page(page);
	}

	if (!ret)
		ret = filemap_check_errors(mapping);
	return ret;
}
EXPORT_SYMBOL(write_one_page);

/*
 * For address_spaces which do not use buffers nor write back.
 */
int __set_page_dirty_no_writeback(struct page *page)
{
	if (!PageDirty(page))
		return !TestSetPageDirty(page);
	return 0;
}

/*
 * Helper function for set_page_dirty family.
 *
 * Caller must hold lock_page_memcg().
 *
 * NOTE: This relies on being atomic wrt interrupts.
 */
void account_page_dirtied(struct page *page, struct address_space *mapping)
{
	struct inode *inode = mapping->host;

	trace_writeback_dirty_page(page, mapping);

	if (mapping_cap_account_dirty(mapping)) {
		struct bdi_writeback *wb;

		inode_attach_wb(inode, page);
		wb = inode_to_wb(inode);

		__inc_lruvec_page_state(page, NR_FILE_DIRTY);
		__inc_zone_page_state(page, NR_ZONE_WRITE_PENDING);
		__inc_node_page_state(page, NR_DIRTIED);
		__inc_wb_stat(wb, WB_RECLAIMABLE);
		__inc_wb_stat(wb, WB_DIRTIED);
		task_io_account_write(PAGE_SIZE);
		current->nr_dirtied++;
		this_cpu_inc(bdp_ratelimits);
	}
}
EXPORT_SYMBOL(account_page_dirtied);

/*
 * Helper function for deaccounting dirty page without writeback.
 *
 * Caller must hold lock_page_memcg().
 */
void account_page_cleaned(struct page *page, struct address_space *mapping,
			  struct bdi_writeback *wb)
{
	if (mapping_cap_account_dirty(mapping)) {
		dec_lruvec_page_state(page, NR_FILE_DIRTY);
		dec_zone_page_state(page, NR_ZONE_WRITE_PENDING);
		dec_wb_stat(wb, WB_RECLAIMABLE);
		task_io_account_cancelled_write(PAGE_SIZE);
	}
}

/*
 * For address_spaces which do not use buffers.  Just tag the page as dirty in
 * its radix tree.
 *
 * This is also used when a single buffer is being dirtied: we want to set the
 * page dirty in that case, but not all the buffers.  This is a "bottom-up"
 * dirtying, whereas __set_page_dirty_buffers() is a "top-down" dirtying.
 *
 * The caller must ensure this doesn't race with truncation.  Most will simply
 * hold the page lock, but e.g. zap_pte_range() calls with the page mapped and
 * the pte lock held, which also locks out truncation.
 */
int __set_page_dirty_nobuffers(struct page *page)
{
	lock_page_memcg(page);
	if (!TestSetPageDirty(page)) {
		struct address_space *mapping = page_mapping(page);
		unsigned long flags;

		if (!mapping) {
			unlock_page_memcg(page);
			return 1;
		}

		spin_lock_irqsave(&mapping->tree_lock, flags);
		BUG_ON(page_mapping(page) != mapping);
		WARN_ON_ONCE(!PagePrivate(page) && !PageUptodate(page));
		account_page_dirtied(page, mapping);
		radix_tree_tag_set(&mapping->page_tree, page_index(page),
				   PAGECACHE_TAG_DIRTY);
		spin_unlock_irqrestore(&mapping->tree_lock, flags);
		unlock_page_memcg(page);

		if (mapping->host) {
			/* !PageAnon && !swapper_space */
			__mark_inode_dirty(mapping->host, I_DIRTY_PAGES);
		}
		return 1;
	}
	unlock_page_memcg(page);
	return 0;
}
EXPORT_SYMBOL(__set_page_dirty_nobuffers);

/*
 * Call this whenever redirtying a page, to de-account the dirty counters
 * (NR_DIRTIED, BDI_DIRTIED, tsk->nr_dirtied), so that they match the written
 * counters (NR_WRITTEN, BDI_WRITTEN) in long term. The mismatches will lead to
 * systematic errors in balanced_dirty_ratelimit and the dirty pages position
 * control.
 */
void account_page_redirty(struct page *page)
{
	struct address_space *mapping = page->mapping;

	if (mapping && mapping_cap_account_dirty(mapping)) {
		struct inode *inode = mapping->host;
		struct bdi_writeback *wb;
		bool locked;

		wb = unlocked_inode_to_wb_begin(inode, &locked);
		current->nr_dirtied--;
		dec_node_page_state(page, NR_DIRTIED);
		dec_wb_stat(wb, WB_DIRTIED);
		unlocked_inode_to_wb_end(inode, locked);
	}
}
EXPORT_SYMBOL(account_page_redirty);

/*
 * When a writepage implementation decides that it doesn't want to write this
 * page for some reason, it should redirty the locked page via
 * redirty_page_for_writepage() and it should then unlock the page and return 0
 */
int redirty_page_for_writepage(struct writeback_control *wbc, struct page *page)
{
	int ret;

	wbc->pages_skipped++;
	ret = __set_page_dirty_nobuffers(page);
	account_page_redirty(page);
	return ret;
}
EXPORT_SYMBOL(redirty_page_for_writepage);

/*
 * Dirty a page.
 *
 * For pages with a mapping this should be done under the page lock
 * for the benefit of asynchronous memory errors who prefer a consistent
 * dirty state. This rule can be broken in some special cases,
 * but should be better not to.
 *
 * If the mapping doesn't provide a set_page_dirty a_op, then
 * just fall through and assume that it wants buffer_heads.
 */
int set_page_dirty(struct page *page)
{
	struct address_space *mapping = page_mapping(page);

	page = compound_head(page);
	if (likely(mapping)) {
		int (*spd)(struct page *) = mapping->a_ops->set_page_dirty;
		/*
		 * readahead/lru_deactivate_page could remain
		 * PG_readahead/PG_reclaim due to race with end_page_writeback
		 * About readahead, if the page is written, the flags would be
		 * reset. So no problem.
		 * About lru_deactivate_page, if the page is redirty, the flag
		 * will be reset. So no problem. but if the page is used by readahead
		 * it will confuse readahead and make it restart the size rampup
		 * process. But it's a trivial problem.
		 */
		if (PageReclaim(page))
			ClearPageReclaim(page);
#ifdef CONFIG_BLOCK
		if (!spd)
			spd = __set_page_dirty_buffers;
#endif
		return (*spd)(page);
	}
	if (!PageDirty(page)) {
		if (!TestSetPageDirty(page))
			return 1;
	}
	return 0;
}
EXPORT_SYMBOL(set_page_dirty);

/*
 * set_page_dirty() is racy if the caller has no reference against
 * page->mapping->host, and if the page is unlocked.  This is because another
 * CPU could truncate the page off the mapping and then free the mapping.
 *
 * Usually, the page _is_ locked, or the caller is a user-space process which
 * holds a reference on the inode by having an open file.
 *
 * In other cases, the page should be locked before running set_page_dirty().
 */
int set_page_dirty_lock(struct page *page)
{
	int ret;

	lock_page(page);
	ret = set_page_dirty(page);
	unlock_page(page);
	return ret;
}
EXPORT_SYMBOL(set_page_dirty_lock);

/*
 * This cancels just the dirty bit on the kernel page itself, it does NOT
 * actually remove dirty bits on any mmap's that may be around. It also
 * leaves the page tagged dirty, so any sync activity will still find it on
 * the dirty lists, and in particular, clear_page_dirty_for_io() will still
 * look at the dirty bits in the VM.
 *
 * Doing this should *normally* only ever be done when a page is truncated,
 * and is not actually mapped anywhere at all. However, fs/buffer.c does
 * this when it notices that somebody has cleaned out all the buffers on a
 * page without actually doing it through the VM. Can you say "ext3 is
 * horribly ugly"? Thought you could.
 */
void cancel_dirty_page(struct page *page)
{
	struct address_space *mapping = page_mapping(page);

	if (mapping_cap_account_dirty(mapping)) {
		struct inode *inode = mapping->host;
		struct bdi_writeback *wb;
		bool locked;

		lock_page_memcg(page);
		wb = unlocked_inode_to_wb_begin(inode, &locked);

		if (TestClearPageDirty(page))
			account_page_cleaned(page, mapping, wb);

		unlocked_inode_to_wb_end(inode, locked);
		unlock_page_memcg(page);
	} else {
		ClearPageDirty(page);
	}
}
EXPORT_SYMBOL(cancel_dirty_page);

/*
 * Clear a page's dirty flag, while caring for dirty memory accounting.
 * Returns true if the page was previously dirty.
 *
 * This is for preparing to put the page under writeout.  We leave the page
 * tagged as dirty in the radix tree so that a concurrent write-for-sync
 * can discover it via a PAGECACHE_TAG_DIRTY walk.  The ->writepage
 * implementation will run either set_page_writeback() or set_page_dirty(),
 * at which stage we bring the page's dirty flag and radix-tree dirty tag
 * back into sync.
 *
 * This incoherency between the page's dirty flag and radix-tree tag is
 * unfortunate, but it only exists while the page is locked.
 */
int clear_page_dirty_for_io(struct page *page)
{
	struct address_space *mapping = page_mapping(page);
	int ret = 0;

	BUG_ON(!PageLocked(page));

	if (mapping && mapping_cap_account_dirty(mapping)) {
		struct inode *inode = mapping->host;
		struct bdi_writeback *wb;
		bool locked;

		/*
		 * Yes, Virginia, this is indeed insane.
		 *
		 * We use this sequence to make sure that
		 *  (a) we account for dirty stats properly
		 *  (b) we tell the low-level filesystem to
		 *      mark the whole page dirty if it was
		 *      dirty in a pagetable. Only to then
		 *  (c) clean the page again and return 1 to
		 *      cause the writeback.
		 *
		 * This way we avoid all nasty races with the
		 * dirty bit in multiple places and clearing
		 * them concurrently from different threads.
		 *
		 * Note! Normally the "set_page_dirty(page)"
		 * has no effect on the actual dirty bit - since
		 * that will already usually be set. But we
		 * need the side effects, and it can help us
		 * avoid races.
		 *
		 * We basically use the page "master dirty bit"
		 * as a serialization point for all the different
		 * threads doing their things.
		 */
		if (page_mkclean(page))
			set_page_dirty(page);
		/*
		 * We carefully synchronise fault handlers against
		 * installing a dirty pte and marking the page dirty
		 * at this point.  We do this by having them hold the
		 * page lock while dirtying the page, and pages are
		 * always locked coming in here, so we get the desired
		 * exclusion.
		 */
		wb = unlocked_inode_to_wb_begin(inode, &locked);
		if (TestClearPageDirty(page)) {
			dec_lruvec_page_state(page, NR_FILE_DIRTY);
			dec_zone_page_state(page, NR_ZONE_WRITE_PENDING);
			dec_wb_stat(wb, WB_RECLAIMABLE);
			ret = 1;
		}
		unlocked_inode_to_wb_end(inode, locked);
		return ret;
	}
	return TestClearPageDirty(page);
}
EXPORT_SYMBOL(clear_page_dirty_for_io);

int test_clear_page_writeback(struct page *page)
{
	struct address_space *mapping = page_mapping(page);
	int ret;

	lock_page_memcg(page);
	if (mapping && mapping_use_writeback_tags(mapping)) {
		struct inode *inode = mapping->host;
		struct backing_dev_info *bdi = inode_to_bdi(inode);
		unsigned long flags;

		spin_lock_irqsave(&mapping->tree_lock, flags);
		ret = TestClearPageWriteback(page);
		if (ret) {
			radix_tree_tag_clear(&mapping->page_tree,
						page_index(page),
						PAGECACHE_TAG_WRITEBACK);
			if (bdi_cap_account_writeback(bdi)) {
				struct bdi_writeback *wb = inode_to_wb(inode);

				__dec_wb_stat(wb, WB_WRITEBACK);
				__wb_writeout_inc(wb);
			}
		}

		if (mapping->host && !mapping_tagged(mapping,
						     PAGECACHE_TAG_WRITEBACK))
			sb_clear_inode_writeback(mapping->host);

		spin_unlock_irqrestore(&mapping->tree_lock, flags);
	} else {
		ret = TestClearPageWriteback(page);
	}
	if (ret) {
		dec_lruvec_page_state(page, NR_WRITEBACK);
		dec_zone_page_state(page, NR_ZONE_WRITE_PENDING);
		inc_node_page_state(page, NR_WRITTEN);
	}
	unlock_page_memcg(page);
	return ret;
}

int __test_set_page_writeback(struct page *page, bool keep_write)
{
	struct address_space *mapping = page_mapping(page);
	int ret;

	lock_page_memcg(page);
	if (mapping && mapping_use_writeback_tags(mapping)) {
		struct inode *inode = mapping->host;
		struct backing_dev_info *bdi = inode_to_bdi(inode);
		unsigned long flags;

		spin_lock_irqsave(&mapping->tree_lock, flags);
		ret = TestSetPageWriteback(page);
		if (!ret) {
			bool on_wblist;

			on_wblist = mapping_tagged(mapping,
						   PAGECACHE_TAG_WRITEBACK);

			radix_tree_tag_set(&mapping->page_tree,
						page_index(page),
						PAGECACHE_TAG_WRITEBACK);
			if (bdi_cap_account_writeback(bdi))
				__inc_wb_stat(inode_to_wb(inode), WB_WRITEBACK);

			/*
			 * We can come through here when swapping anonymous
			 * pages, so we don't necessarily have an inode to track
			 * for sync.
			 */
			if (mapping->host && !on_wblist)
				sb_mark_inode_writeback(mapping->host);
		}
		if (!PageDirty(page))
			radix_tree_tag_clear(&mapping->page_tree,
						page_index(page),
						PAGECACHE_TAG_DIRTY);
		if (!keep_write)
			radix_tree_tag_clear(&mapping->page_tree,
						page_index(page),
						PAGECACHE_TAG_TOWRITE);
		spin_unlock_irqrestore(&mapping->tree_lock, flags);
	} else {
		ret = TestSetPageWriteback(page);
	}
	if (!ret) {
		inc_lruvec_page_state(page, NR_WRITEBACK);
		inc_zone_page_state(page, NR_ZONE_WRITE_PENDING);
	}
	unlock_page_memcg(page);
	return ret;

}
EXPORT_SYMBOL(__test_set_page_writeback);

/*
 * Return true if any of the pages in the mapping are marked with the
 * passed tag.
 */
int mapping_tagged(struct address_space *mapping, int tag)
{
	return radix_tree_tagged(&mapping->page_tree, tag);
}
EXPORT_SYMBOL(mapping_tagged);

/**
 * wait_for_stable_page() - wait for writeback to finish, if necessary.
 * @page:	The page to wait on.
 *
 * This function determines if the given page is related to a backing device
 * that requires page contents to be held stable during writeback.  If so, then
 * it will wait for any pending writeback to complete.
 */
void wait_for_stable_page(struct page *page)
{
	if (bdi_cap_stable_pages_required(inode_to_bdi(page->mapping->host)))
		wait_on_page_writeback(page);
}
EXPORT_SYMBOL_GPL(wait_for_stable_page);<|MERGE_RESOLUTION|>--- conflicted
+++ resolved
@@ -2371,14 +2371,8 @@
  *
  * The page must be locked by the caller and will be unlocked upon return.
  *
-<<<<<<< HEAD
  * Note that the mapping's AS_EIO/AS_ENOSPC flags will be cleared when this
  * function returns.
-=======
- * write_one_page() returns a negative error code if I/O failed. Note that
- * the address_space is not marked for error. The caller must do this if
- * needed.
->>>>>>> c7d9ff8e
  */
 int write_one_page(struct page *page)
 {
@@ -2396,11 +2390,7 @@
 	if (clear_page_dirty_for_io(page)) {
 		get_page(page);
 		ret = mapping->a_ops->writepage(page, &wbc);
-<<<<<<< HEAD
 		if (ret == 0)
-=======
-		if (ret == 0) {
->>>>>>> c7d9ff8e
 			wait_on_page_writeback(page);
 		put_page(page);
 	} else {
