/*
 * mm/mmap.c
 *
 * Written by obz.
 *
 * Address space accounting code	<alan@lxorguk.ukuu.org.uk>
 */

#define pr_fmt(fmt) KBUILD_MODNAME ": " fmt

#include <linux/kernel.h>
#include <linux/slab.h>
#include <linux/backing-dev.h>
#include <linux/mm.h>
#include <linux/vmacache.h>
#include <linux/shm.h>
#include <linux/mman.h>
#include <linux/pagemap.h>
#include <linux/swap.h>
#include <linux/syscalls.h>
#include <linux/capability.h>
#include <linux/init.h>
#include <linux/file.h>
#include <linux/fs.h>
#include <linux/personality.h>
#include <linux/security.h>
#include <linux/hugetlb.h>
#include <linux/shmem_fs.h>
#include <linux/profile.h>
#include <linux/export.h>
#include <linux/mount.h>
#include <linux/mempolicy.h>
#include <linux/rmap.h>
#include <linux/mmu_notifier.h>
#include <linux/mmdebug.h>
#include <linux/perf_event.h>
#include <linux/audit.h>
#include <linux/khugepaged.h>
#include <linux/uprobes.h>
#include <linux/rbtree_augmented.h>
#include <linux/notifier.h>
#include <linux/memory.h>
#include <linux/printk.h>
#include <linux/userfaultfd_k.h>
#include <linux/moduleparam.h>
#include <linux/pkeys.h>

#include <linux/uaccess.h>
#include <asm/cacheflush.h>
#include <asm/tlb.h>
#include <asm/mmu_context.h>

#include "internal.h"

#ifndef arch_mmap_check
#define arch_mmap_check(addr, len, flags)	(0)
#endif

#ifdef CONFIG_HAVE_ARCH_MMAP_RND_BITS
const int mmap_rnd_bits_min = CONFIG_ARCH_MMAP_RND_BITS_MIN;
const int mmap_rnd_bits_max = CONFIG_ARCH_MMAP_RND_BITS_MAX;
int mmap_rnd_bits __read_mostly = CONFIG_ARCH_MMAP_RND_BITS;
#endif
#ifdef CONFIG_HAVE_ARCH_MMAP_RND_COMPAT_BITS
const int mmap_rnd_compat_bits_min = CONFIG_ARCH_MMAP_RND_COMPAT_BITS_MIN;
const int mmap_rnd_compat_bits_max = CONFIG_ARCH_MMAP_RND_COMPAT_BITS_MAX;
int mmap_rnd_compat_bits __read_mostly = CONFIG_ARCH_MMAP_RND_COMPAT_BITS;
#endif

static bool ignore_rlimit_data;
core_param(ignore_rlimit_data, ignore_rlimit_data, bool, 0644);

static void unmap_region(struct mm_struct *mm,
		struct vm_area_struct *vma, struct vm_area_struct *prev,
		unsigned long start, unsigned long end);

/* description of effects of mapping type and prot in current implementation.
 * this is due to the limited x86 page protection hardware.  The expected
 * behavior is in parens:
 *
 * map_type	prot
 *		PROT_NONE	PROT_READ	PROT_WRITE	PROT_EXEC
 * MAP_SHARED	r: (no) no	r: (yes) yes	r: (no) yes	r: (no) yes
 *		w: (no) no	w: (no) no	w: (yes) yes	w: (no) no
 *		x: (no) no	x: (no) yes	x: (no) yes	x: (yes) yes
 *
 * MAP_PRIVATE	r: (no) no	r: (yes) yes	r: (no) yes	r: (no) yes
 *		w: (no) no	w: (no) no	w: (copy) copy	w: (no) no
 *		x: (no) no	x: (no) yes	x: (no) yes	x: (yes) yes
 *
 * On arm64, PROT_EXEC has the following behaviour for both MAP_SHARED and
 * MAP_PRIVATE:
 *								r: (no) no
 *								w: (no) no
 *								x: (yes) yes
 */
pgprot_t protection_map[16] __ro_after_init = {
	__P000, __P001, __P010, __P011, __P100, __P101, __P110, __P111,
	__S000, __S001, __S010, __S011, __S100, __S101, __S110, __S111
};

pgprot_t vm_get_page_prot(unsigned long vm_flags)
{
	return __pgprot(pgprot_val(protection_map[vm_flags &
				(VM_READ|VM_WRITE|VM_EXEC|VM_SHARED)]) |
			pgprot_val(arch_vm_get_page_prot(vm_flags)));
}
EXPORT_SYMBOL(vm_get_page_prot);

static pgprot_t vm_pgprot_modify(pgprot_t oldprot, unsigned long vm_flags)
{
	return pgprot_modify(oldprot, vm_get_page_prot(vm_flags));
}

/* Update vma->vm_page_prot to reflect vma->vm_flags. */
void vma_set_page_prot(struct vm_area_struct *vma)
{
	unsigned long vm_flags = vma->vm_flags;
	pgprot_t vm_page_prot;

	vm_page_prot = vm_pgprot_modify(vma->vm_page_prot, vm_flags);
	if (vma_wants_writenotify(vma, vm_page_prot)) {
		vm_flags &= ~VM_SHARED;
		vm_page_prot = vm_pgprot_modify(vm_page_prot, vm_flags);
	}
	/* remove_protection_ptes reads vma->vm_page_prot without mmap_sem */
	WRITE_ONCE(vma->vm_page_prot, vm_page_prot);
}

/*
 * Requires inode->i_mapping->i_mmap_rwsem
 */
static void __remove_shared_vm_struct(struct vm_area_struct *vma,
		struct file *file, struct address_space *mapping)
{
	if (vma->vm_flags & VM_DENYWRITE)
		atomic_inc(&file_inode(file)->i_writecount);
	if (vma->vm_flags & VM_SHARED)
		mapping_unmap_writable(mapping);

	flush_dcache_mmap_lock(mapping);
	vma_interval_tree_remove(vma, &mapping->i_mmap);
	flush_dcache_mmap_unlock(mapping);
}

/*
 * Unlink a file-based vm structure from its interval tree, to hide
 * vma from rmap and vmtruncate before freeing its page tables.
 */
void unlink_file_vma(struct vm_area_struct *vma)
{
	struct file *file = vma->vm_file;

	if (file) {
		struct address_space *mapping = file->f_mapping;
		i_mmap_lock_write(mapping);
		__remove_shared_vm_struct(vma, file, mapping);
		i_mmap_unlock_write(mapping);
	}
}

/*
 * Close a vm structure and free it, returning the next.
 */
static struct vm_area_struct *remove_vma(struct vm_area_struct *vma)
{
	struct vm_area_struct *next = vma->vm_next;

	might_sleep();
	if (vma->vm_ops && vma->vm_ops->close)
		vma->vm_ops->close(vma);
	if (vma->vm_file)
		fput(vma->vm_file);
	mpol_put(vma_policy(vma));
	kmem_cache_free(vm_area_cachep, vma);
	return next;
}

static int do_brk(unsigned long addr, unsigned long len, struct list_head *uf);

SYSCALL_DEFINE1(brk, unsigned long, brk)
{
	unsigned long retval;
	unsigned long newbrk, oldbrk;
	struct mm_struct *mm = current->mm;
	struct vm_area_struct *next;
	unsigned long min_brk;
	bool populate;
	LIST_HEAD(uf);

	if (down_write_killable(&mm->mmap_sem))
		return -EINTR;

#ifdef CONFIG_COMPAT_BRK
	/*
	 * CONFIG_COMPAT_BRK can still be overridden by setting
	 * randomize_va_space to 2, which will still cause mm->start_brk
	 * to be arbitrarily shifted
	 */
	if (current->brk_randomized)
		min_brk = mm->start_brk;
	else
		min_brk = mm->end_data;
#else
	min_brk = mm->start_brk;
#endif
	if (brk < min_brk)
		goto out;

	/*
	 * Check against rlimit here. If this check is done later after the test
	 * of oldbrk with newbrk then it can escape the test and let the data
	 * segment grow beyond its set limit the in case where the limit is
	 * not page aligned -Ram Gupta
	 */
	if (check_data_rlimit(rlimit(RLIMIT_DATA), brk, mm->start_brk,
			      mm->end_data, mm->start_data))
		goto out;

	newbrk = PAGE_ALIGN(brk);
	oldbrk = PAGE_ALIGN(mm->brk);
	if (oldbrk == newbrk)
		goto set_brk;

	/* Always allow shrinking brk. */
	if (brk <= mm->brk) {
		if (!do_munmap(mm, newbrk, oldbrk-newbrk, &uf))
			goto set_brk;
		goto out;
	}

	/* Check against existing mmap mappings. */
	next = find_vma(mm, oldbrk);
	if (next && newbrk + PAGE_SIZE > vm_start_gap(next))
		goto out;

	/* Ok, looks good - let it rip. */
	if (do_brk(oldbrk, newbrk-oldbrk, &uf) < 0)
		goto out;

set_brk:
	mm->brk = brk;
	populate = newbrk > oldbrk && (mm->def_flags & VM_LOCKED) != 0;
	up_write(&mm->mmap_sem);
	userfaultfd_unmap_complete(mm, &uf);
	if (populate)
		mm_populate(oldbrk, newbrk - oldbrk);
	return brk;

out:
	retval = mm->brk;
	up_write(&mm->mmap_sem);
	return retval;
}

static long vma_compute_subtree_gap(struct vm_area_struct *vma)
{
	unsigned long max, prev_end, subtree_gap;

	/*
	 * Note: in the rare case of a VM_GROWSDOWN above a VM_GROWSUP, we
	 * allow two stack_guard_gaps between them here, and when choosing
	 * an unmapped area; whereas when expanding we only require one.
	 * That's a little inconsistent, but keeps the code here simpler.
	 */
	max = vm_start_gap(vma);
	if (vma->vm_prev) {
		prev_end = vm_end_gap(vma->vm_prev);
		if (max > prev_end)
			max -= prev_end;
		else
			max = 0;
	}
	if (vma->vm_rb.rb_left) {
		subtree_gap = rb_entry(vma->vm_rb.rb_left,
				struct vm_area_struct, vm_rb)->rb_subtree_gap;
		if (subtree_gap > max)
			max = subtree_gap;
	}
	if (vma->vm_rb.rb_right) {
		subtree_gap = rb_entry(vma->vm_rb.rb_right,
				struct vm_area_struct, vm_rb)->rb_subtree_gap;
		if (subtree_gap > max)
			max = subtree_gap;
	}
	return max;
}

#ifdef CONFIG_DEBUG_VM_RB
static int browse_rb(struct mm_struct *mm)
{
	struct rb_root *root = &mm->mm_rb;
	int i = 0, j, bug = 0;
	struct rb_node *nd, *pn = NULL;
	unsigned long prev = 0, pend = 0;

	for (nd = rb_first(root); nd; nd = rb_next(nd)) {
		struct vm_area_struct *vma;
		vma = rb_entry(nd, struct vm_area_struct, vm_rb);
		if (vma->vm_start < prev) {
			pr_emerg("vm_start %lx < prev %lx\n",
				  vma->vm_start, prev);
			bug = 1;
		}
		if (vma->vm_start < pend) {
			pr_emerg("vm_start %lx < pend %lx\n",
				  vma->vm_start, pend);
			bug = 1;
		}
		if (vma->vm_start > vma->vm_end) {
			pr_emerg("vm_start %lx > vm_end %lx\n",
				  vma->vm_start, vma->vm_end);
			bug = 1;
		}
		spin_lock(&mm->page_table_lock);
		if (vma->rb_subtree_gap != vma_compute_subtree_gap(vma)) {
			pr_emerg("free gap %lx, correct %lx\n",
			       vma->rb_subtree_gap,
			       vma_compute_subtree_gap(vma));
			bug = 1;
		}
		spin_unlock(&mm->page_table_lock);
		i++;
		pn = nd;
		prev = vma->vm_start;
		pend = vma->vm_end;
	}
	j = 0;
	for (nd = pn; nd; nd = rb_prev(nd))
		j++;
	if (i != j) {
		pr_emerg("backwards %d, forwards %d\n", j, i);
		bug = 1;
	}
	return bug ? -1 : i;
}

static void validate_mm_rb(struct rb_root *root, struct vm_area_struct *ignore)
{
	struct rb_node *nd;

	for (nd = rb_first(root); nd; nd = rb_next(nd)) {
		struct vm_area_struct *vma;
		vma = rb_entry(nd, struct vm_area_struct, vm_rb);
		VM_BUG_ON_VMA(vma != ignore &&
			vma->rb_subtree_gap != vma_compute_subtree_gap(vma),
			vma);
	}
}

static void validate_mm(struct mm_struct *mm)
{
	int bug = 0;
	int i = 0;
	unsigned long highest_address = 0;
	struct vm_area_struct *vma = mm->mmap;

	while (vma) {
		struct anon_vma *anon_vma = vma->anon_vma;
		struct anon_vma_chain *avc;

		if (anon_vma) {
			anon_vma_lock_read(anon_vma);
			list_for_each_entry(avc, &vma->anon_vma_chain, same_vma)
				anon_vma_interval_tree_verify(avc);
			anon_vma_unlock_read(anon_vma);
		}

		highest_address = vm_end_gap(vma);
		vma = vma->vm_next;
		i++;
	}
	if (i != mm->map_count) {
		pr_emerg("map_count %d vm_next %d\n", mm->map_count, i);
		bug = 1;
	}
	if (highest_address != mm->highest_vm_end) {
		pr_emerg("mm->highest_vm_end %lx, found %lx\n",
			  mm->highest_vm_end, highest_address);
		bug = 1;
	}
	i = browse_rb(mm);
	if (i != mm->map_count) {
		if (i != -1)
			pr_emerg("map_count %d rb %d\n", mm->map_count, i);
		bug = 1;
	}
	VM_BUG_ON_MM(bug, mm);
}
#else
#define validate_mm_rb(root, ignore) do { } while (0)
#define validate_mm(mm) do { } while (0)
#endif

RB_DECLARE_CALLBACKS(static, vma_gap_callbacks, struct vm_area_struct, vm_rb,
		     unsigned long, rb_subtree_gap, vma_compute_subtree_gap)

/*
 * Update augmented rbtree rb_subtree_gap values after vma->vm_start or
 * vma->vm_prev->vm_end values changed, without modifying the vma's position
 * in the rbtree.
 */
static void vma_gap_update(struct vm_area_struct *vma)
{
	/*
	 * As it turns out, RB_DECLARE_CALLBACKS() already created a callback
	 * function that does exacltly what we want.
	 */
	vma_gap_callbacks_propagate(&vma->vm_rb, NULL);
}

static inline void vma_rb_insert(struct vm_area_struct *vma,
				 struct rb_root *root)
{
	/* All rb_subtree_gap values must be consistent prior to insertion */
	validate_mm_rb(root, NULL);

	rb_insert_augmented(&vma->vm_rb, root, &vma_gap_callbacks);
}

static void __vma_rb_erase(struct vm_area_struct *vma, struct rb_root *root)
{
	/*
	 * Note rb_erase_augmented is a fairly large inline function,
	 * so make sure we instantiate it only once with our desired
	 * augmented rbtree callbacks.
	 */
	rb_erase_augmented(&vma->vm_rb, root, &vma_gap_callbacks);
}

static __always_inline void vma_rb_erase_ignore(struct vm_area_struct *vma,
						struct rb_root *root,
						struct vm_area_struct *ignore)
{
	/*
	 * All rb_subtree_gap values must be consistent prior to erase,
	 * with the possible exception of the "next" vma being erased if
	 * next->vm_start was reduced.
	 */
	validate_mm_rb(root, ignore);

	__vma_rb_erase(vma, root);
}

static __always_inline void vma_rb_erase(struct vm_area_struct *vma,
					 struct rb_root *root)
{
	/*
	 * All rb_subtree_gap values must be consistent prior to erase,
	 * with the possible exception of the vma being erased.
	 */
	validate_mm_rb(root, vma);

	__vma_rb_erase(vma, root);
}

/*
 * vma has some anon_vma assigned, and is already inserted on that
 * anon_vma's interval trees.
 *
 * Before updating the vma's vm_start / vm_end / vm_pgoff fields, the
 * vma must be removed from the anon_vma's interval trees using
 * anon_vma_interval_tree_pre_update_vma().
 *
 * After the update, the vma will be reinserted using
 * anon_vma_interval_tree_post_update_vma().
 *
 * The entire update must be protected by exclusive mmap_sem and by
 * the root anon_vma's mutex.
 */
static inline void
anon_vma_interval_tree_pre_update_vma(struct vm_area_struct *vma)
{
	struct anon_vma_chain *avc;

	list_for_each_entry(avc, &vma->anon_vma_chain, same_vma)
		anon_vma_interval_tree_remove(avc, &avc->anon_vma->rb_root);
}

static inline void
anon_vma_interval_tree_post_update_vma(struct vm_area_struct *vma)
{
	struct anon_vma_chain *avc;

	list_for_each_entry(avc, &vma->anon_vma_chain, same_vma)
		anon_vma_interval_tree_insert(avc, &avc->anon_vma->rb_root);
}

static int find_vma_links(struct mm_struct *mm, unsigned long addr,
		unsigned long end, struct vm_area_struct **pprev,
		struct rb_node ***rb_link, struct rb_node **rb_parent)
{
	struct rb_node **__rb_link, *__rb_parent, *rb_prev;

	__rb_link = &mm->mm_rb.rb_node;
	rb_prev = __rb_parent = NULL;

	while (*__rb_link) {
		struct vm_area_struct *vma_tmp;

		__rb_parent = *__rb_link;
		vma_tmp = rb_entry(__rb_parent, struct vm_area_struct, vm_rb);

		if (vma_tmp->vm_end > addr) {
			/* Fail if an existing vma overlaps the area */
			if (vma_tmp->vm_start < end)
				return -ENOMEM;
			__rb_link = &__rb_parent->rb_left;
		} else {
			rb_prev = __rb_parent;
			__rb_link = &__rb_parent->rb_right;
		}
	}

	*pprev = NULL;
	if (rb_prev)
		*pprev = rb_entry(rb_prev, struct vm_area_struct, vm_rb);
	*rb_link = __rb_link;
	*rb_parent = __rb_parent;
	return 0;
}

static unsigned long count_vma_pages_range(struct mm_struct *mm,
		unsigned long addr, unsigned long end)
{
	unsigned long nr_pages = 0;
	struct vm_area_struct *vma;

	/* Find first overlaping mapping */
	vma = find_vma_intersection(mm, addr, end);
	if (!vma)
		return 0;

	nr_pages = (min(end, vma->vm_end) -
		max(addr, vma->vm_start)) >> PAGE_SHIFT;

	/* Iterate over the rest of the overlaps */
	for (vma = vma->vm_next; vma; vma = vma->vm_next) {
		unsigned long overlap_len;

		if (vma->vm_start > end)
			break;

		overlap_len = min(end, vma->vm_end) - vma->vm_start;
		nr_pages += overlap_len >> PAGE_SHIFT;
	}

	return nr_pages;
}

void __vma_link_rb(struct mm_struct *mm, struct vm_area_struct *vma,
		struct rb_node **rb_link, struct rb_node *rb_parent)
{
	/* Update tracking information for the gap following the new vma. */
	if (vma->vm_next)
		vma_gap_update(vma->vm_next);
	else
		mm->highest_vm_end = vm_end_gap(vma);

	/*
	 * vma->vm_prev wasn't known when we followed the rbtree to find the
	 * correct insertion point for that vma. As a result, we could not
	 * update the vma vm_rb parents rb_subtree_gap values on the way down.
	 * So, we first insert the vma with a zero rb_subtree_gap value
	 * (to be consistent with what we did on the way down), and then
	 * immediately update the gap to the correct value. Finally we
	 * rebalance the rbtree after all augmented values have been set.
	 */
	rb_link_node(&vma->vm_rb, rb_parent, rb_link);
	vma->rb_subtree_gap = 0;
	vma_gap_update(vma);
	vma_rb_insert(vma, &mm->mm_rb);
}

static void __vma_link_file(struct vm_area_struct *vma)
{
	struct file *file;

	file = vma->vm_file;
	if (file) {
		struct address_space *mapping = file->f_mapping;

		if (vma->vm_flags & VM_DENYWRITE)
			atomic_dec(&file_inode(file)->i_writecount);
		if (vma->vm_flags & VM_SHARED)
			atomic_inc(&mapping->i_mmap_writable);

		flush_dcache_mmap_lock(mapping);
		vma_interval_tree_insert(vma, &mapping->i_mmap);
		flush_dcache_mmap_unlock(mapping);
	}
}

static void
__vma_link(struct mm_struct *mm, struct vm_area_struct *vma,
	struct vm_area_struct *prev, struct rb_node **rb_link,
	struct rb_node *rb_parent)
{
	__vma_link_list(mm, vma, prev, rb_parent);
	__vma_link_rb(mm, vma, rb_link, rb_parent);
}

static void vma_link(struct mm_struct *mm, struct vm_area_struct *vma,
			struct vm_area_struct *prev, struct rb_node **rb_link,
			struct rb_node *rb_parent)
{
	struct address_space *mapping = NULL;

	if (vma->vm_file) {
		mapping = vma->vm_file->f_mapping;
		i_mmap_lock_write(mapping);
	}

	__vma_link(mm, vma, prev, rb_link, rb_parent);
	__vma_link_file(vma);

	if (mapping)
		i_mmap_unlock_write(mapping);

	mm->map_count++;
	validate_mm(mm);
}

/*
 * Helper for vma_adjust() in the split_vma insert case: insert a vma into the
 * mm's list and rbtree.  It has already been inserted into the interval tree.
 */
static void __insert_vm_struct(struct mm_struct *mm, struct vm_area_struct *vma)
{
	struct vm_area_struct *prev;
	struct rb_node **rb_link, *rb_parent;

	if (find_vma_links(mm, vma->vm_start, vma->vm_end,
			   &prev, &rb_link, &rb_parent))
		BUG();
	__vma_link(mm, vma, prev, rb_link, rb_parent);
	mm->map_count++;
}

static __always_inline void __vma_unlink_common(struct mm_struct *mm,
						struct vm_area_struct *vma,
						struct vm_area_struct *prev,
						bool has_prev,
						struct vm_area_struct *ignore)
{
	struct vm_area_struct *next;

	vma_rb_erase_ignore(vma, &mm->mm_rb, ignore);
	next = vma->vm_next;
	if (has_prev)
		prev->vm_next = next;
	else {
		prev = vma->vm_prev;
		if (prev)
			prev->vm_next = next;
		else
			mm->mmap = next;
	}
	if (next)
		next->vm_prev = prev;

	/* Kill the cache */
	vmacache_invalidate(mm);
}

static inline void __vma_unlink_prev(struct mm_struct *mm,
				     struct vm_area_struct *vma,
				     struct vm_area_struct *prev)
{
	__vma_unlink_common(mm, vma, prev, true, vma);
}

/*
 * We cannot adjust vm_start, vm_end, vm_pgoff fields of a vma that
 * is already present in an i_mmap tree without adjusting the tree.
 * The following helper function should be used when such adjustments
 * are necessary.  The "insert" vma (if any) is to be inserted
 * before we drop the necessary locks.
 */
int __vma_adjust(struct vm_area_struct *vma, unsigned long start,
	unsigned long end, pgoff_t pgoff, struct vm_area_struct *insert,
	struct vm_area_struct *expand)
{
	struct mm_struct *mm = vma->vm_mm;
	struct vm_area_struct *next = vma->vm_next, *orig_vma = vma;
	struct address_space *mapping = NULL;
	struct rb_root *root = NULL;
	struct anon_vma *anon_vma = NULL;
	struct file *file = vma->vm_file;
	bool start_changed = false, end_changed = false;
	long adjust_next = 0;
	int remove_next = 0;

	if (next && !insert) {
		struct vm_area_struct *exporter = NULL, *importer = NULL;

		if (end >= next->vm_end) {
			/*
			 * vma expands, overlapping all the next, and
			 * perhaps the one after too (mprotect case 6).
			 * The only other cases that gets here are
			 * case 1, case 7 and case 8.
			 */
			if (next == expand) {
				/*
				 * The only case where we don't expand "vma"
				 * and we expand "next" instead is case 8.
				 */
				VM_WARN_ON(end != next->vm_end);
				/*
				 * remove_next == 3 means we're
				 * removing "vma" and that to do so we
				 * swapped "vma" and "next".
				 */
				remove_next = 3;
				VM_WARN_ON(file != next->vm_file);
				swap(vma, next);
			} else {
				VM_WARN_ON(expand != vma);
				/*
				 * case 1, 6, 7, remove_next == 2 is case 6,
				 * remove_next == 1 is case 1 or 7.
				 */
				remove_next = 1 + (end > next->vm_end);
				VM_WARN_ON(remove_next == 2 &&
					   end != next->vm_next->vm_end);
				VM_WARN_ON(remove_next == 1 &&
					   end != next->vm_end);
				/* trim end to next, for case 6 first pass */
				end = next->vm_end;
			}

			exporter = next;
			importer = vma;

			/*
			 * If next doesn't have anon_vma, import from vma after
			 * next, if the vma overlaps with it.
			 */
			if (remove_next == 2 && !next->anon_vma)
				exporter = next->vm_next;

		} else if (end > next->vm_start) {
			/*
			 * vma expands, overlapping part of the next:
			 * mprotect case 5 shifting the boundary up.
			 */
			adjust_next = (end - next->vm_start) >> PAGE_SHIFT;
			exporter = next;
			importer = vma;
			VM_WARN_ON(expand != importer);
		} else if (end < vma->vm_end) {
			/*
			 * vma shrinks, and !insert tells it's not
			 * split_vma inserting another: so it must be
			 * mprotect case 4 shifting the boundary down.
			 */
			adjust_next = -((vma->vm_end - end) >> PAGE_SHIFT);
			exporter = vma;
			importer = next;
			VM_WARN_ON(expand != importer);
		}

		/*
		 * Easily overlooked: when mprotect shifts the boundary,
		 * make sure the expanding vma has anon_vma set if the
		 * shrinking vma had, to cover any anon pages imported.
		 */
		if (exporter && exporter->anon_vma && !importer->anon_vma) {
			int error;

			importer->anon_vma = exporter->anon_vma;
			error = anon_vma_clone(importer, exporter);
			if (error)
				return error;
		}
	}
again:
	vma_adjust_trans_huge(orig_vma, start, end, adjust_next);

	if (file) {
		mapping = file->f_mapping;
		root = &mapping->i_mmap;
		uprobe_munmap(vma, vma->vm_start, vma->vm_end);

		if (adjust_next)
			uprobe_munmap(next, next->vm_start, next->vm_end);

		i_mmap_lock_write(mapping);
		if (insert) {
			/*
			 * Put into interval tree now, so instantiated pages
			 * are visible to arm/parisc __flush_dcache_page
			 * throughout; but we cannot insert into address
			 * space until vma start or end is updated.
			 */
			__vma_link_file(insert);
		}
	}

	anon_vma = vma->anon_vma;
	if (!anon_vma && adjust_next)
		anon_vma = next->anon_vma;
	if (anon_vma) {
		VM_WARN_ON(adjust_next && next->anon_vma &&
			   anon_vma != next->anon_vma);
		anon_vma_lock_write(anon_vma);
		anon_vma_interval_tree_pre_update_vma(vma);
		if (adjust_next)
			anon_vma_interval_tree_pre_update_vma(next);
	}

	if (root) {
		flush_dcache_mmap_lock(mapping);
		vma_interval_tree_remove(vma, root);
		if (adjust_next)
			vma_interval_tree_remove(next, root);
	}

	if (start != vma->vm_start) {
		vma->vm_start = start;
		start_changed = true;
	}
	if (end != vma->vm_end) {
		vma->vm_end = end;
		end_changed = true;
	}
	vma->vm_pgoff = pgoff;
	if (adjust_next) {
		next->vm_start += adjust_next << PAGE_SHIFT;
		next->vm_pgoff += adjust_next;
	}

	if (root) {
		if (adjust_next)
			vma_interval_tree_insert(next, root);
		vma_interval_tree_insert(vma, root);
		flush_dcache_mmap_unlock(mapping);
	}

	if (remove_next) {
		/*
		 * vma_merge has merged next into vma, and needs
		 * us to remove next before dropping the locks.
		 */
		if (remove_next != 3)
			__vma_unlink_prev(mm, next, vma);
		else
			/*
			 * vma is not before next if they've been
			 * swapped.
			 *
			 * pre-swap() next->vm_start was reduced so
			 * tell validate_mm_rb to ignore pre-swap()
			 * "next" (which is stored in post-swap()
			 * "vma").
			 */
			__vma_unlink_common(mm, next, NULL, false, vma);
		if (file)
			__remove_shared_vm_struct(next, file, mapping);
	} else if (insert) {
		/*
		 * split_vma has split insert from vma, and needs
		 * us to insert it before dropping the locks
		 * (it may either follow vma or precede it).
		 */
		__insert_vm_struct(mm, insert);
	} else {
		if (start_changed)
			vma_gap_update(vma);
		if (end_changed) {
			if (!next)
				mm->highest_vm_end = vm_end_gap(vma);
			else if (!adjust_next)
				vma_gap_update(next);
		}
	}

	if (anon_vma) {
		anon_vma_interval_tree_post_update_vma(vma);
		if (adjust_next)
			anon_vma_interval_tree_post_update_vma(next);
		anon_vma_unlock_write(anon_vma);
	}
	if (mapping)
		i_mmap_unlock_write(mapping);

	if (root) {
		uprobe_mmap(vma);

		if (adjust_next)
			uprobe_mmap(next);
	}

	if (remove_next) {
		if (file) {
			uprobe_munmap(next, next->vm_start, next->vm_end);
			fput(file);
		}
		if (next->anon_vma)
			anon_vma_merge(vma, next);
		mm->map_count--;
		mpol_put(vma_policy(next));
		kmem_cache_free(vm_area_cachep, next);
		/*
		 * In mprotect's case 6 (see comments on vma_merge),
		 * we must remove another next too. It would clutter
		 * up the code too much to do both in one go.
		 */
		if (remove_next != 3) {
			/*
			 * If "next" was removed and vma->vm_end was
			 * expanded (up) over it, in turn
			 * "next->vm_prev->vm_end" changed and the
			 * "vma->vm_next" gap must be updated.
			 */
			next = vma->vm_next;
		} else {
			/*
			 * For the scope of the comment "next" and
			 * "vma" considered pre-swap(): if "vma" was
			 * removed, next->vm_start was expanded (down)
			 * over it and the "next" gap must be updated.
			 * Because of the swap() the post-swap() "vma"
			 * actually points to pre-swap() "next"
			 * (post-swap() "next" as opposed is now a
			 * dangling pointer).
			 */
			next = vma;
		}
		if (remove_next == 2) {
			remove_next = 1;
			end = next->vm_end;
			goto again;
		}
		else if (next)
			vma_gap_update(next);
		else {
			/*
			 * If remove_next == 2 we obviously can't
			 * reach this path.
			 *
			 * If remove_next == 3 we can't reach this
			 * path because pre-swap() next is always not
			 * NULL. pre-swap() "next" is not being
			 * removed and its next->vm_end is not altered
			 * (and furthermore "end" already matches
			 * next->vm_end in remove_next == 3).
			 *
			 * We reach this only in the remove_next == 1
			 * case if the "next" vma that was removed was
			 * the highest vma of the mm. However in such
			 * case next->vm_end == "end" and the extended
			 * "vma" has vma->vm_end == next->vm_end so
			 * mm->highest_vm_end doesn't need any update
			 * in remove_next == 1 case.
			 */
			VM_WARN_ON(mm->highest_vm_end != vm_end_gap(vma));
		}
	}
	if (insert && file)
		uprobe_mmap(insert);

	validate_mm(mm);

	return 0;
}

/*
 * If the vma has a ->close operation then the driver probably needs to release
 * per-vma resources, so we don't attempt to merge those.
 */
static inline int is_mergeable_vma(struct vm_area_struct *vma,
				struct file *file, unsigned long vm_flags,
				struct vm_userfaultfd_ctx vm_userfaultfd_ctx)
{
	/*
	 * VM_SOFTDIRTY should not prevent from VMA merging, if we
	 * match the flags but dirty bit -- the caller should mark
	 * merged VMA as dirty. If dirty bit won't be excluded from
	 * comparison, we increase pressue on the memory system forcing
	 * the kernel to generate new VMAs when old one could be
	 * extended instead.
	 */
	if ((vma->vm_flags ^ vm_flags) & ~VM_SOFTDIRTY)
		return 0;
	if (vma->vm_file != file)
		return 0;
	if (vma->vm_ops && vma->vm_ops->close)
		return 0;
	if (!is_mergeable_vm_userfaultfd_ctx(vma, vm_userfaultfd_ctx))
		return 0;
	return 1;
}

static inline int is_mergeable_anon_vma(struct anon_vma *anon_vma1,
					struct anon_vma *anon_vma2,
					struct vm_area_struct *vma)
{
	/*
	 * The list_is_singular() test is to avoid merging VMA cloned from
	 * parents. This can improve scalability caused by anon_vma lock.
	 */
	if ((!anon_vma1 || !anon_vma2) && (!vma ||
		list_is_singular(&vma->anon_vma_chain)))
		return 1;
	return anon_vma1 == anon_vma2;
}

/*
 * Return true if we can merge this (vm_flags,anon_vma,file,vm_pgoff)
 * in front of (at a lower virtual address and file offset than) the vma.
 *
 * We cannot merge two vmas if they have differently assigned (non-NULL)
 * anon_vmas, nor if same anon_vma is assigned but offsets incompatible.
 *
 * We don't check here for the merged mmap wrapping around the end of pagecache
 * indices (16TB on ia32) because do_mmap_pgoff() does not permit mmap's which
 * wrap, nor mmaps which cover the final page at index -1UL.
 */
static int
can_vma_merge_before(struct vm_area_struct *vma, unsigned long vm_flags,
		     struct anon_vma *anon_vma, struct file *file,
		     pgoff_t vm_pgoff,
		     struct vm_userfaultfd_ctx vm_userfaultfd_ctx)
{
	if (is_mergeable_vma(vma, file, vm_flags, vm_userfaultfd_ctx) &&
	    is_mergeable_anon_vma(anon_vma, vma->anon_vma, vma)) {
		if (vma->vm_pgoff == vm_pgoff)
			return 1;
	}
	return 0;
}

/*
 * Return true if we can merge this (vm_flags,anon_vma,file,vm_pgoff)
 * beyond (at a higher virtual address and file offset than) the vma.
 *
 * We cannot merge two vmas if they have differently assigned (non-NULL)
 * anon_vmas, nor if same anon_vma is assigned but offsets incompatible.
 */
static int
can_vma_merge_after(struct vm_area_struct *vma, unsigned long vm_flags,
		    struct anon_vma *anon_vma, struct file *file,
		    pgoff_t vm_pgoff,
		    struct vm_userfaultfd_ctx vm_userfaultfd_ctx)
{
	if (is_mergeable_vma(vma, file, vm_flags, vm_userfaultfd_ctx) &&
	    is_mergeable_anon_vma(anon_vma, vma->anon_vma, vma)) {
		pgoff_t vm_pglen;
		vm_pglen = vma_pages(vma);
		if (vma->vm_pgoff + vm_pglen == vm_pgoff)
			return 1;
	}
	return 0;
}

/*
 * Given a mapping request (addr,end,vm_flags,file,pgoff), figure out
 * whether that can be merged with its predecessor or its successor.
 * Or both (it neatly fills a hole).
 *
 * In most cases - when called for mmap, brk or mremap - [addr,end) is
 * certain not to be mapped by the time vma_merge is called; but when
 * called for mprotect, it is certain to be already mapped (either at
 * an offset within prev, or at the start of next), and the flags of
 * this area are about to be changed to vm_flags - and the no-change
 * case has already been eliminated.
 *
 * The following mprotect cases have to be considered, where AAAA is
 * the area passed down from mprotect_fixup, never extending beyond one
 * vma, PPPPPP is the prev vma specified, and NNNNNN the next vma after:
 *
 *     AAAA             AAAA                AAAA          AAAA
 *    PPPPPPNNNNNN    PPPPPPNNNNNN    PPPPPPNNNNNN    PPPPNNNNXXXX
 *    cannot merge    might become    might become    might become
 *                    PPNNNNNNNNNN    PPPPPPPPPPNN    PPPPPPPPPPPP 6 or
 *    mmap, brk or    case 4 below    case 5 below    PPPPPPPPXXXX 7 or
 *    mremap move:                                    PPPPXXXXXXXX 8
 *        AAAA
 *    PPPP    NNNN    PPPPPPPPPPPP    PPPPPPPPNNNN    PPPPNNNNNNNN
 *    might become    case 1 below    case 2 below    case 3 below
 *
 * It is important for case 8 that the the vma NNNN overlapping the
 * region AAAA is never going to extended over XXXX. Instead XXXX must
 * be extended in region AAAA and NNNN must be removed. This way in
 * all cases where vma_merge succeeds, the moment vma_adjust drops the
 * rmap_locks, the properties of the merged vma will be already
 * correct for the whole merged range. Some of those properties like
 * vm_page_prot/vm_flags may be accessed by rmap_walks and they must
 * be correct for the whole merged range immediately after the
 * rmap_locks are released. Otherwise if XXXX would be removed and
 * NNNN would be extended over the XXXX range, remove_migration_ptes
 * or other rmap walkers (if working on addresses beyond the "end"
 * parameter) may establish ptes with the wrong permissions of NNNN
 * instead of the right permissions of XXXX.
 */
struct vm_area_struct *vma_merge(struct mm_struct *mm,
			struct vm_area_struct *prev, unsigned long addr,
			unsigned long end, unsigned long vm_flags,
			struct anon_vma *anon_vma, struct file *file,
			pgoff_t pgoff, struct mempolicy *policy,
			struct vm_userfaultfd_ctx vm_userfaultfd_ctx)
{
	pgoff_t pglen = (end - addr) >> PAGE_SHIFT;
	struct vm_area_struct *area, *next;
	int err;

	/*
	 * We later require that vma->vm_flags == vm_flags,
	 * so this tests vma->vm_flags & VM_SPECIAL, too.
	 */
	if (vm_flags & VM_SPECIAL)
		return NULL;

	if (prev)
		next = prev->vm_next;
	else
		next = mm->mmap;
	area = next;
	if (area && area->vm_end == end)		/* cases 6, 7, 8 */
		next = next->vm_next;

	/* verify some invariant that must be enforced by the caller */
	VM_WARN_ON(prev && addr <= prev->vm_start);
	VM_WARN_ON(area && end > area->vm_end);
	VM_WARN_ON(addr >= end);

	/*
	 * Can it merge with the predecessor?
	 */
	if (prev && prev->vm_end == addr &&
			mpol_equal(vma_policy(prev), policy) &&
			can_vma_merge_after(prev, vm_flags,
					    anon_vma, file, pgoff,
					    vm_userfaultfd_ctx)) {
		/*
		 * OK, it can.  Can we now merge in the successor as well?
		 */
		if (next && end == next->vm_start &&
				mpol_equal(policy, vma_policy(next)) &&
				can_vma_merge_before(next, vm_flags,
						     anon_vma, file,
						     pgoff+pglen,
						     vm_userfaultfd_ctx) &&
				is_mergeable_anon_vma(prev->anon_vma,
						      next->anon_vma, NULL)) {
							/* cases 1, 6 */
			err = __vma_adjust(prev, prev->vm_start,
					 next->vm_end, prev->vm_pgoff, NULL,
					 prev);
		} else					/* cases 2, 5, 7 */
			err = __vma_adjust(prev, prev->vm_start,
					 end, prev->vm_pgoff, NULL, prev);
		if (err)
			return NULL;
		khugepaged_enter_vma_merge(prev, vm_flags);
		return prev;
	}

	/*
	 * Can this new request be merged in front of next?
	 */
	if (next && end == next->vm_start &&
			mpol_equal(policy, vma_policy(next)) &&
			can_vma_merge_before(next, vm_flags,
					     anon_vma, file, pgoff+pglen,
					     vm_userfaultfd_ctx)) {
		if (prev && addr < prev->vm_end)	/* case 4 */
			err = __vma_adjust(prev, prev->vm_start,
					 addr, prev->vm_pgoff, NULL, next);
		else {					/* cases 3, 8 */
			err = __vma_adjust(area, addr, next->vm_end,
					 next->vm_pgoff - pglen, NULL, next);
			/*
			 * In case 3 area is already equal to next and
			 * this is a noop, but in case 8 "area" has
			 * been removed and next was expanded over it.
			 */
			area = next;
		}
		if (err)
			return NULL;
		khugepaged_enter_vma_merge(area, vm_flags);
		return area;
	}

	return NULL;
}

/*
 * Rough compatbility check to quickly see if it's even worth looking
 * at sharing an anon_vma.
 *
 * They need to have the same vm_file, and the flags can only differ
 * in things that mprotect may change.
 *
 * NOTE! The fact that we share an anon_vma doesn't _have_ to mean that
 * we can merge the two vma's. For example, we refuse to merge a vma if
 * there is a vm_ops->close() function, because that indicates that the
 * driver is doing some kind of reference counting. But that doesn't
 * really matter for the anon_vma sharing case.
 */
static int anon_vma_compatible(struct vm_area_struct *a, struct vm_area_struct *b)
{
	return a->vm_end == b->vm_start &&
		mpol_equal(vma_policy(a), vma_policy(b)) &&
		a->vm_file == b->vm_file &&
		!((a->vm_flags ^ b->vm_flags) & ~(VM_READ|VM_WRITE|VM_EXEC|VM_SOFTDIRTY)) &&
		b->vm_pgoff == a->vm_pgoff + ((b->vm_start - a->vm_start) >> PAGE_SHIFT);
}

/*
 * Do some basic sanity checking to see if we can re-use the anon_vma
 * from 'old'. The 'a'/'b' vma's are in VM order - one of them will be
 * the same as 'old', the other will be the new one that is trying
 * to share the anon_vma.
 *
 * NOTE! This runs with mm_sem held for reading, so it is possible that
 * the anon_vma of 'old' is concurrently in the process of being set up
 * by another page fault trying to merge _that_. But that's ok: if it
 * is being set up, that automatically means that it will be a singleton
 * acceptable for merging, so we can do all of this optimistically. But
 * we do that READ_ONCE() to make sure that we never re-load the pointer.
 *
 * IOW: that the "list_is_singular()" test on the anon_vma_chain only
 * matters for the 'stable anon_vma' case (ie the thing we want to avoid
 * is to return an anon_vma that is "complex" due to having gone through
 * a fork).
 *
 * We also make sure that the two vma's are compatible (adjacent,
 * and with the same memory policies). That's all stable, even with just
 * a read lock on the mm_sem.
 */
static struct anon_vma *reusable_anon_vma(struct vm_area_struct *old, struct vm_area_struct *a, struct vm_area_struct *b)
{
	if (anon_vma_compatible(a, b)) {
		struct anon_vma *anon_vma = READ_ONCE(old->anon_vma);

		if (anon_vma && list_is_singular(&old->anon_vma_chain))
			return anon_vma;
	}
	return NULL;
}

/*
 * find_mergeable_anon_vma is used by anon_vma_prepare, to check
 * neighbouring vmas for a suitable anon_vma, before it goes off
 * to allocate a new anon_vma.  It checks because a repetitive
 * sequence of mprotects and faults may otherwise lead to distinct
 * anon_vmas being allocated, preventing vma merge in subsequent
 * mprotect.
 */
struct anon_vma *find_mergeable_anon_vma(struct vm_area_struct *vma)
{
	struct anon_vma *anon_vma;
	struct vm_area_struct *near;

	near = vma->vm_next;
	if (!near)
		goto try_prev;

	anon_vma = reusable_anon_vma(near, vma, near);
	if (anon_vma)
		return anon_vma;
try_prev:
	near = vma->vm_prev;
	if (!near)
		goto none;

	anon_vma = reusable_anon_vma(near, near, vma);
	if (anon_vma)
		return anon_vma;
none:
	/*
	 * There's no absolute need to look only at touching neighbours:
	 * we could search further afield for "compatible" anon_vmas.
	 * But it would probably just be a waste of time searching,
	 * or lead to too many vmas hanging off the same anon_vma.
	 * We're trying to allow mprotect remerging later on,
	 * not trying to minimize memory used for anon_vmas.
	 */
	return NULL;
}

/*
 * If a hint addr is less than mmap_min_addr change hint to be as
 * low as possible but still greater than mmap_min_addr
 */
static inline unsigned long round_hint_to_min(unsigned long hint)
{
	hint &= PAGE_MASK;
	if (((void *)hint != NULL) &&
	    (hint < mmap_min_addr))
		return PAGE_ALIGN(mmap_min_addr);
	return hint;
}

static inline int mlock_future_check(struct mm_struct *mm,
				     unsigned long flags,
				     unsigned long len)
{
	unsigned long locked, lock_limit;

	/*  mlock MCL_FUTURE? */
	if (flags & VM_LOCKED) {
		locked = len >> PAGE_SHIFT;
		locked += mm->locked_vm;
		lock_limit = rlimit(RLIMIT_MEMLOCK);
		lock_limit >>= PAGE_SHIFT;
		if (locked > lock_limit && !capable(CAP_IPC_LOCK))
			return -EAGAIN;
	}
	return 0;
}

/*
 * The caller must hold down_write(&current->mm->mmap_sem).
 */
unsigned long do_mmap(struct file *file, unsigned long addr,
			unsigned long len, unsigned long prot,
			unsigned long flags, vm_flags_t vm_flags,
			unsigned long pgoff, unsigned long *populate,
			struct list_head *uf)
{
	struct mm_struct *mm = current->mm;
	int pkey = 0;

	*populate = 0;

	if (!len)
		return -EINVAL;

	/*
	 * Does the application expect PROT_READ to imply PROT_EXEC?
	 *
	 * (the exception is when the underlying filesystem is noexec
	 *  mounted, in which case we dont add PROT_EXEC.)
	 */
	if ((prot & PROT_READ) && (current->personality & READ_IMPLIES_EXEC))
		if (!(file && path_noexec(&file->f_path)))
			prot |= PROT_EXEC;

	if (!(flags & MAP_FIXED))
		addr = round_hint_to_min(addr);

	/* Careful about overflows.. */
	len = PAGE_ALIGN(len);
	if (!len)
		return -ENOMEM;

	/* offset overflow? */
	if ((pgoff + (len >> PAGE_SHIFT)) < pgoff)
		return -EOVERFLOW;

	/* Too many mappings? */
	if (mm->map_count > sysctl_max_map_count)
		return -ENOMEM;

	/* Obtain the address to map to. we verify (or select) it and ensure
	 * that it represents a valid section of the address space.
	 */
	addr = get_unmapped_area(file, addr, len, pgoff, flags);
	if (offset_in_page(addr))
		return addr;

	if (prot == PROT_EXEC) {
		pkey = execute_only_pkey(mm);
		if (pkey < 0)
			pkey = 0;
	}

	/* Do simple checking here so the lower-level routines won't have
	 * to. we assume access permissions have been handled by the open
	 * of the memory object, so we don't do any here.
	 */
	vm_flags |= calc_vm_prot_bits(prot, pkey) | calc_vm_flag_bits(flags) |
			mm->def_flags | VM_MAYREAD | VM_MAYWRITE | VM_MAYEXEC;

	if (flags & MAP_LOCKED)
		if (!can_do_mlock())
			return -EPERM;

	if (mlock_future_check(mm, vm_flags, len))
		return -EAGAIN;

	if (file) {
		struct inode *inode = file_inode(file);

		switch (flags & MAP_TYPE) {
		case MAP_SHARED:
			if ((prot&PROT_WRITE) && !(file->f_mode&FMODE_WRITE))
				return -EACCES;

			/*
			 * Make sure we don't allow writing to an append-only
			 * file..
			 */
			if (IS_APPEND(inode) && (file->f_mode & FMODE_WRITE))
				return -EACCES;

			/*
			 * Make sure there are no mandatory locks on the file.
			 */
			if (locks_verify_locked(file))
				return -EAGAIN;

			vm_flags |= VM_SHARED | VM_MAYSHARE;
			if (!(file->f_mode & FMODE_WRITE))
				vm_flags &= ~(VM_MAYWRITE | VM_SHARED);

			/* fall through */
		case MAP_PRIVATE:
			if (!(file->f_mode & FMODE_READ))
				return -EACCES;
			if (path_noexec(&file->f_path)) {
				if (vm_flags & VM_EXEC)
					return -EPERM;
				vm_flags &= ~VM_MAYEXEC;
			}

			if (!file->f_op->mmap)
				return -ENODEV;
			if (vm_flags & (VM_GROWSDOWN|VM_GROWSUP))
				return -EINVAL;
			break;

		default:
			return -EINVAL;
		}
	} else {
		switch (flags & MAP_TYPE) {
		case MAP_SHARED:
			if (vm_flags & (VM_GROWSDOWN|VM_GROWSUP))
				return -EINVAL;
			/*
			 * Ignore pgoff.
			 */
			pgoff = 0;
			vm_flags |= VM_SHARED | VM_MAYSHARE;
			break;
		case MAP_PRIVATE:
			/*
			 * Set pgoff according to addr for anon_vma.
			 */
			pgoff = addr >> PAGE_SHIFT;
			break;
		default:
			return -EINVAL;
		}
	}

	/*
	 * Set 'VM_NORESERVE' if we should not account for the
	 * memory use of this mapping.
	 */
	if (flags & MAP_NORESERVE) {
		/* We honor MAP_NORESERVE if allowed to overcommit */
		if (sysctl_overcommit_memory != OVERCOMMIT_NEVER)
			vm_flags |= VM_NORESERVE;

		/* hugetlb applies strict overcommit unless MAP_NORESERVE */
		if (file && is_file_hugepages(file))
			vm_flags |= VM_NORESERVE;
	}

	addr = mmap_region(file, addr, len, vm_flags, pgoff, uf);
	if (!IS_ERR_VALUE(addr) &&
	    ((vm_flags & VM_LOCKED) ||
	     (flags & (MAP_POPULATE | MAP_NONBLOCK)) == MAP_POPULATE))
		*populate = len;
	return addr;
}

SYSCALL_DEFINE6(mmap_pgoff, unsigned long, addr, unsigned long, len,
		unsigned long, prot, unsigned long, flags,
		unsigned long, fd, unsigned long, pgoff)
{
	struct file *file = NULL;
	unsigned long retval;

	if (!(flags & MAP_ANONYMOUS)) {
		audit_mmap_fd(fd, flags);
		file = fget(fd);
		if (!file)
			return -EBADF;
		if (is_file_hugepages(file))
			len = ALIGN(len, huge_page_size(hstate_file(file)));
		retval = -EINVAL;
		if (unlikely(flags & MAP_HUGETLB && !is_file_hugepages(file)))
			goto out_fput;
	} else if (flags & MAP_HUGETLB) {
		struct user_struct *user = NULL;
		struct hstate *hs;

		hs = hstate_sizelog((flags >> MAP_HUGE_SHIFT) & MAP_HUGE_MASK);
		if (!hs)
			return -EINVAL;

		len = ALIGN(len, huge_page_size(hs));
		/*
		 * VM_NORESERVE is used because the reservations will be
		 * taken when vm_ops->mmap() is called
		 * A dummy user value is used because we are not locking
		 * memory so no accounting is necessary
		 */
		file = hugetlb_file_setup(HUGETLB_ANON_FILE, len,
				VM_NORESERVE,
				&user, HUGETLB_ANONHUGE_INODE,
				(flags >> MAP_HUGE_SHIFT) & MAP_HUGE_MASK);
		if (IS_ERR(file))
			return PTR_ERR(file);
	}

	flags &= ~(MAP_EXECUTABLE | MAP_DENYWRITE);

	retval = vm_mmap_pgoff(file, addr, len, prot, flags, pgoff);
out_fput:
	if (file)
		fput(file);
	return retval;
}

#ifdef __ARCH_WANT_SYS_OLD_MMAP
struct mmap_arg_struct {
	unsigned long addr;
	unsigned long len;
	unsigned long prot;
	unsigned long flags;
	unsigned long fd;
	unsigned long offset;
};

SYSCALL_DEFINE1(old_mmap, struct mmap_arg_struct __user *, arg)
{
	struct mmap_arg_struct a;

	if (copy_from_user(&a, arg, sizeof(a)))
		return -EFAULT;
	if (offset_in_page(a.offset))
		return -EINVAL;

	return sys_mmap_pgoff(a.addr, a.len, a.prot, a.flags, a.fd,
			      a.offset >> PAGE_SHIFT);
}
#endif /* __ARCH_WANT_SYS_OLD_MMAP */

/*
 * Some shared mappigns will want the pages marked read-only
 * to track write events. If so, we'll downgrade vm_page_prot
 * to the private version (using protection_map[] without the
 * VM_SHARED bit).
 */
int vma_wants_writenotify(struct vm_area_struct *vma, pgprot_t vm_page_prot)
{
	vm_flags_t vm_flags = vma->vm_flags;
	const struct vm_operations_struct *vm_ops = vma->vm_ops;

	/* If it was private or non-writable, the write bit is already clear */
	if ((vm_flags & (VM_WRITE|VM_SHARED)) != ((VM_WRITE|VM_SHARED)))
		return 0;

	/* The backer wishes to know when pages are first written to? */
	if (vm_ops && (vm_ops->page_mkwrite || vm_ops->pfn_mkwrite))
		return 1;

	/* The open routine did something to the protections that pgprot_modify
	 * won't preserve? */
	if (pgprot_val(vm_page_prot) !=
	    pgprot_val(vm_pgprot_modify(vm_page_prot, vm_flags)))
		return 0;

	/* Do we need to track softdirty? */
	if (IS_ENABLED(CONFIG_MEM_SOFT_DIRTY) && !(vm_flags & VM_SOFTDIRTY))
		return 1;

	/* Specialty mapping? */
	if (vm_flags & VM_PFNMAP)
		return 0;

	/* Can the mapping track the dirty pages? */
	return vma->vm_file && vma->vm_file->f_mapping &&
		mapping_cap_account_dirty(vma->vm_file->f_mapping);
}

/*
 * We account for memory if it's a private writeable mapping,
 * not hugepages and VM_NORESERVE wasn't set.
 */
static inline int accountable_mapping(struct file *file, vm_flags_t vm_flags)
{
	/*
	 * hugetlb has its own accounting separate from the core VM
	 * VM_HUGETLB may not be set yet so we cannot check for that flag.
	 */
	if (file && is_file_hugepages(file))
		return 0;

	return (vm_flags & (VM_NORESERVE | VM_SHARED | VM_WRITE)) == VM_WRITE;
}

unsigned long mmap_region(struct file *file, unsigned long addr,
		unsigned long len, vm_flags_t vm_flags, unsigned long pgoff,
		struct list_head *uf)
{
	struct mm_struct *mm = current->mm;
	struct vm_area_struct *vma, *prev;
	int error;
	struct rb_node **rb_link, *rb_parent;
	unsigned long charged = 0;

	/* Check against address space limit. */
	if (!may_expand_vm(mm, vm_flags, len >> PAGE_SHIFT)) {
		unsigned long nr_pages;

		/*
		 * MAP_FIXED may remove pages of mappings that intersects with
		 * requested mapping. Account for the pages it would unmap.
		 */
		nr_pages = count_vma_pages_range(mm, addr, addr + len);

		if (!may_expand_vm(mm, vm_flags,
					(len >> PAGE_SHIFT) - nr_pages))
			return -ENOMEM;
	}

	/* Clear old maps */
	while (find_vma_links(mm, addr, addr + len, &prev, &rb_link,
			      &rb_parent)) {
		if (do_munmap(mm, addr, len, uf))
			return -ENOMEM;
	}

	/*
	 * Private writable mapping: check memory availability
	 */
	if (accountable_mapping(file, vm_flags)) {
		charged = len >> PAGE_SHIFT;
		if (security_vm_enough_memory_mm(mm, charged))
			return -ENOMEM;
		vm_flags |= VM_ACCOUNT;
	}

	/*
	 * Can we just expand an old mapping?
	 */
	vma = vma_merge(mm, prev, addr, addr + len, vm_flags,
			NULL, file, pgoff, NULL, NULL_VM_UFFD_CTX);
	if (vma)
		goto out;

	/*
	 * Determine the object being mapped and call the appropriate
	 * specific mapper. the address has already been validated, but
	 * not unmapped, but the maps are removed from the list.
	 */
	vma = kmem_cache_zalloc(vm_area_cachep, GFP_KERNEL);
	if (!vma) {
		error = -ENOMEM;
		goto unacct_error;
	}

	vma->vm_mm = mm;
	vma->vm_start = addr;
	vma->vm_end = addr + len;
	vma->vm_flags = vm_flags;
	vma->vm_page_prot = vm_get_page_prot(vm_flags);
	vma->vm_pgoff = pgoff;
	INIT_LIST_HEAD(&vma->anon_vma_chain);

	if (file) {
		if (vm_flags & VM_DENYWRITE) {
			error = deny_write_access(file);
			if (error)
				goto free_vma;
		}
		if (vm_flags & VM_SHARED) {
			error = mapping_map_writable(file->f_mapping);
			if (error)
				goto allow_write_and_free_vma;
		}

		/* ->mmap() can change vma->vm_file, but must guarantee that
		 * vma_link() below can deny write-access if VM_DENYWRITE is set
		 * and map writably if VM_SHARED is set. This usually means the
		 * new file must not have been exposed to user-space, yet.
		 */
		vma->vm_file = get_file(file);
		error = call_mmap(file, vma);
		if (error)
			goto unmap_and_free_vma;

		/* Can addr have changed??
		 *
		 * Answer: Yes, several device drivers can do it in their
		 *         f_op->mmap method. -DaveM
		 * Bug: If addr is changed, prev, rb_link, rb_parent should
		 *      be updated for vma_link()
		 */
		WARN_ON_ONCE(addr != vma->vm_start);

		addr = vma->vm_start;
		vm_flags = vma->vm_flags;
	} else if (vm_flags & VM_SHARED) {
		error = shmem_zero_setup(vma);
		if (error)
			goto free_vma;
	}

	vma_link(mm, vma, prev, rb_link, rb_parent);
	/* Once vma denies write, undo our temporary denial count */
	if (file) {
		if (vm_flags & VM_SHARED)
			mapping_unmap_writable(file->f_mapping);
		if (vm_flags & VM_DENYWRITE)
			allow_write_access(file);
	}
	file = vma->vm_file;
out:
	perf_event_mmap(vma);

	vm_stat_account(mm, vm_flags, len >> PAGE_SHIFT);
	if (vm_flags & VM_LOCKED) {
		if (!((vm_flags & VM_SPECIAL) || is_vm_hugetlb_page(vma) ||
					vma == get_gate_vma(current->mm)))
			mm->locked_vm += (len >> PAGE_SHIFT);
		else
			vma->vm_flags &= VM_LOCKED_CLEAR_MASK;
	}

	if (file)
		uprobe_mmap(vma);

	/*
	 * New (or expanded) vma always get soft dirty status.
	 * Otherwise user-space soft-dirty page tracker won't
	 * be able to distinguish situation when vma area unmapped,
	 * then new mapped in-place (which must be aimed as
	 * a completely new data area).
	 */
	vma->vm_flags |= VM_SOFTDIRTY;

	vma_set_page_prot(vma);

	return addr;

unmap_and_free_vma:
	vma->vm_file = NULL;
	fput(file);

	/* Undo any partial mapping done by a device driver. */
	unmap_region(mm, vma, prev, vma->vm_start, vma->vm_end);
	charged = 0;
	if (vm_flags & VM_SHARED)
		mapping_unmap_writable(file->f_mapping);
allow_write_and_free_vma:
	if (vm_flags & VM_DENYWRITE)
		allow_write_access(file);
free_vma:
	kmem_cache_free(vm_area_cachep, vma);
unacct_error:
	if (charged)
		vm_unacct_memory(charged);
	return error;
}

unsigned long unmapped_area(struct vm_unmapped_area_info *info)
{
	/*
	 * We implement the search by looking for an rbtree node that
	 * immediately follows a suitable gap. That is,
	 * - gap_start = vma->vm_prev->vm_end <= info->high_limit - length;
	 * - gap_end   = vma->vm_start        >= info->low_limit  + length;
	 * - gap_end - gap_start >= length
	 */

	struct mm_struct *mm = current->mm;
	struct vm_area_struct *vma;
	unsigned long length, low_limit, high_limit, gap_start, gap_end;

	/* Adjust search length to account for worst case alignment overhead */
	length = info->length + info->align_mask;
	if (length < info->length)
		return -ENOMEM;

	/* Adjust search limits by the desired length */
	if (info->high_limit < length)
		return -ENOMEM;
	high_limit = info->high_limit - length;

	if (info->low_limit > high_limit)
		return -ENOMEM;
	low_limit = info->low_limit + length;

	/* Check if rbtree root looks promising */
	if (RB_EMPTY_ROOT(&mm->mm_rb))
		goto check_highest;
	vma = rb_entry(mm->mm_rb.rb_node, struct vm_area_struct, vm_rb);
	if (vma->rb_subtree_gap < length)
		goto check_highest;

	while (true) {
		/* Visit left subtree if it looks promising */
		gap_end = vm_start_gap(vma);
		if (gap_end >= low_limit && vma->vm_rb.rb_left) {
			struct vm_area_struct *left =
				rb_entry(vma->vm_rb.rb_left,
					 struct vm_area_struct, vm_rb);
			if (left->rb_subtree_gap >= length) {
				vma = left;
				continue;
			}
		}

		gap_start = vma->vm_prev ? vm_end_gap(vma->vm_prev) : 0;
check_current:
		/* Check if current node has a suitable gap */
		if (gap_start > high_limit)
			return -ENOMEM;
		if (gap_end >= low_limit &&
		    gap_end > gap_start && gap_end - gap_start >= length)
			goto found;

		/* Visit right subtree if it looks promising */
		if (vma->vm_rb.rb_right) {
			struct vm_area_struct *right =
				rb_entry(vma->vm_rb.rb_right,
					 struct vm_area_struct, vm_rb);
			if (right->rb_subtree_gap >= length) {
				vma = right;
				continue;
			}
		}

		/* Go back up the rbtree to find next candidate node */
		while (true) {
			struct rb_node *prev = &vma->vm_rb;
			if (!rb_parent(prev))
				goto check_highest;
			vma = rb_entry(rb_parent(prev),
				       struct vm_area_struct, vm_rb);
			if (prev == vma->vm_rb.rb_left) {
				gap_start = vm_end_gap(vma->vm_prev);
				gap_end = vm_start_gap(vma);
				goto check_current;
			}
		}
	}

check_highest:
	/* Check highest gap, which does not precede any rbtree node */
	gap_start = mm->highest_vm_end;
	gap_end = ULONG_MAX;  /* Only for VM_BUG_ON below */
	if (gap_start > high_limit)
		return -ENOMEM;

found:
	/* We found a suitable gap. Clip it with the original low_limit. */
	if (gap_start < info->low_limit)
		gap_start = info->low_limit;

	/* Adjust gap address to the desired alignment */
	gap_start += (info->align_offset - gap_start) & info->align_mask;

	VM_BUG_ON(gap_start + info->length > info->high_limit);
	VM_BUG_ON(gap_start + info->length > gap_end);
	return gap_start;
}

unsigned long unmapped_area_topdown(struct vm_unmapped_area_info *info)
{
	struct mm_struct *mm = current->mm;
	struct vm_area_struct *vma;
	unsigned long length, low_limit, high_limit, gap_start, gap_end;

	/* Adjust search length to account for worst case alignment overhead */
	length = info->length + info->align_mask;
	if (length < info->length)
		return -ENOMEM;

	/*
	 * Adjust search limits by the desired length.
	 * See implementation comment at top of unmapped_area().
	 */
	gap_end = info->high_limit;
	if (gap_end < length)
		return -ENOMEM;
	high_limit = gap_end - length;

	if (info->low_limit > high_limit)
		return -ENOMEM;
	low_limit = info->low_limit + length;

	/* Check highest gap, which does not precede any rbtree node */
	gap_start = mm->highest_vm_end;
	if (gap_start <= high_limit)
		goto found_highest;

	/* Check if rbtree root looks promising */
	if (RB_EMPTY_ROOT(&mm->mm_rb))
		return -ENOMEM;
	vma = rb_entry(mm->mm_rb.rb_node, struct vm_area_struct, vm_rb);
	if (vma->rb_subtree_gap < length)
		return -ENOMEM;

	while (true) {
		/* Visit right subtree if it looks promising */
		gap_start = vma->vm_prev ? vm_end_gap(vma->vm_prev) : 0;
		if (gap_start <= high_limit && vma->vm_rb.rb_right) {
			struct vm_area_struct *right =
				rb_entry(vma->vm_rb.rb_right,
					 struct vm_area_struct, vm_rb);
			if (right->rb_subtree_gap >= length) {
				vma = right;
				continue;
			}
		}

check_current:
		/* Check if current node has a suitable gap */
		gap_end = vm_start_gap(vma);
		if (gap_end < low_limit)
			return -ENOMEM;
		if (gap_start <= high_limit &&
		    gap_end > gap_start && gap_end - gap_start >= length)
			goto found;

		/* Visit left subtree if it looks promising */
		if (vma->vm_rb.rb_left) {
			struct vm_area_struct *left =
				rb_entry(vma->vm_rb.rb_left,
					 struct vm_area_struct, vm_rb);
			if (left->rb_subtree_gap >= length) {
				vma = left;
				continue;
			}
		}

		/* Go back up the rbtree to find next candidate node */
		while (true) {
			struct rb_node *prev = &vma->vm_rb;
			if (!rb_parent(prev))
				return -ENOMEM;
			vma = rb_entry(rb_parent(prev),
				       struct vm_area_struct, vm_rb);
			if (prev == vma->vm_rb.rb_right) {
				gap_start = vma->vm_prev ?
					vm_end_gap(vma->vm_prev) : 0;
				goto check_current;
			}
		}
	}

found:
	/* We found a suitable gap. Clip it with the original high_limit. */
	if (gap_end > info->high_limit)
		gap_end = info->high_limit;

found_highest:
	/* Compute highest gap address at the desired alignment */
	gap_end -= info->length;
	gap_end -= (gap_end - info->align_offset) & info->align_mask;

	VM_BUG_ON(gap_end < info->low_limit);
	VM_BUG_ON(gap_end < gap_start);
	return gap_end;
}

/* Get an address range which is currently unmapped.
 * For shmat() with addr=0.
 *
 * Ugly calling convention alert:
 * Return value with the low bits set means error value,
 * ie
 *	if (ret & ~PAGE_MASK)
 *		error = ret;
 *
 * This function "knows" that -ENOMEM has the bits set.
 */
#ifndef HAVE_ARCH_UNMAPPED_AREA
unsigned long
arch_get_unmapped_area(struct file *filp, unsigned long addr,
		unsigned long len, unsigned long pgoff, unsigned long flags)
{
	struct mm_struct *mm = current->mm;
	struct vm_area_struct *vma, *prev;
	struct vm_unmapped_area_info info;

	if (len > TASK_SIZE - mmap_min_addr)
		return -ENOMEM;

	if (flags & MAP_FIXED)
		return addr;

	if (addr) {
		addr = PAGE_ALIGN(addr);
		vma = find_vma_prev(mm, addr, &prev);
		if (TASK_SIZE - len >= addr && addr >= mmap_min_addr &&
		    (!vma || addr + len <= vm_start_gap(vma)) &&
		    (!prev || addr >= vm_end_gap(prev)))
			return addr;
	}

	info.flags = 0;
	info.length = len;
	info.low_limit = mm->mmap_base;
	info.high_limit = TASK_SIZE;
	info.align_mask = 0;
	return vm_unmapped_area(&info);
}
#endif

/*
 * This mmap-allocator allocates new areas top-down from below the
 * stack's low limit (the base):
 */
#ifndef HAVE_ARCH_UNMAPPED_AREA_TOPDOWN
unsigned long
arch_get_unmapped_area_topdown(struct file *filp, const unsigned long addr0,
			  const unsigned long len, const unsigned long pgoff,
			  const unsigned long flags)
{
	struct vm_area_struct *vma, *prev;
	struct mm_struct *mm = current->mm;
	unsigned long addr = addr0;
	struct vm_unmapped_area_info info;

	/* requested length too big for entire address space */
	if (len > TASK_SIZE - mmap_min_addr)
		return -ENOMEM;

	if (flags & MAP_FIXED)
		return addr;

	/* requesting a specific address */
	if (addr) {
		addr = PAGE_ALIGN(addr);
		vma = find_vma_prev(mm, addr, &prev);
		if (TASK_SIZE - len >= addr && addr >= mmap_min_addr &&
				(!vma || addr + len <= vm_start_gap(vma)) &&
				(!prev || addr >= vm_end_gap(prev)))
			return addr;
	}

	info.flags = VM_UNMAPPED_AREA_TOPDOWN;
	info.length = len;
	info.low_limit = max(PAGE_SIZE, mmap_min_addr);
	info.high_limit = mm->mmap_base;
	info.align_mask = 0;
	addr = vm_unmapped_area(&info);

	/*
	 * A failed mmap() very likely causes application failure,
	 * so fall back to the bottom-up function here. This scenario
	 * can happen with large stack limits and large mmap()
	 * allocations.
	 */
	if (offset_in_page(addr)) {
		VM_BUG_ON(addr != -ENOMEM);
		info.flags = 0;
		info.low_limit = TASK_UNMAPPED_BASE;
		info.high_limit = TASK_SIZE;
		addr = vm_unmapped_area(&info);
	}

	return addr;
}
#endif

unsigned long
get_unmapped_area(struct file *file, unsigned long addr, unsigned long len,
		unsigned long pgoff, unsigned long flags)
{
	unsigned long (*get_area)(struct file *, unsigned long,
				  unsigned long, unsigned long, unsigned long);

	unsigned long error = arch_mmap_check(addr, len, flags);
	if (error)
		return error;

	/* Careful about overflows.. */
	if (len > TASK_SIZE)
		return -ENOMEM;

	get_area = current->mm->get_unmapped_area;
	if (file) {
		if (file->f_op->get_unmapped_area)
			get_area = file->f_op->get_unmapped_area;
	} else if (flags & MAP_SHARED) {
		/*
		 * mmap_region() will call shmem_zero_setup() to create a file,
		 * so use shmem's get_unmapped_area in case it can be huge.
		 * do_mmap_pgoff() will clear pgoff, so match alignment.
		 */
		pgoff = 0;
		get_area = shmem_get_unmapped_area;
	}

	addr = get_area(file, addr, len, pgoff, flags);
	if (IS_ERR_VALUE(addr))
		return addr;

	if (addr > TASK_SIZE - len)
		return -ENOMEM;
	if (offset_in_page(addr))
		return -EINVAL;

	error = security_mmap_addr(addr);
	return error ? error : addr;
}

EXPORT_SYMBOL(get_unmapped_area);

/* Look up the first VMA which satisfies  addr < vm_end,  NULL if none. */
struct vm_area_struct *find_vma(struct mm_struct *mm, unsigned long addr)
{
	struct rb_node *rb_node;
	struct vm_area_struct *vma;

	/* Check the cache first. */
	vma = vmacache_find(mm, addr);
	if (likely(vma))
		return vma;

	rb_node = mm->mm_rb.rb_node;

	while (rb_node) {
		struct vm_area_struct *tmp;

		tmp = rb_entry(rb_node, struct vm_area_struct, vm_rb);

		if (tmp->vm_end > addr) {
			vma = tmp;
			if (tmp->vm_start <= addr)
				break;
			rb_node = rb_node->rb_left;
		} else
			rb_node = rb_node->rb_right;
	}

	if (vma)
		vmacache_update(addr, vma);
	return vma;
}

EXPORT_SYMBOL(find_vma);

/*
 * Same as find_vma, but also return a pointer to the previous VMA in *pprev.
 */
struct vm_area_struct *
find_vma_prev(struct mm_struct *mm, unsigned long addr,
			struct vm_area_struct **pprev)
{
	struct vm_area_struct *vma;

	vma = find_vma(mm, addr);
	if (vma) {
		*pprev = vma->vm_prev;
	} else {
		struct rb_node *rb_node = mm->mm_rb.rb_node;
		*pprev = NULL;
		while (rb_node) {
			*pprev = rb_entry(rb_node, struct vm_area_struct, vm_rb);
			rb_node = rb_node->rb_right;
		}
	}
	return vma;
}

/*
 * Verify that the stack growth is acceptable and
 * update accounting. This is shared with both the
 * grow-up and grow-down cases.
 */
static int acct_stack_growth(struct vm_area_struct *vma,
			     unsigned long size, unsigned long grow)
{
	struct mm_struct *mm = vma->vm_mm;
	unsigned long new_start;

	/* address space limit tests */
	if (!may_expand_vm(mm, vma->vm_flags, grow))
		return -ENOMEM;

	/* Stack limit test */
	if (size > rlimit(RLIMIT_STACK))
		return -ENOMEM;

	/* mlock limit tests */
	if (vma->vm_flags & VM_LOCKED) {
		unsigned long locked;
		unsigned long limit;
		locked = mm->locked_vm + grow;
		limit = rlimit(RLIMIT_MEMLOCK);
		limit >>= PAGE_SHIFT;
		if (locked > limit && !capable(CAP_IPC_LOCK))
			return -ENOMEM;
	}

	/* Check to ensure the stack will not grow into a hugetlb-only region */
	new_start = (vma->vm_flags & VM_GROWSUP) ? vma->vm_start :
			vma->vm_end - size;
	if (is_hugepage_only_range(vma->vm_mm, new_start, size))
		return -EFAULT;

	/*
	 * Overcommit..  This must be the final test, as it will
	 * update security statistics.
	 */
	if (security_vm_enough_memory_mm(mm, grow))
		return -ENOMEM;

	return 0;
}

#if defined(CONFIG_STACK_GROWSUP) || defined(CONFIG_IA64)
/*
 * PA-RISC uses this for its stack; IA64 for its Register Backing Store.
 * vma is the last one with address > vma->vm_end.  Have to extend vma.
 */
int expand_upwards(struct vm_area_struct *vma, unsigned long address)
{
	struct mm_struct *mm = vma->vm_mm;
	struct vm_area_struct *next;
	unsigned long gap_addr;
	int error = 0;

	if (!(vma->vm_flags & VM_GROWSUP))
		return -EFAULT;

	/* Guard against exceeding limits of the address space. */
	address &= PAGE_MASK;
<<<<<<< HEAD
	if (address >= TASK_SIZE)
=======
	if (address >= (TASK_SIZE & PAGE_MASK))
>>>>>>> 170d3cd7
		return -ENOMEM;
	address += PAGE_SIZE;

	/* Enforce stack_guard_gap */
	gap_addr = address + stack_guard_gap;

	/* Guard against overflow */
	if (gap_addr < address || gap_addr > TASK_SIZE)
		gap_addr = TASK_SIZE;

	next = vma->vm_next;
	if (next && next->vm_start < gap_addr &&
			(next->vm_flags & (VM_WRITE|VM_READ|VM_EXEC))) {
		if (!(next->vm_flags & VM_GROWSUP))
			return -ENOMEM;
		/* Check that both stack segments have the same anon_vma? */
	}

	/* We must make sure the anon_vma is allocated. */
	if (unlikely(anon_vma_prepare(vma)))
		return -ENOMEM;

	/*
	 * vma->vm_start/vm_end cannot change under us because the caller
	 * is required to hold the mmap_sem in read mode.  We need the
	 * anon_vma lock to serialize against concurrent expand_stacks.
	 */
	anon_vma_lock_write(vma->anon_vma);

	/* Somebody else might have raced and expanded it already */
	if (address > vma->vm_end) {
		unsigned long size, grow;

		size = address - vma->vm_start;
		grow = (address - vma->vm_end) >> PAGE_SHIFT;

		error = -ENOMEM;
		if (vma->vm_pgoff + (size >> PAGE_SHIFT) >= vma->vm_pgoff) {
			error = acct_stack_growth(vma, size, grow);
			if (!error) {
				/*
				 * vma_gap_update() doesn't support concurrent
				 * updates, but we only hold a shared mmap_sem
				 * lock here, so we need to protect against
				 * concurrent vma expansions.
				 * anon_vma_lock_write() doesn't help here, as
				 * we don't guarantee that all growable vmas
				 * in a mm share the same root anon vma.
				 * So, we reuse mm->page_table_lock to guard
				 * against concurrent vma expansions.
				 */
				spin_lock(&mm->page_table_lock);
				if (vma->vm_flags & VM_LOCKED)
					mm->locked_vm += grow;
				vm_stat_account(mm, vma->vm_flags, grow);
				anon_vma_interval_tree_pre_update_vma(vma);
				vma->vm_end = address;
				anon_vma_interval_tree_post_update_vma(vma);
				if (vma->vm_next)
					vma_gap_update(vma->vm_next);
				else
					mm->highest_vm_end = vm_end_gap(vma);
				spin_unlock(&mm->page_table_lock);

				perf_event_mmap(vma);
			}
		}
	}
	anon_vma_unlock_write(vma->anon_vma);
	khugepaged_enter_vma_merge(vma, vma->vm_flags);
	validate_mm(mm);
	return error;
}
#endif /* CONFIG_STACK_GROWSUP || CONFIG_IA64 */

/*
 * vma is the first one with address < vma->vm_start.  Have to extend vma.
 */
int expand_downwards(struct vm_area_struct *vma,
				   unsigned long address)
{
	struct mm_struct *mm = vma->vm_mm;
	struct vm_area_struct *prev;
	int error;

	address &= PAGE_MASK;
	error = security_mmap_addr(address);
	if (error)
		return error;

	/* Enforce stack_guard_gap */
	prev = vma->vm_prev;
	/* Check that both stack segments have the same anon_vma? */
	if (prev && !(prev->vm_flags & VM_GROWSDOWN) &&
			(prev->vm_flags & (VM_WRITE|VM_READ|VM_EXEC))) {
		if (address - prev->vm_end < stack_guard_gap)
			return -ENOMEM;
	}

	/* We must make sure the anon_vma is allocated. */
	if (unlikely(anon_vma_prepare(vma)))
		return -ENOMEM;

	/*
	 * vma->vm_start/vm_end cannot change under us because the caller
	 * is required to hold the mmap_sem in read mode.  We need the
	 * anon_vma lock to serialize against concurrent expand_stacks.
	 */
	anon_vma_lock_write(vma->anon_vma);

	/* Somebody else might have raced and expanded it already */
	if (address < vma->vm_start) {
		unsigned long size, grow;

		size = vma->vm_end - address;
		grow = (vma->vm_start - address) >> PAGE_SHIFT;

		error = -ENOMEM;
		if (grow <= vma->vm_pgoff) {
			error = acct_stack_growth(vma, size, grow);
			if (!error) {
				/*
				 * vma_gap_update() doesn't support concurrent
				 * updates, but we only hold a shared mmap_sem
				 * lock here, so we need to protect against
				 * concurrent vma expansions.
				 * anon_vma_lock_write() doesn't help here, as
				 * we don't guarantee that all growable vmas
				 * in a mm share the same root anon vma.
				 * So, we reuse mm->page_table_lock to guard
				 * against concurrent vma expansions.
				 */
				spin_lock(&mm->page_table_lock);
				if (vma->vm_flags & VM_LOCKED)
					mm->locked_vm += grow;
				vm_stat_account(mm, vma->vm_flags, grow);
				anon_vma_interval_tree_pre_update_vma(vma);
				vma->vm_start = address;
				vma->vm_pgoff -= grow;
				anon_vma_interval_tree_post_update_vma(vma);
				vma_gap_update(vma);
				spin_unlock(&mm->page_table_lock);

				perf_event_mmap(vma);
			}
		}
	}
	anon_vma_unlock_write(vma->anon_vma);
	khugepaged_enter_vma_merge(vma, vma->vm_flags);
	validate_mm(mm);
	return error;
}

/* enforced gap between the expanding stack and other mappings. */
unsigned long stack_guard_gap = 256UL<<PAGE_SHIFT;

static int __init cmdline_parse_stack_guard_gap(char *p)
{
	unsigned long val;
	char *endptr;

	val = simple_strtoul(p, &endptr, 10);
	if (!*endptr)
		stack_guard_gap = val << PAGE_SHIFT;

	return 0;
}
__setup("stack_guard_gap=", cmdline_parse_stack_guard_gap);

#ifdef CONFIG_STACK_GROWSUP
int expand_stack(struct vm_area_struct *vma, unsigned long address)
{
	return expand_upwards(vma, address);
}

struct vm_area_struct *
find_extend_vma(struct mm_struct *mm, unsigned long addr)
{
	struct vm_area_struct *vma, *prev;

	addr &= PAGE_MASK;
	vma = find_vma_prev(mm, addr, &prev);
	if (vma && (vma->vm_start <= addr))
		return vma;
	if (!prev || expand_stack(prev, addr))
		return NULL;
	if (prev->vm_flags & VM_LOCKED)
		populate_vma_page_range(prev, addr, prev->vm_end, NULL);
	return prev;
}
#else
int expand_stack(struct vm_area_struct *vma, unsigned long address)
{
	return expand_downwards(vma, address);
}

struct vm_area_struct *
find_extend_vma(struct mm_struct *mm, unsigned long addr)
{
	struct vm_area_struct *vma;
	unsigned long start;

	addr &= PAGE_MASK;
	vma = find_vma(mm, addr);
	if (!vma)
		return NULL;
	if (vma->vm_start <= addr)
		return vma;
	if (!(vma->vm_flags & VM_GROWSDOWN))
		return NULL;
	start = vma->vm_start;
	if (expand_stack(vma, addr))
		return NULL;
	if (vma->vm_flags & VM_LOCKED)
		populate_vma_page_range(vma, addr, start, NULL);
	return vma;
}
#endif

EXPORT_SYMBOL_GPL(find_extend_vma);

/*
 * Ok - we have the memory areas we should free on the vma list,
 * so release them, and do the vma updates.
 *
 * Called with the mm semaphore held.
 */
static void remove_vma_list(struct mm_struct *mm, struct vm_area_struct *vma)
{
	unsigned long nr_accounted = 0;

	/* Update high watermark before we lower total_vm */
	update_hiwater_vm(mm);
	do {
		long nrpages = vma_pages(vma);

		if (vma->vm_flags & VM_ACCOUNT)
			nr_accounted += nrpages;
		vm_stat_account(mm, vma->vm_flags, -nrpages);
		vma = remove_vma(vma);
	} while (vma);
	vm_unacct_memory(nr_accounted);
	validate_mm(mm);
}

/*
 * Get rid of page table information in the indicated region.
 *
 * Called with the mm semaphore held.
 */
static void unmap_region(struct mm_struct *mm,
		struct vm_area_struct *vma, struct vm_area_struct *prev,
		unsigned long start, unsigned long end)
{
	struct vm_area_struct *next = prev ? prev->vm_next : mm->mmap;
	struct mmu_gather tlb;

	lru_add_drain();
	tlb_gather_mmu(&tlb, mm, start, end);
	update_hiwater_rss(mm);
	unmap_vmas(&tlb, vma, start, end);
	free_pgtables(&tlb, vma, prev ? prev->vm_end : FIRST_USER_ADDRESS,
				 next ? next->vm_start : USER_PGTABLES_CEILING);
	tlb_finish_mmu(&tlb, start, end);
}

/*
 * Create a list of vma's touched by the unmap, removing them from the mm's
 * vma list as we go..
 */
static void
detach_vmas_to_be_unmapped(struct mm_struct *mm, struct vm_area_struct *vma,
	struct vm_area_struct *prev, unsigned long end)
{
	struct vm_area_struct **insertion_point;
	struct vm_area_struct *tail_vma = NULL;

	insertion_point = (prev ? &prev->vm_next : &mm->mmap);
	vma->vm_prev = NULL;
	do {
		vma_rb_erase(vma, &mm->mm_rb);
		mm->map_count--;
		tail_vma = vma;
		vma = vma->vm_next;
	} while (vma && vma->vm_start < end);
	*insertion_point = vma;
	if (vma) {
		vma->vm_prev = prev;
		vma_gap_update(vma);
	} else
		mm->highest_vm_end = prev ? vm_end_gap(prev) : 0;
	tail_vma->vm_next = NULL;

	/* Kill the cache */
	vmacache_invalidate(mm);
}

/*
 * __split_vma() bypasses sysctl_max_map_count checking.  We use this where it
 * has already been checked or doesn't make sense to fail.
 */
int __split_vma(struct mm_struct *mm, struct vm_area_struct *vma,
		unsigned long addr, int new_below)
{
	struct vm_area_struct *new;
	int err;

	if (is_vm_hugetlb_page(vma) && (addr &
					~(huge_page_mask(hstate_vma(vma)))))
		return -EINVAL;

	new = kmem_cache_alloc(vm_area_cachep, GFP_KERNEL);
	if (!new)
		return -ENOMEM;

	/* most fields are the same, copy all, and then fixup */
	*new = *vma;

	INIT_LIST_HEAD(&new->anon_vma_chain);

	if (new_below)
		new->vm_end = addr;
	else {
		new->vm_start = addr;
		new->vm_pgoff += ((addr - vma->vm_start) >> PAGE_SHIFT);
	}

	err = vma_dup_policy(vma, new);
	if (err)
		goto out_free_vma;

	err = anon_vma_clone(new, vma);
	if (err)
		goto out_free_mpol;

	if (new->vm_file)
		get_file(new->vm_file);

	if (new->vm_ops && new->vm_ops->open)
		new->vm_ops->open(new);

	if (new_below)
		err = vma_adjust(vma, addr, vma->vm_end, vma->vm_pgoff +
			((addr - new->vm_start) >> PAGE_SHIFT), new);
	else
		err = vma_adjust(vma, vma->vm_start, addr, vma->vm_pgoff, new);

	/* Success. */
	if (!err)
		return 0;

	/* Clean everything up if vma_adjust failed. */
	if (new->vm_ops && new->vm_ops->close)
		new->vm_ops->close(new);
	if (new->vm_file)
		fput(new->vm_file);
	unlink_anon_vmas(new);
 out_free_mpol:
	mpol_put(vma_policy(new));
 out_free_vma:
	kmem_cache_free(vm_area_cachep, new);
	return err;
}

/*
 * Split a vma into two pieces at address 'addr', a new vma is allocated
 * either for the first part or the tail.
 */
int split_vma(struct mm_struct *mm, struct vm_area_struct *vma,
	      unsigned long addr, int new_below)
{
	if (mm->map_count >= sysctl_max_map_count)
		return -ENOMEM;

	return __split_vma(mm, vma, addr, new_below);
}

/* Munmap is split into 2 main parts -- this part which finds
 * what needs doing, and the areas themselves, which do the
 * work.  This now handles partial unmappings.
 * Jeremy Fitzhardinge <jeremy@goop.org>
 */
int do_munmap(struct mm_struct *mm, unsigned long start, size_t len,
	      struct list_head *uf)
{
	unsigned long end;
	struct vm_area_struct *vma, *prev, *last;

	if ((offset_in_page(start)) || start > TASK_SIZE || len > TASK_SIZE-start)
		return -EINVAL;

	len = PAGE_ALIGN(len);
	if (len == 0)
		return -EINVAL;

	/* Find the first overlapping VMA */
	vma = find_vma(mm, start);
	if (!vma)
		return 0;
	prev = vma->vm_prev;
	/* we have  start < vma->vm_end  */

	/* if it doesn't overlap, we have nothing.. */
	end = start + len;
	if (vma->vm_start >= end)
		return 0;

	if (uf) {
		int error = userfaultfd_unmap_prep(vma, start, end, uf);

		if (error)
			return error;
	}

	/*
	 * If we need to split any vma, do it now to save pain later.
	 *
	 * Note: mremap's move_vma VM_ACCOUNT handling assumes a partially
	 * unmapped vm_area_struct will remain in use: so lower split_vma
	 * places tmp vma above, and higher split_vma places tmp vma below.
	 */
	if (start > vma->vm_start) {
		int error;

		/*
		 * Make sure that map_count on return from munmap() will
		 * not exceed its limit; but let map_count go just above
		 * its limit temporarily, to help free resources as expected.
		 */
		if (end < vma->vm_end && mm->map_count >= sysctl_max_map_count)
			return -ENOMEM;

		error = __split_vma(mm, vma, start, 0);
		if (error)
			return error;
		prev = vma;
	}

	/* Does it split the last one? */
	last = find_vma(mm, end);
	if (last && end > last->vm_start) {
		int error = __split_vma(mm, last, end, 1);
		if (error)
			return error;
	}
	vma = prev ? prev->vm_next : mm->mmap;

	/*
	 * unlock any mlock()ed ranges before detaching vmas
	 */
	if (mm->locked_vm) {
		struct vm_area_struct *tmp = vma;
		while (tmp && tmp->vm_start < end) {
			if (tmp->vm_flags & VM_LOCKED) {
				mm->locked_vm -= vma_pages(tmp);
				munlock_vma_pages_all(tmp);
			}
			tmp = tmp->vm_next;
		}
	}

	/*
	 * Remove the vma's, and unmap the actual pages
	 */
	detach_vmas_to_be_unmapped(mm, vma, prev, end);
	unmap_region(mm, vma, prev, start, end);

	arch_unmap(mm, vma, start, end);

	/* Fix up all other VM information */
	remove_vma_list(mm, vma);

	return 0;
}

int vm_munmap(unsigned long start, size_t len)
{
	int ret;
	struct mm_struct *mm = current->mm;
	LIST_HEAD(uf);

	if (down_write_killable(&mm->mmap_sem))
		return -EINTR;

	ret = do_munmap(mm, start, len, &uf);
	up_write(&mm->mmap_sem);
	userfaultfd_unmap_complete(mm, &uf);
	return ret;
}
EXPORT_SYMBOL(vm_munmap);

SYSCALL_DEFINE2(munmap, unsigned long, addr, size_t, len)
{
	profile_munmap(addr);
	return vm_munmap(addr, len);
}


/*
 * Emulation of deprecated remap_file_pages() syscall.
 */
SYSCALL_DEFINE5(remap_file_pages, unsigned long, start, unsigned long, size,
		unsigned long, prot, unsigned long, pgoff, unsigned long, flags)
{

	struct mm_struct *mm = current->mm;
	struct vm_area_struct *vma;
	unsigned long populate = 0;
	unsigned long ret = -EINVAL;
	struct file *file;

	pr_warn_once("%s (%d) uses deprecated remap_file_pages() syscall. See Documentation/vm/remap_file_pages.txt.\n",
		     current->comm, current->pid);

	if (prot)
		return ret;
	start = start & PAGE_MASK;
	size = size & PAGE_MASK;

	if (start + size <= start)
		return ret;

	/* Does pgoff wrap? */
	if (pgoff + (size >> PAGE_SHIFT) < pgoff)
		return ret;

	if (down_write_killable(&mm->mmap_sem))
		return -EINTR;

	vma = find_vma(mm, start);

	if (!vma || !(vma->vm_flags & VM_SHARED))
		goto out;

	if (start < vma->vm_start)
		goto out;

	if (start + size > vma->vm_end) {
		struct vm_area_struct *next;

		for (next = vma->vm_next; next; next = next->vm_next) {
			/* hole between vmas ? */
			if (next->vm_start != next->vm_prev->vm_end)
				goto out;

			if (next->vm_file != vma->vm_file)
				goto out;

			if (next->vm_flags != vma->vm_flags)
				goto out;

			if (start + size <= next->vm_end)
				break;
		}

		if (!next)
			goto out;
	}

	prot |= vma->vm_flags & VM_READ ? PROT_READ : 0;
	prot |= vma->vm_flags & VM_WRITE ? PROT_WRITE : 0;
	prot |= vma->vm_flags & VM_EXEC ? PROT_EXEC : 0;

	flags &= MAP_NONBLOCK;
	flags |= MAP_SHARED | MAP_FIXED | MAP_POPULATE;
	if (vma->vm_flags & VM_LOCKED) {
		struct vm_area_struct *tmp;
		flags |= MAP_LOCKED;

		/* drop PG_Mlocked flag for over-mapped range */
		for (tmp = vma; tmp->vm_start >= start + size;
				tmp = tmp->vm_next) {
			/*
			 * Split pmd and munlock page on the border
			 * of the range.
			 */
			vma_adjust_trans_huge(tmp, start, start + size, 0);

			munlock_vma_pages_range(tmp,
					max(tmp->vm_start, start),
					min(tmp->vm_end, start + size));
		}
	}

	file = get_file(vma->vm_file);
	ret = do_mmap_pgoff(vma->vm_file, start, size,
			prot, flags, pgoff, &populate, NULL);
	fput(file);
out:
	up_write(&mm->mmap_sem);
	if (populate)
		mm_populate(ret, populate);
	if (!IS_ERR_VALUE(ret))
		ret = 0;
	return ret;
}

static inline void verify_mm_writelocked(struct mm_struct *mm)
{
#ifdef CONFIG_DEBUG_VM
	if (unlikely(down_read_trylock(&mm->mmap_sem))) {
		WARN_ON(1);
		up_read(&mm->mmap_sem);
	}
#endif
}

/*
 *  this is really a simplified "do_mmap".  it only handles
 *  anonymous maps.  eventually we may be able to do some
 *  brk-specific accounting here.
 */
static int do_brk_flags(unsigned long addr, unsigned long request, unsigned long flags, struct list_head *uf)
{
	struct mm_struct *mm = current->mm;
	struct vm_area_struct *vma, *prev;
	unsigned long len;
	struct rb_node **rb_link, *rb_parent;
	pgoff_t pgoff = addr >> PAGE_SHIFT;
	int error;

	len = PAGE_ALIGN(request);
	if (len < request)
		return -ENOMEM;
	if (!len)
		return 0;

	/* Until we need other flags, refuse anything except VM_EXEC. */
	if ((flags & (~VM_EXEC)) != 0)
		return -EINVAL;
	flags |= VM_DATA_DEFAULT_FLAGS | VM_ACCOUNT | mm->def_flags;

	error = get_unmapped_area(NULL, addr, len, 0, MAP_FIXED);
	if (offset_in_page(error))
		return error;

	error = mlock_future_check(mm, mm->def_flags, len);
	if (error)
		return error;

	/*
	 * mm->mmap_sem is required to protect against another thread
	 * changing the mappings in case we sleep.
	 */
	verify_mm_writelocked(mm);

	/*
	 * Clear old maps.  this also does some error checking for us
	 */
	while (find_vma_links(mm, addr, addr + len, &prev, &rb_link,
			      &rb_parent)) {
		if (do_munmap(mm, addr, len, uf))
			return -ENOMEM;
	}

	/* Check against address space limits *after* clearing old maps... */
	if (!may_expand_vm(mm, flags, len >> PAGE_SHIFT))
		return -ENOMEM;

	if (mm->map_count > sysctl_max_map_count)
		return -ENOMEM;

	if (security_vm_enough_memory_mm(mm, len >> PAGE_SHIFT))
		return -ENOMEM;

	/* Can we just expand an old private anonymous mapping? */
	vma = vma_merge(mm, prev, addr, addr + len, flags,
			NULL, NULL, pgoff, NULL, NULL_VM_UFFD_CTX);
	if (vma)
		goto out;

	/*
	 * create a vma struct for an anonymous mapping
	 */
	vma = kmem_cache_zalloc(vm_area_cachep, GFP_KERNEL);
	if (!vma) {
		vm_unacct_memory(len >> PAGE_SHIFT);
		return -ENOMEM;
	}

	INIT_LIST_HEAD(&vma->anon_vma_chain);
	vma->vm_mm = mm;
	vma->vm_start = addr;
	vma->vm_end = addr + len;
	vma->vm_pgoff = pgoff;
	vma->vm_flags = flags;
	vma->vm_page_prot = vm_get_page_prot(flags);
	vma_link(mm, vma, prev, rb_link, rb_parent);
out:
	perf_event_mmap(vma);
	mm->total_vm += len >> PAGE_SHIFT;
	mm->data_vm += len >> PAGE_SHIFT;
	if (flags & VM_LOCKED)
		mm->locked_vm += (len >> PAGE_SHIFT);
	vma->vm_flags |= VM_SOFTDIRTY;
	return 0;
}

static int do_brk(unsigned long addr, unsigned long len, struct list_head *uf)
{
	return do_brk_flags(addr, len, 0, uf);
}

int vm_brk_flags(unsigned long addr, unsigned long len, unsigned long flags)
{
	struct mm_struct *mm = current->mm;
	int ret;
	bool populate;
	LIST_HEAD(uf);

	if (down_write_killable(&mm->mmap_sem))
		return -EINTR;

	ret = do_brk_flags(addr, len, flags, &uf);
	populate = ((mm->def_flags & VM_LOCKED) != 0);
	up_write(&mm->mmap_sem);
	userfaultfd_unmap_complete(mm, &uf);
	if (populate && !ret)
		mm_populate(addr, len);
	return ret;
}
EXPORT_SYMBOL(vm_brk_flags);

int vm_brk(unsigned long addr, unsigned long len)
{
	return vm_brk_flags(addr, len, 0);
}
EXPORT_SYMBOL(vm_brk);

/* Release all mmaps. */
void exit_mmap(struct mm_struct *mm)
{
	struct mmu_gather tlb;
	struct vm_area_struct *vma;
	unsigned long nr_accounted = 0;

	/* mm's last user has gone, and its about to be pulled down */
	mmu_notifier_release(mm);

	if (mm->locked_vm) {
		vma = mm->mmap;
		while (vma) {
			if (vma->vm_flags & VM_LOCKED)
				munlock_vma_pages_all(vma);
			vma = vma->vm_next;
		}
	}

	arch_exit_mmap(mm);

	vma = mm->mmap;
	if (!vma)	/* Can happen if dup_mmap() received an OOM */
		return;

	lru_add_drain();
	flush_cache_mm(mm);
	tlb_gather_mmu(&tlb, mm, 0, -1);
	/* update_hiwater_rss(mm) here? but nobody should be looking */
	/* Use -1 here to ensure all VMAs in the mm are unmapped */
	unmap_vmas(&tlb, vma, 0, -1);

	free_pgtables(&tlb, vma, FIRST_USER_ADDRESS, USER_PGTABLES_CEILING);
	tlb_finish_mmu(&tlb, 0, -1);

	/*
	 * Walk the list again, actually closing and freeing it,
	 * with preemption enabled, without holding any MM locks.
	 */
	while (vma) {
		if (vma->vm_flags & VM_ACCOUNT)
			nr_accounted += vma_pages(vma);
		vma = remove_vma(vma);
	}
	vm_unacct_memory(nr_accounted);
}

/* Insert vm structure into process list sorted by address
 * and into the inode's i_mmap tree.  If vm_file is non-NULL
 * then i_mmap_rwsem is taken here.
 */
int insert_vm_struct(struct mm_struct *mm, struct vm_area_struct *vma)
{
	struct vm_area_struct *prev;
	struct rb_node **rb_link, *rb_parent;

	if (find_vma_links(mm, vma->vm_start, vma->vm_end,
			   &prev, &rb_link, &rb_parent))
		return -ENOMEM;
	if ((vma->vm_flags & VM_ACCOUNT) &&
	     security_vm_enough_memory_mm(mm, vma_pages(vma)))
		return -ENOMEM;

	/*
	 * The vm_pgoff of a purely anonymous vma should be irrelevant
	 * until its first write fault, when page's anon_vma and index
	 * are set.  But now set the vm_pgoff it will almost certainly
	 * end up with (unless mremap moves it elsewhere before that
	 * first wfault), so /proc/pid/maps tells a consistent story.
	 *
	 * By setting it to reflect the virtual start address of the
	 * vma, merges and splits can happen in a seamless way, just
	 * using the existing file pgoff checks and manipulations.
	 * Similarly in do_mmap_pgoff and in do_brk.
	 */
	if (vma_is_anonymous(vma)) {
		BUG_ON(vma->anon_vma);
		vma->vm_pgoff = vma->vm_start >> PAGE_SHIFT;
	}

	vma_link(mm, vma, prev, rb_link, rb_parent);
	return 0;
}

/*
 * Copy the vma structure to a new location in the same mm,
 * prior to moving page table entries, to effect an mremap move.
 */
struct vm_area_struct *copy_vma(struct vm_area_struct **vmap,
	unsigned long addr, unsigned long len, pgoff_t pgoff,
	bool *need_rmap_locks)
{
	struct vm_area_struct *vma = *vmap;
	unsigned long vma_start = vma->vm_start;
	struct mm_struct *mm = vma->vm_mm;
	struct vm_area_struct *new_vma, *prev;
	struct rb_node **rb_link, *rb_parent;
	bool faulted_in_anon_vma = true;

	/*
	 * If anonymous vma has not yet been faulted, update new pgoff
	 * to match new location, to increase its chance of merging.
	 */
	if (unlikely(vma_is_anonymous(vma) && !vma->anon_vma)) {
		pgoff = addr >> PAGE_SHIFT;
		faulted_in_anon_vma = false;
	}

	if (find_vma_links(mm, addr, addr + len, &prev, &rb_link, &rb_parent))
		return NULL;	/* should never get here */
	new_vma = vma_merge(mm, prev, addr, addr + len, vma->vm_flags,
			    vma->anon_vma, vma->vm_file, pgoff, vma_policy(vma),
			    vma->vm_userfaultfd_ctx);
	if (new_vma) {
		/*
		 * Source vma may have been merged into new_vma
		 */
		if (unlikely(vma_start >= new_vma->vm_start &&
			     vma_start < new_vma->vm_end)) {
			/*
			 * The only way we can get a vma_merge with
			 * self during an mremap is if the vma hasn't
			 * been faulted in yet and we were allowed to
			 * reset the dst vma->vm_pgoff to the
			 * destination address of the mremap to allow
			 * the merge to happen. mremap must change the
			 * vm_pgoff linearity between src and dst vmas
			 * (in turn preventing a vma_merge) to be
			 * safe. It is only safe to keep the vm_pgoff
			 * linear if there are no pages mapped yet.
			 */
			VM_BUG_ON_VMA(faulted_in_anon_vma, new_vma);
			*vmap = vma = new_vma;
		}
		*need_rmap_locks = (new_vma->vm_pgoff <= vma->vm_pgoff);
	} else {
		new_vma = kmem_cache_alloc(vm_area_cachep, GFP_KERNEL);
		if (!new_vma)
			goto out;
		*new_vma = *vma;
		new_vma->vm_start = addr;
		new_vma->vm_end = addr + len;
		new_vma->vm_pgoff = pgoff;
		if (vma_dup_policy(vma, new_vma))
			goto out_free_vma;
		INIT_LIST_HEAD(&new_vma->anon_vma_chain);
		if (anon_vma_clone(new_vma, vma))
			goto out_free_mempol;
		if (new_vma->vm_file)
			get_file(new_vma->vm_file);
		if (new_vma->vm_ops && new_vma->vm_ops->open)
			new_vma->vm_ops->open(new_vma);
		vma_link(mm, new_vma, prev, rb_link, rb_parent);
		*need_rmap_locks = false;
	}
	return new_vma;

out_free_mempol:
	mpol_put(vma_policy(new_vma));
out_free_vma:
	kmem_cache_free(vm_area_cachep, new_vma);
out:
	return NULL;
}

/*
 * Return true if the calling process may expand its vm space by the passed
 * number of pages
 */
bool may_expand_vm(struct mm_struct *mm, vm_flags_t flags, unsigned long npages)
{
	if (mm->total_vm + npages > rlimit(RLIMIT_AS) >> PAGE_SHIFT)
		return false;

	if (is_data_mapping(flags) &&
	    mm->data_vm + npages > rlimit(RLIMIT_DATA) >> PAGE_SHIFT) {
		/* Workaround for Valgrind */
		if (rlimit(RLIMIT_DATA) == 0 &&
		    mm->data_vm + npages <= rlimit_max(RLIMIT_DATA) >> PAGE_SHIFT)
			return true;
		if (!ignore_rlimit_data) {
			pr_warn_once("%s (%d): VmData %lu exceed data ulimit %lu. Update limits or use boot option ignore_rlimit_data.\n",
				     current->comm, current->pid,
				     (mm->data_vm + npages) << PAGE_SHIFT,
				     rlimit(RLIMIT_DATA));
			return false;
		}
	}

	return true;
}

void vm_stat_account(struct mm_struct *mm, vm_flags_t flags, long npages)
{
	mm->total_vm += npages;

	if (is_exec_mapping(flags))
		mm->exec_vm += npages;
	else if (is_stack_mapping(flags))
		mm->stack_vm += npages;
	else if (is_data_mapping(flags))
		mm->data_vm += npages;
}

static int special_mapping_fault(struct vm_fault *vmf);

/*
 * Having a close hook prevents vma merging regardless of flags.
 */
static void special_mapping_close(struct vm_area_struct *vma)
{
}

static const char *special_mapping_name(struct vm_area_struct *vma)
{
	return ((struct vm_special_mapping *)vma->vm_private_data)->name;
}

static int special_mapping_mremap(struct vm_area_struct *new_vma)
{
	struct vm_special_mapping *sm = new_vma->vm_private_data;

	if (WARN_ON_ONCE(current->mm != new_vma->vm_mm))
		return -EFAULT;

	if (sm->mremap)
		return sm->mremap(sm, new_vma);

	return 0;
}

static const struct vm_operations_struct special_mapping_vmops = {
	.close = special_mapping_close,
	.fault = special_mapping_fault,
	.mremap = special_mapping_mremap,
	.name = special_mapping_name,
};

static const struct vm_operations_struct legacy_special_mapping_vmops = {
	.close = special_mapping_close,
	.fault = special_mapping_fault,
};

static int special_mapping_fault(struct vm_fault *vmf)
{
	struct vm_area_struct *vma = vmf->vma;
	pgoff_t pgoff;
	struct page **pages;

	if (vma->vm_ops == &legacy_special_mapping_vmops) {
		pages = vma->vm_private_data;
	} else {
		struct vm_special_mapping *sm = vma->vm_private_data;

		if (sm->fault)
			return sm->fault(sm, vmf->vma, vmf);

		pages = sm->pages;
	}

	for (pgoff = vmf->pgoff; pgoff && *pages; ++pages)
		pgoff--;

	if (*pages) {
		struct page *page = *pages;
		get_page(page);
		vmf->page = page;
		return 0;
	}

	return VM_FAULT_SIGBUS;
}

static struct vm_area_struct *__install_special_mapping(
	struct mm_struct *mm,
	unsigned long addr, unsigned long len,
	unsigned long vm_flags, void *priv,
	const struct vm_operations_struct *ops)
{
	int ret;
	struct vm_area_struct *vma;

	vma = kmem_cache_zalloc(vm_area_cachep, GFP_KERNEL);
	if (unlikely(vma == NULL))
		return ERR_PTR(-ENOMEM);

	INIT_LIST_HEAD(&vma->anon_vma_chain);
	vma->vm_mm = mm;
	vma->vm_start = addr;
	vma->vm_end = addr + len;

	vma->vm_flags = vm_flags | mm->def_flags | VM_DONTEXPAND | VM_SOFTDIRTY;
	vma->vm_page_prot = vm_get_page_prot(vma->vm_flags);

	vma->vm_ops = ops;
	vma->vm_private_data = priv;

	ret = insert_vm_struct(mm, vma);
	if (ret)
		goto out;

	vm_stat_account(mm, vma->vm_flags, len >> PAGE_SHIFT);

	perf_event_mmap(vma);

	return vma;

out:
	kmem_cache_free(vm_area_cachep, vma);
	return ERR_PTR(ret);
}

bool vma_is_special_mapping(const struct vm_area_struct *vma,
	const struct vm_special_mapping *sm)
{
	return vma->vm_private_data == sm &&
		(vma->vm_ops == &special_mapping_vmops ||
		 vma->vm_ops == &legacy_special_mapping_vmops);
}

/*
 * Called with mm->mmap_sem held for writing.
 * Insert a new vma covering the given region, with the given flags.
 * Its pages are supplied by the given array of struct page *.
 * The array can be shorter than len >> PAGE_SHIFT if it's null-terminated.
 * The region past the last page supplied will always produce SIGBUS.
 * The array pointer and the pages it points to are assumed to stay alive
 * for as long as this mapping might exist.
 */
struct vm_area_struct *_install_special_mapping(
	struct mm_struct *mm,
	unsigned long addr, unsigned long len,
	unsigned long vm_flags, const struct vm_special_mapping *spec)
{
	return __install_special_mapping(mm, addr, len, vm_flags, (void *)spec,
					&special_mapping_vmops);
}

int install_special_mapping(struct mm_struct *mm,
			    unsigned long addr, unsigned long len,
			    unsigned long vm_flags, struct page **pages)
{
	struct vm_area_struct *vma = __install_special_mapping(
		mm, addr, len, vm_flags, (void *)pages,
		&legacy_special_mapping_vmops);

	return PTR_ERR_OR_ZERO(vma);
}

static DEFINE_MUTEX(mm_all_locks_mutex);

static void vm_lock_anon_vma(struct mm_struct *mm, struct anon_vma *anon_vma)
{
	if (!test_bit(0, (unsigned long *) &anon_vma->root->rb_root.rb_node)) {
		/*
		 * The LSB of head.next can't change from under us
		 * because we hold the mm_all_locks_mutex.
		 */
		down_write_nest_lock(&anon_vma->root->rwsem, &mm->mmap_sem);
		/*
		 * We can safely modify head.next after taking the
		 * anon_vma->root->rwsem. If some other vma in this mm shares
		 * the same anon_vma we won't take it again.
		 *
		 * No need of atomic instructions here, head.next
		 * can't change from under us thanks to the
		 * anon_vma->root->rwsem.
		 */
		if (__test_and_set_bit(0, (unsigned long *)
				       &anon_vma->root->rb_root.rb_node))
			BUG();
	}
}

static void vm_lock_mapping(struct mm_struct *mm, struct address_space *mapping)
{
	if (!test_bit(AS_MM_ALL_LOCKS, &mapping->flags)) {
		/*
		 * AS_MM_ALL_LOCKS can't change from under us because
		 * we hold the mm_all_locks_mutex.
		 *
		 * Operations on ->flags have to be atomic because
		 * even if AS_MM_ALL_LOCKS is stable thanks to the
		 * mm_all_locks_mutex, there may be other cpus
		 * changing other bitflags in parallel to us.
		 */
		if (test_and_set_bit(AS_MM_ALL_LOCKS, &mapping->flags))
			BUG();
		down_write_nest_lock(&mapping->i_mmap_rwsem, &mm->mmap_sem);
	}
}

/*
 * This operation locks against the VM for all pte/vma/mm related
 * operations that could ever happen on a certain mm. This includes
 * vmtruncate, try_to_unmap, and all page faults.
 *
 * The caller must take the mmap_sem in write mode before calling
 * mm_take_all_locks(). The caller isn't allowed to release the
 * mmap_sem until mm_drop_all_locks() returns.
 *
 * mmap_sem in write mode is required in order to block all operations
 * that could modify pagetables and free pages without need of
 * altering the vma layout. It's also needed in write mode to avoid new
 * anon_vmas to be associated with existing vmas.
 *
 * A single task can't take more than one mm_take_all_locks() in a row
 * or it would deadlock.
 *
 * The LSB in anon_vma->rb_root.rb_node and the AS_MM_ALL_LOCKS bitflag in
 * mapping->flags avoid to take the same lock twice, if more than one
 * vma in this mm is backed by the same anon_vma or address_space.
 *
 * We take locks in following order, accordingly to comment at beginning
 * of mm/rmap.c:
 *   - all hugetlbfs_i_mmap_rwsem_key locks (aka mapping->i_mmap_rwsem for
 *     hugetlb mapping);
 *   - all i_mmap_rwsem locks;
 *   - all anon_vma->rwseml
 *
 * We can take all locks within these types randomly because the VM code
 * doesn't nest them and we protected from parallel mm_take_all_locks() by
 * mm_all_locks_mutex.
 *
 * mm_take_all_locks() and mm_drop_all_locks are expensive operations
 * that may have to take thousand of locks.
 *
 * mm_take_all_locks() can fail if it's interrupted by signals.
 */
int mm_take_all_locks(struct mm_struct *mm)
{
	struct vm_area_struct *vma;
	struct anon_vma_chain *avc;

	BUG_ON(down_read_trylock(&mm->mmap_sem));

	mutex_lock(&mm_all_locks_mutex);

	for (vma = mm->mmap; vma; vma = vma->vm_next) {
		if (signal_pending(current))
			goto out_unlock;
		if (vma->vm_file && vma->vm_file->f_mapping &&
				is_vm_hugetlb_page(vma))
			vm_lock_mapping(mm, vma->vm_file->f_mapping);
	}

	for (vma = mm->mmap; vma; vma = vma->vm_next) {
		if (signal_pending(current))
			goto out_unlock;
		if (vma->vm_file && vma->vm_file->f_mapping &&
				!is_vm_hugetlb_page(vma))
			vm_lock_mapping(mm, vma->vm_file->f_mapping);
	}

	for (vma = mm->mmap; vma; vma = vma->vm_next) {
		if (signal_pending(current))
			goto out_unlock;
		if (vma->anon_vma)
			list_for_each_entry(avc, &vma->anon_vma_chain, same_vma)
				vm_lock_anon_vma(mm, avc->anon_vma);
	}

	return 0;

out_unlock:
	mm_drop_all_locks(mm);
	return -EINTR;
}

static void vm_unlock_anon_vma(struct anon_vma *anon_vma)
{
	if (test_bit(0, (unsigned long *) &anon_vma->root->rb_root.rb_node)) {
		/*
		 * The LSB of head.next can't change to 0 from under
		 * us because we hold the mm_all_locks_mutex.
		 *
		 * We must however clear the bitflag before unlocking
		 * the vma so the users using the anon_vma->rb_root will
		 * never see our bitflag.
		 *
		 * No need of atomic instructions here, head.next
		 * can't change from under us until we release the
		 * anon_vma->root->rwsem.
		 */
		if (!__test_and_clear_bit(0, (unsigned long *)
					  &anon_vma->root->rb_root.rb_node))
			BUG();
		anon_vma_unlock_write(anon_vma);
	}
}

static void vm_unlock_mapping(struct address_space *mapping)
{
	if (test_bit(AS_MM_ALL_LOCKS, &mapping->flags)) {
		/*
		 * AS_MM_ALL_LOCKS can't change to 0 from under us
		 * because we hold the mm_all_locks_mutex.
		 */
		i_mmap_unlock_write(mapping);
		if (!test_and_clear_bit(AS_MM_ALL_LOCKS,
					&mapping->flags))
			BUG();
	}
}

/*
 * The mmap_sem cannot be released by the caller until
 * mm_drop_all_locks() returns.
 */
void mm_drop_all_locks(struct mm_struct *mm)
{
	struct vm_area_struct *vma;
	struct anon_vma_chain *avc;

	BUG_ON(down_read_trylock(&mm->mmap_sem));
	BUG_ON(!mutex_is_locked(&mm_all_locks_mutex));

	for (vma = mm->mmap; vma; vma = vma->vm_next) {
		if (vma->anon_vma)
			list_for_each_entry(avc, &vma->anon_vma_chain, same_vma)
				vm_unlock_anon_vma(avc->anon_vma);
		if (vma->vm_file && vma->vm_file->f_mapping)
			vm_unlock_mapping(vma->vm_file->f_mapping);
	}

	mutex_unlock(&mm_all_locks_mutex);
}

/*
 * initialise the percpu counter for VM
 */
void __init mmap_init(void)
{
	int ret;

	ret = percpu_counter_init(&vm_committed_as, 0, GFP_KERNEL);
	VM_BUG_ON(ret);
}

/*
 * Initialise sysctl_user_reserve_kbytes.
 *
 * This is intended to prevent a user from starting a single memory hogging
 * process, such that they cannot recover (kill the hog) in OVERCOMMIT_NEVER
 * mode.
 *
 * The default value is min(3% of free memory, 128MB)
 * 128MB is enough to recover with sshd/login, bash, and top/kill.
 */
static int init_user_reserve(void)
{
	unsigned long free_kbytes;

	free_kbytes = global_page_state(NR_FREE_PAGES) << (PAGE_SHIFT - 10);

	sysctl_user_reserve_kbytes = min(free_kbytes / 32, 1UL << 17);
	return 0;
}
subsys_initcall(init_user_reserve);

/*
 * Initialise sysctl_admin_reserve_kbytes.
 *
 * The purpose of sysctl_admin_reserve_kbytes is to allow the sys admin
 * to log in and kill a memory hogging process.
 *
 * Systems with more than 256MB will reserve 8MB, enough to recover
 * with sshd, bash, and top in OVERCOMMIT_GUESS. Smaller systems will
 * only reserve 3% of free pages by default.
 */
static int init_admin_reserve(void)
{
	unsigned long free_kbytes;

	free_kbytes = global_page_state(NR_FREE_PAGES) << (PAGE_SHIFT - 10);

	sysctl_admin_reserve_kbytes = min(free_kbytes / 32, 1UL << 13);
	return 0;
}
subsys_initcall(init_admin_reserve);

/*
 * Reinititalise user and admin reserves if memory is added or removed.
 *
 * The default user reserve max is 128MB, and the default max for the
 * admin reserve is 8MB. These are usually, but not always, enough to
 * enable recovery from a memory hogging process using login/sshd, a shell,
 * and tools like top. It may make sense to increase or even disable the
 * reserve depending on the existence of swap or variations in the recovery
 * tools. So, the admin may have changed them.
 *
 * If memory is added and the reserves have been eliminated or increased above
 * the default max, then we'll trust the admin.
 *
 * If memory is removed and there isn't enough free memory, then we
 * need to reset the reserves.
 *
 * Otherwise keep the reserve set by the admin.
 */
static int reserve_mem_notifier(struct notifier_block *nb,
			     unsigned long action, void *data)
{
	unsigned long tmp, free_kbytes;

	switch (action) {
	case MEM_ONLINE:
		/* Default max is 128MB. Leave alone if modified by operator. */
		tmp = sysctl_user_reserve_kbytes;
		if (0 < tmp && tmp < (1UL << 17))
			init_user_reserve();

		/* Default max is 8MB.  Leave alone if modified by operator. */
		tmp = sysctl_admin_reserve_kbytes;
		if (0 < tmp && tmp < (1UL << 13))
			init_admin_reserve();

		break;
	case MEM_OFFLINE:
		free_kbytes = global_page_state(NR_FREE_PAGES) << (PAGE_SHIFT - 10);

		if (sysctl_user_reserve_kbytes > free_kbytes) {
			init_user_reserve();
			pr_info("vm.user_reserve_kbytes reset to %lu\n",
				sysctl_user_reserve_kbytes);
		}

		if (sysctl_admin_reserve_kbytes > free_kbytes) {
			init_admin_reserve();
			pr_info("vm.admin_reserve_kbytes reset to %lu\n",
				sysctl_admin_reserve_kbytes);
		}
		break;
	default:
		break;
	}
	return NOTIFY_OK;
}

static struct notifier_block reserve_mem_nb = {
	.notifier_call = reserve_mem_notifier,
};

static int __meminit init_reserve_notifier(void)
{
	if (register_hotmemory_notifier(&reserve_mem_nb))
		pr_err("Failed registering memory add/remove notifier for admin reserve\n");

	return 0;
}
subsys_initcall(init_reserve_notifier);<|MERGE_RESOLUTION|>--- conflicted
+++ resolved
@@ -2231,11 +2231,7 @@
 
 	/* Guard against exceeding limits of the address space. */
 	address &= PAGE_MASK;
-<<<<<<< HEAD
-	if (address >= TASK_SIZE)
-=======
 	if (address >= (TASK_SIZE & PAGE_MASK))
->>>>>>> 170d3cd7
 		return -ENOMEM;
 	address += PAGE_SIZE;
 
