/*
 * mm/percpu-debug.c
 *
 * Copyright (C) 2017		Facebook Inc.
 * Copyright (C) 2017		Dennis Zhou <dennisz@fb.com>
 *
 * This file is released under the GPLv2.
 *
 * Prints statistics about the percpu allocator and backing chunks.
 */
#include <linux/debugfs.h>
#include <linux/list.h>
#include <linux/percpu.h>
#include <linux/seq_file.h>
#include <linux/sort.h>
#include <linux/vmalloc.h>

#include "percpu-internal.h"

#define P(X, Y) \
	seq_printf(m, "  %-20s: %12lld\n", X, (long long int)Y)

struct percpu_stats pcpu_stats;
struct pcpu_alloc_info pcpu_stats_ai;

static int cmpint(const void *a, const void *b)
{
	return *(int *)a - *(int *)b;
}

/*
 * Iterates over all chunks to find the max nr_alloc entries.
 */
static int find_max_nr_alloc(void)
{
	struct pcpu_chunk *chunk;
	int slot, max_nr_alloc;

	max_nr_alloc = 0;
	for (slot = 0; slot < pcpu_nr_slots; slot++)
		list_for_each_entry(chunk, &pcpu_slot[slot], list)
			max_nr_alloc = max(max_nr_alloc, chunk->nr_alloc);

	return max_nr_alloc;
}

/*
 * Prints out chunk state. Fragmentation is considered between
 * the beginning of the chunk to the last allocation.
 *
 * All statistics are in bytes unless stated otherwise.
 */
static void chunk_map_stats(struct seq_file *m, struct pcpu_chunk *chunk,
			    int *buffer)
{
	int i, last_alloc, as_len, start, end;
	int *alloc_sizes, *p;
	/* statistics */
	int sum_frag = 0, max_frag = 0;
	int cur_min_alloc = 0, cur_med_alloc = 0, cur_max_alloc = 0;

	alloc_sizes = buffer;

	/*
	 * find_last_bit returns the start value if nothing found.
	 * Therefore, we must determine if it is a failure of find_last_bit
	 * and set the appropriate value.
	 */
	last_alloc = find_last_bit(chunk->alloc_map,
				   pcpu_chunk_map_bits(chunk) -
				   chunk->end_offset / PCPU_MIN_ALLOC_SIZE - 1);
	last_alloc = test_bit(last_alloc, chunk->alloc_map) ?
		     last_alloc + 1 : 0;

	as_len = 0;
<<<<<<< HEAD
	start = chunk->start_offset;
=======
	start = chunk->start_offset / PCPU_MIN_ALLOC_SIZE;
>>>>>>> 6c3cc51a

	/*
	 * If a bit is set in the allocation map, the bound_map identifies
	 * where the allocation ends.  If the allocation is not set, the
	 * bound_map does not identify free areas as it is only kept accurate
	 * on allocation, not free.
	 *
	 * Positive values are allocations and negative values are free
	 * fragments.
	 */
	while (start < last_alloc) {
		if (test_bit(start, chunk->alloc_map)) {
			end = find_next_bit(chunk->bound_map, last_alloc,
					    start + 1);
			alloc_sizes[as_len] = 1;
		} else {
			end = find_next_bit(chunk->alloc_map, last_alloc,
					    start + 1);
			alloc_sizes[as_len] = -1;
		}

		alloc_sizes[as_len++] *= (end - start) * PCPU_MIN_ALLOC_SIZE;

		start = end;
	}

	/*
	 * The negative values are free fragments and thus sorting gives the
	 * free fragments at the beginning in largest first order.
	 */
	if (as_len > 0) {
		sort(alloc_sizes, as_len, sizeof(int), cmpint, NULL);

		/* iterate through the unallocated fragments */
		for (i = 0, p = alloc_sizes; *p < 0 && i < as_len; i++, p++) {
			sum_frag -= *p;
			max_frag = max(max_frag, -1 * (*p));
		}

		cur_min_alloc = alloc_sizes[i];
		cur_med_alloc = alloc_sizes[(i + as_len - 1) / 2];
		cur_max_alloc = alloc_sizes[as_len - 1];
	}

	P("nr_alloc", chunk->nr_alloc);
	P("max_alloc_size", chunk->max_alloc_size);
	P("empty_pop_pages", chunk->nr_empty_pop_pages);
	P("first_bit", chunk->first_bit);
	P("free_bytes", chunk->free_bytes);
	P("contig_bytes", chunk->contig_bits * PCPU_MIN_ALLOC_SIZE);
	P("sum_frag", sum_frag);
	P("max_frag", max_frag);
	P("cur_min_alloc", cur_min_alloc);
	P("cur_med_alloc", cur_med_alloc);
	P("cur_max_alloc", cur_max_alloc);
	seq_putc(m, '\n');
}

static int percpu_stats_show(struct seq_file *m, void *v)
{
	struct pcpu_chunk *chunk;
	int slot, max_nr_alloc;
	int *buffer;

alloc_buffer:
	spin_lock_irq(&pcpu_lock);
	max_nr_alloc = find_max_nr_alloc();
	spin_unlock_irq(&pcpu_lock);

	/* there can be at most this many free and allocated fragments */
	buffer = vmalloc((2 * max_nr_alloc + 1) * sizeof(int));
	if (!buffer)
		return -ENOMEM;

	spin_lock_irq(&pcpu_lock);

	/* if the buffer allocated earlier is too small */
	if (max_nr_alloc < find_max_nr_alloc()) {
		spin_unlock_irq(&pcpu_lock);
		vfree(buffer);
		goto alloc_buffer;
	}

#define PL(X) \
	seq_printf(m, "  %-20s: %12lld\n", #X, (long long int)pcpu_stats_ai.X)

	seq_printf(m,
			"Percpu Memory Statistics\n"
			"Allocation Info:\n"
			"----------------------------------------\n");
	PL(unit_size);
	PL(static_size);
	PL(reserved_size);
	PL(dyn_size);
	PL(atom_size);
	PL(alloc_size);
	seq_putc(m, '\n');

#undef PL

#define PU(X) \
	seq_printf(m, "  %-20s: %12llu\n", #X, (unsigned long long)pcpu_stats.X)

	seq_printf(m,
			"Global Stats:\n"
			"----------------------------------------\n");
	PU(nr_alloc);
	PU(nr_dealloc);
	PU(nr_cur_alloc);
	PU(nr_max_alloc);
	PU(nr_chunks);
	PU(nr_max_chunks);
	PU(min_alloc_size);
	PU(max_alloc_size);
	P("empty_pop_pages", pcpu_nr_empty_pop_pages);
	seq_putc(m, '\n');

#undef PU

	seq_printf(m,
			"Per Chunk Stats:\n"
			"----------------------------------------\n");

	if (pcpu_reserved_chunk) {
		seq_puts(m, "Chunk: <- Reserved Chunk\n");
		chunk_map_stats(m, pcpu_reserved_chunk, buffer);
	}

	for (slot = 0; slot < pcpu_nr_slots; slot++) {
		list_for_each_entry(chunk, &pcpu_slot[slot], list) {
			if (chunk == pcpu_first_chunk) {
				seq_puts(m, "Chunk: <- First Chunk\n");
				chunk_map_stats(m, chunk, buffer);


			} else {
				seq_puts(m, "Chunk:\n");
				chunk_map_stats(m, chunk, buffer);
			}

		}
	}

	spin_unlock_irq(&pcpu_lock);

	vfree(buffer);

	return 0;
}

static int percpu_stats_open(struct inode *inode, struct file *filp)
{
	return single_open(filp, percpu_stats_show, NULL);
}

static const struct file_operations percpu_stats_fops = {
	.open		= percpu_stats_open,
	.read		= seq_read,
	.llseek		= seq_lseek,
	.release	= single_release,
};

static int __init init_percpu_stats_debugfs(void)
{
	debugfs_create_file("percpu_stats", 0444, NULL, NULL,
			&percpu_stats_fops);

	return 0;
}

late_initcall(init_percpu_stats_debugfs);<|MERGE_RESOLUTION|>--- conflicted
+++ resolved
@@ -73,11 +73,7 @@
 		     last_alloc + 1 : 0;
 
 	as_len = 0;
-<<<<<<< HEAD
-	start = chunk->start_offset;
-=======
 	start = chunk->start_offset / PCPU_MIN_ALLOC_SIZE;
->>>>>>> 6c3cc51a
 
 	/*
 	 * If a bit is set in the allocation map, the bound_map identifies
