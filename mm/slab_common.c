--- conflicted
+++ resolved
@@ -369,12 +369,8 @@
 
 static struct kmem_cache *create_cache(const char *name,
 		size_t object_size, size_t size, size_t align,
-<<<<<<< HEAD
-		slab_flags_t flags, void (*ctor)(void *),
-=======
-		unsigned long flags, size_t useroffset,
+		slab_flags_t flags, size_t useroffset,
 		size_t usersize, void (*ctor)(void *),
->>>>>>> 3889a28c
 		struct mem_cgroup *memcg, struct kmem_cache *root_cache)
 {
 	struct kmem_cache *s;
@@ -445,14 +441,9 @@
  * as davem.
  */
 struct kmem_cache *
-<<<<<<< HEAD
-kmem_cache_create(const char *name, size_t size, size_t align,
-		  slab_flags_t flags, void (*ctor)(void *))
-=======
 kmem_cache_create_usercopy(const char *name, size_t size, size_t align,
-		  unsigned long flags, size_t useroffset, size_t usersize,
+		  slab_flags_t flags, size_t useroffset, size_t usersize,
 		  void (*ctor)(void *))
->>>>>>> 3889a28c
 {
 	struct kmem_cache *s = NULL;
 	const char *cache_name;
@@ -531,7 +522,7 @@
 
 struct kmem_cache *
 kmem_cache_create(const char *name, size_t size, size_t align,
-		unsigned long flags, void (*ctor)(void *))
+		slab_flags_t flags, void (*ctor)(void *))
 {
 	return kmem_cache_create_usercopy(name, size, align, flags, 0, 0,
 					  ctor);
@@ -916,11 +907,7 @@
 #ifndef CONFIG_SLOB
 /* Create a cache during boot when no slab services are available yet */
 void __init create_boot_cache(struct kmem_cache *s, const char *name, size_t size,
-<<<<<<< HEAD
-		slab_flags_t flags)
-=======
-		unsigned long flags, size_t useroffset, size_t usersize)
->>>>>>> 3889a28c
+		slab_flags_t flags, size_t useroffset, size_t usersize)
 {
 	int err;
 
@@ -942,12 +929,8 @@
 }
 
 struct kmem_cache *__init create_kmalloc_cache(const char *name, size_t size,
-<<<<<<< HEAD
-				slab_flags_t flags)
-=======
-				unsigned long flags, size_t useroffset,
+				slab_flags_t flags, size_t useroffset,
 				size_t usersize)
->>>>>>> 3889a28c
 {
 	struct kmem_cache *s = kmem_cache_zalloc(kmem_cache, GFP_NOWAIT);
 
