

	List of maintainers and how to submit kernel changes

Please try to follow the guidelines below.  This will make things
easier on the maintainers.  Not all of these guidelines matter for every
trivial patch so apply some common sense.

1.	Always _test_ your changes, however small, on at least 4 or
	5 people, preferably many more.

2.	Try to release a few ALPHA test versions to the net. Announce
	them onto the kernel channel and await results. This is especially
	important for device drivers, because often that's the only way
	you will find things like the fact version 3 firmware needs
	a magic fix you didn't know about, or some clown changed the
	chips on a board and not its name.  (Don't laugh!  Look at the
	SMC etherpower for that.)

3.	Make sure your changes compile correctly in multiple
	configurations. In particular check that changes work both as a
	module and built into the kernel.

4.	When you are happy with a change make it generally available for
	testing and await feedback.

5.	Make a patch available to the relevant maintainer in the list. Use
	'diff -u' to make the patch easy to merge. Be prepared to get your
	changes sent back with seemingly silly requests about formatting
	and variable names.  These aren't as silly as they seem. One
	job the maintainers (and especially Linus) do is to keep things
	looking the same. Sometimes this means that the clever hack in
	your driver to get around a problem actually needs to become a
	generalized kernel feature ready for next time.

	PLEASE check your patch with the automated style checker
	(scripts/checkpatch.pl) to catch trivial style violations.
	See Documentation/process/coding-style.rst for guidance here.

	PLEASE CC: the maintainers and mailing lists that are generated
	by scripts/get_maintainer.pl.  The results returned by the
	script will be best if you have git installed and are making
	your changes in a branch derived from Linus' latest git tree.
	See Documentation/process/submitting-patches.rst for details.

	PLEASE try to include any credit lines you want added with the
	patch. It avoids people being missed off by mistake and makes
	it easier to know who wants adding and who doesn't.

	PLEASE document known bugs. If it doesn't work for everything
	or does something very odd once a month document it.

	PLEASE remember that submissions must be made under the terms
	of the Linux Foundation certificate of contribution and should
	include a Signed-off-by: line.  The current version of this
	"Developer's Certificate of Origin" (DCO) is listed in the file
	Documentation/process/submitting-patches.rst.

6.	Make sure you have the right to send any changes you make. If you
	do changes at work you may find your employer owns the patch
	not you.

7.	When sending security related changes or reports to a maintainer
	please Cc: security@kernel.org, especially if the maintainer
	does not respond. Please keep in mind that the security team is
	a small set of people who can be efficient only when working on
	verified bugs. Please only Cc: this list when you have identified
	that the bug would present a short-term risk to other users if it
	were publicly disclosed. For example, reports of address leaks do
	not represent an immediate threat and are better handled publicly,
	and ideally, should come with a patch proposal. Please do not send
	automated reports to this list either. Such bugs will be handled
	better and faster in the usual public places.

8.	Happy hacking.

Descriptions of section entries:

	P: Person (obsolete)
	M: Mail patches to: FullName <address@domain>
	R: Designated reviewer: FullName <address@domain>
	   These reviewers should be CCed on patches.
	L: Mailing list that is relevant to this area
	W: Web-page with status/info
	B: URI for where to file bugs. A web-page with detailed bug
	   filing info, a direct bug tracker link, or a mailto: URI.
	C: URI for chat protocol, server and channel where developers
	   usually hang out, for example irc://server/channel.
	Q: Patchwork web based patch tracking system site
	T: SCM tree type and location.
	   Type is one of: git, hg, quilt, stgit, topgit
	S: Status, one of the following:
	   Supported:	Someone is actually paid to look after this.
	   Maintained:	Someone actually looks after it.
	   Odd Fixes:	It has a maintainer but they don't have time to do
			much other than throw the odd patch in. See below..
	   Orphan:	No current maintainer [but maybe you could take the
			role as you write your new code].
	   Obsolete:	Old code. Something tagged obsolete generally means
			it has been replaced by a better system and you
			should be using that.
	F: Files and directories with wildcard patterns.
	   A trailing slash includes all files and subdirectory files.
	   F:	drivers/net/	all files in and below drivers/net
	   F:	drivers/net/*	all files in drivers/net, but not below
	   F:	*/net/*		all files in "any top level directory"/net
	   One pattern per line.  Multiple F: lines acceptable.
	N: Files and directories with regex patterns.
	   N:	[^a-z]tegra	all files whose path contains the word tegra
	   One pattern per line.  Multiple N: lines acceptable.
	   scripts/get_maintainer.pl has different behavior for files that
	   match F: pattern and matches of N: patterns.  By default,
	   get_maintainer will not look at git log history when an F: pattern
	   match occurs.  When an N: match occurs, git log history is used
	   to also notify the people that have git commit signatures.
	X: Files and directories that are NOT maintained, same rules as F:
	   Files exclusions are tested before file matches.
	   Can be useful for excluding a specific subdirectory, for instance:
	   F:	net/
	   X:	net/ipv6/
	   matches all files in and below net excluding net/ipv6/
	K: Keyword perl extended regex pattern to match content in a
	   patch or file.  For instance:
	   K: of_get_profile
	      matches patches or files that contain "of_get_profile"
	   K: \b(printk|pr_(info|err))\b
	      matches patches or files that contain one or more of the words
	      printk, pr_info or pr_err
	   One regex pattern per line.  Multiple K: lines acceptable.

Note: For the hard of thinking, this list is meant to remain in alphabetical
order. If you could add yourselves to it in alphabetical order that would be
so much easier [Ed]

Maintainers List (try to look for most precise areas first)

		-----------------------------------

3C59X NETWORK DRIVER
M:	Steffen Klassert <klassert@kernel.org>
L:	netdev@vger.kernel.org
S:	Odd Fixes
F:	Documentation/networking/vortex.txt
F:	drivers/net/ethernet/3com/3c59x.c

3CR990 NETWORK DRIVER
M:	David Dillow <dave@thedillows.org>
L:	netdev@vger.kernel.org
S:	Maintained
F:	drivers/net/ethernet/3com/typhoon*

3WARE SAS/SATA-RAID SCSI DRIVERS (3W-XXXX, 3W-9XXX, 3W-SAS)
M:	Adam Radford <aradford@gmail.com>
L:	linux-scsi@vger.kernel.org
W:	http://www.lsi.com
S:	Supported
F:	drivers/scsi/3w-*

53C700 AND 53C700-66 SCSI DRIVER
M:	"James E.J. Bottomley" <James.Bottomley@HansenPartnership.com>
L:	linux-scsi@vger.kernel.org
S:	Maintained
F:	drivers/scsi/53c700*

6LOWPAN GENERIC (BTLE/IEEE 802.15.4)
M:	Alexander Aring <alex.aring@gmail.com>
M:	Jukka Rissanen <jukka.rissanen@linux.intel.com>
L:	linux-bluetooth@vger.kernel.org
L:	linux-wpan@vger.kernel.org
S:	Maintained
F:	net/6lowpan/
F:	include/net/6lowpan.h
F:	Documentation/networking/6lowpan.txt

6PACK NETWORK DRIVER FOR AX.25
M:	Andreas Koensgen <ajk@comnets.uni-bremen.de>
L:	linux-hams@vger.kernel.org
S:	Maintained
F:	drivers/net/hamradio/6pack.c

8169 10/100/1000 GIGABIT ETHERNET DRIVER
M:	Realtek linux nic maintainers <nic_swsd@realtek.com>
L:	netdev@vger.kernel.org
S:	Maintained
F:	drivers/net/ethernet/realtek/r8169.c

8250/16?50 (AND CLONE UARTS) SERIAL DRIVER
M:	Greg Kroah-Hartman <gregkh@linuxfoundation.org>
L:	linux-serial@vger.kernel.org
S:	Maintained
T:	git git://git.kernel.org/pub/scm/linux/kernel/git/gregkh/tty.git
F:	drivers/tty/serial/8250*
F:	include/linux/serial_8250.h

8390 NETWORK DRIVERS [WD80x3/SMC-ELITE, SMC-ULTRA, NE2000, 3C503, etc.]
L:	netdev@vger.kernel.org
S:	Orphan / Obsolete
F:	drivers/net/ethernet/8390/

9P FILE SYSTEM
M:	Eric Van Hensbergen <ericvh@gmail.com>
M:	Latchesar Ionkov <lucho@ionkov.net>
M:	Dominique Martinet <asmadeus@codewreck.org>
L:	v9fs-developer@lists.sourceforge.net
W:	http://swik.net/v9fs
Q:	http://patchwork.kernel.org/project/v9fs-devel/list/
T:	git git://git.kernel.org/pub/scm/linux/kernel/git/ericvh/v9fs.git
T:	git git://github.com/martinetd/linux.git
S:	Maintained
F:	Documentation/filesystems/9p.txt
F:	fs/9p/
F:	net/9p/
F:	include/net/9p/
F:	include/uapi/linux/virtio_9p.h
F:	include/trace/events/9p.h

A8293 MEDIA DRIVER
M:	Antti Palosaari <crope@iki.fi>
L:	linux-media@vger.kernel.org
W:	https://linuxtv.org
W:	http://palosaari.fi/linux/
Q:	http://patchwork.linuxtv.org/project/linux-media/list/
T:	git git://linuxtv.org/anttip/media_tree.git
S:	Maintained
F:	drivers/media/dvb-frontends/a8293*

AACRAID SCSI RAID DRIVER
M:	Adaptec OEM Raid Solutions <aacraid@microsemi.com>
L:	linux-scsi@vger.kernel.org
W:	http://www.adaptec.com/
S:	Supported
F:	Documentation/scsi/aacraid.txt
F:	drivers/scsi/aacraid/

ABI/API
L:	linux-api@vger.kernel.org
F:	include/linux/syscalls.h
F:	kernel/sys_ni.c

ABIT UGURU 1,2 HARDWARE MONITOR DRIVER
M:	Hans de Goede <hdegoede@redhat.com>
L:	linux-hwmon@vger.kernel.org
S:	Maintained
F:	drivers/hwmon/abituguru.c

ABIT UGURU 3 HARDWARE MONITOR DRIVER
M:	Alistair John Strachan <alistair@devzero.co.uk>
L:	linux-hwmon@vger.kernel.org
S:	Maintained
F:	drivers/hwmon/abituguru3.c

ACCES 104-DIO-48E GPIO DRIVER
M:	William Breathitt Gray <vilhelm.gray@gmail.com>
L:	linux-gpio@vger.kernel.org
S:	Maintained
F:	drivers/gpio/gpio-104-dio-48e.c

ACCES 104-IDI-48 GPIO DRIVER
M:	"William Breathitt Gray" <vilhelm.gray@gmail.com>
L:	linux-gpio@vger.kernel.org
S:	Maintained
F:	drivers/gpio/gpio-104-idi-48.c

ACCES 104-IDIO-16 GPIO DRIVER
M:	"William Breathitt Gray" <vilhelm.gray@gmail.com>
L:	linux-gpio@vger.kernel.org
S:	Maintained
F:	drivers/gpio/gpio-104-idio-16.c

ACCES 104-QUAD-8 IIO DRIVER
M:	William Breathitt Gray <vilhelm.gray@gmail.com>
L:	linux-iio@vger.kernel.org
S:	Maintained
F:	Documentation/ABI/testing/sysfs-bus-iio-counter-104-quad-8
F:	drivers/iio/counter/104-quad-8.c

ACCES PCI-IDIO-16 GPIO DRIVER
M:	William Breathitt Gray <vilhelm.gray@gmail.com>
L:	linux-gpio@vger.kernel.org
S:	Maintained
F:	drivers/gpio/gpio-pci-idio-16.c

ACCES PCIe-IDIO-24 GPIO DRIVER
M:	William Breathitt Gray <vilhelm.gray@gmail.com>
L:	linux-gpio@vger.kernel.org
S:	Maintained
F:	drivers/gpio/gpio-pcie-idio-24.c

ACENIC DRIVER
M:	Jes Sorensen <jes@trained-monkey.org>
L:	linux-acenic@sunsite.dk
S:	Maintained
F:	drivers/net/ethernet/alteon/acenic*

ACER ASPIRE ONE TEMPERATURE AND FAN DRIVER
M:	Peter Feuerer <peter@piie.net>
L:	platform-driver-x86@vger.kernel.org
W:	http://piie.net/?section=acerhdf
S:	Maintained
F:	drivers/platform/x86/acerhdf.c

ACER WMI LAPTOP EXTRAS
M:	"Lee, Chun-Yi" <jlee@suse.com>
L:	platform-driver-x86@vger.kernel.org
S:	Maintained
F:	drivers/platform/x86/acer-wmi.c

ACPI
M:	"Rafael J. Wysocki" <rjw@rjwysocki.net>
M:	Len Brown <lenb@kernel.org>
L:	linux-acpi@vger.kernel.org
W:	https://01.org/linux-acpi
Q:	https://patchwork.kernel.org/project/linux-acpi/list/
T:	git git://git.kernel.org/pub/scm/linux/kernel/git/rafael/linux-pm
B:	https://bugzilla.kernel.org
S:	Supported
F:	drivers/acpi/
F:	drivers/pnp/pnpacpi/
F:	include/linux/acpi.h
F:	include/linux/fwnode.h
F:	include/acpi/
F:	Documentation/acpi/
F:	Documentation/ABI/testing/sysfs-bus-acpi
F:	Documentation/ABI/testing/configfs-acpi
F:	drivers/pci/*acpi*
F:	drivers/pci/*/*acpi*
F:	tools/power/acpi/

ACPI APEI
M:	"Rafael J. Wysocki" <rjw@rjwysocki.net>
M:	Len Brown <lenb@kernel.org>
L:	linux-acpi@vger.kernel.org
R:	Tony Luck <tony.luck@intel.com>
R:	Borislav Petkov <bp@alien8.de>
F:	drivers/acpi/apei/

ACPI COMPONENT ARCHITECTURE (ACPICA)
M:	Robert Moore <robert.moore@intel.com>
M:	Erik Schmauss <erik.schmauss@intel.com>
M:	"Rafael J. Wysocki" <rafael.j.wysocki@intel.com>
L:	linux-acpi@vger.kernel.org
L:	devel@acpica.org
W:	https://acpica.org/
W:	https://github.com/acpica/acpica/
Q:	https://patchwork.kernel.org/project/linux-acpi/list/
T:	git git://git.kernel.org/pub/scm/linux/kernel/git/rafael/linux-pm
B:	https://bugzilla.kernel.org
B:	https://bugs.acpica.org
S:	Supported
F:	drivers/acpi/acpica/
F:	include/acpi/
F:	tools/power/acpi/

ACPI FAN DRIVER
M:	Zhang Rui <rui.zhang@intel.com>
L:	linux-acpi@vger.kernel.org
W:	https://01.org/linux-acpi
B:	https://bugzilla.kernel.org
S:	Supported
F:	drivers/acpi/fan.c

ACPI FOR ARM64 (ACPI/arm64)
M:	Lorenzo Pieralisi <lorenzo.pieralisi@arm.com>
M:	Hanjun Guo <hanjun.guo@linaro.org>
M:	Sudeep Holla <sudeep.holla@arm.com>
L:	linux-acpi@vger.kernel.org
S:	Maintained
F:	drivers/acpi/arm64

ACPI I2C MULTI INSTANTIATE DRIVER
M:	Hans de Goede <hdegoede@redhat.com>
L:	platform-driver-x86@vger.kernel.org
S:	Maintained
F:	drivers/platform/x86/i2c-multi-instantiate.c

ACPI PMIC DRIVERS
M:	"Rafael J. Wysocki" <rjw@rjwysocki.net>
M:	Len Brown <lenb@kernel.org>
R:	Andy Shevchenko <andy@infradead.org>
R:	Mika Westerberg <mika.westerberg@linux.intel.com>
L:	linux-acpi@vger.kernel.org
Q:	https://patchwork.kernel.org/project/linux-acpi/list/
T:	git git://git.kernel.org/pub/scm/linux/kernel/git/rafael/linux-pm
B:	https://bugzilla.kernel.org
S:	Supported
F:	drivers/acpi/pmic/

ACPI THERMAL DRIVER
M:	Zhang Rui <rui.zhang@intel.com>
L:	linux-acpi@vger.kernel.org
W:	https://01.org/linux-acpi
B:	https://bugzilla.kernel.org
S:	Supported
F:	drivers/acpi/*thermal*

ACPI VIDEO DRIVER
M:	Zhang Rui <rui.zhang@intel.com>
L:	linux-acpi@vger.kernel.org
W:	https://01.org/linux-acpi
B:	https://bugzilla.kernel.org
S:	Supported
F:	drivers/acpi/acpi_video.c

ACPI WMI DRIVER
L:	platform-driver-x86@vger.kernel.org
S:	Orphan
F:	drivers/platform/x86/wmi.c
F:	include/uapi/linux/wmi.h

AD1889 ALSA SOUND DRIVER
M:	Thibaut Varene <T-Bone@parisc-linux.org>
W:	http://wiki.parisc-linux.org/AD1889
L:	linux-parisc@vger.kernel.org
S:	Maintained
F:	sound/pci/ad1889.*

AD525X ANALOG DEVICES DIGITAL POTENTIOMETERS DRIVER
M:	Michael Hennerich <michael.hennerich@analog.com>
W:	http://wiki.analog.com/AD5254
W:	http://ez.analog.com/community/linux-device-drivers
S:	Supported
F:	drivers/misc/ad525x_dpot.c

AD5398 CURRENT REGULATOR DRIVER (AD5398/AD5821)
M:	Michael Hennerich <michael.hennerich@analog.com>
W:	http://wiki.analog.com/AD5398
W:	http://ez.analog.com/community/linux-device-drivers
S:	Supported
F:	drivers/regulator/ad5398.c

AD714X CAPACITANCE TOUCH SENSOR DRIVER (AD7142/3/7/8/7A)
M:	Michael Hennerich <michael.hennerich@analog.com>
W:	http://wiki.analog.com/AD7142
W:	http://ez.analog.com/community/linux-device-drivers
S:	Supported
F:	drivers/input/misc/ad714x.c

AD7877 TOUCHSCREEN DRIVER
M:	Michael Hennerich <michael.hennerich@analog.com>
W:	http://wiki.analog.com/AD7877
W:	http://ez.analog.com/community/linux-device-drivers
S:	Supported
F:	drivers/input/touchscreen/ad7877.c

AD7879 TOUCHSCREEN DRIVER (AD7879/AD7889)
M:	Michael Hennerich <michael.hennerich@analog.com>
W:	http://wiki.analog.com/AD7879
W:	http://ez.analog.com/community/linux-device-drivers
S:	Supported
F:	drivers/input/touchscreen/ad7879.c

ADDRESS SPACE LAYOUT RANDOMIZATION (ASLR)
M:	Jiri Kosina <jikos@kernel.org>
S:	Maintained

ADF7242 IEEE 802.15.4 RADIO DRIVER
M:	Michael Hennerich <michael.hennerich@analog.com>
W:	https://wiki.analog.com/ADF7242
W:	http://ez.analog.com/community/linux-device-drivers
L:	linux-wpan@vger.kernel.org
S:	Supported
F:	drivers/net/ieee802154/adf7242.c
F:	Documentation/devicetree/bindings/net/ieee802154/adf7242.txt

ADM1025 HARDWARE MONITOR DRIVER
M:	Jean Delvare <jdelvare@suse.com>
L:	linux-hwmon@vger.kernel.org
S:	Maintained
F:	Documentation/hwmon/adm1025
F:	drivers/hwmon/adm1025.c

ADM1029 HARDWARE MONITOR DRIVER
M:	Corentin Labbe <clabbe.montjoie@gmail.com>
L:	linux-hwmon@vger.kernel.org
S:	Maintained
F:	drivers/hwmon/adm1029.c

ADM8211 WIRELESS DRIVER
L:	linux-wireless@vger.kernel.org
W:	http://wireless.kernel.org/
S:	Orphan
F:	drivers/net/wireless/admtek/adm8211.*

ADP1653 FLASH CONTROLLER DRIVER
M:	Sakari Ailus <sakari.ailus@iki.fi>
L:	linux-media@vger.kernel.org
S:	Maintained
F:	drivers/media/i2c/adp1653.c
F:	include/media/i2c/adp1653.h

ADP5520 BACKLIGHT DRIVER WITH IO EXPANDER (ADP5520/ADP5501)
M:	Michael Hennerich <michael.hennerich@analog.com>
W:	http://wiki.analog.com/ADP5520
W:	http://ez.analog.com/community/linux-device-drivers
S:	Supported
F:	drivers/mfd/adp5520.c
F:	drivers/video/backlight/adp5520_bl.c
F:	drivers/leds/leds-adp5520.c
F:	drivers/gpio/gpio-adp5520.c
F:	drivers/input/keyboard/adp5520-keys.c

ADP5588 QWERTY KEYPAD AND IO EXPANDER DRIVER (ADP5588/ADP5587)
M:	Michael Hennerich <michael.hennerich@analog.com>
W:	http://wiki.analog.com/ADP5588
W:	http://ez.analog.com/community/linux-device-drivers
S:	Supported
F:	drivers/input/keyboard/adp5588-keys.c
F:	drivers/gpio/gpio-adp5588.c

ADP8860 BACKLIGHT DRIVER (ADP8860/ADP8861/ADP8863)
M:	Michael Hennerich <michael.hennerich@analog.com>
W:	http://wiki.analog.com/ADP8860
W:	http://ez.analog.com/community/linux-device-drivers
S:	Supported
F:	drivers/video/backlight/adp8860_bl.c

ADS1015 HARDWARE MONITOR DRIVER
M:	Dirk Eibach <eibach@gdsys.de>
L:	linux-hwmon@vger.kernel.org
S:	Maintained
F:	Documentation/hwmon/ads1015
F:	drivers/hwmon/ads1015.c
F:	include/linux/platform_data/ads1015.h

ADT746X FAN DRIVER
M:	Colin Leroy <colin@colino.net>
S:	Maintained
F:	drivers/macintosh/therm_adt746x.c

ADT7475 HARDWARE MONITOR DRIVER
M:	Jean Delvare <jdelvare@suse.com>
L:	linux-hwmon@vger.kernel.org
S:	Maintained
F:	Documentation/hwmon/adt7475
F:	drivers/hwmon/adt7475.c

ADVANSYS SCSI DRIVER
M:	Matthew Wilcox <matthew@wil.cx>
M:	Hannes Reinecke <hare@suse.com>
L:	linux-scsi@vger.kernel.org
S:	Maintained
F:	Documentation/scsi/advansys.txt
F:	drivers/scsi/advansys.c

ADXL34X THREE-AXIS DIGITAL ACCELEROMETER DRIVER (ADXL345/ADXL346)
M:	Michael Hennerich <michael.hennerich@analog.com>
W:	http://wiki.analog.com/ADXL345
W:	http://ez.analog.com/community/linux-device-drivers
S:	Supported
F:	drivers/input/misc/adxl34x.c

AF9013 MEDIA DRIVER
M:	Antti Palosaari <crope@iki.fi>
L:	linux-media@vger.kernel.org
W:	https://linuxtv.org
W:	http://palosaari.fi/linux/
Q:	http://patchwork.linuxtv.org/project/linux-media/list/
T:	git git://linuxtv.org/anttip/media_tree.git
S:	Maintained
F:	drivers/media/dvb-frontends/af9013*

AF9033 MEDIA DRIVER
M:	Antti Palosaari <crope@iki.fi>
L:	linux-media@vger.kernel.org
W:	https://linuxtv.org
W:	http://palosaari.fi/linux/
Q:	http://patchwork.linuxtv.org/project/linux-media/list/
T:	git git://linuxtv.org/anttip/media_tree.git
S:	Maintained
F:	drivers/media/dvb-frontends/af9033*

AFFS FILE SYSTEM
M:	David Sterba <dsterba@suse.com>
L:	linux-fsdevel@vger.kernel.org
S:	Odd Fixes
F:	Documentation/filesystems/affs.txt
F:	fs/affs/

AFS FILESYSTEM
M:	David Howells <dhowells@redhat.com>
L:	linux-afs@lists.infradead.org
S:	Supported
F:	fs/afs/
F:	include/trace/events/afs.h
F:	Documentation/filesystems/afs.txt
W:	https://www.infradead.org/~dhowells/kafs/

AGPGART DRIVER
M:	David Airlie <airlied@linux.ie>
T:	git git://anongit.freedesktop.org/drm/drm
S:	Maintained
F:	drivers/char/agp/
F:	include/linux/agp*
F:	include/uapi/linux/agp*

AHA152X SCSI DRIVER
M:	"Juergen E. Fischer" <fischer@norbit.de>
L:	linux-scsi@vger.kernel.org
S:	Maintained
F:	drivers/scsi/aha152x*
F:	drivers/scsi/pcmcia/aha152x*

AIC7XXX / AIC79XX SCSI DRIVER
M:	Hannes Reinecke <hare@suse.com>
L:	linux-scsi@vger.kernel.org
S:	Maintained
F:	drivers/scsi/aic7xxx/

AIMSLAB FM RADIO RECEIVER DRIVER
M:	Hans Verkuil <hverkuil@xs4all.nl>
L:	linux-media@vger.kernel.org
T:	git git://linuxtv.org/media_tree.git
W:	https://linuxtv.org
S:	Maintained
F:	drivers/media/radio/radio-aimslab*

AIO
M:	Benjamin LaHaise <bcrl@kvack.org>
L:	linux-aio@kvack.org
S:	Supported
F:	fs/aio.c
F:	include/linux/*aio*.h

AIRSPY MEDIA DRIVER
M:	Antti Palosaari <crope@iki.fi>
L:	linux-media@vger.kernel.org
W:	https://linuxtv.org
W:	http://palosaari.fi/linux/
Q:	http://patchwork.linuxtv.org/project/linux-media/list/
T:	git git://linuxtv.org/anttip/media_tree.git
S:	Maintained
F:	drivers/media/usb/airspy/

ALACRITECH GIGABIT ETHERNET DRIVER
M:	Lino Sanfilippo <LinoSanfilippo@gmx.de>
S:	Maintained
F:	drivers/net/ethernet/alacritech/*

ALCATEL SPEEDTOUCH USB DRIVER
M:	Duncan Sands <duncan.sands@free.fr>
L:	linux-usb@vger.kernel.org
W:	http://www.linux-usb.org/SpeedTouch/
S:	Maintained
F:	drivers/usb/atm/speedtch.c
F:	drivers/usb/atm/usbatm.c

ALCHEMY AU1XX0 MMC DRIVER
M:	Manuel Lauss <manuel.lauss@gmail.com>
S:	Maintained
F:	drivers/mmc/host/au1xmmc.c

ALI1563 I2C DRIVER
M:	Rudolf Marek <r.marek@assembler.cz>
L:	linux-i2c@vger.kernel.org
S:	Maintained
F:	Documentation/i2c/busses/i2c-ali1563
F:	drivers/i2c/busses/i2c-ali1563.c

ALLWINNER SECURITY SYSTEM
M:	Corentin Labbe <clabbe.montjoie@gmail.com>
L:	linux-crypto@vger.kernel.org
S:	Maintained
F:	drivers/crypto/sunxi-ss/

ALPHA PORT
M:	Richard Henderson <rth@twiddle.net>
M:	Ivan Kokshaysky <ink@jurassic.park.msu.ru>
M:	Matt Turner <mattst88@gmail.com>
S:	Odd Fixes
L:	linux-alpha@vger.kernel.org
F:	arch/alpha/

ALPS PS/2 TOUCHPAD DRIVER
R:	Pali Rohár <pali.rohar@gmail.com>
F:	drivers/input/mouse/alps.*

ALTERA I2C CONTROLLER DRIVER
M:	Thor Thayer <thor.thayer@linux.intel.com>
S:	Maintained
F:	drivers/i2c/busses/i2c-altera.c

ALTERA MAILBOX DRIVER
M:	Ley Foon Tan <lftan@altera.com>
L:	nios2-dev@lists.rocketboards.org (moderated for non-subscribers)
S:	Maintained
F:	drivers/mailbox/mailbox-altera.c

ALTERA PIO DRIVER
M:	Tien Hock Loh <thloh@altera.com>
L:	linux-gpio@vger.kernel.org
S:	Maintained
F:	drivers/gpio/gpio-altera.c

ALTERA SYSTEM RESOURCE DRIVER FOR ARRIA10 DEVKIT
M:	Thor Thayer <thor.thayer@linux.intel.com>
S:	Maintained
F:	drivers/gpio/gpio-altera-a10sr.c
F:	drivers/mfd/altera-a10sr.c
F:	drivers/reset/reset-a10sr.c
F:	include/linux/mfd/altera-a10sr.h
F:	include/dt-bindings/reset/altr,rst-mgr-a10sr.h

ALTERA TRIPLE SPEED ETHERNET DRIVER
M:	Vince Bridgers <vbridger@opensource.altera.com>
L:	netdev@vger.kernel.org
L:	nios2-dev@lists.rocketboards.org (moderated for non-subscribers)
S:	Maintained
F:	drivers/net/ethernet/altera/

ALTERA UART/JTAG UART SERIAL DRIVERS
M:	Tobias Klauser <tklauser@distanz.ch>
L:	linux-serial@vger.kernel.org
L:	nios2-dev@lists.rocketboards.org (moderated for non-subscribers)
S:	Maintained
F:	drivers/tty/serial/altera_uart.c
F:	drivers/tty/serial/altera_jtaguart.c
F:	include/linux/altera_uart.h
F:	include/linux/altera_jtaguart.h

AMAZON ETHERNET DRIVERS
M:	Netanel Belgazal <netanel@amazon.com>
R:	Saeed Bishara <saeedb@amazon.com>
R:	Zorik Machulsky <zorik@amazon.com>
L:	netdev@vger.kernel.org
S:	Supported
F:	Documentation/networking/ena.txt
F:	drivers/net/ethernet/amazon/

AMD CRYPTOGRAPHIC COPROCESSOR (CCP) DRIVER
M:	Tom Lendacky <thomas.lendacky@amd.com>
M:	Gary Hook <gary.hook@amd.com>
L:	linux-crypto@vger.kernel.org
S:	Supported
F:	drivers/crypto/ccp/
F:	include/linux/ccp.h

AMD DISPLAY CORE
M:	Harry Wentland <harry.wentland@amd.com>
M:	Leo Li <sunpeng.li@amd.com>
L:	amd-gfx@lists.freedesktop.org
T:	git git://people.freedesktop.org/~agd5f/linux
S:	Supported
F:	drivers/gpu/drm/amd/display/

AMD FAM15H PROCESSOR POWER MONITORING DRIVER
M:	Huang Rui <ray.huang@amd.com>
L:	linux-hwmon@vger.kernel.org
S:	Supported
F:	Documentation/hwmon/fam15h_power
F:	drivers/hwmon/fam15h_power.c

AMD GEODE CS5536 USB DEVICE CONTROLLER DRIVER
L:	linux-geode@lists.infradead.org (moderated for non-subscribers)
S:	Orphan
F:	drivers/usb/gadget/udc/amd5536udc.*

AMD GEODE PROCESSOR/CHIPSET SUPPORT
P:	Andres Salomon <dilinger@queued.net>
L:	linux-geode@lists.infradead.org (moderated for non-subscribers)
W:	http://www.amd.com/us-en/ConnectivitySolutions/TechnicalResources/0,,50_2334_2452_11363,00.html
S:	Supported
F:	drivers/char/hw_random/geode-rng.c
F:	drivers/crypto/geode*
F:	drivers/video/fbdev/geode/
F:	arch/x86/include/asm/geode.h

AMD IOMMU (AMD-VI)
M:	Joerg Roedel <joro@8bytes.org>
L:	iommu@lists.linux-foundation.org
T:	git git://git.kernel.org/pub/scm/linux/kernel/git/joro/iommu.git
S:	Maintained
F:	drivers/iommu/amd_iommu*.[ch]
F:	include/linux/amd-iommu.h

AMD KFD
M:	Oded Gabbay <oded.gabbay@gmail.com>
L:	dri-devel@lists.freedesktop.org
T:	git git://people.freedesktop.org/~gabbayo/linux.git
S:	Supported
F:	drivers/gpu/drm/amd/amdgpu/amdgpu_amdkfd.c
F:	drivers/gpu/drm/amd/amdgpu/amdgpu_amdkfd.h
F:	drivers/gpu/drm/amd/amdgpu/amdgpu_amdkfd_gfx_v7.c
F:	drivers/gpu/drm/amd/amdgpu/amdgpu_amdkfd_gfx_v8.c
F:	drivers/gpu/drm/amd/amdgpu/amdgpu_amdkfd_gfx_v9.c
F:	drivers/gpu/drm/amd/amdgpu/amdgpu_amdkfd_fence.c
F:	drivers/gpu/drm/amd/amdgpu/amdgpu_amdkfd_gpuvm.c
F:	drivers/gpu/drm/amd/amdkfd/
F:	drivers/gpu/drm/amd/include/cik_structs.h
F:	drivers/gpu/drm/amd/include/kgd_kfd_interface.h
F:	drivers/gpu/drm/amd/include/vi_structs.h
F:	drivers/gpu/drm/amd/include/v9_structs.h
F:	include/uapi/linux/kfd_ioctl.h

AMD POWERPLAY
M:	Rex Zhu <rex.zhu@amd.com>
M:	Evan Quan <evan.quan@amd.com>
L:	amd-gfx@lists.freedesktop.org
S:	Supported
F:	drivers/gpu/drm/amd/powerplay/
T:	git git://people.freedesktop.org/~agd5f/linux

AMD SEATTLE DEVICE TREE SUPPORT
M:	Brijesh Singh <brijeshkumar.singh@amd.com>
M:	Suravee Suthikulpanit <suravee.suthikulpanit@amd.com>
M:	Tom Lendacky <thomas.lendacky@amd.com>
S:	Supported
F:	arch/arm64/boot/dts/amd/

AMD XGBE DRIVER
M:	Tom Lendacky <thomas.lendacky@amd.com>
L:	netdev@vger.kernel.org
S:	Supported
F:	drivers/net/ethernet/amd/xgbe/
F:	arch/arm64/boot/dts/amd/amd-seattle-xgbe*.dtsi

ANALOG DEVICES INC AD5686 DRIVER
M:	Stefan Popa <stefan.popa@analog.com>
L:	linux-pm@vger.kernel.org
W:	http://ez.analog.com/community/linux-device-drivers
S:	Supported
F:	drivers/iio/dac/ad5686*
F:	drivers/iio/dac/ad5696*

ANALOG DEVICES INC AD5758 DRIVER
M:	Stefan Popa <stefan.popa@analog.com>
L:	linux-iio@vger.kernel.org
W:	http://ez.analog.com/community/linux-device-drivers
S:	Supported
F:	drivers/iio/dac/ad5758.c
F:	Documentation/devicetree/bindings/iio/dac/ad5758.txt

ANALOG DEVICES INC AD9389B DRIVER
M:	Hans Verkuil <hans.verkuil@cisco.com>
L:	linux-media@vger.kernel.org
S:	Maintained
F:	drivers/media/i2c/ad9389b*

ANALOG DEVICES INC ADGS1408 DRIVER
M:	Mircea Caprioru <mircea.caprioru@analog.com>
S:	Supported
F:	drivers/mux/adgs1408.c
F:	Documentation/devicetree/bindings/mux/adgs1408.txt

ANALOG DEVICES INC ADP5061 DRIVER
M:	Stefan Popa <stefan.popa@analog.com>
L:	linux-pm@vger.kernel.org
W:	http://ez.analog.com/community/linux-device-drivers
S:	Supported
F:	drivers/power/supply/adp5061.c

ANALOG DEVICES INC ADV7180 DRIVER
M:	Lars-Peter Clausen <lars@metafoo.de>
L:	linux-media@vger.kernel.org
W:	http://ez.analog.com/community/linux-device-drivers
S:	Supported
F:	drivers/media/i2c/adv7180.c

ANALOG DEVICES INC ADV748X DRIVER
M:	Kieran Bingham <kieran.bingham@ideasonboard.com>
L:	linux-media@vger.kernel.org
S:	Maintained
F:	drivers/media/i2c/adv748x/*

ANALOG DEVICES INC ADV7511 DRIVER
M:	Hans Verkuil <hans.verkuil@cisco.com>
L:	linux-media@vger.kernel.org
S:	Maintained
F:	drivers/media/i2c/adv7511*

ANALOG DEVICES INC ADV7604 DRIVER
M:	Hans Verkuil <hans.verkuil@cisco.com>
L:	linux-media@vger.kernel.org
S:	Maintained
F:	drivers/media/i2c/adv7604*

ANALOG DEVICES INC ADV7842 DRIVER
M:	Hans Verkuil <hans.verkuil@cisco.com>
L:	linux-media@vger.kernel.org
S:	Maintained
F:	drivers/media/i2c/adv7842*

ANALOG DEVICES INC ASOC CODEC DRIVERS
M:	Lars-Peter Clausen <lars@metafoo.de>
L:	alsa-devel@alsa-project.org (moderated for non-subscribers)
W:	http://wiki.analog.com/
W:	http://ez.analog.com/community/linux-device-drivers
S:	Supported
F:	sound/soc/codecs/adau*
F:	sound/soc/codecs/adav*
F:	sound/soc/codecs/ad1*
F:	sound/soc/codecs/ad7*
F:	sound/soc/codecs/ssm*
F:	sound/soc/codecs/sigmadsp.*

ANALOG DEVICES INC DMA DRIVERS
M:	Lars-Peter Clausen <lars@metafoo.de>
W:	http://ez.analog.com/community/linux-device-drivers
S:	Supported
F:	drivers/dma/dma-axi-dmac.c

ANALOG DEVICES INC IIO DRIVERS
M:	Lars-Peter Clausen <lars@metafoo.de>
M:	Michael Hennerich <Michael.Hennerich@analog.com>
W:	http://wiki.analog.com/
W:	http://ez.analog.com/community/linux-device-drivers
S:	Supported
F:	Documentation/ABI/testing/sysfs-bus-iio-frequency-ad9523
F:	Documentation/ABI/testing/sysfs-bus-iio-frequency-adf4350
F:	drivers/iio/*/ad*
F:	drivers/iio/adc/ltc2497*
X:	drivers/iio/*/adjd*
F:	drivers/staging/iio/*/ad*

ANDES ARCHITECTURE
M:	Greentime Hu <green.hu@gmail.com>
M:	Vincent Chen <deanbo422@gmail.com>
T:	git https://github.com/andestech/linux.git
S:	Supported
F:	arch/nds32/
F:	Documentation/devicetree/bindings/interrupt-controller/andestech,ativic32.txt
F:	Documentation/devicetree/bindings/nds32/
K:	nds32
N:	nds32

ANDROID CONFIG FRAGMENTS
M:	Rob Herring <robh@kernel.org>
S:	Supported
F:	kernel/configs/android*

ANDROID DRIVERS
M:	Greg Kroah-Hartman <gregkh@linuxfoundation.org>
M:	Arve Hjønnevåg <arve@android.com>
M:	Todd Kjos <tkjos@android.com>
M:	Martijn Coenen <maco@android.com>
T:	git git://git.kernel.org/pub/scm/linux/kernel/git/gregkh/staging.git
L:	devel@driverdev.osuosl.org
S:	Supported
F:	drivers/android/
F:	drivers/staging/android/

ANDROID GOLDFISH PIC DRIVER
M:	Miodrag Dinic <miodrag.dinic@mips.com>
S:	Supported
F:	Documentation/devicetree/bindings/interrupt-controller/google,goldfish-pic.txt
F:	drivers/irqchip/irq-goldfish-pic.c

ANDROID GOLDFISH RTC DRIVER
M:	Miodrag Dinic <miodrag.dinic@mips.com>
S:	Supported
F:	Documentation/devicetree/bindings/rtc/google,goldfish-rtc.txt
F:	drivers/rtc/rtc-goldfish.c

ANDROID ION DRIVER
M:	Laura Abbott <labbott@redhat.com>
M:	Sumit Semwal <sumit.semwal@linaro.org>
L:	devel@driverdev.osuosl.org
L:	dri-devel@lists.freedesktop.org
L:	linaro-mm-sig@lists.linaro.org (moderated for non-subscribers)
S:	Supported
F:	drivers/staging/android/ion
F:	drivers/staging/android/uapi/ion.h

AOA (Apple Onboard Audio) ALSA DRIVER
M:	Johannes Berg <johannes@sipsolutions.net>
L:	linuxppc-dev@lists.ozlabs.org
L:	alsa-devel@alsa-project.org (moderated for non-subscribers)
S:	Maintained
F:	sound/aoa/

APEX EMBEDDED SYSTEMS STX104 IIO DRIVER
M:	William Breathitt Gray <vilhelm.gray@gmail.com>
L:	linux-iio@vger.kernel.org
S:	Maintained
F:	drivers/iio/adc/stx104.c

APM DRIVER
M:	Jiri Kosina <jikos@kernel.org>
S:	Odd fixes
T:	git git://git.kernel.org/pub/scm/linux/kernel/git/jikos/apm.git
F:	arch/x86/kernel/apm_32.c
F:	include/linux/apm_bios.h
F:	include/uapi/linux/apm_bios.h
F:	drivers/char/apm-emulation.c

APPARMOR SECURITY MODULE
M:	John Johansen <john.johansen@canonical.com>
L:	apparmor@lists.ubuntu.com (subscribers-only, general discussion)
W:	wiki.apparmor.net
T:	git git://git.kernel.org/pub/scm/linux/kernel/git/jj/linux-apparmor
S:	Supported
F:	security/apparmor/
F:	Documentation/admin-guide/LSM/apparmor.rst

APPLE BCM5974 MULTITOUCH DRIVER
M:	Henrik Rydberg <rydberg@bitmath.org>
L:	linux-input@vger.kernel.org
S:	Odd fixes
F:	drivers/input/mouse/bcm5974.c

APPLE SMC DRIVER
M:	Henrik Rydberg <rydberg@bitmath.org>
L:	linux-hwmon@vger.kernel.org
S:	Odd fixes
F:	drivers/hwmon/applesmc.c

APPLETALK NETWORK LAYER
L:	netdev@vger.kernel.org
S:	Odd fixes
F:	drivers/net/appletalk/
F:	net/appletalk/

APPLIED MICRO (APM) X-GENE DEVICE TREE SUPPORT
M:	Duc Dang <dhdang@apm.com>
S:	Supported
F:	arch/arm64/boot/dts/apm/

APPLIED MICRO (APM) X-GENE SOC EDAC
M:	Loc Ho <lho@apm.com>
S:	Supported
F:	drivers/edac/xgene_edac.c
F:	Documentation/devicetree/bindings/edac/apm-xgene-edac.txt

APPLIED MICRO (APM) X-GENE SOC ETHERNET (V2) DRIVER
M:	Iyappan Subramanian <isubramanian@apm.com>
M:	Keyur Chudgar <kchudgar@apm.com>
S:	Supported
F:	drivers/net/ethernet/apm/xgene-v2/

APPLIED MICRO (APM) X-GENE SOC ETHERNET DRIVER
M:	Iyappan Subramanian <isubramanian@apm.com>
M:	Keyur Chudgar <kchudgar@apm.com>
M:	Quan Nguyen <qnguyen@apm.com>
S:	Supported
F:	drivers/net/ethernet/apm/xgene/
F:	drivers/net/phy/mdio-xgene.c
F:	Documentation/devicetree/bindings/net/apm-xgene-enet.txt
F:	Documentation/devicetree/bindings/net/apm-xgene-mdio.txt

APPLIED MICRO (APM) X-GENE SOC PMU
M:	Tai Nguyen <ttnguyen@apm.com>
S:	Supported
F:	drivers/perf/xgene_pmu.c
F:	Documentation/perf/xgene-pmu.txt
F:	Documentation/devicetree/bindings/perf/apm-xgene-pmu.txt

APTINA CAMERA SENSOR PLL
M:	Laurent Pinchart <Laurent.pinchart@ideasonboard.com>
L:	linux-media@vger.kernel.org
S:	Maintained
F:	drivers/media/i2c/aptina-pll.*

ARC FRAMEBUFFER DRIVER
M:	Jaya Kumar <jayalk@intworks.biz>
S:	Maintained
F:	drivers/video/fbdev/arcfb.c
F:	drivers/video/fbdev/core/fb_defio.c

ARC PGU DRM DRIVER
M:	Alexey Brodkin <abrodkin@synopsys.com>
S:	Supported
F:	drivers/gpu/drm/arc/
F:	Documentation/devicetree/bindings/display/snps,arcpgu.txt

ARCNET NETWORK LAYER
M:	Michael Grzeschik <m.grzeschik@pengutronix.de>
L:	netdev@vger.kernel.org
S:	Maintained
F:	drivers/net/arcnet/
F:	include/uapi/linux/if_arcnet.h

ARM ARCHITECTED TIMER DRIVER
M:	Mark Rutland <mark.rutland@arm.com>
M:	Marc Zyngier <marc.zyngier@arm.com>
L:	linux-arm-kernel@lists.infradead.org (moderated for non-subscribers)
S:	Maintained
F:	arch/arm/include/asm/arch_timer.h
F:	arch/arm64/include/asm/arch_timer.h
F:	drivers/clocksource/arm_arch_timer.c

ARM HDLCD DRM DRIVER
M:	Liviu Dudau <liviu.dudau@arm.com>
S:	Supported
F:	drivers/gpu/drm/arm/hdlcd_*
F:	Documentation/devicetree/bindings/display/arm,hdlcd.txt

ARM MALI-DP DRM DRIVER
M:	Liviu Dudau <liviu.dudau@arm.com>
M:	Brian Starkey <brian.starkey@arm.com>
M:	Mali DP Maintainers <malidp@foss.arm.com>
S:	Supported
F:	drivers/gpu/drm/arm/
F:	Documentation/devicetree/bindings/display/arm,malidp.txt

ARM MFM AND FLOPPY DRIVERS
M:	Ian Molton <spyro@f2s.com>
S:	Maintained
F:	arch/arm/lib/floppydma.S
F:	arch/arm/include/asm/floppy.h

ARM PMU PROFILING AND DEBUGGING
M:	Will Deacon <will.deacon@arm.com>
M:	Mark Rutland <mark.rutland@arm.com>
S:	Maintained
L:	linux-arm-kernel@lists.infradead.org (moderated for non-subscribers)
F:	arch/arm*/kernel/perf_*
F:	arch/arm/oprofile/common.c
F:	arch/arm*/kernel/hw_breakpoint.c
F:	arch/arm*/include/asm/hw_breakpoint.h
F:	arch/arm*/include/asm/perf_event.h
F:	drivers/perf/*
F:	include/linux/perf/arm_pmu.h
F:	Documentation/devicetree/bindings/arm/pmu.txt
F:	Documentation/devicetree/bindings/perf/

ARM PORT
M:	Russell King <linux@armlinux.org.uk>
L:	linux-arm-kernel@lists.infradead.org (moderated for non-subscribers)
W:	http://www.armlinux.org.uk/
S:	Odd Fixes
T:	git git://git.armlinux.org.uk/~rmk/linux-arm.git
F:	arch/arm/
X:	arch/arm/boot/dts/

ARM PRIMECELL AACI PL041 DRIVER
M:	Russell King <linux@armlinux.org.uk>
S:	Odd Fixes
F:	sound/arm/aaci.*

ARM PRIMECELL BUS SUPPORT
M:	Russell King <linux@armlinux.org.uk>
S:	Odd Fixes
F:	drivers/amba/
F:	include/linux/amba/bus.h

ARM PRIMECELL CLCD PL110 DRIVER
M:	Russell King <linux@armlinux.org.uk>
S:	Odd Fixes
F:	drivers/video/fbdev/amba-clcd.*

ARM PRIMECELL KMI PL050 DRIVER
M:	Russell King <linux@armlinux.org.uk>
S:	Odd Fixes
F:	drivers/input/serio/ambakmi.*
F:	include/linux/amba/kmi.h

ARM PRIMECELL MMCI PL180/1 DRIVER
M:	Russell King <linux@armlinux.org.uk>
S:	Odd Fixes
F:	drivers/mmc/host/mmci.*
F:	include/linux/amba/mmci.h

ARM PRIMECELL UART PL010 AND PL011 DRIVERS
M:	Russell King <linux@armlinux.org.uk>
S:	Odd Fixes
F:	drivers/tty/serial/amba-pl01*.c
F:	include/linux/amba/serial.h

ARM SMMU DRIVERS
M:	Will Deacon <will.deacon@arm.com>
R:	Robin Murphy <robin.murphy@arm.com>
L:	linux-arm-kernel@lists.infradead.org (moderated for non-subscribers)
S:	Maintained
F:	drivers/iommu/arm-smmu.c
F:	drivers/iommu/arm-smmu-v3.c
F:	drivers/iommu/io-pgtable-arm.c
F:	drivers/iommu/io-pgtable-arm-v7s.c

ARM SUB-ARCHITECTURES
L:	linux-arm-kernel@lists.infradead.org (moderated for non-subscribers)
S:	Maintained
F:	arch/arm/mach-*/
F:	arch/arm/plat-*/
T:	git git://git.kernel.org/pub/scm/linux/kernel/git/arm/arm-soc.git

ARM/ACTIONS SEMI ARCHITECTURE
M:	Andreas Färber <afaerber@suse.de>
L:	linux-arm-kernel@lists.infradead.org (moderated for non-subscribers)
S:	Maintained
N:	owl
F:	arch/arm/mach-actions/
F:	arch/arm/boot/dts/owl-*
F:	arch/arm64/boot/dts/actions/
F:	drivers/clocksource/owl-*
F:	drivers/pinctrl/actions/*
F:	drivers/soc/actions/
F:	include/dt-bindings/power/owl-*
F:	include/linux/soc/actions/
F:	Documentation/devicetree/bindings/arm/actions.txt
F:	Documentation/devicetree/bindings/pinctrl/actions,s900-pinctrl.txt
F:	Documentation/devicetree/bindings/power/actions,owl-sps.txt
F:	Documentation/devicetree/bindings/timer/actions,owl-timer.txt

ARM/ADS SPHERE MACHINE SUPPORT
M:	Lennert Buytenhek <kernel@wantstofly.org>
L:	linux-arm-kernel@lists.infradead.org (moderated for non-subscribers)
S:	Maintained

ARM/AFEB9260 MACHINE SUPPORT
M:	Sergey Lapin <slapin@ossfans.org>
L:	linux-arm-kernel@lists.infradead.org (moderated for non-subscribers)
S:	Maintained

ARM/AJECO 1ARM MACHINE SUPPORT
M:	Lennert Buytenhek <kernel@wantstofly.org>
L:	linux-arm-kernel@lists.infradead.org (moderated for non-subscribers)
S:	Maintained

ARM/Allwinner SoC Clock Support
M:	Emilio López <emilio@elopez.com.ar>
S:	Maintained
F:	drivers/clk/sunxi/

ARM/Allwinner sunXi SoC support
M:	Maxime Ripard <maxime.ripard@bootlin.com>
M:	Chen-Yu Tsai <wens@csie.org>
L:	linux-arm-kernel@lists.infradead.org (moderated for non-subscribers)
S:	Maintained
N:	sun[x456789]i
N:	sun50i
F:	arch/arm/mach-sunxi/
F:	arch/arm64/boot/dts/allwinner/
F:	drivers/clk/sunxi-ng/
F:	drivers/pinctrl/sunxi/
F:	drivers/soc/sunxi/
T:	git git://git.kernel.org/pub/scm/linux/kernel/git/sunxi/linux.git

ARM/Amlogic Meson SoC CLOCK FRAMEWORK
M:	Neil Armstrong <narmstrong@baylibre.com>
M:	Jerome Brunet <jbrunet@baylibre.com>
L:	linux-amlogic@lists.infradead.org
S:	Maintained
F:	drivers/clk/meson/
F:	include/dt-bindings/clock/meson*
F:	include/dt-bindings/clock/gxbb*
F:	Documentation/devicetree/bindings/clock/amlogic*

ARM/Amlogic Meson SoC support
M:	Carlo Caione <carlo@caione.org>
M:	Kevin Hilman <khilman@baylibre.com>
L:	linux-arm-kernel@lists.infradead.org (moderated for non-subscribers)
L:	linux-amlogic@lists.infradead.org
W:	http://linux-meson.com/
S:	Maintained
F:	arch/arm/mach-meson/
F:	arch/arm/boot/dts/meson*
F:	arch/arm64/boot/dts/amlogic/
F:	drivers/pinctrl/meson/
F:	drivers/mmc/host/meson*
N:	meson

ARM/Annapurna Labs ALPINE ARCHITECTURE
M:	Tsahee Zidenberg <tsahee@annapurnalabs.com>
M:	Antoine Tenart <antoine.tenart@bootlin.com>
L:	linux-arm-kernel@lists.infradead.org (moderated for non-subscribers)
S:	Maintained
F:	arch/arm/mach-alpine/
F:	arch/arm/boot/dts/alpine*
F:	arch/arm64/boot/dts/al/
F:	drivers/*/*alpine*

ARM/ARTPEC MACHINE SUPPORT
M:	Jesper Nilsson <jesper.nilsson@axis.com>
M:	Lars Persson <lars.persson@axis.com>
S:	Maintained
L:	linux-arm-kernel@axis.com
F:	arch/arm/mach-artpec
F:	arch/arm/boot/dts/artpec6*
F:	drivers/clk/axis
F:	drivers/crypto/axis
F:	drivers/pinctrl/pinctrl-artpec*
F:	Documentation/devicetree/bindings/pinctrl/axis,artpec6-pinctrl.txt

ARM/ASPEED I2C DRIVER
M:	Brendan Higgins <brendanhiggins@google.com>
R:	Benjamin Herrenschmidt <benh@kernel.crashing.org>
R:	Joel Stanley <joel@jms.id.au>
L:	linux-i2c@vger.kernel.org
L:	openbmc@lists.ozlabs.org (moderated for non-subscribers)
S:	Maintained
F:	drivers/irqchip/irq-aspeed-i2c-ic.c
F:	drivers/i2c/busses/i2c-aspeed.c
F:	Documentation/devicetree/bindings/interrupt-controller/aspeed,ast2400-i2c-ic.txt
F:	Documentation/devicetree/bindings/i2c/i2c-aspeed.txt

ARM/ASPEED MACHINE SUPPORT
M:	Joel Stanley <joel@jms.id.au>
R:	Andrew Jeffery <andrew@aj.id.au>
L:	linux-arm-kernel@lists.infradead.org (moderated for non-subscribers)
L:	linux-aspeed@lists.ozlabs.org (moderated for non-subscribers)
Q:	https://patchwork.ozlabs.org/project/linux-aspeed/list/
S:	Supported
T:	git git://git.kernel.org/pub/scm/linux/kernel/git/joel/aspeed.git
F:	arch/arm/mach-aspeed/
F:	arch/arm/boot/dts/aspeed-*
N:	aspeed

ARM/CALXEDA HIGHBANK ARCHITECTURE
M:	Rob Herring <robh@kernel.org>
L:	linux-arm-kernel@lists.infradead.org (moderated for non-subscribers)
S:	Maintained
F:	arch/arm/mach-highbank/
F:	arch/arm/boot/dts/highbank.dts
F:	arch/arm/boot/dts/ecx-*.dts*

ARM/CAVIUM NETWORKS CNS3XXX MACHINE SUPPORT
M:	Krzysztof Halasa <khalasa@piap.pl>
S:	Maintained
F:	arch/arm/mach-cns3xxx/

ARM/CAVIUM THUNDER NETWORK DRIVER
M:	Sunil Goutham <sgoutham@cavium.com>
M:	Robert Richter <rric@kernel.org>
L:	linux-arm-kernel@lists.infradead.org (moderated for non-subscribers)
S:	Supported
F:	drivers/net/ethernet/cavium/thunder/

ARM/CIRRUS LOGIC BK3 MACHINE SUPPORT
M:	Lukasz Majewski <lukma@denx.de>
L:	linux-arm-kernel@lists.infradead.org (moderated for non-subscribers)
S:	Maintained
F:	arch/arm/mach-ep93xx/ts72xx.c

ARM/CIRRUS LOGIC CLPS711X ARM ARCHITECTURE
M:	Alexander Shiyan <shc_work@mail.ru>
L:	linux-arm-kernel@lists.infradead.org (moderated for non-subscribers)
S:	Odd Fixes
N:	clps711x

ARM/CIRRUS LOGIC EDB9315A MACHINE SUPPORT
M:	Lennert Buytenhek <kernel@wantstofly.org>
L:	linux-arm-kernel@lists.infradead.org (moderated for non-subscribers)
S:	Maintained

ARM/CIRRUS LOGIC EP93XX ARM ARCHITECTURE
M:	Hartley Sweeten <hsweeten@visionengravers.com>
M:	Alexander Sverdlin <alexander.sverdlin@gmail.com>
L:	linux-arm-kernel@lists.infradead.org (moderated for non-subscribers)
S:	Maintained
F:	arch/arm/mach-ep93xx/
F:	arch/arm/mach-ep93xx/include/mach/

ARM/CLKDEV SUPPORT
M:	Russell King <linux@armlinux.org.uk>
L:	linux-arm-kernel@lists.infradead.org (moderated for non-subscribers)
S:	Maintained
T:	git git://git.armlinux.org.uk/~rmk/linux-arm.git clkdev
F:	drivers/clk/clkdev.c

ARM/COMPULAB CM-X270/EM-X270 and CM-X300 MACHINE SUPPORT
M:	Mike Rapoport <mike@compulab.co.il>
L:	linux-arm-kernel@lists.infradead.org (moderated for non-subscribers)
S:	Maintained

ARM/CONEXANT DIGICOLOR MACHINE SUPPORT
M:	Baruch Siach <baruch@tkos.co.il>
L:	linux-arm-kernel@lists.infradead.org (moderated for non-subscribers)
S:	Maintained
F:	arch/arm/boot/dts/cx92755*
N:	digicolor

ARM/CONTEC MICRO9 MACHINE SUPPORT
M:	Hubert Feurstein <hubert.feurstein@contec.at>
S:	Maintained
F:	arch/arm/mach-ep93xx/micro9.c

ARM/CORESIGHT FRAMEWORK AND DRIVERS
M:	Mathieu Poirier <mathieu.poirier@linaro.org>
L:	linux-arm-kernel@lists.infradead.org (moderated for non-subscribers)
S:	Maintained
F:	drivers/hwtracing/coresight/*
F:	Documentation/trace/coresight.txt
F:	Documentation/trace/coresight-cpu-debug.txt
F:	Documentation/devicetree/bindings/arm/coresight.txt
F:	Documentation/devicetree/bindings/arm/coresight-cpu-debug.txt
F:	Documentation/ABI/testing/sysfs-bus-coresight-devices-*
F:	tools/perf/arch/arm/util/pmu.c
F:	tools/perf/arch/arm/util/auxtrace.c
F:	tools/perf/arch/arm/util/cs-etm.c
F:	tools/perf/arch/arm/util/cs-etm.h
F:	tools/perf/util/cs-etm.*
F:	tools/perf/util/cs-etm-decoder/*

ARM/CORGI MACHINE SUPPORT
M:	Richard Purdie <rpurdie@rpsys.net>
S:	Maintained

ARM/CORTINA SYSTEMS GEMINI ARM ARCHITECTURE
M:	Hans Ulli Kroll <ulli.kroll@googlemail.com>
M:	Linus Walleij <linus.walleij@linaro.org>
L:	linux-arm-kernel@lists.infradead.org (moderated for non-subscribers)
T:	git git://github.com/ulli-kroll/linux.git
S:	Maintained
F:	Documentation/devicetree/bindings/arm/gemini.txt
F:	Documentation/devicetree/bindings/pinctrl/cortina,gemini-pinctrl.txt
F:	Documentation/devicetree/bindings/net/cortina,gemini-ethernet.txt
F:	Documentation/devicetree/bindings/rtc/faraday,ftrtc010.txt
F:	arch/arm/mach-gemini/
F:	drivers/net/ethernet/cortina/
F:	drivers/pinctrl/pinctrl-gemini.c
F:	drivers/rtc/rtc-ftrtc010.c

ARM/CSR SIRFPRIMA2 MACHINE SUPPORT
M:	Barry Song <baohua@kernel.org>
L:	linux-arm-kernel@lists.infradead.org (moderated for non-subscribers)
T:	git git://git.kernel.org/pub/scm/linux/kernel/git/baohua/linux.git
S:	Maintained
F:	arch/arm/boot/dts/prima2*
F:	arch/arm/mach-prima2/
F:	drivers/clk/sirf/
F:	drivers/clocksource/timer-prima2.c
F:	drivers/clocksource/timer-atlas7.c
N:	[^a-z]sirf

ARM/EBSA110 MACHINE SUPPORT
M:	Russell King <linux@armlinux.org.uk>
L:	linux-arm-kernel@lists.infradead.org (moderated for non-subscribers)
W:	http://www.armlinux.org.uk/
S:	Maintained
F:	arch/arm/mach-ebsa110/
F:	drivers/net/ethernet/amd/am79c961a.*

ARM/ENERGY MICRO (SILICON LABS) EFM32 SUPPORT
M:	Uwe Kleine-König <u.kleine-koenig@pengutronix.de>
R:	Pengutronix Kernel Team <kernel@pengutronix.de>
L:	linux-arm-kernel@lists.infradead.org (moderated for non-subscribers)
S:	Maintained
N:	efm32

ARM/EZX SMARTPHONES (A780, A910, A1200, E680, ROKR E2 and ROKR E6)
M:	Robert Jarzmik <robert.jarzmik@free.fr>
L:	linux-arm-kernel@lists.infradead.org (moderated for non-subscribers)
S:	Maintained
F:	arch/arm/mach-pxa/ezx.c

ARM/FARADAY FA526 PORT
M:	Hans Ulli Kroll <ulli.kroll@googlemail.com>
L:	linux-arm-kernel@lists.infradead.org (moderated for non-subscribers)
S:	Maintained
T:	git git://git.berlios.de/gemini-board
F:	arch/arm/mm/*-fa*

ARM/FOOTBRIDGE ARCHITECTURE
M:	Russell King <linux@armlinux.org.uk>
L:	linux-arm-kernel@lists.infradead.org (moderated for non-subscribers)
W:	http://www.armlinux.org.uk/
S:	Maintained
F:	arch/arm/include/asm/hardware/dec21285.h
F:	arch/arm/mach-footbridge/

ARM/FREESCALE IMX / MXC ARM ARCHITECTURE
M:	Shawn Guo <shawnguo@kernel.org>
M:	Sascha Hauer <s.hauer@pengutronix.de>
R:	Pengutronix Kernel Team <kernel@pengutronix.de>
R:	Fabio Estevam <fabio.estevam@nxp.com>
R:	NXP Linux Team <linux-imx@nxp.com>
L:	linux-arm-kernel@lists.infradead.org (moderated for non-subscribers)
S:	Maintained
T:	git git://git.kernel.org/pub/scm/linux/kernel/git/shawnguo/linux.git
F:	arch/arm/mach-imx/
F:	arch/arm/mach-mxs/
F:	arch/arm/boot/dts/imx*
F:	arch/arm/configs/imx*_defconfig
F:	drivers/clk/imx/
F:	drivers/soc/imx/
F:	include/soc/imx/

ARM/FREESCALE VYBRID ARM ARCHITECTURE
M:	Shawn Guo <shawnguo@kernel.org>
M:	Sascha Hauer <s.hauer@pengutronix.de>
R:	Pengutronix Kernel Team <kernel@pengutronix.de>
R:	Stefan Agner <stefan@agner.ch>
L:	linux-arm-kernel@lists.infradead.org (moderated for non-subscribers)
S:	Maintained
T:	git git://git.kernel.org/pub/scm/linux/kernel/git/shawnguo/linux.git
F:	arch/arm/mach-imx/*vf610*
F:	arch/arm/boot/dts/vf*

ARM/FREESCALE LAYERSCAPE ARM ARCHITECTURE
M:	Shawn Guo <shawnguo@kernel.org>
M:	Li Yang <leoyang.li@nxp.com>
L:	linux-arm-kernel@lists.infradead.org (moderated for non-subscribers)
S:	Maintained
T:	git git://git.kernel.org/pub/scm/linux/kernel/git/shawnguo/linux.git
F:	arch/arm/boot/dts/ls1021a*
F:	arch/arm64/boot/dts/freescale/fsl-*
F:	arch/arm64/boot/dts/freescale/qoriq-*

ARM/GLOMATION GESBC9312SX MACHINE SUPPORT
M:	Lennert Buytenhek <kernel@wantstofly.org>
L:	linux-arm-kernel@lists.infradead.org (moderated for non-subscribers)
S:	Maintained

ARM/GUMSTIX MACHINE SUPPORT
M:	Steve Sakoman <sakoman@gmail.com>
L:	linux-arm-kernel@lists.infradead.org (moderated for non-subscribers)
S:	Maintained

ARM/H4700 (HP IPAQ HX4700) MACHINE SUPPORT
M:	Philipp Zabel <philipp.zabel@gmail.com>
M:	Paul Parsons <lost.distance@yahoo.com>
L:	linux-arm-kernel@lists.infradead.org (moderated for non-subscribers)
S:	Maintained
F:	arch/arm/mach-pxa/hx4700.c
F:	arch/arm/mach-pxa/include/mach/hx4700.h
F:	sound/soc/pxa/hx4700.c

ARM/HISILICON SOC SUPPORT
M:	Wei Xu <xuwei5@hisilicon.com>
L:	linux-arm-kernel@lists.infradead.org (moderated for non-subscribers)
W:	http://www.hisilicon.com
S:	Supported
T:	git git://github.com/hisilicon/linux-hisi.git
F:	arch/arm/mach-hisi/
F:	arch/arm/boot/dts/hi3*
F:	arch/arm/boot/dts/hip*
F:	arch/arm/boot/dts/hisi*
F:	arch/arm64/boot/dts/hisilicon/

ARM/HP JORNADA 7XX MACHINE SUPPORT
M:	Kristoffer Ericson <kristoffer.ericson@gmail.com>
W:	www.jlime.com
S:	Maintained
T:	git git://git.kernel.org/pub/scm/linux/kernel/git/kristoffer/linux-hpc.git
F:	arch/arm/mach-sa1100/jornada720.c
F:	arch/arm/mach-sa1100/include/mach/jornada720.h

ARM/IGEP MACHINE SUPPORT
M:	Enric Balletbo i Serra <eballetbo@gmail.com>
M:	Javier Martinez Canillas <javier@dowhile0.org>
L:	linux-omap@vger.kernel.org
L:	linux-arm-kernel@lists.infradead.org (moderated for non-subscribers)
S:	Maintained
F:	arch/arm/boot/dts/omap3-igep*

ARM/INCOME PXA270 SUPPORT
M:	Marek Vasut <marek.vasut@gmail.com>
L:	linux-arm-kernel@lists.infradead.org (moderated for non-subscribers)
S:	Maintained
F:	arch/arm/mach-pxa/colibri-pxa270-income.c

ARM/INTEL IOP13XX ARM ARCHITECTURE
M:	Lennert Buytenhek <kernel@wantstofly.org>
L:	linux-arm-kernel@lists.infradead.org (moderated for non-subscribers)
S:	Maintained

ARM/INTEL IOP32X ARM ARCHITECTURE
M:	Lennert Buytenhek <kernel@wantstofly.org>
L:	linux-arm-kernel@lists.infradead.org (moderated for non-subscribers)
S:	Maintained

ARM/INTEL IOP33X ARM ARCHITECTURE
L:	linux-arm-kernel@lists.infradead.org (moderated for non-subscribers)
S:	Orphan

ARM/INTEL IQ81342EX MACHINE SUPPORT
M:	Lennert Buytenhek <kernel@wantstofly.org>
L:	linux-arm-kernel@lists.infradead.org (moderated for non-subscribers)
S:	Maintained

ARM/INTEL IXDP2850 MACHINE SUPPORT
M:	Lennert Buytenhek <kernel@wantstofly.org>
L:	linux-arm-kernel@lists.infradead.org (moderated for non-subscribers)
S:	Maintained

ARM/INTEL IXP4XX ARM ARCHITECTURE
M:	Imre Kaloz <kaloz@openwrt.org>
M:	Krzysztof Halasa <khalasa@piap.pl>
L:	linux-arm-kernel@lists.infradead.org (moderated for non-subscribers)
S:	Maintained
F:	arch/arm/mach-ixp4xx/

ARM/INTEL RESEARCH IMOTE/STARGATE 2 MACHINE SUPPORT
M:	Jonathan Cameron <jic23@cam.ac.uk>
L:	linux-arm-kernel@lists.infradead.org (moderated for non-subscribers)
S:	Maintained
F:	arch/arm/mach-pxa/stargate2.c
F:	drivers/pcmcia/pxa2xx_stargate2.c

ARM/INTEL XSC3 (MANZANO) ARM CORE
M:	Lennert Buytenhek <kernel@wantstofly.org>
L:	linux-arm-kernel@lists.infradead.org (moderated for non-subscribers)
S:	Maintained

ARM/IP FABRICS DOUBLE ESPRESSO MACHINE SUPPORT
M:	Lennert Buytenhek <kernel@wantstofly.org>
L:	linux-arm-kernel@lists.infradead.org (moderated for non-subscribers)
S:	Maintained

ARM/LG1K ARCHITECTURE
M:	Chanho Min <chanho.min@lge.com>
L:	linux-arm-kernel@lists.infradead.org (moderated for non-subscribers)
S:	Maintained
F:	arch/arm64/boot/dts/lg/

ARM/LOGICPD PXA270 MACHINE SUPPORT
M:	Lennert Buytenhek <kernel@wantstofly.org>
L:	linux-arm-kernel@lists.infradead.org (moderated for non-subscribers)
S:	Maintained

ARM/LPC18XX ARCHITECTURE
M:	Joachim Eastwood <manabian@gmail.com>
L:	linux-arm-kernel@lists.infradead.org (moderated for non-subscribers)
S:	Maintained
F:	arch/arm/boot/dts/lpc43*
F:	drivers/clk/nxp/clk-lpc18xx*
F:	drivers/clocksource/time-lpc32xx.c
F:	drivers/i2c/busses/i2c-lpc2k.c
F:	drivers/memory/pl172.c
F:	drivers/mtd/spi-nor/nxp-spifi.c
F:	drivers/rtc/rtc-lpc24xx.c
N:	lpc18xx

ARM/LPC32XX SOC SUPPORT
M:	Vladimir Zapolskiy <vz@mleia.com>
M:	Sylvain Lemieux <slemieux.tyco@gmail.com>
L:	linux-arm-kernel@lists.infradead.org (moderated for non-subscribers)
T:	git git://github.com/vzapolskiy/linux-lpc32xx.git
S:	Maintained
F:	arch/arm/boot/dts/lpc32*
F:	arch/arm/mach-lpc32xx/
F:	drivers/i2c/busses/i2c-pnx.c
F:	drivers/net/ethernet/nxp/lpc_eth.c
F:	drivers/usb/host/ohci-nxp.c
F:	drivers/watchdog/pnx4008_wdt.c
N:	lpc32xx

ARM/MAGICIAN MACHINE SUPPORT
M:	Philipp Zabel <philipp.zabel@gmail.com>
S:	Maintained

ARM/Marvell Dove/MV78xx0/Orion SOC support
M:	Jason Cooper <jason@lakedaemon.net>
M:	Andrew Lunn <andrew@lunn.ch>
M:	Sebastian Hesselbarth <sebastian.hesselbarth@gmail.com>
M:	Gregory Clement <gregory.clement@bootlin.com>
L:	linux-arm-kernel@lists.infradead.org (moderated for non-subscribers)
S:	Maintained
F:	Documentation/devicetree/bindings/soc/dove/
F:	arch/arm/mach-dove/
F:	arch/arm/mach-mv78xx0/
F:	arch/arm/mach-orion5x/
F:	arch/arm/plat-orion/
F:	arch/arm/boot/dts/dove*
F:	arch/arm/boot/dts/orion5x*

ARM/Marvell Kirkwood and Armada 370, 375, 38x, 39x, XP, 3700, 7K/8K SOC support
M:	Jason Cooper <jason@lakedaemon.net>
M:	Andrew Lunn <andrew@lunn.ch>
M:	Gregory Clement <gregory.clement@bootlin.com>
M:	Sebastian Hesselbarth <sebastian.hesselbarth@gmail.com>
L:	linux-arm-kernel@lists.infradead.org (moderated for non-subscribers)
S:	Maintained
F:	arch/arm/boot/dts/armada*
F:	arch/arm/boot/dts/kirkwood*
F:	arch/arm/configs/mvebu_*_defconfig
F:	arch/arm/mach-mvebu/
F:	arch/arm64/boot/dts/marvell/armada*
F:	drivers/cpufreq/armada-37xx-cpufreq.c
F:	drivers/cpufreq/mvebu-cpufreq.c
F:	drivers/irqchip/irq-armada-370-xp.c
F:	drivers/irqchip/irq-mvebu-*
F:	drivers/pinctrl/mvebu/
F:	drivers/rtc/rtc-armada38x.c

ARM/Mediatek RTC DRIVER
M:	Eddie Huang <eddie.huang@mediatek.com>
M:	Sean Wang <sean.wang@mediatek.com>
L:	linux-arm-kernel@lists.infradead.org (moderated for non-subscribers)
L:	linux-mediatek@lists.infradead.org (moderated for non-subscribers)
S:	Maintained
F:	Documentation/devicetree/bindings/rtc/rtc-mt7622.txt
F:	drivers/rtc/rtc-mt6397.c
F:	drivers/rtc/rtc-mt7622.c

ARM/Mediatek SoC support
M:	Matthias Brugger <matthias.bgg@gmail.com>
L:	linux-arm-kernel@lists.infradead.org (moderated for non-subscribers)
L:	linux-mediatek@lists.infradead.org (moderated for non-subscribers)
S:	Maintained
F:	arch/arm/boot/dts/mt6*
F:	arch/arm/boot/dts/mt7*
F:	arch/arm/boot/dts/mt8*
F:	arch/arm/mach-mediatek/
F:	arch/arm64/boot/dts/mediatek/
N:	mtk
K:	mediatek

ARM/Mediatek USB3 PHY DRIVER
M:	Chunfeng Yun <chunfeng.yun@mediatek.com>
L:	linux-arm-kernel@lists.infradead.org (moderated for non-subscribers)
L:	linux-mediatek@lists.infradead.org (moderated for non-subscribers)
S:	Maintained
F:	drivers/phy/mediatek/
F:	Documentation/devicetree/bindings/phy/phy-mtk-*

ARM/MICREL KS8695 ARCHITECTURE
M:	Greg Ungerer <gerg@uclinux.org>
L:	linux-arm-kernel@lists.infradead.org (moderated for non-subscribers)
F:	arch/arm/mach-ks8695/
S:	Odd Fixes

ARM/Microchip (AT91) SoC support
M:	Nicolas Ferre <nicolas.ferre@microchip.com>
M:	Alexandre Belloni <alexandre.belloni@bootlin.com>
L:	linux-arm-kernel@lists.infradead.org (moderated for non-subscribers)
W:	http://www.linux4sam.org
T:	git git://git.kernel.org/pub/scm/linux/kernel/git/nferre/linux-at91.git
S:	Supported
N:	at91
N:	atmel
F:	arch/arm/mach-at91/
F:	include/soc/at91/
F:	arch/arm/boot/dts/at91*.dts
F:	arch/arm/boot/dts/at91*.dtsi
F:	arch/arm/boot/dts/sama*.dts
F:	arch/arm/boot/dts/sama*.dtsi
F:	arch/arm/include/debug/at91.S
F:	drivers/memory/atmel*
F:	drivers/watchdog/sama5d4_wdt.c
X:	drivers/input/touchscreen/atmel_mxt_ts.c
X:	drivers/net/wireless/atmel/

ARM/MIOA701 MACHINE SUPPORT
M:	Robert Jarzmik <robert.jarzmik@free.fr>
L:	linux-arm-kernel@lists.infradead.org (moderated for non-subscribers)
F:	arch/arm/mach-pxa/mioa701.c
S:	Maintained

ARM/NEC MOBILEPRO 900/c MACHINE SUPPORT
M:	Michael Petchkovsky <mkpetch@internode.on.net>
S:	Maintained

ARM/NOMADIK/U300/Ux500 ARCHITECTURES
M:	Linus Walleij <linus.walleij@linaro.org>
L:	linux-arm-kernel@lists.infradead.org (moderated for non-subscribers)
S:	Maintained
F:	arch/arm/mach-nomadik/
F:	arch/arm/mach-u300/
F:	arch/arm/mach-ux500/
F:	arch/arm/boot/dts/ste-*
F:	drivers/clk/clk-nomadik.c
F:	drivers/clk/clk-u300.c
F:	drivers/clocksource/clksrc-dbx500-prcmu.c
F:	drivers/clocksource/timer-u300.c
F:	drivers/dma/coh901318*
F:	drivers/dma/ste_dma40*
F:	drivers/hwspinlock/u8500_hsem.c
F:	drivers/i2c/busses/i2c-nomadik.c
F:	drivers/i2c/busses/i2c-stu300.c
F:	drivers/mfd/ab3100*
F:	drivers/mfd/ab8500*
F:	drivers/mfd/abx500*
F:	drivers/mfd/dbx500*
F:	drivers/mfd/db8500*
F:	drivers/pinctrl/nomadik/
F:	drivers/pinctrl/pinctrl-coh901*
F:	drivers/pinctrl/pinctrl-u300.c
F:	drivers/rtc/rtc-ab3100.c
F:	drivers/rtc/rtc-ab8500.c
F:	drivers/rtc/rtc-coh901331.c
F:	drivers/rtc/rtc-pl031.c
F:	drivers/watchdog/coh901327_wdt.c
F:	Documentation/devicetree/bindings/arm/ste-*
F:	Documentation/devicetree/bindings/arm/ux500/
T:	git git://git.kernel.org/pub/scm/linux/kernel/git/linusw/linux-nomadik.git

ARM/NUVOTON NPCM ARCHITECTURE
M:	Avi Fishman <avifishman70@gmail.com>
M:	Tomer Maimon <tmaimon77@gmail.com>
R:	Patrick Venture <venture@google.com>
R:	Nancy Yuen <yuenn@google.com>
R:	Brendan Higgins <brendanhiggins@google.com>
L:	openbmc@lists.ozlabs.org (moderated for non-subscribers)
S:	Supported
F:	arch/arm/mach-npcm/
F:	arch/arm/boot/dts/nuvoton-npcm*
F:	include/dt-bindings/clock/nuvoton,npcm7xx-clks.h
F:	drivers/*/*npcm*
F:	Documentation/devicetree/bindings/*/*npcm*
F:	Documentation/devicetree/bindings/*/*/*npcm*

ARM/NUVOTON W90X900 ARM ARCHITECTURE
M:	Wan ZongShun <mcuos.com@gmail.com>
L:	linux-arm-kernel@lists.infradead.org (moderated for non-subscribers)
W:	http://www.mcuos.com
S:	Maintained
F:	arch/arm/mach-w90x900/
F:	drivers/input/keyboard/w90p910_keypad.c
F:	drivers/input/touchscreen/w90p910_ts.c
F:	drivers/watchdog/nuc900_wdt.c
F:	drivers/net/ethernet/nuvoton/w90p910_ether.c
F:	drivers/mtd/nand/raw/nuc900_nand.c
F:	drivers/rtc/rtc-nuc900.c
F:	drivers/spi/spi-nuc900.c
F:	drivers/usb/host/ehci-w90x900.c
F:	drivers/video/fbdev/nuc900fb.c

ARM/OPENMOKO NEO FREERUNNER (GTA02) MACHINE SUPPORT
M:	Nelson Castillo <arhuaco@freaks-unidos.net>
L:	openmoko-kernel@lists.openmoko.org (subscribers-only)
W:	http://wiki.openmoko.org/wiki/Neo_FreeRunner
S:	Supported

ARM/Orion SoC/Technologic Systems TS-78xx platform support
M:	Alexander Clouter <alex@digriz.org.uk>
L:	linux-arm-kernel@lists.infradead.org (moderated for non-subscribers)
W:	http://www.digriz.org.uk/ts78xx/kernel
S:	Maintained
F:	arch/arm/mach-orion5x/ts78xx-*

ARM/OXNAS platform support
M:	Neil Armstrong <narmstrong@baylibre.com>
L:	linux-arm-kernel@lists.infradead.org (moderated for non-subscribers)
L:	linux-oxnas@groups.io (moderated for non-subscribers)
S:	Maintained
F:	arch/arm/mach-oxnas/
F:	arch/arm/boot/dts/ox8*.dts*
N:	oxnas

ARM/PALM TREO SUPPORT
M:	Tomas Cech <sleep_walker@suse.com>
L:	linux-arm-kernel@lists.infradead.org
W:	http://hackndev.com
S:	Maintained
F:	arch/arm/mach-pxa/palmtreo.*

ARM/PALMTX,PALMT5,PALMLD,PALMTE2,PALMTC SUPPORT
M:	Marek Vasut <marek.vasut@gmail.com>
L:	linux-arm-kernel@lists.infradead.org
W:	http://hackndev.com
S:	Maintained
F:	arch/arm/mach-pxa/include/mach/palmtx.h
F:	arch/arm/mach-pxa/palmtx.c
F:	arch/arm/mach-pxa/palmt5.*
F:	arch/arm/mach-pxa/include/mach/palmld.h
F:	arch/arm/mach-pxa/palmld.c
F:	arch/arm/mach-pxa/palmte2.*
F:	arch/arm/mach-pxa/include/mach/palmtc.h
F:	arch/arm/mach-pxa/palmtc.c

ARM/PALMZ72 SUPPORT
M:	Sergey Lapin <slapin@ossfans.org>
L:	linux-arm-kernel@lists.infradead.org
W:	http://hackndev.com
S:	Maintained
F:	arch/arm/mach-pxa/palmz72.*

ARM/PLEB SUPPORT
M:	Peter Chubb <pleb@gelato.unsw.edu.au>
W:	http://www.disy.cse.unsw.edu.au/Hardware/PLEB
S:	Maintained

ARM/PT DIGITAL BOARD PORT
M:	Stefan Eletzhofer <stefan.eletzhofer@eletztrick.de>
L:	linux-arm-kernel@lists.infradead.org (moderated for non-subscribers)
W:	http://www.armlinux.org.uk/
S:	Maintained

ARM/QUALCOMM SUPPORT
M:	Andy Gross <andy.gross@linaro.org>
M:	David Brown <david.brown@linaro.org>
L:	linux-arm-msm@vger.kernel.org
L:	linux-soc@vger.kernel.org
S:	Maintained
F:	Documentation/devicetree/bindings/soc/qcom/
F:	arch/arm/boot/dts/qcom-*.dts
F:	arch/arm/boot/dts/qcom-*.dtsi
F:	arch/arm/mach-qcom/
F:	arch/arm64/boot/dts/qcom/*
F:	drivers/i2c/busses/i2c-qup.c
F:	drivers/clk/qcom/
F:	drivers/dma/qcom/
F:	drivers/soc/qcom/
F:	drivers/spi/spi-qup.c
F:	drivers/tty/serial/msm_serial.c
F:	drivers/*/pm8???-*
F:	drivers/mfd/ssbi.c
F:	drivers/firmware/qcom_scm*
T:	git git://git.kernel.org/pub/scm/linux/kernel/git/agross/linux.git

ARM/RADISYS ENP2611 MACHINE SUPPORT
M:	Lennert Buytenhek <kernel@wantstofly.org>
L:	linux-arm-kernel@lists.infradead.org (moderated for non-subscribers)
S:	Maintained

ARM/REALTEK ARCHITECTURE
M:	Andreas Färber <afaerber@suse.de>
L:	linux-arm-kernel@lists.infradead.org (moderated for non-subscribers)
S:	Maintained
F:	arch/arm64/boot/dts/realtek/
F:	Documentation/devicetree/bindings/arm/realtek.txt

ARM/RENESAS ARM64 ARCHITECTURE
M:	Simon Horman <horms@verge.net.au>
M:	Magnus Damm <magnus.damm@gmail.com>
L:	linux-renesas-soc@vger.kernel.org
Q:	http://patchwork.kernel.org/project/linux-renesas-soc/list/
T:	git git://git.kernel.org/pub/scm/linux/kernel/git/horms/renesas.git next
S:	Supported
F:	arch/arm64/boot/dts/renesas/
F:	Documentation/devicetree/bindings/arm/shmobile.txt
F:	drivers/soc/renesas/
F:	include/linux/soc/renesas/

ARM/RISCPC ARCHITECTURE
M:	Russell King <linux@armlinux.org.uk>
L:	linux-arm-kernel@lists.infradead.org (moderated for non-subscribers)
W:	http://www.armlinux.org.uk/
S:	Maintained
F:	arch/arm/include/asm/hardware/entry-macro-iomd.S
F:	arch/arm/include/asm/hardware/ioc.h
F:	arch/arm/include/asm/hardware/iomd.h
F:	arch/arm/include/asm/hardware/memc.h
F:	arch/arm/mach-rpc/
F:	drivers/net/ethernet/8390/etherh.c
F:	drivers/net/ethernet/i825xx/ether1*
F:	drivers/net/ethernet/seeq/ether3*
F:	drivers/scsi/arm/

ARM/Rockchip SoC support
M:	Heiko Stuebner <heiko@sntech.de>
L:	linux-arm-kernel@lists.infradead.org (moderated for non-subscribers)
L:	linux-rockchip@lists.infradead.org
T:	git git://git.kernel.org/pub/scm/linux/kernel/git/mmind/linux-rockchip.git
S:	Maintained
F:	arch/arm/boot/dts/rk3*
F:	arch/arm/boot/dts/rv1108*
F:	arch/arm/mach-rockchip/
F:	drivers/clk/rockchip/
F:	drivers/i2c/busses/i2c-rk3x.c
F:	drivers/*/*rockchip*
F:	drivers/*/*/*rockchip*
F:	sound/soc/rockchip/
N:	rockchip

ARM/SAMSUNG EXYNOS ARM ARCHITECTURES
M:	Kukjin Kim <kgene@kernel.org>
M:	Krzysztof Kozlowski <krzk@kernel.org>
L:	linux-arm-kernel@lists.infradead.org (moderated for non-subscribers)
L:	linux-samsung-soc@vger.kernel.org (moderated for non-subscribers)
Q:	https://patchwork.kernel.org/project/linux-samsung-soc/list/
S:	Maintained
F:	arch/arm/boot/dts/s3c*
F:	arch/arm/boot/dts/s5p*
F:	arch/arm/boot/dts/exynos*
F:	arch/arm64/boot/dts/exynos/
F:	arch/arm/plat-samsung/
F:	arch/arm/mach-s3c24*/
F:	arch/arm/mach-s3c64xx/
F:	arch/arm/mach-s5p*/
F:	arch/arm/mach-exynos*/
F:	drivers/*/*s3c24*
F:	drivers/*/*/*s3c24*
F:	drivers/*/*s3c64xx*
F:	drivers/*/*s5pv210*
F:	drivers/memory/samsung/*
F:	drivers/soc/samsung/*
F:	Documentation/arm/Samsung/
F:	Documentation/devicetree/bindings/arm/samsung/
F:	Documentation/devicetree/bindings/sram/samsung-sram.txt
F:	Documentation/devicetree/bindings/power/pd-samsung.txt
N:	exynos

ARM/SAMSUNG MOBILE MACHINE SUPPORT
M:	Kyungmin Park <kyungmin.park@samsung.com>
L:	linux-arm-kernel@lists.infradead.org (moderated for non-subscribers)
S:	Maintained
F:	arch/arm/mach-s5pv210/

ARM/SAMSUNG S5P SERIES 2D GRAPHICS ACCELERATION (G2D) SUPPORT
M:	Kyungmin Park <kyungmin.park@samsung.com>
M:	Kamil Debski <kamil@wypas.org>
M:	Andrzej Hajda <a.hajda@samsung.com>
L:	linux-arm-kernel@lists.infradead.org
L:	linux-media@vger.kernel.org
S:	Maintained
F:	drivers/media/platform/s5p-g2d/

ARM/SAMSUNG S5P SERIES HDMI CEC SUBSYSTEM SUPPORT
M:	Marek Szyprowski <m.szyprowski@samsung.com>
L:	linux-samsung-soc@vger.kernel.org (moderated for non-subscribers)
L:	linux-media@vger.kernel.org
S:	Maintained
F:	drivers/media/platform/s5p-cec/
F:	Documentation/devicetree/bindings/media/s5p-cec.txt

ARM/SAMSUNG S5P SERIES JPEG CODEC SUPPORT
M:	Andrzej Pietrasiewicz <andrzej.p@samsung.com>
M:	Jacek Anaszewski <jacek.anaszewski@gmail.com>
L:	linux-arm-kernel@lists.infradead.org
L:	linux-media@vger.kernel.org
S:	Maintained
F:	drivers/media/platform/s5p-jpeg/

ARM/SAMSUNG S5P SERIES Multi Format Codec (MFC) SUPPORT
M:	Kyungmin Park <kyungmin.park@samsung.com>
M:	Kamil Debski <kamil@wypas.org>
M:	Jeongtae Park <jtp.park@samsung.com>
M:	Andrzej Hajda <a.hajda@samsung.com>
L:	linux-arm-kernel@lists.infradead.org
L:	linux-media@vger.kernel.org
S:	Maintained
F:	arch/arm/plat-samsung/s5p-dev-mfc.c
F:	drivers/media/platform/s5p-mfc/

ARM/SHMOBILE ARM ARCHITECTURE
M:	Simon Horman <horms@verge.net.au>
M:	Magnus Damm <magnus.damm@gmail.com>
L:	linux-renesas-soc@vger.kernel.org
Q:	http://patchwork.kernel.org/project/linux-renesas-soc/list/
T:	git git://git.kernel.org/pub/scm/linux/kernel/git/horms/renesas.git next
S:	Supported
F:	arch/arm/boot/dts/emev2*
F:	arch/arm/boot/dts/r7s*
F:	arch/arm/boot/dts/r8a*
F:	arch/arm/boot/dts/r9a*
F:	arch/arm/boot/dts/sh*
F:	arch/arm/configs/shmobile_defconfig
F:	arch/arm/include/debug/renesas-scif.S
F:	arch/arm/mach-shmobile/
F:	Documentation/devicetree/bindings/arm/shmobile.txt
F:	drivers/soc/renesas/
F:	include/linux/soc/renesas/

ARM/SOCFPGA ARCHITECTURE
M:	Dinh Nguyen <dinguyen@kernel.org>
S:	Maintained
F:	arch/arm/mach-socfpga/
F:	arch/arm/boot/dts/socfpga*
F:	arch/arm/configs/socfpga_defconfig
F:	arch/arm64/boot/dts/altera/
W:	http://www.rocketboards.org
T:	git git://git.kernel.org/pub/scm/linux/kernel/git/dinguyen/linux.git

ARM/SOCFPGA CLOCK FRAMEWORK SUPPORT
M:	Dinh Nguyen <dinguyen@kernel.org>
S:	Maintained
F:	drivers/clk/socfpga/

ARM/SOCFPGA EDAC SUPPORT
M:	Thor Thayer <thor.thayer@linux.intel.com>
S:	Maintained
F:	drivers/edac/altera_edac.

ARM/SPREADTRUM SoC SUPPORT
M:	Orson Zhai <orsonzhai@gmail.com>
M:	Baolin Wang <baolin.wang@linaro.org>
M:	Chunyan Zhang <zhang.lyra@gmail.com>
S:	Maintained
F:	arch/arm64/boot/dts/sprd
N:	sprd

ARM/STI ARCHITECTURE
M:	Patrice Chotard <patrice.chotard@st.com>
L:	linux-arm-kernel@lists.infradead.org (moderated for non-subscribers)
W:	http://www.stlinux.com
S:	Maintained
F:	arch/arm/mach-sti/
F:	arch/arm/boot/dts/sti*
F:	drivers/char/hw_random/st-rng.c
F:	drivers/clocksource/arm_global_timer.c
F:	drivers/clocksource/clksrc_st_lpc.c
F:	drivers/cpufreq/sti-cpufreq.c
F:	drivers/dma/st_fdma*
F:	drivers/i2c/busses/i2c-st.c
F:	drivers/media/rc/st_rc.c
F:	drivers/media/platform/sti/c8sectpfe/
F:	drivers/mmc/host/sdhci-st.c
F:	drivers/phy/st/phy-miphy28lp.c
F:	drivers/phy/st/phy-stih407-usb.c
F:	drivers/pinctrl/pinctrl-st.c
F:	drivers/remoteproc/st_remoteproc.c
F:	drivers/remoteproc/st_slim_rproc.c
F:	drivers/reset/sti/
F:	drivers/rtc/rtc-st-lpc.c
F:	drivers/tty/serial/st-asc.c
F:	drivers/usb/dwc3/dwc3-st.c
F:	drivers/usb/host/ehci-st.c
F:	drivers/usb/host/ohci-st.c
F:	drivers/watchdog/st_lpc_wdt.c
F:	drivers/ata/ahci_st.c
F:	include/linux/remoteproc/st_slim_rproc.h

ARM/STM32 ARCHITECTURE
M:	Maxime Coquelin <mcoquelin.stm32@gmail.com>
M:	Alexandre Torgue <alexandre.torgue@st.com>
L:	linux-arm-kernel@lists.infradead.org (moderated for non-subscribers)
S:	Maintained
T:	git git://git.kernel.org/pub/scm/linux/kernel/git/atorgue/stm32.git stm32-next
N:	stm32
F:	arch/arm/boot/dts/stm32*
F:	arch/arm/mach-stm32/
F:	drivers/clocksource/armv7m_systick.c

ARM/Synaptics Berlin SoC support
M:	Jisheng Zhang <Jisheng.Zhang@synaptics.com>
M:	Sebastian Hesselbarth <sebastian.hesselbarth@gmail.com>
L:	linux-arm-kernel@lists.infradead.org (moderated for non-subscribers)
S:	Maintained
F:	arch/arm/mach-berlin/
F:	arch/arm/boot/dts/berlin*
F:	arch/arm64/boot/dts/marvell/berlin*

ARM/TANGO ARCHITECTURE
M:	Marc Gonzalez <marc.w.gonzalez@free.fr>
M:	Mans Rullgard <mans@mansr.com>
L:	linux-arm-kernel@lists.infradead.org
S:	Odd Fixes
N:	tango

ARM/TECHNOLOGIC SYSTEMS TS7250 MACHINE SUPPORT
M:	Lennert Buytenhek <kernel@wantstofly.org>
L:	linux-arm-kernel@lists.infradead.org (moderated for non-subscribers)
S:	Maintained

ARM/TEGRA HDMI CEC SUBSYSTEM SUPPORT
M:	Hans Verkuil <hans.verkuil@cisco.com>
L:	linux-tegra@vger.kernel.org
L:	linux-media@vger.kernel.org
S:	Maintained
F:	drivers/media/platform/tegra-cec/
F:	Documentation/devicetree/bindings/media/tegra-cec.txt

ARM/TETON BGA MACHINE SUPPORT
M:	"Mark F. Brown" <mark.brown314@gmail.com>
L:	linux-arm-kernel@lists.infradead.org (moderated for non-subscribers)
S:	Maintained

ARM/TEXAS INSTRUMENT AEMIF/EMIF DRIVERS
M:	Santosh Shilimkar <ssantosh@kernel.org>
L:	linux-kernel@vger.kernel.org
S:	Maintained
F:	drivers/memory/*emif*

ARM/TEXAS INSTRUMENTS K3 ARCHITECTURE
M:	Tero Kristo <t-kristo@ti.com>
M:	Nishanth Menon <nm@ti.com>
L:	linux-arm-kernel@lists.infradead.org (moderated for non-subscribers)
S:	Supported
F:	Documentation/devicetree/bindings/arm/ti/k3.txt
F:	arch/arm64/boot/dts/ti/Makefile
F:	arch/arm64/boot/dts/ti/k3-*

ARM/TEXAS INSTRUMENT KEYSTONE ARCHITECTURE
M:	Santosh Shilimkar <ssantosh@kernel.org>
L:	linux-arm-kernel@lists.infradead.org (moderated for non-subscribers)
S:	Maintained
F:	arch/arm/mach-keystone/
F:	arch/arm/boot/dts/keystone-*
T:	git git://git.kernel.org/pub/scm/linux/kernel/git/ssantosh/linux-keystone.git

ARM/TEXAS INSTRUMENT KEYSTONE CLOCK FRAMEWORK
M:	Santosh Shilimkar <ssantosh@kernel.org>
L:	linux-kernel@vger.kernel.org
S:	Maintained
F:	drivers/clk/keystone/

ARM/TEXAS INSTRUMENT KEYSTONE ClOCKSOURCE
M:	Santosh Shilimkar <ssantosh@kernel.org>
L:	linux-arm-kernel@lists.infradead.org (moderated for non-subscribers)
L:	linux-kernel@vger.kernel.org
S:	Maintained
F:	drivers/clocksource/timer-keystone.c

ARM/TEXAS INSTRUMENT KEYSTONE RESET DRIVER
M:	Santosh Shilimkar <ssantosh@kernel.org>
L:	linux-kernel@vger.kernel.org
S:	Maintained
F:	drivers/power/reset/keystone-reset.c

ARM/THECUS N2100 MACHINE SUPPORT
M:	Lennert Buytenhek <kernel@wantstofly.org>
L:	linux-arm-kernel@lists.infradead.org (moderated for non-subscribers)
S:	Maintained

ARM/TOSA MACHINE SUPPORT
M:	Dmitry Eremin-Solenikov <dbaryshkov@gmail.com>
M:	Dirk Opfer <dirk@opfer-online.de>
S:	Maintained

ARM/UNIPHIER ARCHITECTURE
M:	Masahiro Yamada <yamada.masahiro@socionext.com>
L:	linux-arm-kernel@lists.infradead.org (moderated for non-subscribers)
T:	git git://git.kernel.org/pub/scm/linux/kernel/git/masahiroy/linux-uniphier.git
S:	Maintained
F:	Documentation/devicetree/bindings/gpio/gpio-uniphier.txt
F:	Documentation/devicetree/bindings/pinctrl/socionext,uniphier-pinctrl.txt
F:	arch/arm/boot/dts/uniphier*
F:	arch/arm/include/asm/hardware/cache-uniphier.h
F:	arch/arm/mach-uniphier/
F:	arch/arm/mm/cache-uniphier.c
F:	arch/arm64/boot/dts/socionext/uniphier*
F:	drivers/bus/uniphier-system-bus.c
F:	drivers/clk/uniphier/
F:	drivers/gpio/gpio-uniphier.c
F:	drivers/i2c/busses/i2c-uniphier*
F:	drivers/irqchip/irq-uniphier-aidet.c
F:	drivers/pinctrl/uniphier/
F:	drivers/reset/reset-uniphier.c
F:	drivers/tty/serial/8250/8250_uniphier.c
N:	uniphier

ARM/Ux500 CLOCK FRAMEWORK SUPPORT
M:	Ulf Hansson <ulf.hansson@linaro.org>
L:	linux-arm-kernel@lists.infradead.org (moderated for non-subscribers)
T:	git git://git.linaro.org/people/ulfh/clk.git
S:	Maintained
F:	drivers/clk/ux500/

ARM/VERSATILE EXPRESS PLATFORM
M:	Liviu Dudau <liviu.dudau@arm.com>
M:	Sudeep Holla <sudeep.holla@arm.com>
M:	Lorenzo Pieralisi <lorenzo.pieralisi@arm.com>
L:	linux-arm-kernel@lists.infradead.org (moderated for non-subscribers)
S:	Maintained
F:	arch/arm/boot/dts/vexpress*
F:	arch/arm64/boot/dts/arm/
F:	arch/arm/mach-vexpress/
F:	*/*/vexpress*
F:	*/*/*/vexpress*
F:	drivers/clk/versatile/clk-vexpress-osc.c
F:	drivers/clocksource/versatile.c
N:	mps2

ARM/VFP SUPPORT
M:	Russell King <linux@armlinux.org.uk>
L:	linux-arm-kernel@lists.infradead.org (moderated for non-subscribers)
W:	http://www.armlinux.org.uk/
S:	Maintained
F:	arch/arm/vfp/

ARM/VOIPAC PXA270 SUPPORT
M:	Marek Vasut <marek.vasut@gmail.com>
L:	linux-arm-kernel@lists.infradead.org (moderated for non-subscribers)
S:	Maintained
F:	arch/arm/mach-pxa/vpac270.c
F:	arch/arm/mach-pxa/include/mach/vpac270.h

ARM/VT8500 ARM ARCHITECTURE
M:	Tony Prisk <linux@prisktech.co.nz>
L:	linux-arm-kernel@lists.infradead.org (moderated for non-subscribers)
S:	Maintained
F:	arch/arm/mach-vt8500/
F:	drivers/clocksource/vt8500_timer.c
F:	drivers/i2c/busses/i2c-wmt.c
F:	drivers/mmc/host/wmt-sdmmc.c
F:	drivers/pwm/pwm-vt8500.c
F:	drivers/rtc/rtc-vt8500.c
F:	drivers/tty/serial/vt8500_serial.c
F:	drivers/usb/host/ehci-platform.c
F:	drivers/usb/host/uhci-platform.c
F:	drivers/video/fbdev/vt8500lcdfb.*
F:	drivers/video/fbdev/wm8505fb*
F:	drivers/video/fbdev/wmt_ge_rops.*

ARM/ZIPIT Z2 SUPPORT
M:	Marek Vasut <marek.vasut@gmail.com>
L:	linux-arm-kernel@lists.infradead.org (moderated for non-subscribers)
S:	Maintained
F:	arch/arm/mach-pxa/z2.c
F:	arch/arm/mach-pxa/include/mach/z2.h

ARM/ZTE ARCHITECTURE
M:	Jun Nie <jun.nie@linaro.org>
M:	Baoyou Xie <baoyou.xie@linaro.org>
M:	Shawn Guo <shawnguo@kernel.org>
L:	linux-arm-kernel@lists.infradead.org (moderated for non-subscribers)
S:	Maintained
F:	arch/arm/boot/dts/zx2967*
F:	arch/arm/mach-zx/
F:	arch/arm64/boot/dts/zte/
F:	drivers/clk/zte/
F:	drivers/dma/zx_dma.c
F:	drivers/gpio/gpio-zx.c
F:	drivers/i2c/busses/i2c-zx2967.c
F:	drivers/mmc/host/dw_mmc-zx.*
F:	drivers/pinctrl/zte/
F:	drivers/soc/zte/
F:	drivers/thermal/zx2967_thermal.c
F:	drivers/watchdog/zx2967_wdt.c
F:	Documentation/devicetree/bindings/arm/zte.txt
F:	Documentation/devicetree/bindings/clock/zx2967*.txt
F:	Documentation/devicetree/bindings/dma/zxdma.txt
F:	Documentation/devicetree/bindings/gpio/zx296702-gpio.txt
F:	Documentation/devicetree/bindings/i2c/i2c-zx2967.txt
F:	Documentation/devicetree/bindings/mmc/zx-dw-mshc.txt
F:	Documentation/devicetree/bindings/pinctrl/pinctrl-zx.txt
F:	Documentation/devicetree/bindings/reset/zte,zx2967-reset.txt
F:	Documentation/devicetree/bindings/soc/zte/
F:	Documentation/devicetree/bindings/sound/zte,*.txt
F:	Documentation/devicetree/bindings/thermal/zx2967-thermal.txt
F:	Documentation/devicetree/bindings/watchdog/zte,zx2967-wdt.txt
F:	include/dt-bindings/clock/zx2967*.h
F:	include/dt-bindings/soc/zte,*.h
F:	sound/soc/codecs/zx_aud96p22.c
F:	sound/soc/zte/

ARM/ZYNQ ARCHITECTURE
M:	Michal Simek <michal.simek@xilinx.com>
L:	linux-arm-kernel@lists.infradead.org (moderated for non-subscribers)
W:	http://wiki.xilinx.com
T:	git https://github.com/Xilinx/linux-xlnx.git
S:	Supported
F:	arch/arm/mach-zynq/
F:	drivers/cpuidle/cpuidle-zynq.c
F:	drivers/block/xsysace.c
N:	zynq
N:	xilinx
F:	drivers/clocksource/cadence_ttc_timer.c
F:	drivers/i2c/busses/i2c-cadence.c
F:	drivers/mmc/host/sdhci-of-arasan.c
F:	drivers/edac/synopsys_edac.c
F:	drivers/i2c/busses/i2c-xiic.c

ARM64 PORT (AARCH64 ARCHITECTURE)
M:	Catalin Marinas <catalin.marinas@arm.com>
M:	Will Deacon <will.deacon@arm.com>
L:	linux-arm-kernel@lists.infradead.org (moderated for non-subscribers)
T:	git git://git.kernel.org/pub/scm/linux/kernel/git/arm64/linux.git
S:	Maintained
F:	arch/arm64/
X:	arch/arm64/boot/dts/
F:	Documentation/arm64/

AS3645A LED FLASH CONTROLLER DRIVER
M:	Sakari Ailus <sakari.ailus@iki.fi>
L:	linux-leds@vger.kernel.org
S:	Maintained
F:	drivers/leds/leds-as3645a.c

ASAHI KASEI AK7375 LENS VOICE COIL DRIVER
M:	Tianshu Qiu <tian.shu.qiu@intel.com>
L:	linux-media@vger.kernel.org
T:	git git://linuxtv.org/media_tree.git
S:	Maintained
F:	drivers/media/i2c/ak7375.c
F:	Documentation/devicetree/bindings/media/i2c/ak7375.txt

ASAHI KASEI AK8974 DRIVER
M:	Linus Walleij <linus.walleij@linaro.org>
L:	linux-iio@vger.kernel.org
W:	http://www.akm.com/
S:	Supported
F:	drivers/iio/magnetometer/ak8974.c

ASC7621 HARDWARE MONITOR DRIVER
M:	George Joseph <george.joseph@fairview5.com>
L:	linux-hwmon@vger.kernel.org
S:	Maintained
F:	Documentation/hwmon/asc7621
F:	drivers/hwmon/asc7621.c

ASUS NOTEBOOKS AND EEEPC ACPI/WMI EXTRAS DRIVERS
M:	Corentin Chary <corentin.chary@gmail.com>
L:	acpi4asus-user@lists.sourceforge.net
L:	platform-driver-x86@vger.kernel.org
W:	http://acpi4asus.sf.net
S:	Maintained
F:	drivers/platform/x86/asus*.c
F:	drivers/platform/x86/eeepc*.c

ASUS WIRELESS RADIO CONTROL DRIVER
M:	João Paulo Rechi Vita <jprvita@gmail.com>
L:	platform-driver-x86@vger.kernel.org
S:	Maintained
F:	drivers/platform/x86/asus-wireless.c

ASYMMETRIC KEYS
M:	David Howells <dhowells@redhat.com>
L:	keyrings@vger.kernel.org
S:	Maintained
F:	Documentation/crypto/asymmetric-keys.txt
F:	include/linux/verification.h
F:	include/crypto/public_key.h
F:	include/crypto/pkcs7.h
F:	crypto/asymmetric_keys/

ASYNCHRONOUS TRANSFERS/TRANSFORMS (IOAT) API
R:	Dan Williams <dan.j.williams@intel.com>
W:	http://sourceforge.net/projects/xscaleiop
S:	Odd fixes
F:	Documentation/crypto/async-tx-api.txt
F:	crypto/async_tx/
F:	drivers/dma/
F:	include/linux/dmaengine.h
F:	include/linux/async_tx.h

AT24 EEPROM DRIVER
M:	Bartosz Golaszewski <brgl@bgdev.pl>
L:	linux-i2c@vger.kernel.org
T:	git git://git.kernel.org/pub/scm/linux/kernel/git/brgl/linux.git
S:	Maintained
F:	Documentation/devicetree/bindings/eeprom/at24.txt
F:	drivers/misc/eeprom/at24.c
F:	include/linux/platform_data/at24.h

ATA OVER ETHERNET (AOE) DRIVER
M:	"Ed L. Cashin" <ed.cashin@acm.org>
W:	http://www.openaoe.org/
S:	Supported
F:	Documentation/aoe/
F:	drivers/block/aoe/

ATHEROS 71XX/9XXX GPIO DRIVER
M:	Alban Bedel <albeu@free.fr>
W:	https://github.com/AlbanBedel/linux
T:	git git://github.com/AlbanBedel/linux
S:	Maintained
F:	drivers/gpio/gpio-ath79.c
F:	Documentation/devicetree/bindings/gpio/gpio-ath79.txt

ATHEROS 71XX/9XXX USB PHY DRIVER
M:	Alban Bedel <albeu@free.fr>
W:	https://github.com/AlbanBedel/linux
T:	git git://github.com/AlbanBedel/linux
S:	Maintained
F:	drivers/phy/qualcomm/phy-ath79-usb.c
F:	Documentation/devicetree/bindings/phy/phy-ath79-usb.txt

ATHEROS ATH GENERIC UTILITIES
M:	Kalle Valo <kvalo@codeaurora.org>
L:	linux-wireless@vger.kernel.org
S:	Supported
F:	drivers/net/wireless/ath/*

ATHEROS ATH5K WIRELESS DRIVER
M:	Jiri Slaby <jirislaby@gmail.com>
M:	Nick Kossifidis <mickflemm@gmail.com>
M:	"Luis R. Rodriguez" <mcgrof@do-not-panic.com>
L:	linux-wireless@vger.kernel.org
W:	http://wireless.kernel.org/en/users/Drivers/ath5k
S:	Maintained
F:	drivers/net/wireless/ath/ath5k/

ATHEROS ATH6KL WIRELESS DRIVER
M:	Kalle Valo <kvalo@codeaurora.org>
L:	linux-wireless@vger.kernel.org
W:	http://wireless.kernel.org/en/users/Drivers/ath6kl
T:	git git://git.kernel.org/pub/scm/linux/kernel/git/kvalo/ath.git
S:	Supported
F:	drivers/net/wireless/ath/ath6kl/

ATI_REMOTE2 DRIVER
M:	Ville Syrjala <syrjala@sci.fi>
S:	Maintained
F:	drivers/input/misc/ati_remote2.c

ATK0110 HWMON DRIVER
M:	Luca Tettamanti <kronos.it@gmail.com>
L:	linux-hwmon@vger.kernel.org
S:	Maintained
F:	drivers/hwmon/asus_atk0110.c

ATLX ETHERNET DRIVERS
M:	Jay Cliburn <jcliburn@gmail.com>
M:	Chris Snook <chris.snook@gmail.com>
L:	netdev@vger.kernel.org
W:	http://sourceforge.net/projects/atl1
W:	http://atl1.sourceforge.net
S:	Maintained
F:	drivers/net/ethernet/atheros/

ATM
M:	Chas Williams <3chas3@gmail.com>
L:	linux-atm-general@lists.sourceforge.net (moderated for non-subscribers)
L:	netdev@vger.kernel.org
W:	http://linux-atm.sourceforge.net
S:	Maintained
F:	drivers/atm/
F:	include/linux/atm*
F:	include/uapi/linux/atm*

ATMEL AT91 / AT32 MCI DRIVER
M:	Ludovic Desroches <ludovic.desroches@microchip.com>
S:	Maintained
F:	drivers/mmc/host/atmel-mci.c

ATMEL AT91 SAMA5D2-Compatible Shutdown Controller
M:	Nicolas Ferre <nicolas.ferre@microchip.com>
S:	Supported
F:	drivers/power/reset/at91-sama5d2_shdwc.c

ATMEL Audio ALSA driver
M:	Nicolas Ferre <nicolas.ferre@microchip.com>
L:	alsa-devel@alsa-project.org (moderated for non-subscribers)
S:	Supported
F:	sound/soc/atmel

ATMEL I2C DRIVER
M:	Ludovic Desroches <ludovic.desroches@microchip.com>
L:	linux-i2c@vger.kernel.org
S:	Supported
F:	drivers/i2c/busses/i2c-at91.c

ATMEL ISI DRIVER
M:	Ludovic Desroches <ludovic.desroches@microchip.com>
L:	linux-media@vger.kernel.org
S:	Supported
F:	drivers/media/platform/atmel/atmel-isi.c
F:	include/media/atmel-isi.h

ATMEL LCDFB DRIVER
M:	Nicolas Ferre <nicolas.ferre@microchip.com>
L:	linux-fbdev@vger.kernel.org
S:	Maintained
F:	drivers/video/fbdev/atmel_lcdfb.c
F:	include/video/atmel_lcdc.h

ATMEL MACB ETHERNET DRIVER
M:	Nicolas Ferre <nicolas.ferre@microchip.com>
S:	Supported
F:	drivers/net/ethernet/cadence/

ATMEL MAXTOUCH DRIVER
M:	Nick Dyer <nick@shmanahar.org>
T:	git git://github.com/ndyer/linux.git
S:	Maintained
F:	Documentation/devicetree/bindings/input/atmel,maxtouch.txt
F:	drivers/input/touchscreen/atmel_mxt_ts.c

ATMEL SAMA5D2 ADC DRIVER
M:	Ludovic Desroches <ludovic.desroches@microchip.com>
L:	linux-iio@vger.kernel.org
S:	Supported
F:	drivers/iio/adc/at91-sama5d2_adc.c

ATMEL SDMMC DRIVER
M:	Ludovic Desroches <ludovic.desroches@microchip.com>
L:	linux-mmc@vger.kernel.org
S:	Supported
F:	drivers/mmc/host/sdhci-of-at91.c

ATMEL SPI DRIVER
M:	Nicolas Ferre <nicolas.ferre@microchip.com>
S:	Supported
F:	drivers/spi/spi-atmel.*

ATMEL SSC DRIVER
M:	Nicolas Ferre <nicolas.ferre@microchip.com>
L:	linux-arm-kernel@lists.infradead.org (moderated for non-subscribers)
S:	Supported
F:	drivers/misc/atmel-ssc.c
F:	include/linux/atmel-ssc.h

ATMEL Timer Counter (TC) AND CLOCKSOURCE DRIVERS
M:	Nicolas Ferre <nicolas.ferre@microchip.com>
L:	linux-arm-kernel@lists.infradead.org (moderated for non-subscribers)
S:	Supported
F:	drivers/misc/atmel_tclib.c
F:	drivers/clocksource/tcb_clksrc.c

ATMEL USBA UDC DRIVER
M:	Nicolas Ferre <nicolas.ferre@microchip.com>
L:	linux-arm-kernel@lists.infradead.org (moderated for non-subscribers)
S:	Supported
F:	drivers/usb/gadget/udc/atmel_usba_udc.*

ATMEL WIRELESS DRIVER
M:	Simon Kelley <simon@thekelleys.org.uk>
L:	linux-wireless@vger.kernel.org
W:	http://www.thekelleys.org.uk/atmel
W:	http://atmelwlandriver.sourceforge.net/
S:	Maintained
F:	drivers/net/wireless/atmel/atmel*

ATMEL XDMA DRIVER
M:	Ludovic Desroches <ludovic.desroches@microchip.com>
L:	linux-arm-kernel@lists.infradead.org
L:	dmaengine@vger.kernel.org
S:	Supported
F:	drivers/dma/at_xdmac.c

ATOMIC INFRASTRUCTURE
M:	Will Deacon <will.deacon@arm.com>
M:	Peter Zijlstra <peterz@infradead.org>
R:	Boqun Feng <boqun.feng@gmail.com>
L:	linux-kernel@vger.kernel.org
S:	Maintained
F:	arch/*/include/asm/atomic*.h
F:	include/*/atomic*.h

ATTO EXPRESSSAS SAS/SATA RAID SCSI DRIVER
M:	Bradley Grove <linuxdrivers@attotech.com>
L:	linux-scsi@vger.kernel.org
W:	http://www.attotech.com
S:	Supported
F:	drivers/scsi/esas2r

ATUSB IEEE 802.15.4 RADIO DRIVER
M:	Stefan Schmidt <stefan@datenfreihafen.org>
L:	linux-wpan@vger.kernel.org
S:	Maintained
F:	drivers/net/ieee802154/atusb.c
F:	drivers/net/ieee802154/atusb.h
F:	drivers/net/ieee802154/at86rf230.h

AUDIT SUBSYSTEM
M:	Paul Moore <paul@paul-moore.com>
M:	Eric Paris <eparis@redhat.com>
L:	linux-audit@redhat.com (moderated for non-subscribers)
W:	https://github.com/linux-audit
T:	git git://git.kernel.org/pub/scm/linux/kernel/git/pcmoore/audit.git
S:	Supported
F:	include/linux/audit.h
F:	include/uapi/linux/audit.h
F:	kernel/audit*

AUXILIARY DISPLAY DRIVERS
M:	Miguel Ojeda Sandonis <miguel.ojeda.sandonis@gmail.com>
S:	Maintained
F:	drivers/auxdisplay/
F:	include/linux/cfag12864b.h

AVIA HX711 ANALOG DIGITAL CONVERTER IIO DRIVER
M:	Andreas Klinger <ak@it-klinger.de>
L:	linux-iio@vger.kernel.org
S:	Maintained
F:	Documentation/devicetree/bindings/iio/adc/avia-hx711.txt
F:	drivers/iio/adc/hx711.c

AX.25 NETWORK LAYER
M:	Ralf Baechle <ralf@linux-mips.org>
L:	linux-hams@vger.kernel.org
W:	http://www.linux-ax25.org/
S:	Maintained
F:	include/uapi/linux/ax25.h
F:	include/net/ax25.h
F:	net/ax25/

AXENTIA ARM DEVICES
M:	Peter Rosin <peda@axentia.se>
L:	linux-arm-kernel@lists.infradead.org (moderated for non-subscribers)
S:	Maintained
F:	Documentation/devicetree/bindings/arm/axentia.txt
F:	arch/arm/boot/dts/at91-linea.dtsi
F:	arch/arm/boot/dts/at91-natte.dtsi
F:	arch/arm/boot/dts/at91-nattis-2-natte-2.dts
F:	arch/arm/boot/dts/at91-tse850-3.dts

AXENTIA ASOC DRIVERS
M:	Peter Rosin <peda@axentia.se>
L:	alsa-devel@alsa-project.org (moderated for non-subscribers)
S:	Maintained
F:	Documentation/devicetree/bindings/sound/axentia,*
F:	sound/soc/atmel/tse850-pcm5142.c

AZ6007 DVB DRIVER
M:	Mauro Carvalho Chehab <mchehab@kernel.org>
L:	linux-media@vger.kernel.org
W:	https://linuxtv.org
T:	git git://linuxtv.org/media_tree.git
S:	Maintained
F:	drivers/media/usb/dvb-usb-v2/az6007.c

AZTECH FM RADIO RECEIVER DRIVER
M:	Hans Verkuil <hverkuil@xs4all.nl>
L:	linux-media@vger.kernel.org
T:	git git://linuxtv.org/media_tree.git
W:	https://linuxtv.org
S:	Maintained
F:	drivers/media/radio/radio-aztech*

B43 WIRELESS DRIVER
L:	linux-wireless@vger.kernel.org
L:	b43-dev@lists.infradead.org
W:	http://wireless.kernel.org/en/users/Drivers/b43
S:	Odd Fixes
F:	drivers/net/wireless/broadcom/b43/

B43LEGACY WIRELESS DRIVER
M:	Larry Finger <Larry.Finger@lwfinger.net>
L:	linux-wireless@vger.kernel.org
L:	b43-dev@lists.infradead.org
W:	http://wireless.kernel.org/en/users/Drivers/b43
S:	Maintained
F:	drivers/net/wireless/broadcom/b43legacy/

BACKLIGHT CLASS/SUBSYSTEM
M:	Lee Jones <lee.jones@linaro.org>
M:	Daniel Thompson <daniel.thompson@linaro.org>
M:	Jingoo Han <jingoohan1@gmail.com>
L:	dri-devel@lists.freedesktop.org
T:	git git://git.kernel.org/pub/scm/linux/kernel/git/lee/backlight.git
S:	Maintained
F:	drivers/video/backlight/
F:	include/linux/backlight.h
F:	include/linux/pwm_backlight.h
F:	Documentation/devicetree/bindings/leds/backlight

BATMAN ADVANCED
M:	Marek Lindner <mareklindner@neomailbox.ch>
M:	Simon Wunderlich <sw@simonwunderlich.de>
M:	Antonio Quartulli <a@unstable.cc>
L:	b.a.t.m.a.n@lists.open-mesh.org (moderated for non-subscribers)
W:	https://www.open-mesh.org/
Q:	https://patchwork.open-mesh.org/project/batman/list/
S:	Maintained
F:	Documentation/ABI/testing/sysfs-class-net-batman-adv
F:	Documentation/ABI/testing/sysfs-class-net-mesh
F:	Documentation/networking/batman-adv.rst
F:	include/uapi/linux/batadv_packet.h
F:	include/uapi/linux/batman_adv.h
F:	net/batman-adv/

BAYCOM/HDLCDRV DRIVERS FOR AX.25
M:	Thomas Sailer <t.sailer@alumni.ethz.ch>
L:	linux-hams@vger.kernel.org
W:	http://www.baycom.org/~tom/ham/ham.html
S:	Maintained
F:	drivers/net/hamradio/baycom*

BCACHE (BLOCK LAYER CACHE)
M:	Coly Li <colyli@suse.de>
M:	Kent Overstreet <kent.overstreet@gmail.com>
L:	linux-bcache@vger.kernel.org
W:	http://bcache.evilpiepirate.org
C:	irc://irc.oftc.net/bcache
S:	Maintained
F:	drivers/md/bcache/

BDISP ST MEDIA DRIVER
M:	Fabien Dessenne <fabien.dessenne@st.com>
L:	linux-media@vger.kernel.org
T:	git git://linuxtv.org/media_tree.git
W:	https://linuxtv.org
S:	Supported
F:	drivers/media/platform/sti/bdisp

BECKHOFF CX5020 ETHERCAT MASTER DRIVER
M:	Dariusz Marcinkiewicz <reksio@newterm.pl>
L:	netdev@vger.kernel.org
S:	Maintained
F:	drivers/net/ethernet/ec_bhf.c

BEFS FILE SYSTEM
M:	Luis de Bethencourt <luisbg@kernel.org>
M:	Salah Triki <salah.triki@gmail.com>
S:	Maintained
T:	git git://git.kernel.org/pub/scm/linux/kernel/git/luisbg/linux-befs.git
F:	Documentation/filesystems/befs.txt
F:	fs/befs/

BFQ I/O SCHEDULER
M:	Paolo Valente <paolo.valente@linaro.org>
M:	Jens Axboe <axboe@kernel.dk>
L:	linux-block@vger.kernel.org
S:	Maintained
F:	block/bfq-*
F:	Documentation/block/bfq-iosched.txt

BFS FILE SYSTEM
M:	"Tigran A. Aivazian" <aivazian.tigran@gmail.com>
S:	Maintained
F:	Documentation/filesystems/bfs.txt
F:	fs/bfs/
F:	include/uapi/linux/bfs_fs.h

BLINKM RGB LED DRIVER
M:	Jan-Simon Moeller <jansimon.moeller@gmx.de>
S:	Maintained
F:	drivers/leds/leds-blinkm.c

BLOCK LAYER
M:	Jens Axboe <axboe@kernel.dk>
L:	linux-block@vger.kernel.org
T:	git git://git.kernel.org/pub/scm/linux/kernel/git/axboe/linux-block.git
S:	Maintained
F:	block/
F:	drivers/block/
F:	kernel/trace/blktrace.c
F:	lib/sbitmap.c

BLOCK2MTD DRIVER
M:	Joern Engel <joern@lazybastard.org>
L:	linux-mtd@lists.infradead.org
S:	Maintained
F:	drivers/mtd/devices/block2mtd.c

BLUETOOTH DRIVERS
M:	Marcel Holtmann <marcel@holtmann.org>
M:	Johan Hedberg <johan.hedberg@gmail.com>
L:	linux-bluetooth@vger.kernel.org
W:	http://www.bluez.org/
T:	git git://git.kernel.org/pub/scm/linux/kernel/git/bluetooth/bluetooth.git
T:	git git://git.kernel.org/pub/scm/linux/kernel/git/bluetooth/bluetooth-next.git
S:	Maintained
F:	drivers/bluetooth/

BLUETOOTH SUBSYSTEM
M:	Marcel Holtmann <marcel@holtmann.org>
M:	Johan Hedberg <johan.hedberg@gmail.com>
L:	linux-bluetooth@vger.kernel.org
W:	http://www.bluez.org/
T:	git git://git.kernel.org/pub/scm/linux/kernel/git/bluetooth/bluetooth.git
T:	git git://git.kernel.org/pub/scm/linux/kernel/git/bluetooth/bluetooth-next.git
S:	Maintained
F:	net/bluetooth/
F:	include/net/bluetooth/

BONDING DRIVER
M:	Jay Vosburgh <j.vosburgh@gmail.com>
M:	Veaceslav Falico <vfalico@gmail.com>
M:	Andy Gospodarek <andy@greyhouse.net>
L:	netdev@vger.kernel.org
W:	http://sourceforge.net/projects/bonding/
S:	Supported
F:	drivers/net/bonding/
F:	include/uapi/linux/if_bonding.h

BPF (Safe dynamic programs and tools)
M:	Alexei Starovoitov <ast@kernel.org>
M:	Daniel Borkmann <daniel@iogearbox.net>
L:	netdev@vger.kernel.org
L:	linux-kernel@vger.kernel.org
T:	git git://git.kernel.org/pub/scm/linux/kernel/git/bpf/bpf.git
T:	git git://git.kernel.org/pub/scm/linux/kernel/git/bpf/bpf-next.git
Q:	https://patchwork.ozlabs.org/project/netdev/list/?delegate=77147
S:	Supported
F:	arch/x86/net/bpf_jit*
F:	Documentation/networking/filter.txt
F:	Documentation/bpf/
F:	include/linux/bpf*
F:	include/linux/filter.h
F:	include/trace/events/xdp.h
F:	include/uapi/linux/bpf*
F:	include/uapi/linux/filter.h
F:	kernel/bpf/
F:	kernel/trace/bpf_trace.c
F:	lib/test_bpf.c
F:	net/bpf/
F:	net/core/filter.c
F:	net/sched/act_bpf.c
F:	net/sched/cls_bpf.c
F:	samples/bpf/
F:	tools/bpf/
F:	tools/lib/bpf/
F:	tools/testing/selftests/bpf/

BROADCOM B44 10/100 ETHERNET DRIVER
M:	Michael Chan <michael.chan@broadcom.com>
L:	netdev@vger.kernel.org
S:	Supported
F:	drivers/net/ethernet/broadcom/b44.*

BROADCOM B53 ETHERNET SWITCH DRIVER
M:	Florian Fainelli <f.fainelli@gmail.com>
L:	netdev@vger.kernel.org
L:	openwrt-devel@lists.openwrt.org (subscribers-only)
S:	Supported
F:	drivers/net/dsa/b53/*
F:	include/linux/platform_data/b53.h

BROADCOM BCM281XX/BCM11XXX/BCM216XX ARM ARCHITECTURE
M:	Florian Fainelli <f.fainelli@gmail.com>
M:	Ray Jui <rjui@broadcom.com>
M:	Scott Branden <sbranden@broadcom.com>
M:	bcm-kernel-feedback-list@broadcom.com
T:	git git://github.com/broadcom/mach-bcm
S:	Maintained
N:	bcm281*
N:	bcm113*
N:	bcm216*
N:	kona
F:	arch/arm/mach-bcm/

BROADCOM BCM2835 ARM ARCHITECTURE
M:	Eric Anholt <eric@anholt.net>
M:	Stefan Wahren <stefan.wahren@i2se.com>
L:	linux-rpi-kernel@lists.infradead.org (moderated for non-subscribers)
L:	linux-arm-kernel@lists.infradead.org (moderated for non-subscribers)
T:	git git://github.com/anholt/linux
S:	Maintained
N:	bcm2835
F:	drivers/staging/vc04_services

BROADCOM BCM47XX MIPS ARCHITECTURE
M:	Hauke Mehrtens <hauke@hauke-m.de>
M:	Rafał Miłecki <zajec5@gmail.com>
L:	linux-mips@linux-mips.org
S:	Maintained
F:	Documentation/devicetree/bindings/mips/brcm/
F:	arch/mips/bcm47xx/*
F:	arch/mips/include/asm/mach-bcm47xx/*

BROADCOM BCM5301X ARM ARCHITECTURE
M:	Hauke Mehrtens <hauke@hauke-m.de>
M:	Rafał Miłecki <zajec5@gmail.com>
M:	Jon Mason <jonmason@broadcom.com>
M:	bcm-kernel-feedback-list@broadcom.com
L:	linux-arm-kernel@lists.infradead.org
S:	Maintained
F:	arch/arm/mach-bcm/bcm_5301x.c
F:	arch/arm/boot/dts/bcm5301x*.dtsi
F:	arch/arm/boot/dts/bcm470*
F:	arch/arm/boot/dts/bcm953012*

BROADCOM BCM53573 ARM ARCHITECTURE
M:	Rafał Miłecki <rafal@milecki.pl>
L:	linux-arm-kernel@lists.infradead.org
S:	Maintained
F:	arch/arm/boot/dts/bcm53573*
F:	arch/arm/boot/dts/bcm47189*

BROADCOM BCM63XX ARM ARCHITECTURE
M:	Florian Fainelli <f.fainelli@gmail.com>
M:	bcm-kernel-feedback-list@broadcom.com
L:	linux-arm-kernel@lists.infradead.org (moderated for non-subscribers)
T:	git git://github.com/broadcom/stblinux.git
S:	Maintained
N:	bcm63xx

BROADCOM BCM63XX/BCM33XX UDC DRIVER
M:	Kevin Cernekee <cernekee@gmail.com>
L:	linux-usb@vger.kernel.org
S:	Maintained
F:	drivers/usb/gadget/udc/bcm63xx_udc.*

BROADCOM BCM7XXX ARM ARCHITECTURE
M:	Brian Norris <computersforpeace@gmail.com>
M:	Gregory Fong <gregory.0xf0@gmail.com>
M:	Florian Fainelli <f.fainelli@gmail.com>
M:	bcm-kernel-feedback-list@broadcom.com
L:	linux-arm-kernel@lists.infradead.org (moderated for non-subscribers)
T:	git git://github.com/broadcom/stblinux.git
S:	Maintained
F:	arch/arm/mach-bcm/*brcmstb*
F:	arch/arm/boot/dts/bcm7*.dts*
F:	drivers/bus/brcmstb_gisb.c
F:	arch/arm/mm/cache-b15-rac.c
F:	arch/arm/include/asm/hardware/cache-b15-rac.h
N:	brcmstb

BROADCOM BMIPS CPUFREQ DRIVER
M:	Markus Mayer <mmayer@broadcom.com>
M:	bcm-kernel-feedback-list@broadcom.com
L:	linux-pm@vger.kernel.org
S:	Maintained
F:	drivers/cpufreq/bmips-cpufreq.c

BROADCOM BMIPS MIPS ARCHITECTURE
M:	Kevin Cernekee <cernekee@gmail.com>
M:	Florian Fainelli <f.fainelli@gmail.com>
L:	linux-mips@linux-mips.org
T:	git git://github.com/broadcom/stblinux.git
S:	Maintained
F:	arch/mips/bmips/*
F:	arch/mips/include/asm/mach-bmips/*
F:	arch/mips/kernel/*bmips*
F:	arch/mips/boot/dts/brcm/bcm*.dts*
F:	drivers/irqchip/irq-bcm63*
F:	drivers/irqchip/irq-bcm7*
F:	drivers/irqchip/irq-brcmstb*
F:	include/linux/bcm963xx_nvram.h
F:	include/linux/bcm963xx_tag.h

BROADCOM BNX2 GIGABIT ETHERNET DRIVER
M:	Rasesh Mody <rasesh.mody@cavium.com>
M:	Dept-GELinuxNICDev@cavium.com
L:	netdev@vger.kernel.org
S:	Supported
F:	drivers/net/ethernet/broadcom/bnx2.*
F:	drivers/net/ethernet/broadcom/bnx2_*

BROADCOM BNX2FC 10 GIGABIT FCOE DRIVER
M:	QLogic-Storage-Upstream@qlogic.com
L:	linux-scsi@vger.kernel.org
S:	Supported
F:	drivers/scsi/bnx2fc/

BROADCOM BNX2I 1/10 GIGABIT iSCSI DRIVER
M:	QLogic-Storage-Upstream@qlogic.com
L:	linux-scsi@vger.kernel.org
S:	Supported
F:	drivers/scsi/bnx2i/

BROADCOM BNX2X 10 GIGABIT ETHERNET DRIVER
M:	Ariel Elior <ariel.elior@cavium.com>
M:	Sudarsana Kalluru <sudarsana.kalluru@cavium.com>
M:	everest-linux-l2@cavium.com
L:	netdev@vger.kernel.org
S:	Supported
F:	drivers/net/ethernet/broadcom/bnx2x/

BROADCOM BNXT_EN 50 GIGABIT ETHERNET DRIVER
M:	Michael Chan <michael.chan@broadcom.com>
L:	netdev@vger.kernel.org
S:	Supported
F:	drivers/net/ethernet/broadcom/bnxt/

BROADCOM BRCM80211 IEEE802.11n WIRELESS DRIVER
M:	Arend van Spriel <arend.vanspriel@broadcom.com>
M:	Franky Lin <franky.lin@broadcom.com>
M:	Hante Meuleman <hante.meuleman@broadcom.com>
M:	Chi-Hsien Lin <chi-hsien.lin@cypress.com>
M:	Wright Feng <wright.feng@cypress.com>
L:	linux-wireless@vger.kernel.org
L:	brcm80211-dev-list.pdl@broadcom.com
L:	brcm80211-dev-list@cypress.com
S:	Supported
F:	drivers/net/wireless/broadcom/brcm80211/

BROADCOM BRCMSTB GPIO DRIVER
M:	Gregory Fong <gregory.0xf0@gmail.com>
L:	bcm-kernel-feedback-list@broadcom.com
S:	Supported
F:	drivers/gpio/gpio-brcmstb.c
F:	Documentation/devicetree/bindings/gpio/brcm,brcmstb-gpio.txt

BROADCOM BRCMSTB I2C DRIVER
M:	Kamal Dasu <kdasu.kdev@gmail.com>
L:	linux-i2c@vger.kernel.org
L:	bcm-kernel-feedback-list@broadcom.com
S:	Supported
F:	drivers/i2c/busses/i2c-brcmstb.c
F:	Documentation/devicetree/bindings/i2c/i2c-brcmstb.txt

BROADCOM BRCMSTB USB2 and USB3 PHY DRIVER
M:	Al Cooper <alcooperx@gmail.com>
L:	linux-kernel@vger.kernel.org
L:	bcm-kernel-feedback-list@broadcom.com
S:	Maintained
F:	drivers/phy/broadcom/phy-brcm-usb*

BROADCOM GENET ETHERNET DRIVER
M:	Doug Berger <opendmb@gmail.com>
M:	Florian Fainelli <f.fainelli@gmail.com>
L:	netdev@vger.kernel.org
S:	Supported
F:	drivers/net/ethernet/broadcom/genet/

BROADCOM IPROC ARM ARCHITECTURE
M:	Ray Jui <rjui@broadcom.com>
M:	Scott Branden <sbranden@broadcom.com>
M:	Jon Mason <jonmason@broadcom.com>
M:	bcm-kernel-feedback-list@broadcom.com
L:	linux-arm-kernel@lists.infradead.org (moderated for non-subscribers)
T:	git git://github.com/broadcom/cygnus-linux.git
S:	Maintained
N:	iproc
N:	cygnus
N:	bcm[-_]nsp
N:	bcm9113*
N:	bcm9583*
N:	bcm9585*
N:	bcm9586*
N:	bcm988312
N:	bcm113*
N:	bcm583*
N:	bcm585*
N:	bcm586*
N:	bcm88312
N:	hr2
N:	stingray
F:	arch/arm64/boot/dts/broadcom/northstar2/*
F:	arch/arm64/boot/dts/broadcom/stingray/*
F:	drivers/clk/bcm/clk-ns*
F:	drivers/clk/bcm/clk-sr*
F:	drivers/pinctrl/bcm/pinctrl-ns*
F:	include/dt-bindings/clock/bcm-sr*

BROADCOM KONA GPIO DRIVER
M:	Ray Jui <rjui@broadcom.com>
L:	bcm-kernel-feedback-list@broadcom.com
S:	Supported
F:	drivers/gpio/gpio-bcm-kona.c
F:	Documentation/devicetree/bindings/gpio/brcm,kona-gpio.txt

BROADCOM NETXTREME-E ROCE DRIVER
M:	Selvin Xavier <selvin.xavier@broadcom.com>
M:	Devesh Sharma <devesh.sharma@broadcom.com>
M:	Somnath Kotur <somnath.kotur@broadcom.com>
M:	Sriharsha Basavapatna <sriharsha.basavapatna@broadcom.com>
L:	linux-rdma@vger.kernel.org
W:	http://www.broadcom.com
S:	Supported
F:	drivers/infiniband/hw/bnxt_re/
F:	include/uapi/rdma/bnxt_re-abi.h

BROADCOM NVRAM DRIVER
M:	Rafał Miłecki <zajec5@gmail.com>
L:	linux-mips@linux-mips.org
S:	Maintained
F:	drivers/firmware/broadcom/*

BROADCOM SPECIFIC AMBA DRIVER (BCMA)
M:	Rafał Miłecki <zajec5@gmail.com>
L:	linux-wireless@vger.kernel.org
S:	Maintained
F:	drivers/bcma/
F:	include/linux/bcma/

BROADCOM STB AVS CPUFREQ DRIVER
M:	Markus Mayer <mmayer@broadcom.com>
M:	bcm-kernel-feedback-list@broadcom.com
L:	linux-pm@vger.kernel.org
S:	Maintained
F:	Documentation/devicetree/bindings/cpufreq/brcm,stb-avs-cpu-freq.txt
F:	drivers/cpufreq/brcmstb*

BROADCOM STB AVS TMON DRIVER
M:	Markus Mayer <mmayer@broadcom.com>
M:	bcm-kernel-feedback-list@broadcom.com
L:	linux-pm@vger.kernel.org
S:	Maintained
F:	Documentation/devicetree/bindings/thermal/brcm,avs-tmon.txt
F:	drivers/thermal/broadcom/brcmstb*

BROADCOM STB NAND FLASH DRIVER
M:	Brian Norris <computersforpeace@gmail.com>
M:	Kamal Dasu <kdasu.kdev@gmail.com>
L:	linux-mtd@lists.infradead.org
L:	bcm-kernel-feedback-list@broadcom.com
S:	Maintained
F:	drivers/mtd/nand/raw/brcmnand/

BROADCOM STB DPFE DRIVER
M:	Markus Mayer <mmayer@broadcom.com>
M:	bcm-kernel-feedback-list@broadcom.com
L:	linux-arm-kernel@lists.infradead.org (moderated for non-subscribers)
S:	Maintained
F:	Documentation/devicetree/bindings/memory-controllers/brcm,dpfe-cpu.txt
F:	drivers/memory/brcmstb_dpfe.c

BROADCOM SYSTEMPORT ETHERNET DRIVER
M:	Florian Fainelli <f.fainelli@gmail.com>
L:	netdev@vger.kernel.org
S:	Supported
F:	drivers/net/ethernet/broadcom/bcmsysport.*

BROADCOM TG3 GIGABIT ETHERNET DRIVER
M:	Siva Reddy Kallam <siva.kallam@broadcom.com>
M:	Prashant Sreedharan <prashant@broadcom.com>
M:	Michael Chan <mchan@broadcom.com>
L:	netdev@vger.kernel.org
S:	Supported
F:	drivers/net/ethernet/broadcom/tg3.*

BROCADE BFA FC SCSI DRIVER
M:	Anil Gurumurthy <anil.gurumurthy@qlogic.com>
M:	Sudarsana Kalluru <sudarsana.kalluru@qlogic.com>
L:	linux-scsi@vger.kernel.org
S:	Supported
F:	drivers/scsi/bfa/

BROCADE BNA 10 GIGABIT ETHERNET DRIVER
M:	Rasesh Mody <rasesh.mody@cavium.com>
M:	Sudarsana Kalluru <sudarsana.kalluru@cavium.com>
M:	Dept-GELinuxNICDev@cavium.com
L:	netdev@vger.kernel.org
S:	Supported
F:	drivers/net/ethernet/brocade/bna/

BSG (block layer generic sg v4 driver)
M:	FUJITA Tomonori <fujita.tomonori@lab.ntt.co.jp>
L:	linux-scsi@vger.kernel.org
S:	Supported
F:	block/bsg.c
F:	include/linux/bsg.h
F:	include/uapi/linux/bsg.h

BT87X AUDIO DRIVER
M:	Clemens Ladisch <clemens@ladisch.de>
L:	alsa-devel@alsa-project.org (moderated for non-subscribers)
T:	git git://git.alsa-project.org/alsa-kernel.git
S:	Maintained
F:	Documentation/sound/cards/bt87x.rst
F:	sound/pci/bt87x.c

BT8XXGPIO DRIVER
M:	Michael Buesch <m@bues.ch>
W:	http://bu3sch.de/btgpio.php
S:	Maintained
F:	drivers/gpio/gpio-bt8xx.c

BTRFS FILE SYSTEM
M:	Chris Mason <clm@fb.com>
M:	Josef Bacik <jbacik@fb.com>
M:	David Sterba <dsterba@suse.com>
L:	linux-btrfs@vger.kernel.org
W:	http://btrfs.wiki.kernel.org/
Q:	http://patchwork.kernel.org/project/linux-btrfs/list/
T:	git git://git.kernel.org/pub/scm/linux/kernel/git/mason/linux-btrfs.git
S:	Maintained
F:	Documentation/filesystems/btrfs.txt
F:	fs/btrfs/
F:	include/linux/btrfs*
F:	include/uapi/linux/btrfs*

BTTV VIDEO4LINUX DRIVER
M:	Mauro Carvalho Chehab <mchehab@kernel.org>
L:	linux-media@vger.kernel.org
W:	https://linuxtv.org
T:	git git://linuxtv.org/media_tree.git
S:	Odd fixes
F:	Documentation/media/v4l-drivers/bttv*
F:	drivers/media/pci/bt8xx/bttv*

BUS FREQUENCY DRIVER FOR SAMSUNG EXYNOS
M:	Chanwoo Choi <cw00.choi@samsung.com>
L:	linux-pm@vger.kernel.org
L:	linux-samsung-soc@vger.kernel.org
T:	git git://git.kernel.org/pub/scm/linux/kernel/git/mzx/devfreq.git
S:	Maintained
F:	drivers/devfreq/exynos-bus.c
F:	Documentation/devicetree/bindings/devfreq/exynos-bus.txt

BUSLOGIC SCSI DRIVER
M:	Khalid Aziz <khalid@gonehiking.org>
L:	linux-scsi@vger.kernel.org
S:	Maintained
F:	drivers/scsi/BusLogic.*
F:	drivers/scsi/FlashPoint.*

C-MEDIA CMI8788 DRIVER
M:	Clemens Ladisch <clemens@ladisch.de>
L:	alsa-devel@alsa-project.org (moderated for non-subscribers)
T:	git git://git.alsa-project.org/alsa-kernel.git
S:	Maintained
F:	sound/pci/oxygen/

C6X ARCHITECTURE
M:	Mark Salter <msalter@redhat.com>
M:	Aurelien Jacquiot <jacquiot.aurelien@gmail.com>
L:	linux-c6x-dev@linux-c6x.org
W:	http://www.linux-c6x.org/wiki/index.php/Main_Page
S:	Maintained
F:	arch/c6x/

CA8210 IEEE-802.15.4 RADIO DRIVER
M:	Harry Morris <h.morris@cascoda.com>
L:	linux-wpan@vger.kernel.org
W:	https://github.com/Cascoda/ca8210-linux.git
S:	Maintained
F:	drivers/net/ieee802154/ca8210.c
F:	Documentation/devicetree/bindings/net/ieee802154/ca8210.txt

CACHEFILES: FS-CACHE BACKEND FOR CACHING ON MOUNTED FILESYSTEMS
M:	David Howells <dhowells@redhat.com>
L:	linux-cachefs@redhat.com (moderated for non-subscribers)
S:	Supported
F:	Documentation/filesystems/caching/cachefiles.txt
F:	fs/cachefiles/

CADENCE MIPI-CSI2 BRIDGES
M:	Maxime Ripard <maxime.ripard@bootlin.com>
L:	linux-media@vger.kernel.org
S:	Maintained
F:	Documentation/devicetree/bindings/media/cdns,*.txt
F:	drivers/media/platform/cadence/cdns-csi2*

CADET FM/AM RADIO RECEIVER DRIVER
M:	Hans Verkuil <hverkuil@xs4all.nl>
L:	linux-media@vger.kernel.org
T:	git git://linuxtv.org/media_tree.git
W:	https://linuxtv.org
S:	Maintained
F:	drivers/media/radio/radio-cadet*

CAFE CMOS INTEGRATED CAMERA CONTROLLER DRIVER
M:	Jonathan Corbet <corbet@lwn.net>
L:	linux-media@vger.kernel.org
T:	git git://linuxtv.org/media_tree.git
S:	Maintained
F:	Documentation/media/v4l-drivers/cafe_ccic*
F:	drivers/media/platform/marvell-ccic/

CAIF NETWORK LAYER
M:	Dmitry Tarnyagin <dmitry.tarnyagin@lockless.no>
L:	netdev@vger.kernel.org
S:	Supported
F:	Documentation/networking/caif/
F:	drivers/net/caif/
F:	include/uapi/linux/caif/
F:	include/net/caif/
F:	net/caif/

CALGARY x86-64 IOMMU
M:	Muli Ben-Yehuda <mulix@mulix.org>
M:	Jon Mason <jdmason@kudzu.us>
L:	iommu@lists.linux-foundation.org
S:	Maintained
F:	arch/x86/kernel/pci-calgary_64.c
F:	arch/x86/kernel/tce_64.c
F:	arch/x86/include/asm/calgary.h
F:	arch/x86/include/asm/tce.h

CAN NETWORK DRIVERS
M:	Wolfgang Grandegger <wg@grandegger.com>
M:	Marc Kleine-Budde <mkl@pengutronix.de>
L:	linux-can@vger.kernel.org
W:	https://github.com/linux-can
T:	git git://git.kernel.org/pub/scm/linux/kernel/git/mkl/linux-can.git
T:	git git://git.kernel.org/pub/scm/linux/kernel/git/mkl/linux-can-next.git
S:	Maintained
F:	Documentation/devicetree/bindings/net/can/
F:	drivers/net/can/
F:	include/linux/can/dev.h
F:	include/linux/can/platform/
F:	include/uapi/linux/can/error.h
F:	include/uapi/linux/can/netlink.h

CAN NETWORK LAYER
M:	Oliver Hartkopp <socketcan@hartkopp.net>
M:	Marc Kleine-Budde <mkl@pengutronix.de>
L:	linux-can@vger.kernel.org
W:	https://github.com/linux-can
T:	git git://git.kernel.org/pub/scm/linux/kernel/git/mkl/linux-can.git
T:	git git://git.kernel.org/pub/scm/linux/kernel/git/mkl/linux-can-next.git
S:	Maintained
F:	Documentation/networking/can.rst
F:	net/can/
F:	include/linux/can/core.h
F:	include/uapi/linux/can.h
F:	include/uapi/linux/can/bcm.h
F:	include/uapi/linux/can/raw.h
F:	include/uapi/linux/can/gw.h

CAPABILITIES
M:	Serge Hallyn <serge@hallyn.com>
L:	linux-security-module@vger.kernel.org
S:	Supported
F:	include/linux/capability.h
F:	include/uapi/linux/capability.h
F:	security/commoncap.c
F:	kernel/capability.c

CAPELLA MICROSYSTEMS LIGHT SENSOR DRIVER
M:	Kevin Tsai <ktsai@capellamicro.com>
S:	Maintained
F:	drivers/iio/light/cm*

CARL9170 LINUX COMMUNITY WIRELESS DRIVER
M:	Christian Lamparter <chunkeey@googlemail.com>
L:	linux-wireless@vger.kernel.org
W:	http://wireless.kernel.org/en/users/Drivers/carl9170
S:	Maintained
F:	drivers/net/wireless/ath/carl9170/

CAVIUM I2C DRIVER
M:	Jan Glauber <jglauber@cavium.com>
M:	David Daney <david.daney@cavium.com>
W:	http://www.cavium.com
S:	Supported
F:	drivers/i2c/busses/i2c-octeon*
F:	drivers/i2c/busses/i2c-thunderx*

CAVIUM LIQUIDIO NETWORK DRIVER
M:	Derek Chickles <derek.chickles@caviumnetworks.com>
M:	Satanand Burla <satananda.burla@caviumnetworks.com>
M:	Felix Manlunas <felix.manlunas@caviumnetworks.com>
M:	Raghu Vatsavayi <raghu.vatsavayi@caviumnetworks.com>
L:	netdev@vger.kernel.org
W:	http://www.cavium.com
S:	Supported
F:	drivers/net/ethernet/cavium/liquidio/

CAVIUM MMC DRIVER
M:	Jan Glauber <jglauber@cavium.com>
M:	David Daney <david.daney@cavium.com>
M:	Steven J. Hill <Steven.Hill@cavium.com>
W:	http://www.cavium.com
S:	Supported
F:	drivers/mmc/host/cavium*

CAVIUM OCTEON-TX CRYPTO DRIVER
M:	George Cherian <george.cherian@cavium.com>
L:	linux-crypto@vger.kernel.org
W:	http://www.cavium.com
S:	Supported
F:	drivers/crypto/cavium/cpt/

CAVIUM THUNDERX2 ARM64 SOC
M:	Robert Richter <rrichter@cavium.com>
M:	Jayachandran C <jnair@caviumnetworks.com>
L:	linux-arm-kernel@lists.infradead.org (moderated for non-subscribers)
S:	Maintained
F:	arch/arm64/boot/dts/cavium/thunder2-99xx*
F:	Documentation/devicetree/bindings/arm/cavium-thunder2.txt

CC2520 IEEE-802.15.4 RADIO DRIVER
M:	Varka Bhadram <varkabhadram@gmail.com>
L:	linux-wpan@vger.kernel.org
S:	Maintained
F:	drivers/net/ieee802154/cc2520.c
F:	include/linux/spi/cc2520.h
F:	Documentation/devicetree/bindings/net/ieee802154/cc2520.txt

CCREE ARM TRUSTZONE CRYPTOCELL REE DRIVER
M:	Gilad Ben-Yossef <gilad@benyossef.com>
L:	linux-crypto@vger.kernel.org
S:	Supported
F:	drivers/crypto/ccree/
W:	https://developer.arm.com/products/system-ip/trustzone-cryptocell/cryptocell-700-family

CEC FRAMEWORK
M:	Hans Verkuil <hans.verkuil@cisco.com>
L:	linux-media@vger.kernel.org
T:	git git://linuxtv.org/media_tree.git
W:	http://linuxtv.org
S:	Supported
F:	Documentation/media/kapi/cec-core.rst
F:	Documentation/media/uapi/cec
F:	drivers/media/cec/
F:	drivers/media/rc/keymaps/rc-cec.c
F:	include/media/cec.h
F:	include/media/cec-notifier.h
F:	include/uapi/linux/cec.h
F:	include/uapi/linux/cec-funcs.h
F:	Documentation/devicetree/bindings/media/cec.txt
F:	Documentation/ABI/testing/debugfs-cec-error-inj

CEC GPIO DRIVER
M:	Hans Verkuil <hans.verkuil@cisco.com>
L:	linux-media@vger.kernel.org
T:	git git://linuxtv.org/media_tree.git
W:	http://linuxtv.org
S:	Supported
F:	drivers/media/platform/cec-gpio/
F:	Documentation/devicetree/bindings/media/cec-gpio.txt

CELL BROADBAND ENGINE ARCHITECTURE
M:	Arnd Bergmann <arnd@arndb.de>
L:	linuxppc-dev@lists.ozlabs.org
W:	http://www.ibm.com/developerworks/power/cell/
S:	Supported
F:	arch/powerpc/include/asm/cell*.h
F:	arch/powerpc/include/asm/spu*.h
F:	arch/powerpc/include/uapi/asm/spu*.h
F:	arch/powerpc/oprofile/*cell*
F:	arch/powerpc/platforms/cell/

CEPH COMMON CODE (LIBCEPH)
M:	Ilya Dryomov <idryomov@gmail.com>
M:	"Yan, Zheng" <zyan@redhat.com>
M:	Sage Weil <sage@redhat.com>
L:	ceph-devel@vger.kernel.org
W:	http://ceph.com/
T:	git git://git.kernel.org/pub/scm/linux/kernel/git/sage/ceph-client.git
T:	git git://github.com/ceph/ceph-client.git
S:	Supported
F:	net/ceph/
F:	include/linux/ceph/
F:	include/linux/crush/

CEPH DISTRIBUTED FILE SYSTEM CLIENT (CEPH)
M:	"Yan, Zheng" <zyan@redhat.com>
M:	Sage Weil <sage@redhat.com>
M:	Ilya Dryomov <idryomov@gmail.com>
L:	ceph-devel@vger.kernel.org
W:	http://ceph.com/
T:	git git://git.kernel.org/pub/scm/linux/kernel/git/sage/ceph-client.git
T:	git git://github.com/ceph/ceph-client.git
S:	Supported
F:	Documentation/filesystems/ceph.txt
F:	fs/ceph/

CERTIFICATE HANDLING:
M:	David Howells <dhowells@redhat.com>
M:	David Woodhouse <dwmw2@infradead.org>
L:	keyrings@vger.kernel.org
S:	Maintained
F:	Documentation/admin-guide/module-signing.rst
F:	certs/
F:	scripts/sign-file.c
F:	scripts/extract-cert.c

CERTIFIED WIRELESS USB (WUSB) SUBSYSTEM:
L:	linux-usb@vger.kernel.org
S:	Orphan
F:	Documentation/usb/WUSB-Design-overview.txt
F:	Documentation/usb/wusb-cbaf
F:	drivers/usb/host/hwa-hc.c
F:	drivers/usb/host/whci/
F:	drivers/usb/wusbcore/
F:	include/linux/usb/wusb*

CFAG12864B LCD DRIVER
M:	Miguel Ojeda Sandonis <miguel.ojeda.sandonis@gmail.com>
S:	Maintained
F:	drivers/auxdisplay/cfag12864b.c
F:	include/linux/cfag12864b.h

CFAG12864BFB LCD FRAMEBUFFER DRIVER
M:	Miguel Ojeda Sandonis <miguel.ojeda.sandonis@gmail.com>
S:	Maintained
F:	drivers/auxdisplay/cfag12864bfb.c
F:	include/linux/cfag12864b.h

802.11 (including CFG80211/NL80211)
M:	Johannes Berg <johannes@sipsolutions.net>
L:	linux-wireless@vger.kernel.org
W:	http://wireless.kernel.org/
T:	git git://git.kernel.org/pub/scm/linux/kernel/git/jberg/mac80211.git
T:	git git://git.kernel.org/pub/scm/linux/kernel/git/jberg/mac80211-next.git
S:	Maintained
F:	net/wireless/
F:	include/uapi/linux/nl80211.h
F:	include/linux/ieee80211.h
F:	include/net/wext.h
F:	include/net/cfg80211.h
F:	include/net/iw_handler.h
F:	include/net/ieee80211_radiotap.h
F:	Documentation/driver-api/80211/cfg80211.rst
F:	Documentation/networking/regulatory.txt

CHAR and MISC DRIVERS
M:	Arnd Bergmann <arnd@arndb.de>
M:	Greg Kroah-Hartman <gregkh@linuxfoundation.org>
T:	git git://git.kernel.org/pub/scm/linux/kernel/git/gregkh/char-misc.git
S:	Supported
F:	drivers/char/
F:	drivers/misc/
F:	include/linux/miscdevice.h

CHECKPATCH
M:	Andy Whitcroft <apw@canonical.com>
M:	Joe Perches <joe@perches.com>
S:	Maintained
F:	scripts/checkpatch.pl

CHINESE DOCUMENTATION
M:	Harry Wei <harryxiyou@gmail.com>
L:	xiyoulinuxkernelgroup@googlegroups.com (subscribers-only)
L:	linux-kernel@zh-kernel.org (moderated for non-subscribers)
S:	Maintained
F:	Documentation/translations/zh_CN/

CHIPIDEA USB HIGH SPEED DUAL ROLE CONTROLLER
M:	Peter Chen <Peter.Chen@nxp.com>
T:	git git://git.kernel.org/pub/scm/linux/kernel/git/peter.chen/usb.git
L:	linux-usb@vger.kernel.org
S:	Maintained
F:	drivers/usb/chipidea/

CHIPONE ICN8318 I2C TOUCHSCREEN DRIVER
M:	Hans de Goede <hdegoede@redhat.com>
L:	linux-input@vger.kernel.org
S:	Maintained
F:	Documentation/devicetree/bindings/input/touchscreen/chipone_icn8318.txt
F:	drivers/input/touchscreen/chipone_icn8318.c

CHIPONE ICN8505 I2C TOUCHSCREEN DRIVER
M:	Hans de Goede <hdegoede@redhat.com>
L:	linux-input@vger.kernel.org
S:	Maintained
F:	drivers/input/touchscreen/chipone_icn8505.c

CHROME HARDWARE PLATFORM SUPPORT
M:	Benson Leung <bleung@chromium.org>
M:	Olof Johansson <olof@lixom.net>
S:	Maintained
T:	git git://git.kernel.org/pub/scm/linux/kernel/git/bleung/chrome-platform.git
F:	drivers/platform/chrome/

CIRRUS LOGIC AUDIO CODEC DRIVERS
M:	Brian Austin <brian.austin@cirrus.com>
M:	Paul Handrigan <Paul.Handrigan@cirrus.com>
L:	alsa-devel@alsa-project.org (moderated for non-subscribers)
S:	Maintained
F:	sound/soc/codecs/cs*

CIRRUS LOGIC EP93XX ETHERNET DRIVER
M:	Hartley Sweeten <hsweeten@visionengravers.com>
L:	netdev@vger.kernel.org
S:	Maintained
F:	drivers/net/ethernet/cirrus/ep93xx_eth.c

CISCO FCOE HBA DRIVER
M:	Satish Kharat <satishkh@cisco.com>
M:	Sesidhar Baddela <sebaddel@cisco.com>
M:	Karan Tilak Kumar <kartilak@cisco.com>
L:	linux-scsi@vger.kernel.org
S:	Supported
F:	drivers/scsi/fnic/

CISCO SCSI HBA DRIVER
M:	Karan Tilak Kumar <kartilak@cisco.com>
M:	Sesidhar Baddela <sebaddel@cisco.com>
L:	linux-scsi@vger.kernel.org
S:	Supported
F:	drivers/scsi/snic/

CISCO VIC ETHERNET NIC DRIVER
M:	Christian Benvenuti <benve@cisco.com>
M:	Govindarajulu Varadarajan <_govind@gmx.com>
M:	Parvi Kaustubhi <pkaustub@cisco.com>
S:	Supported
F:	drivers/net/ethernet/cisco/enic/

CISCO VIC LOW LATENCY NIC DRIVER
M:	Christian Benvenuti <benve@cisco.com>
S:	Supported
F:	drivers/infiniband/hw/usnic/

CIRRUS LOGIC MADERA CODEC DRIVERS
M:	Charles Keepax <ckeepax@opensource.cirrus.com>
M:	Richard Fitzgerald <rf@opensource.cirrus.com>
L:	alsa-devel@alsa-project.org (moderated for non-subscribers)
L:	patches@opensource.cirrus.com
T:	git https://github.com/CirrusLogic/linux-drivers.git
W:	https://github.com/CirrusLogic/linux-drivers/wiki
S:	Supported
F:	Documentation/devicetree/bindings/mfd/madera.txt
F:	Documentation/devicetree/bindings/pinctrl/cirrus,madera-pinctrl.txt
F:	include/linux/mfd/madera/*
F:	drivers/gpio/gpio-madera*
F:	drivers/mfd/madera*
F:	drivers/mfd/cs47l*
F:	drivers/pinctrl/cirrus/*

CLANG-FORMAT FILE
M:	Miguel Ojeda <miguel.ojeda.sandonis@gmail.com>
S:	Maintained
F:	.clang-format

CLEANCACHE API
M:	Konrad Rzeszutek Wilk <konrad.wilk@oracle.com>
L:	linux-kernel@vger.kernel.org
S:	Maintained
F:	mm/cleancache.c
F:	include/linux/cleancache.h

CLK API
M:	Russell King <linux@armlinux.org.uk>
L:	linux-clk@vger.kernel.org
S:	Maintained
F:	include/linux/clk.h

CLOCKSOURCE, CLOCKEVENT DRIVERS
M:	Daniel Lezcano <daniel.lezcano@linaro.org>
M:	Thomas Gleixner <tglx@linutronix.de>
L:	linux-kernel@vger.kernel.org
T:	git git://git.kernel.org/pub/scm/linux/kernel/git/tip/tip.git timers/core
S:	Supported
F:	drivers/clocksource/
F:	Documentation/devicetree/bindings/timer/

CMPC ACPI DRIVER
M:	Thadeu Lima de Souza Cascardo <cascardo@holoscopio.com>
M:	Daniel Oliveira Nascimento <don@syst.com.br>
L:	platform-driver-x86@vger.kernel.org
S:	Supported
F:	drivers/platform/x86/classmate-laptop.c

COBALT MEDIA DRIVER
M:	Hans Verkuil <hans.verkuil@cisco.com>
L:	linux-media@vger.kernel.org
T:	git git://linuxtv.org/media_tree.git
W:	https://linuxtv.org
S:	Supported
F:	drivers/media/pci/cobalt/

COCCINELLE/Semantic Patches (SmPL)
M:	Julia Lawall <Julia.Lawall@lip6.fr>
M:	Gilles Muller <Gilles.Muller@lip6.fr>
M:	Nicolas Palix <nicolas.palix@imag.fr>
M:	Michal Marek <michal.lkml@markovi.net>
L:	cocci@systeme.lip6.fr (moderated for non-subscribers)
T:	git git://git.kernel.org/pub/scm/linux/kernel/git/mmarek/kbuild.git misc
W:	http://coccinelle.lip6.fr/
S:	Supported
F:	Documentation/dev-tools/coccinelle.rst
F:	scripts/coccinelle/
F:	scripts/coccicheck

CODA FILE SYSTEM
M:	Jan Harkes <jaharkes@cs.cmu.edu>
M:	coda@cs.cmu.edu
L:	codalist@coda.cs.cmu.edu
W:	http://www.coda.cs.cmu.edu/
S:	Maintained
F:	Documentation/filesystems/coda.txt
F:	fs/coda/
F:	include/linux/coda*.h
F:	include/uapi/linux/coda*.h

CODA V4L2 MEM2MEM DRIVER
M:	Philipp Zabel <p.zabel@pengutronix.de>
L:	linux-media@vger.kernel.org
S:	Maintained
F:	Documentation/devicetree/bindings/media/coda.txt
F:	drivers/media/platform/coda/

CODE OF CONDUCT
M:	Greg Kroah-Hartman <gregkh@linuxfoundation.org>
S:	Supported
F:	Documentation/process/code-of-conduct.rst
F:	Documentation/process/code-of-conduct-interpretation.rst

COMMON CLK FRAMEWORK
M:	Michael Turquette <mturquette@baylibre.com>
M:	Stephen Boyd <sboyd@kernel.org>
L:	linux-clk@vger.kernel.org
Q:	http://patchwork.kernel.org/project/linux-clk/list/
T:	git git://git.kernel.org/pub/scm/linux/kernel/git/clk/linux.git
S:	Maintained
F:	Documentation/devicetree/bindings/clock/
F:	drivers/clk/
X:	drivers/clk/clkdev.c
F:	include/linux/clk-pr*
F:	include/linux/clk/
F:	include/linux/of_clk.h

COMMON INTERNET FILE SYSTEM (CIFS)
M:	Steve French <sfrench@samba.org>
L:	linux-cifs@vger.kernel.org
L:	samba-technical@lists.samba.org (moderated for non-subscribers)
W:	http://linux-cifs.samba.org/
T:	git git://git.samba.org/sfrench/cifs-2.6.git
S:	Supported
F:	Documentation/filesystems/cifs/
F:	fs/cifs/

COMPACTPCI HOTPLUG CORE
M:	Scott Murray <scott@spiteful.org>
L:	linux-pci@vger.kernel.org
S:	Maintained
F:	drivers/pci/hotplug/cpci_hotplug*

COMPACTPCI HOTPLUG GENERIC DRIVER
M:	Scott Murray <scott@spiteful.org>
L:	linux-pci@vger.kernel.org
S:	Maintained
F:	drivers/pci/hotplug/cpcihp_generic.c

COMPACTPCI HOTPLUG ZIATECH ZT5550 DRIVER
M:	Scott Murray <scott@spiteful.org>
L:	linux-pci@vger.kernel.org
S:	Maintained
F:	drivers/pci/hotplug/cpcihp_zt5550.*

COMPAL LAPTOP SUPPORT
M:	Cezary Jackiewicz <cezary.jackiewicz@gmail.com>
L:	platform-driver-x86@vger.kernel.org
S:	Maintained
F:	drivers/platform/x86/compal-laptop.c

CONEXANT ACCESSRUNNER USB DRIVER
L:	accessrunner-general@lists.sourceforge.net
W:	http://accessrunner.sourceforge.net/
S:	Orphan
F:	drivers/usb/atm/cxacru.c

CONFIGFS
M:	Joel Becker <jlbec@evilplan.org>
M:	Christoph Hellwig <hch@lst.de>
T:	git git://git.infradead.org/users/hch/configfs.git
S:	Supported
F:	fs/configfs/
F:	include/linux/configfs.h

CONNECTOR
M:	Evgeniy Polyakov <zbr@ioremap.net>
L:	netdev@vger.kernel.org
S:	Maintained
F:	drivers/connector/

CONTROL GROUP (CGROUP)
M:	Tejun Heo <tj@kernel.org>
M:	Li Zefan <lizefan@huawei.com>
M:	Johannes Weiner <hannes@cmpxchg.org>
L:	cgroups@vger.kernel.org
T:	git git://git.kernel.org/pub/scm/linux/kernel/git/tj/cgroup.git
S:	Maintained
F:	Documentation/cgroup*
F:	include/linux/cgroup*
F:	kernel/cgroup*

CONTROL GROUP - CPUSET
M:	Li Zefan <lizefan@huawei.com>
L:	cgroups@vger.kernel.org
W:	http://www.bullopensource.org/cpuset/
W:	http://oss.sgi.com/projects/cpusets/
T:	git git://git.kernel.org/pub/scm/linux/kernel/git/tj/cgroup.git
S:	Maintained
F:	Documentation/cgroup-v1/cpusets.txt
F:	include/linux/cpuset.h
F:	kernel/cgroup/cpuset.c

CONTROL GROUP - MEMORY RESOURCE CONTROLLER (MEMCG)
M:	Johannes Weiner <hannes@cmpxchg.org>
M:	Michal Hocko <mhocko@kernel.org>
M:	Vladimir Davydov <vdavydov.dev@gmail.com>
L:	cgroups@vger.kernel.org
L:	linux-mm@kvack.org
S:	Maintained
F:	mm/memcontrol.c
F:	mm/swap_cgroup.c

CORETEMP HARDWARE MONITORING DRIVER
M:	Fenghua Yu <fenghua.yu@intel.com>
L:	linux-hwmon@vger.kernel.org
S:	Maintained
F:	Documentation/hwmon/coretemp
F:	drivers/hwmon/coretemp.c

COSA/SRP SYNC SERIAL DRIVER
M:	Jan "Yenya" Kasprzak <kas@fi.muni.cz>
W:	http://www.fi.muni.cz/~kas/cosa/
S:	Maintained
F:	drivers/net/wan/cosa*

CPMAC ETHERNET DRIVER
M:	Florian Fainelli <f.fainelli@gmail.com>
L:	netdev@vger.kernel.org
S:	Maintained
F:	drivers/net/ethernet/ti/cpmac.c

CPU FREQUENCY DRIVERS
M:	"Rafael J. Wysocki" <rjw@rjwysocki.net>
M:	Viresh Kumar <viresh.kumar@linaro.org>
L:	linux-pm@vger.kernel.org
S:	Maintained
T:	git git://git.kernel.org/pub/scm/linux/kernel/git/rafael/linux-pm.git
T:	git git://git.linaro.org/people/vireshk/linux.git (For ARM Updates)
B:	https://bugzilla.kernel.org
F:	Documentation/cpu-freq/
F:	Documentation/devicetree/bindings/cpufreq/
F:	drivers/cpufreq/
F:	include/linux/cpufreq.h
F:	tools/testing/selftests/cpufreq/

CPU FREQUENCY DRIVERS - ARM BIG LITTLE
M:	Viresh Kumar <viresh.kumar@linaro.org>
M:	Sudeep Holla <sudeep.holla@arm.com>
L:	linux-pm@vger.kernel.org
W:	http://www.arm.com/products/processors/technologies/biglittleprocessing.php
S:	Maintained
F:	drivers/cpufreq/arm_big_little.h
F:	drivers/cpufreq/arm_big_little.c
F:	drivers/cpufreq/arm_big_little_dt.c

CPU POWER MONITORING SUBSYSTEM
M:	Thomas Renninger <trenn@suse.com>
M:	Shuah Khan <shuah@kernel.org>
L:	linux-pm@vger.kernel.org
S:	Maintained
F:	tools/power/cpupower/

CPUID/MSR DRIVER
M:	"H. Peter Anvin" <hpa@zytor.com>
S:	Maintained
F:	arch/x86/kernel/cpuid.c
F:	arch/x86/kernel/msr.c

CPUIDLE DRIVER - ARM BIG LITTLE
M:	Lorenzo Pieralisi <lorenzo.pieralisi@arm.com>
M:	Daniel Lezcano <daniel.lezcano@linaro.org>
L:	linux-pm@vger.kernel.org
L:	linux-arm-kernel@lists.infradead.org
T:	git git://git.kernel.org/pub/scm/linux/kernel/git/rafael/linux-pm.git
S:	Maintained
F:	drivers/cpuidle/cpuidle-big_little.c

CPUIDLE DRIVER - ARM EXYNOS
M:	Bartlomiej Zolnierkiewicz <b.zolnierkie@samsung.com>
M:	Daniel Lezcano <daniel.lezcano@linaro.org>
M:	Kukjin Kim <kgene@kernel.org>
L:	linux-pm@vger.kernel.org
L:	linux-samsung-soc@vger.kernel.org
S:	Supported
F:	drivers/cpuidle/cpuidle-exynos.c
F:	arch/arm/mach-exynos/pm.c

CPUIDLE DRIVERS
M:	"Rafael J. Wysocki" <rjw@rjwysocki.net>
M:	Daniel Lezcano <daniel.lezcano@linaro.org>
L:	linux-pm@vger.kernel.org
S:	Maintained
T:	git git://git.kernel.org/pub/scm/linux/kernel/git/rafael/linux-pm.git
B:	https://bugzilla.kernel.org
F:	drivers/cpuidle/*
F:	include/linux/cpuidle.h

CRAMFS FILESYSTEM
M:	Nicolas Pitre <nico@linaro.org>
S:	Maintained
F:	Documentation/filesystems/cramfs.txt
F:	fs/cramfs/

CRYPTO API
M:	Herbert Xu <herbert@gondor.apana.org.au>
M:	"David S. Miller" <davem@davemloft.net>
L:	linux-crypto@vger.kernel.org
T:	git git://git.kernel.org/pub/scm/linux/kernel/git/herbert/cryptodev-2.6.git
T:	git git://git.kernel.org/pub/scm/linux/kernel/git/herbert/crypto-2.6.git
S:	Maintained
F:	Documentation/crypto/
F:	Documentation/devicetree/bindings/crypto/
F:	arch/*/crypto/
F:	crypto/
F:	drivers/crypto/
F:	include/crypto/
F:	include/linux/crypto*

CRYPTOGRAPHIC RANDOM NUMBER GENERATOR
M:	Neil Horman <nhorman@tuxdriver.com>
L:	linux-crypto@vger.kernel.org
S:	Maintained
F:	crypto/ansi_cprng.c
F:	crypto/rng.c

CS3308 MEDIA DRIVER
M:	Hans Verkuil <hverkuil@xs4all.nl>
L:	linux-media@vger.kernel.org
T:	git git://linuxtv.org/media_tree.git
W:	http://linuxtv.org
S:	Odd Fixes
F:	drivers/media/i2c/cs3308.c
F:	drivers/media/i2c/cs3308.h

CS5535 Audio ALSA driver
M:	Jaya Kumar <jayakumar.alsa@gmail.com>
S:	Maintained
F:	sound/pci/cs5535audio/

CW1200 WLAN driver
M:	Solomon Peachy <pizza@shaftnet.org>
S:	Maintained
F:	drivers/net/wireless/st/cw1200/

CX18 VIDEO4LINUX DRIVER
M:	Andy Walls <awalls@md.metrocast.net>
L:	ivtv-devel@ivtvdriver.org (subscribers-only)
L:	linux-media@vger.kernel.org
T:	git git://linuxtv.org/media_tree.git
W:	https://linuxtv.org
W:	http://www.ivtvdriver.org/index.php/Cx18
S:	Maintained
F:	Documentation/media/v4l-drivers/cx18*
F:	drivers/media/pci/cx18/
F:	include/uapi/linux/ivtv*

CX2341X MPEG ENCODER HELPER MODULE
M:	Hans Verkuil <hverkuil@xs4all.nl>
L:	linux-media@vger.kernel.org
T:	git git://linuxtv.org/media_tree.git
W:	https://linuxtv.org
S:	Maintained
F:	drivers/media/common/cx2341x*
F:	include/media/cx2341x*

CX24120 MEDIA DRIVER
M:	Jemma Denson <jdenson@gmail.com>
M:	Patrick Boettcher <patrick.boettcher@posteo.de>
L:	linux-media@vger.kernel.org
W:	https://linuxtv.org
Q:	http://patchwork.linuxtv.org/project/linux-media/list/
S:	Maintained
F:	drivers/media/dvb-frontends/cx24120*

CX88 VIDEO4LINUX DRIVER
M:	Mauro Carvalho Chehab <mchehab@kernel.org>
L:	linux-media@vger.kernel.org
W:	https://linuxtv.org
T:	git git://linuxtv.org/media_tree.git
S:	Odd fixes
F:	Documentation/media/v4l-drivers/cx88*
F:	drivers/media/pci/cx88/

CXD2820R MEDIA DRIVER
M:	Antti Palosaari <crope@iki.fi>
L:	linux-media@vger.kernel.org
W:	https://linuxtv.org
W:	http://palosaari.fi/linux/
Q:	http://patchwork.linuxtv.org/project/linux-media/list/
T:	git git://linuxtv.org/anttip/media_tree.git
S:	Maintained
F:	drivers/media/dvb-frontends/cxd2820r*

CXGB3 ETHERNET DRIVER (CXGB3)
M:	Santosh Raspatur <santosh@chelsio.com>
L:	netdev@vger.kernel.org
W:	http://www.chelsio.com
S:	Supported
F:	drivers/net/ethernet/chelsio/cxgb3/

CXGB3 ISCSI DRIVER (CXGB3I)
M:	Karen Xie <kxie@chelsio.com>
L:	linux-scsi@vger.kernel.org
W:	http://www.chelsio.com
S:	Supported
F:	drivers/scsi/cxgbi/cxgb3i

CXGB3 IWARP RNIC DRIVER (IW_CXGB3)
M:	Steve Wise <swise@chelsio.com>
L:	linux-rdma@vger.kernel.org
W:	http://www.openfabrics.org
S:	Supported
F:	drivers/infiniband/hw/cxgb3/
F:	include/uapi/rdma/cxgb3-abi.h

CXGB4 CRYPTO DRIVER (chcr)
M:	Harsh Jain <harsh@chelsio.com>
L:	linux-crypto@vger.kernel.org
W:	http://www.chelsio.com
S:	Supported
F:	drivers/crypto/chelsio

CXGB4 ETHERNET DRIVER (CXGB4)
M:	Ganesh Goudar <ganeshgr@chelsio.com>
L:	netdev@vger.kernel.org
W:	http://www.chelsio.com
S:	Supported
F:	drivers/net/ethernet/chelsio/cxgb4/

CXGB4 ISCSI DRIVER (CXGB4I)
M:	Karen Xie <kxie@chelsio.com>
L:	linux-scsi@vger.kernel.org
W:	http://www.chelsio.com
S:	Supported
F:	drivers/scsi/cxgbi/cxgb4i

CXGB4 IWARP RNIC DRIVER (IW_CXGB4)
M:	Steve Wise <swise@chelsio.com>
L:	linux-rdma@vger.kernel.org
W:	http://www.openfabrics.org
S:	Supported
F:	drivers/infiniband/hw/cxgb4/
F:	include/uapi/rdma/cxgb4-abi.h

CXGB4VF ETHERNET DRIVER (CXGB4VF)
M:	Casey Leedom <leedom@chelsio.com>
L:	netdev@vger.kernel.org
W:	http://www.chelsio.com
S:	Supported
F:	drivers/net/ethernet/chelsio/cxgb4vf/

CXL (IBM Coherent Accelerator Processor Interface CAPI) DRIVER
M:	Frederic Barrat <fbarrat@linux.vnet.ibm.com>
M:	Andrew Donnellan <andrew.donnellan@au1.ibm.com>
L:	linuxppc-dev@lists.ozlabs.org
S:	Supported
F:	arch/powerpc/platforms/powernv/pci-cxl.c
F:	drivers/misc/cxl/
F:	include/misc/cxl*
F:	include/uapi/misc/cxl.h
F:	Documentation/powerpc/cxl.txt
F:	Documentation/ABI/testing/sysfs-class-cxl

CXLFLASH (IBM Coherent Accelerator Processor Interface CAPI Flash) SCSI DRIVER
M:	Manoj N. Kumar <manoj@linux.vnet.ibm.com>
M:	Matthew R. Ochs <mrochs@linux.vnet.ibm.com>
M:	Uma Krishnan <ukrishn@linux.vnet.ibm.com>
L:	linux-scsi@vger.kernel.org
S:	Supported
F:	drivers/scsi/cxlflash/
F:	include/uapi/scsi/cxlflash_ioctls.h
F:	Documentation/powerpc/cxlflash.txt

CYBERPRO FB DRIVER
M:	Russell King <linux@armlinux.org.uk>
L:	linux-arm-kernel@lists.infradead.org (moderated for non-subscribers)
W:	http://www.armlinux.org.uk/
S:	Maintained
F:	drivers/video/fbdev/cyber2000fb.*

CYCLADES ASYNC MUX DRIVER
W:	http://www.cyclades.com/
S:	Orphan
F:	drivers/tty/cyclades.c
F:	include/linux/cyclades.h
F:	include/uapi/linux/cyclades.h

CYCLADES PC300 DRIVER
W:	http://www.cyclades.com/
S:	Orphan
F:	drivers/net/wan/pc300*

CYPRESS_FIRMWARE MEDIA DRIVER
M:	Antti Palosaari <crope@iki.fi>
L:	linux-media@vger.kernel.org
W:	https://linuxtv.org
W:	http://palosaari.fi/linux/
Q:	http://patchwork.linuxtv.org/project/linux-media/list/
T:	git git://linuxtv.org/anttip/media_tree.git
S:	Maintained
F:	drivers/media/common/cypress_firmware*

CYTTSP TOUCHSCREEN DRIVER
M:	Ferruh Yigit <fery@cypress.com>
L:	linux-input@vger.kernel.org
S:	Supported
F:	drivers/input/touchscreen/cyttsp*
F:	include/linux/input/cyttsp.h

D-LINK DIR-685 TOUCHKEYS DRIVER
M:	Linus Walleij <linus.walleij@linaro.org>
L:	linux-input@vger.kernel.org
S:	Supported
F:	drivers/input/dlink-dir685-touchkeys.c

DALLAS/MAXIM DS1685-FAMILY REAL TIME CLOCK
M:	Joshua Kinard <kumba@gentoo.org>
S:	Maintained
F:	drivers/rtc/rtc-ds1685.c
F:	include/linux/rtc/ds1685.h

DAMA SLAVE for AX.25
M:	Joerg Reuter <jreuter@yaina.de>
W:	http://yaina.de/jreuter/
W:	http://www.qsl.net/dl1bke/
L:	linux-hams@vger.kernel.org
S:	Maintained
F:	net/ax25/af_ax25.c
F:	net/ax25/ax25_dev.c
F:	net/ax25/ax25_ds_*
F:	net/ax25/ax25_in.c
F:	net/ax25/ax25_out.c
F:	net/ax25/ax25_timer.c
F:	net/ax25/sysctl_net_ax25.c

DAVICOM FAST ETHERNET (DMFE) NETWORK DRIVER
L:	netdev@vger.kernel.org
S:	Orphan
F:	Documentation/networking/dmfe.txt
F:	drivers/net/ethernet/dec/tulip/dmfe.c

DC390/AM53C974 SCSI driver
M:	Hannes Reinecke <hare@suse.com>
L:	linux-scsi@vger.kernel.org
S:	Maintained
F:	drivers/scsi/am53c974.c

DC395x SCSI driver
M:	Oliver Neukum <oliver@neukum.org>
M:	Ali Akcaagac <aliakc@web.de>
M:	Jamie Lenehan <lenehan@twibble.org>
L:	dc395x@twibble.org
W:	http://twibble.org/dist/dc395x/
W:	http://lists.twibble.org/mailman/listinfo/dc395x/
S:	Maintained
F:	Documentation/scsi/dc395x.txt
F:	drivers/scsi/dc395x.*

DCCP PROTOCOL
M:	Gerrit Renker <gerrit@erg.abdn.ac.uk>
L:	dccp@vger.kernel.org
W:	http://www.linuxfoundation.org/collaborate/workgroups/networking/dccp
S:	Maintained
F:	include/linux/dccp.h
F:	include/uapi/linux/dccp.h
F:	include/linux/tfrc.h
F:	net/dccp/

DECnet NETWORK LAYER
W:	http://linux-decnet.sourceforge.net
L:	linux-decnet-user@lists.sourceforge.net
S:	Orphan
F:	Documentation/networking/decnet.txt
F:	net/decnet/

DECSTATION PLATFORM SUPPORT
M:	"Maciej W. Rozycki" <macro@linux-mips.org>
L:	linux-mips@linux-mips.org
W:	http://www.linux-mips.org/wiki/DECstation
S:	Maintained
F:	arch/mips/dec/
F:	arch/mips/include/asm/dec/
F:	arch/mips/include/asm/mach-dec/

DEFXX FDDI NETWORK DRIVER
M:	"Maciej W. Rozycki" <macro@linux-mips.org>
S:	Maintained
F:	drivers/net/fddi/defxx.*

DELL SMBIOS DRIVER
M:	Pali Rohár <pali.rohar@gmail.com>
M:	Mario Limonciello <mario.limonciello@dell.com>
L:	platform-driver-x86@vger.kernel.org
S:	Maintained
F:	drivers/platform/x86/dell-smbios.*

DELL SMBIOS SMM DRIVER
M:	Mario Limonciello <mario.limonciello@dell.com>
L:	platform-driver-x86@vger.kernel.org
S:	Maintained
F:	drivers/platform/x86/dell-smbios-smm.c

DELL SMBIOS WMI DRIVER
M:	Mario Limonciello <mario.limonciello@dell.com>
L:	platform-driver-x86@vger.kernel.org
S:	Maintained
F:	drivers/platform/x86/dell-smbios-wmi.c
F:	tools/wmi/dell-smbios-example.c

DELL LAPTOP DRIVER
M:	Matthew Garrett <mjg59@srcf.ucam.org>
M:	Pali Rohár <pali.rohar@gmail.com>
L:	platform-driver-x86@vger.kernel.org
S:	Maintained
F:	drivers/platform/x86/dell-laptop.c

DELL LAPTOP FREEFALL DRIVER
M:	Pali Rohár <pali.rohar@gmail.com>
S:	Maintained
F:	drivers/platform/x86/dell-smo8800.c

DELL LAPTOP RBTN DRIVER
M:	Pali Rohár <pali.rohar@gmail.com>
S:	Maintained
F:	drivers/platform/x86/dell-rbtn.*

DELL LAPTOP SMM DRIVER
M:	Pali Rohár <pali.rohar@gmail.com>
S:	Maintained
F:	drivers/hwmon/dell-smm-hwmon.c
F:	include/uapi/linux/i8k.h

DELL SYSTEMS MANAGEMENT BASE DRIVER (dcdbas)
M:	Doug Warzecha <Douglas_Warzecha@dell.com>
S:	Maintained
F:	Documentation/dcdbas.txt
F:	drivers/firmware/dcdbas.*

DELL WMI NOTIFICATIONS DRIVER
M:	Matthew Garrett <mjg59@srcf.ucam.org>
M:	Pali Rohár <pali.rohar@gmail.com>
S:	Maintained
F:	drivers/platform/x86/dell-wmi.c

DELL WMI DESCRIPTOR DRIVER
M:	Mario Limonciello <mario.limonciello@dell.com>
S:	Maintained
F:	drivers/platform/x86/dell-wmi-descriptor.c

DELTA ST MEDIA DRIVER
M:	Hugues Fruchet <hugues.fruchet@st.com>
L:	linux-media@vger.kernel.org
T:	git git://linuxtv.org/media_tree.git
W:	https://linuxtv.org
S:	Supported
F:	drivers/media/platform/sti/delta

DENALI NAND DRIVER
M:	Masahiro Yamada <yamada.masahiro@socionext.com>
L:	linux-mtd@lists.infradead.org
S:	Supported
F:	drivers/mtd/nand/raw/denali*

DESIGNWARE USB2 DRD IP DRIVER
M:	Minas Harutyunyan <hminas@synopsys.com>
L:	linux-usb@vger.kernel.org
T:	git git://git.kernel.org/pub/scm/linux/kernel/git/balbi/usb.git
S:	Maintained
F:	drivers/usb/dwc2/

DESIGNWARE USB3 DRD IP DRIVER
M:	Felipe Balbi <balbi@kernel.org>
L:	linux-usb@vger.kernel.org
T:	git git://git.kernel.org/pub/scm/linux/kernel/git/balbi/usb.git
S:	Maintained
F:	drivers/usb/dwc3/

DEVANTECH SRF ULTRASONIC RANGER IIO DRIVER
M:	Andreas Klinger <ak@it-klinger.de>
L:	linux-iio@vger.kernel.org
S:	Maintained
F:	Documentation/ABI/testing/sysfs-bus-iio-distance-srf08
F:	drivers/iio/proximity/srf*.c

DEVICE COREDUMP (DEV_COREDUMP)
M:	Johannes Berg <johannes@sipsolutions.net>
L:	linux-kernel@vger.kernel.org
S:	Maintained
F:	drivers/base/devcoredump.c
F:	include/linux/devcoredump.h

DEVICE FREQUENCY (DEVFREQ)
M:	MyungJoo Ham <myungjoo.ham@samsung.com>
M:	Kyungmin Park <kyungmin.park@samsung.com>
R:	Chanwoo Choi <cw00.choi@samsung.com>
L:	linux-pm@vger.kernel.org
T:	git git://git.kernel.org/pub/scm/linux/kernel/git/mzx/devfreq.git
S:	Maintained
F:	drivers/devfreq/
F:	include/linux/devfreq.h
F:	Documentation/devicetree/bindings/devfreq/

DEVICE FREQUENCY EVENT (DEVFREQ-EVENT)
M:	Chanwoo Choi <cw00.choi@samsung.com>
L:	linux-pm@vger.kernel.org
T:	git git://git.kernel.org/pub/scm/linux/kernel/git/mzx/devfreq.git
S:	Supported
F:	drivers/devfreq/event/
F:	drivers/devfreq/devfreq-event.c
F:	include/linux/devfreq-event.h
F:	Documentation/devicetree/bindings/devfreq/event/

DEVICE NUMBER REGISTRY
M:	Torben Mathiasen <device@lanana.org>
W:	http://lanana.org/docs/device-list/index.html
S:	Maintained

DEVICE-MAPPER  (LVM)
M:	Alasdair Kergon <agk@redhat.com>
M:	Mike Snitzer <snitzer@redhat.com>
M:	dm-devel@redhat.com
L:	dm-devel@redhat.com
W:	http://sources.redhat.com/dm
Q:	http://patchwork.kernel.org/project/dm-devel/list/
T:	git git://git.kernel.org/pub/scm/linux/kernel/git/device-mapper/linux-dm.git
T:	quilt http://people.redhat.com/agk/patches/linux/editing/
S:	Maintained
F:	Documentation/device-mapper/
F:	drivers/md/Makefile
F:	drivers/md/Kconfig
F:	drivers/md/dm*
F:	drivers/md/persistent-data/
F:	include/linux/device-mapper.h
F:	include/linux/dm-*.h
F:	include/uapi/linux/dm-*.h

DEVLINK
M:	Jiri Pirko <jiri@mellanox.com>
L:	netdev@vger.kernel.org
S:	Supported
F:	net/core/devlink.c
F:	include/net/devlink.h
F:	include/uapi/linux/devlink.h

DIALOG SEMICONDUCTOR DRIVERS
M:	Support Opensource <support.opensource@diasemi.com>
W:	http://www.dialog-semiconductor.com/products
S:	Supported
F:	Documentation/hwmon/da90??
F:	Documentation/devicetree/bindings/mfd/da90*.txt
F:	Documentation/devicetree/bindings/input/da90??-onkey.txt
F:	Documentation/devicetree/bindings/thermal/da90??-thermal.txt
F:	Documentation/devicetree/bindings/regulator/da92*.txt
F:	Documentation/devicetree/bindings/watchdog/da90??-wdt.txt
F:	Documentation/devicetree/bindings/sound/da[79]*.txt
F:	drivers/gpio/gpio-da90??.c
F:	drivers/hwmon/da90??-hwmon.c
F:	drivers/iio/adc/da91??-*.c
F:	drivers/input/misc/da90??_onkey.c
F:	drivers/input/touchscreen/da9052_tsi.c
F:	drivers/leds/leds-da90??.c
F:	drivers/mfd/da903x.c
F:	drivers/mfd/da90??-*.c
F:	drivers/mfd/da91??-*.c
F:	drivers/power/supply/da9052-battery.c
F:	drivers/power/supply/da91??-*.c
F:	drivers/regulator/da903x.c
F:	drivers/regulator/da9???-regulator.[ch]
F:	drivers/thermal/da90??-thermal.c
F:	drivers/rtc/rtc-da90??.c
F:	drivers/video/backlight/da90??_bl.c
F:	drivers/watchdog/da90??_wdt.c
F:	include/linux/mfd/da903x.h
F:	include/linux/mfd/da9052/
F:	include/linux/mfd/da9055/
F:	include/linux/mfd/da9062/
F:	include/linux/mfd/da9063/
F:	include/linux/mfd/da9150/
F:	include/linux/regulator/da9211.h
F:	include/sound/da[79]*.h
F:	sound/soc/codecs/da[79]*.[ch]

DIAMOND SYSTEMS GPIO-MM GPIO DRIVER
M:	William Breathitt Gray <vilhelm.gray@gmail.com>
L:	linux-gpio@vger.kernel.org
S:	Maintained
F:	drivers/gpio/gpio-gpio-mm.c

DIGI NEO AND CLASSIC PCI PRODUCTS
M:	Lidza Louina <lidza.louina@gmail.com>
M:	Mark Hounschell <markh@compro.net>
L:	driverdev-devel@linuxdriverproject.org
S:	Maintained
F:	drivers/staging/dgnc/

DIOLAN U2C-12 I2C DRIVER
M:	Guenter Roeck <linux@roeck-us.net>
L:	linux-i2c@vger.kernel.org
S:	Maintained
F:	drivers/i2c/busses/i2c-diolan-u2c.c

FILESYSTEM DIRECT ACCESS (DAX)
M:	Matthew Wilcox <mawilcox@microsoft.com>
M:	Ross Zwisler <zwisler@kernel.org>
M:	Jan Kara <jack@suse.cz>
L:	linux-fsdevel@vger.kernel.org
S:	Supported
F:	fs/dax.c
F:	include/linux/dax.h
F:	include/trace/events/fs_dax.h

DEVICE DIRECT ACCESS (DAX)
M:	Dan Williams <dan.j.williams@intel.com>
M:	Dave Jiang <dave.jiang@intel.com>
M:	Ross Zwisler <zwisler@kernel.org>
M:	Vishal Verma <vishal.l.verma@intel.com>
L:	linux-nvdimm@lists.01.org
S:	Supported
F:	drivers/dax/

DIRECTORY NOTIFICATION (DNOTIFY)
M:	Jan Kara <jack@suse.cz>
R:	Amir Goldstein <amir73il@gmail.com>
L:	linux-fsdevel@vger.kernel.org
S:	Maintained
F:	Documentation/filesystems/dnotify.txt
F:	fs/notify/dnotify/
F:	include/linux/dnotify.h

DISK GEOMETRY AND PARTITION HANDLING
M:	Andries Brouwer <aeb@cwi.nl>
W:	http://www.win.tue.nl/~aeb/linux/Large-Disk.html
W:	http://www.win.tue.nl/~aeb/linux/zip/zip-1.html
W:	http://www.win.tue.nl/~aeb/partitions/partition_types-1.html
S:	Maintained

DISKQUOTA
M:	Jan Kara <jack@suse.com>
S:	Maintained
F:	Documentation/filesystems/quota.txt
F:	fs/quota/
F:	include/linux/quota*.h
F:	include/uapi/linux/quota*.h

DISPLAYLINK USB 2.0 FRAMEBUFFER DRIVER (UDLFB)
M:	Bernie Thompson <bernie@plugable.com>
L:	linux-fbdev@vger.kernel.org
S:	Maintained
W:	http://plugable.com/category/projects/udlfb/
F:	drivers/video/fbdev/udlfb.c
F:	include/video/udlfb.h
F:	Documentation/fb/udlfb.txt

DISTRIBUTED LOCK MANAGER (DLM)
M:	Christine Caulfield <ccaulfie@redhat.com>
M:	David Teigland <teigland@redhat.com>
L:	cluster-devel@redhat.com
W:	http://sources.redhat.com/cluster/
T:	git git://git.kernel.org/pub/scm/linux/kernel/git/teigland/linux-dlm.git
S:	Supported
F:	fs/dlm/

DMA BUFFER SHARING FRAMEWORK
M:	Sumit Semwal <sumit.semwal@linaro.org>
S:	Maintained
L:	linux-media@vger.kernel.org
L:	dri-devel@lists.freedesktop.org
L:	linaro-mm-sig@lists.linaro.org (moderated for non-subscribers)
F:	drivers/dma-buf/
F:	include/linux/dma-buf*
F:	include/linux/reservation.h
F:	include/linux/*fence.h
F:	Documentation/driver-api/dma-buf.rst
T:	git git://anongit.freedesktop.org/drm/drm-misc

DMA GENERIC OFFLOAD ENGINE SUBSYSTEM
M:	Vinod Koul <vkoul@kernel.org>
L:	dmaengine@vger.kernel.org
Q:	https://patchwork.kernel.org/project/linux-dmaengine/list/
S:	Maintained
F:	drivers/dma/
F:	include/linux/dmaengine.h
F:	include/linux/of_dma.h
F:	Documentation/devicetree/bindings/dma/
F:	Documentation/driver-api/dmaengine/
T:	git git://git.infradead.org/users/vkoul/slave-dma.git

DMA MAPPING HELPERS
M:	Christoph Hellwig <hch@lst.de>
M:	Marek Szyprowski <m.szyprowski@samsung.com>
R:	Robin Murphy <robin.murphy@arm.com>
L:	iommu@lists.linux-foundation.org
T:	git git://git.infradead.org/users/hch/dma-mapping.git
W:	http://git.infradead.org/users/hch/dma-mapping.git
S:	Supported
F:	kernel/dma/
F:	include/asm-generic/dma-mapping.h
F:	include/linux/dma-direct.h
F:	include/linux/dma-mapping.h
F:	include/linux/dma-noncoherent.h

DME1737 HARDWARE MONITOR DRIVER
M:	Juerg Haefliger <juergh@gmail.com>
L:	linux-hwmon@vger.kernel.org
S:	Maintained
F:	Documentation/hwmon/dme1737
F:	drivers/hwmon/dme1737.c

DMI/SMBIOS SUPPORT
M:	Jean Delvare <jdelvare@suse.com>
S:	Maintained
T:	quilt http://jdelvare.nerim.net/devel/linux/jdelvare-dmi/
F:	Documentation/ABI/testing/sysfs-firmware-dmi-tables
F:	drivers/firmware/dmi-id.c
F:	drivers/firmware/dmi_scan.c
F:	include/linux/dmi.h

DOCUMENTATION
M:	Jonathan Corbet <corbet@lwn.net>
L:	linux-doc@vger.kernel.org
S:	Maintained
F:	Documentation/
F:	scripts/kernel-doc
X:	Documentation/ABI/
X:	Documentation/devicetree/
X:	Documentation/acpi
X:	Documentation/power
X:	Documentation/spi
X:	Documentation/media
T:	git git://git.lwn.net/linux.git docs-next

DOCUMENTATION/ITALIAN
M:	Federico Vaga <federico.vaga@vaga.pv.it>
L:	linux-doc@vger.kernel.org
S:	Maintained
F:	Documentation/translations/it_IT

DONGWOON DW9714 LENS VOICE COIL DRIVER
M:	Sakari Ailus <sakari.ailus@linux.intel.com>
L:	linux-media@vger.kernel.org
T:	git git://linuxtv.org/media_tree.git
S:	Maintained
F:	drivers/media/i2c/dw9714.c

DONGWOON DW9807 LENS VOICE COIL DRIVER
M:	Sakari Ailus <sakari.ailus@linux.intel.com>
L:	linux-media@vger.kernel.org
T:	git git://linuxtv.org/media_tree.git
S:	Maintained
F:	drivers/media/i2c/dw9807.c

DOUBLETALK DRIVER
M:	"James R. Van Zandt" <jrv@vanzandt.mv.com>
L:	blinux-list@redhat.com
S:	Maintained
F:	drivers/char/dtlk.c
F:	include/linux/dtlk.h

DPAA2 DATAPATH I/O (DPIO) DRIVER
M:	Roy Pledge <Roy.Pledge@nxp.com>
L:	linux-kernel@vger.kernel.org
S:	Maintained
F:	drivers/soc/fsl/dpio

DPAA2 ETHERNET DRIVER
M:	Ioana Radulescu <ruxandra.radulescu@nxp.com>
L:	linux-kernel@vger.kernel.org
S:	Maintained
F:	drivers/staging/fsl-dpaa2/ethernet

DPAA2 ETHERNET SWITCH DRIVER
M:	Ioana Radulescu <ruxandra.radulescu@nxp.com>
M:	Ioana Ciornei <ioana.ciornei@nxp.com>
L:	linux-kernel@vger.kernel.org
S:	Maintained
F:	drivers/staging/fsl-dpaa2/ethsw

DPAA2 PTP CLOCK DRIVER
M:	Yangbo Lu <yangbo.lu@nxp.com>
L:	linux-kernel@vger.kernel.org
S:	Maintained
F:	drivers/staging/fsl-dpaa2/rtc

DPT_I2O SCSI RAID DRIVER
M:	Adaptec OEM Raid Solutions <aacraid@microsemi.com>
L:	linux-scsi@vger.kernel.org
W:	http://www.adaptec.com/
S:	Maintained
F:	drivers/scsi/dpt*
F:	drivers/scsi/dpt/

DRBD DRIVER
M:	Philipp Reisner <philipp.reisner@linbit.com>
M:	Lars Ellenberg <lars.ellenberg@linbit.com>
L:	drbd-dev@lists.linbit.com
W:	http://www.drbd.org
T:	git git://git.linbit.com/linux-drbd.git
T:	git git://git.linbit.com/drbd-8.4.git
S:	Supported
F:	drivers/block/drbd/
F:	lib/lru_cache.c
F:	Documentation/blockdev/drbd/

DRIVER CORE, KOBJECTS, DEBUGFS AND SYSFS
M:	Greg Kroah-Hartman <gregkh@linuxfoundation.org>
R:	"Rafael J. Wysocki" <rafael@kernel.org>
T:	git git://git.kernel.org/pub/scm/linux/kernel/git/gregkh/driver-core.git
S:	Supported
F:	Documentation/kobject.txt
F:	drivers/base/
F:	fs/debugfs/
F:	fs/sysfs/
F:	include/linux/debugfs.h
F:	include/linux/kobj*
F:	lib/kobj*

DRIVERS FOR ADAPTIVE VOLTAGE SCALING (AVS)
M:	Kevin Hilman <khilman@kernel.org>
M:	Nishanth Menon <nm@ti.com>
S:	Maintained
F:	drivers/power/avs/
F:	include/linux/power/smartreflex.h
L:	linux-pm@vger.kernel.org

DRM DRIVER FOR ARM PL111 CLCD
M:	Eric Anholt <eric@anholt.net>
T:	git git://anongit.freedesktop.org/drm/drm-misc
S:	Supported
F:	drivers/gpu/drm/pl111/

DRM DRIVER FOR ARM VERSATILE TFT PANELS
M:	Linus Walleij <linus.walleij@linaro.org>
T:	git git://anongit.freedesktop.org/drm/drm-misc
S:	Maintained
F:	drivers/gpu/drm/panel/panel-arm-versatile.c
F:	Documentation/devicetree/bindings/display/panel/arm,versatile-tft-panel.txt

DRM DRIVER FOR AST SERVER GRAPHICS CHIPS
M:	Dave Airlie <airlied@redhat.com>
S:	Odd Fixes
F:	drivers/gpu/drm/ast/

DRM DRIVER FOR BOCHS VIRTUAL GPU
M:	Gerd Hoffmann <kraxel@redhat.com>
L:	virtualization@lists.linux-foundation.org
T:	git git://anongit.freedesktop.org/drm/drm-misc
S:	Maintained
F:	drivers/gpu/drm/bochs/

DRM DRIVER FOR FARADAY TVE200 TV ENCODER
M:	Linus Walleij <linus.walleij@linaro.org>
T:	git git://anongit.freedesktop.org/drm/drm-misc
S:	Maintained
F:	drivers/gpu/drm/tve200/

DRM DRIVER FOR ILITEK ILI9225 PANELS
M:	David Lechner <david@lechnology.com>
S:	Maintained
F:	drivers/gpu/drm/tinydrm/ili9225.c
F:	Documentation/devicetree/bindings/display/ilitek,ili9225.txt

DRM DRIVER FOR INTEL I810 VIDEO CARDS
S:	Orphan / Obsolete
F:	drivers/gpu/drm/i810/
F:	include/uapi/drm/i810_drm.h

DRM DRIVER FOR MATROX G200/G400 GRAPHICS CARDS
S:	Orphan / Obsolete
F:	drivers/gpu/drm/mga/
F:	include/uapi/drm/mga_drm.h

DRM DRIVER FOR MGA G200 SERVER GRAPHICS CHIPS
M:	Dave Airlie <airlied@redhat.com>
S:	Odd Fixes
F:	drivers/gpu/drm/mgag200/

DRM DRIVER FOR MI0283QT
M:	Noralf Trønnes <noralf@tronnes.org>
S:	Maintained
F:	drivers/gpu/drm/tinydrm/mi0283qt.c
F:	Documentation/devicetree/bindings/display/multi-inno,mi0283qt.txt

DRM DRIVER FOR MSM ADRENO GPU
M:	Rob Clark <robdclark@gmail.com>
L:	linux-arm-msm@vger.kernel.org
L:	dri-devel@lists.freedesktop.org
L:	freedreno@lists.freedesktop.org
T:	git git://people.freedesktop.org/~robclark/linux
S:	Maintained
F:	drivers/gpu/drm/msm/
F:	include/uapi/drm/msm_drm.h
F:	Documentation/devicetree/bindings/display/msm/

DRM DRIVER FOR NVIDIA GEFORCE/QUADRO GPUS
M:	Ben Skeggs <bskeggs@redhat.com>
L:	dri-devel@lists.freedesktop.org
L:	nouveau@lists.freedesktop.org
T:	git git://github.com/skeggsb/linux
S:	Supported
F:	drivers/gpu/drm/nouveau/
F:	include/uapi/drm/nouveau_drm.h

DRM DRIVER FOR PERVASIVE DISPLAYS REPAPER PANELS
M:	Noralf Trønnes <noralf@tronnes.org>
S:	Maintained
F:	drivers/gpu/drm/tinydrm/repaper.c
F:	Documentation/devicetree/bindings/display/repaper.txt

DRM DRIVER FOR QEMU'S CIRRUS DEVICE
M:	Dave Airlie <airlied@redhat.com>
M:	Gerd Hoffmann <kraxel@redhat.com>
L:	virtualization@lists.linux-foundation.org
T:	git git://anongit.freedesktop.org/drm/drm-misc
S:	Obsolete
W:	https://www.kraxel.org/blog/2014/10/qemu-using-cirrus-considered-harmful/
F:	drivers/gpu/drm/cirrus/

DRM DRIVER FOR QXL VIRTUAL GPU
M:	Dave Airlie <airlied@redhat.com>
M:	Gerd Hoffmann <kraxel@redhat.com>
L:	virtualization@lists.linux-foundation.org
T:	git git://anongit.freedesktop.org/drm/drm-misc
S:	Maintained
F:	drivers/gpu/drm/qxl/
F:	include/uapi/drm/qxl_drm.h

DRM DRIVER FOR RAGE 128 VIDEO CARDS
S:	Orphan / Obsolete
F:	drivers/gpu/drm/r128/
F:	include/uapi/drm/r128_drm.h

DRM DRIVER FOR SAVAGE VIDEO CARDS
S:	Orphan / Obsolete
F:	drivers/gpu/drm/savage/
F:	include/uapi/drm/savage_drm.h

DRM DRIVER FOR SIS VIDEO CARDS
S:	Orphan / Obsolete
F:	drivers/gpu/drm/sis/
F:	include/uapi/drm/sis_drm.h

DRM DRIVER FOR SITRONIX ST7586 PANELS
M:	David Lechner <david@lechnology.com>
S:	Maintained
F:	drivers/gpu/drm/tinydrm/st7586.c
F:	Documentation/devicetree/bindings/display/sitronix,st7586.txt

DRM DRIVER FOR SITRONIX ST7735R PANELS
M:	David Lechner <david@lechnology.com>
S:	Maintained
F:	drivers/gpu/drm/tinydrm/st7735r.c
F:	Documentation/devicetree/bindings/display/sitronix,st7735r.txt

DRM DRIVER FOR TDFX VIDEO CARDS
S:	Orphan / Obsolete
F:	drivers/gpu/drm/tdfx/

DRM DRIVER FOR USB DISPLAYLINK VIDEO ADAPTERS
M:	Dave Airlie <airlied@redhat.com>
S:	Odd Fixes
F:	drivers/gpu/drm/udl/

DRM DRIVER FOR VMWARE VIRTUAL GPU
M:	"VMware Graphics" <linux-graphics-maintainer@vmware.com>
M:	Sinclair Yeh <syeh@vmware.com>
M:	Thomas Hellstrom <thellstrom@vmware.com>
L:	dri-devel@lists.freedesktop.org
T:	git git://people.freedesktop.org/~syeh/repos_linux
T:	git git://people.freedesktop.org/~thomash/linux
S:	Supported
F:	drivers/gpu/drm/vmwgfx/
F:	include/uapi/drm/vmwgfx_drm.h

DRM DRIVERS
M:	David Airlie <airlied@linux.ie>
L:	dri-devel@lists.freedesktop.org
T:	git git://anongit.freedesktop.org/drm/drm
B:	https://bugs.freedesktop.org/
C:	irc://chat.freenode.net/dri-devel
S:	Maintained
F:	drivers/gpu/drm/
F:	drivers/gpu/vga/
F:	Documentation/devicetree/bindings/display/
F:	Documentation/devicetree/bindings/gpu/
F:	Documentation/gpu/
F:	include/drm/
F:	include/uapi/drm/
F:	include/linux/vga*

DRM DRIVERS AND MISC GPU PATCHES
M:	Gustavo Padovan <gustavo@padovan.org>
M:	Maarten Lankhorst <maarten.lankhorst@linux.intel.com>
M:	Sean Paul <sean@poorly.run>
W:	https://01.org/linuxgraphics/gfx-docs/maintainer-tools/drm-misc.html
S:	Maintained
T:	git git://anongit.freedesktop.org/drm/drm-misc
F:	Documentation/gpu/
F:	drivers/gpu/vga/
F:	drivers/gpu/drm/*
F:	include/drm/drm*
F:	include/uapi/drm/drm*
F:	include/linux/vga*

DRM DRIVERS FOR ALLWINNER A10
M:	Maxime Ripard  <maxime.ripard@bootlin.com>
L:	dri-devel@lists.freedesktop.org
S:	Supported
F:	drivers/gpu/drm/sun4i/
F:	Documentation/devicetree/bindings/display/sunxi/sun4i-drm.txt
T:	git git://anongit.freedesktop.org/drm/drm-misc

DRM DRIVERS FOR AMLOGIC SOCS
M:	Neil Armstrong <narmstrong@baylibre.com>
L:	dri-devel@lists.freedesktop.org
L:	linux-amlogic@lists.infradead.org
W:	http://linux-meson.com/
S:	Supported
F:	drivers/gpu/drm/meson/
F:	Documentation/devicetree/bindings/display/amlogic,meson-vpu.txt
F:	Documentation/devicetree/bindings/display/amlogic,meson-dw-hdmi.txt
F:	Documentation/gpu/meson.rst
T:	git git://anongit.freedesktop.org/drm/drm-misc

DRM DRIVERS FOR ATMEL HLCDC
M:	Boris Brezillon <boris.brezillon@bootlin.com>
L:	dri-devel@lists.freedesktop.org
S:	Supported
F:	drivers/gpu/drm/atmel-hlcdc/
F:	Documentation/devicetree/bindings/display/atmel/
T:	git git://anongit.freedesktop.org/drm/drm-misc

DRM DRIVERS FOR BRIDGE CHIPS
M:	Archit Taneja <architt@codeaurora.org>
M:	Andrzej Hajda <a.hajda@samsung.com>
R:	Laurent Pinchart <Laurent.pinchart@ideasonboard.com>
S:	Maintained
T:	git git://anongit.freedesktop.org/drm/drm-misc
F:	drivers/gpu/drm/bridge/

DRM DRIVERS FOR EXYNOS
M:	Inki Dae <inki.dae@samsung.com>
M:	Joonyoung Shim <jy0922.shim@samsung.com>
M:	Seung-Woo Kim <sw0312.kim@samsung.com>
M:	Kyungmin Park <kyungmin.park@samsung.com>
L:	dri-devel@lists.freedesktop.org
T:	git git://git.kernel.org/pub/scm/linux/kernel/git/daeinki/drm-exynos.git
S:	Supported
F:	drivers/gpu/drm/exynos/
F:	include/uapi/drm/exynos_drm.h
F:	Documentation/devicetree/bindings/display/exynos/

DRM DRIVERS FOR FREESCALE DCU
M:	Stefan Agner <stefan@agner.ch>
M:	Alison Wang <alison.wang@nxp.com>
L:	dri-devel@lists.freedesktop.org
S:	Supported
F:	drivers/gpu/drm/fsl-dcu/
F:	Documentation/devicetree/bindings/display/fsl,dcu.txt
F:	Documentation/devicetree/bindings/display/fsl,tcon.txt
F:	Documentation/devicetree/bindings/display/panel/nec,nl4827hc19-05b.txt

DRM DRIVERS FOR FREESCALE IMX
M:	Philipp Zabel <p.zabel@pengutronix.de>
L:	dri-devel@lists.freedesktop.org
S:	Maintained
F:	drivers/gpu/drm/imx/
F:	drivers/gpu/ipu-v3/
F:	Documentation/devicetree/bindings/display/imx/

DRM DRIVERS FOR GMA500 (Poulsbo, Moorestown and derivative chipsets)
M:	Patrik Jakobsson <patrik.r.jakobsson@gmail.com>
L:	dri-devel@lists.freedesktop.org
T:	git git://github.com/patjak/drm-gma500
S:	Maintained
F:	drivers/gpu/drm/gma500/

DRM DRIVERS FOR HISILICON
M:	Xinliang Liu <z.liuxinliang@hisilicon.com>
M:	Rongrong Zou <zourongrong@gmail.com>
R:	Xinwei Kong <kong.kongxinwei@hisilicon.com>
R:	Chen Feng <puck.chen@hisilicon.com>
L:	dri-devel@lists.freedesktop.org
T:	git git://github.com/xin3liang/linux.git
S:	Maintained
F:	drivers/gpu/drm/hisilicon/
F:	Documentation/devicetree/bindings/display/hisilicon/

DRM DRIVERS FOR MEDIATEK
M:	CK Hu <ck.hu@mediatek.com>
M:	Philipp Zabel <p.zabel@pengutronix.de>
L:	dri-devel@lists.freedesktop.org
S:	Supported
F:	drivers/gpu/drm/mediatek/
F:	Documentation/devicetree/bindings/display/mediatek/

DRM DRIVERS FOR NVIDIA TEGRA
M:	Thierry Reding <thierry.reding@gmail.com>
L:	dri-devel@lists.freedesktop.org
L:	linux-tegra@vger.kernel.org
T:	git git://anongit.freedesktop.org/tegra/linux.git
S:	Supported
F:	drivers/gpu/drm/tegra/
F:	drivers/gpu/host1x/
F:	include/linux/host1x.h
F:	include/uapi/drm/tegra_drm.h
F:	Documentation/devicetree/bindings/display/tegra/nvidia,tegra20-host1x.txt

DRM DRIVERS FOR RENESAS
M:	Laurent Pinchart <laurent.pinchart@ideasonboard.com>
L:	dri-devel@lists.freedesktop.org
L:	linux-renesas-soc@vger.kernel.org
T:	git git://linuxtv.org/pinchartl/fbdev
S:	Supported
F:	drivers/gpu/drm/rcar-du/
F:	drivers/gpu/drm/shmobile/
F:	include/linux/platform_data/shmob_drm.h
F:	Documentation/devicetree/bindings/display/bridge/renesas,dw-hdmi.txt
F:	Documentation/devicetree/bindings/display/bridge/renesas,lvds.txt
F:	Documentation/devicetree/bindings/display/renesas,du.txt

DRM DRIVERS FOR ROCKCHIP
M:	Sandy Huang <hjc@rock-chips.com>
M:	Heiko Stübner <heiko@sntech.de>
L:	dri-devel@lists.freedesktop.org
S:	Maintained
F:	drivers/gpu/drm/rockchip/
F:	Documentation/devicetree/bindings/display/rockchip/
T:	git git://anongit.freedesktop.org/drm/drm-misc

DRM DRIVERS FOR STI
M:	Benjamin Gaignard <benjamin.gaignard@linaro.org>
M:	Vincent Abriou <vincent.abriou@st.com>
L:	dri-devel@lists.freedesktop.org
T:	git git://anongit.freedesktop.org/drm/drm-misc
S:	Maintained
F:	drivers/gpu/drm/sti
F:	Documentation/devicetree/bindings/display/st,stih4xx.txt

DRM DRIVERS FOR STM
M:	Yannick Fertre <yannick.fertre@st.com>
M:	Philippe Cornu <philippe.cornu@st.com>
M:	Benjamin Gaignard <benjamin.gaignard@linaro.org>
M:	Vincent Abriou <vincent.abriou@st.com>
L:	dri-devel@lists.freedesktop.org
T:	git git://anongit.freedesktop.org/drm/drm-misc
S:	Maintained
F:	drivers/gpu/drm/stm
F:	Documentation/devicetree/bindings/display/st,stm32-ltdc.txt

DRM DRIVERS FOR TI LCDC
M:	Jyri Sarha <jsarha@ti.com>
R:	Tomi Valkeinen <tomi.valkeinen@ti.com>
L:	dri-devel@lists.freedesktop.org
S:	Maintained
F:	drivers/gpu/drm/tilcdc/
F:	Documentation/devicetree/bindings/display/tilcdc/

DRM DRIVERS FOR TI OMAP
M:	Tomi Valkeinen <tomi.valkeinen@ti.com>
L:	dri-devel@lists.freedesktop.org
S:	Maintained
F:	drivers/gpu/drm/omapdrm/
F:	Documentation/devicetree/bindings/display/ti/

DRM DRIVERS FOR V3D
M:	Eric Anholt <eric@anholt.net>
S:	Supported
F:	drivers/gpu/drm/v3d/
F:	include/uapi/drm/v3d_drm.h
F:	Documentation/devicetree/bindings/gpu/brcm,bcm-v3d.txt
T:	git git://anongit.freedesktop.org/drm/drm-misc

DRM DRIVERS FOR VC4
M:	Eric Anholt <eric@anholt.net>
T:	git git://github.com/anholt/linux
S:	Supported
F:	drivers/gpu/drm/vc4/
F:	include/uapi/drm/vc4_drm.h
F:	Documentation/devicetree/bindings/display/brcm,bcm-vc4.txt
T:	git git://anongit.freedesktop.org/drm/drm-misc

DRM DRIVERS FOR VIVANTE GPU IP
M:	Lucas Stach <l.stach@pengutronix.de>
R:	Russell King <linux+etnaviv@armlinux.org.uk>
R:	Christian Gmeiner <christian.gmeiner@gmail.com>
L:	etnaviv@lists.freedesktop.org
L:	dri-devel@lists.freedesktop.org
S:	Maintained
F:	drivers/gpu/drm/etnaviv/
F:	include/uapi/drm/etnaviv_drm.h
F:	Documentation/devicetree/bindings/display/etnaviv/

DRM DRIVERS FOR ZTE ZX
M:	Shawn Guo <shawnguo@kernel.org>
L:	dri-devel@lists.freedesktop.org
S:	Maintained
F:	drivers/gpu/drm/zte/
F:	Documentation/devicetree/bindings/display/zte,vou.txt
T:	git git://anongit.freedesktop.org/drm/drm-misc

DRM PANEL DRIVERS
M:	Thierry Reding <thierry.reding@gmail.com>
L:	dri-devel@lists.freedesktop.org
T:	git git://anongit.freedesktop.org/drm/drm-misc
S:	Maintained
F:	drivers/gpu/drm/drm_panel.c
F:	drivers/gpu/drm/panel/
F:	include/drm/drm_panel.h
F:	Documentation/devicetree/bindings/display/panel/

DRM TINYDRM DRIVERS
M:	Noralf Trønnes <noralf@tronnes.org>
W:	https://github.com/notro/tinydrm/wiki/Development
T:	git git://anongit.freedesktop.org/drm/drm-misc
S:	Maintained
F:	drivers/gpu/drm/tinydrm/
F:	include/drm/tinydrm/

DRM DRIVERS FOR XEN
M:	Oleksandr Andrushchenko <oleksandr_andrushchenko@epam.com>
T:	git git://anongit.freedesktop.org/drm/drm-misc
L:	dri-devel@lists.freedesktop.org
L:	xen-devel@lists.xen.org
S:	Supported
F:	drivers/gpu/drm/xen/
F:	Documentation/gpu/xen-front.rst

DRM TTM SUBSYSTEM
M:	Christian Koenig <christian.koenig@amd.com>
M:	Huang Rui <ray.huang@amd.com>
M:	Junwei Zhang <Jerry.Zhang@amd.com>
T:	git git://people.freedesktop.org/~agd5f/linux
S:	Maintained
L:	dri-devel@lists.freedesktop.org
F:	include/drm/ttm/
F:	drivers/gpu/drm/ttm/

DSBR100 USB FM RADIO DRIVER
M:	Alexey Klimov <klimov.linux@gmail.com>
L:	linux-media@vger.kernel.org
T:	git git://linuxtv.org/media_tree.git
S:	Maintained
F:	drivers/media/radio/dsbr100.c

DSCC4 DRIVER
M:	Francois Romieu <romieu@fr.zoreil.com>
L:	netdev@vger.kernel.org
S:	Maintained
F:	drivers/net/wan/dscc4.c

DT3155 MEDIA DRIVER
M:	Hans Verkuil <hverkuil@xs4all.nl>
L:	linux-media@vger.kernel.org
T:	git git://linuxtv.org/media_tree.git
W:	https://linuxtv.org
S:	Odd Fixes
F:	drivers/media/pci/dt3155/

DVB_USB_AF9015 MEDIA DRIVER
M:	Antti Palosaari <crope@iki.fi>
L:	linux-media@vger.kernel.org
W:	https://linuxtv.org
W:	http://palosaari.fi/linux/
Q:	http://patchwork.linuxtv.org/project/linux-media/list/
T:	git git://linuxtv.org/anttip/media_tree.git
S:	Maintained
F:	drivers/media/usb/dvb-usb-v2/af9015*

DVB_USB_AF9035 MEDIA DRIVER
M:	Antti Palosaari <crope@iki.fi>
L:	linux-media@vger.kernel.org
W:	https://linuxtv.org
W:	http://palosaari.fi/linux/
Q:	http://patchwork.linuxtv.org/project/linux-media/list/
T:	git git://linuxtv.org/anttip/media_tree.git
S:	Maintained
F:	drivers/media/usb/dvb-usb-v2/af9035*

DVB_USB_ANYSEE MEDIA DRIVER
M:	Antti Palosaari <crope@iki.fi>
L:	linux-media@vger.kernel.org
W:	https://linuxtv.org
W:	http://palosaari.fi/linux/
Q:	http://patchwork.linuxtv.org/project/linux-media/list/
T:	git git://linuxtv.org/anttip/media_tree.git
S:	Maintained
F:	drivers/media/usb/dvb-usb-v2/anysee*

DVB_USB_AU6610 MEDIA DRIVER
M:	Antti Palosaari <crope@iki.fi>
L:	linux-media@vger.kernel.org
W:	https://linuxtv.org
W:	http://palosaari.fi/linux/
Q:	http://patchwork.linuxtv.org/project/linux-media/list/
T:	git git://linuxtv.org/anttip/media_tree.git
S:	Maintained
F:	drivers/media/usb/dvb-usb-v2/au6610*

DVB_USB_CE6230 MEDIA DRIVER
M:	Antti Palosaari <crope@iki.fi>
L:	linux-media@vger.kernel.org
W:	https://linuxtv.org
W:	http://palosaari.fi/linux/
Q:	http://patchwork.linuxtv.org/project/linux-media/list/
T:	git git://linuxtv.org/anttip/media_tree.git
S:	Maintained
F:	drivers/media/usb/dvb-usb-v2/ce6230*

DVB_USB_CXUSB MEDIA DRIVER
M:	Michael Krufky <mkrufky@linuxtv.org>
L:	linux-media@vger.kernel.org
W:	https://linuxtv.org
W:	http://github.com/mkrufky
Q:	http://patchwork.linuxtv.org/project/linux-media/list/
T:	git git://linuxtv.org/media_tree.git
S:	Maintained
F:	drivers/media/usb/dvb-usb/cxusb*

DVB_USB_EC168 MEDIA DRIVER
M:	Antti Palosaari <crope@iki.fi>
L:	linux-media@vger.kernel.org
W:	https://linuxtv.org
W:	http://palosaari.fi/linux/
Q:	http://patchwork.linuxtv.org/project/linux-media/list/
T:	git git://linuxtv.org/anttip/media_tree.git
S:	Maintained
F:	drivers/media/usb/dvb-usb-v2/ec168*

DVB_USB_GL861 MEDIA DRIVER
M:	Antti Palosaari <crope@iki.fi>
L:	linux-media@vger.kernel.org
W:	https://linuxtv.org
Q:	http://patchwork.linuxtv.org/project/linux-media/list/
T:	git git://linuxtv.org/anttip/media_tree.git
S:	Maintained
F:	drivers/media/usb/dvb-usb-v2/gl861*

DVB_USB_MXL111SF MEDIA DRIVER
M:	Michael Krufky <mkrufky@linuxtv.org>
L:	linux-media@vger.kernel.org
W:	https://linuxtv.org
W:	http://github.com/mkrufky
Q:	http://patchwork.linuxtv.org/project/linux-media/list/
T:	git git://linuxtv.org/mkrufky/mxl111sf.git
S:	Maintained
F:	drivers/media/usb/dvb-usb-v2/mxl111sf*

DVB_USB_RTL28XXU MEDIA DRIVER
M:	Antti Palosaari <crope@iki.fi>
L:	linux-media@vger.kernel.org
W:	https://linuxtv.org
W:	http://palosaari.fi/linux/
Q:	http://patchwork.linuxtv.org/project/linux-media/list/
T:	git git://linuxtv.org/anttip/media_tree.git
S:	Maintained
F:	drivers/media/usb/dvb-usb-v2/rtl28xxu*

DVB_USB_V2 MEDIA DRIVER
M:	Antti Palosaari <crope@iki.fi>
L:	linux-media@vger.kernel.org
W:	https://linuxtv.org
W:	http://palosaari.fi/linux/
Q:	http://patchwork.linuxtv.org/project/linux-media/list/
T:	git git://linuxtv.org/anttip/media_tree.git
S:	Maintained
F:	drivers/media/usb/dvb-usb-v2/dvb_usb*
F:	drivers/media/usb/dvb-usb-v2/usb_urb.c

DYNAMIC DEBUG
M:	Jason Baron <jbaron@akamai.com>
S:	Maintained
F:	lib/dynamic_debug.c
F:	include/linux/dynamic_debug.h

DYNAMIC INTERRUPT MODERATION
M:	Tal Gilboa <talgi@mellanox.com>
S:	Maintained
F:	include/linux/net_dim.h

DZ DECSTATION DZ11 SERIAL DRIVER
M:	"Maciej W. Rozycki" <macro@linux-mips.org>
S:	Maintained
F:	drivers/tty/serial/dz.*

E3X0 POWER BUTTON DRIVER
M:	Moritz Fischer <moritz.fischer@ettus.com>
L:	usrp-users@lists.ettus.com
W:	http://www.ettus.com
S:	Supported
F:	drivers/input/misc/e3x0-button.c
F:	Documentation/devicetree/bindings/input/e3x0-button.txt

E4000 MEDIA DRIVER
M:	Antti Palosaari <crope@iki.fi>
L:	linux-media@vger.kernel.org
W:	https://linuxtv.org
W:	http://palosaari.fi/linux/
Q:	http://patchwork.linuxtv.org/project/linux-media/list/
T:	git git://linuxtv.org/anttip/media_tree.git
S:	Maintained
F:	drivers/media/tuners/e4000*

EARTH_PT1 MEDIA DRIVER
M:	Akihiro Tsukada <tskd08@gmail.com>
L:	linux-media@vger.kernel.org
S:	Odd Fixes
F:	drivers/media/pci/pt1/

EARTH_PT3 MEDIA DRIVER
M:	Akihiro Tsukada <tskd08@gmail.com>
L:	linux-media@vger.kernel.org
S:	Odd Fixes
F:	drivers/media/pci/pt3/

EC100 MEDIA DRIVER
M:	Antti Palosaari <crope@iki.fi>
L:	linux-media@vger.kernel.org
W:	https://linuxtv.org
W:	http://palosaari.fi/linux/
Q:	http://patchwork.linuxtv.org/project/linux-media/list/
T:	git git://linuxtv.org/anttip/media_tree.git
S:	Maintained
F:	drivers/media/dvb-frontends/ec100*

ECRYPT FILE SYSTEM
M:	Tyler Hicks <tyhicks@canonical.com>
L:	ecryptfs@vger.kernel.org
W:	http://ecryptfs.org
W:	https://launchpad.net/ecryptfs
T:	git git://git.kernel.org/pub/scm/linux/kernel/git/tyhicks/ecryptfs.git
S:	Supported
F:	Documentation/filesystems/ecryptfs.txt
F:	fs/ecryptfs/

EDAC-AMD64
M:	Borislav Petkov <bp@alien8.de>
L:	linux-edac@vger.kernel.org
S:	Maintained
F:	drivers/edac/amd64_edac*

EDAC-CALXEDA
M:	Robert Richter <rric@kernel.org>
L:	linux-edac@vger.kernel.org
S:	Maintained
F:	drivers/edac/highbank*

EDAC-CAVIUM OCTEON
M:	Ralf Baechle <ralf@linux-mips.org>
M:	David Daney <david.daney@cavium.com>
L:	linux-edac@vger.kernel.org
L:	linux-mips@linux-mips.org
S:	Supported
F:	drivers/edac/octeon_edac*

EDAC-CAVIUM THUNDERX
M:	David Daney <david.daney@cavium.com>
M:	Jan Glauber <jglauber@cavium.com>
L:	linux-edac@vger.kernel.org
S:	Supported
F:	drivers/edac/thunderx_edac*

EDAC-CORE
M:	Borislav Petkov <bp@alien8.de>
M:	Mauro Carvalho Chehab <mchehab@kernel.org>
L:	linux-edac@vger.kernel.org
T:	git git://git.kernel.org/pub/scm/linux/kernel/git/bp/bp.git for-next
T:	git git://git.kernel.org/pub/scm/linux/kernel/git/mchehab/linux-edac.git linux_next
S:	Supported
F:	Documentation/admin-guide/ras.rst
F:	Documentation/driver-api/edac.rst
F:	drivers/edac/
F:	include/linux/edac.h

EDAC-E752X
M:	Mark Gross <mark.gross@intel.com>
L:	linux-edac@vger.kernel.org
S:	Maintained
F:	drivers/edac/e752x_edac.c

EDAC-E7XXX
L:	linux-edac@vger.kernel.org
S:	Maintained
F:	drivers/edac/e7xxx_edac.c

EDAC-FSL_DDR
M:	York Sun <york.sun@nxp.com>
L:	linux-edac@vger.kernel.org
S:	Maintained
F:	drivers/edac/fsl_ddr_edac.*

EDAC-GHES
M:	Mauro Carvalho Chehab <mchehab@kernel.org>
L:	linux-edac@vger.kernel.org
S:	Maintained
F:	drivers/edac/ghes_edac.c

EDAC-I3000
L:	linux-edac@vger.kernel.org
S:	Orphan
F:	drivers/edac/i3000_edac.c

EDAC-I5000
L:	linux-edac@vger.kernel.org
S:	Maintained
F:	drivers/edac/i5000_edac.c

EDAC-I5400
M:	Mauro Carvalho Chehab <mchehab@kernel.org>
L:	linux-edac@vger.kernel.org
S:	Maintained
F:	drivers/edac/i5400_edac.c

EDAC-I7300
M:	Mauro Carvalho Chehab <mchehab@kernel.org>
L:	linux-edac@vger.kernel.org
S:	Maintained
F:	drivers/edac/i7300_edac.c

EDAC-I7CORE
M:	Mauro Carvalho Chehab <mchehab@kernel.org>
L:	linux-edac@vger.kernel.org
S:	Maintained
F:	drivers/edac/i7core_edac.c

EDAC-I82443BXGX
M:	Tim Small <tim@buttersideup.com>
L:	linux-edac@vger.kernel.org
S:	Maintained
F:	drivers/edac/i82443bxgx_edac.c

EDAC-I82975X
M:	Ranganathan Desikan <ravi@jetztechnologies.com>
M:	"Arvind R." <arvino55@gmail.com>
L:	linux-edac@vger.kernel.org
S:	Maintained
F:	drivers/edac/i82975x_edac.c

EDAC-IE31200
M:	Jason Baron <jbaron@akamai.com>
L:	linux-edac@vger.kernel.org
S:	Maintained
F:	drivers/edac/ie31200_edac.c

EDAC-MPC85XX
M:	Johannes Thumshirn <morbidrsa@gmail.com>
L:	linux-edac@vger.kernel.org
S:	Maintained
F:	drivers/edac/mpc85xx_edac.[ch]

EDAC-PASEMI
M:	Egor Martovetsky <egor@pasemi.com>
L:	linux-edac@vger.kernel.org
S:	Maintained
F:	drivers/edac/pasemi_edac.c

EDAC-PND2
M:	Tony Luck <tony.luck@intel.com>
L:	linux-edac@vger.kernel.org
S:	Maintained
F:	drivers/edac/pnd2_edac.[ch]

EDAC-R82600
M:	Tim Small <tim@buttersideup.com>
L:	linux-edac@vger.kernel.org
S:	Maintained
F:	drivers/edac/r82600_edac.c

EDAC-SBRIDGE
M:	Mauro Carvalho Chehab <mchehab@kernel.org>
L:	linux-edac@vger.kernel.org
S:	Maintained
F:	drivers/edac/sb_edac.c

EDAC-SKYLAKE
M:	Tony Luck <tony.luck@intel.com>
L:	linux-edac@vger.kernel.org
S:	Maintained
F:	drivers/edac/skx_edac.c

EDAC-TI
M:	Tero Kristo <t-kristo@ti.com>
L:	linux-edac@vger.kernel.org
S:	Maintained
F:	drivers/edac/ti_edac.c

EDIROL UA-101/UA-1000 DRIVER
M:	Clemens Ladisch <clemens@ladisch.de>
L:	alsa-devel@alsa-project.org (moderated for non-subscribers)
T:	git git://git.alsa-project.org/alsa-kernel.git
S:	Maintained
F:	sound/usb/misc/ua101.c

EFI TEST DRIVER
L:	linux-efi@vger.kernel.org
M:	Ivan Hu <ivan.hu@canonical.com>
M:	Ard Biesheuvel <ard.biesheuvel@linaro.org>
S:	Maintained
F:	drivers/firmware/efi/test/

EFI VARIABLE FILESYSTEM
M:	Matthew Garrett <matthew.garrett@nebula.com>
M:	Jeremy Kerr <jk@ozlabs.org>
M:	Ard Biesheuvel <ard.biesheuvel@linaro.org>
T:	git git://git.kernel.org/pub/scm/linux/kernel/git/efi/efi.git
L:	linux-efi@vger.kernel.org
S:	Maintained
F:	fs/efivarfs/

EFIFB FRAMEBUFFER DRIVER
L:	linux-fbdev@vger.kernel.org
M:	Peter Jones <pjones@redhat.com>
S:	Maintained
F:	drivers/video/fbdev/efifb.c

EFS FILESYSTEM
W:	http://aeschi.ch.eu.org/efs/
S:	Orphan
F:	fs/efs/

EHEA (IBM pSeries eHEA 10Gb ethernet adapter) DRIVER
M:	Douglas Miller <dougmill@linux.vnet.ibm.com>
L:	netdev@vger.kernel.org
S:	Maintained
F:	drivers/net/ethernet/ibm/ehea/

EM28XX VIDEO4LINUX DRIVER
M:	Mauro Carvalho Chehab <mchehab@kernel.org>
L:	linux-media@vger.kernel.org
W:	https://linuxtv.org
T:	git git://linuxtv.org/media_tree.git
S:	Maintained
F:	drivers/media/usb/em28xx/
F:	Documentation/media/v4l-drivers/em28xx*

EMBEDDED LINUX
M:	Paul Gortmaker <paul.gortmaker@windriver.com>
M:	Matt Mackall <mpm@selenic.com>
M:	David Woodhouse <dwmw2@infradead.org>
L:	linux-embedded@vger.kernel.org
S:	Maintained

Emulex 10Gbps iSCSI - OneConnect DRIVER
M:	Subbu Seetharaman <subbu.seetharaman@broadcom.com>
M:	Ketan Mukadam <ketan.mukadam@broadcom.com>
M:	Jitendra Bhivare <jitendra.bhivare@broadcom.com>
L:	linux-scsi@vger.kernel.org
W:	http://www.broadcom.com
S:	Supported
F:	drivers/scsi/be2iscsi/

Emulex 10Gbps NIC BE2, BE3-R, Lancer, Skyhawk-R DRIVER (be2net)
M:	Sathya Perla <sathya.perla@broadcom.com>
M:	Ajit Khaparde <ajit.khaparde@broadcom.com>
M:	Sriharsha Basavapatna <sriharsha.basavapatna@broadcom.com>
M:	Somnath Kotur <somnath.kotur@broadcom.com>
L:	netdev@vger.kernel.org
W:	http://www.emulex.com
S:	Supported
F:	drivers/net/ethernet/emulex/benet/

EMULEX ONECONNECT ROCE DRIVER
M:	Selvin Xavier <selvin.xavier@broadcom.com>
M:	Devesh Sharma <devesh.sharma@broadcom.com>
L:	linux-rdma@vger.kernel.org
W:	http://www.broadcom.com
S:	Odd Fixes
F:	drivers/infiniband/hw/ocrdma/
F:	include/uapi/rdma/ocrdma-abi.h

EMULEX/BROADCOM LPFC FC/FCOE SCSI DRIVER
M:	James Smart <james.smart@broadcom.com>
M:	Dick Kennedy <dick.kennedy@broadcom.com>
L:	linux-scsi@vger.kernel.org
W:	http://www.broadcom.com
S:	Supported
F:	drivers/scsi/lpfc/

ENE CB710 FLASH CARD READER DRIVER
M:	Michał Mirosław <mirq-linux@rere.qmqm.pl>
S:	Maintained
F:	drivers/misc/cb710/
F:	drivers/mmc/host/cb710-mmc.*
F:	include/linux/cb710.h

ENE KB2426 (ENE0100/ENE020XX) INFRARED RECEIVER
M:	Maxim Levitsky <maximlevitsky@gmail.com>
S:	Maintained
F:	drivers/media/rc/ene_ir.*

EPSON S1D13XXX FRAMEBUFFER DRIVER
M:	Kristoffer Ericson <kristoffer.ericson@gmail.com>
S:	Maintained
T:	git git://git.kernel.org/pub/scm/linux/kernel/git/kristoffer/linux-hpc.git
F:	drivers/video/fbdev/s1d13xxxfb.c
F:	include/video/s1d13xxxfb.h

ERRSEQ ERROR TRACKING INFRASTRUCTURE
M:	Jeff Layton <jlayton@kernel.org>
S:	Maintained
F:	lib/errseq.c
F:	include/linux/errseq.h

ET131X NETWORK DRIVER
M:	Mark Einon <mark.einon@gmail.com>
S:	Odd Fixes
F:	drivers/net/ethernet/agere/

ETHERNET BRIDGE
M:	Roopa Prabhu <roopa@cumulusnetworks.com>
M:	Nikolay Aleksandrov <nikolay@cumulusnetworks.com>
L:	bridge@lists.linux-foundation.org (moderated for non-subscribers)
L:	netdev@vger.kernel.org
W:	http://www.linuxfoundation.org/en/Net:Bridge
S:	Maintained
F:	include/linux/netfilter_bridge/
F:	net/bridge/

ETHERNET PHY LIBRARY
M:	Andrew Lunn <andrew@lunn.ch>
M:	Florian Fainelli <f.fainelli@gmail.com>
L:	netdev@vger.kernel.org
S:	Maintained
F:	Documentation/ABI/testing/sysfs-bus-mdio
F:	Documentation/devicetree/bindings/net/mdio*
F:	Documentation/networking/phy.txt
F:	drivers/net/phy/
F:	drivers/of/of_mdio.c
F:	drivers/of/of_net.c
F:	include/linux/*mdio*.h
F:	include/linux/of_net.h
F:	include/linux/phy.h
F:	include/linux/phy_fixed.h
F:	include/linux/platform_data/mdio-bcm-unimac.h
F:	include/trace/events/mdio.h
F:	include/uapi/linux/mdio.h
F:	include/uapi/linux/mii.h

EXT2 FILE SYSTEM
M:	Jan Kara <jack@suse.com>
L:	linux-ext4@vger.kernel.org
S:	Maintained
F:	Documentation/filesystems/ext2.txt
F:	fs/ext2/
F:	include/linux/ext2*

EXT4 FILE SYSTEM
M:	"Theodore Ts'o" <tytso@mit.edu>
M:	Andreas Dilger <adilger.kernel@dilger.ca>
L:	linux-ext4@vger.kernel.org
W:	http://ext4.wiki.kernel.org
Q:	http://patchwork.ozlabs.org/project/linux-ext4/list/
T:	git git://git.kernel.org/pub/scm/linux/kernel/git/tytso/ext4.git
S:	Maintained
F:	Documentation/filesystems/ext4.txt
F:	fs/ext4/

Extended Verification Module (EVM)
M:	Mimi Zohar <zohar@linux.vnet.ibm.com>
L:	linux-integrity@vger.kernel.org
S:	Supported
F:	security/integrity/evm/

EXTENSIBLE FIRMWARE INTERFACE (EFI)
M:	Ard Biesheuvel <ard.biesheuvel@linaro.org>
L:	linux-efi@vger.kernel.org
T:	git git://git.kernel.org/pub/scm/linux/kernel/git/efi/efi.git
S:	Maintained
F:	Documentation/efi-stub.txt
F:	arch/*/kernel/efi.c
F:	arch/x86/boot/compressed/eboot.[ch]
F:	arch/*/include/asm/efi.h
F:	arch/x86/platform/efi/
F:	drivers/firmware/efi/
F:	include/linux/efi*.h
F:	arch/arm/boot/compressed/efi-header.S
F:	arch/arm64/kernel/efi-entry.S

EXTERNAL CONNECTOR SUBSYSTEM (EXTCON)
M:	MyungJoo Ham <myungjoo.ham@samsung.com>
M:	Chanwoo Choi <cw00.choi@samsung.com>
L:	linux-kernel@vger.kernel.org
T:	git git://git.kernel.org/pub/scm/linux/kernel/git/chanwoo/extcon.git
S:	Maintained
F:	drivers/extcon/
F:	include/linux/extcon/
F:	include/linux/extcon.h
F:	Documentation/extcon/
F:	Documentation/devicetree/bindings/extcon/

EXYNOS DP DRIVER
M:	Jingoo Han <jingoohan1@gmail.com>
L:	dri-devel@lists.freedesktop.org
S:	Maintained
F:	drivers/gpu/drm/exynos/exynos_dp*

EXYNOS SYSMMU (IOMMU) driver
M:	Marek Szyprowski <m.szyprowski@samsung.com>
L:	iommu@lists.linux-foundation.org
S:	Maintained
F:	drivers/iommu/exynos-iommu.c

EZchip NPS platform support
M:	Vineet Gupta <vgupta@synopsys.com>
M:	Ofer Levi <oferle@mellanox.com>
S:	Supported
F:	arch/arc/plat-eznps
F:	arch/arc/boot/dts/eznps.dts

F2FS FILE SYSTEM
M:	Jaegeuk Kim <jaegeuk@kernel.org>
M:	Chao Yu <yuchao0@huawei.com>
L:	linux-f2fs-devel@lists.sourceforge.net
W:	https://f2fs.wiki.kernel.org/
T:	git git://git.kernel.org/pub/scm/linux/kernel/git/jaegeuk/f2fs.git
S:	Maintained
F:	Documentation/filesystems/f2fs.txt
F:	Documentation/ABI/testing/sysfs-fs-f2fs
F:	fs/f2fs/
F:	include/linux/f2fs_fs.h
F:	include/trace/events/f2fs.h

F71805F HARDWARE MONITORING DRIVER
M:	Jean Delvare <jdelvare@suse.com>
L:	linux-hwmon@vger.kernel.org
S:	Maintained
F:	Documentation/hwmon/f71805f
F:	drivers/hwmon/f71805f.c

FADDR2LINE
M:	Josh Poimboeuf <jpoimboe@redhat.com>
S:	Maintained
F:	scripts/faddr2line

FAILOVER MODULE
M:	Sridhar Samudrala <sridhar.samudrala@intel.com>
L:	netdev@vger.kernel.org
S:	Supported
F:	net/core/failover.c
F:	include/net/failover.h
F:	Documentation/networking/failover.rst

FANOTIFY
M:	Jan Kara <jack@suse.cz>
R:	Amir Goldstein <amir73il@gmail.com>
L:	linux-fsdevel@vger.kernel.org
S:	Maintained
F:	fs/notify/fanotify/
F:	include/linux/fanotify.h
F:	include/uapi/linux/fanotify.h

FARSYNC SYNCHRONOUS DRIVER
M:	Kevin Curtis <kevin.curtis@farsite.co.uk>
W:	http://www.farsite.co.uk/
S:	Supported
F:	drivers/net/wan/farsync.*

FAULT INJECTION SUPPORT
M:	Akinobu Mita <akinobu.mita@gmail.com>
S:	Supported
F:	Documentation/fault-injection/
F:	lib/fault-inject.c

FBTFT Framebuffer drivers
M:	Thomas Petazzoni <thomas.petazzoni@free-electrons.com>
L:	dri-devel@lists.freedesktop.org
L:	linux-fbdev@vger.kernel.org
S:	Maintained
F:	drivers/staging/fbtft/

FC0011 TUNER DRIVER
M:	Michael Buesch <m@bues.ch>
L:	linux-media@vger.kernel.org
S:	Maintained
F:	drivers/media/tuners/fc0011.h
F:	drivers/media/tuners/fc0011.c

FC2580 MEDIA DRIVER
M:	Antti Palosaari <crope@iki.fi>
L:	linux-media@vger.kernel.org
W:	https://linuxtv.org
W:	http://palosaari.fi/linux/
Q:	http://patchwork.linuxtv.org/project/linux-media/list/
T:	git git://linuxtv.org/anttip/media_tree.git
S:	Maintained
F:	drivers/media/tuners/fc2580*

FCOE SUBSYSTEM (libfc, libfcoe, fcoe)
M:	Johannes Thumshirn <jth@kernel.org>
L:	linux-scsi@vger.kernel.org
W:	www.Open-FCoE.org
S:	Supported
F:	drivers/scsi/libfc/
F:	drivers/scsi/fcoe/
F:	include/scsi/fc/
F:	include/scsi/libfc.h
F:	include/scsi/libfcoe.h
F:	include/uapi/scsi/fc/

FILE LOCKING (flock() and fcntl()/lockf())
M:	Jeff Layton <jlayton@kernel.org>
M:	"J. Bruce Fields" <bfields@fieldses.org>
L:	linux-fsdevel@vger.kernel.org
S:	Maintained
F:	include/linux/fcntl.h
F:	include/uapi/linux/fcntl.h
F:	fs/fcntl.c
F:	fs/locks.c

FILESYSTEMS (VFS and infrastructure)
M:	Alexander Viro <viro@zeniv.linux.org.uk>
L:	linux-fsdevel@vger.kernel.org
S:	Maintained
F:	fs/*
F:	include/linux/fs.h
F:	include/uapi/linux/fs.h

FINTEK F75375S HARDWARE MONITOR AND FAN CONTROLLER DRIVER
M:	Riku Voipio <riku.voipio@iki.fi>
L:	linux-hwmon@vger.kernel.org
S:	Maintained
F:	drivers/hwmon/f75375s.c
F:	include/linux/f75375s.h

FIREWIRE AUDIO DRIVERS
M:	Clemens Ladisch <clemens@ladisch.de>
L:	alsa-devel@alsa-project.org (moderated for non-subscribers)
T:	git git://git.alsa-project.org/alsa-kernel.git
S:	Maintained
F:	sound/firewire/

FIREWIRE MEDIA DRIVERS (firedtv)
M:	Stefan Richter <stefanr@s5r6.in-berlin.de>
L:	linux-media@vger.kernel.org
L:	linux1394-devel@lists.sourceforge.net
T:	git git://git.kernel.org/pub/scm/linux/kernel/git/mchehab/linux-media.git
S:	Maintained
F:	drivers/media/firewire/

FIREWIRE SBP-2 TARGET
M:	Chris Boot <bootc@bootc.net>
L:	linux-scsi@vger.kernel.org
L:	target-devel@vger.kernel.org
L:	linux1394-devel@lists.sourceforge.net
T:	git git://git.kernel.org/pub/scm/linux/kernel/git/nab/lio-core-2.6.git master
S:	Maintained
F:	drivers/target/sbp/

FIREWIRE SUBSYSTEM
M:	Stefan Richter <stefanr@s5r6.in-berlin.de>
L:	linux1394-devel@lists.sourceforge.net
W:	http://ieee1394.wiki.kernel.org/
T:	git git://git.kernel.org/pub/scm/linux/kernel/git/ieee1394/linux1394.git
S:	Maintained
F:	drivers/firewire/
F:	include/linux/firewire.h
F:	include/uapi/linux/firewire*.h
F:	tools/firewire/

FIRMWARE LOADER (request_firmware)
M:	Luis R. Rodriguez <mcgrof@kernel.org>
L:	linux-kernel@vger.kernel.org
S:	Maintained
F:	Documentation/firmware_class/
F:	drivers/base/firmware_loader/
F:	include/linux/firmware.h

FLASH ADAPTER DRIVER (IBM Flash Adapter 900GB Full Height PCI Flash Card)
M:	Joshua Morris <josh.h.morris@us.ibm.com>
M:	Philip Kelleher <pjk1939@linux.vnet.ibm.com>
S:	Maintained
F:	drivers/block/rsxx/

FLOPPY DRIVER
M:	Jiri Kosina <jikos@kernel.org>
T:	git git://git.kernel.org/pub/scm/linux/kernel/git/jikos/floppy.git
S:	Odd fixes
F:	drivers/block/floppy.c

FMC SUBSYSTEM
M:	Alessandro Rubini <rubini@gnudd.com>
W:	http://www.ohwr.org/projects/fmc-bus
S:	Supported
F:	drivers/fmc/
F:	include/linux/fmc*.h
F:	include/linux/ipmi-fru.h
K:	fmc_d.*register

FPGA MANAGER FRAMEWORK
M:	Alan Tull <atull@kernel.org>
M:	Moritz Fischer <mdf@kernel.org>
L:	linux-fpga@vger.kernel.org
S:	Maintained
T:	git git://git.kernel.org/pub/scm/linux/kernel/git/atull/linux-fpga.git
Q:	http://patchwork.kernel.org/project/linux-fpga/list/
F:	Documentation/fpga/
F:	Documentation/driver-api/fpga/
F:	Documentation/devicetree/bindings/fpga/
F:	drivers/fpga/
F:	include/linux/fpga/
W:	http://www.rocketboards.org

FPGA DFL DRIVERS
M:	Wu Hao <hao.wu@intel.com>
L:	linux-fpga@vger.kernel.org
S:	Maintained
F:	Documentation/fpga/dfl.txt
F:	include/uapi/linux/fpga-dfl.h
F:	drivers/fpga/dfl*

FPU EMULATOR
M:	Bill Metzenthen <billm@melbpc.org.au>
W:	http://floatingpoint.sourceforge.net/emulator/index.html
S:	Maintained
F:	arch/x86/math-emu/

FRAME RELAY DLCI/FRAD (Sangoma drivers too)
L:	netdev@vger.kernel.org
S:	Orphan
F:	drivers/net/wan/dlci.c
F:	drivers/net/wan/sdla.c

FRAMEBUFFER LAYER
M:	Bartlomiej Zolnierkiewicz <b.zolnierkie@samsung.com>
L:	dri-devel@lists.freedesktop.org
L:	linux-fbdev@vger.kernel.org
T:	git git://github.com/bzolnier/linux.git
Q:	http://patchwork.kernel.org/project/linux-fbdev/list/
S:	Maintained
F:	Documentation/fb/
F:	drivers/video/
F:	include/video/
F:	include/linux/fb.h
F:	include/uapi/video/
F:	include/uapi/linux/fb.h

FREESCALE CAAM (Cryptographic Acceleration and Assurance Module) DRIVER
M:	Horia Geantă <horia.geanta@nxp.com>
M:	Aymen Sghaier <aymen.sghaier@nxp.com>
L:	linux-crypto@vger.kernel.org
S:	Maintained
F:	drivers/crypto/caam/
F:	Documentation/devicetree/bindings/crypto/fsl-sec4.txt

FREESCALE DIU FRAMEBUFFER DRIVER
M:	Timur Tabi <timur@kernel.org>
L:	linux-fbdev@vger.kernel.org
S:	Maintained
F:	drivers/video/fbdev/fsl-diu-fb.*

FREESCALE DMA DRIVER
M:	Li Yang <leoyang.li@nxp.com>
M:	Zhang Wei <zw@zh-kernel.org>
L:	linuxppc-dev@lists.ozlabs.org
S:	Maintained
F:	drivers/dma/fsldma.*

FREESCALE eTSEC ETHERNET DRIVER (GIANFAR)
M:	Claudiu Manoil <claudiu.manoil@nxp.com>
L:	netdev@vger.kernel.org
S:	Maintained
F:	drivers/net/ethernet/freescale/gianfar*
F:	Documentation/devicetree/bindings/net/fsl-tsec-phy.txt

FREESCALE GPMI NAND DRIVER
M:	Han Xu <han.xu@nxp.com>
L:	linux-mtd@lists.infradead.org
S:	Maintained
F:	drivers/mtd/nand/raw/gpmi-nand/*

FREESCALE I2C CPM DRIVER
M:	Jochen Friedrich <jochen@scram.de>
L:	linuxppc-dev@lists.ozlabs.org
L:	linux-i2c@vger.kernel.org
S:	Maintained
F:	drivers/i2c/busses/i2c-cpm.c

FREESCALE IMX / MXC FEC DRIVER
M:	Fugang Duan <fugang.duan@nxp.com>
L:	netdev@vger.kernel.org
S:	Maintained
F:	drivers/net/ethernet/freescale/fec_main.c
F:	drivers/net/ethernet/freescale/fec_ptp.c
F:	drivers/net/ethernet/freescale/fec.h
F:	Documentation/devicetree/bindings/net/fsl-fec.txt

FREESCALE IMX / MXC FRAMEBUFFER DRIVER
M:	Sascha Hauer <s.hauer@pengutronix.de>
R:	Pengutronix Kernel Team <kernel@pengutronix.de>
L:	linux-fbdev@vger.kernel.org
L:	linux-arm-kernel@lists.infradead.org (moderated for non-subscribers)
S:	Maintained
F:	include/linux/platform_data/video-imxfb.h
F:	drivers/video/fbdev/imxfb.c

FREESCALE QORIQ DPAA ETHERNET DRIVER
M:	Madalin Bucur <madalin.bucur@nxp.com>
L:	netdev@vger.kernel.org
S:	Maintained
F:	drivers/net/ethernet/freescale/dpaa

FREESCALE QORIQ DPAA FMAN DRIVER
M:	Madalin Bucur <madalin.bucur@nxp.com>
L:	netdev@vger.kernel.org
S:	Maintained
F:	drivers/net/ethernet/freescale/fman
F:	Documentation/devicetree/bindings/net/fsl-fman.txt

FREESCALE QORIQ PTP CLOCK DRIVER
M:	Yangbo Lu <yangbo.lu@nxp.com>
L:	netdev@vger.kernel.org
S:	Maintained
F:	drivers/ptp/ptp_qoriq.c
F:	include/linux/fsl/ptp_qoriq.h
F:	Documentation/devicetree/bindings/ptp/ptp-qoriq.txt

FREESCALE QUAD SPI DRIVER
M:	Han Xu <han.xu@nxp.com>
L:	linux-mtd@lists.infradead.org
S:	Maintained
F:	drivers/mtd/spi-nor/fsl-quadspi.c

FREESCALE QUICC ENGINE LIBRARY
M:	Qiang Zhao <qiang.zhao@nxp.com>
L:	linuxppc-dev@lists.ozlabs.org
S:	Maintained
F:	drivers/soc/fsl/qe/
F:	include/soc/fsl/*qe*.h
F:	include/soc/fsl/*ucc*.h

FREESCALE QUICC ENGINE UCC ETHERNET DRIVER
M:	Li Yang <leoyang.li@nxp.com>
L:	netdev@vger.kernel.org
L:	linuxppc-dev@lists.ozlabs.org
S:	Maintained
F:	drivers/net/ethernet/freescale/ucc_geth*

FREESCALE QUICC ENGINE UCC HDLC DRIVER
M:	Zhao Qiang <qiang.zhao@nxp.com>
L:	netdev@vger.kernel.org
L:	linuxppc-dev@lists.ozlabs.org
S:	Maintained
F:	drivers/net/wan/fsl_ucc_hdlc*

FREESCALE QUICC ENGINE UCC UART DRIVER
M:	Timur Tabi <timur@kernel.org>
L:	linuxppc-dev@lists.ozlabs.org
S:	Maintained
F:	drivers/tty/serial/ucc_uart.c

FREESCALE SOC DRIVERS
M:	Li Yang <leoyang.li@nxp.com>
L:	linuxppc-dev@lists.ozlabs.org
L:	linux-arm-kernel@lists.infradead.org
S:	Maintained
F:	Documentation/devicetree/bindings/soc/fsl/
F:	drivers/soc/fsl/
F:	include/linux/fsl/

FREESCALE SOC FS_ENET DRIVER
M:	Pantelis Antoniou <pantelis.antoniou@gmail.com>
L:	linuxppc-dev@lists.ozlabs.org
L:	netdev@vger.kernel.org
S:	Maintained
F:	drivers/net/ethernet/freescale/fs_enet/
F:	include/linux/fs_enet_pd.h

FREESCALE SOC SOUND DRIVERS
M:	Timur Tabi <timur@kernel.org>
M:	Nicolin Chen <nicoleotsuka@gmail.com>
M:	Xiubo Li <Xiubo.Lee@gmail.com>
R:	Fabio Estevam <fabio.estevam@nxp.com>
L:	alsa-devel@alsa-project.org (moderated for non-subscribers)
L:	linuxppc-dev@lists.ozlabs.org
S:	Maintained
F:	sound/soc/fsl/fsl*
F:	sound/soc/fsl/imx*
F:	sound/soc/fsl/mpc8610_hpcd.c

FREESCALE USB PERIPHERAL DRIVERS
M:	Li Yang <leoyang.li@nxp.com>
L:	linux-usb@vger.kernel.org
L:	linuxppc-dev@lists.ozlabs.org
S:	Maintained
F:	drivers/usb/gadget/udc/fsl*

FREEVXFS FILESYSTEM
M:	Christoph Hellwig <hch@infradead.org>
W:	ftp://ftp.openlinux.org/pub/people/hch/vxfs
S:	Maintained
F:	fs/freevxfs/

FREEZER
M:	"Rafael J. Wysocki" <rjw@rjwysocki.net>
M:	Pavel Machek <pavel@ucw.cz>
L:	linux-pm@vger.kernel.org
S:	Supported
F:	Documentation/power/freezing-of-tasks.txt
F:	include/linux/freezer.h
F:	kernel/freezer.c

FRONTSWAP API
M:	Konrad Rzeszutek Wilk <konrad.wilk@oracle.com>
L:	linux-kernel@vger.kernel.org
S:	Maintained
F:	mm/frontswap.c
F:	include/linux/frontswap.h

FS-CACHE: LOCAL CACHING FOR NETWORK FILESYSTEMS
M:	David Howells <dhowells@redhat.com>
L:	linux-cachefs@redhat.com (moderated for non-subscribers)
S:	Supported
F:	Documentation/filesystems/caching/
F:	fs/fscache/
F:	include/linux/fscache*.h

FSCRYPT: FILE SYSTEM LEVEL ENCRYPTION SUPPORT
M:	Theodore Y. Ts'o <tytso@mit.edu>
M:	Jaegeuk Kim <jaegeuk@kernel.org>
L:	linux-fscrypt@vger.kernel.org
Q:	https://patchwork.kernel.org/project/linux-fscrypt/list/
T:	git git://git.kernel.org/pub/scm/linux/kernel/git/tytso/fscrypt.git
S:	Supported
F:	fs/crypto/
F:	include/linux/fscrypt*.h
F:	Documentation/filesystems/fscrypt.rst

FSI-ATTACHED I2C DRIVER
M:	Eddie James <eajames@linux.vnet.ibm.com>
L:	linux-i2c@vger.kernel.org
L:	openbmc@lists.ozlabs.org (moderated for non-subscribers)
S:	Maintained
F:	drivers/i2c/busses/i2c-fsi.c
F:	Documentation/devicetree/bindings/i2c/i2c-fsi.txt

FSNOTIFY: FILESYSTEM NOTIFICATION INFRASTRUCTURE
M:	Jan Kara <jack@suse.cz>
R:	Amir Goldstein <amir73il@gmail.com>
L:	linux-fsdevel@vger.kernel.org
S:	Maintained
F:	fs/notify/
F:	include/linux/fsnotify*.h

FUJITSU LAPTOP EXTRAS
M:	Jonathan Woithe <jwoithe@just42.net>
L:	platform-driver-x86@vger.kernel.org
S:	Maintained
F:	drivers/platform/x86/fujitsu-laptop.c

FUJITSU M-5MO LS CAMERA ISP DRIVER
M:	Kyungmin Park <kyungmin.park@samsung.com>
M:	Heungjun Kim <riverful.kim@samsung.com>
L:	linux-media@vger.kernel.org
S:	Maintained
F:	drivers/media/i2c/m5mols/
F:	include/media/i2c/m5mols.h

FUJITSU TABLET EXTRAS
M:	Robert Gerlach <khnz@gmx.de>
L:	platform-driver-x86@vger.kernel.org
S:	Maintained
F:	drivers/platform/x86/fujitsu-tablet.c

FUSE: FILESYSTEM IN USERSPACE
M:	Miklos Szeredi <miklos@szeredi.hu>
L:	linux-fsdevel@vger.kernel.org
W:	http://fuse.sourceforge.net/
T:	git git://git.kernel.org/pub/scm/linux/kernel/git/mszeredi/fuse.git
S:	Maintained
F:	fs/fuse/
F:	include/uapi/linux/fuse.h
F:	Documentation/filesystems/fuse.txt

FUTEX SUBSYSTEM
M:	Thomas Gleixner <tglx@linutronix.de>
M:	Ingo Molnar <mingo@redhat.com>
R:	Peter Zijlstra <peterz@infradead.org>
R:	Darren Hart <dvhart@infradead.org>
L:	linux-kernel@vger.kernel.org
T:	git git://git.kernel.org/pub/scm/linux/kernel/git/tip/tip.git locking/core
S:	Maintained
F:	kernel/futex.c
F:	kernel/futex_compat.c
F:	include/asm-generic/futex.h
F:	include/linux/futex.h
F:	include/uapi/linux/futex.h
F:	tools/testing/selftests/futex/
F:	tools/perf/bench/futex*
F:	Documentation/*futex*

GCC PLUGINS
M:	Kees Cook <keescook@chromium.org>
R:	Emese Revfy <re.emese@gmail.com>
L:	kernel-hardening@lists.openwall.com
S:	Maintained
F:	scripts/gcc-plugins/
F:	scripts/gcc-plugin.sh
F:	scripts/Makefile.gcc-plugins
F:	Documentation/gcc-plugins.txt

GASKET DRIVER FRAMEWORK
M:	Rob Springer <rspringer@google.com>
<<<<<<< HEAD
M:	Todd Poynor <toddpoynor@google.com>
=======
M:	John Joseph <jnjoseph@google.com>
>>>>>>> 3ee9a76a
M:	Ben Chan <benchan@chromium.org>
S:	Maintained
F:	drivers/staging/gasket/

GCOV BASED KERNEL PROFILING
M:	Peter Oberparleiter <oberpar@linux.ibm.com>
S:	Maintained
F:	kernel/gcov/
F:	Documentation/dev-tools/gcov.rst

GDB KERNEL DEBUGGING HELPER SCRIPTS
M:	Jan Kiszka <jan.kiszka@siemens.com>
M:	Kieran Bingham <kbingham@kernel.org>
S:	Supported
F:	scripts/gdb/

GDT SCSI DISK ARRAY CONTROLLER DRIVER
M:	Achim Leubner <achim_leubner@adaptec.com>
L:	linux-scsi@vger.kernel.org
W:	http://www.icp-vortex.com/
S:	Supported
F:	drivers/scsi/gdt*

GEMTEK FM RADIO RECEIVER DRIVER
M:	Hans Verkuil <hverkuil@xs4all.nl>
L:	linux-media@vger.kernel.org
T:	git git://linuxtv.org/media_tree.git
W:	https://linuxtv.org
S:	Maintained
F:	drivers/media/radio/radio-gemtek*

GENERIC GPIO I2C DRIVER
M:	Haavard Skinnemoen <hskinnemoen@gmail.com>
S:	Supported
F:	drivers/i2c/busses/i2c-gpio.c
F:	include/linux/platform_data/i2c-gpio.h

GENERIC GPIO I2C MULTIPLEXER DRIVER
M:	Peter Korsgaard <peter.korsgaard@barco.com>
L:	linux-i2c@vger.kernel.org
S:	Supported
F:	drivers/i2c/muxes/i2c-mux-gpio.c
F:	include/linux/platform_data/i2c-mux-gpio.h
F:	Documentation/i2c/muxes/i2c-mux-gpio

GENERIC HDLC (WAN) DRIVERS
M:	Krzysztof Halasa <khc@pm.waw.pl>
W:	http://www.kernel.org/pub/linux/utils/net/hdlc/
S:	Maintained
F:	drivers/net/wan/c101.c
F:	drivers/net/wan/hd6457*
F:	drivers/net/wan/hdlc*
F:	drivers/net/wan/n2.c
F:	drivers/net/wan/pc300too.c
F:	drivers/net/wan/pci200syn.c
F:	drivers/net/wan/wanxl*

GENERIC INCLUDE/ASM HEADER FILES
M:	Arnd Bergmann <arnd@arndb.de>
L:	linux-arch@vger.kernel.org
T:	git git://git.kernel.org/pub/scm/linux/kernel/git/arnd/asm-generic.git
S:	Maintained
F:	include/asm-generic/
F:	include/uapi/asm-generic/

GENERIC PHY FRAMEWORK
M:	Kishon Vijay Abraham I <kishon@ti.com>
L:	linux-kernel@vger.kernel.org
T:	git git://git.kernel.org/pub/scm/linux/kernel/git/kishon/linux-phy.git
S:	Supported
F:	drivers/phy/
F:	include/linux/phy/

GENERIC PINCTRL I2C DEMULTIPLEXER DRIVER
M:	Wolfram Sang <wsa+renesas@sang-engineering.com>
S:	Supported
F:	drivers/i2c/muxes/i2c-demux-pinctrl.c

GENERIC PM DOMAINS
M:	"Rafael J. Wysocki" <rjw@rjwysocki.net>
M:	Kevin Hilman <khilman@kernel.org>
M:	Ulf Hansson <ulf.hansson@linaro.org>
L:	linux-pm@vger.kernel.org
S:	Supported
F:	drivers/base/power/domain*.c
F:	include/linux/pm_domain.h
F:	Documentation/devicetree/bindings/power/power_domain.txt

GENERIC RESISTIVE TOUCHSCREEN ADC DRIVER
M:	Eugen Hristev <eugen.hristev@microchip.com>
L:	linux-input@vger.kernel.org
S:	Maintained
F:	drivers/input/touchscreen/resistive-adc-touch.c

GENERIC UIO DRIVER FOR PCI DEVICES
M:	"Michael S. Tsirkin" <mst@redhat.com>
L:	kvm@vger.kernel.org
S:	Supported
F:	drivers/uio/uio_pci_generic.c

GENWQE (IBM Generic Workqueue Card)
M:	Frank Haverkamp <haver@linux.vnet.ibm.com>
M:	Guilherme G. Piccoli <gpiccoli@linux.vnet.ibm.com>
S:	Supported
F:	drivers/misc/genwqe/

GET_MAINTAINER SCRIPT
M:	Joe Perches <joe@perches.com>
S:	Maintained
F:	scripts/get_maintainer.pl

GFS2 FILE SYSTEM
M:	Bob Peterson <rpeterso@redhat.com>
M:	Andreas Gruenbacher <agruenba@redhat.com>
L:	cluster-devel@redhat.com
W:	http://sources.redhat.com/cluster/
T:	git git://git.kernel.org/pub/scm/linux/kernel/git/gfs2/linux-gfs2.git
S:	Supported
F:	Documentation/filesystems/gfs2*.txt
F:	fs/gfs2/
F:	include/uapi/linux/gfs2_ondisk.h

GIGASET ISDN DRIVERS
M:	Paul Bolle <pebolle@tiscali.nl>
L:	gigaset307x-common@lists.sourceforge.net
W:	http://gigaset307x.sourceforge.net/
S:	Odd Fixes
F:	Documentation/isdn/README.gigaset
F:	drivers/isdn/gigaset/
F:	include/uapi/linux/gigaset_dev.h

GNSS SUBSYSTEM
M:	Johan Hovold <johan@kernel.org>
S:	Maintained
F:	Documentation/ABI/testing/sysfs-class-gnss
F:	Documentation/devicetree/bindings/gnss/
F:	drivers/gnss/
F:	include/linux/gnss.h

GO7007 MPEG CODEC
M:	Hans Verkuil <hans.verkuil@cisco.com>
L:	linux-media@vger.kernel.org
S:	Maintained
F:	drivers/media/usb/go7007/

GOODIX TOUCHSCREEN
M:	Bastien Nocera <hadess@hadess.net>
L:	linux-input@vger.kernel.org
S:	Maintained
F:	drivers/input/touchscreen/goodix.c

GPD POCKET FAN DRIVER
M:	Hans de Goede <hdegoede@redhat.com>
L:	platform-driver-x86@vger.kernel.org
S:	Maintained
F:	drivers/platform/x86/gpd-pocket-fan.c

GPIO ACPI SUPPORT
M:	Mika Westerberg <mika.westerberg@linux.intel.com>
M:	Andy Shevchenko <andriy.shevchenko@linux.intel.com>
L:	linux-gpio@vger.kernel.org
L:	linux-acpi@vger.kernel.org
S:	Maintained
F:	Documentation/acpi/gpio-properties.txt
F:	drivers/gpio/gpiolib-acpi.c

GPIO IR Transmitter
M:	Sean Young <sean@mess.org>
L:	linux-media@vger.kernel.org
S:	Maintained
F:	drivers/media/rc/gpio-ir-tx.c

GPIO MOCKUP DRIVER
M:	Bamvor Jian Zhang <bamv2005@gmail.com>
R:	Bartosz Golaszewski <brgl@bgdev.pl>
L:	linux-gpio@vger.kernel.org
S:	Maintained
F:	drivers/gpio/gpio-mockup.c
F:	tools/testing/selftests/gpio/

GPIO SUBSYSTEM
M:	Linus Walleij <linus.walleij@linaro.org>
L:	linux-gpio@vger.kernel.org
T:	git git://git.kernel.org/pub/scm/linux/kernel/git/linusw/linux-gpio.git
S:	Maintained
F:	Documentation/devicetree/bindings/gpio/
F:	Documentation/driver-api/gpio/
F:	Documentation/gpio/
F:	Documentation/ABI/testing/gpio-cdev
F:	Documentation/ABI/obsolete/sysfs-gpio
F:	drivers/gpio/
F:	include/linux/gpio/
F:	include/linux/gpio.h
F:	include/linux/of_gpio.h
F:	include/asm-generic/gpio.h
F:	include/uapi/linux/gpio.h
F:	tools/gpio/

GRE DEMULTIPLEXER DRIVER
M:	Dmitry Kozlov <xeb@mail.ru>
L:	netdev@vger.kernel.org
S:	Maintained
F:	net/ipv4/gre_demux.c
F:	net/ipv4/gre_offload.c
F:	include/net/gre.h

GRETH 10/100/1G Ethernet MAC device driver
M:	Andreas Larsson <andreas@gaisler.com>
L:	netdev@vger.kernel.org
S:	Maintained
F:	drivers/net/ethernet/aeroflex/

GREYBUS AUDIO PROTOCOLS DRIVERS
M:	Vaibhav Agarwal <vaibhav.sr@gmail.com>
M:	Mark Greer <mgreer@animalcreek.com>
S:	Maintained
F:	drivers/staging/greybus/audio_apbridgea.c
F:	drivers/staging/greybus/audio_apbridgea.h
F:	drivers/staging/greybus/audio_codec.c
F:	drivers/staging/greybus/audio_codec.h
F:	drivers/staging/greybus/audio_gb.c
F:	drivers/staging/greybus/audio_manager.c
F:	drivers/staging/greybus/audio_manager.h
F:	drivers/staging/greybus/audio_manager_module.c
F:	drivers/staging/greybus/audio_manager_private.h
F:	drivers/staging/greybus/audio_manager_sysfs.c
F:	drivers/staging/greybus/audio_module.c
F:	drivers/staging/greybus/audio_topology.c

GREYBUS FW/HID/SPI PROTOCOLS DRIVERS
M:	Viresh Kumar <vireshk@kernel.org>
S:	Maintained
F:	drivers/staging/greybus/authentication.c
F:	drivers/staging/greybus/bootrom.c
F:	drivers/staging/greybus/firmware.h
F:	drivers/staging/greybus/fw-core.c
F:	drivers/staging/greybus/fw-download.c
F:	drivers/staging/greybus/fw-management.c
F:	drivers/staging/greybus/greybus_authentication.h
F:	drivers/staging/greybus/greybus_firmware.h
F:	drivers/staging/greybus/hid.c
F:	drivers/staging/greybus/i2c.c
F:	drivers/staging/greybus/spi.c
F:	drivers/staging/greybus/spilib.c
F:	drivers/staging/greybus/spilib.h

GREYBUS LOOPBACK DRIVER
M:	Bryan O'Donoghue <pure.logic@nexus-software.ie>
S:	Maintained
F:	drivers/staging/greybus/loopback.c

GREYBUS PLATFORM DRIVERS
M:	Vaibhav Hiremath <hvaibhav.linux@gmail.com>
S:	Maintained
F:	drivers/staging/greybus/arche-platform.c
F:	drivers/staging/greybus/arche-apb-ctrl.c
F:	drivers/staging/greybus/arche_platform.h

GREYBUS SDIO/GPIO/SPI PROTOCOLS DRIVERS
M:	Rui Miguel Silva <rmfrfs@gmail.com>
S:	Maintained
F:	drivers/staging/greybus/sdio.c
F:	drivers/staging/greybus/light.c
F:	drivers/staging/greybus/gpio.c
F:	drivers/staging/greybus/power_supply.c
F:	drivers/staging/greybus/spi.c
F:	drivers/staging/greybus/spilib.c

GREYBUS SUBSYSTEM
M:	Johan Hovold <johan@kernel.org>
M:	Alex Elder <elder@kernel.org>
M:	Greg Kroah-Hartman <gregkh@linuxfoundation.org>
S:	Maintained
F:	drivers/staging/greybus/
L:	greybus-dev@lists.linaro.org (moderated for non-subscribers)

GREYBUS UART PROTOCOLS DRIVERS
M:	David Lin <dtwlin@gmail.com>
S:	Maintained
F:	drivers/staging/greybus/uart.c
F:	drivers/staging/greybus/log.c

GS1662 VIDEO SERIALIZER
M:	Charles-Antoine Couret <charles-antoine.couret@nexvision.fr>
L:	linux-media@vger.kernel.org
T:	git git://linuxtv.org/media_tree.git
S:	Maintained
F:	drivers/media/spi/gs1662.c

GSPCA FINEPIX SUBDRIVER
M:	Frank Zago <frank@zago.net>
L:	linux-media@vger.kernel.org
T:	git git://linuxtv.org/media_tree.git
S:	Maintained
F:	drivers/media/usb/gspca/finepix.c

GSPCA GL860 SUBDRIVER
M:	Olivier Lorin <o.lorin@laposte.net>
L:	linux-media@vger.kernel.org
T:	git git://linuxtv.org/media_tree.git
S:	Maintained
F:	drivers/media/usb/gspca/gl860/

GSPCA M5602 SUBDRIVER
M:	Erik Andren <erik.andren@gmail.com>
L:	linux-media@vger.kernel.org
T:	git git://linuxtv.org/media_tree.git
S:	Maintained
F:	drivers/media/usb/gspca/m5602/

GSPCA PAC207 SONIXB SUBDRIVER
M:	Hans Verkuil <hverkuil@xs4all.nl>
L:	linux-media@vger.kernel.org
T:	git git://linuxtv.org/media_tree.git
S:	Odd Fixes
F:	drivers/media/usb/gspca/pac207.c

GSPCA SN9C20X SUBDRIVER
M:	Brian Johnson <brijohn@gmail.com>
L:	linux-media@vger.kernel.org
T:	git git://linuxtv.org/media_tree.git
S:	Maintained
F:	drivers/media/usb/gspca/sn9c20x.c

GSPCA T613 SUBDRIVER
M:	Leandro Costantino <lcostantino@gmail.com>
L:	linux-media@vger.kernel.org
T:	git git://linuxtv.org/media_tree.git
S:	Maintained
F:	drivers/media/usb/gspca/t613.c

GSPCA USB WEBCAM DRIVER
M:	Hans Verkuil <hverkuil@xs4all.nl>
L:	linux-media@vger.kernel.org
T:	git git://linuxtv.org/media_tree.git
S:	Odd Fixes
F:	drivers/media/usb/gspca/

GTP (GPRS Tunneling Protocol)
M:	Pablo Neira Ayuso <pablo@netfilter.org>
M:	Harald Welte <laforge@gnumonks.org>
L:	osmocom-net-gprs@lists.osmocom.org
T:	git git://git.kernel.org/pub/scm/linux/kernel/git/pablo/gtp.git
S:	Maintained
F:	drivers/net/gtp.c

GUID PARTITION TABLE (GPT)
M:	Davidlohr Bueso <dave@stgolabs.net>
L:	linux-efi@vger.kernel.org
S:	Maintained
F:	block/partitions/efi.*

H8/300 ARCHITECTURE
M:	Yoshinori Sato <ysato@users.sourceforge.jp>
L:	uclinux-h8-devel@lists.sourceforge.jp (moderated for non-subscribers)
W:	http://uclinux-h8.sourceforge.jp
T:	git git://git.sourceforge.jp/gitroot/uclinux-h8/linux.git
S:	Maintained
F:	arch/h8300/
F:	drivers/clocksource/h8300_*.c
F:	drivers/clk/h8300/
F:	drivers/irqchip/irq-renesas-h8*.c

HACKRF MEDIA DRIVER
M:	Antti Palosaari <crope@iki.fi>
L:	linux-media@vger.kernel.org
W:	https://linuxtv.org
W:	http://palosaari.fi/linux/
Q:	http://patchwork.linuxtv.org/project/linux-media/list/
T:	git git://linuxtv.org/anttip/media_tree.git
S:	Maintained
F:	drivers/media/usb/hackrf/

HARD DRIVE ACTIVE PROTECTION SYSTEM (HDAPS) DRIVER
M:	Frank Seidel <frank@f-seidel.de>
L:	platform-driver-x86@vger.kernel.org
W:	http://www.kernel.org/pub/linux/kernel/people/fseidel/hdaps/
S:	Maintained
F:	drivers/platform/x86/hdaps.c

HARDWARE MONITORING
M:	Jean Delvare <jdelvare@suse.com>
M:	Guenter Roeck <linux@roeck-us.net>
L:	linux-hwmon@vger.kernel.org
W:	http://hwmon.wiki.kernel.org/
T:	git git://git.kernel.org/pub/scm/linux/kernel/git/groeck/linux-staging.git
S:	Maintained
F:	Documentation/devicetree/bindings/hwmon/
F:	Documentation/hwmon/
F:	drivers/hwmon/
F:	include/linux/hwmon*.h

HARDWARE RANDOM NUMBER GENERATOR CORE
M:	Matt Mackall <mpm@selenic.com>
M:	Herbert Xu <herbert@gondor.apana.org.au>
L:	linux-crypto@vger.kernel.org
S:	Odd fixes
F:	Documentation/devicetree/bindings/rng/
F:	Documentation/hw_random.txt
F:	drivers/char/hw_random/
F:	include/linux/hw_random.h

HARDWARE TRACING FACILITIES
M:	Alexander Shishkin <alexander.shishkin@linux.intel.com>
S:	Maintained
F:	drivers/hwtracing/

HARDWARE SPINLOCK CORE
M:	Ohad Ben-Cohen <ohad@wizery.com>
M:	Bjorn Andersson <bjorn.andersson@linaro.org>
L:	linux-remoteproc@vger.kernel.org
S:	Maintained
T:	git git://git.kernel.org/pub/scm/linux/kernel/git/ohad/hwspinlock.git
F:	Documentation/devicetree/bindings/hwlock/
F:	Documentation/hwspinlock.txt
F:	drivers/hwspinlock/
F:	include/linux/hwspinlock.h

HARMONY SOUND DRIVER
L:	linux-parisc@vger.kernel.org
S:	Maintained
F:	sound/parisc/harmony.*

HDPVR USB VIDEO ENCODER DRIVER
M:	Hans Verkuil <hverkuil@xs4all.nl>
L:	linux-media@vger.kernel.org
T:	git git://linuxtv.org/media_tree.git
W:	https://linuxtv.org
S:	Odd Fixes
F:	drivers/media/usb/hdpvr/

HEWLETT PACKARD ENTERPRISE ILO NMI WATCHDOG DRIVER
M:	Jerry Hoemann <jerry.hoemann@hpe.com>
S:	Supported
F:	Documentation/watchdog/hpwdt.txt
F:	drivers/watchdog/hpwdt.c

HEWLETT-PACKARD SMART ARRAY RAID DRIVER (hpsa)
M:	Don Brace <don.brace@microsemi.com>
L:	esc.storagedev@microsemi.com
L:	linux-scsi@vger.kernel.org
S:	Supported
F:	Documentation/scsi/hpsa.txt
F:	drivers/scsi/hpsa*.[ch]
F:	include/linux/cciss*.h
F:	include/uapi/linux/cciss*.h

HFI1 DRIVER
M:	Mike Marciniszyn <mike.marciniszyn@intel.com>
M:	Dennis Dalessandro <dennis.dalessandro@intel.com>
L:	linux-rdma@vger.kernel.org
S:	Supported
F:	drivers/infiniband/hw/hfi1

HFS FILESYSTEM
L:	linux-fsdevel@vger.kernel.org
S:	Orphan
F:	Documentation/filesystems/hfs.txt
F:	fs/hfs/

HFSPLUS FILESYSTEM
L:	linux-fsdevel@vger.kernel.org
S:	Orphan
F:	Documentation/filesystems/hfsplus.txt
F:	fs/hfsplus/

HGA FRAMEBUFFER DRIVER
M:	Ferenc Bakonyi <fero@drama.obuda.kando.hu>
L:	linux-nvidia@lists.surfsouth.com
W:	http://drama.obuda.kando.hu/~fero/cgi-bin/hgafb.shtml
S:	Maintained
F:	drivers/video/fbdev/hgafb.c

HIBERNATION (aka Software Suspend, aka swsusp)
M:	"Rafael J. Wysocki" <rjw@rjwysocki.net>
M:	Pavel Machek <pavel@ucw.cz>
L:	linux-pm@vger.kernel.org
B:	https://bugzilla.kernel.org
S:	Supported
F:	arch/x86/power/
F:	drivers/base/power/
F:	kernel/power/
F:	include/linux/suspend.h
F:	include/linux/freezer.h
F:	include/linux/pm.h
F:	arch/*/include/asm/suspend*.h

HID CORE LAYER
M:	Jiri Kosina <jikos@kernel.org>
R:	Benjamin Tissoires <benjamin.tissoires@redhat.com>
L:	linux-input@vger.kernel.org
T:	git git://git.kernel.org/pub/scm/linux/kernel/git/jikos/hid.git
S:	Maintained
F:	drivers/hid/
F:	include/linux/hid*
F:	include/uapi/linux/hid*

HID SENSOR HUB DRIVERS
M:	Jiri Kosina <jikos@kernel.org>
M:	Jonathan Cameron <jic23@kernel.org>
M:	Srinivas Pandruvada <srinivas.pandruvada@linux.intel.com>
L:	linux-input@vger.kernel.org
L:	linux-iio@vger.kernel.org
S:	Maintained
F:	Documentation/hid/hid-sensor*
F:	drivers/hid/hid-sensor-*
F:	drivers/iio/*/hid-*
F:	include/linux/hid-sensor-*

HIGH-RESOLUTION TIMERS, CLOCKEVENTS
M:	Thomas Gleixner <tglx@linutronix.de>
L:	linux-kernel@vger.kernel.org
T:	git git://git.kernel.org/pub/scm/linux/kernel/git/tip/tip.git timers/core
S:	Maintained
F:	Documentation/timers/
F:	kernel/time/hrtimer.c
F:	kernel/time/clockevents.c
F:	kernel/time/timer_*.c
F:	include/linux/clockchips.h
F:	include/linux/hrtimer.h

HIGH-SPEED SCC DRIVER FOR AX.25
L:	linux-hams@vger.kernel.org
S:	Orphan
F:	drivers/net/hamradio/dmascc.c
F:	drivers/net/hamradio/scc.c

HIGHPOINT ROCKETRAID 3xxx RAID DRIVER
M:	HighPoint Linux Team <linux@highpoint-tech.com>
W:	http://www.highpoint-tech.com
S:	Supported
F:	Documentation/scsi/hptiop.txt
F:	drivers/scsi/hptiop.c

HIPPI
M:	Jes Sorensen <jes@trained-monkey.org>
L:	linux-hippi@sunsite.dk
S:	Maintained
F:	include/linux/hippidevice.h
F:	include/uapi/linux/if_hippi.h
F:	net/802/hippi.c
F:	drivers/net/hippi/

HISILICON NETWORK SUBSYSTEM 3 DRIVER (HNS3)
M:	Yisen Zhuang <yisen.zhuang@huawei.com>
M:	Salil Mehta <salil.mehta@huawei.com>
L:	netdev@vger.kernel.org
W:	http://www.hisilicon.com
S:	Maintained
F:	drivers/net/ethernet/hisilicon/hns3/

HISILICON LPC BUS DRIVER
M:	john.garry@huawei.com
W:	http://www.hisilicon.com
S:	Maintained
F:	drivers/bus/hisi_lpc.c
F:	Documentation/devicetree/bindings/arm/hisilicon/hisilicon-low-pin-count.txt

HISILICON NETWORK SUBSYSTEM DRIVER
M:	Yisen Zhuang <yisen.zhuang@huawei.com>
M:	Salil Mehta <salil.mehta@huawei.com>
L:	netdev@vger.kernel.org
W:	http://www.hisilicon.com
S:	Maintained
F:	drivers/net/ethernet/hisilicon/
F:	Documentation/devicetree/bindings/net/hisilicon*.txt

HISILICON PMU DRIVER
M:	Shaokun Zhang <zhangshaokun@hisilicon.com>
W:	http://www.hisilicon.com
S:	Supported
F:	drivers/perf/hisilicon
F:	Documentation/perf/hisi-pmu.txt

HISILICON ROCE DRIVER
M:	Lijun Ou <oulijun@huawei.com>
M:	Wei Hu(Xavier) <xavier.huwei@huawei.com>
L:	linux-rdma@vger.kernel.org
S:	Maintained
F:	drivers/infiniband/hw/hns/
F:	Documentation/devicetree/bindings/infiniband/hisilicon-hns-roce.txt

HISILICON SAS Controller
M:	John Garry <john.garry@huawei.com>
W:	http://www.hisilicon.com
S:	Supported
F:	drivers/scsi/hisi_sas/
F:	Documentation/devicetree/bindings/scsi/hisilicon-sas.txt

HMM - Heterogeneous Memory Management
M:	Jérôme Glisse <jglisse@redhat.com>
L:	linux-mm@kvack.org
S:	Maintained
F:	mm/hmm*
F:	include/linux/hmm*
F:	Documentation/vm/hmm.rst

HOST AP DRIVER
M:	Jouni Malinen <j@w1.fi>
L:	linux-wireless@vger.kernel.org
W:	http://w1.fi/hostap-driver.html
S:	Obsolete
F:	drivers/net/wireless/intersil/hostap/

HP COMPAQ TC1100 TABLET WMI EXTRAS DRIVER
L:	platform-driver-x86@vger.kernel.org
S:	Orphan
F:	drivers/platform/x86/tc1100-wmi.c

HP100:	Driver for HP 10/100 Mbit/s Voice Grade Network Adapter Series
M:	Jaroslav Kysela <perex@perex.cz>
S:	Maintained
F:	drivers/net/ethernet/hp/hp100.*

HPET:	High Precision Event Timers driver
M:	Clemens Ladisch <clemens@ladisch.de>
S:	Maintained
F:	Documentation/timers/hpet.txt
F:	drivers/char/hpet.c
F:	include/linux/hpet.h
F:	include/uapi/linux/hpet.h

HPET:	x86
S:	Orphan
F:	arch/x86/kernel/hpet.c
F:	arch/x86/include/asm/hpet.h

HPFS FILESYSTEM
M:	Mikulas Patocka <mikulas@artax.karlin.mff.cuni.cz>
W:	http://artax.karlin.mff.cuni.cz/~mikulas/vyplody/hpfs/index-e.cgi
S:	Maintained
F:	fs/hpfs/

HSI SUBSYSTEM
M:	Sebastian Reichel <sre@kernel.org>
T:	git git://git.kernel.org/pub/scm/linux/kernel/git/sre/linux-hsi.git
S:	Maintained
F:	Documentation/ABI/testing/sysfs-bus-hsi
F:	Documentation/driver-api/hsi.rst
F:	drivers/hsi/
F:	include/linux/hsi/
F:	include/uapi/linux/hsi/

HSO 3G MODEM DRIVER
L:	linux-usb@vger.kernel.org
S:	Orphan
F:	drivers/net/usb/hso.c

HSR NETWORK PROTOCOL
M:	Arvid Brodin <arvid.brodin@alten.se>
L:	netdev@vger.kernel.org
S:	Maintained
F:	net/hsr/

HT16K33 LED CONTROLLER DRIVER
M:	Robin van der Gracht <robin@protonic.nl>
S:	Maintained
F:	drivers/auxdisplay/ht16k33.c
F:	Documentation/devicetree/bindings/display/ht16k33.txt

HTCPEN TOUCHSCREEN DRIVER
M:	Pau Oliva Fora <pof@eslack.org>
L:	linux-input@vger.kernel.org
S:	Maintained
F:	drivers/input/touchscreen/htcpen.c

HUAWEI ETHERNET DRIVER
M:	Aviad Krawczyk <aviad.krawczyk@huawei.com>
L:	netdev@vger.kernel.org
S:	Supported
F:	Documentation/networking/hinic.txt
F:	drivers/net/ethernet/huawei/hinic/

HUGETLB FILESYSTEM
M:	Mike Kravetz <mike.kravetz@oracle.com>
L:	linux-mm@kvack.org
S:	Maintained
F:	fs/hugetlbfs/
F:	mm/hugetlb.c
F:	include/linux/hugetlb.h
F:	Documentation/admin-guide/mm/hugetlbpage.rst
F:	Documentation/vm/hugetlbfs_reserv.rst
F:	Documentation/ABI/testing/sysfs-kernel-mm-hugepages

HVA ST MEDIA DRIVER
M:	Jean-Christophe Trotin <jean-christophe.trotin@st.com>
L:	linux-media@vger.kernel.org
T:	git git://linuxtv.org/media_tree.git
W:	https://linuxtv.org
S:	Supported
F:	drivers/media/platform/sti/hva

HWPOISON MEMORY FAILURE HANDLING
M:	Naoya Horiguchi <n-horiguchi@ah.jp.nec.com>
L:	linux-mm@kvack.org
S:	Maintained
F:	mm/memory-failure.c
F:	mm/hwpoison-inject.c

Hyper-V CORE AND DRIVERS
M:	"K. Y. Srinivasan" <kys@microsoft.com>
M:	Haiyang Zhang <haiyangz@microsoft.com>
M:	Stephen Hemminger <sthemmin@microsoft.com>
L:	devel@linuxdriverproject.org
S:	Maintained
F:	Documentation/networking/netvsc.txt
F:	arch/x86/include/asm/mshyperv.h
F:	arch/x86/include/asm/trace/hyperv.h
F:	arch/x86/include/asm/hyperv-tlfs.h
F:	arch/x86/kernel/cpu/mshyperv.c
F:	arch/x86/hyperv
F:	drivers/hid/hid-hyperv.c
F:	drivers/hv/
F:	drivers/input/serio/hyperv-keyboard.c
F:	drivers/pci/controller/pci-hyperv.c
F:	drivers/net/hyperv/
F:	drivers/scsi/storvsc_drv.c
F:	drivers/uio/uio_hv_generic.c
F:	drivers/video/fbdev/hyperv_fb.c
F:	net/vmw_vsock/hyperv_transport.c
F:	include/linux/hyperv.h
F:	include/uapi/linux/hyperv.h
F:	tools/hv/
F:	Documentation/ABI/stable/sysfs-bus-vmbus

HYPERVISOR VIRTUAL CONSOLE DRIVER
L:	linuxppc-dev@lists.ozlabs.org
S:	Odd Fixes
F:	drivers/tty/hvc/

I2C ACPI SUPPORT
M:	Mika Westerberg <mika.westerberg@linux.intel.com>
L:	linux-i2c@vger.kernel.org
L:	linux-acpi@vger.kernel.org
S:	Maintained
F:	drivers/i2c/i2c-core-acpi.c

I2C MUXES
M:	Peter Rosin <peda@axentia.se>
L:	linux-i2c@vger.kernel.org
S:	Maintained
F:	Documentation/i2c/i2c-topology
F:	Documentation/i2c/muxes/
F:	Documentation/devicetree/bindings/i2c/i2c-mux*
F:	Documentation/devicetree/bindings/i2c/i2c-arb*
F:	Documentation/devicetree/bindings/i2c/i2c-gate*
F:	drivers/i2c/i2c-mux.c
F:	drivers/i2c/muxes/
F:	include/linux/i2c-mux.h

I2C MV64XXX MARVELL AND ALLWINNER DRIVER
M:	Gregory CLEMENT <gregory.clement@bootlin.com>
L:	linux-i2c@vger.kernel.org
S:	Maintained
F:	drivers/i2c/busses/i2c-mv64xxx.c

I2C OVER PARALLEL PORT
M:	Jean Delvare <jdelvare@suse.com>
L:	linux-i2c@vger.kernel.org
S:	Maintained
F:	Documentation/i2c/busses/i2c-parport
F:	Documentation/i2c/busses/i2c-parport-light
F:	drivers/i2c/busses/i2c-parport.c
F:	drivers/i2c/busses/i2c-parport-light.c

I2C SUBSYSTEM
M:	Wolfram Sang <wsa@the-dreams.de>
L:	linux-i2c@vger.kernel.org
W:	https://i2c.wiki.kernel.org/
Q:	https://patchwork.ozlabs.org/project/linux-i2c/list/
T:	git git://git.kernel.org/pub/scm/linux/kernel/git/wsa/linux.git
S:	Maintained
F:	Documentation/devicetree/bindings/i2c/i2c.txt
F:	Documentation/i2c/
F:	drivers/i2c/*
F:	include/linux/i2c.h
F:	include/linux/i2c-dev.h
F:	include/linux/i2c-smbus.h
F:	include/uapi/linux/i2c.h
F:	include/uapi/linux/i2c-*.h

I2C SUBSYSTEM HOST DRIVERS
L:	linux-i2c@vger.kernel.org
W:	https://i2c.wiki.kernel.org/
Q:	https://patchwork.ozlabs.org/project/linux-i2c/list/
T:	git git://git.kernel.org/pub/scm/linux/kernel/git/wsa/linux.git
S:	Odd Fixes
F:	Documentation/devicetree/bindings/i2c/
F:	drivers/i2c/algos/
F:	drivers/i2c/busses/

I2C-TAOS-EVM DRIVER
M:	Jean Delvare <jdelvare@suse.com>
L:	linux-i2c@vger.kernel.org
S:	Maintained
F:	Documentation/i2c/busses/i2c-taos-evm
F:	drivers/i2c/busses/i2c-taos-evm.c

I2C-TINY-USB DRIVER
M:	Till Harbaum <till@harbaum.org>
L:	linux-i2c@vger.kernel.org
W:	http://www.harbaum.org/till/i2c_tiny_usb
S:	Maintained
F:	drivers/i2c/busses/i2c-tiny-usb.c

I2C/SMBUS CONTROLLER DRIVERS FOR PC
M:	Jean Delvare <jdelvare@suse.com>
L:	linux-i2c@vger.kernel.org
S:	Maintained
F:	Documentation/i2c/busses/i2c-ali1535
F:	Documentation/i2c/busses/i2c-ali1563
F:	Documentation/i2c/busses/i2c-ali15x3
F:	Documentation/i2c/busses/i2c-amd756
F:	Documentation/i2c/busses/i2c-amd8111
F:	Documentation/i2c/busses/i2c-i801
F:	Documentation/i2c/busses/i2c-nforce2
F:	Documentation/i2c/busses/i2c-piix4
F:	Documentation/i2c/busses/i2c-sis5595
F:	Documentation/i2c/busses/i2c-sis630
F:	Documentation/i2c/busses/i2c-sis96x
F:	Documentation/i2c/busses/i2c-via
F:	Documentation/i2c/busses/i2c-viapro
F:	drivers/i2c/busses/i2c-ali1535.c
F:	drivers/i2c/busses/i2c-ali1563.c
F:	drivers/i2c/busses/i2c-ali15x3.c
F:	drivers/i2c/busses/i2c-amd756.c
F:	drivers/i2c/busses/i2c-amd756-s4882.c
F:	drivers/i2c/busses/i2c-amd8111.c
F:	drivers/i2c/busses/i2c-i801.c
F:	drivers/i2c/busses/i2c-isch.c
F:	drivers/i2c/busses/i2c-nforce2.c
F:	drivers/i2c/busses/i2c-nforce2-s4985.c
F:	drivers/i2c/busses/i2c-piix4.c
F:	drivers/i2c/busses/i2c-sis5595.c
F:	drivers/i2c/busses/i2c-sis630.c
F:	drivers/i2c/busses/i2c-sis96x.c
F:	drivers/i2c/busses/i2c-via.c
F:	drivers/i2c/busses/i2c-viapro.c

I2C/SMBUS INTEL CHT WHISKEY COVE PMIC DRIVER
M:	Hans de Goede <hdegoede@redhat.com>
L:	linux-i2c@vger.kernel.org
S:	Maintained
F:	drivers/i2c/busses/i2c-cht-wc.c

I2C/SMBUS ISMT DRIVER
M:	Seth Heasley <seth.heasley@intel.com>
M:	Neil Horman <nhorman@tuxdriver.com>
L:	linux-i2c@vger.kernel.org
F:	drivers/i2c/busses/i2c-ismt.c
F:	Documentation/i2c/busses/i2c-ismt

I2C/SMBUS STUB DRIVER
M:	Jean Delvare <jdelvare@suse.com>
L:	linux-i2c@vger.kernel.org
S:	Maintained
F:	drivers/i2c/i2c-stub.c

IA64 (Itanium) PLATFORM
M:	Tony Luck <tony.luck@intel.com>
M:	Fenghua Yu <fenghua.yu@intel.com>
L:	linux-ia64@vger.kernel.org
T:	git git://git.kernel.org/pub/scm/linux/kernel/git/aegl/linux.git
S:	Maintained
F:	arch/ia64/

IBM Power 842 compression accelerator
M:	Haren Myneni <haren@us.ibm.com>
S:	Supported
F:	drivers/crypto/nx/Makefile
F:	drivers/crypto/nx/Kconfig
F:	drivers/crypto/nx/nx-842*
F:	include/linux/sw842.h
F:	crypto/842.c
F:	lib/842/

IBM Power in-Nest Crypto Acceleration
M:	Leonidas S. Barbosa <leosilva@linux.vnet.ibm.com>
M:	Paulo Flabiano Smorigo <pfsmorigo@linux.vnet.ibm.com>
L:	linux-crypto@vger.kernel.org
S:	Supported
F:	drivers/crypto/nx/Makefile
F:	drivers/crypto/nx/Kconfig
F:	drivers/crypto/nx/nx-aes*
F:	drivers/crypto/nx/nx-sha*
F:	drivers/crypto/nx/nx.*
F:	drivers/crypto/nx/nx_csbcpb.h
F:	drivers/crypto/nx/nx_debugfs.h

IBM Power Linux RAID adapter
M:	Brian King <brking@us.ibm.com>
S:	Supported
F:	drivers/scsi/ipr.*

IBM Power SRIOV Virtual NIC Device Driver
M:	Thomas Falcon <tlfalcon@linux.vnet.ibm.com>
M:	John Allen <jallen@linux.vnet.ibm.com>
L:	netdev@vger.kernel.org
S:	Supported
F:	drivers/net/ethernet/ibm/ibmvnic.*

IBM Power Virtual Accelerator Switchboard
M:	Sukadev Bhattiprolu
L:	linuxppc-dev@lists.ozlabs.org
S:	Supported
F:	arch/powerpc/platforms/powernv/vas*
F:	arch/powerpc/platforms/powernv/copy-paste.h
F:	arch/powerpc/include/asm/vas.h
F:	arch/powerpc/include/uapi/asm/vas.h

IBM Power Virtual Ethernet Device Driver
M:	Thomas Falcon <tlfalcon@linux.vnet.ibm.com>
L:	netdev@vger.kernel.org
S:	Supported
F:	drivers/net/ethernet/ibm/ibmveth.*

IBM Power Virtual FC Device Drivers
M:	Tyrel Datwyler <tyreld@linux.vnet.ibm.com>
L:	linux-scsi@vger.kernel.org
S:	Supported
F:	drivers/scsi/ibmvscsi/ibmvfc*

IBM Power Virtual Management Channel Driver
M:	Bryant G. Ly <bryantly@linux.vnet.ibm.com>
M:	Steven Royer <seroyer@linux.vnet.ibm.com>
S:	Supported
F:	drivers/misc/ibmvmc.*

IBM Power Virtual SCSI Device Drivers
M:	Tyrel Datwyler <tyreld@linux.vnet.ibm.com>
L:	linux-scsi@vger.kernel.org
S:	Supported
F:	drivers/scsi/ibmvscsi/ibmvscsi*
F:	include/scsi/viosrp.h

IBM Power Virtual SCSI Device Target Driver
M:	Bryant G. Ly <bryantly@linux.vnet.ibm.com>
M:	Michael Cyr <mikecyr@linux.vnet.ibm.com>
L:	linux-scsi@vger.kernel.org
L:	target-devel@vger.kernel.org
S:	Supported
F:	drivers/scsi/ibmvscsi_tgt/

IBM Power VMX Cryptographic instructions
M:	Leonidas S. Barbosa <leosilva@linux.vnet.ibm.com>
M:	Paulo Flabiano Smorigo <pfsmorigo@linux.vnet.ibm.com>
L:	linux-crypto@vger.kernel.org
S:	Supported
F:	drivers/crypto/vmx/Makefile
F:	drivers/crypto/vmx/Kconfig
F:	drivers/crypto/vmx/vmx.c
F:	drivers/crypto/vmx/aes*
F:	drivers/crypto/vmx/ghash*
F:	drivers/crypto/vmx/ppc-xlate.pl

IBM Power PCI Hotplug Driver for RPA-compliant PPC64 platform
M:	Tyrel Datwyler <tyreld@linux.vnet.ibm.com>
L:	linux-pci@vger.kernel.org
L:	linuxppc-dev@lists.ozlabs.org
S:	Supported
F:	drivers/pci/hotplug/rpaphp*

IBM Power IO DLPAR Driver for RPA-compliant PPC64 platform
M:	Tyrel Datwyler <tyreld@linux.vnet.ibm.com>
L:	linux-pci@vger.kernel.org
L:	linuxppc-dev@lists.ozlabs.org
S:	Supported
F:	drivers/pci/hotplug/rpadlpar*

IBM ServeRAID RAID DRIVER
S:	Orphan
F:	drivers/scsi/ips.*

ICH LPC AND GPIO DRIVER
M:	Peter Tyser <ptyser@xes-inc.com>
S:	Maintained
F:	drivers/mfd/lpc_ich.c
F:	drivers/gpio/gpio-ich.c

IDE SUBSYSTEM
M:	"David S. Miller" <davem@davemloft.net>
L:	linux-ide@vger.kernel.org
Q:	http://patchwork.ozlabs.org/project/linux-ide/list/
T:	git git://git.kernel.org/pub/scm/linux/kernel/git/davem/ide.git
S:	Maintained
F:	Documentation/ide/
F:	drivers/ide/
F:	include/linux/ide.h

IDE/ATAPI DRIVERS
M:	Borislav Petkov <bp@alien8.de>
L:	linux-ide@vger.kernel.org
S:	Maintained
F:	Documentation/cdrom/ide-cd
F:	drivers/ide/ide-cd*

IDEAPAD LAPTOP EXTRAS DRIVER
M:	Ike Panhc <ike.pan@canonical.com>
L:	platform-driver-x86@vger.kernel.org
W:	http://launchpad.net/ideapad-laptop
S:	Maintained
F:	drivers/platform/x86/ideapad-laptop.c

IDEAPAD LAPTOP SLIDEBAR DRIVER
M:	Andrey Moiseev <o2g.org.ru@gmail.com>
L:	linux-input@vger.kernel.org
W:	https://github.com/o2genum/ideapad-slidebar
S:	Maintained
F:	drivers/input/misc/ideapad_slidebar.c

IDT VersaClock 5 CLOCK DRIVER
M:	Marek Vasut <marek.vasut@gmail.com>
S:	Maintained
F:	drivers/clk/clk-versaclock5.c

IEEE 802.15.4 SUBSYSTEM
M:	Alexander Aring <alex.aring@gmail.com>
M:	Stefan Schmidt <stefan@datenfreihafen.org>
L:	linux-wpan@vger.kernel.org
W:	http://wpan.cakelab.org/
T:	git git://git.kernel.org/pub/scm/linux/kernel/git/sschmidt/wpan.git
T:	git git://git.kernel.org/pub/scm/linux/kernel/git/sschmidt/wpan-next.git
S:	Maintained
F:	net/ieee802154/
F:	net/mac802154/
F:	drivers/net/ieee802154/
F:	include/linux/nl802154.h
F:	include/linux/ieee802154.h
F:	include/net/nl802154.h
F:	include/net/mac802154.h
F:	include/net/af_ieee802154.h
F:	include/net/cfg802154.h
F:	include/net/ieee802154_netdev.h
F:	Documentation/networking/ieee802154.txt

IFE PROTOCOL
M:	Yotam Gigi <yotam.gi@gmail.com>
M:	Jamal Hadi Salim <jhs@mojatatu.com>
F:	net/ife
F:	include/net/ife.h
F:	include/uapi/linux/ife.h

IGORPLUG-USB IR RECEIVER
M:	Sean Young <sean@mess.org>
L:	linux-media@vger.kernel.org
S:	Maintained
F:	drivers/media/rc/igorplugusb.c

IGUANAWORKS USB IR TRANSCEIVER
M:	Sean Young <sean@mess.org>
L:	linux-media@vger.kernel.org
S:	Maintained
F:	drivers/media/rc/iguanair.c

IIO DIGITAL POTENTIOMETER DAC
M:	Peter Rosin <peda@axentia.se>
L:	linux-iio@vger.kernel.org
S:	Maintained
F:	Documentation/ABI/testing/sysfs-bus-iio-dac-dpot-dac
F:	Documentation/devicetree/bindings/iio/dac/dpot-dac.txt
F:	drivers/iio/dac/dpot-dac.c

IIO ENVELOPE DETECTOR
M:	Peter Rosin <peda@axentia.se>
L:	linux-iio@vger.kernel.org
S:	Maintained
F:	Documentation/ABI/testing/sysfs-bus-iio-adc-envelope-detector
F:	Documentation/devicetree/bindings/iio/adc/envelope-detector.txt
F:	drivers/iio/adc/envelope-detector.c

IIO MULTIPLEXER
M:	Peter Rosin <peda@axentia.se>
L:	linux-iio@vger.kernel.org
S:	Maintained
F:	Documentation/devicetree/bindings/iio/multiplexer/io-channel-mux.txt
F:	drivers/iio/multiplexer/iio-mux.c

IIO SUBSYSTEM AND DRIVERS
M:	Jonathan Cameron <jic23@kernel.org>
R:	Hartmut Knaack <knaack.h@gmx.de>
R:	Lars-Peter Clausen <lars@metafoo.de>
R:	Peter Meerwald-Stadler <pmeerw@pmeerw.net>
L:	linux-iio@vger.kernel.org
T:	git git://git.kernel.org/pub/scm/linux/kernel/git/jic23/iio.git
S:	Maintained
F:	Documentation/ABI/testing/configfs-iio*
F:	Documentation/ABI/testing/sysfs-bus-iio*
F:	Documentation/devicetree/bindings/iio/
F:	drivers/iio/
F:	drivers/staging/iio/
F:	include/linux/iio/
F:	tools/iio/

IIO UNIT CONVERTER
M:	Peter Rosin <peda@axentia.se>
L:	linux-iio@vger.kernel.org
S:	Maintained
F:	Documentation/devicetree/bindings/iio/afe/current-sense-amplifier.txt
F:	Documentation/devicetree/bindings/iio/afe/current-sense-shunt.txt
F:	Documentation/devicetree/bindings/iio/afe/voltage-divider.txt
F:	drivers/iio/afe/iio-rescale.c

IKANOS/ADI EAGLE ADSL USB DRIVER
M:	Matthieu Castet <castet.matthieu@free.fr>
M:	Stanislaw Gruszka <stf_xl@wp.pl>
S:	Maintained
F:	drivers/usb/atm/ueagle-atm.c

IMGTEC ASCII LCD DRIVER
M:	Paul Burton <paul.burton@mips.com>
S:	Maintained
F:	Documentation/devicetree/bindings/auxdisplay/img-ascii-lcd.txt
F:	drivers/auxdisplay/img-ascii-lcd.c

IMGTEC IR DECODER DRIVER
M:	James Hogan <jhogan@kernel.org>
S:	Maintained
F:	drivers/media/rc/img-ir/

IMON SOUNDGRAPH USB IR RECEIVER
M:	Sean Young <sean@mess.org>
L:	linux-media@vger.kernel.org
S:	Maintained
F:	drivers/media/rc/imon_raw.c
F:	drivers/media/rc/imon.c

IMS TWINTURBO FRAMEBUFFER DRIVER
L:	linux-fbdev@vger.kernel.org
S:	Orphan
F:	drivers/video/fbdev/imsttfb.c

INA209 HARDWARE MONITOR DRIVER
M:	Guenter Roeck <linux@roeck-us.net>
L:	linux-hwmon@vger.kernel.org
S:	Maintained
F:	Documentation/hwmon/ina209
F:	Documentation/devicetree/bindings/hwmon/ina2xx.txt
F:	drivers/hwmon/ina209.c

INA2XX HARDWARE MONITOR DRIVER
M:	Guenter Roeck <linux@roeck-us.net>
L:	linux-hwmon@vger.kernel.org
S:	Maintained
F:	Documentation/hwmon/ina2xx
F:	drivers/hwmon/ina2xx.c
F:	include/linux/platform_data/ina2xx.h

INDUSTRY PACK SUBSYSTEM (IPACK)
M:	Samuel Iglesias Gonsalvez <siglesias@igalia.com>
M:	Jens Taprogge <jens.taprogge@taprogge.org>
M:	Greg Kroah-Hartman <gregkh@linuxfoundation.org>
L:	industrypack-devel@lists.sourceforge.net
W:	http://industrypack.sourceforge.net
S:	Maintained
F:	drivers/ipack/

INFINIBAND SUBSYSTEM
M:	Doug Ledford <dledford@redhat.com>
M:	Jason Gunthorpe <jgg@mellanox.com>
L:	linux-rdma@vger.kernel.org
W:	https://github.com/linux-rdma/rdma-core
Q:	http://patchwork.kernel.org/project/linux-rdma/list/
T:	git git://git.kernel.org/pub/scm/linux/kernel/git/rdma/rdma.git
S:	Supported
F:	Documentation/devicetree/bindings/infiniband/
F:	Documentation/infiniband/
F:	drivers/infiniband/
F:	include/uapi/linux/if_infiniband.h
F:	include/uapi/rdma/
F:	include/rdma/

INGENIC JZ4780 DMA Driver
M:	Zubair Lutfullah Kakakhel <Zubair.Kakakhel@imgtec.com>
S:	Maintained
F:	drivers/dma/dma-jz4780.c

INGENIC JZ4780 NAND DRIVER
M:	Harvey Hunt <harveyhuntnexus@gmail.com>
L:	linux-mtd@lists.infradead.org
S:	Maintained
F:	drivers/mtd/nand/raw/jz4780_*

INOTIFY
M:	Jan Kara <jack@suse.cz>
R:	Amir Goldstein <amir73il@gmail.com>
L:	linux-fsdevel@vger.kernel.org
S:	Maintained
F:	Documentation/filesystems/inotify.txt
F:	fs/notify/inotify/
F:	include/linux/inotify.h
F:	include/uapi/linux/inotify.h

INPUT (KEYBOARD, MOUSE, JOYSTICK, TOUCHSCREEN) DRIVERS
M:	Dmitry Torokhov <dmitry.torokhov@gmail.com>
L:	linux-input@vger.kernel.org
Q:	http://patchwork.kernel.org/project/linux-input/list/
T:	git git://git.kernel.org/pub/scm/linux/kernel/git/dtor/input.git
S:	Maintained
F:	drivers/input/
F:	include/linux/input.h
F:	include/uapi/linux/input.h
F:	include/uapi/linux/input-event-codes.h
F:	include/linux/input/
F:	Documentation/devicetree/bindings/input/
F:	Documentation/devicetree/bindings/serio/
F:	Documentation/input/

INPUT MULTITOUCH (MT) PROTOCOL
M:	Henrik Rydberg <rydberg@bitmath.org>
L:	linux-input@vger.kernel.org
S:	Odd fixes
F:	Documentation/input/multi-touch-protocol.rst
F:	drivers/input/input-mt.c
K:	\b(ABS|SYN)_MT_

INSIDE SECURE CRYPTO DRIVER
M:	Antoine Tenart <antoine.tenart@bootlin.com>
F:	drivers/crypto/inside-secure/
S:	Maintained
L:	linux-crypto@vger.kernel.org

INTEGRITY MEASUREMENT ARCHITECTURE (IMA)
M:	Mimi Zohar <zohar@linux.vnet.ibm.com>
M:	Dmitry Kasatkin <dmitry.kasatkin@gmail.com>
L:	linux-integrity@vger.kernel.org
T:	git git://git.kernel.org/pub/scm/linux/kernel/git/zohar/linux-integrity.git
S:	Supported
F:	security/integrity/ima/

INTEL 810/815 FRAMEBUFFER DRIVER
M:	Antonino Daplas <adaplas@gmail.com>
L:	linux-fbdev@vger.kernel.org
S:	Maintained
F:	drivers/video/fbdev/i810/

INTEL ASoC DRIVERS
M:	Pierre-Louis Bossart <pierre-louis.bossart@linux.intel.com>
M:	Liam Girdwood <liam.r.girdwood@linux.intel.com>
M:	Jie Yang <yang.jie@linux.intel.com>
L:	alsa-devel@alsa-project.org (moderated for non-subscribers)
S:	Supported
F:	sound/soc/intel/

INTEL C600 SERIES SAS CONTROLLER DRIVER
M:	Intel SCU Linux support <intel-linux-scu@intel.com>
M:	Artur Paszkiewicz <artur.paszkiewicz@intel.com>
L:	linux-scsi@vger.kernel.org
T:	git git://git.code.sf.net/p/intel-sas/isci
S:	Supported
F:	drivers/scsi/isci/

INTEL DRM DRIVERS (excluding Poulsbo, Moorestown and derivative chipsets)
M:	Jani Nikula <jani.nikula@linux.intel.com>
M:	Joonas Lahtinen <joonas.lahtinen@linux.intel.com>
M:	Rodrigo Vivi <rodrigo.vivi@intel.com>
L:	intel-gfx@lists.freedesktop.org
W:	https://01.org/linuxgraphics/
B:	https://01.org/linuxgraphics/documentation/how-report-bugs
C:	irc://chat.freenode.net/intel-gfx
Q:	http://patchwork.freedesktop.org/project/intel-gfx/
T:	git git://anongit.freedesktop.org/drm-intel
S:	Supported
F:	drivers/gpu/drm/i915/
F:	include/drm/i915*
F:	include/uapi/drm/i915_drm.h
F:	Documentation/gpu/i915.rst

INTEL ETHERNET DRIVERS
M:	Jeff Kirsher <jeffrey.t.kirsher@intel.com>
L:	intel-wired-lan@lists.osuosl.org (moderated for non-subscribers)
W:	http://www.intel.com/support/feedback.htm
W:	http://e1000.sourceforge.net/
Q:	http://patchwork.ozlabs.org/project/intel-wired-lan/list/
T:	git git://git.kernel.org/pub/scm/linux/kernel/git/jkirsher/net-queue.git
T:	git git://git.kernel.org/pub/scm/linux/kernel/git/jkirsher/next-queue.git
S:	Supported
F:	Documentation/networking/e100.rst
F:	Documentation/networking/e1000.rst
F:	Documentation/networking/e1000e.txt
F:	Documentation/networking/igb.txt
F:	Documentation/networking/igbvf.txt
F:	Documentation/networking/ixgb.txt
F:	Documentation/networking/ixgbe.txt
F:	Documentation/networking/ixgbevf.txt
F:	Documentation/networking/i40e.txt
F:	Documentation/networking/i40evf.txt
F:	Documentation/networking/ice.txt
F:	drivers/net/ethernet/intel/
F:	drivers/net/ethernet/intel/*/
F:	include/linux/avf/virtchnl.h

INTEL FRAMEBUFFER DRIVER (excluding 810 and 815)
M:	Maik Broemme <mbroemme@libmpq.org>
L:	linux-fbdev@vger.kernel.org
S:	Maintained
F:	Documentation/fb/intelfb.txt
F:	drivers/video/fbdev/intelfb/

INTEL GVT-g DRIVERS (Intel GPU Virtualization)
M:	Zhenyu Wang <zhenyuw@linux.intel.com>
M:	Zhi Wang <zhi.a.wang@intel.com>
L:	intel-gvt-dev@lists.freedesktop.org
L:	intel-gfx@lists.freedesktop.org
W:	https://01.org/igvt-g
T:	git https://github.com/intel/gvt-linux.git
S:	Supported
F:	drivers/gpu/drm/i915/gvt/

INTEL HID EVENT DRIVER
M:	Alex Hung <alex.hung@canonical.com>
L:	platform-driver-x86@vger.kernel.org
S:	Maintained
F:	drivers/platform/x86/intel-hid.c

INTEL I/OAT DMA DRIVER
M:	Dave Jiang <dave.jiang@intel.com>
R:	Dan Williams <dan.j.williams@intel.com>
L:	dmaengine@vger.kernel.org
Q:	https://patchwork.kernel.org/project/linux-dmaengine/list/
S:	Supported
F:	drivers/dma/ioat*

INTEL IDLE DRIVER
M:	Jacob Pan <jacob.jun.pan@linux.intel.com>
M:	Len Brown <lenb@kernel.org>
L:	linux-pm@vger.kernel.org
T:	git git://git.kernel.org/pub/scm/linux/kernel/git/lenb/linux.git
B:	https://bugzilla.kernel.org
S:	Supported
F:	drivers/idle/intel_idle.c

INTEL INTEGRATED SENSOR HUB DRIVER
M:	Srinivas Pandruvada <srinivas.pandruvada@linux.intel.com>
M:	Jiri Kosina <jikos@kernel.org>
L:	linux-input@vger.kernel.org
S:	Maintained
F:	drivers/hid/intel-ish-hid/

INTEL IOMMU (VT-d)
M:	David Woodhouse <dwmw2@infradead.org>
L:	iommu@lists.linux-foundation.org
T:	git git://git.infradead.org/iommu-2.6.git
S:	Supported
F:	drivers/iommu/intel-iommu.c
F:	include/linux/intel-iommu.h

INTEL IOP-ADMA DMA DRIVER
R:	Dan Williams <dan.j.williams@intel.com>
S:	Odd fixes
F:	drivers/dma/iop-adma.c

INTEL IPU3 CSI-2 CIO2 DRIVER
M:	Yong Zhi <yong.zhi@intel.com>
M:	Sakari Ailus <sakari.ailus@linux.intel.com>
M:	Bingbu Cao <bingbu.cao@intel.com>
R:	Tian Shu Qiu <tian.shu.qiu@intel.com>
R:	Jian Xu Zheng <jian.xu.zheng@intel.com>
L:	linux-media@vger.kernel.org
S:	Maintained
F:	drivers/media/pci/intel/ipu3/
F:	Documentation/media/uapi/v4l/pixfmt-srggb10-ipu3.rst

INTEL IXP4XX QMGR, NPE, ETHERNET and HSS SUPPORT
M:	Krzysztof Halasa <khalasa@piap.pl>
S:	Maintained
F:	arch/arm/mach-ixp4xx/include/mach/qmgr.h
F:	arch/arm/mach-ixp4xx/include/mach/npe.h
F:	arch/arm/mach-ixp4xx/ixp4xx_qmgr.c
F:	arch/arm/mach-ixp4xx/ixp4xx_npe.c
F:	drivers/net/ethernet/xscale/ixp4xx_eth.c
F:	drivers/net/wan/ixp4xx_hss.c

INTEL IXP4XX RANDOM NUMBER GENERATOR SUPPORT
M:	Deepak Saxena <dsaxena@plexity.net>
S:	Maintained
F:	drivers/char/hw_random/ixp4xx-rng.c

INTEL MANAGEMENT ENGINE (mei)
M:	Tomas Winkler <tomas.winkler@intel.com>
L:	linux-kernel@vger.kernel.org
S:	Supported
F:	include/uapi/linux/mei.h
F:	include/linux/mei_cl_bus.h
F:	drivers/misc/mei/*
F:	drivers/watchdog/mei_wdt.c
F:	Documentation/misc-devices/mei/*
F:	samples/mei/*

INTEL MENLOW THERMAL DRIVER
M:	Sujith Thomas <sujith.thomas@intel.com>
L:	platform-driver-x86@vger.kernel.org
W:	https://01.org/linux-acpi
S:	Supported
F:	drivers/platform/x86/intel_menlow.c

INTEL MERRIFIELD GPIO DRIVER
M:	Andy Shevchenko <andriy.shevchenko@linux.intel.com>
L:	linux-gpio@vger.kernel.org
S:	Maintained
F:	drivers/gpio/gpio-merrifield.c

INTEL MIC DRIVERS (mic)
M:	Sudeep Dutt <sudeep.dutt@intel.com>
M:	Ashutosh Dixit <ashutosh.dixit@intel.com>
S:	Supported
W:	https://github.com/sudeepdutt/mic
W:	http://software.intel.com/en-us/mic-developer
F:	include/linux/mic_bus.h
F:	include/linux/scif.h
F:	include/uapi/linux/mic_common.h
F:	include/uapi/linux/mic_ioctl.h
F:	include/uapi/linux/scif_ioctl.h
F:	drivers/misc/mic/
F:	drivers/dma/mic_x100_dma.c
F:	drivers/dma/mic_x100_dma.h
F:	Documentation/mic/

INTEL PMC CORE DRIVER
M:	Rajneesh Bhardwaj <rajneesh.bhardwaj@intel.com>
M:	Vishwanath Somayaji <vishwanath.somayaji@intel.com>
L:	platform-driver-x86@vger.kernel.org
S:	Maintained
F:	arch/x86/include/asm/pmc_core.h
F:	drivers/platform/x86/intel_pmc_core*

INTEL PMC/P-Unit IPC DRIVER
M:	Zha Qipeng<qipeng.zha@intel.com>
L:	platform-driver-x86@vger.kernel.org
S:	Maintained
F:	drivers/platform/x86/intel_pmc_ipc.c
F:	drivers/platform/x86/intel_punit_ipc.c
F:	arch/x86/include/asm/intel_pmc_ipc.h
F:	arch/x86/include/asm/intel_punit_ipc.h

INTEL PRO/WIRELESS 2100, 2200BG, 2915ABG NETWORK CONNECTION SUPPORT
M:	Stanislav Yakovlev <stas.yakovlev@gmail.com>
L:	linux-wireless@vger.kernel.org
S:	Maintained
F:	Documentation/networking/README.ipw2100
F:	Documentation/networking/README.ipw2200
F:	drivers/net/wireless/intel/ipw2x00/

INTEL PSTATE DRIVER
M:	Srinivas Pandruvada <srinivas.pandruvada@linux.intel.com>
M:	Len Brown <lenb@kernel.org>
L:	linux-pm@vger.kernel.org
S:	Supported
F:	drivers/cpufreq/intel_pstate.c

INTEL RDMA RNIC DRIVER
M:	Faisal Latif <faisal.latif@intel.com>
M:	Shiraz Saleem <shiraz.saleem@intel.com>
L:	linux-rdma@vger.kernel.org
S:	Supported
F:	drivers/infiniband/hw/i40iw/
F:	include/uapi/rdma/i40iw-abi.h

INTEL SHA MULTIBUFFER DRIVER
M:	Megha Dey <megha.dey@linux.intel.com>
R:	Tim Chen <tim.c.chen@linux.intel.com>
L:	linux-crypto@vger.kernel.org
S:	Supported
F:	arch/x86/crypto/sha*-mb/
F:	crypto/mcryptd.c

INTEL TELEMETRY DRIVER
M:	Souvik Kumar Chakravarty <souvik.k.chakravarty@intel.com>
L:	platform-driver-x86@vger.kernel.org
S:	Maintained
F:	arch/x86/include/asm/intel_telemetry.h
F:	drivers/platform/x86/intel_telemetry*

INTEL VIRTUAL BUTTON DRIVER
M:	AceLan Kao <acelan.kao@canonical.com>
L:	platform-driver-x86@vger.kernel.org
S:	Maintained
F:	drivers/platform/x86/intel-vbtn.c

INTEL WIRELESS 3945ABG/BG, 4965AGN (iwlegacy)
M:	Stanislaw Gruszka <sgruszka@redhat.com>
L:	linux-wireless@vger.kernel.org
S:	Supported
F:	drivers/net/wireless/intel/iwlegacy/

INTEL WIRELESS WIFI LINK (iwlwifi)
M:	Johannes Berg <johannes.berg@intel.com>
M:	Emmanuel Grumbach <emmanuel.grumbach@intel.com>
M:	Luca Coelho <luciano.coelho@intel.com>
M:	Intel Linux Wireless <linuxwifi@intel.com>
L:	linux-wireless@vger.kernel.org
W:	http://intellinuxwireless.org
T:	git git://git.kernel.org/pub/scm/linux/kernel/git/iwlwifi/iwlwifi.git
S:	Supported
F:	drivers/net/wireless/intel/iwlwifi/

INTEL WIRELESS WIMAX CONNECTION 2400
M:	Inaky Perez-Gonzalez <inaky.perez-gonzalez@intel.com>
M:	linux-wimax@intel.com
L:	wimax@linuxwimax.org (subscribers-only)
S:	Supported
W:	http://linuxwimax.org
F:	Documentation/wimax/README.i2400m
F:	drivers/net/wimax/i2400m/
F:	include/uapi/linux/wimax/i2400m.h

INTEL WMI THUNDERBOLT FORCE POWER DRIVER
M:	Mario Limonciello <mario.limonciello@dell.com>
S:	Maintained
F:	drivers/platform/x86/intel-wmi-thunderbolt.c

INTEL(R) TRACE HUB
M:	Alexander Shishkin <alexander.shishkin@linux.intel.com>
S:	Supported
F:	Documentation/trace/intel_th.rst
F:	drivers/hwtracing/intel_th/

INTEL(R) TRUSTED EXECUTION TECHNOLOGY (TXT)
M:	Ning Sun <ning.sun@intel.com>
L:	tboot-devel@lists.sourceforge.net
W:	http://tboot.sourceforge.net
T:	hg http://tboot.hg.sourceforge.net:8000/hgroot/tboot/tboot
S:	Supported
F:	Documentation/intel_txt.txt
F:	include/linux/tboot.h
F:	arch/x86/kernel/tboot.c

INTEL-MID GPIO DRIVER
M:	David Cohen <david.a.cohen@linux.intel.com>
L:	linux-gpio@vger.kernel.org
S:	Maintained
F:	drivers/gpio/gpio-intel-mid.c

INVENSENSE MPU-3050 GYROSCOPE DRIVER
M:	Linus Walleij <linus.walleij@linaro.org>
L:	linux-iio@vger.kernel.org
S:	Maintained
F:	drivers/iio/gyro/mpu3050*
F:	Documentation/devicetree/bindings/iio/gyroscope/invensense,mpu3050.txt

IOC3 ETHERNET DRIVER
M:	Ralf Baechle <ralf@linux-mips.org>
L:	linux-mips@linux-mips.org
S:	Maintained
F:	drivers/net/ethernet/sgi/ioc3-eth.c

IOC3 SERIAL DRIVER
M:	Pat Gefre <pfg@sgi.com>
L:	linux-serial@vger.kernel.org
S:	Maintained
F:	drivers/tty/serial/ioc3_serial.c

IOMMU DRIVERS
M:	Joerg Roedel <joro@8bytes.org>
L:	iommu@lists.linux-foundation.org
T:	git git://git.kernel.org/pub/scm/linux/kernel/git/joro/iommu.git
S:	Maintained
F:	Documentation/devicetree/bindings/iommu/
F:	drivers/iommu/
F:	include/linux/iommu.h
F:	include/linux/of_iommu.h
F:	include/linux/iova.h

IP MASQUERADING
M:	Juanjo Ciarlante <jjciarla@raiz.uncu.edu.ar>
S:	Maintained
F:	net/ipv4/netfilter/ipt_MASQUERADE.c

IPMI SUBSYSTEM
M:	Corey Minyard <minyard@acm.org>
L:	openipmi-developer@lists.sourceforge.net (moderated for non-subscribers)
W:	http://openipmi.sourceforge.net/
S:	Supported
F:	Documentation/IPMI.txt
F:	drivers/char/ipmi/
F:	include/linux/ipmi*
F:	include/uapi/linux/ipmi*

IPS SCSI RAID DRIVER
M:	Adaptec OEM Raid Solutions <aacraid@microsemi.com>
L:	linux-scsi@vger.kernel.org
W:	http://www.adaptec.com/
S:	Maintained
F:	drivers/scsi/ips*

IPVS
M:	Wensong Zhang <wensong@linux-vs.org>
M:	Simon Horman <horms@verge.net.au>
M:	Julian Anastasov <ja@ssi.bg>
L:	netdev@vger.kernel.org
L:	lvs-devel@vger.kernel.org
S:	Maintained
T:	git git://git.kernel.org/pub/scm/linux/kernel/git/horms/ipvs-next.git
T:	git git://git.kernel.org/pub/scm/linux/kernel/git/horms/ipvs.git
F:	Documentation/networking/ipvs-sysctl.txt
F:	include/net/ip_vs.h
F:	include/uapi/linux/ip_vs.h
F:	net/netfilter/ipvs/

IPWIRELESS DRIVER
M:	Jiri Kosina <jikos@kernel.org>
M:	David Sterba <dsterba@suse.com>
S:	Odd Fixes
F:	drivers/tty/ipwireless/

IPX NETWORK LAYER
L:	netdev@vger.kernel.org
S:	Obsolete
F:	include/uapi/linux/ipx.h
F:	drivers/staging/ipx/

IRQ DOMAINS (IRQ NUMBER MAPPING LIBRARY)
M:	Marc Zyngier <marc.zyngier@arm.com>
S:	Maintained
T:	git git://git.kernel.org/pub/scm/linux/kernel/git/tip/tip.git irq/core
F:	Documentation/IRQ-domain.txt
F:	include/linux/irqdomain.h
F:	kernel/irq/irqdomain.c
F:	kernel/irq/msi.c

IRQ SUBSYSTEM
M:	Thomas Gleixner <tglx@linutronix.de>
L:	linux-kernel@vger.kernel.org
S:	Maintained
T:	git git://git.kernel.org/pub/scm/linux/kernel/git/tip/tip.git irq/core
F:	kernel/irq/

IRQCHIP DRIVERS
M:	Thomas Gleixner <tglx@linutronix.de>
M:	Jason Cooper <jason@lakedaemon.net>
M:	Marc Zyngier <marc.zyngier@arm.com>
L:	linux-kernel@vger.kernel.org
S:	Maintained
T:	git git://git.kernel.org/pub/scm/linux/kernel/git/tip/tip.git irq/core
F:	Documentation/devicetree/bindings/interrupt-controller/
F:	drivers/irqchip/

ISA
M:	William Breathitt Gray <vilhelm.gray@gmail.com>
S:	Maintained
F:	Documentation/isa.txt
F:	drivers/base/isa.c
F:	include/linux/isa.h

ISA RADIO MODULE
M:	Hans Verkuil <hverkuil@xs4all.nl>
L:	linux-media@vger.kernel.org
T:	git git://linuxtv.org/media_tree.git
W:	https://linuxtv.org
S:	Maintained
F:	drivers/media/radio/radio-isa*

ISAPNP
M:	Jaroslav Kysela <perex@perex.cz>
S:	Maintained
F:	Documentation/isapnp.txt
F:	drivers/pnp/isapnp/
F:	include/linux/isapnp.h

ISCSI
M:	Lee Duncan <lduncan@suse.com>
M:	Chris Leech <cleech@redhat.com>
L:	open-iscsi@googlegroups.com
W:	www.open-iscsi.com
S:	Maintained
F:	drivers/scsi/*iscsi*
F:	include/scsi/*iscsi*

iSCSI BOOT FIRMWARE TABLE (iBFT) DRIVER
M:	Peter Jones <pjones@redhat.com>
M:	Konrad Rzeszutek Wilk <konrad@kernel.org>
S:	Maintained
F:	drivers/firmware/iscsi_ibft*

ISCSI EXTENSIONS FOR RDMA (ISER) INITIATOR
M:	Sagi Grimberg <sagi@grimberg.me>
M:	Max Gurtovoy <maxg@mellanox.com>
L:	linux-rdma@vger.kernel.org
S:	Supported
W:	http://www.openfabrics.org
W:	www.open-iscsi.org
Q:	http://patchwork.kernel.org/project/linux-rdma/list/
F:	drivers/infiniband/ulp/iser/

ISCSI EXTENSIONS FOR RDMA (ISER) TARGET
M:	Sagi Grimberg <sagi@grimberg.me>
T:	git git://git.kernel.org/pub/scm/linux/kernel/git/nab/target-pending.git master
L:	linux-rdma@vger.kernel.org
L:	target-devel@vger.kernel.org
S:	Supported
W:	http://www.linux-iscsi.org
F:	drivers/infiniband/ulp/isert

ISDN SUBSYSTEM
M:	Karsten Keil <isdn@linux-pingi.de>
L:	isdn4linux@listserv.isdn4linux.de (subscribers-only)
L:	netdev@vger.kernel.org
W:	http://www.isdn4linux.de
T:	git git://git.kernel.org/pub/scm/linux/kernel/git/kkeil/isdn-2.6.git
S:	Maintained
F:	Documentation/isdn/
F:	drivers/isdn/
F:	include/linux/isdn.h
F:	include/linux/isdn/
F:	include/uapi/linux/isdn.h
F:	include/uapi/linux/isdn/

ISDN SUBSYSTEM (Eicon active card driver)
M:	Armin Schindler <mac@melware.de>
L:	isdn4linux@listserv.isdn4linux.de (subscribers-only)
W:	http://www.melware.de
S:	Maintained
F:	drivers/isdn/hardware/eicon/

IT87 HARDWARE MONITORING DRIVER
M:	Jean Delvare <jdelvare@suse.com>
L:	linux-hwmon@vger.kernel.org
S:	Maintained
F:	Documentation/hwmon/it87
F:	drivers/hwmon/it87.c

IT913X MEDIA DRIVER
M:	Antti Palosaari <crope@iki.fi>
L:	linux-media@vger.kernel.org
W:	https://linuxtv.org
W:	http://palosaari.fi/linux/
Q:	http://patchwork.linuxtv.org/project/linux-media/list/
T:	git git://linuxtv.org/anttip/media_tree.git
S:	Maintained
F:	drivers/media/tuners/it913x*

IVTV VIDEO4LINUX DRIVER
M:	Andy Walls <awalls@md.metrocast.net>
L:	ivtv-devel@ivtvdriver.org (subscribers-only)
L:	linux-media@vger.kernel.org
T:	git git://linuxtv.org/media_tree.git
W:	http://www.ivtvdriver.org
S:	Maintained
F:	Documentation/media/v4l-drivers/ivtv*
F:	drivers/media/pci/ivtv/
F:	include/uapi/linux/ivtv*

IX2505V MEDIA DRIVER
M:	Malcolm Priestley <tvboxspy@gmail.com>
L:	linux-media@vger.kernel.org
W:	https://linuxtv.org
Q:	http://patchwork.linuxtv.org/project/linux-media/list/
S:	Maintained
F:	drivers/media/dvb-frontends/ix2505v*

JAILHOUSE HYPERVISOR INTERFACE
M:	Jan Kiszka <jan.kiszka@siemens.com>
L:	jailhouse-dev@googlegroups.com
S:	Maintained
F:	arch/x86/kernel/jailhouse.c
F:	arch/x86/include/asm/jailhouse_para.h

JC42.4 TEMPERATURE SENSOR DRIVER
M:	Guenter Roeck <linux@roeck-us.net>
L:	linux-hwmon@vger.kernel.org
S:	Maintained
F:	drivers/hwmon/jc42.c
F:	Documentation/hwmon/jc42

JFS FILESYSTEM
M:	Dave Kleikamp <shaggy@kernel.org>
L:	jfs-discussion@lists.sourceforge.net
W:	http://jfs.sourceforge.net/
T:	git git://github.com/kleikamp/linux-shaggy.git
S:	Maintained
F:	Documentation/filesystems/jfs.txt
F:	fs/jfs/

JME NETWORK DRIVER
M:	Guo-Fu Tseng <cooldavid@cooldavid.org>
L:	netdev@vger.kernel.org
S:	Maintained
F:	drivers/net/ethernet/jme.*

JOURNALLING FLASH FILE SYSTEM V2 (JFFS2)
M:	David Woodhouse <dwmw2@infradead.org>
L:	linux-mtd@lists.infradead.org
W:	http://www.linux-mtd.infradead.org/doc/jffs2.html
S:	Maintained
F:	fs/jffs2/
F:	include/uapi/linux/jffs2.h

JOURNALLING LAYER FOR BLOCK DEVICES (JBD2)
M:	"Theodore Ts'o" <tytso@mit.edu>
M:	Jan Kara <jack@suse.com>
L:	linux-ext4@vger.kernel.org
S:	Maintained
F:	fs/jbd2/
F:	include/linux/jbd2.h

JPU V4L2 MEM2MEM DRIVER FOR RENESAS
M:	Mikhail Ulyanov <mikhail.ulyanov@cogentembedded.com>
L:	linux-media@vger.kernel.org
S:	Maintained
F:	drivers/media/platform/rcar_jpu.c

JSM Neo PCI based serial card
M:	Guilherme G. Piccoli <gpiccoli@linux.vnet.ibm.com>
L:	linux-serial@vger.kernel.org
S:	Maintained
F:	drivers/tty/serial/jsm/

K10TEMP HARDWARE MONITORING DRIVER
M:	Clemens Ladisch <clemens@ladisch.de>
L:	linux-hwmon@vger.kernel.org
S:	Maintained
F:	Documentation/hwmon/k10temp
F:	drivers/hwmon/k10temp.c

K8TEMP HARDWARE MONITORING DRIVER
M:	Rudolf Marek <r.marek@assembler.cz>
L:	linux-hwmon@vger.kernel.org
S:	Maintained
F:	Documentation/hwmon/k8temp
F:	drivers/hwmon/k8temp.c

KASAN
M:	Andrey Ryabinin <aryabinin@virtuozzo.com>
R:	Alexander Potapenko <glider@google.com>
R:	Dmitry Vyukov <dvyukov@google.com>
L:	kasan-dev@googlegroups.com
S:	Maintained
F:	arch/*/include/asm/kasan.h
F:	arch/*/mm/kasan_init*
F:	Documentation/dev-tools/kasan.rst
F:	include/linux/kasan*.h
F:	lib/test_kasan.c
F:	mm/kasan/
F:	scripts/Makefile.kasan

KCONFIG
M:	Masahiro Yamada <yamada.masahiro@socionext.com>
T:	git git://git.kernel.org/pub/scm/linux/kernel/git/masahiroy/linux-kbuild.git kconfig
L:	linux-kbuild@vger.kernel.org
S:	Maintained
F:	Documentation/kbuild/kconfig*
F:	scripts/kconfig/
F:	scripts/Kconfig.include

KDUMP
M:	Dave Young <dyoung@redhat.com>
M:	Baoquan He <bhe@redhat.com>
R:	Vivek Goyal <vgoyal@redhat.com>
L:	kexec@lists.infradead.org
W:	http://lse.sourceforge.net/kdump/
S:	Maintained
F:	Documentation/kdump/

KEENE FM RADIO TRANSMITTER DRIVER
M:	Hans Verkuil <hverkuil@xs4all.nl>
L:	linux-media@vger.kernel.org
T:	git git://linuxtv.org/media_tree.git
W:	https://linuxtv.org
S:	Maintained
F:	drivers/media/radio/radio-keene*

KERNEL AUTOMOUNTER
M:	Ian Kent <raven@themaw.net>
L:	autofs@vger.kernel.org
S:	Maintained
F:	fs/autofs/

KERNEL BUILD + files below scripts/ (unless maintained elsewhere)
M:	Masahiro Yamada <yamada.masahiro@socionext.com>
M:	Michal Marek <michal.lkml@markovi.net>
T:	git git://git.kernel.org/pub/scm/linux/kernel/git/masahiroy/linux-kbuild.git
L:	linux-kbuild@vger.kernel.org
S:	Maintained
F:	Documentation/kbuild/
F:	Makefile
F:	scripts/Kbuild*
F:	scripts/Makefile*
F:	scripts/basic/
F:	scripts/mk*
F:	scripts/mod/
F:	scripts/package/

KERNEL JANITORS
L:	kernel-janitors@vger.kernel.org
W:	http://kernelnewbies.org/KernelJanitors
S:	Odd Fixes

KERNEL NFSD, SUNRPC, AND LOCKD SERVERS
M:	"J. Bruce Fields" <bfields@fieldses.org>
M:	Jeff Layton <jlayton@kernel.org>
L:	linux-nfs@vger.kernel.org
W:	http://nfs.sourceforge.net/
T:	git git://linux-nfs.org/~bfields/linux.git
S:	Supported
F:	fs/nfsd/
F:	include/uapi/linux/nfsd/
F:	fs/lockd/
F:	fs/nfs_common/
F:	net/sunrpc/
F:	include/linux/lockd/
F:	include/linux/sunrpc/
F:	include/uapi/linux/sunrpc/

KERNEL SELFTEST FRAMEWORK
M:	Shuah Khan <shuah@kernel.org>
L:	linux-kselftest@vger.kernel.org
T:	git git://git.kernel.org/pub/scm/linux/kernel/git/shuah/linux-kselftest.git
Q:	https://patchwork.kernel.org/project/linux-kselftest/list/
S:	Maintained
F:	tools/testing/selftests/
F:	Documentation/dev-tools/kselftest*

KERNEL USERMODE HELPER
M:	"Luis R. Rodriguez" <mcgrof@kernel.org>
L:	linux-kernel@vger.kernel.org
S:	Maintained
F:	kernel/umh.c
F:	include/linux/umh.h

KERNEL VIRTUAL MACHINE (KVM)
M:	Paolo Bonzini <pbonzini@redhat.com>
M:	Radim Krčmář <rkrcmar@redhat.com>
L:	kvm@vger.kernel.org
W:	http://www.linux-kvm.org
T:	git git://git.kernel.org/pub/scm/virt/kvm/kvm.git
S:	Supported
F:	Documentation/virtual/kvm/
F:	include/trace/events/kvm.h
F:	include/uapi/asm-generic/kvm*
F:	include/uapi/linux/kvm*
F:	include/asm-generic/kvm*
F:	include/linux/kvm*
F:	include/kvm/iodev.h
F:	virt/kvm/*
F:	tools/kvm/

KERNEL VIRTUAL MACHINE FOR AMD-V (KVM/amd)
M:	Joerg Roedel <joro@8bytes.org>
L:	kvm@vger.kernel.org
W:	http://www.linux-kvm.org/
S:	Maintained
F:	arch/x86/include/asm/svm.h
F:	arch/x86/kvm/svm.c

KERNEL VIRTUAL MACHINE FOR ARM (KVM/arm)
M:	Christoffer Dall <christoffer.dall@arm.com>
M:	Marc Zyngier <marc.zyngier@arm.com>
L:	linux-arm-kernel@lists.infradead.org (moderated for non-subscribers)
L:	kvmarm@lists.cs.columbia.edu
W:	http://systems.cs.columbia.edu/projects/kvm-arm
T:	git git://git.kernel.org/pub/scm/linux/kernel/git/kvmarm/kvmarm.git
S:	Supported
F:	arch/arm/include/uapi/asm/kvm*
F:	arch/arm/include/asm/kvm*
F:	arch/arm/kvm/
F:	virt/kvm/arm/
F:	include/kvm/arm_*

KERNEL VIRTUAL MACHINE FOR ARM64 (KVM/arm64)
M:	Christoffer Dall <christoffer.dall@arm.com>
M:	Marc Zyngier <marc.zyngier@arm.com>
L:	linux-arm-kernel@lists.infradead.org (moderated for non-subscribers)
L:	kvmarm@lists.cs.columbia.edu
S:	Maintained
F:	arch/arm64/include/uapi/asm/kvm*
F:	arch/arm64/include/asm/kvm*
F:	arch/arm64/kvm/

KERNEL VIRTUAL MACHINE FOR MIPS (KVM/mips)
M:	James Hogan <jhogan@kernel.org>
L:	linux-mips@linux-mips.org
S:	Supported
F:	arch/mips/include/uapi/asm/kvm*
F:	arch/mips/include/asm/kvm*
F:	arch/mips/kvm/

KERNEL VIRTUAL MACHINE FOR POWERPC (KVM/powerpc)
M:	Paul Mackerras <paulus@ozlabs.org>
L:	kvm-ppc@vger.kernel.org
W:	http://www.linux-kvm.org/
T:	git git://github.com/agraf/linux-2.6.git
S:	Supported
F:	arch/powerpc/include/uapi/asm/kvm*
F:	arch/powerpc/include/asm/kvm*
F:	arch/powerpc/kvm/
F:	arch/powerpc/kernel/kvm*

KERNEL VIRTUAL MACHINE for s390 (KVM/s390)
M:	Christian Borntraeger <borntraeger@de.ibm.com>
M:	Janosch Frank <frankja@linux.ibm.com>
R:	David Hildenbrand <david@redhat.com>
R:	Cornelia Huck <cohuck@redhat.com>
L:	linux-s390@vger.kernel.org
W:	http://www.ibm.com/developerworks/linux/linux390/
T:	git git://git.kernel.org/pub/scm/linux/kernel/git/kvms390/linux.git
S:	Supported
F:	arch/s390/include/uapi/asm/kvm*
F:	arch/s390/include/asm/gmap.h
F:	arch/s390/include/asm/kvm*
F:	arch/s390/kvm/
F:	arch/s390/mm/gmap.c

KERNEL VIRTUAL MACHINE FOR X86 (KVM/x86)
M:	Paolo Bonzini <pbonzini@redhat.com>
M:	Radim Krčmář <rkrcmar@redhat.com>
L:	kvm@vger.kernel.org
W:	http://www.linux-kvm.org
T:	git git://git.kernel.org/pub/scm/virt/kvm/kvm.git
S:	Supported
F:	arch/x86/kvm/
F:	arch/x86/include/uapi/asm/kvm*
F:	arch/x86/include/asm/kvm*
F:	arch/x86/include/asm/pvclock-abi.h
F:	arch/x86/kernel/kvm.c
F:	arch/x86/kernel/kvmclock.c

KERNFS
M:	Greg Kroah-Hartman <gregkh@linuxfoundation.org>
M:	Tejun Heo <tj@kernel.org>
T:	git git://git.kernel.org/pub/scm/linux/kernel/git/gregkh/driver-core.git
S:	Supported
F:	include/linux/kernfs.h
F:	fs/kernfs/

KEXEC
M:	Eric Biederman <ebiederm@xmission.com>
W:	http://kernel.org/pub/linux/utils/kernel/kexec/
L:	kexec@lists.infradead.org
S:	Maintained
F:	include/linux/kexec.h
F:	include/uapi/linux/kexec.h
F:	kernel/kexec*

KEYS-ENCRYPTED
M:	Mimi Zohar <zohar@linux.vnet.ibm.com>
L:	linux-integrity@vger.kernel.org
L:	keyrings@vger.kernel.org
S:	Supported
F:	Documentation/security/keys/trusted-encrypted.rst
F:	include/keys/encrypted-type.h
F:	security/keys/encrypted-keys/

KEYS-TRUSTED
M:	James Bottomley <jejb@linux.vnet.ibm.com>
M:	Mimi Zohar <zohar@linux.vnet.ibm.com>
L:	linux-integrity@vger.kernel.org
L:	keyrings@vger.kernel.org
S:	Supported
F:	Documentation/security/keys/trusted-encrypted.rst
F:	include/keys/trusted-type.h
F:	security/keys/trusted.c
F:	security/keys/trusted.h

KEYS/KEYRINGS:
M:	David Howells <dhowells@redhat.com>
L:	keyrings@vger.kernel.org
S:	Maintained
F:	Documentation/security/keys/core.rst
F:	include/linux/key.h
F:	include/linux/key-type.h
F:	include/linux/keyctl.h
F:	include/uapi/linux/keyctl.h
F:	include/keys/
F:	security/keys/

KGDB / KDB /debug_core
M:	Jason Wessel <jason.wessel@windriver.com>
M:	Daniel Thompson <daniel.thompson@linaro.org>
W:	http://kgdb.wiki.kernel.org/
L:	kgdb-bugreport@lists.sourceforge.net
T:	git git://git.kernel.org/pub/scm/linux/kernel/git/jwessel/kgdb.git
S:	Maintained
F:	Documentation/dev-tools/kgdb.rst
F:	drivers/misc/kgdbts.c
F:	drivers/tty/serial/kgdboc.c
F:	include/linux/kdb.h
F:	include/linux/kgdb.h
F:	kernel/debug/

KMEMLEAK
M:	Catalin Marinas <catalin.marinas@arm.com>
S:	Maintained
F:	Documentation/dev-tools/kmemleak.rst
F:	include/linux/kmemleak.h
F:	mm/kmemleak.c
F:	mm/kmemleak-test.c

KMOD KERNEL MODULE LOADER - USERMODE HELPER
M:	"Luis R. Rodriguez" <mcgrof@kernel.org>
L:	linux-kernel@vger.kernel.org
S:	Maintained
F:	kernel/kmod.c
F:	include/linux/kmod.h
F:	lib/test_kmod.c
F:	tools/testing/selftests/kmod/

KPROBES
M:	Naveen N. Rao <naveen.n.rao@linux.vnet.ibm.com>
M:	Anil S Keshavamurthy <anil.s.keshavamurthy@intel.com>
M:	"David S. Miller" <davem@davemloft.net>
M:	Masami Hiramatsu <mhiramat@kernel.org>
S:	Maintained
F:	Documentation/kprobes.txt
F:	include/linux/kprobes.h
F:	include/asm-generic/kprobes.h
F:	kernel/kprobes.c

KS0108 LCD CONTROLLER DRIVER
M:	Miguel Ojeda Sandonis <miguel.ojeda.sandonis@gmail.com>
S:	Maintained
F:	Documentation/auxdisplay/ks0108
F:	drivers/auxdisplay/ks0108.c
F:	include/linux/ks0108.h

L3MDEV
M:	David Ahern <dsa@cumulusnetworks.com>
L:	netdev@vger.kernel.org
S:	Maintained
F:	net/l3mdev
F:	include/net/l3mdev.h

LANTIQ MIPS ARCHITECTURE
M:	John Crispin <john@phrozen.org>
L:	linux-mips@linux-mips.org
S:	Maintained
F:	arch/mips/lantiq
F:	drivers/soc/lantiq

LAPB module
L:	linux-x25@vger.kernel.org
S:	Orphan
F:	Documentation/networking/lapb-module.txt
F:	include/*/lapb.h
F:	net/lapb/

LASI 53c700 driver for PARISC
M:	"James E.J. Bottomley" <James.Bottomley@HansenPartnership.com>
L:	linux-scsi@vger.kernel.org
S:	Maintained
F:	Documentation/scsi/53c700.txt
F:	drivers/scsi/53c700*

LEAKING_ADDRESSES
M:	Tobin C. Harding <me@tobin.cc>
M:	Tycho Andersen <tycho@tycho.ws>
L:	kernel-hardening@lists.openwall.com
S:	Maintained
T:	git git://git.kernel.org/pub/scm/linux/kernel/git/tobin/leaks.git
F:	scripts/leaking_addresses.pl

LED SUBSYSTEM
M:	Jacek Anaszewski <jacek.anaszewski@gmail.com>
M:	Pavel Machek <pavel@ucw.cz>
L:	linux-leds@vger.kernel.org
T:	git git://git.kernel.org/pub/scm/linux/kernel/git/j.anaszewski/linux-leds.git
S:	Maintained
F:	Documentation/devicetree/bindings/leds/
F:	drivers/leds/
F:	include/linux/leds.h

LEGACY EEPROM DRIVER
M:	Jean Delvare <jdelvare@suse.com>
S:	Maintained
F:	Documentation/misc-devices/eeprom
F:	drivers/misc/eeprom/eeprom.c

LEGO MINDSTORMS EV3
R:	David Lechner <david@lechnology.com>
S:	Maintained
F:	arch/arm/boot/dts/da850-lego-ev3.dts
F:	Documentation/devicetree/bindings/power/supply/lego_ev3_battery.txt
F:	drivers/power/supply/lego_ev3_battery.c

LEGO USB Tower driver
M:	Juergen Stuber <starblue@users.sourceforge.net>
L:	legousb-devel@lists.sourceforge.net
W:	http://legousb.sourceforge.net/
S:	Maintained
F:	drivers/usb/misc/legousbtower.c

LG2160 MEDIA DRIVER
M:	Michael Krufky <mkrufky@linuxtv.org>
L:	linux-media@vger.kernel.org
W:	https://linuxtv.org
W:	http://github.com/mkrufky
Q:	http://patchwork.linuxtv.org/project/linux-media/list/
T:	git git://linuxtv.org/mkrufky/tuners.git
S:	Maintained
F:	drivers/media/dvb-frontends/lg2160.*

LGDT3305 MEDIA DRIVER
M:	Michael Krufky <mkrufky@linuxtv.org>
L:	linux-media@vger.kernel.org
W:	https://linuxtv.org
W:	http://github.com/mkrufky
Q:	http://patchwork.linuxtv.org/project/linux-media/list/
T:	git git://linuxtv.org/mkrufky/tuners.git
S:	Maintained
F:	drivers/media/dvb-frontends/lgdt3305.*

LIBATA PATA ARASAN COMPACT FLASH CONTROLLER
M:	Viresh Kumar <vireshk@kernel.org>
L:	linux-ide@vger.kernel.org
T:	git git://git.kernel.org/pub/scm/linux/kernel/git/tj/libata.git
S:	Maintained
F:	include/linux/pata_arasan_cf_data.h
F:	drivers/ata/pata_arasan_cf.c

LIBATA PATA DRIVERS
M:	Bartlomiej Zolnierkiewicz <b.zolnierkie@samsung.com>
<<<<<<< HEAD
M:	Jens Axboe <axboe@kernel.dk>
=======
M:	Jens Axboe <kernel.dk>
>>>>>>> 3ee9a76a
L:	linux-ide@vger.kernel.org
T:	git git://git.kernel.org/pub/scm/linux/kernel/git/axboe/linux-block.git
S:	Maintained
F:	drivers/ata/pata_*.c
F:	drivers/ata/ata_generic.c

LIBATA PATA FARADAY FTIDE010 AND GEMINI SATA BRIDGE DRIVERS
M:	Linus Walleij <linus.walleij@linaro.org>
L:	linux-ide@vger.kernel.org
T:	git git://git.kernel.org/pub/scm/linux/kernel/git/tj/libata.git
S:	Maintained
F:	drivers/ata/pata_ftide010.c
F:	drivers/ata/sata_gemini.c
F:	drivers/ata/sata_gemini.h

LIBATA SATA AHCI PLATFORM devices support
M:	Hans de Goede <hdegoede@redhat.com>
M:	Jens Axboe <axboe@kernel.dk>
L:	linux-ide@vger.kernel.org
T:	git git://git.kernel.org/pub/scm/linux/kernel/git/axboe/linux-block.git
S:	Maintained
F:	drivers/ata/ahci_platform.c
F:	drivers/ata/libahci_platform.c
F:	include/linux/ahci_platform.h

LIBATA SATA PROMISE TX2/TX4 CONTROLLER DRIVER
M:	Mikael Pettersson <mikpelinux@gmail.com>
L:	linux-ide@vger.kernel.org
T:	git git://git.kernel.org/pub/scm/linux/kernel/git/tj/libata.git
S:	Maintained
F:	drivers/ata/sata_promise.*

LIBATA SUBSYSTEM (Serial and Parallel ATA drivers)
M:	Jens Axboe <axboe@kernel.dk>
L:	linux-ide@vger.kernel.org
T:	git git://git.kernel.org/pub/scm/linux/kernel/git/axboe/linux-block.git
S:	Maintained
F:	drivers/ata/
F:	include/linux/ata.h
F:	include/linux/libata.h
F:	Documentation/devicetree/bindings/ata/

LIBLOCKDEP
M:	Sasha Levin <alexander.levin@microsoft.com>
S:	Maintained
F:	tools/lib/lockdep/

LIBNVDIMM BLK: MMIO-APERTURE DRIVER
M:	Ross Zwisler <zwisler@kernel.org>
M:	Dan Williams <dan.j.williams@intel.com>
M:	Vishal Verma <vishal.l.verma@intel.com>
M:	Dave Jiang <dave.jiang@intel.com>
L:	linux-nvdimm@lists.01.org
Q:	https://patchwork.kernel.org/project/linux-nvdimm/list/
S:	Supported
F:	drivers/nvdimm/blk.c
F:	drivers/nvdimm/region_devs.c

LIBNVDIMM BTT: BLOCK TRANSLATION TABLE
M:	Vishal Verma <vishal.l.verma@intel.com>
M:	Dan Williams <dan.j.williams@intel.com>
M:	Ross Zwisler <zwisler@kernel.org>
M:	Dave Jiang <dave.jiang@intel.com>
L:	linux-nvdimm@lists.01.org
Q:	https://patchwork.kernel.org/project/linux-nvdimm/list/
S:	Supported
F:	drivers/nvdimm/btt*

LIBNVDIMM PMEM: PERSISTENT MEMORY DRIVER
M:	Ross Zwisler <zwisler@kernel.org>
M:	Dan Williams <dan.j.williams@intel.com>
M:	Vishal Verma <vishal.l.verma@intel.com>
M:	Dave Jiang <dave.jiang@intel.com>
L:	linux-nvdimm@lists.01.org
Q:	https://patchwork.kernel.org/project/linux-nvdimm/list/
S:	Supported
F:	drivers/nvdimm/pmem*

LIBNVDIMM: DEVICETREE BINDINGS
M:	Oliver O'Halloran <oohall@gmail.com>
L:	linux-nvdimm@lists.01.org
Q:	https://patchwork.kernel.org/project/linux-nvdimm/list/
S:	Supported
F:	drivers/nvdimm/of_pmem.c
F:	Documentation/devicetree/bindings/pmem/pmem-region.txt

LIBNVDIMM: NON-VOLATILE MEMORY DEVICE SUBSYSTEM
M:	Dan Williams <dan.j.williams@intel.com>
M:	Ross Zwisler <zwisler@kernel.org>
M:	Vishal Verma <vishal.l.verma@intel.com>
M:	Dave Jiang <dave.jiang@intel.com>
L:	linux-nvdimm@lists.01.org
Q:	https://patchwork.kernel.org/project/linux-nvdimm/list/
T:	git git://git.kernel.org/pub/scm/linux/kernel/git/nvdimm/nvdimm.git
S:	Supported
F:	drivers/nvdimm/*
F:	drivers/acpi/nfit/*
F:	include/linux/nd.h
F:	include/linux/libnvdimm.h
F:	include/uapi/linux/ndctl.h

LIGHTNVM PLATFORM SUPPORT
M:	Matias Bjorling <mb@lightnvm.io>
W:	http://github/OpenChannelSSD
L:	linux-block@vger.kernel.org
S:	Maintained
F:	drivers/lightnvm/
F:	include/linux/lightnvm.h
F:	include/uapi/linux/lightnvm.h

LINUX FOR POWER MACINTOSH
M:	Benjamin Herrenschmidt <benh@kernel.crashing.org>
W:	http://www.penguinppc.org/
L:	linuxppc-dev@lists.ozlabs.org
S:	Maintained
F:	arch/powerpc/platforms/powermac/
F:	drivers/macintosh/

LINUX FOR POWERPC (32-BIT AND 64-BIT)
M:	Benjamin Herrenschmidt <benh@kernel.crashing.org>
M:	Paul Mackerras <paulus@samba.org>
M:	Michael Ellerman <mpe@ellerman.id.au>
W:	https://github.com/linuxppc/linux/wiki
L:	linuxppc-dev@lists.ozlabs.org
Q:	http://patchwork.ozlabs.org/project/linuxppc-dev/list/
T:	git git://git.kernel.org/pub/scm/linux/kernel/git/powerpc/linux.git
S:	Supported
F:	Documentation/ABI/stable/sysfs-firmware-opal-*
F:	Documentation/devicetree/bindings/powerpc/
F:	Documentation/devicetree/bindings/rtc/rtc-opal.txt
F:	Documentation/devicetree/bindings/i2c/i2c-opal.txt
F:	Documentation/powerpc/
F:	arch/powerpc/
F:	drivers/char/tpm/tpm_ibmvtpm*
F:	drivers/crypto/nx/
F:	drivers/crypto/vmx/
F:	drivers/i2c/busses/i2c-opal.c
F:	drivers/net/ethernet/ibm/ibmveth.*
F:	drivers/net/ethernet/ibm/ibmvnic.*
F:	drivers/pci/hotplug/pnv_php.c
F:	drivers/pci/hotplug/rpa*
F:	drivers/rtc/rtc-opal.c
F:	drivers/scsi/ibmvscsi/
F:	drivers/tty/hvc/hvc_opal.c
F:	drivers/watchdog/wdrtas.c
F:	tools/testing/selftests/powerpc
N:	/pmac
N:	powermac
N:	powernv
N:	[^a-z0-9]ps3
N:	pseries

LINUX FOR POWERPC EMBEDDED MPC5XXX
M:	Anatolij Gustschin <agust@denx.de>
L:	linuxppc-dev@lists.ozlabs.org
T:	git git://git.denx.de/linux-denx-agust.git
S:	Maintained
F:	arch/powerpc/platforms/512x/
F:	arch/powerpc/platforms/52xx/

LINUX FOR POWERPC EMBEDDED PPC4XX
M:	Alistair Popple <alistair@popple.id.au>
M:	Matt Porter <mporter@kernel.crashing.org>
W:	http://www.penguinppc.org/
L:	linuxppc-dev@lists.ozlabs.org
S:	Maintained
F:	arch/powerpc/platforms/40x/
F:	arch/powerpc/platforms/44x/

LINUX FOR POWERPC EMBEDDED PPC83XX AND PPC85XX
M:	Scott Wood <oss@buserror.net>
M:	Kumar Gala <galak@kernel.crashing.org>
W:	http://www.penguinppc.org/
L:	linuxppc-dev@lists.ozlabs.org
T:	git git://git.kernel.org/pub/scm/linux/kernel/git/scottwood/linux.git
S:	Maintained
F:	arch/powerpc/platforms/83xx/
F:	arch/powerpc/platforms/85xx/
F:	Documentation/devicetree/bindings/powerpc/fsl/

LINUX FOR POWERPC EMBEDDED PPC8XX
M:	Vitaly Bordug <vitb@kernel.crashing.org>
W:	http://www.penguinppc.org/
L:	linuxppc-dev@lists.ozlabs.org
S:	Maintained
F:	arch/powerpc/platforms/8xx/

LINUX FOR POWERPC EMBEDDED XILINX VIRTEX
L:	linuxppc-dev@lists.ozlabs.org
S:	Orphan
F:	arch/powerpc/*/*virtex*
F:	arch/powerpc/*/*/*virtex*

LINUX FOR POWERPC PA SEMI PWRFICIENT
L:	linuxppc-dev@lists.ozlabs.org
S:	Orphan
F:	arch/powerpc/platforms/pasemi/
F:	drivers/*/*pasemi*
F:	drivers/*/*/*pasemi*

LINUX KERNEL DUMP TEST MODULE (LKDTM)
M:	Kees Cook <keescook@chromium.org>
S:	Maintained
F:	drivers/misc/lkdtm/*

LINUX KERNEL MEMORY CONSISTENCY MODEL (LKMM)
M:	Alan Stern <stern@rowland.harvard.edu>
M:	Andrea Parri <andrea.parri@amarulasolutions.com>
M:	Will Deacon <will.deacon@arm.com>
M:	Peter Zijlstra <peterz@infradead.org>
M:	Boqun Feng <boqun.feng@gmail.com>
M:	Nicholas Piggin <npiggin@gmail.com>
M:	David Howells <dhowells@redhat.com>
M:	Jade Alglave <j.alglave@ucl.ac.uk>
M:	Luc Maranget <luc.maranget@inria.fr>
M:	"Paul E. McKenney" <paulmck@linux.vnet.ibm.com>
R:	Akira Yokosawa <akiyks@gmail.com>
R:	Daniel Lustig <dlustig@nvidia.com>
L:	linux-kernel@vger.kernel.org
L:	linux-arch@vger.kernel.org
S:	Supported
T:	git git://git.kernel.org/pub/scm/linux/kernel/git/paulmck/linux-rcu.git
F:	tools/memory-model/
F:	Documentation/atomic_bitops.txt
F:	Documentation/atomic_t.txt
F:	Documentation/core-api/atomic_ops.rst
F:	Documentation/core-api/refcount-vs-atomic.rst
F:	Documentation/memory-barriers.txt

LIS3LV02D ACCELEROMETER DRIVER
M:	Eric Piel <eric.piel@tremplin-utc.net>
S:	Maintained
F:	Documentation/misc-devices/lis3lv02d
F:	drivers/misc/lis3lv02d/
F:	drivers/platform/x86/hp_accel.c

LIVE PATCHING
M:	Josh Poimboeuf <jpoimboe@redhat.com>
M:	Jessica Yu <jeyu@kernel.org>
M:	Jiri Kosina <jikos@kernel.org>
M:	Miroslav Benes <mbenes@suse.cz>
R:	Petr Mladek <pmladek@suse.com>
S:	Maintained
F:	kernel/livepatch/
F:	include/linux/livepatch.h
F:	arch/x86/include/asm/livepatch.h
F:	arch/x86/kernel/livepatch.c
F:	Documentation/livepatch/
F:	Documentation/ABI/testing/sysfs-kernel-livepatch
F:	samples/livepatch/
L:	live-patching@vger.kernel.org
T:	git git://git.kernel.org/pub/scm/linux/kernel/git/jikos/livepatching.git

LLC (802.2)
L:	netdev@vger.kernel.org
S:	Odd fixes
F:	include/linux/llc.h
F:	include/uapi/linux/llc.h
F:	include/net/llc*
F:	net/llc/

LM73 HARDWARE MONITOR DRIVER
M:	Guillaume Ligneul <guillaume.ligneul@gmail.com>
L:	linux-hwmon@vger.kernel.org
S:	Maintained
F:	drivers/hwmon/lm73.c

LM78 HARDWARE MONITOR DRIVER
M:	Jean Delvare <jdelvare@suse.com>
L:	linux-hwmon@vger.kernel.org
S:	Maintained
F:	Documentation/hwmon/lm78
F:	drivers/hwmon/lm78.c

LM83 HARDWARE MONITOR DRIVER
M:	Jean Delvare <jdelvare@suse.com>
L:	linux-hwmon@vger.kernel.org
S:	Maintained
F:	Documentation/hwmon/lm83
F:	drivers/hwmon/lm83.c

LM90 HARDWARE MONITOR DRIVER
M:	Jean Delvare <jdelvare@suse.com>
L:	linux-hwmon@vger.kernel.org
S:	Maintained
F:	Documentation/hwmon/lm90
F:	Documentation/devicetree/bindings/hwmon/lm90.txt
F:	drivers/hwmon/lm90.c
F:	include/dt-bindings/thermal/lm90.h

LM95234 HARDWARE MONITOR DRIVER
M:	Guenter Roeck <linux@roeck-us.net>
L:	linux-hwmon@vger.kernel.org
S:	Maintained
F:	Documentation/hwmon/lm95234
F:	drivers/hwmon/lm95234.c

LME2510 MEDIA DRIVER
M:	Malcolm Priestley <tvboxspy@gmail.com>
L:	linux-media@vger.kernel.org
W:	https://linuxtv.org
Q:	http://patchwork.linuxtv.org/project/linux-media/list/
S:	Maintained
F:	drivers/media/usb/dvb-usb-v2/lmedm04*

LOADPIN SECURITY MODULE
M:	Kees Cook <keescook@chromium.org>
T:	git git://git.kernel.org/pub/scm/linux/kernel/git/kees/linux.git lsm/loadpin
S:	Supported
F:	security/loadpin/
F:	Documentation/admin-guide/LSM/LoadPin.rst

LOCKING PRIMITIVES
M:	Peter Zijlstra <peterz@infradead.org>
M:	Ingo Molnar <mingo@redhat.com>
M:	Will Deacon <will.deacon@arm.com>
L:	linux-kernel@vger.kernel.org
T:	git git://git.kernel.org/pub/scm/linux/kernel/git/tip/tip.git locking/core
S:	Maintained
F:	Documentation/locking/
F:	include/linux/lockdep.h
F:	include/linux/spinlock*.h
F:	arch/*/include/asm/spinlock*.h
F:	include/linux/rwlock*.h
F:	include/linux/mutex*.h
F:	include/linux/rwsem*.h
F:	arch/*/include/asm/rwsem.h
F:	include/linux/seqlock.h
F:	lib/locking*.[ch]
F:	kernel/locking/
X:	kernel/locking/locktorture.c

LOGICAL DISK MANAGER SUPPORT (LDM, Windows 2000/XP/Vista Dynamic Disks)
M:	"Richard Russon (FlatCap)" <ldm@flatcap.org>
L:	linux-ntfs-dev@lists.sourceforge.net
W:	http://www.linux-ntfs.org/content/view/19/37/
S:	Maintained
F:	Documentation/ldm.txt
F:	block/partitions/ldm.*

LSILOGIC MPT FUSION DRIVERS (FC/SAS/SPI)
M:	Sathya Prakash <sathya.prakash@broadcom.com>
M:	Chaitra P B <chaitra.basappa@broadcom.com>
M:	Suganath Prabu Subramani <suganath-prabu.subramani@broadcom.com>
L:	MPT-FusionLinux.pdl@broadcom.com
L:	linux-scsi@vger.kernel.org
W:	http://www.avagotech.com/support/
S:	Supported
F:	drivers/message/fusion/
F:	drivers/scsi/mpt3sas/

LSILOGIC/SYMBIOS/NCR 53C8XX and 53C1010 PCI-SCSI drivers
M:	Matthew Wilcox <matthew@wil.cx>
L:	linux-scsi@vger.kernel.org
S:	Maintained
F:	drivers/scsi/sym53c8xx_2/

LTC4261 HARDWARE MONITOR DRIVER
M:	Guenter Roeck <linux@roeck-us.net>
L:	linux-hwmon@vger.kernel.org
S:	Maintained
F:	Documentation/hwmon/ltc4261
F:	drivers/hwmon/ltc4261.c

LTC4306 I2C MULTIPLEXER DRIVER
M:	Michael Hennerich <michael.hennerich@analog.com>
W:	http://ez.analog.com/community/linux-device-drivers
L:	linux-i2c@vger.kernel.org
S:	Supported
F:	drivers/i2c/muxes/i2c-mux-ltc4306.c
F:	Documentation/devicetree/bindings/i2c/i2c-mux-ltc4306.txt

LTP (Linux Test Project)
M:	Mike Frysinger <vapier@gentoo.org>
M:	Cyril Hrubis <chrubis@suse.cz>
M:	Wanlong Gao <wanlong.gao@gmail.com>
M:	Jan Stancek <jstancek@redhat.com>
M:	Stanislav Kholmanskikh <stanislav.kholmanskikh@oracle.com>
M:	Alexey Kodanev <alexey.kodanev@oracle.com>
L:	ltp@lists.linux.it (subscribers-only)
W:	http://linux-test-project.github.io/
T:	git git://github.com/linux-test-project/ltp.git
S:	Maintained

M68K ARCHITECTURE
M:	Geert Uytterhoeven <geert@linux-m68k.org>
L:	linux-m68k@lists.linux-m68k.org
W:	http://www.linux-m68k.org/
T:	git git://git.kernel.org/pub/scm/linux/kernel/git/geert/linux-m68k.git
S:	Maintained
F:	arch/m68k/
F:	drivers/zorro/

M68K ON APPLE MACINTOSH
M:	Joshua Thompson <funaho@jurai.org>
W:	http://www.mac.linux-m68k.org/
L:	linux-m68k@lists.linux-m68k.org
S:	Maintained
F:	arch/m68k/mac/

M68K ON HP9000/300
M:	Philip Blundell <philb@gnu.org>
W:	http://www.tazenda.demon.co.uk/phil/linux-hp
S:	Maintained
F:	arch/m68k/hp300/

M88DS3103 MEDIA DRIVER
M:	Antti Palosaari <crope@iki.fi>
L:	linux-media@vger.kernel.org
W:	https://linuxtv.org
W:	http://palosaari.fi/linux/
Q:	http://patchwork.linuxtv.org/project/linux-media/list/
T:	git git://linuxtv.org/anttip/media_tree.git
S:	Maintained
F:	drivers/media/dvb-frontends/m88ds3103*

M88RS2000 MEDIA DRIVER
M:	Malcolm Priestley <tvboxspy@gmail.com>
L:	linux-media@vger.kernel.org
W:	https://linuxtv.org
Q:	http://patchwork.linuxtv.org/project/linux-media/list/
S:	Maintained
F:	drivers/media/dvb-frontends/m88rs2000*

MA901 MASTERKIT USB FM RADIO DRIVER
M:	Alexey Klimov <klimov.linux@gmail.com>
L:	linux-media@vger.kernel.org
T:	git git://linuxtv.org/media_tree.git
S:	Maintained
F:	drivers/media/radio/radio-ma901.c

MAC80211
M:	Johannes Berg <johannes@sipsolutions.net>
L:	linux-wireless@vger.kernel.org
W:	http://wireless.kernel.org/
T:	git git://git.kernel.org/pub/scm/linux/kernel/git/jberg/mac80211.git
T:	git git://git.kernel.org/pub/scm/linux/kernel/git/jberg/mac80211-next.git
S:	Maintained
F:	Documentation/networking/mac80211-injection.txt
F:	include/net/mac80211.h
F:	net/mac80211/
F:	drivers/net/wireless/mac80211_hwsim.[ch]
F:	Documentation/networking/mac80211_hwsim/README

MAILBOX API
M:	Jassi Brar <jassisinghbrar@gmail.com>
L:	linux-kernel@vger.kernel.org
S:	Maintained
F:	drivers/mailbox/
F:	include/linux/mailbox_client.h
F:	include/linux/mailbox_controller.h

MAN-PAGES: MANUAL PAGES FOR LINUX -- Sections 2, 3, 4, 5, and 7
M:	Michael Kerrisk <mtk.manpages@gmail.com>
W:	http://www.kernel.org/doc/man-pages
L:	linux-man@vger.kernel.org
S:	Maintained

MARDUK (CREATOR CI40) DEVICE TREE SUPPORT
M:	Rahul Bedarkar <rahulbedarkar89@gmail.com>
L:	linux-mips@linux-mips.org
S:	Maintained
F:	arch/mips/boot/dts/img/pistachio_marduk.dts

MARVELL 88E6XXX ETHERNET SWITCH FABRIC DRIVER
M:	Andrew Lunn <andrew@lunn.ch>
M:	Vivien Didelot <vivien.didelot@savoirfairelinux.com>
L:	netdev@vger.kernel.org
S:	Maintained
F:	drivers/net/dsa/mv88e6xxx/
F:	linux/platform_data/mv88e6xxx.h
F:	Documentation/devicetree/bindings/net/dsa/marvell.txt

MARVELL ARMADA DRM SUPPORT
M:	Russell King <linux@armlinux.org.uk>
S:	Maintained
T:	git git://git.armlinux.org.uk/~rmk/linux-arm.git drm-armada-devel
T:	git git://git.armlinux.org.uk/~rmk/linux-arm.git drm-armada-fixes
F:	drivers/gpu/drm/armada/
F:	include/uapi/drm/armada_drm.h
F:	Documentation/devicetree/bindings/display/armada/

MARVELL CRYPTO DRIVER
M:	Boris Brezillon <boris.brezillon@bootlin.com>
M:	Arnaud Ebalard <arno@natisbad.org>
F:	drivers/crypto/marvell/
S:	Maintained
L:	linux-crypto@vger.kernel.org

MARVELL GIGABIT ETHERNET DRIVERS (skge/sky2)
M:	Mirko Lindner <mlindner@marvell.com>
M:	Stephen Hemminger <stephen@networkplumber.org>
L:	netdev@vger.kernel.org
S:	Maintained
F:	drivers/net/ethernet/marvell/sk*

MARVELL LIBERTAS WIRELESS DRIVER
L:	libertas-dev@lists.infradead.org
S:	Orphan
F:	drivers/net/wireless/marvell/libertas/

MARVELL MACCHIATOBIN SUPPORT
M:	Russell King <linux@armlinux.org.uk>
L:	linux-arm-kernel@lists.infradead.org
S:	Maintained
F:	arch/arm64/boot/dts/marvell/armada-8040-mcbin.dts

MARVELL MV643XX ETHERNET DRIVER
M:	Sebastian Hesselbarth <sebastian.hesselbarth@gmail.com>
L:	netdev@vger.kernel.org
S:	Maintained
F:	drivers/net/ethernet/marvell/mv643xx_eth.*
F:	include/linux/mv643xx.h

MARVELL MV88X3310 PHY DRIVER
M:	Russell King <linux@armlinux.org.uk>
L:	netdev@vger.kernel.org
S:	Maintained
F:	drivers/net/phy/marvell10g.c

MARVELL MVNETA ETHERNET DRIVER
M:	Thomas Petazzoni <thomas.petazzoni@free-electrons.com>
L:	netdev@vger.kernel.org
S:	Maintained
F:	drivers/net/ethernet/marvell/mvneta.*

MARVELL MWIFIEX WIRELESS DRIVER
M:	Amitkumar Karwar <amitkarwar@gmail.com>
M:	Nishant Sarmukadam <nishants@marvell.com>
M:	Ganapathi Bhat <gbhat@marvell.com>
M:	Xinming Hu <huxinming820@gmail.com>
L:	linux-wireless@vger.kernel.org
S:	Maintained
F:	drivers/net/wireless/marvell/mwifiex/

MARVELL MWL8K WIRELESS DRIVER
M:	Lennert Buytenhek <buytenh@wantstofly.org>
L:	linux-wireless@vger.kernel.org
S:	Odd Fixes
F:	drivers/net/wireless/marvell/mwl8k.c

MARVELL NAND CONTROLLER DRIVER
M:	Miquel Raynal <miquel.raynal@bootlin.com>
L:	linux-mtd@lists.infradead.org
S:	Maintained
F:	drivers/mtd/nand/raw/marvell_nand.c
F:	Documentation/devicetree/bindings/mtd/marvell-nand.txt

MARVELL SOC MMC/SD/SDIO CONTROLLER DRIVER
M:	Nicolas Pitre <nico@fluxnic.net>
S:	Odd Fixes
F:	drivers/mmc/host/mvsdio.*

MARVELL XENON MMC/SD/SDIO HOST CONTROLLER DRIVER
M:	Hu Ziji <huziji@marvell.com>
L:	linux-mmc@vger.kernel.org
S:	Supported
F:	drivers/mmc/host/sdhci-xenon*
F:	Documentation/devicetree/bindings/mmc/marvell,xenon-sdhci.txt

MATROX FRAMEBUFFER DRIVER
L:	linux-fbdev@vger.kernel.org
S:	Orphan
F:	drivers/video/fbdev/matrox/matroxfb_*
F:	include/uapi/linux/matroxfb.h

MAX16065 HARDWARE MONITOR DRIVER
M:	Guenter Roeck <linux@roeck-us.net>
L:	linux-hwmon@vger.kernel.org
S:	Maintained
F:	Documentation/hwmon/max16065
F:	drivers/hwmon/max16065.c

MAX20751 HARDWARE MONITOR DRIVER
M:	Guenter Roeck <linux@roeck-us.net>
L:	linux-hwmon@vger.kernel.org
S:	Maintained
F:	Documentation/hwmon/max20751
F:	drivers/hwmon/max20751.c

MAX2175 SDR TUNER DRIVER
M:	Ramesh Shanmugasundaram <ramesh.shanmugasundaram@bp.renesas.com>
L:	linux-media@vger.kernel.org
T:	git git://linuxtv.org/media_tree.git
S:	Maintained
F:	Documentation/devicetree/bindings/media/i2c/max2175.txt
F:	Documentation/media/v4l-drivers/max2175.rst
F:	drivers/media/i2c/max2175*
F:	include/uapi/linux/max2175.h

MAX6650 HARDWARE MONITOR AND FAN CONTROLLER DRIVER
L:	linux-hwmon@vger.kernel.org
S:	Orphan
F:	Documentation/hwmon/max6650
F:	drivers/hwmon/max6650.c

MAX6697 HARDWARE MONITOR DRIVER
M:	Guenter Roeck <linux@roeck-us.net>
L:	linux-hwmon@vger.kernel.org
S:	Maintained
F:	Documentation/hwmon/max6697
F:	Documentation/devicetree/bindings/hwmon/max6697.txt
F:	drivers/hwmon/max6697.c
F:	include/linux/platform_data/max6697.h

MAX9860 MONO AUDIO VOICE CODEC DRIVER
M:	Peter Rosin <peda@axentia.se>
L:	alsa-devel@alsa-project.org (moderated for non-subscribers)
S:	Maintained
F:	Documentation/devicetree/bindings/sound/max9860.txt
F:	sound/soc/codecs/max9860.*

MAXIM MAX77802 PMIC REGULATOR DEVICE DRIVER
M:	Javier Martinez Canillas <javier@dowhile0.org>
L:	linux-kernel@vger.kernel.org
S:	Supported
F:	drivers/regulator/max77802-regulator.c
F:	Documentation/devicetree/bindings/*/*max77802.txt
F:	include/dt-bindings/*/*max77802.h

MAXIM MUIC CHARGER DRIVERS FOR EXYNOS BASED BOARDS
M:	Krzysztof Kozlowski <krzk@kernel.org>
M:	Bartlomiej Zolnierkiewicz <b.zolnierkie@samsung.com>
L:	linux-pm@vger.kernel.org
S:	Supported
F:	drivers/power/supply/max14577_charger.c
F:	drivers/power/supply/max77693_charger.c

MAXIM PMIC AND MUIC DRIVERS FOR EXYNOS BASED BOARDS
M:	Chanwoo Choi <cw00.choi@samsung.com>
M:	Krzysztof Kozlowski <krzk@kernel.org>
M:	Bartlomiej Zolnierkiewicz <b.zolnierkie@samsung.com>
L:	linux-kernel@vger.kernel.org
S:	Supported
F:	drivers/*/max14577*.c
F:	drivers/*/max77686*.c
F:	drivers/*/max77693*.c
F:	drivers/extcon/extcon-max14577.c
F:	drivers/extcon/extcon-max77693.c
F:	drivers/rtc/rtc-max77686.c
F:	drivers/clk/clk-max77686.c
F:	Documentation/devicetree/bindings/mfd/max14577.txt
F:	Documentation/devicetree/bindings/*/max77686.txt
F:	Documentation/devicetree/bindings/mfd/max77693.txt
F:	Documentation/devicetree/bindings/clock/maxim,max77686.txt
F:	include/linux/mfd/max14577*.h
F:	include/linux/mfd/max77686*.h
F:	include/linux/mfd/max77693*.h

MAXIRADIO FM RADIO RECEIVER DRIVER
M:	Hans Verkuil <hverkuil@xs4all.nl>
L:	linux-media@vger.kernel.org
T:	git git://linuxtv.org/media_tree.git
W:	https://linuxtv.org
S:	Maintained
F:	drivers/media/radio/radio-maxiradio*

MCP4018 AND MCP4531 MICROCHIP DIGITAL POTENTIOMETER DRIVERS
M:	Peter Rosin <peda@axentia.se>
L:	linux-iio@vger.kernel.org
S:	Maintained
F:	Documentation/ABI/testing/sysfs-bus-iio-potentiometer-mcp4531
F:	drivers/iio/potentiometer/mcp4018.c
F:	drivers/iio/potentiometer/mcp4531.c

MCR20A IEEE-802.15.4 RADIO DRIVER
M:	Xue Liu <liuxuenetmail@gmail.com>
L:	linux-wpan@vger.kernel.org
W:	https://github.com/xueliu/mcr20a-linux
S:	Maintained
F:	drivers/net/ieee802154/mcr20a.c
F:	drivers/net/ieee802154/mcr20a.h
F:	Documentation/devicetree/bindings/net/ieee802154/mcr20a.txt

MEASUREMENT COMPUTING CIO-DAC IIO DRIVER
M:	William Breathitt Gray <vilhelm.gray@gmail.com>
L:	linux-iio@vger.kernel.org
S:	Maintained
F:	drivers/iio/dac/cio-dac.c

MEDIA DRIVERS FOR ASCOT2E
M:	Sergey Kozlov <serjk@netup.ru>
M:	Abylay Ospan <aospan@netup.ru>
L:	linux-media@vger.kernel.org
W:	https://linuxtv.org
W:	http://netup.tv/
T:	git git://linuxtv.org/media_tree.git
S:	Supported
F:	drivers/media/dvb-frontends/ascot2e*

MEDIA DRIVERS FOR CXD2099AR CI CONTROLLERS
M:	Jasmin Jessich <jasmin@anw.at>
L:	linux-media@vger.kernel.org
W:	https://linuxtv.org
T:	git git://linuxtv.org/media_tree.git
S:	Maintained
F:	drivers/media/dvb-frontends/cxd2099*

MEDIA DRIVERS FOR CXD2841ER
M:	Sergey Kozlov <serjk@netup.ru>
M:	Abylay Ospan <aospan@netup.ru>
L:	linux-media@vger.kernel.org
W:	https://linuxtv.org
W:	http://netup.tv/
T:	git git://linuxtv.org/media_tree.git
S:	Supported
F:	drivers/media/dvb-frontends/cxd2841er*

MEDIA DRIVERS FOR CXD2880
M:	Yasunari Takiguchi <Yasunari.Takiguchi@sony.com>
L:	linux-media@vger.kernel.org
W:	http://linuxtv.org/
T:	git git://linuxtv.org/media_tree.git
S:	Supported
F:	drivers/media/dvb-frontends/cxd2880/*
F:	drivers/media/spi/cxd2880*

MEDIA DRIVERS FOR DIGITAL DEVICES PCIE DEVICES
M:	Daniel Scheller <d.scheller.oss@gmail.com>
L:	linux-media@vger.kernel.org
W:	https://linuxtv.org
T:	git git://linuxtv.org/media_tree.git
S:	Maintained
F:	drivers/media/pci/ddbridge/*

MEDIA DRIVERS FOR FREESCALE IMX
M:	Steve Longerbeam <slongerbeam@gmail.com>
M:	Philipp Zabel <p.zabel@pengutronix.de>
L:	linux-media@vger.kernel.org
T:	git git://linuxtv.org/media_tree.git
S:	Maintained
F:	Documentation/devicetree/bindings/media/imx.txt
F:	Documentation/media/v4l-drivers/imx.rst
F:	drivers/staging/media/imx/
F:	include/linux/imx-media.h
F:	include/media/imx.h

MEDIA DRIVERS FOR HELENE
M:	Abylay Ospan <aospan@netup.ru>
L:	linux-media@vger.kernel.org
W:	https://linuxtv.org
W:	http://netup.tv/
T:	git git://linuxtv.org/media_tree.git
S:	Supported
F:	drivers/media/dvb-frontends/helene*

MEDIA DRIVERS FOR HORUS3A
M:	Sergey Kozlov <serjk@netup.ru>
M:	Abylay Ospan <aospan@netup.ru>
L:	linux-media@vger.kernel.org
W:	https://linuxtv.org
W:	http://netup.tv/
T:	git git://linuxtv.org/media_tree.git
S:	Supported
F:	drivers/media/dvb-frontends/horus3a*

MEDIA DRIVERS FOR LNBH25
M:	Sergey Kozlov <serjk@netup.ru>
M:	Abylay Ospan <aospan@netup.ru>
L:	linux-media@vger.kernel.org
W:	https://linuxtv.org
W:	http://netup.tv/
T:	git git://linuxtv.org/media_tree.git
S:	Supported
F:	drivers/media/dvb-frontends/lnbh25*

MEDIA DRIVERS FOR MXL5XX TUNER DEMODULATORS
M:	Daniel Scheller <d.scheller.oss@gmail.com>
L:	linux-media@vger.kernel.org
W:	https://linuxtv.org
T:	git git://linuxtv.org/media_tree.git
S:	Maintained
F:	drivers/media/dvb-frontends/mxl5xx*

MEDIA DRIVERS FOR NETUP PCI UNIVERSAL DVB devices
M:	Sergey Kozlov <serjk@netup.ru>
M:	Abylay Ospan <aospan@netup.ru>
L:	linux-media@vger.kernel.org
W:	https://linuxtv.org
W:	http://netup.tv/
T:	git git://linuxtv.org/media_tree.git
S:	Supported
F:	drivers/media/pci/netup_unidvb/*

MEDIA DRIVERS FOR RENESAS - CEU
M:	Jacopo Mondi <jacopo@jmondi.org>
L:	linux-media@vger.kernel.org
L:	linux-renesas-soc@vger.kernel.org
T:	git git://linuxtv.org/media_tree.git
S:	Supported
F:	Documentation/devicetree/bindings/media/renesas,ceu.txt
F:	drivers/media/platform/renesas-ceu.c
F:	include/media/drv-intf/renesas-ceu.h

MEDIA DRIVERS FOR RENESAS - DRIF
M:	Ramesh Shanmugasundaram <ramesh.shanmugasundaram@bp.renesas.com>
L:	linux-media@vger.kernel.org
L:	linux-renesas-soc@vger.kernel.org
T:	git git://linuxtv.org/media_tree.git
S:	Supported
F:	Documentation/devicetree/bindings/media/renesas,drif.txt
F:	drivers/media/platform/rcar_drif.c

MEDIA DRIVERS FOR RENESAS - FCP
M:	Laurent Pinchart <laurent.pinchart@ideasonboard.com>
L:	linux-media@vger.kernel.org
L:	linux-renesas-soc@vger.kernel.org
T:	git git://linuxtv.org/media_tree.git
S:	Supported
F:	Documentation/devicetree/bindings/media/renesas,fcp.txt
F:	drivers/media/platform/rcar-fcp.c
F:	include/media/rcar-fcp.h

MEDIA DRIVERS FOR RENESAS - FDP1
M:	Kieran Bingham <kieran@bingham.xyz>
L:	linux-media@vger.kernel.org
L:	linux-renesas-soc@vger.kernel.org
T:	git git://linuxtv.org/media_tree.git
S:	Supported
F:	Documentation/devicetree/bindings/media/renesas,fdp1.txt
F:	drivers/media/platform/rcar_fdp1.c

MEDIA DRIVERS FOR RENESAS - VIN
M:	Niklas Söderlund <niklas.soderlund@ragnatech.se>
L:	linux-media@vger.kernel.org
L:	linux-renesas-soc@vger.kernel.org
T:	git git://linuxtv.org/media_tree.git
S:	Supported
F:	Documentation/devicetree/bindings/media/renesas,rcar-csi2.txt
F:	Documentation/devicetree/bindings/media/rcar_vin.txt
F:	drivers/media/platform/rcar-vin/

MEDIA DRIVERS FOR RENESAS - VSP1
M:	Laurent Pinchart <laurent.pinchart@ideasonboard.com>
L:	linux-media@vger.kernel.org
L:	linux-renesas-soc@vger.kernel.org
T:	git git://linuxtv.org/media_tree.git
S:	Supported
F:	Documentation/devicetree/bindings/media/renesas,vsp1.txt
F:	drivers/media/platform/vsp1/

MEDIA DRIVERS FOR ST STV0910 DEMODULATOR ICs
M:	Daniel Scheller <d.scheller.oss@gmail.com>
L:	linux-media@vger.kernel.org
W:	https://linuxtv.org
T:	git git://linuxtv.org/media_tree.git
S:	Maintained
F:	drivers/media/dvb-frontends/stv0910*

MEDIA DRIVERS FOR ST STV6111 TUNER ICs
M:	Daniel Scheller <d.scheller.oss@gmail.com>
L:	linux-media@vger.kernel.org
W:	https://linuxtv.org
T:	git git://linuxtv.org/media_tree.git
S:	Maintained
F:	drivers/media/dvb-frontends/stv6111*

MEDIA DRIVERS FOR STM32 - DCMI
M:	Hugues Fruchet <hugues.fruchet@st.com>
L:	linux-media@vger.kernel.org
T:	git git://linuxtv.org/media_tree.git
S:	Supported
F:	Documentation/devicetree/bindings/media/st,stm32-dcmi.txt
F:	drivers/media/platform/stm32/stm32-dcmi.c

MEDIA DRIVERS FOR NVIDIA TEGRA - VDE
M:	Dmitry Osipenko <digetx@gmail.com>
L:	linux-media@vger.kernel.org
L:	linux-tegra@vger.kernel.org
T:	git git://linuxtv.org/media_tree.git
S:	Maintained
F:	Documentation/devicetree/bindings/media/nvidia,tegra-vde.txt
F:	drivers/staging/media/tegra-vde/

MEDIA INPUT INFRASTRUCTURE (V4L/DVB)
M:	Mauro Carvalho Chehab <mchehab@kernel.org>
P:	LinuxTV.org Project
L:	linux-media@vger.kernel.org
W:	https://linuxtv.org
Q:	http://patchwork.kernel.org/project/linux-media/list/
T:	git git://linuxtv.org/media_tree.git
S:	Maintained
F:	Documentation/devicetree/bindings/media/
F:	Documentation/media/
F:	drivers/media/
F:	drivers/staging/media/
F:	include/linux/platform_data/media/
F:	include/media/
F:	include/uapi/linux/dvb/
F:	include/uapi/linux/videodev2.h
F:	include/uapi/linux/media.h
F:	include/uapi/linux/v4l2-*
F:	include/uapi/linux/meye.h
F:	include/uapi/linux/ivtv*
F:	include/uapi/linux/uvcvideo.h

MEDIATEK BLUETOOTH DRIVER
M:	Sean Wang <sean.wang@mediatek.com>
L:	linux-bluetooth@vger.kernel.org
L:	linux-mediatek@lists.infradead.org (moderated for non-subscribers)
S:	Maintained
F:	Documentation/devicetree/bindings/net/mediatek-bluetooth.txt
F:	drivers/bluetooth/btmtkuart.c

MEDIATEK CIR DRIVER
M:	Sean Wang <sean.wang@mediatek.com>
S:	Maintained
F:	drivers/media/rc/mtk-cir.c

MEDIATEK DMA DRIVER
M:	Sean Wang <sean.wang@mediatek.com>
L:	dmaengine@vger.kernel.org
L:	linux-arm-kernel@lists.infradead.org (moderated for non-subscribers)
L:	linux-mediatek@lists.infradead.org (moderated for non-subscribers)
S:	Maintained
F:	Documentation/devicetree/bindings/dma/mtk-*
F:	drivers/dma/mediatek/

MEDIATEK PMIC LED DRIVER
M:	Sean Wang <sean.wang@mediatek.com>
S:	Maintained
F:	drivers/leds/leds-mt6323.c
F:	Documentation/devicetree/bindings/leds/leds-mt6323.txt

MEDIATEK ETHERNET DRIVER
M:	Felix Fietkau <nbd@openwrt.org>
M:	John Crispin <john@phrozen.org>
M:	Sean Wang <sean.wang@mediatek.com>
M:	Nelson Chang <nelson.chang@mediatek.com>
L:	netdev@vger.kernel.org
S:	Maintained
F:	drivers/net/ethernet/mediatek/

MEDIATEK SWITCH DRIVER
M:	Sean Wang <sean.wang@mediatek.com>
L:	netdev@vger.kernel.org
S:	Maintained
F:	drivers/net/dsa/mt7530.*
F:	net/dsa/tag_mtk.c

MEDIATEK JPEG DRIVER
M:	Rick Chang <rick.chang@mediatek.com>
M:	Bin Liu <bin.liu@mediatek.com>
S:	Supported
F:	drivers/media/platform/mtk-jpeg/
F:	Documentation/devicetree/bindings/media/mediatek-jpeg-decoder.txt

MEDIATEK MDP DRIVER
M:	Minghsiu Tsai <minghsiu.tsai@mediatek.com>
M:	Houlong Wei <houlong.wei@mediatek.com>
M:	Andrew-CT Chen <andrew-ct.chen@mediatek.com>
S:	Supported
F:	drivers/media/platform/mtk-mdp/
F:	drivers/media/platform/mtk-vpu/
F:	Documentation/devicetree/bindings/media/mediatek-mdp.txt

MEDIATEK MEDIA DRIVER
M:	Tiffany Lin <tiffany.lin@mediatek.com>
M:	Andrew-CT Chen <andrew-ct.chen@mediatek.com>
S:	Supported
F:	drivers/media/platform/mtk-vcodec/
F:	drivers/media/platform/mtk-vpu/
F:	Documentation/devicetree/bindings/media/mediatek-vcodec.txt
F:	Documentation/devicetree/bindings/media/mediatek-vpu.txt

MEDIATEK MT7601U WIRELESS LAN DRIVER
M:	Jakub Kicinski <kubakici@wp.pl>
L:	linux-wireless@vger.kernel.org
S:	Maintained
F:	drivers/net/wireless/mediatek/mt7601u/

MEDIATEK NAND CONTROLLER DRIVER
M:	Xiaolei Li <xiaolei.li@mediatek.com>
L:	linux-mtd@lists.infradead.org
S:	Maintained
F:	drivers/mtd/nand/raw/mtk_*
F:	Documentation/devicetree/bindings/mtd/mtk-nand.txt

MEDIATEK RANDOM NUMBER GENERATOR SUPPORT
M:	Sean Wang <sean.wang@mediatek.com>
S:	Maintained
F:	drivers/char/hw_random/mtk-rng.c

MEDIATEK USB3 DRD IP DRIVER
M:	Chunfeng Yun <chunfeng.yun@mediatek.com>
L:	linux-usb@vger.kernel.org (moderated for non-subscribers)
L:	linux-arm-kernel@lists.infradead.org (moderated for non-subscribers)
L:	linux-mediatek@lists.infradead.org (moderated for non-subscribers)
S:	Maintained
F:	drivers/usb/mtu3/

MEGACHIPS STDPXXXX-GE-B850V3-FW LVDS/DP++ BRIDGES
M:	Peter Senna Tschudin <peter.senna@gmail.com>
M:	Martin Donnelly <martin.donnelly@ge.com>
M:	Martyn Welch <martyn.welch@collabora.co.uk>
S:	Maintained
F:	drivers/gpu/drm/bridge/megachips-stdpxxxx-ge-b850v3-fw.c
F:	Documentation/devicetree/bindings/display/bridge/megachips-stdpxxxx-ge-b850v3-fw.txt

MEGARAID SCSI/SAS DRIVERS
M:	Kashyap Desai <kashyap.desai@broadcom.com>
M:	Sumit Saxena <sumit.saxena@broadcom.com>
M:	Shivasharan S <shivasharan.srikanteshwara@broadcom.com>
L:	megaraidlinux.pdl@broadcom.com
L:	linux-scsi@vger.kernel.org
W:	http://www.avagotech.com/support/
S:	Maintained
F:	Documentation/scsi/megaraid.txt
F:	drivers/scsi/megaraid.*
F:	drivers/scsi/megaraid/

MELEXIS MLX90614 DRIVER
M:	Crt Mori <cmo@melexis.com>
L:	linux-iio@vger.kernel.org
W:	http://www.melexis.com
S:	Supported
F:	drivers/iio/temperature/mlx90614.c

MELEXIS MLX90632 DRIVER
M:	Crt Mori <cmo@melexis.com>
L:	linux-iio@vger.kernel.org
W:	http://www.melexis.com
S:	Supported
F:	drivers/iio/temperature/mlx90632.c

MELFAS MIP4 TOUCHSCREEN DRIVER
M:	Sangwon Jee <jeesw@melfas.com>
W:	http://www.melfas.com
S:	Supported
F:	drivers/input/touchscreen/melfas_mip4.c
F:	Documentation/devicetree/bindings/input/touchscreen/melfas_mip4.txt

MELLANOX ETHERNET DRIVER (mlx4_en)
M:	Tariq Toukan <tariqt@mellanox.com>
L:	netdev@vger.kernel.org
S:	Supported
W:	http://www.mellanox.com
Q:	http://patchwork.ozlabs.org/project/netdev/list/
F:	drivers/net/ethernet/mellanox/mlx4/en_*

MELLANOX ETHERNET DRIVER (mlx5e)
M:	Saeed Mahameed <saeedm@mellanox.com>
L:	netdev@vger.kernel.org
S:	Supported
W:	http://www.mellanox.com
Q:	http://patchwork.ozlabs.org/project/netdev/list/
F:	drivers/net/ethernet/mellanox/mlx5/core/en_*

MELLANOX ETHERNET INNOVA DRIVERS
R:	Boris Pismenny <borisp@mellanox.com>
L:	netdev@vger.kernel.org
S:	Supported
W:	http://www.mellanox.com
Q:	http://patchwork.ozlabs.org/project/netdev/list/
F:	drivers/net/ethernet/mellanox/mlx5/core/en_accel/*
F:	drivers/net/ethernet/mellanox/mlx5/core/accel/*
F:	drivers/net/ethernet/mellanox/mlx5/core/fpga/*
F:	include/linux/mlx5/mlx5_ifc_fpga.h

MELLANOX ETHERNET INNOVA IPSEC DRIVER
R:	Boris Pismenny <borisp@mellanox.com>
L:	netdev@vger.kernel.org
S:	Supported
W:	http://www.mellanox.com
Q:	http://patchwork.ozlabs.org/project/netdev/list/
F:	drivers/net/ethernet/mellanox/mlx5/core/en_ipsec/*
F:	drivers/net/ethernet/mellanox/mlx5/core/ipsec*

MELLANOX ETHERNET SWITCH DRIVERS
M:	Jiri Pirko <jiri@mellanox.com>
M:	Ido Schimmel <idosch@mellanox.com>
L:	netdev@vger.kernel.org
S:	Supported
W:	http://www.mellanox.com
Q:	http://patchwork.ozlabs.org/project/netdev/list/
F:	drivers/net/ethernet/mellanox/mlxsw/
F:	tools/testing/selftests/drivers/net/mlxsw/

MELLANOX FIRMWARE FLASH LIBRARY (mlxfw)
M:	mlxsw@mellanox.com
L:	netdev@vger.kernel.org
S:	Supported
W:	http://www.mellanox.com
Q:	http://patchwork.ozlabs.org/project/netdev/list/
F:	drivers/net/ethernet/mellanox/mlxfw/

MELLANOX HARDWARE PLATFORM SUPPORT
M:	Andy Shevchenko <andy@infradead.org>
M:	Darren Hart <dvhart@infradead.org>
M:	Vadim Pasternak <vadimp@mellanox.com>
L:	platform-driver-x86@vger.kernel.org
S:	Supported
F:	drivers/platform/mellanox/

MELLANOX MLX4 core VPI driver
M:	Tariq Toukan <tariqt@mellanox.com>
L:	netdev@vger.kernel.org
L:	linux-rdma@vger.kernel.org
W:	http://www.mellanox.com
Q:	http://patchwork.ozlabs.org/project/netdev/list/
S:	Supported
F:	drivers/net/ethernet/mellanox/mlx4/
F:	include/linux/mlx4/

MELLANOX MLX4 IB driver
M:	Yishai Hadas <yishaih@mellanox.com>
L:	linux-rdma@vger.kernel.org
W:	http://www.mellanox.com
Q:	http://patchwork.kernel.org/project/linux-rdma/list/
S:	Supported
F:	drivers/infiniband/hw/mlx4/
F:	include/linux/mlx4/
F:	include/uapi/rdma/mlx4-abi.h

MELLANOX MLX5 core VPI driver
M:	Saeed Mahameed <saeedm@mellanox.com>
M:	Leon Romanovsky <leonro@mellanox.com>
L:	netdev@vger.kernel.org
L:	linux-rdma@vger.kernel.org
W:	http://www.mellanox.com
Q:	http://patchwork.ozlabs.org/project/netdev/list/
S:	Supported
F:	drivers/net/ethernet/mellanox/mlx5/core/
F:	include/linux/mlx5/

MELLANOX MLX5 IB driver
M:	Leon Romanovsky <leonro@mellanox.com>
L:	linux-rdma@vger.kernel.org
W:	http://www.mellanox.com
Q:	http://patchwork.kernel.org/project/linux-rdma/list/
S:	Supported
F:	drivers/infiniband/hw/mlx5/
F:	include/linux/mlx5/
F:	include/uapi/rdma/mlx5-abi.h

MELLANOX MLXCPLD I2C AND MUX DRIVER
M:	Vadim Pasternak <vadimp@mellanox.com>
M:	Michael Shych <michaelsh@mellanox.com>
L:	linux-i2c@vger.kernel.org
S:	Supported
F:	drivers/i2c/busses/i2c-mlxcpld.c
F:	drivers/i2c/muxes/i2c-mux-mlxcpld.c
F:	Documentation/i2c/busses/i2c-mlxcpld

MELLANOX MLXCPLD LED DRIVER
M:	Vadim Pasternak <vadimp@mellanox.com>
L:	linux-leds@vger.kernel.org
S:	Supported
F:	drivers/leds/leds-mlxcpld.c
F:	drivers/leds/leds-mlxreg.c
F:	Documentation/leds/leds-mlxcpld.txt

MELLANOX PLATFORM DRIVER
M:	Vadim Pasternak <vadimp@mellanox.com>
L:	platform-driver-x86@vger.kernel.org
S:	Supported
F:	drivers/platform/x86/mlx-platform.c

MEMBARRIER SUPPORT
M:	Mathieu Desnoyers <mathieu.desnoyers@efficios.com>
M:	"Paul E. McKenney" <paulmck@linux.vnet.ibm.com>
L:	linux-kernel@vger.kernel.org
S:	Supported
F:	kernel/sched/membarrier.c
F:	include/uapi/linux/membarrier.h
F:	arch/powerpc/include/asm/membarrier.h

MEMORY MANAGEMENT
L:	linux-mm@kvack.org
W:	http://www.linux-mm.org
S:	Maintained
F:	include/linux/mm.h
F:	include/linux/gfp.h
F:	include/linux/mmzone.h
F:	include/linux/memory_hotplug.h
F:	include/linux/vmalloc.h
F:	mm/

MEMORY TECHNOLOGY DEVICES (MTD)
M:	David Woodhouse <dwmw2@infradead.org>
M:	Brian Norris <computersforpeace@gmail.com>
M:	Boris Brezillon <boris.brezillon@bootlin.com>
M:	Marek Vasut <marek.vasut@gmail.com>
M:	Richard Weinberger <richard@nod.at>
L:	linux-mtd@lists.infradead.org
W:	http://www.linux-mtd.infradead.org/
Q:	http://patchwork.ozlabs.org/project/linux-mtd/list/
T:	git git://git.infradead.org/linux-mtd.git master
T:	git git://git.infradead.org/linux-mtd.git mtd/next
S:	Maintained
F:	Documentation/devicetree/bindings/mtd/
F:	drivers/mtd/
F:	include/linux/mtd/
F:	include/uapi/mtd/

MEN A21 WATCHDOG DRIVER
M:	Johannes Thumshirn <morbidrsa@gmail.com>
L:	linux-watchdog@vger.kernel.org
S:	Maintained
F:	drivers/watchdog/mena21_wdt.c

MEN CHAMELEON BUS (mcb)
M:	Johannes Thumshirn <morbidrsa@gmail.com>
S:	Maintained
F:	drivers/mcb/
F:	include/linux/mcb.h
F:	Documentation/men-chameleon-bus.txt

MEN F21BMC (Board Management Controller)
M:	Andreas Werner <andreas.werner@men.de>
S:	Supported
F:	drivers/mfd/menf21bmc.c
F:	drivers/watchdog/menf21bmc_wdt.c
F:	drivers/leds/leds-menf21bmc.c
F:	drivers/hwmon/menf21bmc_hwmon.c
F:	Documentation/hwmon/menf21bmc

MEN Z069 WATCHDOG DRIVER
M:	Johannes Thumshirn <jth@kernel.org>
L:	linux-watchdog@vger.kernel.org
S:	Maintained
F:	drivers/watchdog/menz069_wdt.c

MESON AO CEC DRIVER FOR AMLOGIC SOCS
M:	Neil Armstrong <narmstrong@baylibre.com>
L:	linux-media@lists.freedesktop.org
L:	linux-amlogic@lists.infradead.org
W:	http://linux-meson.com/
S:	Supported
F:	drivers/media/platform/meson/ao-cec.c
F:	Documentation/devicetree/bindings/media/meson-ao-cec.txt
T:	git git://linuxtv.org/media_tree.git

MICROBLAZE ARCHITECTURE
M:	Michal Simek <monstr@monstr.eu>
W:	http://www.monstr.eu/fdt/
T:	git git://git.monstr.eu/linux-2.6-microblaze.git
S:	Supported
F:	arch/microblaze/

MICROCHIP / ATMEL AT91 SERIAL DRIVER
M:	Richard Genoud <richard.genoud@gmail.com>
S:	Maintained
F:	drivers/tty/serial/atmel_serial.c
F:	drivers/tty/serial/atmel_serial.h

MICROCHIP / ATMEL DMA DRIVER
M:	Ludovic Desroches <ludovic.desroches@microchip.com>
L:	linux-arm-kernel@lists.infradead.org (moderated for non-subscribers)
L:	dmaengine@vger.kernel.org
S:	Supported
F:	drivers/dma/at_hdmac.c
F:	drivers/dma/at_hdmac_regs.h
F:	include/linux/platform_data/dma-atmel.h

MICROCHIP / ATMEL ECC DRIVER
M:	Tudor Ambarus <tudor.ambarus@microchip.com>
L:	linux-crypto@vger.kernel.org
S:	Maintained
F:	drivers/crypto/atmel-ecc.*

MICROCHIP / ATMEL ISC DRIVER
M:	Songjun Wu <songjun.wu@microchip.com>
L:	linux-media@vger.kernel.org
S:	Supported
F:	drivers/media/platform/atmel/atmel-isc.c
F:	drivers/media/platform/atmel/atmel-isc-regs.h
F:	devicetree/bindings/media/atmel-isc.txt

MICROCHIP / ATMEL NAND DRIVER
M:	Josh Wu <rainyfeeling@outlook.com>
L:	linux-mtd@lists.infradead.org
S:	Supported
F:	drivers/mtd/nand/raw/atmel/*
F:	Documentation/devicetree/bindings/mtd/atmel-nand.txt

MICROCHIP KSZ SERIES ETHERNET SWITCH DRIVER
M:	Woojung Huh <Woojung.Huh@microchip.com>
M:	Microchip Linux Driver Support <UNGLinuxDriver@microchip.com>
L:	netdev@vger.kernel.org
S:	Maintained
F:	net/dsa/tag_ksz.c
F:	drivers/net/dsa/microchip/*
F:	include/linux/platform_data/microchip-ksz.h
F:	Documentation/devicetree/bindings/net/dsa/ksz.txt

MICROCHIP LAN743X ETHERNET DRIVER
M:	Bryan Whitehead <bryan.whitehead@microchip.com>
M:	Microchip Linux Driver Support <UNGLinuxDriver@microchip.com>
L:	netdev@vger.kernel.org
S:	Maintained
F:	drivers/net/ethernet/microchip/lan743x_*

MICROCHIP USB251XB DRIVER
M:	Richard Leitner <richard.leitner@skidata.com>
L:	linux-usb@vger.kernel.org
S:	Maintained
F:	drivers/usb/misc/usb251xb.c
F:	Documentation/devicetree/bindings/usb/usb251xb.txt

MICROSEMI MIPS SOCS
M:	Alexandre Belloni <alexandre.belloni@bootlin.com>
L:	linux-mips@linux-mips.org
S:	Maintained
F:	arch/mips/generic/board-ocelot.c
F:	arch/mips/configs/generic/board-ocelot.config
F:	arch/mips/boot/dts/mscc/
F:	Documentation/devicetree/bindings/mips/mscc.txt

MICROSEMI SMART ARRAY SMARTPQI DRIVER (smartpqi)
M:	Don Brace <don.brace@microsemi.com>
L:	esc.storagedev@microsemi.com
L:	linux-scsi@vger.kernel.org
S:	Supported
F:	drivers/scsi/smartpqi/smartpqi*.[ch]
F:	drivers/scsi/smartpqi/Kconfig
F:	drivers/scsi/smartpqi/Makefile
F:	include/linux/cciss*.h
F:	include/uapi/linux/cciss*.h
F:	Documentation/scsi/smartpqi.txt

MICROSEMI ETHERNET SWITCH DRIVER
M:	Alexandre Belloni <alexandre.belloni@bootlin.com>
L:	netdev@vger.kernel.org
S:	Supported
F:	drivers/net/ethernet/mscc/

MICROSOFT SURFACE PRO 3 BUTTON DRIVER
M:	Chen Yu <yu.c.chen@intel.com>
L:	platform-driver-x86@vger.kernel.org
S:	Supported
F:	drivers/platform/x86/surfacepro3_button.c

MICROTEK X6 SCANNER
M:	Oliver Neukum <oliver@neukum.org>
S:	Maintained
F:	drivers/usb/image/microtek.*

MIPS
M:	Ralf Baechle <ralf@linux-mips.org>
M:	Paul Burton <paul.burton@mips.com>
M:	James Hogan <jhogan@kernel.org>
L:	linux-mips@linux-mips.org
W:	http://www.linux-mips.org/
T:	git git://git.linux-mips.org/pub/scm/ralf/linux.git
T:	git git://git.kernel.org/pub/scm/linux/kernel/git/mips/linux.git
Q:	http://patchwork.linux-mips.org/project/linux-mips/list/
S:	Supported
F:	Documentation/devicetree/bindings/mips/
F:	Documentation/mips/
F:	arch/mips/
F:	drivers/platform/mips/

MIPS BOSTON DEVELOPMENT BOARD
M:	Paul Burton <paul.burton@mips.com>
L:	linux-mips@linux-mips.org
S:	Maintained
F:	Documentation/devicetree/bindings/clock/img,boston-clock.txt
F:	arch/mips/boot/dts/img/boston.dts
F:	arch/mips/configs/generic/board-boston.config
F:	drivers/clk/imgtec/clk-boston.c
F:	include/dt-bindings/clock/boston-clock.h

MIPS GENERIC PLATFORM
M:	Paul Burton <paul.burton@mips.com>
L:	linux-mips@linux-mips.org
S:	Supported
F:	Documentation/devicetree/bindings/power/mti,mips-cpc.txt
F:	arch/mips/generic/
F:	arch/mips/tools/generic-board-config.sh

MIPS/LOONGSON1 ARCHITECTURE
M:	Keguang Zhang <keguang.zhang@gmail.com>
L:	linux-mips@linux-mips.org
S:	Maintained
F:	arch/mips/loongson32/
F:	arch/mips/include/asm/mach-loongson32/
F:	drivers/*/*loongson1*
F:	drivers/*/*/*loongson1*

MIPS/LOONGSON2 ARCHITECTURE
M:	Jiaxun Yang <jiaxun.yang@flygoat.com>
L:	linux-mips@linux-mips.org
S:	Maintained
F:	arch/mips/loongson64/fuloong-2e/
F:	arch/mips/loongson64/lemote-2f/
F:	arch/mips/include/asm/mach-loongson64/
F:	drivers/*/*loongson2*
F:	drivers/*/*/*loongson2*

MIPS/LOONGSON3 ARCHITECTURE
M:	Huacai Chen <chenhc@lemote.com>
L:	linux-mips@linux-mips.org
S:	Maintained
F:	arch/mips/loongson64/
F:	arch/mips/include/asm/mach-loongson64/
F:	drivers/platform/mips/cpu_hwmon.c
F:	drivers/*/*loongson3*
F:	drivers/*/*/*loongson3*

MIPS RINT INSTRUCTION EMULATION
M:	Aleksandar Markovic <aleksandar.markovic@mips.com>
L:	linux-mips@linux-mips.org
S:	Supported
F:	arch/mips/math-emu/sp_rint.c
F:	arch/mips/math-emu/dp_rint.c

MIROSOUND PCM20 FM RADIO RECEIVER DRIVER
M:	Hans Verkuil <hverkuil@xs4all.nl>
L:	linux-media@vger.kernel.org
T:	git git://linuxtv.org/media_tree.git
W:	https://linuxtv.org
S:	Odd Fixes
F:	drivers/media/radio/radio-miropcm20*

MMP SUPPORT
M:	Eric Miao <eric.y.miao@gmail.com>
M:	Haojian Zhuang <haojian.zhuang@gmail.com>
L:	linux-arm-kernel@lists.infradead.org (moderated for non-subscribers)
T:	git git://github.com/hzhuang1/linux.git
T:	git git://git.linaro.org/people/ycmiao/pxa-linux.git
S:	Maintained
F:	arch/arm/boot/dts/mmp*
F:	arch/arm/mach-mmp/

MN88472 MEDIA DRIVER
M:	Antti Palosaari <crope@iki.fi>
L:	linux-media@vger.kernel.org
W:	https://linuxtv.org
W:	http://palosaari.fi/linux/
Q:	http://patchwork.linuxtv.org/project/linux-media/list/
S:	Maintained
F:	drivers/media/dvb-frontends/mn88472*

MN88473 MEDIA DRIVER
M:	Antti Palosaari <crope@iki.fi>
L:	linux-media@vger.kernel.org
W:	https://linuxtv.org
W:	http://palosaari.fi/linux/
Q:	http://patchwork.linuxtv.org/project/linux-media/list/
S:	Maintained
F:	drivers/media/dvb-frontends/mn88473*

MODULE SUPPORT
M:	Jessica Yu <jeyu@kernel.org>
T:	git git://git.kernel.org/pub/scm/linux/kernel/git/jeyu/linux.git modules-next
S:	Maintained
F:	include/linux/module.h
F:	kernel/module.c

MOTION EYE VAIO PICTUREBOOK CAMERA DRIVER
W:	http://popies.net/meye/
S:	Orphan
F:	Documentation/media/v4l-drivers/meye*
F:	drivers/media/pci/meye/
F:	include/uapi/linux/meye.h

MOXA SMARTIO/INDUSTIO/INTELLIO SERIAL CARD
M:	Jiri Slaby <jirislaby@gmail.com>
S:	Maintained
F:	Documentation/serial/moxa-smartio
F:	drivers/tty/mxser.*

MR800 AVERMEDIA USB FM RADIO DRIVER
M:	Alexey Klimov <klimov.linux@gmail.com>
L:	linux-media@vger.kernel.org
T:	git git://linuxtv.org/media_tree.git
S:	Maintained
F:	drivers/media/radio/radio-mr800.c

MRF24J40 IEEE 802.15.4 RADIO DRIVER
M:	Alan Ott <alan@signal11.us>
L:	linux-wpan@vger.kernel.org
S:	Maintained
F:	drivers/net/ieee802154/mrf24j40.c
F:	Documentation/devicetree/bindings/net/ieee802154/mrf24j40.txt

MSI LAPTOP SUPPORT
M:	"Lee, Chun-Yi" <jlee@suse.com>
L:	platform-driver-x86@vger.kernel.org
S:	Maintained
F:	drivers/platform/x86/msi-laptop.c

MSI WMI SUPPORT
L:	platform-driver-x86@vger.kernel.org
S:	Orphan
F:	drivers/platform/x86/msi-wmi.c

MSI001 MEDIA DRIVER
M:	Antti Palosaari <crope@iki.fi>
L:	linux-media@vger.kernel.org
W:	https://linuxtv.org
W:	http://palosaari.fi/linux/
Q:	http://patchwork.linuxtv.org/project/linux-media/list/
T:	git git://linuxtv.org/anttip/media_tree.git
S:	Maintained
F:	drivers/media/tuners/msi001*

MSI2500 MEDIA DRIVER
M:	Antti Palosaari <crope@iki.fi>
L:	linux-media@vger.kernel.org
W:	https://linuxtv.org
W:	http://palosaari.fi/linux/
Q:	http://patchwork.linuxtv.org/project/linux-media/list/
T:	git git://linuxtv.org/anttip/media_tree.git
S:	Maintained
F:	drivers/media/usb/msi2500/

MSYSTEMS DISKONCHIP G3 MTD DRIVER
M:	Robert Jarzmik <robert.jarzmik@free.fr>
L:	linux-mtd@lists.infradead.org
S:	Maintained
F:	drivers/mtd/devices/docg3*

MT9M032 APTINA SENSOR DRIVER
M:	Laurent Pinchart <laurent.pinchart@ideasonboard.com>
L:	linux-media@vger.kernel.org
T:	git git://linuxtv.org/media_tree.git
S:	Maintained
F:	drivers/media/i2c/mt9m032.c
F:	include/media/i2c/mt9m032.h

MT9P031 APTINA CAMERA SENSOR
M:	Laurent Pinchart <laurent.pinchart@ideasonboard.com>
L:	linux-media@vger.kernel.org
T:	git git://linuxtv.org/media_tree.git
S:	Maintained
F:	drivers/media/i2c/mt9p031.c
F:	include/media/i2c/mt9p031.h

MT9T001 APTINA CAMERA SENSOR
M:	Laurent Pinchart <laurent.pinchart@ideasonboard.com>
L:	linux-media@vger.kernel.org
T:	git git://linuxtv.org/media_tree.git
S:	Maintained
F:	drivers/media/i2c/mt9t001.c
F:	include/media/i2c/mt9t001.h

MT9T112 APTINA CAMERA SENSOR
M:	Jacopo Mondi <jacopo@jmondi.org>
L:	linux-media@vger.kernel.org
T:	git git://linuxtv.org/media_tree.git
S:	Odd Fixes
F:	drivers/media/i2c/mt9t112.c
F:	include/media/i2c/mt9t112.h

MT9V032 APTINA CAMERA SENSOR
M:	Laurent Pinchart <laurent.pinchart@ideasonboard.com>
L:	linux-media@vger.kernel.org
T:	git git://linuxtv.org/media_tree.git
S:	Maintained
F:	Documentation/devicetree/bindings/media/i2c/mt9v032.txt
F:	drivers/media/i2c/mt9v032.c
F:	include/media/i2c/mt9v032.h

MT9V111 APTINA CAMERA SENSOR
M:	Jacopo Mondi <jacopo@jmondi.org>
L:	linux-media@vger.kernel.org
T:	git git://linuxtv.org/media_tree.git
S:	Maintained
F:	Documentation/devicetree/bindings/media/i2c/aptina,mt9v111.txt
F:	drivers/media/i2c/mt9v111.c

MULTIFUNCTION DEVICES (MFD)
M:	Lee Jones <lee.jones@linaro.org>
T:	git git://git.kernel.org/pub/scm/linux/kernel/git/lee/mfd.git
S:	Supported
F:	Documentation/devicetree/bindings/mfd/
F:	drivers/mfd/
F:	include/linux/mfd/
F:	include/dt-bindings/mfd/

MULTIMEDIA CARD (MMC) ETC. OVER SPI
S:	Orphan
F:	drivers/mmc/host/mmc_spi.c
F:	include/linux/spi/mmc_spi.h

MULTIMEDIA CARD (MMC), SECURE DIGITAL (SD) AND SDIO SUBSYSTEM
M:	Ulf Hansson <ulf.hansson@linaro.org>
L:	linux-mmc@vger.kernel.org
T:	git git://git.kernel.org/pub/scm/linux/kernel/git/ulfh/mmc.git
S:	Maintained
F:	Documentation/devicetree/bindings/mmc/
F:	drivers/mmc/
F:	include/linux/mmc/
F:	include/uapi/linux/mmc/

MULTIPLEXER SUBSYSTEM
M:	Peter Rosin <peda@axentia.se>
S:	Maintained
F:	Documentation/ABI/testing/sysfs-class-mux*
F:	Documentation/devicetree/bindings/mux/
F:	include/dt-bindings/mux/
F:	include/linux/mux/
F:	drivers/mux/

MULTITECH MULTIPORT CARD (ISICOM)
S:	Orphan
F:	drivers/tty/isicom.c
F:	include/linux/isicom.h

MUSB MULTIPOINT HIGH SPEED DUAL-ROLE CONTROLLER
M:	Bin Liu <b-liu@ti.com>
L:	linux-usb@vger.kernel.org
S:	Maintained
F:	drivers/usb/musb/

MXL301RF MEDIA DRIVER
M:	Akihiro Tsukada <tskd08@gmail.com>
L:	linux-media@vger.kernel.org
S:	Odd Fixes
F:	drivers/media/tuners/mxl301rf*

MXL5007T MEDIA DRIVER
M:	Michael Krufky <mkrufky@linuxtv.org>
L:	linux-media@vger.kernel.org
W:	https://linuxtv.org
W:	http://github.com/mkrufky
Q:	http://patchwork.linuxtv.org/project/linux-media/list/
T:	git git://linuxtv.org/mkrufky/tuners.git
S:	Maintained
F:	drivers/media/tuners/mxl5007t.*

MXSFB DRM DRIVER
M:	Marek Vasut <marex@denx.de>
S:	Supported
F:	drivers/gpu/drm/mxsfb/
F:	Documentation/devicetree/bindings/display/mxsfb.txt

MYRICOM MYRI-10G 10GbE DRIVER (MYRI10GE)
M:	Chris Lee <christopher.lee@cspi.com>
L:	netdev@vger.kernel.org
W:	https://www.cspi.com/ethernet-products/support/downloads/
S:	Supported
F:	drivers/net/ethernet/myricom/myri10ge/

NAND FLASH SUBSYSTEM
M:	Boris Brezillon <boris.brezillon@bootlin.com>
M:	Miquel Raynal <miquel.raynal@bootlin.com>
R:	Richard Weinberger <richard@nod.at>
L:	linux-mtd@lists.infradead.org
W:	http://www.linux-mtd.infradead.org/
Q:	http://patchwork.ozlabs.org/project/linux-mtd/list/
T:	git git://git.infradead.org/linux-mtd.git nand/fixes
T:	git git://git.infradead.org/linux-mtd.git nand/next
S:	Maintained
F:	drivers/mtd/nand/
F:	include/linux/mtd/*nand*.h

NATIVE INSTRUMENTS USB SOUND INTERFACE DRIVER
M:	Daniel Mack <zonque@gmail.com>
S:	Maintained
L:	alsa-devel@alsa-project.org (moderated for non-subscribers)
W:	http://www.native-instruments.com
F:	sound/usb/caiaq/

NATSEMI ETHERNET DRIVER (DP8381x)
S:	Orphan
F:	drivers/net/ethernet/natsemi/natsemi.c

NCP FILESYSTEM
M:	Petr Vandrovec <petr@vandrovec.name>
S:	Obsolete
F:	drivers/staging/ncpfs/

NCR 5380 SCSI DRIVERS
M:	Finn Thain <fthain@telegraphics.com.au>
M:	Michael Schmitz <schmitzmic@gmail.com>
L:	linux-scsi@vger.kernel.org
S:	Maintained
F:	Documentation/scsi/g_NCR5380.txt
F:	drivers/scsi/NCR5380.*
F:	drivers/scsi/arm/cumana_1.c
F:	drivers/scsi/arm/oak.c
F:	drivers/scsi/atari_scsi.*
F:	drivers/scsi/dmx3191d.c
F:	drivers/scsi/g_NCR5380.*
F:	drivers/scsi/mac_scsi.*
F:	drivers/scsi/sun3_scsi.*
F:	drivers/scsi/sun3_scsi_vme.c

NCSI LIBRARY:
M:	Samuel Mendoza-Jonas <sam@mendozajonas.com>
S:	Maintained
F:	net/ncsi/

NCT6775 HARDWARE MONITOR DRIVER
M:	Guenter Roeck <linux@roeck-us.net>
L:	linux-hwmon@vger.kernel.org
S:	Maintained
F:	Documentation/hwmon/nct6775
F:	drivers/hwmon/nct6775.c

NET_FAILOVER MODULE
M:	Sridhar Samudrala <sridhar.samudrala@intel.com>
L:	netdev@vger.kernel.org
S:	Supported
F:	driver/net/net_failover.c
F:	include/net/net_failover.h
F:	Documentation/networking/net_failover.rst

NETEFFECT IWARP RNIC DRIVER (IW_NES)
M:	Faisal Latif <faisal.latif@intel.com>
L:	linux-rdma@vger.kernel.org
W:	http://www.intel.com/Products/Server/Adapters/Server-Cluster/Server-Cluster-overview.htm
S:	Supported
F:	drivers/infiniband/hw/nes/
F:	include/uapi/rdma/nes-abi.h

NETEM NETWORK EMULATOR
M:	Stephen Hemminger <stephen@networkplumber.org>
L:	netem@lists.linux-foundation.org (moderated for non-subscribers)
S:	Maintained
F:	net/sched/sch_netem.c

NETERION 10GbE DRIVERS (s2io/vxge)
M:	Jon Mason <jdmason@kudzu.us>
L:	netdev@vger.kernel.org
S:	Supported
F:	Documentation/networking/s2io.txt
F:	Documentation/networking/vxge.txt
F:	drivers/net/ethernet/neterion/

NETFILTER
M:	Pablo Neira Ayuso <pablo@netfilter.org>
M:	Jozsef Kadlecsik <kadlec@blackhole.kfki.hu>
M:	Florian Westphal <fw@strlen.de>
L:	netfilter-devel@vger.kernel.org
L:	coreteam@netfilter.org
W:	http://www.netfilter.org/
W:	http://www.iptables.org/
W:	http://www.nftables.org/
Q:	http://patchwork.ozlabs.org/project/netfilter-devel/list/
T:	git git://git.kernel.org/pub/scm/linux/kernel/git/pablo/nf.git
T:	git git://git.kernel.org/pub/scm/linux/kernel/git/pablo/nf-next.git
S:	Maintained
F:	include/linux/netfilter*
F:	include/linux/netfilter/
F:	include/net/netfilter/
F:	include/uapi/linux/netfilter*
F:	include/uapi/linux/netfilter/
F:	net/*/netfilter.c
F:	net/*/netfilter/
F:	net/netfilter/
F:	net/bridge/br_netfilter*.c

NETROM NETWORK LAYER
M:	Ralf Baechle <ralf@linux-mips.org>
L:	linux-hams@vger.kernel.org
W:	http://www.linux-ax25.org/
S:	Maintained
F:	include/net/netrom.h
F:	include/uapi/linux/netrom.h
F:	net/netrom/

NETRONOME ETHERNET DRIVERS
M:	Jakub Kicinski <jakub.kicinski@netronome.com>
L:	oss-drivers@netronome.com
S:	Maintained
F:	drivers/net/ethernet/netronome/

NETWORK BLOCK DEVICE (NBD)
M:	Josef Bacik <josef@toxicpanda.com>
S:	Maintained
L:	linux-block@vger.kernel.org
L:	nbd@other.debian.org
F:	Documentation/blockdev/nbd.txt
F:	drivers/block/nbd.c
F:	include/uapi/linux/nbd.h

NETWORK DROP MONITOR
M:	Neil Horman <nhorman@tuxdriver.com>
L:	netdev@vger.kernel.org
S:	Maintained
W:	https://fedorahosted.org/dropwatch/
F:	net/core/drop_monitor.c

NETWORKING DRIVERS
M:	"David S. Miller" <davem@davemloft.net>
L:	netdev@vger.kernel.org
W:	http://www.linuxfoundation.org/en/Net
Q:	http://patchwork.ozlabs.org/project/netdev/list/
T:	git git://git.kernel.org/pub/scm/linux/kernel/git/davem/net.git
T:	git git://git.kernel.org/pub/scm/linux/kernel/git/davem/net-next.git
S:	Odd Fixes
F:	Documentation/devicetree/bindings/net/
F:	drivers/net/
F:	include/linux/if_*
F:	include/linux/netdevice.h
F:	include/linux/etherdevice.h
F:	include/linux/fcdevice.h
F:	include/linux/fddidevice.h
F:	include/linux/hippidevice.h
F:	include/linux/inetdevice.h
F:	include/uapi/linux/if_*
F:	include/uapi/linux/netdevice.h

NETWORKING DRIVERS (WIRELESS)
M:	Kalle Valo <kvalo@codeaurora.org>
L:	linux-wireless@vger.kernel.org
Q:	http://patchwork.kernel.org/project/linux-wireless/list/
T:	git git://git.kernel.org/pub/scm/linux/kernel/git/kvalo/wireless-drivers.git
T:	git git://git.kernel.org/pub/scm/linux/kernel/git/kvalo/wireless-drivers-next.git
S:	Maintained
F:	Documentation/devicetree/bindings/net/wireless/
F:	drivers/net/wireless/

NETWORKING [DSA]
M:	Andrew Lunn <andrew@lunn.ch>
M:	Vivien Didelot <vivien.didelot@savoirfairelinux.com>
M:	Florian Fainelli <f.fainelli@gmail.com>
S:	Maintained
F:	Documentation/devicetree/bindings/net/dsa/
F:	net/dsa/
F:	include/net/dsa.h
F:	include/linux/dsa/
F:	drivers/net/dsa/

NETWORKING [GENERAL]
M:	"David S. Miller" <davem@davemloft.net>
L:	netdev@vger.kernel.org
W:	http://www.linuxfoundation.org/en/Net
Q:	http://patchwork.ozlabs.org/project/netdev/list/
T:	git git://git.kernel.org/pub/scm/linux/kernel/git/davem/net.git
T:	git git://git.kernel.org/pub/scm/linux/kernel/git/davem/net-next.git
B:	mailto:netdev@vger.kernel.org
S:	Maintained
F:	net/
F:	include/net/
F:	include/linux/in.h
F:	include/linux/net.h
F:	include/linux/netdevice.h
F:	include/uapi/linux/in.h
F:	include/uapi/linux/net.h
F:	include/uapi/linux/netdevice.h
F:	include/uapi/linux/net_namespace.h
F:	tools/testing/selftests/net/
F:	lib/net_utils.c
F:	lib/random32.c
F:	Documentation/networking/

NETWORKING [IPSEC]
M:	Steffen Klassert <steffen.klassert@secunet.com>
M:	Herbert Xu <herbert@gondor.apana.org.au>
M:	"David S. Miller" <davem@davemloft.net>
L:	netdev@vger.kernel.org
T:	git git://git.kernel.org/pub/scm/linux/kernel/git/klassert/ipsec.git
T:	git git://git.kernel.org/pub/scm/linux/kernel/git/klassert/ipsec-next.git
S:	Maintained
F:	net/xfrm/
F:	net/key/
F:	net/ipv4/xfrm*
F:	net/ipv4/esp4*
F:	net/ipv4/ah4.c
F:	net/ipv4/ipcomp.c
F:	net/ipv4/ip_vti.c
F:	net/ipv6/xfrm*
F:	net/ipv6/esp6*
F:	net/ipv6/ah6.c
F:	net/ipv6/ipcomp6.c
F:	net/ipv6/ip6_vti.c
F:	include/uapi/linux/xfrm.h
F:	include/net/xfrm.h

NETWORKING [IPv4/IPv6]
M:	"David S. Miller" <davem@davemloft.net>
M:	Alexey Kuznetsov <kuznet@ms2.inr.ac.ru>
M:	Hideaki YOSHIFUJI <yoshfuji@linux-ipv6.org>
L:	netdev@vger.kernel.org
T:	git git://git.kernel.org/pub/scm/linux/kernel/git/davem/net.git
S:	Maintained
F:	net/ipv4/
F:	net/ipv6/
F:	include/net/ip*
F:	arch/x86/net/*

NETWORKING [LABELED] (NetLabel, Labeled IPsec, SECMARK)
M:	Paul Moore <paul@paul-moore.com>
W:	https://github.com/netlabel
L:	netdev@vger.kernel.org
L:	linux-security-module@vger.kernel.org
S:	Maintained
F:	Documentation/netlabel/
F:	include/net/calipso.h
F:	include/net/cipso_ipv4.h
F:	include/net/netlabel.h
F:	include/uapi/linux/netfilter/xt_SECMARK.h
F:	include/uapi/linux/netfilter/xt_CONNSECMARK.h
F:	net/netlabel/
F:	net/ipv4/cipso_ipv4.c
F:	net/ipv6/calipso.c
F:	net/netfilter/xt_CONNSECMARK.c
F:	net/netfilter/xt_SECMARK.c

NETWORKING [TCP]
M:	Eric Dumazet <edumazet@google.com>
L:	netdev@vger.kernel.org
S:	Maintained
F:	net/ipv4/tcp*.c
F:	net/ipv4/syncookies.c
F:	net/ipv6/tcp*.c
F:	net/ipv6/syncookies.c
F:	include/uapi/linux/tcp.h
F:	include/net/tcp.h
F:	include/linux/tcp.h
F:	include/trace/events/tcp.h

NETWORKING [TLS]
M:	Boris Pismenny <borisp@mellanox.com>
M:	Aviad Yehezkel <aviadye@mellanox.com>
M:	Dave Watson <davejwatson@fb.com>
L:	netdev@vger.kernel.org
S:	Maintained
F:	net/tls/*
F:	include/uapi/linux/tls.h
F:	include/net/tls.h

NETWORKING [WIRELESS]
L:	linux-wireless@vger.kernel.org
Q:	http://patchwork.kernel.org/project/linux-wireless/list/

NETDEVSIM
M:	Jakub Kicinski <jakub.kicinski@netronome.com>
S:	Maintained
F:	drivers/net/netdevsim/*

NETXEN (1/10) GbE SUPPORT
M:	Manish Chopra <manish.chopra@cavium.com>
M:	Rahul Verma <rahul.verma@cavium.com>
M:	Dept-GELinuxNICDev@cavium.com
L:	netdev@vger.kernel.org
S:	Supported
F:	drivers/net/ethernet/qlogic/netxen/

NFC SUBSYSTEM
M:	Samuel Ortiz <sameo@linux.intel.com>
L:	linux-wireless@vger.kernel.org
L:	linux-nfc@lists.01.org (subscribers-only)
S:	Supported
F:	net/nfc/
F:	include/net/nfc/
F:	include/uapi/linux/nfc.h
F:	drivers/nfc/
F:	include/linux/platform_data/nfcmrvl.h
F:	include/linux/platform_data/nxp-nci.h
F:	Documentation/devicetree/bindings/net/nfc/

NFS, SUNRPC, AND LOCKD CLIENTS
M:	Trond Myklebust <trond.myklebust@hammerspace.com>
M:	Anna Schumaker <anna.schumaker@netapp.com>
L:	linux-nfs@vger.kernel.org
W:	http://client.linux-nfs.org
T:	git git://git.linux-nfs.org/projects/trondmy/linux-nfs.git
S:	Maintained
F:	fs/lockd/
F:	fs/nfs/
F:	fs/nfs_common/
F:	net/sunrpc/
F:	include/linux/lockd/
F:	include/linux/nfs*
F:	include/linux/sunrpc/
F:	include/uapi/linux/nfs*
F:	include/uapi/linux/sunrpc/

NILFS2 FILESYSTEM
M:	Ryusuke Konishi <konishi.ryusuke@lab.ntt.co.jp>
L:	linux-nilfs@vger.kernel.org
W:	https://nilfs.sourceforge.io/
W:	https://nilfs.osdn.jp/
T:	git git://github.com/konis/nilfs2.git
S:	Supported
F:	Documentation/filesystems/nilfs2.txt
F:	fs/nilfs2/
F:	include/trace/events/nilfs2.h
F:	include/uapi/linux/nilfs2_api.h
F:	include/uapi/linux/nilfs2_ondisk.h

NINJA SCSI-3 / NINJA SCSI-32Bi (16bit/CardBus) PCMCIA SCSI HOST ADAPTER DRIVER
M:	YOKOTA Hiroshi <yokota@netlab.is.tsukuba.ac.jp>
W:	http://www.netlab.is.tsukuba.ac.jp/~yokota/izumi/ninja/
S:	Maintained
F:	Documentation/scsi/NinjaSCSI.txt
F:	drivers/scsi/pcmcia/nsp_*

NINJA SCSI-32Bi/UDE PCI/CARDBUS SCSI HOST ADAPTER DRIVER
M:	GOTO Masanori <gotom@debian.or.jp>
M:	YOKOTA Hiroshi <yokota@netlab.is.tsukuba.ac.jp>
W:	http://www.netlab.is.tsukuba.ac.jp/~yokota/izumi/ninja/
S:	Maintained
F:	Documentation/scsi/NinjaSCSI.txt
F:	drivers/scsi/nsp32*

NIOS2 ARCHITECTURE
M:	Ley Foon Tan <lftan@altera.com>
L:	nios2-dev@lists.rocketboards.org (moderated for non-subscribers)
T:	git git://git.kernel.org/pub/scm/linux/kernel/git/lftan/nios2.git
S:	Maintained
F:	arch/nios2/

NOHZ, DYNTICKS SUPPORT
M:	Frederic Weisbecker <fweisbec@gmail.com>
M:	Thomas Gleixner <tglx@linutronix.de>
M:	Ingo Molnar <mingo@kernel.org>
L:	linux-kernel@vger.kernel.org
T:	git git://git.kernel.org/pub/scm/linux/kernel/git/tip/tip.git timers/nohz
S:	Maintained
F:	kernel/time/tick*.*
F:	include/linux/tick.h
F:	include/linux/sched/nohz.h

NOKIA N900 CAMERA SUPPORT (ET8EK8 SENSOR, AD5820 FOCUS)
M:	Pavel Machek <pavel@ucw.cz>
M:	Sakari Ailus <sakari.ailus@iki.fi>
L:	linux-media@vger.kernel.org
S:	Maintained
F:	drivers/media/i2c/et8ek8
F:	drivers/media/i2c/ad5820.c

NOKIA N900 POWER SUPPLY DRIVERS
R:	Pali Rohár <pali.rohar@gmail.com>
F:	include/linux/power/bq2415x_charger.h
F:	include/linux/power/bq27xxx_battery.h
F:	include/linux/power/isp1704_charger.h
F:	drivers/power/supply/bq2415x_charger.c
F:	drivers/power/supply/bq27xxx_battery.c
F:	drivers/power/supply/bq27xxx_battery_i2c.c
F:	drivers/power/supply/isp1704_charger.c
F:	drivers/power/supply/rx51_battery.c

NTB AMD DRIVER
M:	Shyam Sundar S K <Shyam-sundar.S-k@amd.com>
L:	linux-ntb@googlegroups.com
S:	Supported
F:	drivers/ntb/hw/amd/

NTB DRIVER CORE
M:	Jon Mason <jdmason@kudzu.us>
M:	Dave Jiang <dave.jiang@intel.com>
M:	Allen Hubbe <allenbh@gmail.com>
L:	linux-ntb@googlegroups.com
S:	Supported
W:	https://github.com/jonmason/ntb/wiki
T:	git git://github.com/jonmason/ntb.git
F:	drivers/ntb/
F:	drivers/net/ntb_netdev.c
F:	include/linux/ntb.h
F:	include/linux/ntb_transport.h
F:	tools/testing/selftests/ntb/

NTB IDT DRIVER
M:	Serge Semin <fancer.lancer@gmail.com>
L:	linux-ntb@googlegroups.com
S:	Supported
F:	drivers/ntb/hw/idt/

NTB INTEL DRIVER
M:	Dave Jiang <dave.jiang@intel.com>
L:	linux-ntb@googlegroups.com
S:	Supported
W:	https://github.com/davejiang/linux/wiki
T:	git https://github.com/davejiang/linux.git
F:	drivers/ntb/hw/intel/

NTFS FILESYSTEM
M:	Anton Altaparmakov <anton@tuxera.com>
L:	linux-ntfs-dev@lists.sourceforge.net
W:	http://www.tuxera.com/
T:	git git://git.kernel.org/pub/scm/linux/kernel/git/aia21/ntfs.git
S:	Supported
F:	Documentation/filesystems/ntfs.txt
F:	fs/ntfs/

NUBUS SUBSYSTEM
M:	Finn Thain <fthain@telegraphics.com.au>
L:	linux-m68k@lists.linux-m68k.org
S:	Maintained
F:	arch/*/include/asm/nubus.h
F:	drivers/nubus/
F:	include/linux/nubus.h
F:	include/uapi/linux/nubus.h

NVIDIA (rivafb and nvidiafb) FRAMEBUFFER DRIVER
M:	Antonino Daplas <adaplas@gmail.com>
L:	linux-fbdev@vger.kernel.org
S:	Maintained
F:	drivers/video/fbdev/riva/
F:	drivers/video/fbdev/nvidia/

NVM EXPRESS DRIVER
M:	Keith Busch <keith.busch@intel.com>
M:	Jens Axboe <axboe@fb.com>
M:	Christoph Hellwig <hch@lst.de>
M:	Sagi Grimberg <sagi@grimberg.me>
L:	linux-nvme@lists.infradead.org
T:	git://git.infradead.org/nvme.git
W:	http://git.infradead.org/nvme.git
S:	Supported
F:	drivers/nvme/host/
F:	include/linux/nvme.h
F:	include/uapi/linux/nvme_ioctl.h

NVM EXPRESS FC TRANSPORT DRIVERS
M:	James Smart <james.smart@broadcom.com>
L:	linux-nvme@lists.infradead.org
S:	Supported
F:	include/linux/nvme-fc.h
F:	include/linux/nvme-fc-driver.h
F:	drivers/nvme/host/fc.c
F:	drivers/nvme/target/fc.c
F:	drivers/nvme/target/fcloop.c

NVM EXPRESS TARGET DRIVER
M:	Christoph Hellwig <hch@lst.de>
M:	Sagi Grimberg <sagi@grimberg.me>
L:	linux-nvme@lists.infradead.org
T:	git://git.infradead.org/nvme.git
W:	http://git.infradead.org/nvme.git
S:	Supported
F:	drivers/nvme/target/

NVMEM FRAMEWORK
M:	Srinivas Kandagatla <srinivas.kandagatla@linaro.org>
S:	Maintained
F:	drivers/nvmem/
F:	Documentation/devicetree/bindings/nvmem/
F:	Documentation/ABI/stable/sysfs-bus-nvmem
F:	include/linux/nvmem-consumer.h
F:	include/linux/nvmem-provider.h

NXP SGTL5000 DRIVER
M:	Fabio Estevam <fabio.estevam@nxp.com>
L:	alsa-devel@alsa-project.org (moderated for non-subscribers)
S:	Maintained
F:	Documentation/devicetree/bindings/sound/sgtl5000.txt
F:	sound/soc/codecs/sgtl5000*

NXP TDA998X DRM DRIVER
M:	Russell King <linux@armlinux.org.uk>
S:	Maintained
T:	git git://git.armlinux.org.uk/~rmk/linux-arm.git drm-tda998x-devel
T:	git git://git.armlinux.org.uk/~rmk/linux-arm.git drm-tda998x-fixes
F:	drivers/gpu/drm/i2c/tda998x_drv.c
F:	include/drm/i2c/tda998x.h
F:	include/dt-bindings/display/tda998x.h
K:	"nxp,tda998x"

NXP TFA9879 DRIVER
M:	Peter Rosin <peda@axentia.se>
L:	alsa-devel@alsa-project.org (moderated for non-subscribers)
S:	Maintained
F:	Documentation/devicetree/bindings/sound/tfa9879.txt
F:	sound/soc/codecs/tfa9879*

NXP-NCI NFC DRIVER
M:	Clément Perrochaud <clement.perrochaud@effinnov.com>
R:	Charles Gorand <charles.gorand@effinnov.com>
L:	linux-nfc@lists.01.org (moderated for non-subscribers)
S:	Supported
F:	drivers/nfc/nxp-nci

OBJTOOL
M:	Josh Poimboeuf <jpoimboe@redhat.com>
M:	Peter Zijlstra <peterz@infradead.org>
S:	Supported
F:	tools/objtool/

OCXL (Open Coherent Accelerator Processor Interface OpenCAPI) DRIVER
M:	Frederic Barrat <fbarrat@linux.vnet.ibm.com>
M:	Andrew Donnellan <andrew.donnellan@au1.ibm.com>
L:	linuxppc-dev@lists.ozlabs.org
S:	Supported
F:	arch/powerpc/platforms/powernv/ocxl.c
F:	arch/powerpc/include/asm/pnv-ocxl.h
F:	drivers/misc/ocxl/
F:	include/misc/ocxl*
F:	include/uapi/misc/ocxl.h
F:	Documentation/accelerators/ocxl.rst

OMAP AUDIO SUPPORT
M:	Peter Ujfalusi <peter.ujfalusi@ti.com>
M:	Jarkko Nikula <jarkko.nikula@bitmer.com>
L:	alsa-devel@alsa-project.org (moderated for non-subscribers)
L:	linux-omap@vger.kernel.org
S:	Maintained
F:	sound/soc/omap/

OMAP CLOCK FRAMEWORK SUPPORT
M:	Paul Walmsley <paul@pwsan.com>
L:	linux-omap@vger.kernel.org
S:	Maintained
F:	arch/arm/*omap*/*clock*

OMAP DEVICE TREE SUPPORT
M:	Benoît Cousson <bcousson@baylibre.com>
M:	Tony Lindgren <tony@atomide.com>
L:	linux-omap@vger.kernel.org
L:	devicetree@vger.kernel.org
S:	Maintained
F:	arch/arm/boot/dts/*omap*
F:	arch/arm/boot/dts/*am3*
F:	arch/arm/boot/dts/*am4*
F:	arch/arm/boot/dts/*am5*
F:	arch/arm/boot/dts/*dra7*

OMAP DISPLAY SUBSYSTEM and FRAMEBUFFER SUPPORT (DSS2)
L:	linux-omap@vger.kernel.org
L:	linux-fbdev@vger.kernel.org
S:	Orphan
F:	drivers/video/fbdev/omap2/
F:	Documentation/arm/OMAP/DSS

OMAP FRAMEBUFFER SUPPORT
L:	linux-fbdev@vger.kernel.org
L:	linux-omap@vger.kernel.org
S:	Orphan
F:	drivers/video/fbdev/omap/

OMAP GENERAL PURPOSE MEMORY CONTROLLER SUPPORT
M:	Roger Quadros <rogerq@ti.com>
M:	Tony Lindgren <tony@atomide.com>
L:	linux-omap@vger.kernel.org
S:	Maintained
F:	drivers/memory/omap-gpmc.c
F:	arch/arm/mach-omap2/*gpmc*

OMAP GPIO DRIVER
M:	Grygorii Strashko <grygorii.strashko@ti.com>
M:	Santosh Shilimkar <ssantosh@kernel.org>
M:	Kevin Hilman <khilman@kernel.org>
L:	linux-omap@vger.kernel.org
S:	Maintained
F:	Documentation/devicetree/bindings/gpio/gpio-omap.txt
F:	drivers/gpio/gpio-omap.c

OMAP HARDWARE SPINLOCK SUPPORT
M:	Ohad Ben-Cohen <ohad@wizery.com>
L:	linux-omap@vger.kernel.org
S:	Maintained
F:	drivers/hwspinlock/omap_hwspinlock.c

OMAP HS MMC SUPPORT
L:	linux-mmc@vger.kernel.org
L:	linux-omap@vger.kernel.org
S:	Orphan
F:	drivers/mmc/host/omap_hsmmc.c

OMAP HWMOD DATA
M:	Paul Walmsley <paul@pwsan.com>
L:	linux-omap@vger.kernel.org
S:	Maintained
F:	arch/arm/mach-omap2/omap_hwmod*data*

OMAP HWMOD DATA FOR OMAP4-BASED DEVICES
M:	Benoît Cousson <bcousson@baylibre.com>
L:	linux-omap@vger.kernel.org
S:	Maintained
F:	arch/arm/mach-omap2/omap_hwmod_44xx_data.c

OMAP HWMOD SUPPORT
M:	Benoît Cousson <bcousson@baylibre.com>
M:	Paul Walmsley <paul@pwsan.com>
L:	linux-omap@vger.kernel.org
S:	Maintained
F:	arch/arm/mach-omap2/omap_hwmod.*

OMAP IMAGING SUBSYSTEM (OMAP3 ISP and OMAP4 ISS)
M:	Laurent Pinchart <laurent.pinchart@ideasonboard.com>
L:	linux-media@vger.kernel.org
S:	Maintained
F:	Documentation/devicetree/bindings/media/ti,omap3isp.txt
F:	drivers/media/platform/omap3isp/
F:	drivers/staging/media/omap4iss/

OMAP MMC SUPPORT
M:	Jarkko Lavinen <jarkko.lavinen@nokia.com>
L:	linux-omap@vger.kernel.org
S:	Maintained
F:	drivers/mmc/host/omap.c

OMAP POWER MANAGEMENT SUPPORT
M:	Kevin Hilman <khilman@kernel.org>
L:	linux-omap@vger.kernel.org
S:	Maintained
F:	arch/arm/*omap*/*pm*
F:	drivers/cpufreq/omap-cpufreq.c

OMAP POWERDOMAIN SOC ADAPTATION LAYER SUPPORT
M:	Rajendra Nayak <rnayak@codeaurora.org>
M:	Paul Walmsley <paul@pwsan.com>
L:	linux-omap@vger.kernel.org
S:	Maintained
F:	arch/arm/mach-omap2/prm*

OMAP RANDOM NUMBER GENERATOR SUPPORT
M:	Deepak Saxena <dsaxena@plexity.net>
S:	Maintained
F:	drivers/char/hw_random/omap-rng.c

OMAP USB SUPPORT
L:	linux-usb@vger.kernel.org
L:	linux-omap@vger.kernel.org
S:	Orphan
F:	drivers/usb/*/*omap*
F:	arch/arm/*omap*/usb*

OMAP/NEWFLOW NANOBONE MACHINE SUPPORT
M:	Mark Jackson <mpfj@newflow.co.uk>
L:	linux-omap@vger.kernel.org
S:	Maintained
F:	arch/arm/boot/dts/am335x-nano.dts

OMAP1 SUPPORT
M:	Aaro Koskinen <aaro.koskinen@iki.fi>
M:	Tony Lindgren <tony@atomide.com>
L:	linux-omap@vger.kernel.org
Q:	http://patchwork.kernel.org/project/linux-omap/list/
T:	git git://git.kernel.org/pub/scm/linux/kernel/git/tmlind/linux-omap.git
S:	Maintained
F:	arch/arm/mach-omap1/
F:	arch/arm/plat-omap/
F:	arch/arm/configs/omap1_defconfig
F:	drivers/i2c/busses/i2c-omap.c
F:	include/linux/platform_data/i2c-omap.h
F:	include/linux/platform_data/ams-delta-fiq.h

OMAP2+ SUPPORT
M:	Tony Lindgren <tony@atomide.com>
L:	linux-omap@vger.kernel.org
W:	http://www.muru.com/linux/omap/
W:	http://linux.omap.com/
Q:	http://patchwork.kernel.org/project/linux-omap/list/
T:	git git://git.kernel.org/pub/scm/linux/kernel/git/tmlind/linux-omap.git
S:	Maintained
F:	arch/arm/mach-omap2/
F:	arch/arm/plat-omap/
F:	arch/arm/configs/omap2plus_defconfig
F:	drivers/i2c/busses/i2c-omap.c
F:	drivers/irqchip/irq-omap-intc.c
F:	drivers/mfd/*omap*.c
F:	drivers/mfd/menelaus.c
F:	drivers/mfd/palmas.c
F:	drivers/mfd/tps65217.c
F:	drivers/mfd/tps65218.c
F:	drivers/mfd/tps65910.c
F:	drivers/mfd/twl-core.[ch]
F:	drivers/mfd/twl4030*.c
F:	drivers/mfd/twl6030*.c
F:	drivers/mfd/twl6040*.c
F:	drivers/regulator/palmas-regulator*.c
F:	drivers/regulator/pbias-regulator.c
F:	drivers/regulator/tps65217-regulator.c
F:	drivers/regulator/tps65218-regulator.c
F:	drivers/regulator/tps65910-regulator.c
F:	drivers/regulator/twl-regulator.c
F:	drivers/regulator/twl6030-regulator.c
F:	include/linux/platform_data/i2c-omap.h

ONION OMEGA2+ BOARD
M:	Harvey Hunt <harveyhuntnexus@gmail.com>
L:	linux-mips@linux-mips.org
S:	Maintained
F:	arch/mips/boot/dts/ralink/omega2p.dts

OMFS FILESYSTEM
M:	Bob Copeland <me@bobcopeland.com>
L:	linux-karma-devel@lists.sourceforge.net
S:	Maintained
F:	Documentation/filesystems/omfs.txt
F:	fs/omfs/

OMNIKEY CARDMAN 4000 DRIVER
M:	Harald Welte <laforge@gnumonks.org>
S:	Maintained
F:	drivers/char/pcmcia/cm4000_cs.c
F:	include/linux/cm4000_cs.h
F:	include/uapi/linux/cm4000_cs.h

OMNIKEY CARDMAN 4040 DRIVER
M:	Harald Welte <laforge@gnumonks.org>
S:	Maintained
F:	drivers/char/pcmcia/cm4040_cs.*

OMNIVISION OV13858 SENSOR DRIVER
M:	Sakari Ailus <sakari.ailus@linux.intel.com>
L:	linux-media@vger.kernel.org
T:	git git://linuxtv.org/media_tree.git
S:	Maintained
F:	drivers/media/i2c/ov13858.c

OMNIVISION OV2680 SENSOR DRIVER
M:	Rui Miguel Silva <rmfrfs@gmail.com>
L:	linux-media@vger.kernel.org
T:	git git://linuxtv.org/media_tree.git
S:	Maintained
F:	drivers/media/i2c/ov2680.c
F:	Documentation/devicetree/bindings/media/i2c/ov2680.txt

OMNIVISION OV2685 SENSOR DRIVER
M:	Shunqian Zheng <zhengsq@rock-chips.com>
L:	linux-media@vger.kernel.org
T:	git git://linuxtv.org/media_tree.git
S:	Maintained
F:	drivers/media/i2c/ov2685.c

OMNIVISION OV5640 SENSOR DRIVER
M:	Steve Longerbeam <slongerbeam@gmail.com>
L:	linux-media@vger.kernel.org
T:	git git://linuxtv.org/media_tree.git
S:	Maintained
F:	drivers/media/i2c/ov5640.c

OMNIVISION OV5647 SENSOR DRIVER
M:	Luis Oliveira <lolivei@synopsys.com>
L:	linux-media@vger.kernel.org
T:	git git://linuxtv.org/media_tree.git
S:	Maintained
F:	drivers/media/i2c/ov5647.c

OMNIVISION OV5695 SENSOR DRIVER
M:	Shunqian Zheng <zhengsq@rock-chips.com>
L:	linux-media@vger.kernel.org
T:	git git://linuxtv.org/media_tree.git
S:	Maintained
F:	drivers/media/i2c/ov5695.c

OMNIVISION OV7670 SENSOR DRIVER
M:	Jonathan Corbet <corbet@lwn.net>
L:	linux-media@vger.kernel.org
T:	git git://linuxtv.org/media_tree.git
S:	Maintained
F:	drivers/media/i2c/ov7670.c
F:	Documentation/devicetree/bindings/media/i2c/ov7670.txt

OMNIVISION OV772x SENSOR DRIVER
M:	Jacopo Mondi <jacopo@jmondi.org>
L:	linux-media@vger.kernel.org
T:	git git://linuxtv.org/media_tree.git
S:	Odd fixes
F:	drivers/media/i2c/ov772x.c
F:	include/media/i2c/ov772x.h
F:	Documentation/devicetree/bindings/media/i2c/ov772x.txt

OMNIVISION OV7740 SENSOR DRIVER
M:	Wenyou Yang <wenyou.yang@microchip.com>
L:	linux-media@vger.kernel.org
T:	git git://linuxtv.org/media_tree.git
S:	Maintained
F:	drivers/media/i2c/ov7740.c
F:	Documentation/devicetree/bindings/media/i2c/ov7740.txt

OMNIVISION OV9650 SENSOR DRIVER
M:	Sakari Ailus <sakari.ailus@linux.intel.com>
R:	Akinobu Mita <akinobu.mita@gmail.com>
R:	Sylwester Nawrocki <s.nawrocki@samsung.com>
L:	linux-media@vger.kernel.org
T:	git git://linuxtv.org/media_tree.git
S:	Maintained
F:	drivers/media/i2c/ov9650.c
F:	Documentation/devicetree/bindings/media/i2c/ov9650.txt

ONENAND FLASH DRIVER
M:	Kyungmin Park <kyungmin.park@samsung.com>
L:	linux-mtd@lists.infradead.org
S:	Maintained
F:	drivers/mtd/nand/onenand/
F:	include/linux/mtd/onenand*.h

ONSTREAM SCSI TAPE DRIVER
M:	Willem Riede <osst@riede.org>
L:	osst-users@lists.sourceforge.net
L:	linux-scsi@vger.kernel.org
S:	Maintained
F:	Documentation/scsi/osst.txt
F:	drivers/scsi/osst.*
F:	drivers/scsi/osst_*.h
F:	drivers/scsi/st.h

OP-TEE DRIVER
M:	Jens Wiklander <jens.wiklander@linaro.org>
S:	Maintained
F:	drivers/tee/optee/

OPA-VNIC DRIVER
M:	Dennis Dalessandro <dennis.dalessandro@intel.com>
M:	Niranjana Vishwanathapura <niranjana.vishwanathapura@intel.com>
L:	linux-rdma@vger.kernel.org
S:	Supported
F:	drivers/infiniband/ulp/opa_vnic

OPEN FIRMWARE AND DEVICE TREE OVERLAYS
M:	Pantelis Antoniou <pantelis.antoniou@konsulko.com>
M:	Frank Rowand <frowand.list@gmail.com>
L:	devicetree@vger.kernel.org
S:	Maintained
F:	Documentation/devicetree/dynamic-resolution-notes.txt
F:	Documentation/devicetree/overlay-notes.txt
F:	drivers/of/overlay.c
F:	drivers/of/resolver.c
K:	of_overlay_notifier_

OPEN FIRMWARE AND FLATTENED DEVICE TREE
M:	Rob Herring <robh+dt@kernel.org>
M:	Frank Rowand <frowand.list@gmail.com>
L:	devicetree@vger.kernel.org
W:	http://www.devicetree.org/
T:	git git://git.kernel.org/pub/scm/linux/kernel/git/robh/linux.git
S:	Maintained
F:	drivers/of/
F:	include/linux/of*.h
F:	scripts/dtc/
F:	Documentation/ABI/testing/sysfs-firmware-ofw

OPEN FIRMWARE AND FLATTENED DEVICE TREE BINDINGS
M:	Rob Herring <robh+dt@kernel.org>
M:	Mark Rutland <mark.rutland@arm.com>
L:	devicetree@vger.kernel.org
T:	git git://git.kernel.org/pub/scm/linux/kernel/git/robh/linux.git
Q:	http://patchwork.ozlabs.org/project/devicetree-bindings/list/
S:	Maintained
F:	Documentation/devicetree/
F:	arch/*/boot/dts/
F:	include/dt-bindings/

OPENCORES I2C BUS DRIVER
M:	Peter Korsgaard <peter@korsgaard.com>
L:	linux-i2c@vger.kernel.org
S:	Maintained
F:	Documentation/i2c/busses/i2c-ocores
F:	drivers/i2c/busses/i2c-ocores.c

OPENRISC ARCHITECTURE
M:	Jonas Bonn <jonas@southpole.se>
M:	Stefan Kristiansson <stefan.kristiansson@saunalahti.fi>
M:	Stafford Horne <shorne@gmail.com>
T:	git git://github.com/openrisc/linux.git
L:	openrisc@lists.librecores.org
W:	http://openrisc.io
S:	Maintained
F:	Documentation/devicetree/bindings/openrisc/
F:	Documentation/openrisc/
F:	arch/openrisc/
F:	drivers/irqchip/irq-ompic.c
F:	drivers/irqchip/irq-or1k-*

OPENVSWITCH
M:	Pravin B Shelar <pshelar@ovn.org>
L:	netdev@vger.kernel.org
L:	dev@openvswitch.org
W:	http://openvswitch.org
S:	Maintained
F:	net/openvswitch/
F:	include/uapi/linux/openvswitch.h

OPERATING PERFORMANCE POINTS (OPP)
M:	Viresh Kumar <vireshk@kernel.org>
M:	Nishanth Menon <nm@ti.com>
M:	Stephen Boyd <sboyd@kernel.org>
L:	linux-pm@vger.kernel.org
S:	Maintained
T:	git git://git.kernel.org/pub/scm/linux/kernel/git/vireshk/pm.git
F:	drivers/opp/
F:	include/linux/pm_opp.h
F:	Documentation/power/opp.txt
F:	Documentation/devicetree/bindings/opp/

OPL4 DRIVER
M:	Clemens Ladisch <clemens@ladisch.de>
L:	alsa-devel@alsa-project.org (moderated for non-subscribers)
T:	git git://git.alsa-project.org/alsa-kernel.git
S:	Maintained
F:	sound/drivers/opl4/

OPROFILE
M:	Robert Richter <rric@kernel.org>
L:	oprofile-list@lists.sf.net
S:	Maintained
F:	arch/*/include/asm/oprofile*.h
F:	arch/*/oprofile/
F:	drivers/oprofile/
F:	include/linux/oprofile.h

ORACLE CLUSTER FILESYSTEM 2 (OCFS2)
M:	Mark Fasheh <mark@fasheh.com>
M:	Joel Becker <jlbec@evilplan.org>
L:	ocfs2-devel@oss.oracle.com (moderated for non-subscribers)
W:	http://ocfs2.wiki.kernel.org
S:	Supported
F:	Documentation/filesystems/ocfs2.txt
F:	Documentation/filesystems/dlmfs.txt
F:	fs/ocfs2/

ORANGEFS FILESYSTEM
M:	Mike Marshall <hubcap@omnibond.com>
R:	Martin Brandenburg <martin@omnibond.com>
L:	devel@lists.orangefs.org
T:	git git://git.kernel.org/pub/scm/linux/kernel/git/hubcap/linux.git
S:	Supported
F:	fs/orangefs/
F:	Documentation/filesystems/orangefs.txt

ORINOCO DRIVER
L:	linux-wireless@vger.kernel.org
W:	http://wireless.kernel.org/en/users/Drivers/orinoco
W:	http://www.nongnu.org/orinoco/
S:	Orphan
F:	drivers/net/wireless/intersil/orinoco/

OSD LIBRARY and FILESYSTEM
M:	Boaz Harrosh <ooo@electrozaur.com>
S:	Maintained
F:	drivers/scsi/osd/
F:	include/scsi/osd_*
F:	fs/exofs/

OV2659 OMNIVISION SENSOR DRIVER
M:	"Lad, Prabhakar" <prabhakar.csengg@gmail.com>
L:	linux-media@vger.kernel.org
W:	https://linuxtv.org
Q:	http://patchwork.linuxtv.org/project/linux-media/list/
T:	git git://linuxtv.org/mhadli/v4l-dvb-davinci_devices.git
S:	Maintained
F:	drivers/media/i2c/ov2659.c
F:	include/media/i2c/ov2659.h

OVERLAY FILESYSTEM
M:	Miklos Szeredi <miklos@szeredi.hu>
L:	linux-unionfs@vger.kernel.org
T:	git git://git.kernel.org/pub/scm/linux/kernel/git/mszeredi/vfs.git
S:	Supported
F:	fs/overlayfs/
F:	Documentation/filesystems/overlayfs.txt

P54 WIRELESS DRIVER
M:	Christian Lamparter <chunkeey@googlemail.com>
L:	linux-wireless@vger.kernel.org
W:	http://wireless.kernel.org/en/users/Drivers/p54
S:	Maintained
F:	drivers/net/wireless/intersil/p54/

PA SEMI ETHERNET DRIVER
L:	netdev@vger.kernel.org
S:	Orphan
F:	drivers/net/ethernet/pasemi/*

PA SEMI SMBUS DRIVER
L:	linux-i2c@vger.kernel.org
S:	Orphan
F:	drivers/i2c/busses/i2c-pasemi.c

PADATA PARALLEL EXECUTION MECHANISM
M:	Steffen Klassert <steffen.klassert@secunet.com>
L:	linux-crypto@vger.kernel.org
S:	Maintained
F:	kernel/padata.c
F:	include/linux/padata.h
F:	Documentation/padata.txt

PANASONIC LAPTOP ACPI EXTRAS DRIVER
M:	Harald Welte <laforge@gnumonks.org>
L:	platform-driver-x86@vger.kernel.org
S:	Maintained
F:	drivers/platform/x86/panasonic-laptop.c

PARALLEL LCD/KEYPAD PANEL DRIVER
M:	Willy Tarreau <willy@haproxy.com>
M:	Ksenija Stanojevic <ksenija.stanojevic@gmail.com>
S:	Odd Fixes
F:	Documentation/auxdisplay/lcd-panel-cgram.txt
F:	drivers/auxdisplay/panel.c

PARALLEL PORT SUBSYSTEM
M:	Sudip Mukherjee <sudipm.mukherjee@gmail.com>
M:	Sudip Mukherjee <sudip.mukherjee@codethink.co.uk>
L:	linux-parport@lists.infradead.org (subscribers-only)
S:	Maintained
F:	drivers/parport/
F:	include/linux/parport*.h
F:	drivers/char/ppdev.c
F:	include/uapi/linux/ppdev.h
F:	Documentation/parport*.txt

PARAVIRT_OPS INTERFACE
M:	Juergen Gross <jgross@suse.com>
M:	Alok Kataria <akataria@vmware.com>
L:	virtualization@lists.linux-foundation.org
S:	Supported
F:	Documentation/virtual/paravirt_ops.txt
F:	arch/*/kernel/paravirt*
F:	arch/*/include/asm/paravirt*.h
F:	include/linux/hypervisor.h

PARIDE DRIVERS FOR PARALLEL PORT IDE DEVICES
M:	Tim Waugh <tim@cyberelk.net>
L:	linux-parport@lists.infradead.org (subscribers-only)
S:	Maintained
F:	Documentation/blockdev/paride.txt
F:	drivers/block/paride/

PARISC ARCHITECTURE
M:	"James E.J. Bottomley" <jejb@parisc-linux.org>
M:	Helge Deller <deller@gmx.de>
L:	linux-parisc@vger.kernel.org
W:	http://www.parisc-linux.org/
Q:	http://patchwork.kernel.org/project/linux-parisc/list/
T:	git git://git.kernel.org/pub/scm/linux/kernel/git/jejb/parisc-2.6.git
T:	git git://git.kernel.org/pub/scm/linux/kernel/git/deller/parisc-linux.git
S:	Maintained
F:	arch/parisc/
F:	Documentation/parisc/
F:	drivers/parisc/
F:	drivers/char/agp/parisc-agp.c
F:	drivers/input/serio/gscps2.c
F:	drivers/parport/parport_gsc.*
F:	drivers/tty/serial/8250/8250_gsc.c
F:	drivers/video/fbdev/sti*
F:	drivers/video/console/sti*
F:	drivers/video/logo/logo_parisc*

PARMAN
M:	Jiri Pirko <jiri@mellanox.com>
L:	netdev@vger.kernel.org
S:	Supported
F:	lib/parman.c
F:	lib/test_parman.c
F:	include/linux/parman.h

PC87360 HARDWARE MONITORING DRIVER
M:	Jim Cromie <jim.cromie@gmail.com>
L:	linux-hwmon@vger.kernel.org
S:	Maintained
F:	Documentation/hwmon/pc87360
F:	drivers/hwmon/pc87360.c

PC8736x GPIO DRIVER
M:	Jim Cromie <jim.cromie@gmail.com>
S:	Maintained
F:	drivers/char/pc8736x_gpio.c

PC87427 HARDWARE MONITORING DRIVER
M:	Jean Delvare <jdelvare@suse.com>
L:	linux-hwmon@vger.kernel.org
S:	Maintained
F:	Documentation/hwmon/pc87427
F:	drivers/hwmon/pc87427.c

PCA9532 LED DRIVER
M:	Riku Voipio <riku.voipio@iki.fi>
S:	Maintained
F:	drivers/leds/leds-pca9532.c
F:	include/linux/leds-pca9532.h

PCA9541 I2C BUS MASTER SELECTOR DRIVER
M:	Guenter Roeck <linux@roeck-us.net>
L:	linux-i2c@vger.kernel.org
S:	Maintained
F:	drivers/i2c/muxes/i2c-mux-pca9541.c

PCDP - PRIMARY CONSOLE AND DEBUG PORT
M:	Khalid Aziz <khalid@gonehiking.org>
S:	Maintained
F:	drivers/firmware/pcdp.*

PCI DRIVER FOR AARDVARK (Marvell Armada 3700)
M:	Thomas Petazzoni <thomas.petazzoni@free-electrons.com>
L:	linux-pci@vger.kernel.org
L:	linux-arm-kernel@lists.infradead.org (moderated for non-subscribers)
S:	Maintained
F:	Documentation/devicetree/bindings/pci/aardvark-pci.txt
F:	drivers/pci/controller/pci-aardvark.c

PCI DRIVER FOR ALTERA PCIE IP
M:	Ley Foon Tan <lftan@altera.com>
L:	rfi@lists.rocketboards.org (moderated for non-subscribers)
L:	linux-pci@vger.kernel.org
S:	Supported
F:	Documentation/devicetree/bindings/pci/altera-pcie.txt
F:	drivers/pci/controller/pcie-altera.c

PCI DRIVER FOR APPLIEDMICRO XGENE
M:	Tanmay Inamdar <tinamdar@apm.com>
L:	linux-pci@vger.kernel.org
L:	linux-arm-kernel@lists.infradead.org
S:	Maintained
F:	Documentation/devicetree/bindings/pci/xgene-pci.txt
F:	drivers/pci/controller/pci-xgene.c

PCI DRIVER FOR ARM VERSATILE PLATFORM
M:	Rob Herring <robh@kernel.org>
L:	linux-pci@vger.kernel.org
L:	linux-arm-kernel@lists.infradead.org
S:	Maintained
F:	Documentation/devicetree/bindings/pci/versatile.txt
F:	drivers/pci/controller/pci-versatile.c

PCI DRIVER FOR ARMADA 8K
M:	Thomas Petazzoni <thomas.petazzoni@free-electrons.com>
L:	linux-pci@vger.kernel.org
L:	linux-arm-kernel@lists.infradead.org
S:	Maintained
F:	Documentation/devicetree/bindings/pci/pci-armada8k.txt
F:	drivers/pci/controller/dwc/pcie-armada8k.c

PCI DRIVER FOR CADENCE PCIE IP
M:	Alan Douglas <adouglas@cadence.com>
L:	linux-pci@vger.kernel.org
S:	Maintained
F:	Documentation/devicetree/bindings/pci/cdns,*.txt
F:	drivers/pci/controller/pcie-cadence*

PCI DRIVER FOR FREESCALE LAYERSCAPE
M:	Minghuan Lian <minghuan.Lian@nxp.com>
M:	Mingkai Hu <mingkai.hu@nxp.com>
M:	Roy Zang <roy.zang@nxp.com>
L:	linuxppc-dev@lists.ozlabs.org
L:	linux-pci@vger.kernel.org
L:	linux-arm-kernel@lists.infradead.org
S:	Maintained
F:	drivers/pci/controller/dwc/*layerscape*

PCI DRIVER FOR GENERIC OF HOSTS
M:	Will Deacon <will.deacon@arm.com>
L:	linux-pci@vger.kernel.org
L:	linux-arm-kernel@lists.infradead.org (moderated for non-subscribers)
S:	Maintained
F:	Documentation/devicetree/bindings/pci/host-generic-pci.txt
F:	drivers/pci/controller/pci-host-common.c
F:	drivers/pci/controller/pci-host-generic.c

PCI DRIVER FOR IMX6
M:	Richard Zhu <hongxing.zhu@nxp.com>
M:	Lucas Stach <l.stach@pengutronix.de>
L:	linux-pci@vger.kernel.org
L:	linux-arm-kernel@lists.infradead.org (moderated for non-subscribers)
S:	Maintained
F:	Documentation/devicetree/bindings/pci/fsl,imx6q-pcie.txt
F:	drivers/pci/controller/dwc/*imx6*

PCI DRIVER FOR INTEL VOLUME MANAGEMENT DEVICE (VMD)
M:	Keith Busch <keith.busch@intel.com>
M:	Jonathan Derrick <jonathan.derrick@intel.com>
L:	linux-pci@vger.kernel.org
S:	Supported
F:	drivers/pci/controller/vmd.c

PCI DRIVER FOR MICROSEMI SWITCHTEC
M:	Kurt Schwemmer <kurt.schwemmer@microsemi.com>
M:	Logan Gunthorpe <logang@deltatee.com>
L:	linux-pci@vger.kernel.org
S:	Maintained
F:	Documentation/switchtec.txt
F:	Documentation/ABI/testing/sysfs-class-switchtec
F:	drivers/pci/switch/switchtec*
F:	include/uapi/linux/switchtec_ioctl.h
F:	include/linux/switchtec.h
F:	drivers/ntb/hw/mscc/

PCI DRIVER FOR MOBIVEIL PCIE IP
M:	Subrahmanya Lingappa <l.subrahmanya@mobiveil.co.in>
L:	linux-pci@vger.kernel.org
S:	Supported
F:	Documentation/devicetree/bindings/pci/mobiveil-pcie.txt
F:	drivers/pci/controller/pcie-mobiveil.c

PCI DRIVER FOR MVEBU (Marvell Armada 370 and Armada XP SOC support)
M:	Thomas Petazzoni <thomas.petazzoni@free-electrons.com>
M:	Jason Cooper <jason@lakedaemon.net>
L:	linux-pci@vger.kernel.org
L:	linux-arm-kernel@lists.infradead.org (moderated for non-subscribers)
S:	Maintained
F:	drivers/pci/controller/*mvebu*

PCI DRIVER FOR NVIDIA TEGRA
M:	Thierry Reding <thierry.reding@gmail.com>
L:	linux-tegra@vger.kernel.org
L:	linux-pci@vger.kernel.org
S:	Supported
F:	Documentation/devicetree/bindings/pci/nvidia,tegra20-pcie.txt
F:	drivers/pci/controller/pci-tegra.c

PCI DRIVER FOR RENESAS R-CAR
M:	Simon Horman <horms@verge.net.au>
L:	linux-pci@vger.kernel.org
L:	linux-renesas-soc@vger.kernel.org
S:	Maintained
F:	drivers/pci/controller/*rcar*

PCI DRIVER FOR SAMSUNG EXYNOS
M:	Jingoo Han <jingoohan1@gmail.com>
L:	linux-pci@vger.kernel.org
L:	linux-arm-kernel@lists.infradead.org (moderated for non-subscribers)
L:	linux-samsung-soc@vger.kernel.org (moderated for non-subscribers)
S:	Maintained
F:	drivers/pci/controller/dwc/pci-exynos.c

PCI DRIVER FOR SYNOPSYS DESIGNWARE
M:	Jingoo Han <jingoohan1@gmail.com>
M:	Gustavo Pimentel <gustavo.pimentel@synopsys.com>
L:	linux-pci@vger.kernel.org
S:	Maintained
F:	Documentation/devicetree/bindings/pci/designware-pcie.txt
F:	drivers/pci/controller/dwc/*designware*

PCI DRIVER FOR TI DRA7XX
M:	Kishon Vijay Abraham I <kishon@ti.com>
L:	linux-omap@vger.kernel.org
L:	linux-pci@vger.kernel.org
S:	Supported
F:	Documentation/devicetree/bindings/pci/ti-pci.txt
F:	drivers/pci/controller/dwc/pci-dra7xx.c

PCI DRIVER FOR TI KEYSTONE
M:	Murali Karicheri <m-karicheri2@ti.com>
L:	linux-pci@vger.kernel.org
L:	linux-arm-kernel@lists.infradead.org (moderated for non-subscribers)
S:	Maintained
F:	drivers/pci/controller/dwc/*keystone*

PCI ENDPOINT SUBSYSTEM
M:	Kishon Vijay Abraham I <kishon@ti.com>
M:	Lorenzo Pieralisi <lorenzo.pieralisi@arm.com>
L:	linux-pci@vger.kernel.org
T:	git git://git.kernel.org/pub/scm/linux/kernel/git/kishon/pci-endpoint.git
S:	Supported
F:	drivers/pci/endpoint/
F:	drivers/misc/pci_endpoint_test.c
F:	tools/pci/

PCI ENHANCED ERROR HANDLING (EEH) FOR POWERPC
M:	Russell Currey <ruscur@russell.cc>
M:	Sam Bobroff <sbobroff@linux.ibm.com>
M:	Oliver O'Halloran <oohall@gmail.com>
L:	linuxppc-dev@lists.ozlabs.org
S:	Supported
F:	Documentation/PCI/pci-error-recovery.txt
F:	drivers/pci/pcie/aer.c
F:	drivers/pci/pcie/dpc.c
F:	drivers/pci/pcie/err.c
F:	Documentation/powerpc/eeh-pci-error-recovery.txt
F:	arch/powerpc/kernel/eeh*.c
F:	arch/powerpc/platforms/*/eeh*.c
F:	arch/powerpc/include/*/eeh*.h

PCI ERROR RECOVERY
M:	Linas Vepstas <linasvepstas@gmail.com>
L:	linux-pci@vger.kernel.org
S:	Supported
F:	Documentation/PCI/pci-error-recovery.txt

PCI MSI DRIVER FOR ALTERA MSI IP
M:	Ley Foon Tan <lftan@altera.com>
L:	rfi@lists.rocketboards.org (moderated for non-subscribers)
L:	linux-pci@vger.kernel.org
S:	Supported
F:	Documentation/devicetree/bindings/pci/altera-pcie-msi.txt
F:	drivers/pci/controller/pcie-altera-msi.c

PCI MSI DRIVER FOR APPLIEDMICRO XGENE
M:	Duc Dang <dhdang@apm.com>
L:	linux-pci@vger.kernel.org
L:	linux-arm-kernel@lists.infradead.org
S:	Maintained
F:	Documentation/devicetree/bindings/pci/xgene-pci-msi.txt
F:	drivers/pci/controller/pci-xgene-msi.c

PCI SUBSYSTEM
M:	Bjorn Helgaas <bhelgaas@google.com>
L:	linux-pci@vger.kernel.org
Q:	http://patchwork.ozlabs.org/project/linux-pci/list/
T:	git git://git.kernel.org/pub/scm/linux/kernel/git/helgaas/pci.git
S:	Supported
F:	Documentation/devicetree/bindings/pci/
F:	Documentation/PCI/
F:	drivers/acpi/pci*
F:	drivers/pci/
F:	include/asm-generic/pci*
F:	include/linux/pci*
F:	include/linux/of_pci.h
F:	include/uapi/linux/pci*
F:	lib/pci*
F:	arch/x86/pci/
F:	arch/x86/kernel/quirks.c

PCI NATIVE HOST BRIDGE AND ENDPOINT DRIVERS
M:	Lorenzo Pieralisi <lorenzo.pieralisi@arm.com>
L:	linux-pci@vger.kernel.org
Q:	http://patchwork.ozlabs.org/project/linux-pci/list/
T:	git git://git.kernel.org/pub/scm/linux/kernel/git/lpieralisi/pci.git/
S:	Supported
F:	drivers/pci/controller/

PCIE DRIVER FOR AXIS ARTPEC
M:	Jesper Nilsson <jesper.nilsson@axis.com>
L:	linux-arm-kernel@axis.com
L:	linux-pci@vger.kernel.org
S:	Maintained
F:	Documentation/devicetree/bindings/pci/axis,artpec*
F:	drivers/pci/controller/dwc/*artpec*

PCIE DRIVER FOR CAVIUM THUNDERX
M:	David Daney <david.daney@cavium.com>
L:	linux-pci@vger.kernel.org
L:	linux-arm-kernel@lists.infradead.org (moderated for non-subscribers)
S:	Supported
F:	Documentation/devicetree/bindings/pci/pci-thunder-*
F:	drivers/pci/controller/pci-thunder-*

PCIE DRIVER FOR HISILICON
M:	Zhou Wang <wangzhou1@hisilicon.com>
L:	linux-pci@vger.kernel.org
S:	Maintained
F:	Documentation/devicetree/bindings/pci/hisilicon-pcie.txt
F:	drivers/pci/controller/dwc/pcie-hisi.c

PCIE DRIVER FOR HISILICON KIRIN
M:	Xiaowei Song <songxiaowei@hisilicon.com>
M:	Binghui Wang <wangbinghui@hisilicon.com>
L:	linux-pci@vger.kernel.org
S:	Maintained
F:	Documentation/devicetree/bindings/pci/kirin-pcie.txt
F:	drivers/pci/controller/dwc/pcie-kirin.c

PCIE DRIVER FOR HISILICON STB
M:	Jianguo Sun <sunjianguo1@huawei.com>
M:	Shawn Guo <shawn.guo@linaro.org>
L:	linux-pci@vger.kernel.org
S:	Maintained
F:	Documentation/devicetree/bindings/pci/hisilicon-histb-pcie.txt
F:	drivers/pci/controller/dwc/pcie-histb.c

PCIE DRIVER FOR MEDIATEK
M:	Ryder Lee <ryder.lee@mediatek.com>
L:	linux-pci@vger.kernel.org
L:	linux-mediatek@lists.infradead.org
S:	Supported
F:	Documentation/devicetree/bindings/pci/mediatek*
F:	drivers/pci/controller/*mediatek*

PCIE DRIVER FOR QUALCOMM MSM
M:	Stanimir Varbanov <svarbanov@mm-sol.com>
L:	linux-pci@vger.kernel.org
L:	linux-arm-msm@vger.kernel.org
S:	Maintained
F:	drivers/pci/controller/dwc/*qcom*

PCIE DRIVER FOR ROCKCHIP
M:	Shawn Lin <shawn.lin@rock-chips.com>
L:	linux-pci@vger.kernel.org
L:	linux-rockchip@lists.infradead.org
S:	Maintained
F:	Documentation/devicetree/bindings/pci/rockchip-pcie*
F:	drivers/pci/controller/pcie-rockchip*

PCI DRIVER FOR V3 SEMICONDUCTOR V360EPC
M:	Linus Walleij <linus.walleij@linaro.org>
L:	linux-pci@vger.kernel.org
S:	Maintained
F:	Documentation/devicetree/bindings/pci/v3-v360epc-pci.txt
F:	drivers/pci/controller/pci-v3-semi.c

PCIE DRIVER FOR ST SPEAR13XX
M:	Pratyush Anand <pratyush.anand@gmail.com>
L:	linux-pci@vger.kernel.org
S:	Maintained
F:	drivers/pci/controller/dwc/*spear*

PCMCIA SUBSYSTEM
M:	Dominik Brodowski <linux@dominikbrodowski.net>
T:	git git://git.kernel.org/pub/scm/linux/kernel/git/brodo/pcmcia.git
S:	Odd Fixes
F:	Documentation/pcmcia/
F:	tools/pcmcia/
F:	drivers/pcmcia/
F:	include/pcmcia/

PCNET32 NETWORK DRIVER
M:	Don Fry <pcnet32@frontier.com>
L:	netdev@vger.kernel.org
S:	Maintained
F:	drivers/net/ethernet/amd/pcnet32.c

PCRYPT PARALLEL CRYPTO ENGINE
M:	Steffen Klassert <steffen.klassert@secunet.com>
L:	linux-crypto@vger.kernel.org
S:	Maintained
F:	crypto/pcrypt.c
F:	include/crypto/pcrypt.h

PEAQ WMI HOTKEYS DRIVER
M:	Hans de Goede <hdegoede@redhat.com>
L:	platform-driver-x86@vger.kernel.org
S:	Maintained
F:	drivers/platform/x86/peaq-wmi.c

PER-CPU MEMORY ALLOCATOR
M:	Dennis Zhou <dennis@kernel.org>
M:	Tejun Heo <tj@kernel.org>
M:	Christoph Lameter <cl@linux.com>
T:	git git://git.kernel.org/pub/scm/linux/kernel/git/dennis/percpu.git
S:	Maintained
F:	include/linux/percpu*.h
F:	mm/percpu*.c
F:	arch/*/include/asm/percpu.h

PER-TASK DELAY ACCOUNTING
M:	Balbir Singh <bsingharora@gmail.com>
S:	Maintained
F:	include/linux/delayacct.h
F:	kernel/delayacct.c

PERFORMANCE EVENTS SUBSYSTEM
M:	Peter Zijlstra <peterz@infradead.org>
M:	Ingo Molnar <mingo@redhat.com>
M:	Arnaldo Carvalho de Melo <acme@kernel.org>
R:	Alexander Shishkin <alexander.shishkin@linux.intel.com>
R:	Jiri Olsa <jolsa@redhat.com>
R:	Namhyung Kim <namhyung@kernel.org>
L:	linux-kernel@vger.kernel.org
T:	git git://git.kernel.org/pub/scm/linux/kernel/git/tip/tip.git perf/core
S:	Supported
F:	kernel/events/*
F:	include/linux/perf_event.h
F:	include/uapi/linux/perf_event.h
F:	arch/*/kernel/perf_event*.c
F:	arch/*/kernel/*/perf_event*.c
F:	arch/*/kernel/*/*/perf_event*.c
F:	arch/*/include/asm/perf_event.h
F:	arch/*/kernel/perf_callchain.c
F:	arch/*/events/*
F:	tools/perf/

PERSONALITY HANDLING
M:	Christoph Hellwig <hch@infradead.org>
L:	linux-abi-devel@lists.sourceforge.net
S:	Maintained
F:	include/linux/personality.h
F:	include/uapi/linux/personality.h

PHOENIX RC FLIGHT CONTROLLER ADAPTER
M:	Marcus Folkesson <marcus.folkesson@gmail.com>
L:	linux-input@vger.kernel.org
S:	Maintained
F:	Documentation/input/devices/pxrc.rst
F:	drivers/input/joystick/pxrc.c

PHONET PROTOCOL
M:	Remi Denis-Courmont <courmisch@gmail.com>
S:	Supported
F:	Documentation/networking/phonet.txt
F:	include/linux/phonet.h
F:	include/net/phonet/
F:	include/uapi/linux/phonet.h
F:	net/phonet/

PHRAM MTD DRIVER
M:	Joern Engel <joern@lazybastard.org>
L:	linux-mtd@lists.infradead.org
S:	Maintained
F:	drivers/mtd/devices/phram.c

PICOLCD HID DRIVER
M:	Bruno Prémont <bonbons@linux-vserver.org>
L:	linux-input@vger.kernel.org
S:	Maintained
F:	drivers/hid/hid-picolcd*

PICOXCELL SUPPORT
M:	Jamie Iles <jamie@jamieiles.com>
L:	linux-arm-kernel@lists.infradead.org (moderated for non-subscribers)
T:	git git://github.com/jamieiles/linux-2.6-ji.git
S:	Supported
F:	arch/arm/boot/dts/picoxcell*
F:	arch/arm/mach-picoxcell/
F:	drivers/crypto/picoxcell*

PIN CONTROL SUBSYSTEM
M:	Linus Walleij <linus.walleij@linaro.org>
L:	linux-gpio@vger.kernel.org
T:	git git://git.kernel.org/pub/scm/linux/kernel/git/linusw/linux-pinctrl.git
S:	Maintained
F:	Documentation/devicetree/bindings/pinctrl/
F:	Documentation/driver-api/pinctl.rst
F:	drivers/pinctrl/
F:	include/linux/pinctrl/

PIN CONTROLLER - ATMEL AT91
M:	Jean-Christophe Plagniol-Villard <plagnioj@jcrosoft.com>
L:	linux-arm-kernel@lists.infradead.org (moderated for non-subscribers)
S:	Maintained
F:	drivers/pinctrl/pinctrl-at91.*

PIN CONTROLLER - ATMEL AT91 PIO4
M:	Ludovic Desroches <ludovic.desroches@microchip.com>
L:	linux-arm-kernel@lists.infradead.org (moderated for non-subscribers)
L:	linux-gpio@vger.kernel.org
S:	Supported
F:	drivers/pinctrl/pinctrl-at91-pio4.*

PIN CONTROLLER - FREESCALE
M:	Dong Aisheng <aisheng.dong@nxp.com>
M:	Fabio Estevam <festevam@gmail.com>
M:	Shawn Guo <shawnguo@kernel.org>
M:	Stefan Agner <stefan@agner.ch>
R:	Pengutronix Kernel Team <kernel@pengutronix.de>
L:	linux-gpio@vger.kernel.org
S:	Maintained
F:	drivers/pinctrl/freescale/
F:	Documentation/devicetree/bindings/pinctrl/fsl,*

PIN CONTROLLER - INTEL
M:	Mika Westerberg <mika.westerberg@linux.intel.com>
M:	Andy Shevchenko <andriy.shevchenko@linux.intel.com>
S:	Maintained
F:	drivers/pinctrl/intel/

PIN CONTROLLER - MEDIATEK
M:	Sean Wang <sean.wang@mediatek.com>
L:	linux-mediatek@lists.infradead.org (moderated for non-subscribers)
S:	Maintained
F:	Documentation/devicetree/bindings/pinctrl/pinctrl-mt65xx.txt
F:	Documentation/devicetree/bindings/pinctrl/pinctrl-mt7622.txt
F:	drivers/pinctrl/mediatek/mtk-eint.*
F:	drivers/pinctrl/mediatek/pinctrl-mtk-common.*
F:	drivers/pinctrl/mediatek/pinctrl-mt2701.c
F:	drivers/pinctrl/mediatek/pinctrl-mt7622.c

PIN CONTROLLER - QUALCOMM
M:	Bjorn Andersson <bjorn.andersson@linaro.org>
S:	Maintained
L:	linux-arm-msm@vger.kernel.org
F:	Documentation/devicetree/bindings/pinctrl/qcom,*.txt
F:	drivers/pinctrl/qcom/

PIN CONTROLLER - RENESAS
M:	Laurent Pinchart <laurent.pinchart@ideasonboard.com>
M:	Geert Uytterhoeven <geert+renesas@glider.be>
L:	linux-renesas-soc@vger.kernel.org
T:	git git://git.kernel.org/pub/scm/linux/kernel/git/geert/renesas-drivers.git sh-pfc
S:	Maintained
F:	drivers/pinctrl/sh-pfc/

PIN CONTROLLER - SAMSUNG
M:	Tomasz Figa <tomasz.figa@gmail.com>
M:	Krzysztof Kozlowski <krzk@kernel.org>
M:	Sylwester Nawrocki <s.nawrocki@samsung.com>
L:	linux-arm-kernel@lists.infradead.org (moderated for non-subscribers)
L:	linux-samsung-soc@vger.kernel.org (moderated for non-subscribers)
Q:	https://patchwork.kernel.org/project/linux-samsung-soc/list/
T:	git git://git.kernel.org/pub/scm/linux/kernel/git/pinctrl/samsung.git
S:	Maintained
F:	drivers/pinctrl/samsung/
F:	include/dt-bindings/pinctrl/samsung.h
F:	Documentation/devicetree/bindings/pinctrl/samsung-pinctrl.txt

PIN CONTROLLER - SINGLE
M:	Tony Lindgren <tony@atomide.com>
M:	Haojian Zhuang <haojian.zhuang@linaro.org>
L:	linux-arm-kernel@lists.infradead.org (moderated for non-subscribers)
L:	linux-omap@vger.kernel.org
S:	Maintained
F:	drivers/pinctrl/pinctrl-single.c

PIN CONTROLLER - ST SPEAR
M:	Viresh Kumar <vireshk@kernel.org>
L:	linux-arm-kernel@lists.infradead.org (moderated for non-subscribers)
W:	http://www.st.com/spear
S:	Maintained
F:	drivers/pinctrl/spear/

PISTACHIO SOC SUPPORT
M:	James Hartley <james.hartley@sondrel.com>
L:	linux-mips@linux-mips.org
S:	Odd Fixes
F:	arch/mips/pistachio/
F:	arch/mips/include/asm/mach-pistachio/
F:	arch/mips/boot/dts/img/pistachio*
F:	arch/mips/configs/pistachio*_defconfig

PKTCDVD DRIVER
S:	Orphan
M:	linux-block@vger.kernel.org
F:	drivers/block/pktcdvd.c
F:	include/linux/pktcdvd.h
F:	include/uapi/linux/pktcdvd.h

PKUNITY SOC DRIVERS
M:	Guan Xuetao <gxt@pku.edu.cn>
W:	http://mprc.pku.edu.cn/~guanxuetao/linux
S:	Maintained
T:	git git://github.com/gxt/linux.git
F:	drivers/input/serio/i8042-unicore32io.h
F:	drivers/i2c/busses/i2c-puv3.c
F:	drivers/video/fbdev/fb-puv3.c
F:	drivers/rtc/rtc-puv3.c

PMBUS HARDWARE MONITORING DRIVERS
M:	Guenter Roeck <linux@roeck-us.net>
L:	linux-hwmon@vger.kernel.org
W:	http://hwmon.wiki.kernel.org/
W:	http://www.roeck-us.net/linux/drivers/
T:	git git://git.kernel.org/pub/scm/linux/kernel/git/groeck/linux-staging.git
S:	Maintained
F:	Documentation/hwmon/pmbus
F:	drivers/hwmon/pmbus/
F:	include/linux/pmbus.h

PMC SIERRA MaxRAID DRIVER
L:	linux-scsi@vger.kernel.org
W:	http://www.pmc-sierra.com/
S:	Orphan
F:	drivers/scsi/pmcraid.*

PMC SIERRA PM8001 DRIVER
M:	Jack Wang <jinpu.wang@profitbricks.com>
M:	lindar_liu@usish.com
L:	linux-scsi@vger.kernel.org
S:	Supported
F:	drivers/scsi/pm8001/

PNP SUPPORT
M:	"Rafael J. Wysocki" <rafael.j.wysocki@intel.com>
S:	Maintained
F:	drivers/pnp/

POSIX CLOCKS and TIMERS
M:	Thomas Gleixner <tglx@linutronix.de>
L:	linux-kernel@vger.kernel.org
T:	git git://git.kernel.org/pub/scm/linux/kernel/git/tip/tip.git timers/core
S:	Maintained
F:	fs/timerfd.c
F:	include/linux/timer*
F:	kernel/time/*timer*

POWER MANAGEMENT CORE
M:	"Rafael J. Wysocki" <rjw@rjwysocki.net>
L:	linux-pm@vger.kernel.org
T:	git git://git.kernel.org/pub/scm/linux/kernel/git/rafael/linux-pm
B:	https://bugzilla.kernel.org
S:	Supported
F:	drivers/base/power/
F:	include/linux/pm.h
F:	include/linux/pm_*
F:	include/linux/powercap.h
F:	drivers/powercap/
F:	kernel/configs/nopm.config

POWER STATE COORDINATION INTERFACE (PSCI)
M:	Mark Rutland <mark.rutland@arm.com>
M:	Lorenzo Pieralisi <lorenzo.pieralisi@arm.com>
L:	linux-arm-kernel@lists.infradead.org
S:	Maintained
F:	drivers/firmware/psci*.c
F:	include/linux/psci.h
F:	include/uapi/linux/psci.h

POWER SUPPLY CLASS/SUBSYSTEM and DRIVERS
M:	Sebastian Reichel <sre@kernel.org>
L:	linux-pm@vger.kernel.org
T:	git git://git.kernel.org/pub/scm/linux/kernel/git/sre/linux-power-supply.git
S:	Maintained
F:	Documentation/ABI/testing/sysfs-class-power
F:	Documentation/devicetree/bindings/power/supply/
F:	include/linux/power_supply.h
F:	drivers/power/supply/

POWERNV OPERATOR PANEL LCD DISPLAY DRIVER
M:	Suraj Jitindar Singh <sjitindarsingh@gmail.com>
L:	linuxppc-dev@lists.ozlabs.org
S:	Maintained
F:	drivers/char/powernv-op-panel.c

PPP OVER ATM (RFC 2364)
M:	Mitchell Blank Jr <mitch@sfgoth.com>
S:	Maintained
F:	net/atm/pppoatm.c
F:	include/uapi/linux/atmppp.h

PPP OVER ETHERNET
M:	Michal Ostrowski <mostrows@earthlink.net>
S:	Maintained
F:	drivers/net/ppp/pppoe.c
F:	drivers/net/ppp/pppox.c

PPP OVER L2TP
M:	James Chapman <jchapman@katalix.com>
S:	Maintained
F:	net/l2tp/l2tp_ppp.c
F:	include/linux/if_pppol2tp.h
F:	include/uapi/linux/if_pppol2tp.h

PPP PROTOCOL DRIVERS AND COMPRESSORS
M:	Paul Mackerras <paulus@samba.org>
L:	linux-ppp@vger.kernel.org
S:	Maintained
F:	drivers/net/ppp/ppp_*

PPS SUPPORT
M:	Rodolfo Giometti <giometti@enneenne.com>
W:	http://wiki.enneenne.com/index.php/LinuxPPS_support
L:	linuxpps@ml.enneenne.com (subscribers-only)
S:	Maintained
F:	Documentation/pps/
F:	Documentation/devicetree/bindings/pps/pps-gpio.txt
F:	Documentation/ABI/testing/sysfs-pps
F:	drivers/pps/
F:	include/linux/pps*.h
F:	include/uapi/linux/pps.h

PPTP DRIVER
M:	Dmitry Kozlov <xeb@mail.ru>
L:	netdev@vger.kernel.org
S:	Maintained
F:	drivers/net/ppp/pptp.c
W:	http://sourceforge.net/projects/accel-pptp

PREEMPTIBLE KERNEL
M:	Robert Love <rml@tech9.net>
L:	kpreempt-tech@lists.sourceforge.net
W:	https://www.kernel.org/pub/linux/kernel/people/rml/preempt-kernel
S:	Supported
F:	Documentation/preempt-locking.txt
F:	include/linux/preempt.h

PRINTK
M:	Petr Mladek <pmladek@suse.com>
M:	Sergey Senozhatsky <sergey.senozhatsky@gmail.com>
R:	Steven Rostedt <rostedt@goodmis.org>
S:	Maintained
F:	kernel/printk/
F:	include/linux/printk.h

PRISM54 WIRELESS DRIVER
M:	"Luis R. Rodriguez" <mcgrof@gmail.com>
L:	linux-wireless@vger.kernel.org
W:	http://wireless.kernel.org/en/users/Drivers/p54
S:	Obsolete
F:	drivers/net/wireless/intersil/prism54/

PROC FILESYSTEM
R:	Alexey Dobriyan <adobriyan@gmail.com>
L:	linux-kernel@vger.kernel.org
L:	linux-fsdevel@vger.kernel.org
S:	Maintained
F:	fs/proc/
F:	include/linux/proc_fs.h
F:	tools/testing/selftests/proc/

PROC SYSCTL
M:	"Luis R. Rodriguez" <mcgrof@kernel.org>
M:	Kees Cook <keescook@chromium.org>
L:	linux-kernel@vger.kernel.org
L:	linux-fsdevel@vger.kernel.org
S:	Maintained
F:	fs/proc/proc_sysctl.c
F:	include/linux/sysctl.h
F:	kernel/sysctl.c
F:	tools/testing/selftests/sysctl/

PS3 NETWORK SUPPORT
M:	Geoff Levand <geoff@infradead.org>
L:	netdev@vger.kernel.org
L:	linuxppc-dev@lists.ozlabs.org
S:	Maintained
F:	drivers/net/ethernet/toshiba/ps3_gelic_net.*

PS3 PLATFORM SUPPORT
M:	Geoff Levand <geoff@infradead.org>
L:	linuxppc-dev@lists.ozlabs.org
S:	Maintained
F:	arch/powerpc/boot/ps3*
F:	arch/powerpc/include/asm/lv1call.h
F:	arch/powerpc/include/asm/ps3*.h
F:	arch/powerpc/platforms/ps3/
F:	drivers/*/ps3*
F:	drivers/ps3/
F:	drivers/rtc/rtc-ps3.c
F:	drivers/usb/host/*ps3.c
F:	sound/ppc/snd_ps3*

PS3VRAM DRIVER
M:	Jim Paris <jim@jtan.com>
M:	Geoff Levand <geoff@infradead.org>
L:	linuxppc-dev@lists.ozlabs.org
S:	Maintained
F:	drivers/block/ps3vram.c

PSAMPLE PACKET SAMPLING SUPPORT:
M:	Yotam Gigi <yotam.gi@gmail.com>
S:	Maintained
F:	net/psample
F:	include/net/psample.h
F:	include/uapi/linux/psample.h

PSTORE FILESYSTEM
M:	Kees Cook <keescook@chromium.org>
M:	Anton Vorontsov <anton@enomsg.org>
M:	Colin Cross <ccross@android.com>
M:	Tony Luck <tony.luck@intel.com>
S:	Maintained
T:	git git://git.kernel.org/pub/scm/linux/kernel/git/kees/linux.git for-next/pstore
F:	fs/pstore/
F:	include/linux/pstore*
F:	drivers/firmware/efi/efi-pstore.c
F:	drivers/acpi/apei/erst.c
F:	Documentation/admin-guide/ramoops.rst
F:	Documentation/devicetree/bindings/reserved-memory/ramoops.txt
K:	\b(pstore|ramoops)

PTP HARDWARE CLOCK SUPPORT
M:	Richard Cochran <richardcochran@gmail.com>
L:	netdev@vger.kernel.org
S:	Maintained
W:	http://linuxptp.sourceforge.net/
F:	Documentation/ABI/testing/sysfs-ptp
F:	Documentation/ptp/*
F:	drivers/net/phy/dp83640*
F:	drivers/ptp/*
F:	include/linux/ptp_cl*

PTRACE SUPPORT
M:	Oleg Nesterov <oleg@redhat.com>
S:	Maintained
F:	include/asm-generic/syscall.h
F:	include/linux/ptrace.h
F:	include/linux/regset.h
F:	include/linux/tracehook.h
F:	include/uapi/linux/ptrace.h
F:	include/uapi/linux/ptrace.h
F:	include/asm-generic/ptrace.h
F:	kernel/ptrace.c
F:	arch/*/ptrace*.c
F:	arch/*/*/ptrace*.c
F:	arch/*/include/asm/ptrace*.h

PULSE8-CEC DRIVER
M:	Hans Verkuil <hverkuil@xs4all.nl>
L:	linux-media@vger.kernel.org
T:	git git://linuxtv.org/media_tree.git
S:	Maintained
F:	drivers/media/usb/pulse8-cec/*
F:	Documentation/media/cec-drivers/pulse8-cec.rst

PVRUSB2 VIDEO4LINUX DRIVER
M:	Mike Isely <isely@pobox.com>
L:	pvrusb2@isely.net	(subscribers-only)
L:	linux-media@vger.kernel.org
W:	http://www.isely.net/pvrusb2/
T:	git git://linuxtv.org/media_tree.git
S:	Maintained
F:	Documentation/media/v4l-drivers/pvrusb2*
F:	drivers/media/usb/pvrusb2/

PWC WEBCAM DRIVER
M:	Hans Verkuil <hverkuil@xs4all.nl>
L:	linux-media@vger.kernel.org
T:	git git://linuxtv.org/media_tree.git
S:	Odd Fixes
F:	drivers/media/usb/pwc/*

PWM FAN DRIVER
M:	Kamil Debski <kamil@wypas.org>
M:	Bartlomiej Zolnierkiewicz <b.zolnierkie@samsung.com>
L:	linux-hwmon@vger.kernel.org
S:	Supported
F:	Documentation/devicetree/bindings/hwmon/pwm-fan.txt
F:	Documentation/hwmon/pwm-fan
F:	drivers/hwmon/pwm-fan.c

PWM IR Transmitter
M:	Sean Young <sean@mess.org>
L:	linux-media@vger.kernel.org
S:	Maintained
F:	drivers/media/rc/pwm-ir-tx.c

PWM SUBSYSTEM
M:	Thierry Reding <thierry.reding@gmail.com>
L:	linux-pwm@vger.kernel.org
S:	Maintained
T:	git git://git.kernel.org/pub/scm/linux/kernel/git/thierry.reding/linux-pwm.git
F:	Documentation/pwm.txt
F:	Documentation/devicetree/bindings/pwm/
F:	include/linux/pwm.h
F:	drivers/pwm/
F:	drivers/video/backlight/pwm_bl.c
F:	include/linux/pwm_backlight.h
F:	drivers/gpio/gpio-mvebu.c
F:	Documentation/devicetree/bindings/gpio/gpio-mvebu.txt

PXA GPIO DRIVER
M:	Robert Jarzmik <robert.jarzmik@free.fr>
L:	linux-gpio@vger.kernel.org
S:	Maintained
F:	drivers/gpio/gpio-pxa.c

PXA MMCI DRIVER
S:	Orphan

PXA RTC DRIVER
M:	Robert Jarzmik <robert.jarzmik@free.fr>
L:	linux-rtc@vger.kernel.org
S:	Maintained

PXA2xx/PXA3xx SUPPORT
M:	Daniel Mack <daniel@zonque.org>
M:	Haojian Zhuang <haojian.zhuang@gmail.com>
M:	Robert Jarzmik <robert.jarzmik@free.fr>
L:	linux-arm-kernel@lists.infradead.org (moderated for non-subscribers)
T:	git git://github.com/hzhuang1/linux.git
T:	git git://github.com/rjarzmik/linux.git
S:	Maintained
F:	arch/arm/boot/dts/pxa*
F:	arch/arm/mach-pxa/
F:	drivers/dma/pxa*
F:	drivers/pcmcia/pxa2xx*
F:	drivers/pinctrl/pxa/
F:	drivers/spi/spi-pxa2xx*
F:	drivers/usb/gadget/udc/pxa2*
F:	include/sound/pxa2xx-lib.h
F:	sound/arm/pxa*
F:	sound/soc/pxa/

QAT DRIVER
M:	Giovanni Cabiddu <giovanni.cabiddu@intel.com>
L:	qat-linux@intel.com
S:	Supported
F:	drivers/crypto/qat/

QCOM AUDIO (ASoC) DRIVERS
M:	Patrick Lai <plai@codeaurora.org>
M:	Banajit Goswami <bgoswami@codeaurora.org>
L:	alsa-devel@alsa-project.org (moderated for non-subscribers)
S:	Supported
F:	sound/soc/qcom/

QEMU MACHINE EMULATOR AND VIRTUALIZER SUPPORT
M:	Gabriel Somlo <somlo@cmu.edu>
M:	"Michael S. Tsirkin" <mst@redhat.com>
L:	qemu-devel@nongnu.org
S:	Maintained
F:	drivers/firmware/qemu_fw_cfg.c
F:	include/uapi/linux/qemu_fw_cfg.h

QIB DRIVER
M:	Dennis Dalessandro <dennis.dalessandro@intel.com>
M:	Mike Marciniszyn <mike.marciniszyn@intel.com>
L:	linux-rdma@vger.kernel.org
S:	Supported
F:	drivers/infiniband/hw/qib/

QLOGIC QL41xxx FCOE DRIVER
M:	QLogic-Storage-Upstream@cavium.com
L:	linux-scsi@vger.kernel.org
S:	Supported
F:	drivers/scsi/qedf/

QLOGIC QL41xxx ISCSI DRIVER
M:	QLogic-Storage-Upstream@cavium.com
L:	linux-scsi@vger.kernel.org
S:	Supported
F:	drivers/scsi/qedi/

QLOGIC QL4xxx ETHERNET DRIVER
M:	Ariel Elior <Ariel.Elior@cavium.com>
M:	everest-linux-l2@cavium.com
L:	netdev@vger.kernel.org
S:	Supported
F:	drivers/net/ethernet/qlogic/qed/
F:	include/linux/qed/
F:	drivers/net/ethernet/qlogic/qede/

QLOGIC QL4xxx RDMA DRIVER
M:	Michal Kalderon <Michal.Kalderon@cavium.com>
M:	Ariel Elior <Ariel.Elior@cavium.com>
L:	linux-rdma@vger.kernel.org
S:	Supported
F:	drivers/infiniband/hw/qedr/
F:	include/uapi/rdma/qedr-abi.h

QLOGIC QLA1280 SCSI DRIVER
M:	Michael Reed <mdr@sgi.com>
L:	linux-scsi@vger.kernel.org
S:	Maintained
F:	drivers/scsi/qla1280.[ch]

QLOGIC QLA2XXX FC-SCSI DRIVER
M:	qla2xxx-upstream@qlogic.com
L:	linux-scsi@vger.kernel.org
S:	Supported
F:	Documentation/scsi/LICENSE.qla2xxx
F:	drivers/scsi/qla2xxx/

QLOGIC QLA3XXX NETWORK DRIVER
M:	Dept-GELinuxNICDev@cavium.com
L:	netdev@vger.kernel.org
S:	Supported
F:	Documentation/networking/LICENSE.qla3xxx
F:	drivers/net/ethernet/qlogic/qla3xxx.*

QLOGIC QLA4XXX iSCSI DRIVER
M:	QLogic-Storage-Upstream@qlogic.com
L:	linux-scsi@vger.kernel.org
S:	Supported
F:	Documentation/scsi/LICENSE.qla4xxx
F:	drivers/scsi/qla4xxx/

QLOGIC QLCNIC (1/10)Gb ETHERNET DRIVER
M:	Shahed Shaikh <Shahed.Shaikh@cavium.com>
M:	Manish Chopra <manish.chopra@cavium.com>
M:	Dept-GELinuxNICDev@cavium.com
L:	netdev@vger.kernel.org
S:	Supported
F:	drivers/net/ethernet/qlogic/qlcnic/

QLOGIC QLGE 10Gb ETHERNET DRIVER
M:	Manish Chopra <manish.chopra@cavium.com>
M:	Dept-GELinuxNICDev@cavium.com
L:	netdev@vger.kernel.org
S:	Supported
F:	drivers/net/ethernet/qlogic/qlge/

QM1D1B0004 MEDIA DRIVER
M:	Akihiro Tsukada <tskd08@gmail.com>
L:	linux-media@vger.kernel.org
S:	Odd Fixes
F:	drivers/media/tuners/qm1d1b0004*

QM1D1C0042 MEDIA DRIVER
M:	Akihiro Tsukada <tskd08@gmail.com>
L:	linux-media@vger.kernel.org
S:	Odd Fixes
F:	drivers/media/tuners/qm1d1c0042*

QNX4 FILESYSTEM
M:	Anders Larsen <al@alarsen.net>
W:	http://www.alarsen.net/linux/qnx4fs/
S:	Maintained
F:	fs/qnx4/
F:	include/uapi/linux/qnx4_fs.h
F:	include/uapi/linux/qnxtypes.h

QORIQ DPAA2 FSL-MC BUS DRIVER
M:	Stuart Yoder <stuyoder@gmail.com>
M:	Laurentiu Tudor <laurentiu.tudor@nxp.com>
L:	linux-kernel@vger.kernel.org
S:	Maintained
F:	drivers/bus/fsl-mc/
F:	Documentation/devicetree/bindings/misc/fsl,qoriq-mc.txt
F:	Documentation/networking/dpaa2/overview.rst

QT1010 MEDIA DRIVER
M:	Antti Palosaari <crope@iki.fi>
L:	linux-media@vger.kernel.org
W:	https://linuxtv.org
W:	http://palosaari.fi/linux/
Q:	http://patchwork.linuxtv.org/project/linux-media/list/
T:	git git://linuxtv.org/anttip/media_tree.git
S:	Maintained
F:	drivers/media/tuners/qt1010*

QUALCOMM ATHEROS ATH10K WIRELESS DRIVER
M:	Kalle Valo <kvalo@codeaurora.org>
L:	ath10k@lists.infradead.org
W:	http://wireless.kernel.org/en/users/Drivers/ath10k
T:	git git://git.kernel.org/pub/scm/linux/kernel/git/kvalo/ath.git
S:	Supported
F:	drivers/net/wireless/ath/ath10k/

QUALCOMM ATHEROS ATH9K WIRELESS DRIVER
M:	QCA ath9k Development <ath9k-devel@qca.qualcomm.com>
L:	linux-wireless@vger.kernel.org
W:	http://wireless.kernel.org/en/users/Drivers/ath9k
S:	Supported
F:	drivers/net/wireless/ath/ath9k/

QUALCOMM CAMERA SUBSYSTEM DRIVER
M:	Todor Tomov <todor.tomov@linaro.org>
L:	linux-media@vger.kernel.org
S:	Maintained
F:	Documentation/devicetree/bindings/media/qcom,camss.txt
F:	Documentation/media/v4l-drivers/qcom_camss.rst
F:	drivers/media/platform/qcom/camss/

QUALCOMM CPUFREQ DRIVER MSM8996/APQ8096
M:  Ilia Lin <ilia.lin@gmail.com>
L:  linux-pm@vger.kernel.org
S:  Maintained
F:  Documentation/devicetree/bindings/opp/kryo-cpufreq.txt
F:  drivers/cpufreq/qcom-cpufreq-kryo.c

QUALCOMM EMAC GIGABIT ETHERNET DRIVER
M:	Timur Tabi <timur@kernel.org>
L:	netdev@vger.kernel.org
S:	Maintained
F:	drivers/net/ethernet/qualcomm/emac/

QUALCOMM GENERIC INTERFACE I2C DRIVER
M:	Alok Chauhan <alokc@codeaurora.org>
M:	Karthikeyan Ramasubramanian <kramasub@codeaurora.org>
L:	linux-i2c@vger.kernel.org
L:	linux-arm-msm@vger.kernel.org
S:	Supported
F:	drivers/i2c/busses/i2c-qcom-geni.c

QUALCOMM HEXAGON ARCHITECTURE
M:	Richard Kuo <rkuo@codeaurora.org>
L:	linux-hexagon@vger.kernel.org
T:	git git://git.kernel.org/pub/scm/linux/kernel/git/rkuo/linux-hexagon-kernel.git
S:	Supported
F:	arch/hexagon/

QUALCOMM HIDMA DRIVER
M:	Sinan Kaya <okaya@kernel.org>
L:	linux-arm-kernel@lists.infradead.org
L:	linux-arm-msm@vger.kernel.org
L:	dmaengine@vger.kernel.org
S:	Supported
F:	drivers/dma/qcom/hidma*

QUALCOMM IOMMU
M:	Rob Clark <robdclark@gmail.com>
L:	iommu@lists.linux-foundation.org
L:	linux-arm-msm@vger.kernel.org
S:	Maintained
F:	drivers/iommu/qcom_iommu.c

QUALCOMM VENUS VIDEO ACCELERATOR DRIVER
M:	Stanimir Varbanov <stanimir.varbanov@linaro.org>
L:	linux-media@vger.kernel.org
L:	linux-arm-msm@vger.kernel.org
T:	git git://linuxtv.org/media_tree.git
S:	Maintained
F:	drivers/media/platform/qcom/venus/

QUALCOMM WCN36XX WIRELESS DRIVER
M:	Kalle Valo <kvalo@codeaurora.org>
L:	wcn36xx@lists.infradead.org
W:	http://wireless.kernel.org/en/users/Drivers/wcn36xx
T:	git git://github.com/KrasnikovEugene/wcn36xx.git
S:	Supported
F:	drivers/net/wireless/ath/wcn36xx/

QUANTENNA QTNFMAC WIRELESS DRIVER
M:	Igor Mitsyanko <imitsyanko@quantenna.com>
M:	Avinash Patil <avinashp@quantenna.com>
M:	Sergey Matyukevich <smatyukevich@quantenna.com>
L:	linux-wireless@vger.kernel.org
S:	Maintained
F:	drivers/net/wireless/quantenna

RADEON and AMDGPU DRM DRIVERS
M:	Alex Deucher <alexander.deucher@amd.com>
M:	Christian König <christian.koenig@amd.com>
M:	David (ChunMing) Zhou <David1.Zhou@amd.com>
L:	amd-gfx@lists.freedesktop.org
T:	git git://people.freedesktop.org/~agd5f/linux
S:	Supported
F:	drivers/gpu/drm/radeon/
F:	include/uapi/drm/radeon_drm.h
F:	drivers/gpu/drm/amd/
F:	include/uapi/drm/amdgpu_drm.h

RADEON FRAMEBUFFER DISPLAY DRIVER
M:	Benjamin Herrenschmidt <benh@kernel.crashing.org>
L:	linux-fbdev@vger.kernel.org
S:	Maintained
F:	drivers/video/fbdev/aty/radeon*
F:	include/uapi/linux/radeonfb.h

RADIOSHARK RADIO DRIVER
M:	Hans Verkuil <hverkuil@xs4all.nl>
L:	linux-media@vger.kernel.org
T:	git git://linuxtv.org/media_tree.git
S:	Maintained
F:	drivers/media/radio/radio-shark.c

RADIOSHARK2 RADIO DRIVER
M:	Hans Verkuil <hverkuil@xs4all.nl>
L:	linux-media@vger.kernel.org
T:	git git://linuxtv.org/media_tree.git
S:	Maintained
F:	drivers/media/radio/radio-shark2.c
F:	drivers/media/radio/radio-tea5777.c

RADOS BLOCK DEVICE (RBD)
M:	Ilya Dryomov <idryomov@gmail.com>
M:	Sage Weil <sage@redhat.com>
M:	Alex Elder <elder@kernel.org>
L:	ceph-devel@vger.kernel.org
W:	http://ceph.com/
T:	git git://git.kernel.org/pub/scm/linux/kernel/git/sage/ceph-client.git
T:	git git://github.com/ceph/ceph-client.git
S:	Supported
F:	Documentation/ABI/testing/sysfs-bus-rbd
F:	drivers/block/rbd.c
F:	drivers/block/rbd_types.h

RAGE128 FRAMEBUFFER DISPLAY DRIVER
M:	Paul Mackerras <paulus@samba.org>
L:	linux-fbdev@vger.kernel.org
S:	Maintained
F:	drivers/video/fbdev/aty/aty128fb.c

RAINSHADOW-CEC DRIVER
M:	Hans Verkuil <hverkuil@xs4all.nl>
L:	linux-media@vger.kernel.org
T:	git git://linuxtv.org/media_tree.git
S:	Maintained
F:	drivers/media/usb/rainshadow-cec/*

RALINK MIPS ARCHITECTURE
M:	John Crispin <john@phrozen.org>
L:	linux-mips@linux-mips.org
S:	Maintained
F:	arch/mips/ralink

RALINK RT2X00 WIRELESS LAN DRIVER
P:	rt2x00 project
M:	Stanislaw Gruszka <sgruszka@redhat.com>
M:	Helmut Schaa <helmut.schaa@googlemail.com>
L:	linux-wireless@vger.kernel.org
S:	Maintained
F:	drivers/net/wireless/ralink/rt2x00/

RAMDISK RAM BLOCK DEVICE DRIVER
M:	Jens Axboe <axboe@kernel.dk>
S:	Maintained
F:	Documentation/blockdev/ramdisk.txt
F:	drivers/block/brd.c

RANCHU VIRTUAL BOARD FOR MIPS
M:	Miodrag Dinic <miodrag.dinic@mips.com>
L:	linux-mips@linux-mips.org
S:	Supported
F:	arch/mips/generic/board-ranchu.c
F:	arch/mips/configs/generic/board-ranchu.config

RANDOM NUMBER DRIVER
M:	"Theodore Ts'o" <tytso@mit.edu>
S:	Maintained
F:	drivers/char/random.c

RAPIDIO SUBSYSTEM
M:	Matt Porter <mporter@kernel.crashing.org>
M:	Alexandre Bounine <alex.bou9@gmail.com>
S:	Maintained
F:	drivers/rapidio/

RAYLINK/WEBGEAR 802.11 WIRELESS LAN DRIVER
L:	linux-wireless@vger.kernel.org
S:	Orphan
F:	drivers/net/wireless/ray*

RCUTORTURE TEST FRAMEWORK
M:	"Paul E. McKenney" <paulmck@linux.vnet.ibm.com>
M:	Josh Triplett <josh@joshtriplett.org>
R:	Steven Rostedt <rostedt@goodmis.org>
R:	Mathieu Desnoyers <mathieu.desnoyers@efficios.com>
R:	Lai Jiangshan <jiangshanlai@gmail.com>
L:	linux-kernel@vger.kernel.org
S:	Supported
T:	git git://git.kernel.org/pub/scm/linux/kernel/git/paulmck/linux-rcu.git
F:	tools/testing/selftests/rcutorture

RDC R-321X SoC
M:	Florian Fainelli <florian@openwrt.org>
S:	Maintained

RDC R6040 FAST ETHERNET DRIVER
M:	Florian Fainelli <f.fainelli@gmail.com>
L:	netdev@vger.kernel.org
S:	Maintained
F:	drivers/net/ethernet/rdc/r6040.c

RDMAVT - RDMA verbs software
M:	Dennis Dalessandro <dennis.dalessandro@intel.com>
M:	Mike Marciniszyn <mike.marciniszyn@intel.com>
L:	linux-rdma@vger.kernel.org
S:	Supported
F:	drivers/infiniband/sw/rdmavt

RDS - RELIABLE DATAGRAM SOCKETS
M:	Santosh Shilimkar <santosh.shilimkar@oracle.com>
L:	netdev@vger.kernel.org
L:	linux-rdma@vger.kernel.org
L:	rds-devel@oss.oracle.com (moderated for non-subscribers)
W:	https://oss.oracle.com/projects/rds/
S:	Supported
F:	net/rds/
F:	Documentation/networking/rds.txt

RDT - RESOURCE ALLOCATION
M:	Fenghua Yu <fenghua.yu@intel.com>
M:	Reinette Chatre <reinette.chatre@intel.com>
L:	linux-kernel@vger.kernel.org
S:	Supported
F:	arch/x86/kernel/cpu/intel_rdt*
F:	arch/x86/include/asm/intel_rdt_sched.h
F:	Documentation/x86/intel_rdt*

READ-COPY UPDATE (RCU)
M:	"Paul E. McKenney" <paulmck@linux.vnet.ibm.com>
M:	Josh Triplett <josh@joshtriplett.org>
R:	Steven Rostedt <rostedt@goodmis.org>
R:	Mathieu Desnoyers <mathieu.desnoyers@efficios.com>
R:	Lai Jiangshan <jiangshanlai@gmail.com>
L:	linux-kernel@vger.kernel.org
W:	http://www.rdrop.com/users/paulmck/RCU/
S:	Supported
T:	git git://git.kernel.org/pub/scm/linux/kernel/git/paulmck/linux-rcu.git
F:	Documentation/RCU/
X:	Documentation/RCU/torture.txt
F:	include/linux/rcu*
X:	include/linux/srcu*.h
F:	kernel/rcu/
X:	kernel/rcu/srcu*.c

REAL TIME CLOCK (RTC) SUBSYSTEM
M:	Alessandro Zummo <a.zummo@towertech.it>
M:	Alexandre Belloni <alexandre.belloni@bootlin.com>
L:	linux-rtc@vger.kernel.org
Q:	http://patchwork.ozlabs.org/project/rtc-linux/list/
T:	git git://git.kernel.org/pub/scm/linux/kernel/git/abelloni/linux.git
S:	Maintained
F:	Documentation/devicetree/bindings/rtc/
F:	Documentation/rtc.txt
F:	drivers/rtc/
F:	include/linux/rtc.h
F:	include/uapi/linux/rtc.h
F:	include/linux/rtc/
F:	include/linux/platform_data/rtc-*
F:	tools/testing/selftests/rtc/

REALTEK AUDIO CODECS
M:	Bard Liao <bardliao@realtek.com>
M:	Oder Chiou <oder_chiou@realtek.com>
S:	Maintained
F:	sound/soc/codecs/rt*
F:	include/sound/rt*.h

REALTEK RTL83xx SMI DSA ROUTER CHIPS
M:	Linus Walleij <linus.walleij@linaro.org>
S:	Maintained
F:	Documentation/devicetree/bindings/net/dsa/realtek-smi.txt
F:	drivers/net/dsa/realtek-smi*
F:	drivers/net/dsa/rtl83*

REGISTER MAP ABSTRACTION
M:	Mark Brown <broonie@kernel.org>
L:	linux-kernel@vger.kernel.org
T:	git git://git.kernel.org/pub/scm/linux/kernel/git/broonie/regmap.git
S:	Supported
F:	Documentation/devicetree/bindings/regmap/
F:	drivers/base/regmap/
F:	include/linux/regmap.h

REISERFS FILE SYSTEM
L:	reiserfs-devel@vger.kernel.org
S:	Supported
F:	fs/reiserfs/

REMOTE PROCESSOR (REMOTEPROC) SUBSYSTEM
M:	Ohad Ben-Cohen <ohad@wizery.com>
M:	Bjorn Andersson <bjorn.andersson@linaro.org>
L:	linux-remoteproc@vger.kernel.org
T:	git git://git.kernel.org/pub/scm/linux/kernel/git/ohad/remoteproc.git
S:	Maintained
F:	Documentation/devicetree/bindings/remoteproc/
F:	Documentation/remoteproc.txt
F:	drivers/remoteproc/
F:	include/linux/remoteproc.h

REMOTE PROCESSOR MESSAGING (RPMSG) SUBSYSTEM
M:	Ohad Ben-Cohen <ohad@wizery.com>
M:	Bjorn Andersson <bjorn.andersson@linaro.org>
L:	linux-remoteproc@vger.kernel.org
T:	git git://git.kernel.org/pub/scm/linux/kernel/git/ohad/rpmsg.git
S:	Maintained
F:	drivers/rpmsg/
F:	Documentation/rpmsg.txt
F:	include/linux/rpmsg.h
F:	include/linux/rpmsg/

RENESAS CLOCK DRIVERS
M:	Geert Uytterhoeven <geert+renesas@glider.be>
L:	linux-renesas-soc@vger.kernel.org
T:	git git://git.kernel.org/pub/scm/linux/kernel/git/geert/renesas-drivers.git clk-renesas
S:	Supported
F:	drivers/clk/renesas/

RENESAS EMEV2 I2C DRIVER
M:	Wolfram Sang <wsa+renesas@sang-engineering.com>
S:	Supported
F:	drivers/i2c/busses/i2c-emev2.c

RENESAS ETHERNET DRIVERS
R:	Sergei Shtylyov <sergei.shtylyov@cogentembedded.com>
L:	netdev@vger.kernel.org
L:	linux-renesas-soc@vger.kernel.org
F:	Documentation/devicetree/bindings/net/renesas,*.txt
F:	Documentation/devicetree/bindings/net/sh_eth.txt
F:	drivers/net/ethernet/renesas/
F:	include/linux/sh_eth.h

RENESAS R-CAR GYROADC DRIVER
M:	Marek Vasut <marek.vasut@gmail.com>
L:	linux-iio@vger.kernel.org
S:	Supported
F:	drivers/iio/adc/rcar_gyro_adc.c

RENESAS R-CAR I2C DRIVERS
M:	Wolfram Sang <wsa+renesas@sang-engineering.com>
S:	Supported
F:	drivers/i2c/busses/i2c-rcar.c
F:	drivers/i2c/busses/i2c-sh_mobile.c

RENESAS USB PHY DRIVER
M:	Yoshihiro Shimoda <yoshihiro.shimoda.uh@renesas.com>
L:	linux-renesas-soc@vger.kernel.org
S:	Maintained
F:	drivers/phy/renesas/phy-rcar-gen3-usb*.c

RESET CONTROLLER FRAMEWORK
M:	Philipp Zabel <p.zabel@pengutronix.de>
T:	git git://git.pengutronix.de/git/pza/linux
S:	Maintained
F:	drivers/reset/
F:	Documentation/devicetree/bindings/reset/
F:	include/dt-bindings/reset/
F:	include/linux/reset.h
F:	include/linux/reset-controller.h

RESTARTABLE SEQUENCES SUPPORT
M:	Mathieu Desnoyers <mathieu.desnoyers@efficios.com>
M:	Peter Zijlstra <peterz@infradead.org>
M:	"Paul E. McKenney" <paulmck@linux.vnet.ibm.com>
M:	Boqun Feng <boqun.feng@gmail.com>
L:	linux-kernel@vger.kernel.org
S:	Supported
F:	kernel/rseq.c
F:	include/uapi/linux/rseq.h
F:	include/trace/events/rseq.h
F:	tools/testing/selftests/rseq/

RFKILL
M:	Johannes Berg <johannes@sipsolutions.net>
L:	linux-wireless@vger.kernel.org
W:	http://wireless.kernel.org/
T:	git git://git.kernel.org/pub/scm/linux/kernel/git/jberg/mac80211.git
T:	git git://git.kernel.org/pub/scm/linux/kernel/git/jberg/mac80211-next.git
S:	Maintained
F:	Documentation/rfkill.txt
F:	Documentation/ABI/stable/sysfs-class-rfkill
F:	net/rfkill/
F:	include/linux/rfkill.h
F:	include/uapi/linux/rfkill.h

RHASHTABLE
M:	Thomas Graf <tgraf@suug.ch>
M:	Herbert Xu <herbert@gondor.apana.org.au>
L:	netdev@vger.kernel.org
S:	Maintained
F:	lib/rhashtable.c
F:	lib/test_rhashtable.c
F:	include/linux/rhashtable.h
F:	include/linux/rhashtable-types.h

RICOH R5C592 MEMORYSTICK DRIVER
M:	Maxim Levitsky <maximlevitsky@gmail.com>
S:	Maintained
F:	drivers/memstick/host/r592.*

RICOH SMARTMEDIA/XD DRIVER
M:	Maxim Levitsky <maximlevitsky@gmail.com>
S:	Maintained
F:	drivers/mtd/nand/raw/r852.c
F:	drivers/mtd/nand/raw/r852.h

RISC-V ARCHITECTURE
M:	Palmer Dabbelt <palmer@sifive.com>
M:	Albert Ou <aou@eecs.berkeley.edu>
L:	linux-riscv@lists.infradead.org
T:	git git://git.kernel.org/pub/scm/linux/kernel/git/palmer/riscv-linux.git
S:	Supported
F:	arch/riscv/
K:	riscv
N:	riscv

ROCCAT DRIVERS
M:	Stefan Achatz <erazor_de@users.sourceforge.net>
W:	http://sourceforge.net/projects/roccat/
S:	Maintained
F:	drivers/hid/hid-roccat*
F:	include/linux/hid-roccat*
F:	Documentation/ABI/*/sysfs-driver-hid-roccat*

ROCKCHIP RASTER 2D GRAPHIC ACCELERATION UNIT DRIVER
M:	Jacob chen <jacob2.chen@rock-chips.com>
L:	linux-media@vger.kernel.org
S:	Maintained
F:	drivers/media/platform/rockchip/rga/
F:	Documentation/devicetree/bindings/media/rockchip-rga.txt

ROCKER DRIVER
M:	Jiri Pirko <jiri@resnulli.us>
L:	netdev@vger.kernel.org
S:	Supported
F:	drivers/net/ethernet/rocker/

ROCKETPORT DRIVER
P:	Comtrol Corp.
W:	http://www.comtrol.com
S:	Maintained
F:	Documentation/serial/rocket.txt
F:	drivers/tty/rocket*

ROCKETPORT EXPRESS/INFINITY DRIVER
M:	Kevin Cernekee <cernekee@gmail.com>
L:	linux-serial@vger.kernel.org
S:	Odd Fixes
F:	drivers/tty/serial/rp2.*

ROHM MULTIFUNCTION BD9571MWV-M PMIC DEVICE DRIVERS
M:	Marek Vasut <marek.vasut+renesas@gmail.com>
L:	linux-kernel@vger.kernel.org
L:	linux-renesas-soc@vger.kernel.org
S:	Supported
F:	drivers/mfd/bd9571mwv.c
F:	drivers/regulator/bd9571mwv-regulator.c
F:	drivers/gpio/gpio-bd9571mwv.c
F:	include/linux/mfd/bd9571mwv.h
F:	Documentation/devicetree/bindings/mfd/bd9571mwv.txt

ROSE NETWORK LAYER
M:	Ralf Baechle <ralf@linux-mips.org>
L:	linux-hams@vger.kernel.org
W:	http://www.linux-ax25.org/
S:	Maintained
F:	include/net/rose.h
F:	include/uapi/linux/rose.h
F:	net/rose/

RTL2830 MEDIA DRIVER
M:	Antti Palosaari <crope@iki.fi>
L:	linux-media@vger.kernel.org
W:	https://linuxtv.org
W:	http://palosaari.fi/linux/
Q:	http://patchwork.linuxtv.org/project/linux-media/list/
T:	git git://linuxtv.org/anttip/media_tree.git
S:	Maintained
F:	drivers/media/dvb-frontends/rtl2830*

RTL2832 MEDIA DRIVER
M:	Antti Palosaari <crope@iki.fi>
L:	linux-media@vger.kernel.org
W:	https://linuxtv.org
W:	http://palosaari.fi/linux/
Q:	http://patchwork.linuxtv.org/project/linux-media/list/
T:	git git://linuxtv.org/anttip/media_tree.git
S:	Maintained
F:	drivers/media/dvb-frontends/rtl2832*

RTL2832_SDR MEDIA DRIVER
M:	Antti Palosaari <crope@iki.fi>
L:	linux-media@vger.kernel.org
W:	https://linuxtv.org
W:	http://palosaari.fi/linux/
Q:	http://patchwork.linuxtv.org/project/linux-media/list/
T:	git git://linuxtv.org/anttip/media_tree.git
S:	Maintained
F:	drivers/media/dvb-frontends/rtl2832_sdr*

RTL8180 WIRELESS DRIVER
L:	linux-wireless@vger.kernel.org
W:	http://wireless.kernel.org/
T:	git git://git.kernel.org/pub/scm/linux/kernel/git/linville/wireless-testing.git
S:	Orphan
F:	drivers/net/wireless/realtek/rtl818x/rtl8180/

RTL8187 WIRELESS DRIVER
M:	Herton Ronaldo Krzesinski <herton@canonical.com>
M:	Hin-Tak Leung <htl10@users.sourceforge.net>
M:	Larry Finger <Larry.Finger@lwfinger.net>
L:	linux-wireless@vger.kernel.org
W:	http://wireless.kernel.org/
T:	git git://git.kernel.org/pub/scm/linux/kernel/git/linville/wireless-testing.git
S:	Maintained
F:	drivers/net/wireless/realtek/rtl818x/rtl8187/

REALTEK WIRELESS DRIVER (rtlwifi family)
M:	Ping-Ke Shih <pkshih@realtek.com>
L:	linux-wireless@vger.kernel.org
W:	http://wireless.kernel.org/
T:	git git://git.kernel.org/pub/scm/linux/kernel/git/linville/wireless-testing.git
S:	Maintained
F:	drivers/net/wireless/realtek/rtlwifi/

RTL8XXXU WIRELESS DRIVER (rtl8xxxu)
M:	Jes Sorensen <Jes.Sorensen@gmail.com>
L:	linux-wireless@vger.kernel.org
T:	git git://git.kernel.org/pub/scm/linux/kernel/git/jes/linux.git rtl8xxxu-devel
S:	Maintained
F:	drivers/net/wireless/realtek/rtl8xxxu/

RXRPC SOCKETS (AF_RXRPC)
M:	David Howells <dhowells@redhat.com>
L:	linux-afs@lists.infradead.org
S:	Supported
F:	net/rxrpc/
F:	include/keys/rxrpc-type.h
F:	include/net/af_rxrpc.h
F:	include/trace/events/rxrpc.h
F:	include/uapi/linux/rxrpc.h
F:	Documentation/networking/rxrpc.txt
W:	https://www.infradead.org/~dhowells/kafs/

S3 SAVAGE FRAMEBUFFER DRIVER
M:	Antonino Daplas <adaplas@gmail.com>
L:	linux-fbdev@vger.kernel.org
S:	Maintained
F:	drivers/video/fbdev/savage/

S390
M:	Martin Schwidefsky <schwidefsky@de.ibm.com>
M:	Heiko Carstens <heiko.carstens@de.ibm.com>
L:	linux-s390@vger.kernel.org
W:	http://www.ibm.com/developerworks/linux/linux390/
T:	git git://git.kernel.org/pub/scm/linux/kernel/git/s390/linux.git
S:	Supported
F:	arch/s390/
F:	drivers/s390/
F:	Documentation/s390/
F:	Documentation/driver-api/s390-drivers.rst

S390 COMMON I/O LAYER
M:	Sebastian Ott <sebott@linux.ibm.com>
M:	Peter Oberparleiter <oberpar@linux.ibm.com>
L:	linux-s390@vger.kernel.org
W:	http://www.ibm.com/developerworks/linux/linux390/
S:	Supported
F:	drivers/s390/cio/

S390 DASD DRIVER
M:	Stefan Haberland <sth@linux.ibm.com>
M:	Jan Hoeppner <hoeppner@linux.ibm.com>
L:	linux-s390@vger.kernel.org
W:	http://www.ibm.com/developerworks/linux/linux390/
S:	Supported
F:	drivers/s390/block/dasd*
F:	block/partitions/ibm.c

S390 IOMMU (PCI)
M:	Gerald Schaefer <gerald.schaefer@de.ibm.com>
L:	linux-s390@vger.kernel.org
W:	http://www.ibm.com/developerworks/linux/linux390/
S:	Supported
F:	drivers/iommu/s390-iommu.c

S390 IUCV NETWORK LAYER
M:	Julian Wiedmann <jwi@linux.ibm.com>
M:	Ursula Braun <ubraun@linux.ibm.com>
L:	linux-s390@vger.kernel.org
W:	http://www.ibm.com/developerworks/linux/linux390/
S:	Supported
F:	drivers/s390/net/*iucv*
F:	include/net/iucv/
F:	net/iucv/

S390 NETWORK DRIVERS
M:	Julian Wiedmann <jwi@linux.ibm.com>
M:	Ursula Braun <ubraun@linux.ibm.com>
L:	linux-s390@vger.kernel.org
W:	http://www.ibm.com/developerworks/linux/linux390/
S:	Supported
F:	drivers/s390/net/

S390 PCI SUBSYSTEM
M:	Sebastian Ott <sebott@linux.ibm.com>
M:	Gerald Schaefer <gerald.schaefer@de.ibm.com>
L:	linux-s390@vger.kernel.org
W:	http://www.ibm.com/developerworks/linux/linux390/
S:	Supported
F:	arch/s390/pci/
F:	drivers/pci/hotplug/s390_pci_hpc.c

S390 VFIO-CCW DRIVER
M:	Cornelia Huck <cohuck@redhat.com>
M:	Halil Pasic <pasic@linux.ibm.com>
L:	linux-s390@vger.kernel.org
L:	kvm@vger.kernel.org
S:	Supported
F:	drivers/s390/cio/vfio_ccw*
F:	Documentation/s390/vfio-ccw.txt
F:	include/uapi/linux/vfio_ccw.h

S390 ZCRYPT DRIVER
M:	Harald Freudenberger <freude@linux.ibm.com>
L:	linux-s390@vger.kernel.org
W:	http://www.ibm.com/developerworks/linux/linux390/
S:	Supported
F:	drivers/s390/crypto/

S390 ZFCP DRIVER
M:	Steffen Maier <maier@linux.ibm.com>
M:	Benjamin Block <bblock@linux.ibm.com>
L:	linux-s390@vger.kernel.org
W:	http://www.ibm.com/developerworks/linux/linux390/
S:	Supported
F:	drivers/s390/scsi/zfcp_*

S3C24XX SD/MMC Driver
M:	Ben Dooks <ben-linux@fluff.org>
L:	linux-arm-kernel@lists.infradead.org (moderated for non-subscribers)
S:	Supported
F:	drivers/mmc/host/s3cmci.*

SAA6588 RDS RECEIVER DRIVER
M:	Hans Verkuil <hverkuil@xs4all.nl>
L:	linux-media@vger.kernel.org
T:	git git://linuxtv.org/media_tree.git
W:	https://linuxtv.org
S:	Odd Fixes
F:	drivers/media/i2c/saa6588*

SAA7134 VIDEO4LINUX DRIVER
M:	Mauro Carvalho Chehab <mchehab@kernel.org>
L:	linux-media@vger.kernel.org
W:	https://linuxtv.org
T:	git git://linuxtv.org/media_tree.git
S:	Odd fixes
F:	Documentation/media/v4l-drivers/saa7134*
F:	drivers/media/pci/saa7134/

SAA7146 VIDEO4LINUX-2 DRIVER
M:	Hans Verkuil <hverkuil@xs4all.nl>
L:	linux-media@vger.kernel.org
T:	git git://linuxtv.org/media_tree.git
S:	Maintained
F:	drivers/media/common/saa7146/
F:	drivers/media/pci/saa7146/
F:	include/media/saa7146*

SAMSUNG AUDIO (ASoC) DRIVERS
M:	Krzysztof Kozlowski <krzk@kernel.org>
M:	Sangbeom Kim <sbkim73@samsung.com>
M:	Sylwester Nawrocki <s.nawrocki@samsung.com>
L:	alsa-devel@alsa-project.org (moderated for non-subscribers)
S:	Supported
F:	sound/soc/samsung/
F:	Documentation/devicetree/bindings/sound/samsung*

SAMSUNG EXYNOS PSEUDO RANDOM NUMBER GENERATOR (RNG) DRIVER
M:	Krzysztof Kozlowski <krzk@kernel.org>
L:	linux-crypto@vger.kernel.org
L:	linux-samsung-soc@vger.kernel.org
S:	Maintained
F:	drivers/crypto/exynos-rng.c
F:	Documentation/devicetree/bindings/rng/samsung,exynos4-rng.txt

SAMSUNG EXYNOS TRUE RANDOM NUMBER GENERATOR (TRNG) DRIVER
M:	Łukasz Stelmach <l.stelmach@samsung.com>
L:	linux-samsung-soc@vger.kernel.org
S:	Maintained
F:	drivers/char/hw_random/exynos-trng.c
F:	Documentation/devicetree/bindings/rng/samsung,exynos5250-trng.txt

SAMSUNG FRAMEBUFFER DRIVER
M:	Jingoo Han <jingoohan1@gmail.com>
L:	linux-fbdev@vger.kernel.org
S:	Maintained
F:	drivers/video/fbdev/s3c-fb.c

SAMSUNG LAPTOP DRIVER
M:	Corentin Chary <corentin.chary@gmail.com>
L:	platform-driver-x86@vger.kernel.org
S:	Maintained
F:	drivers/platform/x86/samsung-laptop.c

SAMSUNG MULTIFUNCTION PMIC DEVICE DRIVERS
M:	Sangbeom Kim <sbkim73@samsung.com>
M:	Krzysztof Kozlowski <krzk@kernel.org>
M:	Bartlomiej Zolnierkiewicz <b.zolnierkie@samsung.com>
L:	linux-kernel@vger.kernel.org
L:	linux-samsung-soc@vger.kernel.org
S:	Supported
F:	drivers/mfd/sec*.c
F:	drivers/regulator/s2m*.c
F:	drivers/regulator/s5m*.c
F:	drivers/clk/clk-s2mps11.c
F:	drivers/rtc/rtc-s5m.c
F:	include/linux/mfd/samsung/
F:	Documentation/devicetree/bindings/mfd/samsung,sec-core.txt
F:	Documentation/devicetree/bindings/regulator/samsung,s2m*.txt
F:	Documentation/devicetree/bindings/regulator/samsung,s5m*.txt
F:	Documentation/devicetree/bindings/clock/samsung,s2mps11.txt

SAMSUNG S3C24XX/S3C64XX SOC SERIES CAMIF DRIVER
M:	Sylwester Nawrocki <sylvester.nawrocki@gmail.com>
L:	linux-media@vger.kernel.org
L:	linux-samsung-soc@vger.kernel.org (moderated for non-subscribers)
S:	Maintained
F:	drivers/media/platform/s3c-camif/
F:	include/media/drv-intf/s3c_camif.h

SAMSUNG S3FWRN5 NFC DRIVER
M:	Robert Baldyga <r.baldyga@samsung.com>
M:	Krzysztof Opasiak <k.opasiak@samsung.com>
L:	linux-nfc@lists.01.org (moderated for non-subscribers)
S:	Supported
F:	drivers/nfc/s3fwrn5

SAMSUNG S5C73M3 CAMERA DRIVER
M:	Kyungmin Park <kyungmin.park@samsung.com>
M:	Andrzej Hajda <a.hajda@samsung.com>
L:	linux-media@vger.kernel.org
S:	Supported
F:	drivers/media/i2c/s5c73m3/*

SAMSUNG S5K5BAF CAMERA DRIVER
M:	Kyungmin Park <kyungmin.park@samsung.com>
M:	Andrzej Hajda <a.hajda@samsung.com>
L:	linux-media@vger.kernel.org
S:	Supported
F:	drivers/media/i2c/s5k5baf.c

SAMSUNG S5P Security SubSystem (SSS) DRIVER
M:	Krzysztof Kozlowski <krzk@kernel.org>
M:	Vladimir Zapolskiy <vz@mleia.com>
M:	Kamil Konieczny <k.konieczny@partner.samsung.com>
L:	linux-crypto@vger.kernel.org
L:	linux-samsung-soc@vger.kernel.org
S:	Maintained
F:	drivers/crypto/s5p-sss.c

SAMSUNG S5P/EXYNOS4 SOC SERIES CAMERA SUBSYSTEM DRIVERS
M:	Kyungmin Park <kyungmin.park@samsung.com>
M:	Sylwester Nawrocki <s.nawrocki@samsung.com>
L:	linux-media@vger.kernel.org
Q:	https://patchwork.linuxtv.org/project/linux-media/list/
S:	Supported
F:	drivers/media/platform/exynos4-is/

SAMSUNG SOC CLOCK DRIVERS
M:	Sylwester Nawrocki <s.nawrocki@samsung.com>
M:	Tomasz Figa <tomasz.figa@gmail.com>
M:	Chanwoo Choi <cw00.choi@samsung.com>
S:	Supported
L:	linux-samsung-soc@vger.kernel.org (moderated for non-subscribers)
T:	git git://git.kernel.org/pub/scm/linux/kernel/git/snawrocki/clk.git
F:	drivers/clk/samsung/
F:	include/dt-bindings/clock/exynos*.h
F:	Documentation/devicetree/bindings/clock/exynos*.txt

SAMSUNG SPI DRIVERS
M:	Kukjin Kim <kgene@kernel.org>
M:	Krzysztof Kozlowski <krzk@kernel.org>
M:	Andi Shyti <andi@etezian.org>
L:	linux-spi@vger.kernel.org
L:	linux-samsung-soc@vger.kernel.org (moderated for non-subscribers)
S:	Maintained
F:	Documentation/devicetree/bindings/spi/spi-samsung.txt
F:	drivers/spi/spi-s3c*
F:	include/linux/platform_data/spi-s3c64xx.h

SAMSUNG SXGBE DRIVERS
M:	Byungho An <bh74.an@samsung.com>
M:	Girish K S <ks.giri@samsung.com>
M:	Vipul Pandya <vipul.pandya@samsung.com>
S:	Supported
L:	netdev@vger.kernel.org
F:	drivers/net/ethernet/samsung/sxgbe/

SAMSUNG THERMAL DRIVER
M:	Bartlomiej Zolnierkiewicz <b.zolnierkie@samsung.com>
L:	linux-pm@vger.kernel.org
L:	linux-samsung-soc@vger.kernel.org
S:	Supported
T:	git https://github.com/lmajewski/linux-samsung-thermal.git
F:	drivers/thermal/samsung/

SAMSUNG USB2 PHY DRIVER
M:	Kamil Debski <kamil@wypas.org>
M:	Sylwester Nawrocki <s.nawrocki@samsung.com>
L:	linux-kernel@vger.kernel.org
S:	Supported
F:	Documentation/devicetree/bindings/phy/samsung-phy.txt
F:	Documentation/phy/samsung-usb2.txt
F:	drivers/phy/samsung/phy-exynos4210-usb2.c
F:	drivers/phy/samsung/phy-exynos4x12-usb2.c
F:	drivers/phy/samsung/phy-exynos5250-usb2.c
F:	drivers/phy/samsung/phy-s5pv210-usb2.c
F:	drivers/phy/samsung/phy-samsung-usb2.c
F:	drivers/phy/samsung/phy-samsung-usb2.h

SC1200 WDT DRIVER
M:	Zwane Mwaikambo <zwanem@gmail.com>
S:	Maintained
F:	drivers/watchdog/sc1200wdt.c

SCHEDULER
M:	Ingo Molnar <mingo@redhat.com>
M:	Peter Zijlstra <peterz@infradead.org>
L:	linux-kernel@vger.kernel.org
T:	git git://git.kernel.org/pub/scm/linux/kernel/git/tip/tip.git sched/core
S:	Maintained
F:	kernel/sched/
F:	include/linux/sched.h
F:	include/uapi/linux/sched.h
F:	include/linux/wait.h

SCR24X CHIP CARD INTERFACE DRIVER
M:	Lubomir Rintel <lkundrak@v3.sk>
S:	Supported
F:	drivers/char/pcmcia/scr24x_cs.c

SCSI CDROM DRIVER
M:	Jens Axboe <axboe@kernel.dk>
L:	linux-scsi@vger.kernel.org
W:	http://www.kernel.dk
S:	Maintained
F:	drivers/scsi/sr*

SCSI RDMA PROTOCOL (SRP) INITIATOR
M:	Bart Van Assche <bvanassche@acm.org>
L:	linux-rdma@vger.kernel.org
S:	Supported
Q:	http://patchwork.kernel.org/project/linux-rdma/list/
F:	drivers/infiniband/ulp/srp/
F:	include/scsi/srp.h

SCSI RDMA PROTOCOL (SRP) TARGET
M:	Bart Van Assche <bvanassche@acm.org>
L:	linux-rdma@vger.kernel.org
L:	target-devel@vger.kernel.org
S:	Supported
Q:	http://patchwork.kernel.org/project/linux-rdma/list/
F:	drivers/infiniband/ulp/srpt/

SCSI SG DRIVER
M:	Doug Gilbert <dgilbert@interlog.com>
L:	linux-scsi@vger.kernel.org
W:	http://sg.danny.cz/sg
S:	Maintained
F:	Documentation/scsi/scsi-generic.txt
F:	drivers/scsi/sg.c
F:	include/scsi/sg.h

SCSI SUBSYSTEM
M:	"James E.J. Bottomley" <jejb@linux.vnet.ibm.com>
T:	git git://git.kernel.org/pub/scm/linux/kernel/git/jejb/scsi.git
M:	"Martin K. Petersen" <martin.petersen@oracle.com>
T:	git git://git.kernel.org/pub/scm/linux/kernel/git/mkp/scsi.git
L:	linux-scsi@vger.kernel.org
S:	Maintained
F:	Documentation/devicetree/bindings/scsi/
F:	drivers/scsi/
F:	include/scsi/

SCSI TAPE DRIVER
M:	Kai Mäkisara <Kai.Makisara@kolumbus.fi>
L:	linux-scsi@vger.kernel.org
S:	Maintained
F:	Documentation/scsi/st.txt
F:	drivers/scsi/st.*
F:	drivers/scsi/st_*.h

SCTP PROTOCOL
M:	Vlad Yasevich <vyasevich@gmail.com>
M:	Neil Horman <nhorman@tuxdriver.com>
M:	Marcelo Ricardo Leitner <marcelo.leitner@gmail.com>
L:	linux-sctp@vger.kernel.org
W:	http://lksctp.sourceforge.net
S:	Maintained
F:	Documentation/networking/sctp.txt
F:	include/linux/sctp.h
F:	include/uapi/linux/sctp.h
F:	include/net/sctp/
F:	net/sctp/

SCx200 CPU SUPPORT
M:	Jim Cromie <jim.cromie@gmail.com>
S:	Odd Fixes
F:	Documentation/i2c/busses/scx200_acb
F:	arch/x86/platform/scx200/
F:	drivers/watchdog/scx200_wdt.c
F:	drivers/i2c/busses/scx200*
F:	drivers/mtd/maps/scx200_docflash.c
F:	include/linux/scx200.h

SCx200 GPIO DRIVER
M:	Jim Cromie <jim.cromie@gmail.com>
S:	Maintained
F:	drivers/char/scx200_gpio.c
F:	include/linux/scx200_gpio.h

SCx200 HRT CLOCKSOURCE DRIVER
M:	Jim Cromie <jim.cromie@gmail.com>
S:	Maintained
F:	drivers/clocksource/scx200_hrt.c

SDRICOH_CS MMC/SD HOST CONTROLLER INTERFACE DRIVER
M:	Sascha Sommer <saschasommer@freenet.de>
L:	sdricohcs-devel@lists.sourceforge.net (subscribers-only)
S:	Maintained
F:	drivers/mmc/host/sdricoh_cs.c

SECURE COMPUTING
M:	Kees Cook <keescook@chromium.org>
R:	Andy Lutomirski <luto@amacapital.net>
R:	Will Drewry <wad@chromium.org>
T:	git git://git.kernel.org/pub/scm/linux/kernel/git/kees/linux.git seccomp
S:	Supported
F:	kernel/seccomp.c
F:	include/uapi/linux/seccomp.h
F:	include/linux/seccomp.h
F:	tools/testing/selftests/seccomp/*
F:	tools/testing/selftests/kselftest_harness.h
F:	Documentation/userspace-api/seccomp_filter.rst
K:	\bsecure_computing
K:	\bTIF_SECCOMP\b

SECURE DIGITAL HOST CONTROLLER INTERFACE (SDHCI) Broadcom BRCMSTB DRIVER
M:	Al Cooper <alcooperx@gmail.com>
L:	linux-mmc@vger.kernel.org
L:	bcm-kernel-feedback-list@broadcom.com
S:	Maintained
F:	drivers/mmc/host/sdhci-brcmstb*

SECURE DIGITAL HOST CONTROLLER INTERFACE (SDHCI) DRIVER
M:	Adrian Hunter <adrian.hunter@intel.com>
L:	linux-mmc@vger.kernel.org
T:	git git://git.infradead.org/users/ahunter/linux-sdhci.git
S:	Maintained
F:	drivers/mmc/host/sdhci*
F:	include/linux/mmc/sdhci*

SYNOPSYS SDHCI COMPLIANT DWC MSHC DRIVER
M:	Prabu Thangamuthu <prabu.t@synopsys.com>
M:	Manjunath M B <manjumb@synopsys.com>
L:	linux-mmc@vger.kernel.org
S:	Maintained
F:	drivers/mmc/host/sdhci-pci-dwc-mshc.c

SECURE DIGITAL HOST CONTROLLER INTERFACE (SDHCI) SAMSUNG DRIVER
M:	Ben Dooks <ben-linux@fluff.org>
M:	Jaehoon Chung <jh80.chung@samsung.com>
L:	linux-mmc@vger.kernel.org
S:	Maintained
F:	drivers/mmc/host/sdhci-s3c*

SECURE DIGITAL HOST CONTROLLER INTERFACE (SDHCI) ST SPEAR DRIVER
M:	Viresh Kumar <vireshk@kernel.org>
L:	linux-mmc@vger.kernel.org
S:	Maintained
F:	drivers/mmc/host/sdhci-spear.c

SECURE DIGITAL HOST CONTROLLER INTERFACE (SDHCI) TI OMAP DRIVER
M:	Kishon Vijay Abraham I <kishon@ti.com>
L:	linux-mmc@vger.kernel.org
S:	Maintained
F:	drivers/mmc/host/sdhci-omap.c

SECURE ENCRYPTING DEVICE (SED) OPAL DRIVER
M:	Scott Bauer <scott.bauer@intel.com>
M:	Jonathan Derrick <jonathan.derrick@intel.com>
L:	linux-block@vger.kernel.org
S:	Supported
F:	block/sed*
F:	block/opal_proto.h
F:	include/linux/sed*
F:	include/uapi/linux/sed*

SECURITY CONTACT
M:	Security Officers <security@kernel.org>
S:	Supported

SECURITY SUBSYSTEM
M:	James Morris <jmorris@namei.org>
M:	"Serge E. Hallyn" <serge@hallyn.com>
L:	linux-security-module@vger.kernel.org (suggested Cc:)
T:	git git://git.kernel.org/pub/scm/linux/kernel/git/jmorris/linux-security.git
W:	http://kernsec.org/
S:	Supported
F:	security/
X:	security/selinux/

SELINUX SECURITY MODULE
M:	Paul Moore <paul@paul-moore.com>
M:	Stephen Smalley <sds@tycho.nsa.gov>
M:	Eric Paris <eparis@parisplace.org>
L:	selinux@vger.kernel.org
W:	https://selinuxproject.org
W:	https://github.com/SELinuxProject
T:	git git://git.kernel.org/pub/scm/linux/kernel/git/pcmoore/selinux.git
S:	Supported
F:	include/linux/selinux*
F:	security/selinux/
F:	scripts/selinux/
F:	Documentation/admin-guide/LSM/SELinux.rst

SENSABLE PHANTOM
M:	Jiri Slaby <jirislaby@gmail.com>
S:	Maintained
F:	drivers/misc/phantom.c
F:	include/uapi/linux/phantom.h

SERIAL DEVICE BUS
M:	Rob Herring <robh@kernel.org>
L:	linux-serial@vger.kernel.org
S:	Maintained
F:	Documentation/devicetree/bindings/serial/slave-device.txt
F:	drivers/tty/serdev/
F:	include/linux/serdev.h

SERIAL DRIVERS
M:	Greg Kroah-Hartman <gregkh@linuxfoundation.org>
L:	linux-serial@vger.kernel.org
S:	Maintained
F:	Documentation/devicetree/bindings/serial/
F:	drivers/tty/serial/

SERIAL IR RECEIVER
M:	Sean Young <sean@mess.org>
L:	linux-media@vger.kernel.org
S:	Maintained
F:	drivers/media/rc/serial_ir.c

SFC NETWORK DRIVER
M:	Solarflare linux maintainers <linux-net-drivers@solarflare.com>
M:	Edward Cree <ecree@solarflare.com>
M:	Bert Kenward <bkenward@solarflare.com>
L:	netdev@vger.kernel.org
S:	Supported
F:	drivers/net/ethernet/sfc/

SGI GRU DRIVER
M:	Dimitri Sivanich <sivanich@sgi.com>
S:	Maintained
F:	drivers/misc/sgi-gru/

SGI SN-IA64 (Altix) SERIAL CONSOLE DRIVER
M:	Pat Gefre <pfg@sgi.com>
L:	linux-ia64@vger.kernel.org
S:	Supported
F:	Documentation/ia64/serial.txt
F:	drivers/tty/serial/ioc?_serial.c
F:	include/linux/ioc?.h

SGI XP/XPC/XPNET DRIVER
M:	Cliff Whickman <cpw@sgi.com>
M:	Robin Holt <robinmholt@gmail.com>
S:	Maintained
F:	drivers/misc/sgi-xp/

SHARED MEMORY COMMUNICATIONS (SMC) SOCKETS
M:	Ursula Braun <ubraun@linux.ibm.com>
L:	linux-s390@vger.kernel.org
W:	http://www.ibm.com/developerworks/linux/linux390/
S:	Supported
F:	net/smc/

SHARP RJ54N1CB0C SENSOR DRIVER
M:	Jacopo Mondi <jacopo@jmondi.org>
L:	linux-media@vger.kernel.org
T:	git git://linuxtv.org/media_tree.git
S:	Odd fixes
F:	drivers/media/i2c/rj54n1cb0c.c
F:	include/media/i2c/rj54n1cb0c.h

SH_VEU V4L2 MEM2MEM DRIVER
L:	linux-media@vger.kernel.org
S:	Orphan
F:	drivers/media/platform/sh_veu.c

SH_VOU V4L2 OUTPUT DRIVER
L:	linux-media@vger.kernel.org
S:	Orphan
F:	drivers/media/platform/sh_vou.c
F:	include/media/drv-intf/sh_vou.h

SI2157 MEDIA DRIVER
M:	Antti Palosaari <crope@iki.fi>
L:	linux-media@vger.kernel.org
W:	https://linuxtv.org
W:	http://palosaari.fi/linux/
Q:	http://patchwork.linuxtv.org/project/linux-media/list/
T:	git git://linuxtv.org/anttip/media_tree.git
S:	Maintained
F:	drivers/media/tuners/si2157*

SI2165 MEDIA DRIVER
M:	Matthias Schwarzott <zzam@gentoo.org>
L:	linux-media@vger.kernel.org
W:	https://linuxtv.org
Q:	http://patchwork.linuxtv.org/project/linux-media/list/
S:	Maintained
F:	drivers/media/dvb-frontends/si2165*

SI2168 MEDIA DRIVER
M:	Antti Palosaari <crope@iki.fi>
L:	linux-media@vger.kernel.org
W:	https://linuxtv.org
W:	http://palosaari.fi/linux/
Q:	http://patchwork.linuxtv.org/project/linux-media/list/
T:	git git://linuxtv.org/anttip/media_tree.git
S:	Maintained
F:	drivers/media/dvb-frontends/si2168*

SI470X FM RADIO RECEIVER I2C DRIVER
M:	Hans Verkuil <hverkuil@xs4all.nl>
L:	linux-media@vger.kernel.org
T:	git git://linuxtv.org/media_tree.git
W:	https://linuxtv.org
S:	Odd Fixes
F:	drivers/media/radio/si470x/radio-si470x-i2c.c

SI470X FM RADIO RECEIVER USB DRIVER
M:	Hans Verkuil <hverkuil@xs4all.nl>
L:	linux-media@vger.kernel.org
T:	git git://linuxtv.org/media_tree.git
W:	https://linuxtv.org
S:	Maintained
F:	drivers/media/radio/si470x/radio-si470x-common.c
F:	drivers/media/radio/si470x/radio-si470x.h
F:	drivers/media/radio/si470x/radio-si470x-usb.c

SI4713 FM RADIO TRANSMITTER I2C DRIVER
M:	Eduardo Valentin <edubezval@gmail.com>
L:	linux-media@vger.kernel.org
T:	git git://linuxtv.org/media_tree.git
W:	https://linuxtv.org
S:	Odd Fixes
F:	drivers/media/radio/si4713/si4713.?

SI4713 FM RADIO TRANSMITTER PLATFORM DRIVER
M:	Eduardo Valentin <edubezval@gmail.com>
L:	linux-media@vger.kernel.org
T:	git git://linuxtv.org/media_tree.git
W:	https://linuxtv.org
S:	Odd Fixes
F:	drivers/media/radio/si4713/radio-platform-si4713.c

SI4713 FM RADIO TRANSMITTER USB DRIVER
M:	Hans Verkuil <hverkuil@xs4all.nl>
L:	linux-media@vger.kernel.org
T:	git git://linuxtv.org/media_tree.git
W:	https://linuxtv.org
S:	Maintained
F:	drivers/media/radio/si4713/radio-usb-si4713.c

SIANO DVB DRIVER
M:	Mauro Carvalho Chehab <mchehab@kernel.org>
L:	linux-media@vger.kernel.org
W:	https://linuxtv.org
T:	git git://linuxtv.org/media_tree.git
S:	Odd fixes
F:	drivers/media/common/siano/
F:	drivers/media/usb/siano/
F:	drivers/media/usb/siano/
F:	drivers/media/mmc/siano/

SIFIVE DRIVERS
M:	Palmer Dabbelt <palmer@sifive.com>
L:	linux-riscv@lists.infradead.org
T:	git git://git.kernel.org/pub/scm/linux/kernel/git/palmer/riscv-linux.git
S:	Supported
K:	sifive
N:	sifive

SILEAD TOUCHSCREEN DRIVER
M:	Hans de Goede <hdegoede@redhat.com>
L:	linux-input@vger.kernel.org
L:	platform-driver-x86@vger.kernel.org
S:	Maintained
F:	drivers/input/touchscreen/silead.c
F:	drivers/platform/x86/touchscreen_dmi.c

SILICON MOTION SM712 FRAME BUFFER DRIVER
M:	Sudip Mukherjee <sudipm.mukherjee@gmail.com>
M:	Teddy Wang <teddy.wang@siliconmotion.com>
M:	Sudip Mukherjee <sudip.mukherjee@codethink.co.uk>
L:	linux-fbdev@vger.kernel.org
S:	Maintained
F:	drivers/video/fbdev/sm712*
F:	Documentation/fb/sm712fb.txt

SIMPLE FIRMWARE INTERFACE (SFI)
M:	Len Brown <lenb@kernel.org>
L:	sfi-devel@simplefirmware.org
W:	http://simplefirmware.org/
T:	git git://git.kernel.org/pub/scm/linux/kernel/git/lenb/linux-sfi-2.6.git
S:	Supported
F:	arch/x86/platform/sfi/
F:	drivers/sfi/
F:	include/linux/sfi*.h

SIMPLEFB FB DRIVER
M:	Hans de Goede <hdegoede@redhat.com>
L:	linux-fbdev@vger.kernel.org
S:	Maintained
F:	Documentation/devicetree/bindings/display/simple-framebuffer.txt
F:	drivers/video/fbdev/simplefb.c
F:	include/linux/platform_data/simplefb.h

SIMTEC EB110ATX (Chalice CATS)
P:	Ben Dooks
P:	Vincent Sanders <vince@simtec.co.uk>
M:	Simtec Linux Team <linux@simtec.co.uk>
W:	http://www.simtec.co.uk/products/EB110ATX/
S:	Supported

SIMTEC EB2410ITX (BAST)
P:	Ben Dooks
P:	Vincent Sanders <vince@simtec.co.uk>
M:	Simtec Linux Team <linux@simtec.co.uk>
W:	http://www.simtec.co.uk/products/EB2410ITX/
S:	Supported
F:	arch/arm/mach-s3c24xx/mach-bast.c
F:	arch/arm/mach-s3c24xx/bast-ide.c
F:	arch/arm/mach-s3c24xx/bast-irq.c

SIPHASH PRF ROUTINES
M:	Jason A. Donenfeld <Jason@zx2c4.com>
S:	Maintained
F:	lib/siphash.c
F:	lib/test_siphash.c
F:	include/linux/siphash.h

SIOX
M:	Gavin Schenk <g.schenk@eckelmann.de>
M:	Uwe Kleine-König <u.kleine-koenig@pengutronix.de>
R:	Pengutronix Kernel Team <kernel@pengutronix.de>
S:	Supported
F:	drivers/siox/*
F:	include/trace/events/siox.h

SIS 190 ETHERNET DRIVER
M:	Francois Romieu <romieu@fr.zoreil.com>
L:	netdev@vger.kernel.org
S:	Maintained
F:	drivers/net/ethernet/sis/sis190.c

SIS 900/7016 FAST ETHERNET DRIVER
M:	Daniele Venzano <venza@brownhat.org>
W:	http://www.brownhat.org/sis900.html
L:	netdev@vger.kernel.org
S:	Maintained
F:	drivers/net/ethernet/sis/sis900.*

SIS FRAMEBUFFER DRIVER
M:	Thomas Winischhofer <thomas@winischhofer.net>
W:	http://www.winischhofer.net/linuxsisvga.shtml
S:	Maintained
F:	Documentation/fb/sisfb.txt
F:	drivers/video/fbdev/sis/
F:	include/video/sisfb.h

SIS USB2VGA DRIVER
M:	Thomas Winischhofer <thomas@winischhofer.net>
W:	http://www.winischhofer.at/linuxsisusbvga.shtml
S:	Maintained
F:	drivers/usb/misc/sisusbvga/

SLAB ALLOCATOR
M:	Christoph Lameter <cl@linux.com>
M:	Pekka Enberg <penberg@kernel.org>
M:	David Rientjes <rientjes@google.com>
M:	Joonsoo Kim <iamjoonsoo.kim@lge.com>
M:	Andrew Morton <akpm@linux-foundation.org>
L:	linux-mm@kvack.org
S:	Maintained
F:	include/linux/sl?b*.h
F:	mm/sl?b*

SLEEPABLE READ-COPY UPDATE (SRCU)
M:	Lai Jiangshan <jiangshanlai@gmail.com>
M:	"Paul E. McKenney" <paulmck@linux.vnet.ibm.com>
M:	Josh Triplett <josh@joshtriplett.org>
R:	Steven Rostedt <rostedt@goodmis.org>
R:	Mathieu Desnoyers <mathieu.desnoyers@efficios.com>
L:	linux-kernel@vger.kernel.org
W:	http://www.rdrop.com/users/paulmck/RCU/
S:	Supported
T:	git git://git.kernel.org/pub/scm/linux/kernel/git/paulmck/linux-rcu.git
F:	include/linux/srcu*.h
F:	kernel/rcu/srcu*.c

SERIAL LOW-POWER INTER-CHIP MEDIA BUS (SLIMbus)
M:	Srinivas Kandagatla <srinivas.kandagatla@linaro.org>
L:	alsa-devel@alsa-project.org (moderated for non-subscribers)
S:	Maintained
F:	drivers/slimbus/
F:	Documentation/devicetree/bindings/slimbus/
F:	include/linux/slimbus.h

SMACK SECURITY MODULE
M:	Casey Schaufler <casey@schaufler-ca.com>
L:	linux-security-module@vger.kernel.org
W:	http://schaufler-ca.com
T:	git git://github.com/cschaufler/smack-next
S:	Maintained
F:	Documentation/admin-guide/LSM/Smack.rst
F:	security/smack/

SMC91x ETHERNET DRIVER
M:	Nicolas Pitre <nico@fluxnic.net>
S:	Odd Fixes
F:	drivers/net/ethernet/smsc/smc91x.*

SMIA AND SMIA++ IMAGE SENSOR DRIVER
M:	Sakari Ailus <sakari.ailus@iki.fi>
L:	linux-media@vger.kernel.org
S:	Maintained
F:	drivers/media/i2c/smiapp/
F:	include/media/i2c/smiapp.h
F:	drivers/media/i2c/smiapp-pll.c
F:	drivers/media/i2c/smiapp-pll.h
F:	include/uapi/linux/smiapp.h
F:	Documentation/devicetree/bindings/media/i2c/nokia,smia.txt

SMM665 HARDWARE MONITOR DRIVER
M:	Guenter Roeck <linux@roeck-us.net>
L:	linux-hwmon@vger.kernel.org
S:	Maintained
F:	Documentation/hwmon/smm665
F:	drivers/hwmon/smm665.c

SMSC EMC2103 HARDWARE MONITOR DRIVER
M:	Steve Glendinning <steve.glendinning@shawell.net>
L:	linux-hwmon@vger.kernel.org
S:	Maintained
F:	Documentation/hwmon/emc2103
F:	drivers/hwmon/emc2103.c

SMSC SCH5627 HARDWARE MONITOR DRIVER
M:	Hans de Goede <hdegoede@redhat.com>
L:	linux-hwmon@vger.kernel.org
S:	Supported
F:	Documentation/hwmon/sch5627
F:	drivers/hwmon/sch5627.c

SMSC UFX6000 and UFX7000 USB to VGA DRIVER
M:	Steve Glendinning <steve.glendinning@shawell.net>
L:	linux-fbdev@vger.kernel.org
S:	Maintained
F:	drivers/video/fbdev/smscufx.c

SMSC47B397 HARDWARE MONITOR DRIVER
M:	Jean Delvare <jdelvare@suse.com>
L:	linux-hwmon@vger.kernel.org
S:	Maintained
F:	Documentation/hwmon/smsc47b397
F:	drivers/hwmon/smsc47b397.c

SMSC911x ETHERNET DRIVER
M:	Steve Glendinning <steve.glendinning@shawell.net>
L:	netdev@vger.kernel.org
S:	Maintained
F:	include/linux/smsc911x.h
F:	drivers/net/ethernet/smsc/smsc911x.*

SMSC9420 PCI ETHERNET DRIVER
M:	Steve Glendinning <steve.glendinning@shawell.net>
L:	netdev@vger.kernel.org
S:	Maintained
F:	drivers/net/ethernet/smsc/smsc9420.*

SOC-CAMERA V4L2 SUBSYSTEM
L:	linux-media@vger.kernel.org
T:	git git://linuxtv.org/media_tree.git
S:	Orphan
F:	include/media/soc*
F:	drivers/media/i2c/soc_camera/
F:	drivers/media/platform/soc_camera/

SOCIONEXT SYNQUACER I2C DRIVER
M:	Ard Biesheuvel <ard.biesheuvel@linaro.org>
L:	linux-i2c@vger.kernel.org
S:	Maintained
F:	drivers/i2c/busses/i2c-synquacer.c
F:	Documentation/devicetree/bindings/i2c/i2c-synquacer.txt

SOCIONEXT UNIPHIER SOUND DRIVER
L:	alsa-devel@alsa-project.org (moderated for non-subscribers)
S:	Orphan
F:	sound/soc/uniphier/

SOEKRIS NET48XX LED SUPPORT
M:	Chris Boot <bootc@bootc.net>
S:	Maintained
F:	drivers/leds/leds-net48xx.c

SOFT-ROCE DRIVER (rxe)
M:	Moni Shoua <monis@mellanox.com>
L:	linux-rdma@vger.kernel.org
S:	Supported
W:	https://github.com/SoftRoCE/rxe-dev/wiki/rxe-dev:-Home
Q:	http://patchwork.kernel.org/project/linux-rdma/list/
F:	drivers/infiniband/sw/rxe/
F:	include/uapi/rdma/rdma_user_rxe.h

SOFTLOGIC 6x10 MPEG CODEC
M:	Bluecherry Maintainers <maintainers@bluecherrydvr.com>
M:	Anton Sviridenko <anton@corp.bluecherry.net>
M:	Andrey Utkin <andrey.utkin@corp.bluecherry.net>
M:	Andrey Utkin <andrey_utkin@fastmail.com>
M:	Ismael Luceno <ismael@iodev.co.uk>
L:	linux-media@vger.kernel.org
S:	Supported
F:	drivers/media/pci/solo6x10/

SOFTWARE DELEGATED EXCEPTION INTERFACE (SDEI)
M:	James Morse <james.morse@arm.com>
L:	linux-arm-kernel@lists.infradead.org
S:	Maintained
F:	Documentation/devicetree/bindings/arm/firmware/sdei.txt
F:	drivers/firmware/arm_sdei.c
F:	include/linux/sdei.h
F:	include/uapi/linux/sdei.h

SOFTWARE RAID (Multiple Disks) SUPPORT
M:	Shaohua Li <shli@kernel.org>
L:	linux-raid@vger.kernel.org
T:	git git://git.kernel.org/pub/scm/linux/kernel/git/shli/md.git
S:	Supported
F:	drivers/md/Makefile
F:	drivers/md/Kconfig
F:	drivers/md/md*
F:	drivers/md/raid*
F:	include/linux/raid/
F:	include/uapi/linux/raid/

SOCIONEXT (SNI) NETSEC NETWORK DRIVER
M:	Jassi Brar <jaswinder.singh@linaro.org>
L:	netdev@vger.kernel.org
S:	Maintained
F:	drivers/net/ethernet/socionext/netsec.c
F:	Documentation/devicetree/bindings/net/socionext-netsec.txt

SOLIDRUN CLEARFOG SUPPORT
M:	Russell King <linux@armlinux.org.uk>
S:	Maintained
F:	arch/arm/boot/dts/armada-388-clearfog*
F:	arch/arm/boot/dts/armada-38x-solidrun-*

SOLIDRUN CUBOX-I/HUMMINGBOARD SUPPORT
M:	Russell King <linux@armlinux.org.uk>
S:	Maintained
F:	arch/arm/boot/dts/imx6*-cubox-i*
F:	arch/arm/boot/dts/imx6*-hummingboard*
F:	arch/arm/boot/dts/imx6*-sr-*

SONIC NETWORK DRIVER
M:	Thomas Bogendoerfer <tsbogend@alpha.franken.de>
L:	netdev@vger.kernel.org
S:	Maintained
F:	drivers/net/ethernet/natsemi/sonic.*

SONICS SILICON BACKPLANE DRIVER (SSB)
M:	Michael Buesch <m@bues.ch>
L:	linux-wireless@vger.kernel.org
S:	Maintained
F:	drivers/ssb/
F:	include/linux/ssb/

SONY IMX258 SENSOR DRIVER
M:	Sakari Ailus <sakari.ailus@linux.intel.com>
L:	linux-media@vger.kernel.org
T:	git git://linuxtv.org/media_tree.git
S:	Maintained
F:	drivers/media/i2c/imx258.c

SONY IMX274 SENSOR DRIVER
M:	Leon Luo <leonl@leopardimaging.com>
L:	linux-media@vger.kernel.org
T:	git git://linuxtv.org/media_tree.git
S:	Maintained
F:	drivers/media/i2c/imx274.c
F:	Documentation/devicetree/bindings/media/i2c/imx274.txt

SONY MEMORYSTICK CARD SUPPORT
M:	Alex Dubov <oakad@yahoo.com>
W:	http://tifmxx.berlios.de/
S:	Maintained
F:	drivers/memstick/host/tifm_ms.c

SONY MEMORYSTICK STANDARD SUPPORT
M:	Maxim Levitsky <maximlevitsky@gmail.com>
S:	Maintained
F:	drivers/memstick/core/ms_block.*

SONY VAIO CONTROL DEVICE DRIVER
M:	Mattia Dongili <malattia@linux.it>
L:	platform-driver-x86@vger.kernel.org
W:	http://www.linux.it/~malattia/wiki/index.php/Sony_drivers
S:	Maintained
F:	Documentation/laptops/sony-laptop.txt
F:	drivers/char/sonypi.c
F:	drivers/platform/x86/sony-laptop.c
F:	include/linux/sony-laptop.h

SOUND
M:	Jaroslav Kysela <perex@perex.cz>
M:	Takashi Iwai <tiwai@suse.com>
L:	alsa-devel@alsa-project.org (moderated for non-subscribers)
W:	http://www.alsa-project.org/
T:	git git://git.kernel.org/pub/scm/linux/kernel/git/tiwai/sound.git
T:	git git://git.alsa-project.org/alsa-kernel.git
Q:	http://patchwork.kernel.org/project/alsa-devel/list/
S:	Maintained
F:	Documentation/sound/
F:	include/sound/
F:	include/uapi/sound/
F:	sound/

SOUND - COMPRESSED AUDIO
M:	Vinod Koul <vkoul@kernel.org>
L:	alsa-devel@alsa-project.org (moderated for non-subscribers)
T:	git git://git.kernel.org/pub/scm/linux/kernel/git/tiwai/sound.git
S:	Supported
F:	Documentation/sound/designs/compress-offload.rst
F:	include/sound/compress_driver.h
F:	include/uapi/sound/compress_*
F:	sound/core/compress_offload.c
F:	sound/soc/soc-compress.c

SOUND - DMAENGINE HELPERS
M:	Lars-Peter Clausen <lars@metafoo.de>
S:	Supported
F:	include/sound/dmaengine_pcm.h
F:	sound/core/pcm_dmaengine.c
F:	sound/soc/soc-generic-dmaengine-pcm.c

SOUND - SOC LAYER / DYNAMIC AUDIO POWER MANAGEMENT (ASoC)
M:	Liam Girdwood <lgirdwood@gmail.com>
M:	Mark Brown <broonie@kernel.org>
T:	git git://git.kernel.org/pub/scm/linux/kernel/git/broonie/sound.git
L:	alsa-devel@alsa-project.org (moderated for non-subscribers)
W:	http://alsa-project.org/main/index.php/ASoC
S:	Supported
F:	Documentation/devicetree/bindings/sound/
F:	Documentation/sound/soc/
F:	sound/soc/
F:	include/sound/soc*

SOUNDWIRE SUBSYSTEM
M:	Vinod Koul <vinod.koul@intel.com>
M:	Sanyog Kale <sanyog.r.kale@intel.com>
R:	Pierre-Louis Bossart <pierre-louis.bossart@linux.intel.com>
L:	alsa-devel@alsa-project.org (moderated for non-subscribers)
S:	Supported
F:	Documentation/driver-api/soundwire/
F:	drivers/soundwire/
F:	include/linux/soundwire/

SP2 MEDIA DRIVER
M:	Olli Salonen <olli.salonen@iki.fi>
L:	linux-media@vger.kernel.org
W:	https://linuxtv.org
Q:	http://patchwork.linuxtv.org/project/linux-media/list/
S:	Maintained
F:	drivers/media/dvb-frontends/sp2*

SPARC + UltraSPARC (sparc/sparc64)
M:	"David S. Miller" <davem@davemloft.net>
L:	sparclinux@vger.kernel.org
Q:	http://patchwork.ozlabs.org/project/sparclinux/list/
T:	git git://git.kernel.org/pub/scm/linux/kernel/git/davem/sparc.git
T:	git git://git.kernel.org/pub/scm/linux/kernel/git/davem/sparc-next.git
S:	Maintained
F:	arch/sparc/
F:	drivers/sbus/

SPARC SERIAL DRIVERS
M:	"David S. Miller" <davem@davemloft.net>
L:	sparclinux@vger.kernel.org
T:	git git://git.kernel.org/pub/scm/linux/kernel/git/davem/sparc.git
T:	git git://git.kernel.org/pub/scm/linux/kernel/git/davem/sparc-next.git
S:	Maintained
F:	include/linux/sunserialcore.h
F:	drivers/tty/serial/suncore.c
F:	drivers/tty/serial/sunhv.c
F:	drivers/tty/serial/sunsab.c
F:	drivers/tty/serial/sunsab.h
F:	drivers/tty/serial/sunsu.c
F:	drivers/tty/serial/sunzilog.c
F:	drivers/tty/serial/sunzilog.h
F:	drivers/tty/vcc.c

SPARSE CHECKER
M:	"Christopher Li" <sparse@chrisli.org>
L:	linux-sparse@vger.kernel.org
W:	https://sparse.wiki.kernel.org/
T:	git git://git.kernel.org/pub/scm/devel/sparse/sparse.git
T:	git git://git.kernel.org/pub/scm/devel/sparse/chrisl/sparse.git
S:	Maintained
F:	include/linux/compiler.h

SPEAR CLOCK FRAMEWORK SUPPORT
M:	Viresh Kumar <vireshk@kernel.org>
L:	linux-arm-kernel@lists.infradead.org (moderated for non-subscribers)
W:	http://www.st.com/spear
S:	Maintained
F:	drivers/clk/spear/

SPEAR PLATFORM SUPPORT
M:	Viresh Kumar <vireshk@kernel.org>
M:	Shiraz Hashim <shiraz.linux.kernel@gmail.com>
L:	linux-arm-kernel@lists.infradead.org (moderated for non-subscribers)
W:	http://www.st.com/spear
S:	Maintained
F:	arch/arm/boot/dts/spear*
F:	arch/arm/mach-spear/

SPI NOR SUBSYSTEM
M:	Marek Vasut <marek.vasut@gmail.com>
L:	linux-mtd@lists.infradead.org
W:	http://www.linux-mtd.infradead.org/
Q:	http://patchwork.ozlabs.org/project/linux-mtd/list/
T:	git git://git.infradead.org/linux-mtd.git spi-nor/fixes
T:	git git://git.infradead.org/linux-mtd.git spi-nor/next
S:	Maintained
F:	drivers/mtd/spi-nor/
F:	include/linux/mtd/spi-nor.h

SPI SUBSYSTEM
M:	Mark Brown <broonie@kernel.org>
L:	linux-spi@vger.kernel.org
T:	git git://git.kernel.org/pub/scm/linux/kernel/git/broonie/spi.git
Q:	http://patchwork.kernel.org/project/spi-devel-general/list/
S:	Maintained
F:	Documentation/devicetree/bindings/spi/
F:	Documentation/spi/
F:	drivers/spi/
F:	include/linux/spi/
F:	include/uapi/linux/spi/
F:	tools/spi/

SPIDERNET NETWORK DRIVER for CELL
M:	Ishizaki Kou <kou.ishizaki@toshiba.co.jp>
L:	netdev@vger.kernel.org
S:	Supported
F:	Documentation/networking/spider_net.txt
F:	drivers/net/ethernet/toshiba/spider_net*

SPMI SUBSYSTEM
R:	Stephen Boyd <sboyd@kernel.org>
L:	linux-arm-msm@vger.kernel.org
F:	Documentation/devicetree/bindings/spmi/
F:	drivers/spmi/
F:	include/dt-bindings/spmi/spmi.h
F:	include/linux/spmi.h
F:	include/trace/events/spmi.h

SPU FILE SYSTEM
M:	Jeremy Kerr <jk@ozlabs.org>
L:	linuxppc-dev@lists.ozlabs.org
W:	http://www.ibm.com/developerworks/power/cell/
S:	Supported
F:	Documentation/filesystems/spufs.txt
F:	arch/powerpc/platforms/cell/spufs/

SQUASHFS FILE SYSTEM
M:	Phillip Lougher <phillip@squashfs.org.uk>
L:	squashfs-devel@lists.sourceforge.net (subscribers-only)
W:	http://squashfs.org.uk
T:	git git://git.kernel.org/pub/scm/linux/kernel/git/pkl/squashfs-next.git
S:	Maintained
F:	Documentation/filesystems/squashfs.txt
F:	fs/squashfs/

SRM (Alpha) environment access
M:	Jan-Benedict Glaw <jbglaw@lug-owl.de>
S:	Maintained
F:	arch/alpha/kernel/srm_env.c

ST STM32 I2C/SMBUS DRIVER
M:	Pierre-Yves MORDRET <pierre-yves.mordret@st.com>
L:	linux-i2c@vger.kernel.org
S:	Maintained
F:	drivers/i2c/busses/i2c-stm32*

STABLE BRANCH
M:	Greg Kroah-Hartman <gregkh@linuxfoundation.org>
L:	stable@vger.kernel.org
S:	Supported
F:	Documentation/process/stable-kernel-rules.rst

STAGING - COMEDI
M:	Ian Abbott <abbotti@mev.co.uk>
M:	H Hartley Sweeten <hsweeten@visionengravers.com>
S:	Odd Fixes
F:	drivers/staging/comedi/

STAGING - EROFS FILE SYSTEM
M:	Gao Xiang <gaoxiang25@huawei.com>
M:	Chao Yu <yuchao0@huawei.com>
L:	linux-erofs@lists.ozlabs.org
S:	Maintained
F:	drivers/staging/erofs/

STAGING - FLARION FT1000 DRIVERS
M:	Marek Belisko <marek.belisko@gmail.com>
S:	Odd Fixes
F:	drivers/staging/ft1000/

STAGING - INDUSTRIAL IO
M:	Jonathan Cameron <jic23@kernel.org>
L:	linux-iio@vger.kernel.org
S:	Odd Fixes
F:	Documentation/devicetree/bindings/staging/iio/
F:	drivers/staging/iio/

STAGING - NVIDIA COMPLIANT EMBEDDED CONTROLLER INTERFACE (nvec)
M:	Marc Dietrich <marvin24@gmx.de>
L:	ac100@lists.launchpad.net (moderated for non-subscribers)
L:	linux-tegra@vger.kernel.org
S:	Maintained
F:	drivers/staging/nvec/

STAGING - OLPC SECONDARY DISPLAY CONTROLLER (DCON)
M:	Jens Frederich <jfrederich@gmail.com>
M:	Daniel Drake <dsd@laptop.org>
M:	Jon Nettleton <jon.nettleton@gmail.com>
W:	http://wiki.laptop.org/go/DCON
S:	Maintained
F:	drivers/staging/olpc_dcon/

STAGING - REALTEK RTL8712U DRIVERS
M:	Larry Finger <Larry.Finger@lwfinger.net>
M:	Florian Schilhabel <florian.c.schilhabel@googlemail.com>.
S:	Odd Fixes
F:	drivers/staging/rtl8712/

STAGING - SILICON MOTION SM750 FRAME BUFFER DRIVER
M:	Sudip Mukherjee <sudipm.mukherjee@gmail.com>
M:	Teddy Wang <teddy.wang@siliconmotion.com>
M:	Sudip Mukherjee <sudip.mukherjee@codethink.co.uk>
L:	linux-fbdev@vger.kernel.org
S:	Maintained
F:	drivers/staging/sm750fb/

STAGING - SPEAKUP CONSOLE SPEECH DRIVER
M:	William Hubbs <w.d.hubbs@gmail.com>
M:	Chris Brannon <chris@the-brannons.com>
M:	Kirk Reiser <kirk@reisers.ca>
M:	Samuel Thibault <samuel.thibault@ens-lyon.org>
L:	speakup@linux-speakup.org
W:	http://www.linux-speakup.org/
S:	Odd Fixes
F:	drivers/staging/speakup/

STAGING - VIA VT665X DRIVERS
M:	Forest Bond <forest@alittletooquiet.net>
S:	Odd Fixes
F:	drivers/staging/vt665?/

STAGING - WILC1000 WIFI DRIVER
M:	Aditya Shankar <aditya.shankar@microchip.com>
M:	Ganesh Krishna <ganesh.krishna@microchip.com>
L:	linux-wireless@vger.kernel.org
S:	Supported
F:	drivers/staging/wilc1000/

STAGING - XGI Z7,Z9,Z11 PCI DISPLAY DRIVER
M:	Arnaud Patard <arnaud.patard@rtp-net.org>
S:	Odd Fixes
F:	drivers/staging/xgifb/

STAGING SUBSYSTEM
M:	Greg Kroah-Hartman <gregkh@linuxfoundation.org>
T:	git git://git.kernel.org/pub/scm/linux/kernel/git/gregkh/staging.git
L:	devel@driverdev.osuosl.org
S:	Supported
F:	drivers/staging/

STARFIRE/DURALAN NETWORK DRIVER
M:	Ion Badulescu <ionut@badula.org>
S:	Odd Fixes
F:	drivers/net/ethernet/adaptec/starfire*

STEC S1220 SKD DRIVER
M:	Bart Van Assche <bart.vanassche@wdc.com>
L:	linux-block@vger.kernel.org
S:	Maintained
F:	drivers/block/skd*[ch]

STI AUDIO (ASoC) DRIVERS
M:	Arnaud Pouliquen <arnaud.pouliquen@st.com>
L:	alsa-devel@alsa-project.org (moderated for non-subscribers)
S:	Maintained
F:	Documentation/devicetree/bindings/sound/st,sti-asoc-card.txt
F:	sound/soc/sti/

STI CEC DRIVER
M:	Benjamin Gaignard <benjamin.gaignard@linaro.org>
S:	Maintained
F:	drivers/staging/media/st-cec/
F:	Documentation/devicetree/bindings/media/stih-cec.txt

STK1160 USB VIDEO CAPTURE DRIVER
M:	Ezequiel Garcia <ezequiel@vanguardiasur.com.ar>
L:	linux-media@vger.kernel.org
T:	git git://linuxtv.org/media_tree.git
S:	Maintained
F:	drivers/media/usb/stk1160/

STM32 AUDIO (ASoC) DRIVERS
M:	Olivier Moysan <olivier.moysan@st.com>
M:	Arnaud Pouliquen <arnaud.pouliquen@st.com>
L:	alsa-devel@alsa-project.org (moderated for non-subscribers)
S:	Maintained
F:	Documentation/devicetree/bindings/sound/st,stm32-*.txt
F:	sound/soc/stm/

STM32 TIMER/LPTIMER DRIVERS
M:	Fabrice Gasnier <fabrice.gasnier@st.com>
S:	Maintained
F:	drivers/*/stm32-*timer*
F:	drivers/pwm/pwm-stm32*
F:	include/linux/*/stm32-*tim*
F:	Documentation/ABI/testing/*timer-stm32
F:	Documentation/devicetree/bindings/*/stm32-*timer*
F:	Documentation/devicetree/bindings/pwm/pwm-stm32*

STMMAC ETHERNET DRIVER
M:	Giuseppe Cavallaro <peppe.cavallaro@st.com>
M:	Alexandre Torgue <alexandre.torgue@st.com>
M:	Jose Abreu <joabreu@synopsys.com>
L:	netdev@vger.kernel.org
W:	http://www.stlinux.com
S:	Supported
F:	drivers/net/ethernet/stmicro/stmmac/

SUN3/3X
M:	Sam Creasey <sammy@sammy.net>
W:	http://sammy.net/sun3/
S:	Maintained
F:	arch/m68k/kernel/*sun3*
F:	arch/m68k/sun3*/
F:	arch/m68k/include/asm/sun3*
F:	drivers/net/ethernet/i825xx/sun3*

SUN4I LOW RES ADC ATTACHED TABLET KEYS DRIVER
M:	Hans de Goede <hdegoede@redhat.com>
L:	linux-input@vger.kernel.org
S:	Maintained
F:	Documentation/devicetree/bindings/input/sun4i-lradc-keys.txt
F:	drivers/input/keyboard/sun4i-lradc-keys.c

SUNDANCE NETWORK DRIVER
M:	Denis Kirjanov <kda@linux-powerpc.org>
L:	netdev@vger.kernel.org
S:	Maintained
F:	drivers/net/ethernet/dlink/sundance.c

SUPERH
M:	Yoshinori Sato <ysato@users.sourceforge.jp>
M:	Rich Felker <dalias@libc.org>
L:	linux-sh@vger.kernel.org
Q:	http://patchwork.kernel.org/project/linux-sh/list/
S:	Maintained
F:	Documentation/sh/
F:	arch/sh/
F:	drivers/sh/

SUSPEND TO RAM
M:	"Rafael J. Wysocki" <rjw@rjwysocki.net>
M:	Len Brown <len.brown@intel.com>
M:	Pavel Machek <pavel@ucw.cz>
L:	linux-pm@vger.kernel.org
B:	https://bugzilla.kernel.org
S:	Supported
F:	Documentation/power/
F:	arch/x86/kernel/acpi/
F:	drivers/base/power/
F:	kernel/power/
F:	include/linux/suspend.h
F:	include/linux/freezer.h
F:	include/linux/pm.h

SVGA HANDLING
M:	Martin Mares <mj@ucw.cz>
L:	linux-video@atrey.karlin.mff.cuni.cz
S:	Maintained
F:	Documentation/svga.txt
F:	arch/x86/boot/video*

SWIOTLB SUBSYSTEM
M:	Konrad Rzeszutek Wilk <konrad.wilk@oracle.com>
L:	iommu@lists.linux-foundation.org
T:	git git://git.kernel.org/pub/scm/linux/kernel/git/konrad/swiotlb.git
S:	Supported
F:	kernel/dma/swiotlb.c
F:	arch/*/kernel/pci-swiotlb.c
F:	include/linux/swiotlb.h

SWITCHDEV
M:	Jiri Pirko <jiri@resnulli.us>
M:	Ivan Vecera <ivecera@redhat.com>
L:	netdev@vger.kernel.org
S:	Supported
F:	net/switchdev/
F:	include/net/switchdev.h

SY8106A REGULATOR DRIVER
M:	Icenowy Zheng <icenowy@aosc.io>
S:	Maintained
F:	drivers/regulator/sy8106a-regulator.c
F:	Documentation/devicetree/bindings/regulator/sy8106a-regulator.txt

SYNC FILE FRAMEWORK
M:	Sumit Semwal <sumit.semwal@linaro.org>
R:	Gustavo Padovan <gustavo@padovan.org>
S:	Maintained
L:	linux-media@vger.kernel.org
L:	dri-devel@lists.freedesktop.org
F:	drivers/dma-buf/sync_*
F:	drivers/dma-buf/dma-fence*
F:	drivers/dma-buf/sw_sync.c
F:	include/linux/sync_file.h
F:	include/uapi/linux/sync_file.h
F:	Documentation/sync_file.txt
T:	git git://anongit.freedesktop.org/drm/drm-misc

SYNOPSYS ARC ARCHITECTURE
M:	Vineet Gupta <vgupta@synopsys.com>
L:	linux-snps-arc@lists.infradead.org
S:	Supported
F:	arch/arc/
F:	Documentation/devicetree/bindings/arc/*
F:	Documentation/devicetree/bindings/interrupt-controller/snps,arc*
F:	drivers/clocksource/arc_timer.c
F:	drivers/tty/serial/arc_uart.c
T:	git git://git.kernel.org/pub/scm/linux/kernel/git/vgupta/arc.git

SYNOPSYS ARC HSDK SDP pll clock driver
M:	Eugeniy Paltsev <Eugeniy.Paltsev@synopsys.com>
S:	Supported
F:	drivers/clk/clk-hsdk-pll.c
F:	Documentation/devicetree/bindings/clock/snps,hsdk-pll-clock.txt

SYNOPSYS ARC SDP clock driver
M:	Eugeniy Paltsev <Eugeniy.Paltsev@synopsys.com>
S:	Supported
F:	drivers/clk/axs10x/*
F:	Documentation/devicetree/bindings/clock/snps,pll-clock.txt

SYNOPSYS ARC SDP platform support
M:	Alexey Brodkin <abrodkin@synopsys.com>
S:	Supported
F:	arch/arc/plat-axs10x
F:	arch/arc/boot/dts/ax*
F:	Documentation/devicetree/bindings/arc/axs10*

SYNOPSYS AXS10x RESET CONTROLLER DRIVER
M:	Eugeniy Paltsev <Eugeniy.Paltsev@synopsys.com>
S:	Supported
F:	drivers/reset/reset-axs10x.c
F:	Documentation/devicetree/bindings/reset/snps,axs10x-reset.txt

SYNOPSYS DESIGNWARE 8250 UART DRIVER
R:	Andy Shevchenko <andriy.shevchenko@linux.intel.com>
S:	Maintained
F:	drivers/tty/serial/8250/8250_dw.c

SYNOPSYS DESIGNWARE APB GPIO DRIVER
M:	Hoan Tran <hotran@apm.com>
L:	linux-gpio@vger.kernel.org
S:	Maintained
F:	drivers/gpio/gpio-dwapb.c
F:	Documentation/devicetree/bindings/gpio/snps-dwapb-gpio.txt

SYNOPSYS DESIGNWARE AXI DMAC DRIVER
M:	Eugeniy Paltsev <Eugeniy.Paltsev@synopsys.com>
S:	Maintained
F:	drivers/dma/dwi-axi-dmac/
F:	Documentation/devicetree/bindings/dma/snps,dw-axi-dmac.txt

SYNOPSYS DESIGNWARE DMAC DRIVER
M:	Viresh Kumar <vireshk@kernel.org>
R:	Andy Shevchenko <andriy.shevchenko@linux.intel.com>
S:	Maintained
F:	include/linux/dma/dw.h
F:	include/linux/platform_data/dma-dw.h
F:	drivers/dma/dw/

SYNOPSYS DESIGNWARE ENTERPRISE ETHERNET DRIVER
M:	Jose Abreu <Jose.Abreu@synopsys.com>
L:	netdev@vger.kernel.org
S:	Supported
F:	drivers/net/ethernet/synopsys/

SYNOPSYS DESIGNWARE I2C DRIVER
M:	Jarkko Nikula <jarkko.nikula@linux.intel.com>
R:	Andy Shevchenko <andriy.shevchenko@linux.intel.com>
R:	Mika Westerberg <mika.westerberg@linux.intel.com>
L:	linux-i2c@vger.kernel.org
S:	Maintained
F:	drivers/i2c/busses/i2c-designware-*
F:	include/linux/platform_data/i2c-designware.h

SYNOPSYS DESIGNWARE MMC/SD/SDIO DRIVER
M:	Jaehoon Chung <jh80.chung@samsung.com>
L:	linux-mmc@vger.kernel.org
S:	Maintained
F:	drivers/mmc/host/dw_mmc*

SYNOPSYS HSDK RESET CONTROLLER DRIVER
M:	Eugeniy Paltsev <Eugeniy.Paltsev@synopsys.com>
S:	Supported
F:	drivers/reset/reset-hsdk.c
F:	include/dt-bindings/reset/snps,hsdk-reset.h
F:	Documentation/devicetree/bindings/reset/snps,hsdk-reset.txt

SYSTEM CONFIGURATION (SYSCON)
M:	Lee Jones <lee.jones@linaro.org>
M:	Arnd Bergmann <arnd@arndb.de>
T:	git git://git.kernel.org/pub/scm/linux/kernel/git/lee/mfd.git
S:	Supported
F:	drivers/mfd/syscon.c

SYSTEM CONTROL & POWER/MANAGEMENT INTERFACE (SCPI/SCMI) Message Protocol drivers
M:	Sudeep Holla <sudeep.holla@arm.com>
L:	linux-arm-kernel@lists.infradead.org
S:	Maintained
F:	Documentation/devicetree/bindings/arm/arm,sc[mp]i.txt
F:	drivers/clk/clk-sc[mp]i.c
F:	drivers/cpufreq/sc[mp]i-cpufreq.c
F:	drivers/firmware/arm_scpi.c
F:	drivers/firmware/arm_scmi/
F:	include/linux/sc[mp]i_protocol.h

SYSTEM RESET/SHUTDOWN DRIVERS
M:	Sebastian Reichel <sre@kernel.org>
L:	linux-pm@vger.kernel.org
T:	git git://git.kernel.org/pub/scm/linux/kernel/git/sre/linux-power-supply.git
S:	Maintained
F:	Documentation/devicetree/bindings/power/reset/
F:	drivers/power/reset/

SYSTEM TRACE MODULE CLASS
M:	Alexander Shishkin <alexander.shishkin@linux.intel.com>
S:	Maintained
T:	git git://git.kernel.org/pub/scm/linux/kernel/git/ash/stm.git
F:	Documentation/trace/stm.rst
F:	drivers/hwtracing/stm/
F:	include/linux/stm.h
F:	include/uapi/linux/stm.h

SYSV FILESYSTEM
M:	Christoph Hellwig <hch@infradead.org>
S:	Maintained
F:	Documentation/filesystems/sysv-fs.txt
F:	fs/sysv/
F:	include/linux/sysv_fs.h

TARGET SUBSYSTEM
M:	"Nicholas A. Bellinger" <nab@linux-iscsi.org>
L:	linux-scsi@vger.kernel.org
L:	target-devel@vger.kernel.org
W:	http://www.linux-iscsi.org
W:	http://groups.google.com/group/linux-iscsi-target-dev
T:	git git://git.kernel.org/pub/scm/linux/kernel/git/nab/target-pending.git master
S:	Supported
F:	drivers/target/
F:	include/target/
F:	Documentation/target/

TASKSTATS STATISTICS INTERFACE
M:	Balbir Singh <bsingharora@gmail.com>
S:	Maintained
F:	Documentation/accounting/taskstats*
F:	include/linux/taskstats*
F:	kernel/taskstats.c

TC subsystem
M:	Jamal Hadi Salim <jhs@mojatatu.com>
M:	Cong Wang <xiyou.wangcong@gmail.com>
M:	Jiri Pirko <jiri@resnulli.us>
L:	netdev@vger.kernel.org
S:	Maintained
F:	include/net/pkt_cls.h
F:	include/net/pkt_sched.h
F:	include/net/tc_act/
F:	include/uapi/linux/pkt_cls.h
F:	include/uapi/linux/pkt_sched.h
F:	include/uapi/linux/tc_act/
F:	include/uapi/linux/tc_ematch/
F:	net/sched/

TC90522 MEDIA DRIVER
M:	Akihiro Tsukada <tskd08@gmail.com>
L:	linux-media@vger.kernel.org
S:	Odd Fixes
F:	drivers/media/dvb-frontends/tc90522*

TCP LOW PRIORITY MODULE
M:	"Wong Hoi Sing, Edison" <hswong3i@gmail.com>
M:	"Hung Hing Lun, Mike" <hlhung3i@gmail.com>
W:	http://tcp-lp-mod.sourceforge.net/
S:	Maintained
F:	net/ipv4/tcp_lp.c

TDA10071 MEDIA DRIVER
M:	Antti Palosaari <crope@iki.fi>
L:	linux-media@vger.kernel.org
W:	https://linuxtv.org
W:	http://palosaari.fi/linux/
Q:	http://patchwork.linuxtv.org/project/linux-media/list/
T:	git git://linuxtv.org/anttip/media_tree.git
S:	Maintained
F:	drivers/media/dvb-frontends/tda10071*

TDA18212 MEDIA DRIVER
M:	Antti Palosaari <crope@iki.fi>
L:	linux-media@vger.kernel.org
W:	https://linuxtv.org
W:	http://palosaari.fi/linux/
Q:	http://patchwork.linuxtv.org/project/linux-media/list/
T:	git git://linuxtv.org/anttip/media_tree.git
S:	Maintained
F:	drivers/media/tuners/tda18212*

TDA18218 MEDIA DRIVER
M:	Antti Palosaari <crope@iki.fi>
L:	linux-media@vger.kernel.org
W:	https://linuxtv.org
W:	http://palosaari.fi/linux/
Q:	http://patchwork.linuxtv.org/project/linux-media/list/
T:	git git://linuxtv.org/anttip/media_tree.git
S:	Maintained
F:	drivers/media/tuners/tda18218*

TDA18250 MEDIA DRIVER
M:	Olli Salonen <olli.salonen@iki.fi>
L:	linux-media@vger.kernel.org
W:	https://linuxtv.org
Q:	http://patchwork.linuxtv.org/project/linux-media/list/
T:	git git://linuxtv.org/media_tree.git
S:	Maintained
F:	drivers/media/tuners/tda18250*

TDA18271 MEDIA DRIVER
M:	Michael Krufky <mkrufky@linuxtv.org>
L:	linux-media@vger.kernel.org
W:	https://linuxtv.org
W:	http://github.com/mkrufky
Q:	http://patchwork.linuxtv.org/project/linux-media/list/
T:	git git://linuxtv.org/mkrufky/tuners.git
S:	Maintained
F:	drivers/media/tuners/tda18271*

TDA1997x MEDIA DRIVER
M:	Tim Harvey <tharvey@gateworks.com>
L:	linux-media@vger.kernel.org
W:	https://linuxtv.org
Q:	http://patchwork.linuxtv.org/project/linux-media/list/
S:	Maintained
F:	drivers/media/i2c/tda1997x.*

TDA827x MEDIA DRIVER
M:	Michael Krufky <mkrufky@linuxtv.org>
L:	linux-media@vger.kernel.org
W:	https://linuxtv.org
W:	http://github.com/mkrufky
Q:	http://patchwork.linuxtv.org/project/linux-media/list/
T:	git git://linuxtv.org/mkrufky/tuners.git
S:	Maintained
F:	drivers/media/tuners/tda8290.*

TDA8290 MEDIA DRIVER
M:	Michael Krufky <mkrufky@linuxtv.org>
L:	linux-media@vger.kernel.org
W:	https://linuxtv.org
W:	http://github.com/mkrufky
Q:	http://patchwork.linuxtv.org/project/linux-media/list/
T:	git git://linuxtv.org/mkrufky/tuners.git
S:	Maintained
F:	drivers/media/tuners/tda8290.*

TDA9840 MEDIA DRIVER
M:	Hans Verkuil <hverkuil@xs4all.nl>
L:	linux-media@vger.kernel.org
T:	git git://linuxtv.org/media_tree.git
W:	https://linuxtv.org
S:	Maintained
F:	drivers/media/i2c/tda9840*

TEA5761 TUNER DRIVER
M:	Mauro Carvalho Chehab <mchehab@kernel.org>
L:	linux-media@vger.kernel.org
W:	https://linuxtv.org
T:	git git://linuxtv.org/media_tree.git
S:	Odd fixes
F:	drivers/media/tuners/tea5761.*

TEA5767 TUNER DRIVER
M:	Mauro Carvalho Chehab <mchehab@kernel.org>
L:	linux-media@vger.kernel.org
W:	https://linuxtv.org
T:	git git://linuxtv.org/media_tree.git
S:	Maintained
F:	drivers/media/tuners/tea5767.*

TEA6415C MEDIA DRIVER
M:	Hans Verkuil <hverkuil@xs4all.nl>
L:	linux-media@vger.kernel.org
T:	git git://linuxtv.org/media_tree.git
W:	https://linuxtv.org
S:	Maintained
F:	drivers/media/i2c/tea6415c*

TEA6420 MEDIA DRIVER
M:	Hans Verkuil <hverkuil@xs4all.nl>
L:	linux-media@vger.kernel.org
T:	git git://linuxtv.org/media_tree.git
W:	https://linuxtv.org
S:	Maintained
F:	drivers/media/i2c/tea6420*

TEAM DRIVER
M:	Jiri Pirko <jiri@resnulli.us>
L:	netdev@vger.kernel.org
S:	Supported
F:	drivers/net/team/
F:	include/linux/if_team.h
F:	include/uapi/linux/if_team.h

TECHNOLOGIC SYSTEMS TS-5500 PLATFORM SUPPORT
M:	"Savoir-faire Linux Inc." <kernel@savoirfairelinux.com>
S:	Maintained
F:	arch/x86/platform/ts5500/

TECHNOTREND USB IR RECEIVER
M:	Sean Young <sean@mess.org>
L:	linux-media@vger.kernel.org
S:	Maintained
F:	drivers/media/rc/ttusbir.c

TECHWELL TW9910 VIDEO DECODER
L:	linux-media@vger.kernel.org
S:	Orphan
F:	drivers/media/i2c/tw9910.c
F:	include/media/i2c/tw9910.h

TEE SUBSYSTEM
M:	Jens Wiklander <jens.wiklander@linaro.org>
S:	Maintained
F:	include/linux/tee_drv.h
F:	include/uapi/linux/tee.h
F:	drivers/tee/
F:	Documentation/tee.txt

TEGRA ARCHITECTURE SUPPORT
M:	Thierry Reding <thierry.reding@gmail.com>
M:	Jonathan Hunter <jonathanh@nvidia.com>
L:	linux-tegra@vger.kernel.org
Q:	http://patchwork.ozlabs.org/project/linux-tegra/list/
T:	git git://git.kernel.org/pub/scm/linux/kernel/git/tegra/linux.git
S:	Supported
N:	[^a-z]tegra

TEGRA CLOCK DRIVER
M:	Peter De Schrijver <pdeschrijver@nvidia.com>
M:	Prashant Gaikwad <pgaikwad@nvidia.com>
S:	Supported
F:	drivers/clk/tegra/

TEGRA DMA DRIVERS
M:	Laxman Dewangan <ldewangan@nvidia.com>
M:	Jon Hunter <jonathanh@nvidia.com>
S:	Supported
F:	drivers/dma/tegra*

TEGRA I2C DRIVER
M:	Laxman Dewangan <ldewangan@nvidia.com>
S:	Supported
F:	drivers/i2c/busses/i2c-tegra.c

TEGRA IOMMU DRIVERS
M:	Thierry Reding <thierry.reding@gmail.com>
L:	linux-tegra@vger.kernel.org
S:	Supported
F:	drivers/iommu/tegra*

TEGRA KBC DRIVER
M:	Laxman Dewangan <ldewangan@nvidia.com>
S:	Supported
F:	drivers/input/keyboard/tegra-kbc.c

TEGRA NAND DRIVER
M:	Stefan Agner <stefan@agner.ch>
M:	Lucas Stach <dev@lynxeye.de>
S:	Maintained
F:	Documentation/devicetree/bindings/mtd/nvidia-tegra20-nand.txt
F:	drivers/mtd/nand/raw/tegra_nand.c

TEGRA PWM DRIVER
M:	Thierry Reding <thierry.reding@gmail.com>
S:	Supported
F:	drivers/pwm/pwm-tegra.c

TEGRA SERIAL DRIVER
M:	Laxman Dewangan <ldewangan@nvidia.com>
S:	Supported
F:	drivers/tty/serial/serial-tegra.c

TEGRA SPI DRIVER
M:	Laxman Dewangan <ldewangan@nvidia.com>
S:	Supported
F:	drivers/spi/spi-tegra*

TEHUTI ETHERNET DRIVER
M:	Andy Gospodarek <andy@greyhouse.net>
L:	netdev@vger.kernel.org
S:	Supported
F:	drivers/net/ethernet/tehuti/*

Telecom Clock Driver for MCPL0010
M:	Mark Gross <mark.gross@intel.com>
S:	Supported
F:	drivers/char/tlclk.c

TENSILICA XTENSA PORT (xtensa)
M:	Chris Zankel <chris@zankel.net>
M:	Max Filippov <jcmvbkbc@gmail.com>
L:	linux-xtensa@linux-xtensa.org
T:	git git://github.com/czankel/xtensa-linux.git
S:	Maintained
F:	arch/xtensa/
F:	drivers/irqchip/irq-xtensa-*

Texas Instruments' System Control Interface (TISCI) Protocol Driver
M:	Nishanth Menon <nm@ti.com>
M:	Tero Kristo <t-kristo@ti.com>
M:	Santosh Shilimkar <ssantosh@kernel.org>
L:	linux-arm-kernel@lists.infradead.org
S:	Maintained
F:	Documentation/devicetree/bindings/arm/keystone/ti,sci.txt
F:	drivers/firmware/ti_sci*
F:	include/linux/soc/ti/ti_sci_protocol.h
F:	Documentation/devicetree/bindings/soc/ti/sci-pm-domain.txt
F:	include/dt-bindings/genpd/k2g.h
F:	drivers/soc/ti/ti_sci_pm_domains.c
F:	Documentation/devicetree/bindings/reset/ti,sci-reset.txt
F:	Documentation/devicetree/bindings/clock/ti,sci-clk.txt
F:	drivers/clk/keystone/sci-clk.c
F:	drivers/reset/reset-ti-sci.c

THANKO'S RAREMONO AM/FM/SW RADIO RECEIVER USB DRIVER
M:	Hans Verkuil <hverkuil@xs4all.nl>
L:	linux-media@vger.kernel.org
T:	git git://linuxtv.org/media_tree.git
W:	https://linuxtv.org
S:	Maintained
F:	drivers/media/radio/radio-raremono.c

THERMAL
M:	Zhang Rui <rui.zhang@intel.com>
M:	Eduardo Valentin <edubezval@gmail.com>
R:	Daniel Lezcano <daniel.lezcano@linaro.org>
L:	linux-pm@vger.kernel.org
T:	git git://git.kernel.org/pub/scm/linux/kernel/git/rzhang/linux.git
T:	git git://git.kernel.org/pub/scm/linux/kernel/git/evalenti/linux-soc-thermal.git
Q:	https://patchwork.kernel.org/project/linux-pm/list/
S:	Supported
F:	drivers/thermal/
F:	include/linux/thermal.h
F:	include/uapi/linux/thermal.h
F:	include/linux/cpu_cooling.h
F:	Documentation/devicetree/bindings/thermal/

THERMAL/CPU_COOLING
M:	Amit Daniel Kachhap <amit.kachhap@gmail.com>
M:	Viresh Kumar <viresh.kumar@linaro.org>
M:	Javi Merino <javi.merino@kernel.org>
L:	linux-pm@vger.kernel.org
S:	Supported
F:	Documentation/thermal/cpu-cooling-api.txt
F:	drivers/thermal/cpu_cooling.c
F:	include/linux/cpu_cooling.h

THINKPAD ACPI EXTRAS DRIVER
M:	Henrique de Moraes Holschuh <ibm-acpi@hmh.eng.br>
L:	ibm-acpi-devel@lists.sourceforge.net
L:	platform-driver-x86@vger.kernel.org
W:	http://ibm-acpi.sourceforge.net
W:	http://thinkwiki.org/wiki/Ibm-acpi
T:	git git://repo.or.cz/linux-2.6/linux-acpi-2.6/ibm-acpi-2.6.git
S:	Maintained
F:	drivers/platform/x86/thinkpad_acpi.c

THUNDERBOLT DRIVER
M:	Andreas Noever <andreas.noever@gmail.com>
M:	Michael Jamet <michael.jamet@intel.com>
M:	Mika Westerberg <mika.westerberg@linux.intel.com>
M:	Yehezkel Bernat <YehezkelShB@gmail.com>
T:	git git://git.kernel.org/pub/scm/linux/kernel/git/westeri/thunderbolt.git
S:	Maintained
F:	Documentation/admin-guide/thunderbolt.rst
F:	drivers/thunderbolt/
F:	include/linux/thunderbolt.h

THUNDERBOLT NETWORK DRIVER
M:	Michael Jamet <michael.jamet@intel.com>
M:	Mika Westerberg <mika.westerberg@linux.intel.com>
M:	Yehezkel Bernat <YehezkelShB@gmail.com>
L:	netdev@vger.kernel.org
S:	Maintained
F:	drivers/net/thunderbolt.c

THUNDERX GPIO DRIVER
M:	David Daney <david.daney@cavium.com>
S:	Maintained
F:	drivers/gpio/gpio-thunderx.c

TI AM437X VPFE DRIVER
M:	"Lad, Prabhakar" <prabhakar.csengg@gmail.com>
L:	linux-media@vger.kernel.org
W:	https://linuxtv.org
Q:	http://patchwork.linuxtv.org/project/linux-media/list/
T:	git git://linuxtv.org/mhadli/v4l-dvb-davinci_devices.git
S:	Maintained
F:	drivers/media/platform/am437x/

TI BANDGAP AND THERMAL DRIVER
M:	Eduardo Valentin <edubezval@gmail.com>
M:	Keerthy <j-keerthy@ti.com>
L:	linux-pm@vger.kernel.org
L:	linux-omap@vger.kernel.org
S:	Maintained
F:	drivers/thermal/ti-soc-thermal/

TI BQ27XXX POWER SUPPLY DRIVER
R:	Andrew F. Davis <afd@ti.com>
F:	include/linux/power/bq27xxx_battery.h
F:	drivers/power/supply/bq27xxx_battery.c
F:	drivers/power/supply/bq27xxx_battery_i2c.c

TI CDCE706 CLOCK DRIVER
M:	Max Filippov <jcmvbkbc@gmail.com>
S:	Maintained
F:	drivers/clk/clk-cdce706.c

TI CLOCK DRIVER
M:	Tero Kristo <t-kristo@ti.com>
L:	linux-omap@vger.kernel.org
S:	Maintained
F:	drivers/clk/ti/
F:	include/linux/clk/ti.h

TI DAVINCI MACHINE SUPPORT
M:	Sekhar Nori <nsekhar@ti.com>
M:	Kevin Hilman <khilman@kernel.org>
L:	linux-arm-kernel@lists.infradead.org (moderated for non-subscribers)
T:	git git://git.kernel.org/pub/scm/linux/kernel/git/nsekhar/linux-davinci.git
S:	Supported
F:	arch/arm/mach-davinci/
F:	drivers/i2c/busses/i2c-davinci.c
F:	arch/arm/boot/dts/da850*

TI DAVINCI SERIES CLOCK DRIVER
M:	David Lechner <david@lechnology.com>
R:	Sekhar Nori <nsekhar@ti.com>
S:	Maintained
F:	Documentation/devicetree/bindings/clock/ti/davinci/
F:	drivers/clk/davinci/

TI DAVINCI SERIES GPIO DRIVER
M:	Keerthy <j-keerthy@ti.com>
L:	linux-gpio@vger.kernel.org
S:	Maintained
F:	Documentation/devicetree/bindings/gpio/gpio-davinci.txt
F:	drivers/gpio/gpio-davinci.c

TI DAVINCI SERIES MEDIA DRIVER
M:	"Lad, Prabhakar" <prabhakar.csengg@gmail.com>
L:	linux-media@vger.kernel.org
W:	https://linuxtv.org
Q:	http://patchwork.linuxtv.org/project/linux-media/list/
T:	git git://linuxtv.org/mhadli/v4l-dvb-davinci_devices.git
S:	Maintained
F:	drivers/media/platform/davinci/
F:	include/media/davinci/

TI ETHERNET SWITCH DRIVER (CPSW)
R:	Grygorii Strashko <grygorii.strashko@ti.com>
L:	linux-omap@vger.kernel.org
L:	netdev@vger.kernel.org
S:	Maintained
F:	drivers/net/ethernet/ti/cpsw*
F:	drivers/net/ethernet/ti/davinci*

TI FLASH MEDIA INTERFACE DRIVER
M:	Alex Dubov <oakad@yahoo.com>
S:	Maintained
F:	drivers/misc/tifm*
F:	drivers/mmc/host/tifm_sd.c
F:	include/linux/tifm.h

TI KEYSTONE MULTICORE NAVIGATOR DRIVERS
M:	Santosh Shilimkar <ssantosh@kernel.org>
L:	linux-kernel@vger.kernel.org
L:	linux-arm-kernel@lists.infradead.org (moderated for non-subscribers)
S:	Maintained
F:	drivers/soc/ti/*
T:	git git://git.kernel.org/pub/scm/linux/kernel/git/ssantosh/linux-keystone.git

TI LM49xxx FAMILY ASoC CODEC DRIVERS
M:	M R Swami Reddy <mr.swami.reddy@ti.com>
M:	Vishwas A Deshpande <vishwas.a.deshpande@ti.com>
L:	alsa-devel@alsa-project.org (moderated for non-subscribers)
S:	Maintained
F:	sound/soc/codecs/lm49453*
F:	sound/soc/codecs/isabelle*

TI LP855x BACKLIGHT DRIVER
M:	Milo Kim <milo.kim@ti.com>
S:	Maintained
F:	Documentation/backlight/lp855x-driver.txt
F:	drivers/video/backlight/lp855x_bl.c
F:	include/linux/platform_data/lp855x.h

TI LP8727 CHARGER DRIVER
M:	Milo Kim <milo.kim@ti.com>
S:	Maintained
F:	drivers/power/supply/lp8727_charger.c
F:	include/linux/platform_data/lp8727.h

TI LP8788 MFD DRIVER
M:	Milo Kim <milo.kim@ti.com>
S:	Maintained
F:	drivers/iio/adc/lp8788_adc.c
F:	drivers/leds/leds-lp8788.c
F:	drivers/mfd/lp8788*.c
F:	drivers/power/supply/lp8788-charger.c
F:	drivers/regulator/lp8788-*.c
F:	include/linux/mfd/lp8788*.h

TI NETCP ETHERNET DRIVER
M:	Wingman Kwok <w-kwok2@ti.com>
M:	Murali Karicheri <m-karicheri2@ti.com>
L:	netdev@vger.kernel.org
S:	Maintained
F:	drivers/net/ethernet/ti/netcp*

TI PCM3060 ASoC CODEC DRIVER
M:	Kirill Marinushkin <kmarinushkin@birdec.tech>
L:	alsa-devel@alsa-project.org (moderated for non-subscribers)
S:	Maintained
F:	Documentation/devicetree/bindings/sound/pcm3060.txt
F:	sound/soc/codecs/pcm3060*

TI TAS571X FAMILY ASoC CODEC DRIVER
M:	Kevin Cernekee <cernekee@chromium.org>
L:	alsa-devel@alsa-project.org (moderated for non-subscribers)
S:	Odd Fixes
F:	sound/soc/codecs/tas571x*

TI TRF7970A NFC DRIVER
M:	Mark Greer <mgreer@animalcreek.com>
L:	linux-wireless@vger.kernel.org
L:	linux-nfc@lists.01.org (moderated for non-subscribers)
S:	Supported
F:	drivers/nfc/trf7970a.c
F:	Documentation/devicetree/bindings/net/nfc/trf7970a.txt

TI TWL4030 SERIES SOC CODEC DRIVER
M:	Peter Ujfalusi <peter.ujfalusi@ti.com>
L:	alsa-devel@alsa-project.org (moderated for non-subscribers)
S:	Maintained
F:	sound/soc/codecs/twl4030*

TI VPE/CAL DRIVERS
M:	Benoit Parrot <bparrot@ti.com>
L:	linux-media@vger.kernel.org
W:	http://linuxtv.org/
Q:	http://patchwork.linuxtv.org/project/linux-media/list/
S:	Maintained
F:	drivers/media/platform/ti-vpe/

TI WILINK WIRELESS DRIVERS
L:	linux-wireless@vger.kernel.org
W:	http://wireless.kernel.org/en/users/Drivers/wl12xx
W:	http://wireless.kernel.org/en/users/Drivers/wl1251
T:	git git://git.kernel.org/pub/scm/linux/kernel/git/luca/wl12xx.git
S:	Orphan
F:	drivers/net/wireless/ti/
F:	include/linux/wl12xx.h

TIMEKEEPING, CLOCKSOURCE CORE, NTP, ALARMTIMER
M:	John Stultz <john.stultz@linaro.org>
M:	Thomas Gleixner <tglx@linutronix.de>
R:	Stephen Boyd <sboyd@kernel.org>
L:	linux-kernel@vger.kernel.org
T:	git git://git.kernel.org/pub/scm/linux/kernel/git/tip/tip.git timers/core
S:	Supported
F:	include/linux/clocksource.h
F:	include/linux/time.h
F:	include/linux/timex.h
F:	include/uapi/linux/time.h
F:	include/uapi/linux/timex.h
F:	kernel/time/clocksource.c
F:	kernel/time/time*.c
F:	kernel/time/alarmtimer.c
F:	kernel/time/ntp.c
F:	tools/testing/selftests/timers/

TIPC NETWORK LAYER
M:	Jon Maloy <jon.maloy@ericsson.com>
M:	Ying Xue <ying.xue@windriver.com>
L:	netdev@vger.kernel.org (core kernel code)
L:	tipc-discussion@lists.sourceforge.net (user apps, general discussion)
W:	http://tipc.sourceforge.net/
S:	Maintained
F:	include/uapi/linux/tipc*.h
F:	net/tipc/

TLAN NETWORK DRIVER
M:	Samuel Chessman <chessman@tux.org>
L:	tlan-devel@lists.sourceforge.net (subscribers-only)
W:	http://sourceforge.net/projects/tlan/
S:	Maintained
F:	Documentation/networking/tlan.txt
F:	drivers/net/ethernet/ti/tlan.*

TM6000 VIDEO4LINUX DRIVER
M:	Mauro Carvalho Chehab <mchehab@kernel.org>
L:	linux-media@vger.kernel.org
W:	https://linuxtv.org
T:	git git://linuxtv.org/media_tree.git
S:	Odd fixes
F:	drivers/media/usb/tm6000/
F:	Documentation/media/v4l-drivers/tm6000*

TMIO/SDHI MMC DRIVER
M:	Wolfram Sang <wsa+renesas@sang-engineering.com>
L:	linux-mmc@vger.kernel.org
S:	Supported
F:	drivers/mmc/host/tmio_mmc*
F:	drivers/mmc/host/renesas_sdhi*
F:	include/linux/mfd/tmio.h

TMP401 HARDWARE MONITOR DRIVER
M:	Guenter Roeck <linux@roeck-us.net>
L:	linux-hwmon@vger.kernel.org
S:	Maintained
F:	Documentation/hwmon/tmp401
F:	drivers/hwmon/tmp401.c

TMPFS (SHMEM FILESYSTEM)
M:	Hugh Dickins <hughd@google.com>
L:	linux-mm@kvack.org
S:	Maintained
F:	include/linux/shmem_fs.h
F:	mm/shmem.c

TOMOYO SECURITY MODULE
M:	Kentaro Takeda <takedakn@nttdata.co.jp>
M:	Tetsuo Handa <penguin-kernel@I-love.SAKURA.ne.jp>
L:	tomoyo-dev-en@lists.sourceforge.jp (subscribers-only, for developers in English)
L:	tomoyo-users-en@lists.sourceforge.jp (subscribers-only, for users in English)
L:	tomoyo-dev@lists.sourceforge.jp (subscribers-only, for developers in Japanese)
L:	tomoyo-users@lists.sourceforge.jp (subscribers-only, for users in Japanese)
W:	http://tomoyo.sourceforge.jp/
T:	quilt http://svn.sourceforge.jp/svnroot/tomoyo/trunk/2.5.x/tomoyo-lsm/patches/
S:	Maintained
F:	security/tomoyo/

TOPSTAR LAPTOP EXTRAS DRIVER
M:	Herton Ronaldo Krzesinski <herton@canonical.com>
L:	platform-driver-x86@vger.kernel.org
S:	Maintained
F:	drivers/platform/x86/topstar-laptop.c

TORTURE-TEST MODULES
M:	Davidlohr Bueso <dave@stgolabs.net>
M:	"Paul E. McKenney" <paulmck@linux.vnet.ibm.com>
M:	Josh Triplett <josh@joshtriplett.org>
L:	linux-kernel@vger.kernel.org
S:	Supported
T:	git git://git.kernel.org/pub/scm/linux/kernel/git/paulmck/linux-rcu.git
F:	Documentation/RCU/torture.txt
F:	kernel/torture.c
F:	kernel/rcu/rcutorture.c
F:	kernel/rcu/rcuperf.c
F:	kernel/locking/locktorture.c

TOSHIBA ACPI EXTRAS DRIVER
M:	Azael Avalos <coproscefalo@gmail.com>
L:	platform-driver-x86@vger.kernel.org
S:	Maintained
F:	drivers/platform/x86/toshiba_acpi.c

TOSHIBA BLUETOOTH DRIVER
M:	Azael Avalos <coproscefalo@gmail.com>
L:	platform-driver-x86@vger.kernel.org
S:	Maintained
F:	drivers/platform/x86/toshiba_bluetooth.c

TOSHIBA HDD ACTIVE PROTECTION SENSOR DRIVER
M:	Azael Avalos <coproscefalo@gmail.com>
L:	platform-driver-x86@vger.kernel.org
S:	Maintained
F:	drivers/platform/x86/toshiba_haps.c

TOSHIBA SMM DRIVER
M:	Jonathan Buzzard <jonathan@buzzard.org.uk>
W:	http://www.buzzard.org.uk/toshiba/
S:	Maintained
F:	drivers/char/toshiba.c
F:	include/linux/toshiba.h
F:	include/uapi/linux/toshiba.h

TOSHIBA TC358743 DRIVER
M:	Mats Randgaard <matrandg@cisco.com>
L:	linux-media@vger.kernel.org
S:	Maintained
F:	drivers/media/i2c/tc358743*
F:	include/media/i2c/tc358743.h

TOSHIBA WMI HOTKEYS DRIVER
M:	Azael Avalos <coproscefalo@gmail.com>
L:	platform-driver-x86@vger.kernel.org
S:	Maintained
F:	drivers/platform/x86/toshiba-wmi.c

TPM DEVICE DRIVER
M:	Peter Huewe <peterhuewe@gmx.de>
M:	Jarkko Sakkinen <jarkko.sakkinen@linux.intel.com>
R:	Jason Gunthorpe <jgg@ziepe.ca>
L:	linux-integrity@vger.kernel.org
Q:	https://patchwork.kernel.org/project/linux-integrity/list/
W:	https://kernsec.org/wiki/index.php/Linux_Kernel_Integrity
T:	git git://git.infradead.org/users/jjs/linux-tpmdd.git
S:	Maintained
F:	drivers/char/tpm/

TRACING
M:	Steven Rostedt <rostedt@goodmis.org>
M:	Ingo Molnar <mingo@redhat.com>
T:	git git://git.kernel.org/pub/scm/linux/kernel/git/tip/tip.git perf/core
S:	Maintained
F:	Documentation/trace/ftrace.rst
F:	arch/*/*/*/ftrace.h
F:	arch/*/kernel/ftrace.c
F:	include/*/ftrace.h
F:	include/linux/trace*.h
F:	include/trace/
F:	kernel/trace/
F:	tools/testing/selftests/ftrace/

TRACING MMIO ACCESSES (MMIOTRACE)
M:	Steven Rostedt <rostedt@goodmis.org>
M:	Ingo Molnar <mingo@kernel.org>
R:	Karol Herbst <karolherbst@gmail.com>
R:	Pekka Paalanen <ppaalanen@gmail.com>
S:	Maintained
L:	linux-kernel@vger.kernel.org
L:	nouveau@lists.freedesktop.org
F:	kernel/trace/trace_mmiotrace.c
F:	include/linux/mmiotrace.h
F:	arch/x86/mm/kmmio.c
F:	arch/x86/mm/mmio-mod.c
F:	arch/x86/mm/testmmiotrace.c

TRIVIAL PATCHES
M:	Jiri Kosina <trivial@kernel.org>
T:	git git://git.kernel.org/pub/scm/linux/kernel/git/jikos/trivial.git
S:	Maintained
K:	^Subject:.*(?i)trivial

TEMPO SEMICONDUCTOR DRIVERS
M:	Steven Eckhoff <steven.eckhoff.opensource@gmail.com>
S:	Maintained
F:	sound/soc/codecs/tscs*.c
F:	sound/soc/codecs/tscs*.h
F:	Documentation/devicetree/bindings/sound/tscs*.txt

TTY LAYER
M:	Greg Kroah-Hartman <gregkh@linuxfoundation.org>
M:	Jiri Slaby <jslaby@suse.com>
S:	Supported
T:	git git://git.kernel.org/pub/scm/linux/kernel/git/gregkh/tty.git
F:	Documentation/serial/
F:	drivers/tty/
F:	drivers/tty/serial/serial_core.c
F:	include/linux/serial_core.h
F:	include/linux/serial.h
F:	include/linux/tty.h
F:	include/uapi/linux/serial_core.h
F:	include/uapi/linux/serial.h
F:	include/uapi/linux/tty.h

TUA9001 MEDIA DRIVER
M:	Antti Palosaari <crope@iki.fi>
L:	linux-media@vger.kernel.org
W:	https://linuxtv.org
W:	http://palosaari.fi/linux/
Q:	http://patchwork.linuxtv.org/project/linux-media/list/
T:	git git://linuxtv.org/anttip/media_tree.git
S:	Maintained
F:	drivers/media/tuners/tua9001*

TULIP NETWORK DRIVERS
L:	netdev@vger.kernel.org
L:	linux-parisc@vger.kernel.org
S:	Orphan
F:	drivers/net/ethernet/dec/tulip/

TUN/TAP driver
M:	Maxim Krasnyansky <maxk@qti.qualcomm.com>
W:	http://vtun.sourceforge.net/tun
S:	Maintained
F:	Documentation/networking/tuntap.txt
F:	arch/um/os-Linux/drivers/

TURBOCHANNEL SUBSYSTEM
M:	"Maciej W. Rozycki" <macro@linux-mips.org>
M:	Ralf Baechle <ralf@linux-mips.org>
L:	linux-mips@linux-mips.org
Q:	http://patchwork.linux-mips.org/project/linux-mips/list/
S:	Maintained
F:	drivers/tc/
F:	include/linux/tc.h

TURBOSTAT UTILITY
M:	"Len Brown" <lenb@kernel.org>
L:	linux-pm@vger.kernel.org
B:	https://bugzilla.kernel.org
Q:	https://patchwork.kernel.org/project/linux-pm/list/
T:	git git://git.kernel.org/pub/scm/linux/kernel/git/lenb/linux.git turbostat
S:	Supported
F:	tools/power/x86/turbostat/

TW5864 VIDEO4LINUX DRIVER
M:	Bluecherry Maintainers <maintainers@bluecherrydvr.com>
M:	Anton Sviridenko <anton@corp.bluecherry.net>
M:	Andrey Utkin <andrey.utkin@corp.bluecherry.net>
M:	Andrey Utkin <andrey_utkin@fastmail.com>
L:	linux-media@vger.kernel.org
S:	Supported
F:	drivers/media/pci/tw5864/

TW68 VIDEO4LINUX DRIVER
M:	Hans Verkuil <hverkuil@xs4all.nl>
L:	linux-media@vger.kernel.org
T:	git git://linuxtv.org/media_tree.git
W:	https://linuxtv.org
S:	Odd Fixes
F:	drivers/media/pci/tw68/

TW686X VIDEO4LINUX DRIVER
M:	Ezequiel Garcia <ezequiel@vanguardiasur.com.ar>
L:	linux-media@vger.kernel.org
T:	git git://linuxtv.org/media_tree.git
W:	http://linuxtv.org
S:	Maintained
F:	drivers/media/pci/tw686x/

UBI FILE SYSTEM (UBIFS)
M:	Richard Weinberger <richard@nod.at>
M:	Artem Bityutskiy <dedekind1@gmail.com>
M:	Adrian Hunter <adrian.hunter@intel.com>
L:	linux-mtd@lists.infradead.org
T:	git git://git.infradead.org/ubifs-2.6.git
W:	http://www.linux-mtd.infradead.org/doc/ubifs.html
S:	Supported
F:	Documentation/filesystems/ubifs.txt
F:	fs/ubifs/

UCLINUX (M68KNOMMU AND COLDFIRE)
M:	Greg Ungerer <gerg@linux-m68k.org>
W:	http://www.linux-m68k.org/
W:	http://www.uclinux.org/
L:	linux-m68k@lists.linux-m68k.org
L:	uclinux-dev@uclinux.org  (subscribers-only)
T:	git git://git.kernel.org/pub/scm/linux/kernel/git/gerg/m68knommu.git
S:	Maintained
F:	arch/m68k/coldfire/
F:	arch/m68k/68*/
F:	arch/m68k/*/*_no.*
F:	arch/m68k/include/asm/*_no.*

UDF FILESYSTEM
M:	Jan Kara <jack@suse.com>
S:	Maintained
F:	Documentation/filesystems/udf.txt
F:	fs/udf/

UDRAW TABLET
M:	Bastien Nocera <hadess@hadess.net>
L:	linux-input@vger.kernel.org
S:	Maintained
F:	drivers/hid/hid-udraw-ps3.c

UFS FILESYSTEM
M:	Evgeniy Dushistov <dushistov@mail.ru>
S:	Maintained
F:	Documentation/filesystems/ufs.txt
F:	fs/ufs/

UHID USERSPACE HID IO DRIVER:
M:	David Herrmann <dh.herrmann@googlemail.com>
L:	linux-input@vger.kernel.org
S:	Maintained
F:	drivers/hid/uhid.c
F:	include/uapi/linux/uhid.h

ULPI BUS
M:	Heikki Krogerus <heikki.krogerus@linux.intel.com>
L:	linux-usb@vger.kernel.org
S:	Maintained
F:	drivers/usb/common/ulpi.c
F:	include/linux/ulpi/

ULTRA-WIDEBAND (UWB) SUBSYSTEM:
L:	linux-usb@vger.kernel.org
S:	Orphan
F:	drivers/uwb/
F:	include/linux/uwb.h
F:	include/linux/uwb/

UNICORE32 ARCHITECTURE:
M:	Guan Xuetao <gxt@pku.edu.cn>
W:	http://mprc.pku.edu.cn/~guanxuetao/linux
S:	Maintained
T:	git git://github.com/gxt/linux.git
F:	arch/unicore32/

UNIFDEF
M:	Tony Finch <dot@dotat.at>
W:	http://dotat.at/prog/unifdef
S:	Maintained
F:	scripts/unifdef.c

UNIFORM CDROM DRIVER
M:	Jens Axboe <axboe@kernel.dk>
W:	http://www.kernel.dk
S:	Maintained
F:	Documentation/cdrom/
F:	drivers/cdrom/cdrom.c
F:	include/linux/cdrom.h
F:	include/uapi/linux/cdrom.h

UNISYS S-PAR DRIVERS
M:	David Kershner <david.kershner@unisys.com>
L:	sparmaintainer@unisys.com (Unisys internal)
S:	Supported
F:	include/linux/visorbus.h
F:	drivers/visorbus/
F:	drivers/staging/unisys/

UNIVERSAL FLASH STORAGE HOST CONTROLLER DRIVER
M:	Vinayak Holikatti <vinholikatti@gmail.com>
L:	linux-scsi@vger.kernel.org
S:	Supported
F:	Documentation/scsi/ufs.txt
F:	drivers/scsi/ufs/

UNIVERSAL FLASH STORAGE HOST CONTROLLER DRIVER DWC HOOKS
M:	Joao Pinto <jpinto@synopsys.com>
L:	linux-scsi@vger.kernel.org
S:	Supported
F:	drivers/scsi/ufs/*dwc*

UNSORTED BLOCK IMAGES (UBI)
M:	Artem Bityutskiy <dedekind1@gmail.com>
M:	Richard Weinberger <richard@nod.at>
W:	http://www.linux-mtd.infradead.org/
L:	linux-mtd@lists.infradead.org
T:	git git://git.infradead.org/ubifs-2.6.git
S:	Supported
F:	drivers/mtd/ubi/
F:	include/linux/mtd/ubi.h
F:	include/uapi/mtd/ubi-user.h

USB "USBNET" DRIVER FRAMEWORK
M:	Oliver Neukum <oneukum@suse.com>
L:	netdev@vger.kernel.org
W:	http://www.linux-usb.org/usbnet
S:	Maintained
F:	drivers/net/usb/usbnet.c
F:	include/linux/usb/usbnet.h

USB ACM DRIVER
M:	Oliver Neukum <oneukum@suse.com>
L:	linux-usb@vger.kernel.org
S:	Maintained
F:	Documentation/usb/acm.txt
F:	drivers/usb/class/cdc-acm.*

USB AR5523 WIRELESS DRIVER
M:	Pontus Fuchs <pontus.fuchs@gmail.com>
L:	linux-wireless@vger.kernel.org
S:	Maintained
F:	drivers/net/wireless/ath/ar5523/

USB ATTACHED SCSI
M:	Oliver Neukum <oneukum@suse.com>
L:	linux-usb@vger.kernel.org
L:	linux-scsi@vger.kernel.org
S:	Maintained
F:	drivers/usb/storage/uas.c

USB CDC ETHERNET DRIVER
M:	Oliver Neukum <oliver@neukum.org>
L:	linux-usb@vger.kernel.org
S:	Maintained
F:	drivers/net/usb/cdc_*.c
F:	include/uapi/linux/usb/cdc.h

USB CHAOSKEY DRIVER
M:	Keith Packard <keithp@keithp.com>
L:	linux-usb@vger.kernel.org
S:	Maintained
F:	drivers/usb/misc/chaoskey.c

USB CYPRESS C67X00 DRIVER
M:	Peter Korsgaard <jacmet@sunsite.dk>
L:	linux-usb@vger.kernel.org
S:	Maintained
F:	drivers/usb/c67x00/

USB DAVICOM DM9601 DRIVER
M:	Peter Korsgaard <jacmet@sunsite.dk>
L:	netdev@vger.kernel.org
W:	http://www.linux-usb.org/usbnet
S:	Maintained
F:	drivers/net/usb/dm9601.c

USB DIAMOND RIO500 DRIVER
M:	Cesar Miquel <miquel@df.uba.ar>
L:	rio500-users@lists.sourceforge.net
W:	http://rio500.sourceforge.net
S:	Maintained
F:	drivers/usb/misc/rio500*

USB EHCI DRIVER
M:	Alan Stern <stern@rowland.harvard.edu>
L:	linux-usb@vger.kernel.org
S:	Maintained
F:	Documentation/usb/ehci.txt
F:	drivers/usb/host/ehci*

USB GADGET/PERIPHERAL SUBSYSTEM
M:	Felipe Balbi <balbi@kernel.org>
L:	linux-usb@vger.kernel.org
W:	http://www.linux-usb.org/gadget
T:	git git://git.kernel.org/pub/scm/linux/kernel/git/balbi/usb.git
S:	Maintained
F:	drivers/usb/gadget/
F:	include/linux/usb/gadget*

USB HID/HIDBP DRIVERS (USB KEYBOARDS, MICE, REMOTE CONTROLS, ...)
M:	Jiri Kosina <jikos@kernel.org>
R:	Benjamin Tissoires <benjamin.tissoires@redhat.com>
L:	linux-usb@vger.kernel.org
T:	git git://git.kernel.org/pub/scm/linux/kernel/git/jikos/hid.git
S:	Maintained
F:	Documentation/hid/hiddev.txt
F:	drivers/hid/usbhid/

USB INTEL XHCI ROLE MUX DRIVER
M:	Hans de Goede <hdegoede@redhat.com>
L:	linux-usb@vger.kernel.org
S:	Maintained
F:	drivers/usb/roles/intel-xhci-usb-role-switch.c

USB ISP116X DRIVER
M:	Olav Kongas <ok@artecdesign.ee>
L:	linux-usb@vger.kernel.org
S:	Maintained
F:	drivers/usb/host/isp116x*
F:	include/linux/usb/isp116x.h

USB LAN78XX ETHERNET DRIVER
M:	Woojung Huh <woojung.huh@microchip.com>
M:	Microchip Linux Driver Support <UNGLinuxDriver@microchip.com>
L:	netdev@vger.kernel.org
S:	Maintained
F:	Documentation/devicetree/bindings/net/microchip,lan78xx.txt
F:	drivers/net/usb/lan78xx.*
F:	include/dt-bindings/net/microchip-lan78xx.h

USB MASS STORAGE DRIVER
M:	Alan Stern <stern@rowland.harvard.edu>
L:	linux-usb@vger.kernel.org
L:	usb-storage@lists.one-eyed-alien.net
S:	Maintained
W:	http://www.one-eyed-alien.net/~mdharm/linux-usb/
F:	drivers/usb/storage/

USB MIDI DRIVER
M:	Clemens Ladisch <clemens@ladisch.de>
L:	alsa-devel@alsa-project.org (moderated for non-subscribers)
T:	git git://git.alsa-project.org/alsa-kernel.git
S:	Maintained
F:	sound/usb/midi.*

USB NETWORKING DRIVERS
L:	linux-usb@vger.kernel.org
S:	Odd Fixes
F:	drivers/net/usb/

USB OHCI DRIVER
M:	Alan Stern <stern@rowland.harvard.edu>
L:	linux-usb@vger.kernel.org
S:	Maintained
F:	Documentation/usb/ohci.txt
F:	drivers/usb/host/ohci*

USB OTG FSM (Finite State Machine)
M:	Peter Chen <Peter.Chen@nxp.com>
T:	git git://git.kernel.org/pub/scm/linux/kernel/git/peter.chen/usb.git
L:	linux-usb@vger.kernel.org
S:	Maintained
F:	drivers/usb/common/usb-otg-fsm.c

USB OVER IP DRIVER
M:	Valentina Manea <valentina.manea.m@gmail.com>
M:	Shuah Khan <shuah@kernel.org>
L:	linux-usb@vger.kernel.org
S:	Maintained
F:	Documentation/usb/usbip_protocol.txt
F:	drivers/usb/usbip/
F:	tools/usb/usbip/
F:	tools/testing/selftests/drivers/usb/usbip/

USB PEGASUS DRIVER
M:	Petko Manolov <petkan@nucleusys.com>
L:	linux-usb@vger.kernel.org
L:	netdev@vger.kernel.org
T:	git git://github.com/petkan/pegasus.git
W:	https://github.com/petkan/pegasus
S:	Maintained
F:	drivers/net/usb/pegasus.*

USB PHY LAYER
M:	Felipe Balbi <balbi@kernel.org>
L:	linux-usb@vger.kernel.org
T:	git git://git.kernel.org/pub/scm/linux/kernel/git/balbi/usb.git
S:	Maintained
F:	drivers/usb/phy/

USB PRINTER DRIVER (usblp)
M:	Pete Zaitcev <zaitcev@redhat.com>
L:	linux-usb@vger.kernel.org
S:	Supported
F:	drivers/usb/class/usblp.c

USB QMI WWAN NETWORK DRIVER
M:	Bjørn Mork <bjorn@mork.no>
L:	netdev@vger.kernel.org
S:	Maintained
F:	Documentation/ABI/testing/sysfs-class-net-qmi
F:	drivers/net/usb/qmi_wwan.c

USB RTL8150 DRIVER
M:	Petko Manolov <petkan@nucleusys.com>
L:	linux-usb@vger.kernel.org
L:	netdev@vger.kernel.org
T:	git git://github.com/petkan/rtl8150.git
W:	https://github.com/petkan/rtl8150
S:	Maintained
F:	drivers/net/usb/rtl8150.c

USB SERIAL SUBSYSTEM
M:	Johan Hovold <johan@kernel.org>
L:	linux-usb@vger.kernel.org
T:	git git://git.kernel.org/pub/scm/linux/kernel/git/johan/usb-serial.git
S:	Maintained
F:	Documentation/usb/usb-serial.txt
F:	drivers/usb/serial/
F:	include/linux/usb/serial.h

USB SMSC75XX ETHERNET DRIVER
M:	Steve Glendinning <steve.glendinning@shawell.net>
L:	netdev@vger.kernel.org
S:	Maintained
F:	drivers/net/usb/smsc75xx.*

USB SMSC95XX ETHERNET DRIVER
M:	Steve Glendinning <steve.glendinning@shawell.net>
M:	Microchip Linux Driver Support <UNGLinuxDriver@microchip.com>
L:	netdev@vger.kernel.org
S:	Maintained
F:	drivers/net/usb/smsc95xx.*

USB SUBSYSTEM
M:	Greg Kroah-Hartman <gregkh@linuxfoundation.org>
L:	linux-usb@vger.kernel.org
W:	http://www.linux-usb.org
T:	git git://git.kernel.org/pub/scm/linux/kernel/git/gregkh/usb.git
S:	Supported
F:	Documentation/devicetree/bindings/usb/
F:	Documentation/usb/
F:	drivers/usb/
F:	include/linux/usb.h
F:	include/linux/usb/

USB TYPEC PI3USB30532 MUX DRIVER
M:	Hans de Goede <hdegoede@redhat.com>
L:	linux-usb@vger.kernel.org
S:	Maintained
F:	drivers/usb/typec/mux/pi3usb30532.c

USB TYPEC CLASS
M:	Heikki Krogerus <heikki.krogerus@linux.intel.com>
L:	linux-usb@vger.kernel.org
S:	Maintained
F:	Documentation/ABI/testing/sysfs-class-typec
F:	Documentation/driver-api/usb/typec.rst
F:	drivers/usb/typec/
F:	include/linux/usb/typec.h

USB TYPEC BUS FOR ALTERNATE MODES
M:	Heikki Krogerus <heikki.krogerus@linux.intel.com>
L:	linux-usb@vger.kernel.org
S:	Maintained
F:	Documentation/ABI/testing/sysfs-bus-typec
F:	Documentation/driver-api/usb/typec_bus.rst
F:	drivers/usb/typec/altmodes/
F:	include/linux/usb/typec_altmode.h

USB UHCI DRIVER
M:	Alan Stern <stern@rowland.harvard.edu>
L:	linux-usb@vger.kernel.org
S:	Maintained
F:	drivers/usb/host/uhci*

USB VIDEO CLASS
M:	Laurent Pinchart <laurent.pinchart@ideasonboard.com>
L:	linux-uvc-devel@lists.sourceforge.net (subscribers-only)
L:	linux-media@vger.kernel.org
T:	git git://linuxtv.org/media_tree.git
W:	http://www.ideasonboard.org/uvc/
S:	Maintained
F:	drivers/media/usb/uvc/
F:	include/uapi/linux/uvcvideo.h

USB VISION DRIVER
M:	Hans Verkuil <hverkuil@xs4all.nl>
L:	linux-media@vger.kernel.org
T:	git git://linuxtv.org/media_tree.git
W:	https://linuxtv.org
S:	Odd Fixes
F:	drivers/media/usb/usbvision/

USB WEBCAM GADGET
M:	Laurent Pinchart <laurent.pinchart@ideasonboard.com>
L:	linux-usb@vger.kernel.org
S:	Maintained
F:	drivers/usb/gadget/function/*uvc*
F:	drivers/usb/gadget/legacy/webcam.c
F:	include/uapi/linux/usb/g_uvc.h

USB WIRELESS RNDIS DRIVER (rndis_wlan)
M:	Jussi Kivilinna <jussi.kivilinna@iki.fi>
L:	linux-wireless@vger.kernel.org
S:	Maintained
F:	drivers/net/wireless/rndis_wlan.c

USB XHCI DRIVER
M:	Mathias Nyman <mathias.nyman@intel.com>
L:	linux-usb@vger.kernel.org
S:	Supported
F:	drivers/usb/host/xhci*
F:	drivers/usb/host/pci-quirks*

USB ZD1201 DRIVER
L:	linux-wireless@vger.kernel.org
W:	http://linux-lc100020.sourceforge.net
S:	Orphan
F:	drivers/net/wireless/zydas/zd1201.*

USB ZR364XX DRIVER
M:	Antoine Jacquet <royale@zerezo.com>
L:	linux-usb@vger.kernel.org
L:	linux-media@vger.kernel.org
T:	git git://linuxtv.org/media_tree.git
W:	http://royale.zerezo.com/zr364xx/
S:	Maintained
F:	Documentation/media/v4l-drivers/zr364xx*
F:	drivers/media/usb/zr364xx/

USER-MODE LINUX (UML)
M:	Jeff Dike <jdike@addtoit.com>
M:	Richard Weinberger <richard@nod.at>
L:	linux-um@lists.infradead.org
W:	http://user-mode-linux.sourceforge.net
T:	git git://git.kernel.org/pub/scm/linux/kernel/git/rw/uml.git
S:	Maintained
F:	Documentation/virtual/uml/
F:	arch/um/
F:	arch/x86/um/
F:	fs/hostfs/
F:	fs/hppfs/

USERSPACE I/O (UIO)
M:	Greg Kroah-Hartman <gregkh@linuxfoundation.org>
S:	Maintained
T:	git git://git.kernel.org/pub/scm/linux/kernel/git/gregkh/char-misc.git
F:	Documentation/driver-api/uio-howto.rst
F:	drivers/uio/
F:	include/linux/uio*.h

UTIL-LINUX PACKAGE
M:	Karel Zak <kzak@redhat.com>
L:	util-linux@vger.kernel.org
W:	http://en.wikipedia.org/wiki/Util-linux
T:	git git://git.kernel.org/pub/scm/utils/util-linux/util-linux.git
S:	Maintained

UUID HELPERS
M:	Christoph Hellwig <hch@lst.de>
R:	Andy Shevchenko <andriy.shevchenko@linux.intel.com>
L:	linux-kernel@vger.kernel.org
T:	git git://git.infradead.org/users/hch/uuid.git
F:	lib/uuid.c
F:	lib/test_uuid.c
F:	include/linux/uuid.h
F:	include/uapi/linux/uuid.h
S:	Maintained

UVESAFB DRIVER
M:	Michal Januszewski <spock@gentoo.org>
L:	linux-fbdev@vger.kernel.org
W:	https://github.com/mjanusz/v86d
S:	Maintained
F:	Documentation/fb/uvesafb.txt
F:	drivers/video/fbdev/uvesafb.*

VF610 NAND DRIVER
M:	Stefan Agner <stefan@agner.ch>
L:	linux-mtd@lists.infradead.org
S:	Supported
F:	drivers/mtd/nand/raw/vf610_nfc.c

VFAT/FAT/MSDOS FILESYSTEM
M:	OGAWA Hirofumi <hirofumi@mail.parknet.co.jp>
S:	Maintained
F:	Documentation/filesystems/vfat.txt
F:	fs/fat/

VFIO DRIVER
M:	Alex Williamson <alex.williamson@redhat.com>
L:	kvm@vger.kernel.org
T:	git git://github.com/awilliam/linux-vfio.git
S:	Maintained
F:	Documentation/vfio.txt
F:	drivers/vfio/
F:	include/linux/vfio.h
F:	include/uapi/linux/vfio.h

VFIO MEDIATED DEVICE DRIVERS
M:	Kirti Wankhede <kwankhede@nvidia.com>
L:	kvm@vger.kernel.org
S:	Maintained
F:	Documentation/vfio-mediated-device.txt
F:	drivers/vfio/mdev/
F:	include/linux/mdev.h
F:	samples/vfio-mdev/

VFIO PLATFORM DRIVER
M:	Eric Auger <eric.auger@redhat.com>
L:	kvm@vger.kernel.org
S:	Maintained
F:	drivers/vfio/platform/

VGA_SWITCHEROO
R:	Lukas Wunner <lukas@wunner.de>
S:	Maintained
F:	Documentation/gpu/vga-switcheroo.rst
F:	drivers/gpu/vga/vga_switcheroo.c
F:	include/linux/vga_switcheroo.h
T:	git git://anongit.freedesktop.org/drm/drm-misc

VIA RHINE NETWORK DRIVER
S:	Orphan
F:	drivers/net/ethernet/via/via-rhine.c

VIA SD/MMC CARD CONTROLLER DRIVER
M:	Bruce Chang <brucechang@via.com.tw>
M:	Harald Welte <HaraldWelte@viatech.com>
S:	Maintained
F:	drivers/mmc/host/via-sdmmc.c

VIA UNICHROME(PRO)/CHROME9 FRAMEBUFFER DRIVER
M:	Florian Tobias Schandinat <FlorianSchandinat@gmx.de>
L:	linux-fbdev@vger.kernel.org
S:	Maintained
F:	include/linux/via-core.h
F:	include/linux/via-gpio.h
F:	include/linux/via_i2c.h
F:	drivers/video/fbdev/via/

VIA VELOCITY NETWORK DRIVER
M:	Francois Romieu <romieu@fr.zoreil.com>
L:	netdev@vger.kernel.org
S:	Maintained
F:	drivers/net/ethernet/via/via-velocity.*

VICODEC VIRTUAL CODEC DRIVER
M:	Hans Verkuil <hans.verkuil@cisco.com>
L:	linux-media@vger.kernel.org
T:	git git://linuxtv.org/media_tree.git
W:	https://linuxtv.org
S:	Maintained
F:	drivers/media/platform/vicodec/*

VIDEO MULTIPLEXER DRIVER
M:	Philipp Zabel <p.zabel@pengutronix.de>
L:	linux-media@vger.kernel.org
S:	Maintained
F:	drivers/media/platform/video-mux.c

VIDEO I2C POLLING DRIVER
M:	Matt Ranostay <matt.ranostay@konsulko.com>
L:	linux-media@vger.kernel.org
S:	Maintained
F:	drivers/media/i2c/video-i2c.c

VIDEOBUF2 FRAMEWORK
M:	Pawel Osciak <pawel@osciak.com>
M:	Marek Szyprowski <m.szyprowski@samsung.com>
M:	Kyungmin Park <kyungmin.park@samsung.com>
L:	linux-media@vger.kernel.org
S:	Maintained
F:	drivers/media/v4l2-core/videobuf2-*
F:	include/media/videobuf2-*

VIMC VIRTUAL MEDIA CONTROLLER DRIVER
M:	Helen Koike <helen.koike@collabora.com>
L:	linux-media@vger.kernel.org
T:	git git://linuxtv.org/media_tree.git
W:	https://linuxtv.org
S:	Maintained
F:	drivers/media/platform/vimc/*

VIRT LIB
M:	Alex Williamson <alex.williamson@redhat.com>
M:	Paolo Bonzini <pbonzini@redhat.com>
L:	kvm@vger.kernel.org
S:	Supported
F:	virt/lib/

VIRTIO AND VHOST VSOCK DRIVER
M:	Stefan Hajnoczi <stefanha@redhat.com>
L:	kvm@vger.kernel.org
L:	virtualization@lists.linux-foundation.org
L:	netdev@vger.kernel.org
S:	Maintained
F:	include/linux/virtio_vsock.h
F:	include/uapi/linux/virtio_vsock.h
F:	include/uapi/linux/vsockmon.h
F:	include/uapi/linux/vm_sockets_diag.h
F:	net/vmw_vsock/diag.c
F:	net/vmw_vsock/af_vsock_tap.c
F:	net/vmw_vsock/virtio_transport_common.c
F:	net/vmw_vsock/virtio_transport.c
F:	drivers/net/vsockmon.c
F:	drivers/vhost/vsock.c
F:	drivers/vhost/vsock.h
F:	tools/testing/vsock/

VIRTIO CONSOLE DRIVER
M:	Amit Shah <amit@kernel.org>
L:	virtualization@lists.linux-foundation.org
S:	Maintained
F:	drivers/char/virtio_console.c
F:	include/linux/virtio_console.h
F:	include/uapi/linux/virtio_console.h

VIRTIO CORE, NET AND BLOCK DRIVERS
M:	"Michael S. Tsirkin" <mst@redhat.com>
M:	Jason Wang <jasowang@redhat.com>
L:	virtualization@lists.linux-foundation.org
S:	Maintained
F:	Documentation/devicetree/bindings/virtio/
F:	drivers/virtio/
F:	tools/virtio/
F:	drivers/net/virtio_net.c
F:	drivers/block/virtio_blk.c
F:	include/linux/virtio*.h
F:	include/uapi/linux/virtio_*.h
F:	drivers/crypto/virtio/
F:	mm/balloon_compaction.c

VIRTIO CRYPTO DRIVER
M:	Gonglei <arei.gonglei@huawei.com>
L:	virtualization@lists.linux-foundation.org
L:	linux-crypto@vger.kernel.org
S:	Maintained
F:	drivers/crypto/virtio/
F:	include/uapi/linux/virtio_crypto.h

VIRTIO DRIVERS FOR S390
M:	Cornelia Huck <cohuck@redhat.com>
M:	Halil Pasic <pasic@linux.ibm.com>
L:	linux-s390@vger.kernel.org
L:	virtualization@lists.linux-foundation.org
L:	kvm@vger.kernel.org
S:	Supported
F:	drivers/s390/virtio/
F:	arch/s390/include/uapi/asm/virtio-ccw.h

VIRTIO GPU DRIVER
M:	David Airlie <airlied@linux.ie>
M:	Gerd Hoffmann <kraxel@redhat.com>
L:	dri-devel@lists.freedesktop.org
L:	virtualization@lists.linux-foundation.org
T:	git git://anongit.freedesktop.org/drm/drm-misc
S:	Maintained
F:	drivers/gpu/drm/virtio/
F:	include/uapi/linux/virtio_gpu.h

VIRTIO HOST (VHOST)
M:	"Michael S. Tsirkin" <mst@redhat.com>
M:	Jason Wang <jasowang@redhat.com>
L:	kvm@vger.kernel.org
L:	virtualization@lists.linux-foundation.org
L:	netdev@vger.kernel.org
T:	git git://git.kernel.org/pub/scm/linux/kernel/git/mst/vhost.git
S:	Maintained
F:	drivers/vhost/
F:	include/uapi/linux/vhost.h

VIRTIO INPUT DRIVER
M:	Gerd Hoffmann <kraxel@redhat.com>
S:	Maintained
F:	drivers/virtio/virtio_input.c
F:	include/uapi/linux/virtio_input.h

VIRTUAL BOX GUEST DEVICE DRIVER
M:	Hans de Goede <hdegoede@redhat.com>
M:	Arnd Bergmann <arnd@arndb.de>
M:	Greg Kroah-Hartman <gregkh@linuxfoundation.org>
S:	Maintained
F:	include/linux/vbox_utils.h
F:	include/uapi/linux/vbox*.h
F:	drivers/virt/vboxguest/

VIRTUAL SERIO DEVICE DRIVER
M:	Stephen Chandler Paul <thatslyude@gmail.com>
S:	Maintained
F:	drivers/input/serio/userio.c
F:	include/uapi/linux/userio.h

VIVID VIRTUAL VIDEO DRIVER
M:	Hans Verkuil <hverkuil@xs4all.nl>
L:	linux-media@vger.kernel.org
T:	git git://linuxtv.org/media_tree.git
W:	https://linuxtv.org
S:	Maintained
F:	drivers/media/platform/vivid/*

VLYNQ BUS
M:	Florian Fainelli <f.fainelli@gmail.com>
L:	openwrt-devel@lists.openwrt.org (subscribers-only)
S:	Maintained
F:	drivers/vlynq/vlynq.c
F:	include/linux/vlynq.h

VME SUBSYSTEM
M:	Martyn Welch <martyn@welchs.me.uk>
M:	Manohar Vanga <manohar.vanga@gmail.com>
M:	Greg Kroah-Hartman <gregkh@linuxfoundation.org>
L:	devel@driverdev.osuosl.org
S:	Maintained
T:	git git://git.kernel.org/pub/scm/linux/kernel/git/gregkh/char-misc.git
F:	Documentation/driver-api/vme.rst
F:	drivers/staging/vme/
F:	drivers/vme/
F:	include/linux/vme*

VMWARE BALLOON DRIVER
M:	Xavier Deguillard <xdeguillard@vmware.com>
M:	Nadav Amit <namit@vmware.com>
M:	"VMware, Inc." <pv-drivers@vmware.com>
L:	linux-kernel@vger.kernel.org
S:	Maintained
F:	drivers/misc/vmw_balloon.c

VMWARE HYPERVISOR INTERFACE
M:	Alok Kataria <akataria@vmware.com>
L:	virtualization@lists.linux-foundation.org
S:	Supported
F:	arch/x86/kernel/cpu/vmware.c

VMWARE PVRDMA DRIVER
M:	Adit Ranadive <aditr@vmware.com>
M:	VMware PV-Drivers <pv-drivers@vmware.com>
L:	linux-rdma@vger.kernel.org
S:	Maintained
F:	drivers/infiniband/hw/vmw_pvrdma/

VMware PVSCSI driver
M:	Jim Gill <jgill@vmware.com>
M:	VMware PV-Drivers <pv-drivers@vmware.com>
L:	linux-scsi@vger.kernel.org
S:	Maintained
F:	drivers/scsi/vmw_pvscsi.c
F:	drivers/scsi/vmw_pvscsi.h

VMWARE VMMOUSE SUBDRIVER
M:	"VMware Graphics" <linux-graphics-maintainer@vmware.com>
M:	"VMware, Inc." <pv-drivers@vmware.com>
L:	linux-input@vger.kernel.org
S:	Maintained
F:	drivers/input/mouse/vmmouse.c
F:	drivers/input/mouse/vmmouse.h

VMWARE VMXNET3 ETHERNET DRIVER
M:	Ronak Doshi <doshir@vmware.com>
M:	"VMware, Inc." <pv-drivers@vmware.com>
L:	netdev@vger.kernel.org
S:	Maintained
F:	drivers/net/vmxnet3/

VOCORE VOCORE2 BOARD
M:	Harvey Hunt <harveyhuntnexus@gmail.com>
L:	linux-mips@linux-mips.org
S:	Maintained
F:	arch/mips/boot/dts/ralink/vocore2.dts

VOLTAGE AND CURRENT REGULATOR FRAMEWORK
M:	Liam Girdwood <lgirdwood@gmail.com>
M:	Mark Brown <broonie@kernel.org>
L:	linux-kernel@vger.kernel.org
W:	http://www.slimlogic.co.uk/?p=48
T:	git git://git.kernel.org/pub/scm/linux/kernel/git/broonie/regulator.git
S:	Supported
F:	Documentation/devicetree/bindings/regulator/
F:	Documentation/power/regulator/
F:	drivers/regulator/
F:	include/dt-bindings/regulator/
F:	include/linux/regulator/

VRF
M:	David Ahern <dsa@cumulusnetworks.com>
M:	Shrijeet Mukherjee <shm@cumulusnetworks.com>
L:	netdev@vger.kernel.org
S:	Maintained
F:	drivers/net/vrf.c
F:	Documentation/networking/vrf.txt

VT1211 HARDWARE MONITOR DRIVER
M:	Juerg Haefliger <juergh@gmail.com>
L:	linux-hwmon@vger.kernel.org
S:	Maintained
F:	Documentation/hwmon/vt1211
F:	drivers/hwmon/vt1211.c

VT8231 HARDWARE MONITOR DRIVER
M:	Roger Lucas <vt8231@hiddenengine.co.uk>
L:	linux-hwmon@vger.kernel.org
S:	Maintained
F:	drivers/hwmon/vt8231.c

VUB300 USB to SDIO/SD/MMC bridge chip
M:	Tony Olech <tony.olech@elandigitalsystems.com>
L:	linux-mmc@vger.kernel.org
L:	linux-usb@vger.kernel.org
S:	Supported
F:	drivers/mmc/host/vub300.c

W1 DALLAS'S 1-WIRE BUS
M:	Evgeniy Polyakov <zbr@ioremap.net>
S:	Maintained
F:	Documentation/devicetree/bindings/w1/
F:	Documentation/w1/
F:	drivers/w1/
F:	include/linux/w1.h

W83791D HARDWARE MONITORING DRIVER
M:	Marc Hulsman <m.hulsman@tudelft.nl>
L:	linux-hwmon@vger.kernel.org
S:	Maintained
F:	Documentation/hwmon/w83791d
F:	drivers/hwmon/w83791d.c

W83793 HARDWARE MONITORING DRIVER
M:	Rudolf Marek <r.marek@assembler.cz>
L:	linux-hwmon@vger.kernel.org
S:	Maintained
F:	Documentation/hwmon/w83793
F:	drivers/hwmon/w83793.c

W83795 HARDWARE MONITORING DRIVER
M:	Jean Delvare <jdelvare@suse.com>
L:	linux-hwmon@vger.kernel.org
S:	Maintained
F:	drivers/hwmon/w83795.c

W83L51xD SD/MMC CARD INTERFACE DRIVER
M:	Pierre Ossman <pierre@ossman.eu>
S:	Maintained
F:	drivers/mmc/host/wbsd.*

WACOM PROTOCOL 4 SERIAL TABLETS
M:	Julian Squires <julian@cipht.net>
M:	Hans de Goede <hdegoede@redhat.com>
L:	linux-input@vger.kernel.org
S:	Maintained
F:	drivers/input/tablet/wacom_serial4.c

WATCHDOG DEVICE DRIVERS
M:	Wim Van Sebroeck <wim@linux-watchdog.org>
M:	Guenter Roeck <linux@roeck-us.net>
L:	linux-watchdog@vger.kernel.org
W:	http://www.linux-watchdog.org/
T:	git git://www.linux-watchdog.org/linux-watchdog.git
S:	Maintained
F:	Documentation/devicetree/bindings/watchdog/
F:	Documentation/watchdog/
F:	drivers/watchdog/
F:	include/linux/watchdog.h
F:	include/uapi/linux/watchdog.h

WHISKEYCOVE PMIC GPIO DRIVER
M:	Kuppuswamy Sathyanarayanan <sathyanarayanan.kuppuswamy@linux.intel.com>
L:	linux-gpio@vger.kernel.org
S:	Maintained
F:	drivers/gpio/gpio-wcove.c

WIIMOTE HID DRIVER
M:	David Herrmann <dh.herrmann@googlemail.com>
L:	linux-input@vger.kernel.org
S:	Maintained
F:	drivers/hid/hid-wiimote*

WILOCITY WIL6210 WIRELESS DRIVER
M:	Maya Erez <merez@codeaurora.org>
L:	linux-wireless@vger.kernel.org
L:	wil6210@qti.qualcomm.com
S:	Supported
W:	http://wireless.kernel.org/en/users/Drivers/wil6210
F:	drivers/net/wireless/ath/wil6210/

WIMAX STACK
M:	Inaky Perez-Gonzalez <inaky.perez-gonzalez@intel.com>
M:	linux-wimax@intel.com
L:	wimax@linuxwimax.org (subscribers-only)
S:	Supported
W:	http://linuxwimax.org
F:	Documentation/wimax/README.wimax
F:	include/linux/wimax/debug.h
F:	include/net/wimax.h
F:	include/uapi/linux/wimax.h
F:	net/wimax/

WINBOND CIR DRIVER
M:	David Härdeman <david@hardeman.nu>
S:	Maintained
F:	drivers/media/rc/winbond-cir.c

WINSYSTEMS EBC-C384 WATCHDOG DRIVER
M:	William Breathitt Gray <vilhelm.gray@gmail.com>
L:	linux-watchdog@vger.kernel.org
S:	Maintained
F:	drivers/watchdog/ebc-c384_wdt.c

WINSYSTEMS WS16C48 GPIO DRIVER
M:	William Breathitt Gray <vilhelm.gray@gmail.com>
L:	linux-gpio@vger.kernel.org
S:	Maintained
F:	drivers/gpio/gpio-ws16c48.c

WISTRON LAPTOP BUTTON DRIVER
M:	Miloslav Trmac <mitr@volny.cz>
S:	Maintained
F:	drivers/input/misc/wistron_btns.c

WL3501 WIRELESS PCMCIA CARD DRIVER
L:	linux-wireless@vger.kernel.org
S:	Odd fixes
F:	drivers/net/wireless/wl3501*

WOLFSON MICROELECTRONICS DRIVERS
L:	patches@opensource.cirrus.com
T:	git https://github.com/CirrusLogic/linux-drivers.git
W:	https://github.com/CirrusLogic/linux-drivers/wiki
S:	Supported
F:	Documentation/hwmon/wm83??
F:	Documentation/devicetree/bindings/extcon/extcon-arizona.txt
F:	Documentation/devicetree/bindings/regulator/arizona-regulator.txt
F:	Documentation/devicetree/bindings/mfd/arizona.txt
F:	Documentation/devicetree/bindings/mfd/wm831x.txt
F:	Documentation/devicetree/bindings/sound/wlf,arizona.txt
F:	arch/arm/mach-s3c64xx/mach-crag6410*
F:	drivers/clk/clk-wm83*.c
F:	drivers/extcon/extcon-arizona.c
F:	drivers/leds/leds-wm83*.c
F:	drivers/gpio/gpio-*wm*.c
F:	drivers/gpio/gpio-arizona.c
F:	drivers/hwmon/wm83??-hwmon.c
F:	drivers/input/misc/wm831x-on.c
F:	drivers/input/touchscreen/wm831x-ts.c
F:	drivers/input/touchscreen/wm97*.c
F:	drivers/mfd/arizona*
F:	drivers/mfd/wm*.c
F:	drivers/mfd/cs47l24*
F:	drivers/power/supply/wm83*.c
F:	drivers/rtc/rtc-wm83*.c
F:	drivers/regulator/wm8*.c
F:	drivers/regulator/arizona*
F:	drivers/video/backlight/wm83*_bl.c
F:	drivers/watchdog/wm83*_wdt.c
F:	include/linux/mfd/arizona/
F:	include/linux/mfd/wm831x/
F:	include/linux/mfd/wm8350/
F:	include/linux/mfd/wm8400*
F:	include/linux/regulator/arizona*
F:	include/linux/wm97xx.h
F:	include/sound/wm????.h
F:	sound/soc/codecs/arizona.?
F:	sound/soc/codecs/wm*
F:	sound/soc/codecs/cs47l24*

WORKQUEUE
M:	Tejun Heo <tj@kernel.org>
R:	Lai Jiangshan <jiangshanlai@gmail.com>
T:	git git://git.kernel.org/pub/scm/linux/kernel/git/tj/wq.git
S:	Maintained
F:	include/linux/workqueue.h
F:	kernel/workqueue.c
F:	Documentation/core-api/workqueue.rst

X-POWERS AXP288 PMIC DRIVERS
M:	Hans de Goede <hdegoede@redhat.com>
S:	Maintained
N:	axp288
F:	drivers/acpi/pmic/intel_pmic_xpower.c

X-POWERS MULTIFUNCTION PMIC DEVICE DRIVERS
M:	Chen-Yu Tsai <wens@csie.org>
L:	linux-kernel@vger.kernel.org
S:	Maintained
N:	axp[128]

X.25 NETWORK LAYER
M:	Andrew Hendry <andrew.hendry@gmail.com>
L:	linux-x25@vger.kernel.org
S:	Odd Fixes
F:	Documentation/networking/x25*
F:	include/net/x25*
F:	net/x25/

X86 ARCHITECTURE (32-BIT AND 64-BIT)
M:	Thomas Gleixner <tglx@linutronix.de>
M:	Ingo Molnar <mingo@redhat.com>
M:	Borislav Petkov <bp@alien8.de>
R:	"H. Peter Anvin" <hpa@zytor.com>
M:	x86@kernel.org
L:	linux-kernel@vger.kernel.org
T:	git git://git.kernel.org/pub/scm/linux/kernel/git/tip/tip.git x86/core
S:	Maintained
F:	Documentation/devicetree/bindings/x86/
F:	Documentation/x86/
F:	arch/x86/

X86 ENTRY CODE
M:	Andy Lutomirski <luto@kernel.org>
L:	linux-kernel@vger.kernel.org
T:	git git://git.kernel.org/pub/scm/linux/kernel/git/tip/tip.git x86/asm
S:	Maintained
F:	arch/x86/entry/

X86 MCE INFRASTRUCTURE
M:	Tony Luck <tony.luck@intel.com>
M:	Borislav Petkov <bp@alien8.de>
L:	linux-edac@vger.kernel.org
S:	Maintained
F:	arch/x86/kernel/cpu/mcheck/*

X86 MICROCODE UPDATE SUPPORT
M:	Borislav Petkov <bp@alien8.de>
S:	Maintained
F:	arch/x86/kernel/cpu/microcode/*

X86 MM
M:	Dave Hansen <dave.hansen@linux.intel.com>
M:	Andy Lutomirski <luto@kernel.org>
M:	Peter Zijlstra <peterz@infradead.org>
L:	linux-kernel@vger.kernel.org
T:	git git://git.kernel.org/pub/scm/linux/kernel/git/tip/tip.git x86/mm
S:	Maintained
F:	arch/x86/mm/

X86 PLATFORM DRIVERS
M:	Darren Hart <dvhart@infradead.org>
M:	Andy Shevchenko <andy@infradead.org>
L:	platform-driver-x86@vger.kernel.org
T:	git git://git.infradead.org/linux-platform-drivers-x86.git
S:	Maintained
F:	drivers/platform/x86/
F:	drivers/platform/olpc/

X86 VDSO
M:	Andy Lutomirski <luto@kernel.org>
L:	linux-kernel@vger.kernel.org
T:	git git://git.kernel.org/pub/scm/linux/kernel/git/tip/tip.git x86/vdso
S:	Maintained
F:	arch/x86/entry/vdso/

XC2028/3028 TUNER DRIVER
M:	Mauro Carvalho Chehab <mchehab@kernel.org>
L:	linux-media@vger.kernel.org
W:	https://linuxtv.org
T:	git git://linuxtv.org/media_tree.git
S:	Maintained
F:	drivers/media/tuners/tuner-xc2028.*

XDP SOCKETS (AF_XDP)
M:	Björn Töpel <bjorn.topel@intel.com>
M:	Magnus Karlsson <magnus.karlsson@intel.com>
L:	netdev@vger.kernel.org
S:	Maintained
F:	kernel/bpf/xskmap.c
F:	net/xdp/

XEN BLOCK SUBSYSTEM
M:	Konrad Rzeszutek Wilk <konrad.wilk@oracle.com>
M:	Roger Pau Monné <roger.pau@citrix.com>
L:	xen-devel@lists.xenproject.org (moderated for non-subscribers)
S:	Supported
F:	drivers/block/xen-blkback/*
F:	drivers/block/xen*

XEN HYPERVISOR ARM
M:	Stefano Stabellini <sstabellini@kernel.org>
L:	xen-devel@lists.xenproject.org (moderated for non-subscribers)
S:	Maintained
F:	arch/arm/xen/
F:	arch/arm/include/asm/xen/

XEN HYPERVISOR ARM64
M:	Stefano Stabellini <sstabellini@kernel.org>
L:	xen-devel@lists.xenproject.org (moderated for non-subscribers)
S:	Maintained
F:	arch/arm64/xen/
F:	arch/arm64/include/asm/xen/

XEN HYPERVISOR INTERFACE
M:	Boris Ostrovsky <boris.ostrovsky@oracle.com>
M:	Juergen Gross <jgross@suse.com>
L:	xen-devel@lists.xenproject.org (moderated for non-subscribers)
T:	git git://git.kernel.org/pub/scm/linux/kernel/git/xen/tip.git
S:	Supported
F:	arch/x86/xen/
F:	drivers/*/xen-*front.c
F:	drivers/xen/
F:	arch/x86/include/asm/xen/
F:	arch/x86/include/asm/pvclock-abi.h
F:	include/xen/
F:	include/uapi/xen/
F:	Documentation/ABI/stable/sysfs-hypervisor-xen
F:	Documentation/ABI/testing/sysfs-hypervisor-xen

XEN NETWORK BACKEND DRIVER
M:	Wei Liu <wei.liu2@citrix.com>
M:	Paul Durrant <paul.durrant@citrix.com>
L:	xen-devel@lists.xenproject.org (moderated for non-subscribers)
L:	netdev@vger.kernel.org
S:	Supported
F:	drivers/net/xen-netback/*

XEN PCI SUBSYSTEM
M:	Konrad Rzeszutek Wilk <konrad.wilk@oracle.com>
L:	xen-devel@lists.xenproject.org (moderated for non-subscribers)
S:	Supported
F:	arch/x86/pci/*xen*
F:	drivers/pci/*xen*

XEN PVSCSI DRIVERS
M:	Juergen Gross <jgross@suse.com>
L:	xen-devel@lists.xenproject.org (moderated for non-subscribers)
L:	linux-scsi@vger.kernel.org
S:	Supported
F:	drivers/scsi/xen-scsifront.c
F:	drivers/xen/xen-scsiback.c
F:	include/xen/interface/io/vscsiif.h

XEN SWIOTLB SUBSYSTEM
M:	Konrad Rzeszutek Wilk <konrad.wilk@oracle.com>
L:	xen-devel@lists.xenproject.org (moderated for non-subscribers)
L:	iommu@lists.linux-foundation.org
S:	Supported
F:	arch/x86/xen/*swiotlb*
F:	drivers/xen/*swiotlb*

XEN SOUND FRONTEND DRIVER
M:	Oleksandr Andrushchenko <oleksandr_andrushchenko@epam.com>
L:	xen-devel@lists.xenproject.org (moderated for non-subscribers)
L:	alsa-devel@alsa-project.org (moderated for non-subscribers)
S:	Supported
F:	sound/xen/*

XFS FILESYSTEM
M:	Darrick J. Wong <darrick.wong@oracle.com>
M:	linux-xfs@vger.kernel.org
L:	linux-xfs@vger.kernel.org
W:	http://xfs.org/
T:	git git://git.kernel.org/pub/scm/fs/xfs/xfs-linux.git
S:	Supported
F:	Documentation/filesystems/xfs.txt
F:	fs/xfs/

XILINX AXI ETHERNET DRIVER
M:	Anirudha Sarangi <anirudh@xilinx.com>
M:	John Linn <John.Linn@xilinx.com>
S:	Maintained
F:	drivers/net/ethernet/xilinx/xilinx_axienet*

XILINX UARTLITE SERIAL DRIVER
M:	Peter Korsgaard <jacmet@sunsite.dk>
L:	linux-serial@vger.kernel.org
S:	Maintained
F:	drivers/tty/serial/uartlite.c

XILINX VIDEO IP CORES
M:	Hyun Kwon <hyun.kwon@xilinx.com>
M:	Laurent Pinchart <laurent.pinchart@ideasonboard.com>
L:	linux-media@vger.kernel.org
T:	git git://linuxtv.org/media_tree.git
S:	Supported
F:	Documentation/devicetree/bindings/media/xilinx/
F:	drivers/media/platform/xilinx/
F:	include/uapi/linux/xilinx-v4l2-controls.h

XILLYBUS DRIVER
M:	Eli Billauer <eli.billauer@gmail.com>
L:	linux-kernel@vger.kernel.org
S:	Supported
F:	drivers/char/xillybus/

XLP9XX I2C DRIVER
M:	George Cherian <george.cherian@cavium.com>
M:	Jan Glauber <jglauber@cavium.com>
L:	linux-i2c@vger.kernel.org
W:	http://www.cavium.com
S:	Supported
F:	drivers/i2c/busses/i2c-xlp9xx.c

XRA1403 GPIO EXPANDER
M:	Nandor Han <nandor.han@ge.com>
M:	Semi Malinen <semi.malinen@ge.com>
L:	linux-gpio@vger.kernel.org
S:	Maintained
F:	drivers/gpio/gpio-xra1403.c
F:	Documentation/devicetree/bindings/gpio/gpio-xra1403.txt

XTENSA XTFPGA PLATFORM SUPPORT
M:	Max Filippov <jcmvbkbc@gmail.com>
L:	linux-xtensa@linux-xtensa.org
S:	Maintained
F:	drivers/spi/spi-xtensa-xtfpga.c
F:	sound/soc/xtensa/xtfpga-i2s.c

YAM DRIVER FOR AX.25
M:	Jean-Paul Roubelat <jpr@f6fbb.org>
L:	linux-hams@vger.kernel.org
S:	Maintained
F:	drivers/net/hamradio/yam*
F:	include/linux/yam.h

YAMA SECURITY MODULE
M:	Kees Cook <keescook@chromium.org>
T:	git git://git.kernel.org/pub/scm/linux/kernel/git/kees/linux.git yama/tip
S:	Supported
F:	security/yama/
F:	Documentation/admin-guide/LSM/Yama.rst

YEALINK PHONE DRIVER
M:	Henk Vergonet <Henk.Vergonet@gmail.com>
L:	usbb2k-api-dev@nongnu.org
S:	Maintained
F:	Documentation/input/devices/yealink.rst
F:	drivers/input/misc/yealink.*

Z8530 DRIVER FOR AX.25
M:	Joerg Reuter <jreuter@yaina.de>
W:	http://yaina.de/jreuter/
W:	http://www.qsl.net/dl1bke/
L:	linux-hams@vger.kernel.org
S:	Maintained
F:	Documentation/networking/z8530drv.txt
F:	drivers/net/hamradio/*scc.c
F:	drivers/net/hamradio/z8530.h

ZBUD COMPRESSED PAGE ALLOCATOR
M:	Seth Jennings <sjenning@redhat.com>
M:	Dan Streetman <ddstreet@ieee.org>
L:	linux-mm@kvack.org
S:	Maintained
F:	mm/zbud.c
F:	include/linux/zbud.h

ZD1211RW WIRELESS DRIVER
M:	Daniel Drake <dsd@gentoo.org>
M:	Ulrich Kunitz <kune@deine-taler.de>
W:	http://zd1211.ath.cx/wiki/DriverRewrite
L:	linux-wireless@vger.kernel.org
L:	zd1211-devs@lists.sourceforge.net (subscribers-only)
S:	Maintained
F:	drivers/net/wireless/zydas/zd1211rw/

ZD1301 MEDIA DRIVER
M:	Antti Palosaari <crope@iki.fi>
L:	linux-media@vger.kernel.org
W:	https://linuxtv.org/
W:	http://palosaari.fi/linux/
Q:	https://patchwork.linuxtv.org/project/linux-media/list/
S:	Maintained
F:	drivers/media/usb/dvb-usb-v2/zd1301*

ZD1301_DEMOD MEDIA DRIVER
M:	Antti Palosaari <crope@iki.fi>
L:	linux-media@vger.kernel.org
W:	https://linuxtv.org/
W:	http://palosaari.fi/linux/
Q:	https://patchwork.linuxtv.org/project/linux-media/list/
S:	Maintained
F:	drivers/media/dvb-frontends/zd1301_demod*

ZPOOL COMPRESSED PAGE STORAGE API
M:	Dan Streetman <ddstreet@ieee.org>
L:	linux-mm@kvack.org
S:	Maintained
F:	mm/zpool.c
F:	include/linux/zpool.h

ZR36067 VIDEO FOR LINUX DRIVER
L:	mjpeg-users@lists.sourceforge.net
L:	linux-media@vger.kernel.org
W:	http://mjpeg.sourceforge.net/driver-zoran/
T:	hg https://linuxtv.org/hg/v4l-dvb
S:	Odd Fixes
F:	drivers/staging/media/zoran/

ZRAM COMPRESSED RAM BLOCK DEVICE DRVIER
M:	Minchan Kim <minchan@kernel.org>
M:	Nitin Gupta <ngupta@vflare.org>
R:	Sergey Senozhatsky <sergey.senozhatsky.work@gmail.com>
L:	linux-kernel@vger.kernel.org
S:	Maintained
F:	drivers/block/zram/
F:	Documentation/blockdev/zram.txt

ZS DECSTATION Z85C30 SERIAL DRIVER
M:	"Maciej W. Rozycki" <macro@linux-mips.org>
S:	Maintained
F:	drivers/tty/serial/zs.*

ZSMALLOC COMPRESSED SLAB MEMORY ALLOCATOR
M:	Minchan Kim <minchan@kernel.org>
M:	Nitin Gupta <ngupta@vflare.org>
R:	Sergey Senozhatsky <sergey.senozhatsky.work@gmail.com>
L:	linux-mm@kvack.org
S:	Maintained
F:	mm/zsmalloc.c
F:	include/linux/zsmalloc.h
F:	Documentation/vm/zsmalloc.rst

ZSWAP COMPRESSED SWAP CACHING
M:	Seth Jennings <sjenning@redhat.com>
M:	Dan Streetman <ddstreet@ieee.org>
L:	linux-mm@kvack.org
S:	Maintained
F:	mm/zswap.c

THE REST
M:	Linus Torvalds <torvalds@linux-foundation.org>
L:	linux-kernel@vger.kernel.org
Q:	http://patchwork.kernel.org/project/LKML/list/
T:	git git://git.kernel.org/pub/scm/linux/kernel/git/torvalds/linux.git
S:	Buried alive in reporters
F:	*
F:	*/<|MERGE_RESOLUTION|>--- conflicted
+++ resolved
@@ -6076,11 +6076,7 @@
 
 GASKET DRIVER FRAMEWORK
 M:	Rob Springer <rspringer@google.com>
-<<<<<<< HEAD
 M:	Todd Poynor <toddpoynor@google.com>
-=======
-M:	John Joseph <jnjoseph@google.com>
->>>>>>> 3ee9a76a
 M:	Ben Chan <benchan@chromium.org>
 S:	Maintained
 F:	drivers/staging/gasket/
@@ -8290,11 +8286,7 @@
 
 LIBATA PATA DRIVERS
 M:	Bartlomiej Zolnierkiewicz <b.zolnierkie@samsung.com>
-<<<<<<< HEAD
 M:	Jens Axboe <axboe@kernel.dk>
-=======
-M:	Jens Axboe <kernel.dk>
->>>>>>> 3ee9a76a
 L:	linux-ide@vger.kernel.org
 T:	git git://git.kernel.org/pub/scm/linux/kernel/git/axboe/linux-block.git
 S:	Maintained
