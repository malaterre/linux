/*
 *  linux/init/main.c
 *
 *  Copyright (C) 1991, 1992  Linus Torvalds
 *
 *  GK 2/5/95  -  Changed to support mounting root fs via NFS
 *  Added initrd & change_root: Werner Almesberger & Hans Lermen, Feb '96
 *  Moan early if gcc is old, avoiding bogus kernels - Paul Gortmaker, May '96
 *  Simplified starting of init:  Michael A. Griffith <grif@acm.org>
 */

#define DEBUG		/* Enable initcall_debug */

#include <linux/types.h>
#include <linux/extable.h>
#include <linux/module.h>
#include <linux/proc_fs.h>
#include <linux/binfmts.h>
#include <linux/kernel.h>
#include <linux/syscalls.h>
#include <linux/stackprotector.h>
#include <linux/string.h>
#include <linux/ctype.h>
#include <linux/delay.h>
#include <linux/ioport.h>
#include <linux/init.h>
#include <linux/initrd.h>
#include <linux/bootmem.h>
#include <linux/acpi.h>
#include <linux/console.h>
#include <linux/nmi.h>
#include <linux/percpu.h>
#include <linux/kmod.h>
#include <linux/vmalloc.h>
#include <linux/kernel_stat.h>
#include <linux/start_kernel.h>
#include <linux/security.h>
#include <linux/smp.h>
#include <linux/profile.h>
#include <linux/rcupdate.h>
#include <linux/moduleparam.h>
#include <linux/kallsyms.h>
#include <linux/writeback.h>
#include <linux/cpu.h>
#include <linux/cpuset.h>
#include <linux/cgroup.h>
#include <linux/efi.h>
#include <linux/tick.h>
#include <linux/interrupt.h>
#include <linux/taskstats_kern.h>
#include <linux/delayacct.h>
#include <linux/unistd.h>
#include <linux/rmap.h>
#include <linux/mempolicy.h>
#include <linux/key.h>
#include <linux/buffer_head.h>
#include <linux/page_ext.h>
#include <linux/debug_locks.h>
#include <linux/debugobjects.h>
#include <linux/lockdep.h>
#include <linux/kmemleak.h>
#include <linux/pid_namespace.h>
#include <linux/device.h>
#include <linux/kthread.h>
#include <linux/sched.h>
#include <linux/sched/init.h>
#include <linux/signal.h>
#include <linux/idr.h>
#include <linux/kgdb.h>
#include <linux/ftrace.h>
#include <linux/async.h>
#include <linux/kmemcheck.h>
#include <linux/sfi.h>
#include <linux/shmem_fs.h>
#include <linux/slab.h>
#include <linux/perf_event.h>
#include <linux/ptrace.h>
#include <linux/blkdev.h>
#include <linux/elevator.h>
#include <linux/sched_clock.h>
#include <linux/sched/task.h>
#include <linux/sched/task_stack.h>
#include <linux/context_tracking.h>
#include <linux/random.h>
#include <linux/list.h>
#include <linux/integrity.h>
#include <linux/proc_ns.h>
#include <linux/io.h>
#include <linux/cache.h>
#include <linux/rodata_test.h>

#include <asm/io.h>
#include <asm/bugs.h>
#include <asm/setup.h>
#include <asm/sections.h>
#include <asm/cacheflush.h>

static int kernel_init(void *);

extern void init_IRQ(void);
extern void fork_init(void);
extern void radix_tree_init(void);

/*
 * Debug helper: via this flag we know that we are in 'early bootup code'
 * where only the boot processor is running with IRQ disabled.  This means
 * two things - IRQ must not be enabled before the flag is cleared and some
 * operations which are not allowed with IRQ disabled are allowed while the
 * flag is set.
 */
bool early_boot_irqs_disabled __read_mostly;

enum system_states system_state __read_mostly;
EXPORT_SYMBOL(system_state);

/*
 * Boot command-line arguments
 */
#define MAX_INIT_ARGS CONFIG_INIT_ENV_ARG_LIMIT
#define MAX_INIT_ENVS CONFIG_INIT_ENV_ARG_LIMIT

extern void time_init(void);
/* Default late time init is NULL. archs can override this later. */
void (*__initdata late_time_init)(void);

/* Untouched command line saved by arch-specific code. */
char __initdata boot_command_line[COMMAND_LINE_SIZE];
/* Untouched saved command line (eg. for /proc) */
char *saved_command_line;
/* Command line for parameter parsing */
static char *static_command_line;
/* Command line for per-initcall parameter parsing */
static char *initcall_command_line;

static char *execute_command;
static char *ramdisk_execute_command;

/*
 * Used to generate warnings if static_key manipulation functions are used
 * before jump_label_init is called.
 */
bool static_key_initialized __read_mostly;
EXPORT_SYMBOL_GPL(static_key_initialized);

/*
 * If set, this is an indication to the drivers that reset the underlying
 * device before going ahead with the initialization otherwise driver might
 * rely on the BIOS and skip the reset operation.
 *
 * This is useful if kernel is booting in an unreliable environment.
 * For ex. kdump situation where previous kernel has crashed, BIOS has been
 * skipped and devices will be in unknown state.
 */
unsigned int reset_devices;
EXPORT_SYMBOL(reset_devices);

static int __init set_reset_devices(char *str)
{
	reset_devices = 1;
	return 1;
}

__setup("reset_devices", set_reset_devices);

static const char *argv_init[MAX_INIT_ARGS+2] = { "init", NULL, };
const char *envp_init[MAX_INIT_ENVS+2] = { "HOME=/", "TERM=linux", NULL, };
static const char *panic_later, *panic_param;

extern const struct obs_kernel_param __setup_start[], __setup_end[];

static bool __init obsolete_checksetup(char *line)
{
	const struct obs_kernel_param *p;
	bool had_early_param = false;

	p = __setup_start;
	do {
		int n = strlen(p->str);
		if (parameqn(line, p->str, n)) {
			if (p->early) {
				/* Already done in parse_early_param?
				 * (Needs exact match on param part).
				 * Keep iterating, as we can have early
				 * params and __setups of same names 8( */
				if (line[n] == '\0' || line[n] == '=')
					had_early_param = true;
			} else if (!p->setup_func) {
				pr_warn("Parameter %s is obsolete, ignored\n",
					p->str);
				return true;
			} else if (p->setup_func(line + n))
				return true;
		}
		p++;
	} while (p < __setup_end);

	return had_early_param;
}

/*
 * This should be approx 2 Bo*oMips to start (note initial shift), and will
 * still work even if initially too large, it will just take slightly longer
 */
unsigned long loops_per_jiffy = (1<<12);
EXPORT_SYMBOL(loops_per_jiffy);

static int __init debug_kernel(char *str)
{
	console_loglevel = CONSOLE_LOGLEVEL_DEBUG;
	return 0;
}

static int __init quiet_kernel(char *str)
{
	console_loglevel = CONSOLE_LOGLEVEL_QUIET;
	return 0;
}

early_param("debug", debug_kernel);
early_param("quiet", quiet_kernel);

static int __init loglevel(char *str)
{
	int newlevel;

	/*
	 * Only update loglevel value when a correct setting was passed,
	 * to prevent blind crashes (when loglevel being set to 0) that
	 * are quite hard to debug
	 */
	if (get_option(&str, &newlevel)) {
		console_loglevel = newlevel;
		return 0;
	}

	return -EINVAL;
}

early_param("loglevel", loglevel);

/* Change NUL term back to "=", to make "param" the whole string. */
static int __init repair_env_string(char *param, char *val,
				    const char *unused, void *arg)
{
	if (val) {
		/* param=val or param="val"? */
		if (val == param+strlen(param)+1)
			val[-1] = '=';
		else if (val == param+strlen(param)+2) {
			val[-2] = '=';
			memmove(val-1, val, strlen(val)+1);
			val--;
		} else
			BUG();
	}
	return 0;
}

/* Anything after -- gets handed straight to init. */
static int __init set_init_arg(char *param, char *val,
			       const char *unused, void *arg)
{
	unsigned int i;

	if (panic_later)
		return 0;

	repair_env_string(param, val, unused, NULL);

	for (i = 0; argv_init[i]; i++) {
		if (i == MAX_INIT_ARGS) {
			panic_later = "init";
			panic_param = param;
			return 0;
		}
	}
	argv_init[i] = param;
	return 0;
}

/*
 * Unknown boot options get handed to init, unless they look like
 * unused parameters (modprobe will find them in /proc/cmdline).
 */
static int __init unknown_bootoption(char *param, char *val,
				     const char *unused, void *arg)
{
	repair_env_string(param, val, unused, NULL);

	/* Handle obsolete-style parameters */
	if (obsolete_checksetup(param))
		return 0;

	/* Unused module parameter. */
	if (strchr(param, '.') && (!val || strchr(param, '.') < val))
		return 0;

	if (panic_later)
		return 0;

	if (val) {
		/* Environment option */
		unsigned int i;
		for (i = 0; envp_init[i]; i++) {
			if (i == MAX_INIT_ENVS) {
				panic_later = "env";
				panic_param = param;
			}
			if (!strncmp(param, envp_init[i], val - param))
				break;
		}
		envp_init[i] = param;
	} else {
		/* Command line option */
		unsigned int i;
		for (i = 0; argv_init[i]; i++) {
			if (i == MAX_INIT_ARGS) {
				panic_later = "init";
				panic_param = param;
			}
		}
		argv_init[i] = param;
	}
	return 0;
}

static int __init init_setup(char *str)
{
	unsigned int i;

	execute_command = str;
	/*
	 * In case LILO is going to boot us with default command line,
	 * it prepends "auto" before the whole cmdline which makes
	 * the shell think it should execute a script with such name.
	 * So we ignore all arguments entered _before_ init=... [MJ]
	 */
	for (i = 1; i < MAX_INIT_ARGS; i++)
		argv_init[i] = NULL;
	return 1;
}
__setup("init=", init_setup);

static int __init rdinit_setup(char *str)
{
	unsigned int i;

	ramdisk_execute_command = str;
	/* See "auto" comment in init_setup */
	for (i = 1; i < MAX_INIT_ARGS; i++)
		argv_init[i] = NULL;
	return 1;
}
__setup("rdinit=", rdinit_setup);

#ifndef CONFIG_SMP
static const unsigned int setup_max_cpus = NR_CPUS;
static inline void setup_nr_cpu_ids(void) { }
static inline void smp_prepare_cpus(unsigned int maxcpus) { }
#endif

/*
 * We need to store the untouched command line for future reference.
 * We also need to store the touched command line since the parameter
 * parsing is performed in place, and we should allow a component to
 * store reference of name/value for future reference.
 */
static void __init setup_command_line(char *command_line)
{
	saved_command_line =
		memblock_virt_alloc(strlen(boot_command_line) + 1, 0);
	initcall_command_line =
		memblock_virt_alloc(strlen(boot_command_line) + 1, 0);
	static_command_line = memblock_virt_alloc(strlen(command_line) + 1, 0);
	strcpy(saved_command_line, boot_command_line);
	strcpy(static_command_line, command_line);
}

/*
 * We need to finalize in a non-__init function or else race conditions
 * between the root thread and the init thread may cause start_kernel to
 * be reaped by free_initmem before the root thread has proceeded to
 * cpu_idle.
 *
 * gcc-3.4 accidentally inlines this function, so use noinline.
 */

static __initdata DECLARE_COMPLETION(kthreadd_done);

static noinline void __ref rest_init(void)
{
	struct task_struct *tsk;
	int pid;

	rcu_scheduler_starting();
	/*
	 * We need to spawn init first so that it obtains pid 1, however
	 * the init task will end up wanting to create kthreads, which, if
	 * we schedule it before we create kthreadd, will OOPS.
	 */
	pid = kernel_thread(kernel_init, NULL, CLONE_FS);
	/*
	 * Pin init on the boot CPU. Task migration is not properly working
	 * until sched_init_smp() has been run. It will set the allowed
	 * CPUs for init to the non isolated CPUs.
	 */
	rcu_read_lock();
	tsk = find_task_by_pid_ns(pid, &init_pid_ns);
	set_cpus_allowed_ptr(tsk, cpumask_of(smp_processor_id()));
	rcu_read_unlock();

	numa_default_policy();
	pid = kernel_thread(kthreadd, NULL, CLONE_FS | CLONE_FILES);
	rcu_read_lock();
	kthreadd_task = find_task_by_pid_ns(pid, &init_pid_ns);
	rcu_read_unlock();

	/*
	 * Enable might_sleep() and smp_processor_id() checks.
	 * They cannot be enabled earlier because with CONFIG_PRREMPT=y
	 * kernel_thread() would trigger might_sleep() splats. With
	 * CONFIG_PREEMPT_VOLUNTARY=y the init task might have scheduled
	 * already, but it's stuck on the kthreadd_done completion.
	 */
	system_state = SYSTEM_SCHEDULING;

	complete(&kthreadd_done);

	/*
	 * The boot idle thread must execute schedule()
	 * at least once to get things moving:
	 */
	schedule_preempt_disabled();
	/* Call into cpu_idle with preempt disabled */
	cpu_startup_entry(CPUHP_ONLINE);
}

/* Check for early params. */
static int __init do_early_param(char *param, char *val,
				 const char *unused, void *arg)
{
	const struct obs_kernel_param *p;

	for (p = __setup_start; p < __setup_end; p++) {
		if ((p->early && parameq(param, p->str)) ||
		    (strcmp(param, "console") == 0 &&
		     strcmp(p->str, "earlycon") == 0)
		) {
			if (p->setup_func(val) != 0)
				pr_warn("Malformed early option '%s'\n", param);
		}
	}
	/* We accept everything at this stage. */
	return 0;
}

void __init parse_early_options(char *cmdline)
{
	parse_args("early options", cmdline, NULL, 0, 0, 0, NULL,
		   do_early_param);
}

/* Arch code calls this early on, or if not, just before other parsing. */
void __init parse_early_param(void)
{
	static int done __initdata;
	static char tmp_cmdline[COMMAND_LINE_SIZE] __initdata;

	if (done)
		return;

	/* All fall through to do_early_param. */
	strlcpy(tmp_cmdline, boot_command_line, COMMAND_LINE_SIZE);
	parse_early_options(tmp_cmdline);
	done = 1;
}

void __init __weak arch_post_acpi_subsys_init(void) { }

void __init __weak smp_setup_processor_id(void)
{
}

# if THREAD_SIZE >= PAGE_SIZE
void __init __weak thread_stack_cache_init(void)
{
}
#endif

void __init __weak mem_encrypt_init(void) { }

/*
 * Set up kernel memory allocators
 */
static void __init mm_init(void)
{
	/*
	 * page_ext requires contiguous pages,
	 * bigger than MAX_ORDER unless SPARSEMEM.
	 */
	page_ext_init_flatmem();
	mem_init();
	kmem_cache_init();
	pgtable_init();
	vmalloc_init();
	ioremap_huge_init();
}

asmlinkage __visible void __init start_kernel(void)
{
	char *command_line;
	char *after_dashes;

	set_task_stack_end_magic(&init_task);
	smp_setup_processor_id();
	debug_objects_early_init();

	cgroup_init_early();

	local_irq_disable();
	early_boot_irqs_disabled = true;

	/*
	 * Interrupts are still disabled. Do necessary setups, then
	 * enable them.
	 */
	boot_cpu_init();
	page_address_init();
	pr_notice("%s", linux_banner);
	setup_arch(&command_line);
	/*
	 * Set up the the initial canary and entropy after arch
	 * and after adding latent and command line entropy.
	 */
	add_latent_entropy();
	add_device_randomness(command_line, strlen(command_line));
	boot_init_stack_canary();
	mm_init_cpumask(&init_mm);
	setup_command_line(command_line);
	setup_nr_cpu_ids();
	setup_per_cpu_areas();
	boot_cpu_state_init();
	smp_prepare_boot_cpu();	/* arch-specific boot-cpu hooks */

	build_all_zonelists(NULL);
	page_alloc_init();

	pr_notice("Kernel command line: %s\n", boot_command_line);
	parse_early_param();
	after_dashes = parse_args("Booting kernel",
				  static_command_line, __start___param,
				  __stop___param - __start___param,
				  -1, -1, NULL, &unknown_bootoption);
	if (!IS_ERR_OR_NULL(after_dashes))
		parse_args("Setting init args", after_dashes, NULL, 0, -1, -1,
			   NULL, set_init_arg);

	jump_label_init();

	/*
	 * These use large bootmem allocations and must precede
	 * kmem_cache_init()
	 */
	setup_log_buf(0);
	pidhash_init();
	vfs_caches_init_early();
	sort_main_extable();
	trap_init();
	mm_init();

	ftrace_init();

	/* trace_printk can be enabled here */
	early_trace_init();

	/*
	 * Set up the scheduler prior starting any interrupts (such as the
	 * timer interrupt). Full topology setup happens at smp_init()
	 * time - but meanwhile we still have a functioning scheduler.
	 */
	sched_init();
	/*
	 * Disable preemption - early bootup scheduling is extremely
	 * fragile until we cpu_idle() for the first time.
	 */
	preempt_disable();
	if (WARN(!irqs_disabled(),
		 "Interrupts were enabled *very* early, fixing it\n"))
		local_irq_disable();
	radix_tree_init();

	/*
	 * Allow workqueue creation and work item queueing/cancelling
	 * early.  Work item execution depends on kthreads and starts after
	 * workqueue_init().
	 */
	workqueue_init_early();

	rcu_init();

	/* Trace events are available after this */
	trace_init();

	context_tracking_init();
	/* init some links before init_ISA_irqs() */
	early_irq_init();
	init_IRQ();
	tick_init();
	rcu_init_nohz();
	init_timers();
	hrtimers_init();
	softirq_init();
	timekeeping_init();
	time_init();
	sched_clock_postinit();
	printk_safe_init();
	perf_event_init();
	profile_init();
	call_function_init();
	WARN(!irqs_disabled(), "Interrupts were enabled early\n");
	early_boot_irqs_disabled = false;
	local_irq_enable();

	kmem_cache_init_late();

	/*
	 * HACK ALERT! This is early. We're enabling the console before
	 * we've done PCI setups etc, and console_init() must be aware of
	 * this. But we do want output early, in case something goes wrong.
	 */
	console_init();
	if (panic_later)
		panic("Too many boot %s vars at `%s'", panic_later,
		      panic_param);

	lockdep_info();

	/*
	 * Need to run this when irqs are enabled, because it wants
	 * to self-test [hard/soft]-irqs on/off lock inversion bugs
	 * too:
	 */
	locking_selftest();

	/*
	 * This needs to be called before any devices perform DMA
	 * operations that might use the SWIOTLB bounce buffers. It will
	 * mark the bounce buffers as decrypted so that their usage will
	 * not cause "plain-text" data to be decrypted when accessed.
	 */
	mem_encrypt_init();

#ifdef CONFIG_BLK_DEV_INITRD
	if (initrd_start && !initrd_below_start_ok &&
	    page_to_pfn(virt_to_page((void *)initrd_start)) < min_low_pfn) {
		pr_crit("initrd overwritten (0x%08lx < 0x%08lx) - disabling it.\n",
		    page_to_pfn(virt_to_page((void *)initrd_start)),
		    min_low_pfn);
		initrd_start = 0;
	}
#endif
<<<<<<< HEAD
	page_ext_init();
=======
	debug_objects_mem_init();
>>>>>>> 8cffa208
	kmemleak_init();
	debug_objects_mem_init();
	setup_per_cpu_pageset();
	numa_policy_init();
	if (late_time_init)
		late_time_init();
	calibrate_delay();
	pidmap_init();
	anon_vma_init();
	acpi_early_init();
#ifdef CONFIG_X86
	if (efi_enabled(EFI_RUNTIME_SERVICES))
		efi_enter_virtual_mode();
#endif
#ifdef CONFIG_X86_ESPFIX64
	/* Should be run before the first non-init thread is created */
	init_espfix_bsp();
#endif
	thread_stack_cache_init();
	cred_init();
	fork_init();
	proc_caches_init();
	buffer_init();
	key_init();
	security_init();
	dbg_late_init();
	vfs_caches_init();
	pagecache_init();
	signals_init();
	proc_root_init();
	nsfs_init();
	cpuset_init();
	cgroup_init();
	taskstats_init_early();
	delayacct_init();

	check_bugs();

	acpi_subsystem_init();
	arch_post_acpi_subsys_init();
	sfi_init_late();

	if (efi_enabled(EFI_RUNTIME_SERVICES)) {
		efi_free_boot_services();
	}

	/* Do the rest non-__init'ed, we're now alive */
	rest_init();
}

/* Call all constructor functions linked into the kernel. */
static void __init do_ctors(void)
{
#ifdef CONFIG_CONSTRUCTORS
	ctor_fn_t *fn = (ctor_fn_t *) __ctors_start;

	for (; fn < (ctor_fn_t *) __ctors_end; fn++)
		(*fn)();
#endif
}

bool initcall_debug;
core_param(initcall_debug, initcall_debug, bool, 0644);

#ifdef CONFIG_KALLSYMS
struct blacklist_entry {
	struct list_head next;
	char *buf;
};

static __initdata_or_module LIST_HEAD(blacklisted_initcalls);

static int __init initcall_blacklist(char *str)
{
	char *str_entry;
	struct blacklist_entry *entry;

	/* str argument is a comma-separated list of functions */
	do {
		str_entry = strsep(&str, ",");
		if (str_entry) {
			pr_debug("blacklisting initcall %s\n", str_entry);
			entry = alloc_bootmem(sizeof(*entry));
			entry->buf = alloc_bootmem(strlen(str_entry) + 1);
			strcpy(entry->buf, str_entry);
			list_add(&entry->next, &blacklisted_initcalls);
		}
	} while (str_entry);

	return 0;
}

static bool __init_or_module initcall_blacklisted(initcall_t fn)
{
	struct blacklist_entry *entry;
	char fn_name[KSYM_SYMBOL_LEN];
	unsigned long addr;

	if (list_empty(&blacklisted_initcalls))
		return false;

	addr = (unsigned long) dereference_function_descriptor(fn);
	sprint_symbol_no_offset(fn_name, addr);

	/*
	 * fn will be "function_name [module_name]" where [module_name] is not
	 * displayed for built-in init functions.  Strip off the [module_name].
	 */
	strreplace(fn_name, ' ', '\0');

	list_for_each_entry(entry, &blacklisted_initcalls, next) {
		if (!strcmp(fn_name, entry->buf)) {
			pr_debug("initcall %s blacklisted\n", fn_name);
			return true;
		}
	}

	return false;
}
#else
static int __init initcall_blacklist(char *str)
{
	pr_warn("initcall_blacklist requires CONFIG_KALLSYMS\n");
	return 0;
}

static bool __init_or_module initcall_blacklisted(initcall_t fn)
{
	return false;
}
#endif
__setup("initcall_blacklist=", initcall_blacklist);

static int __init_or_module do_one_initcall_debug(initcall_t fn)
{
	ktime_t calltime, delta, rettime;
	unsigned long long duration;
	int ret;

	printk(KERN_DEBUG "calling  %pF @ %i\n", fn, task_pid_nr(current));
	calltime = ktime_get();
	ret = fn();
	rettime = ktime_get();
	delta = ktime_sub(rettime, calltime);
	duration = (unsigned long long) ktime_to_ns(delta) >> 10;
	printk(KERN_DEBUG "initcall %pF returned %d after %lld usecs\n",
		 fn, ret, duration);

	return ret;
}

int __init_or_module do_one_initcall(initcall_t fn)
{
	int count = preempt_count();
	int ret;
	char msgbuf[64];

	if (initcall_blacklisted(fn))
		return -EPERM;

	if (initcall_debug)
		ret = do_one_initcall_debug(fn);
	else
		ret = fn();

	msgbuf[0] = 0;

	if (preempt_count() != count) {
		sprintf(msgbuf, "preemption imbalance ");
		preempt_count_set(count);
	}
	if (irqs_disabled()) {
		strlcat(msgbuf, "disabled interrupts ", sizeof(msgbuf));
		local_irq_enable();
	}
	WARN(msgbuf[0], "initcall %pF returned with %s\n", fn, msgbuf);

	add_latent_entropy();
	return ret;
}


extern initcall_t __initcall_start[];
extern initcall_t __initcall0_start[];
extern initcall_t __initcall1_start[];
extern initcall_t __initcall2_start[];
extern initcall_t __initcall3_start[];
extern initcall_t __initcall4_start[];
extern initcall_t __initcall5_start[];
extern initcall_t __initcall6_start[];
extern initcall_t __initcall7_start[];
extern initcall_t __initcall_end[];

static initcall_t *initcall_levels[] __initdata = {
	__initcall0_start,
	__initcall1_start,
	__initcall2_start,
	__initcall3_start,
	__initcall4_start,
	__initcall5_start,
	__initcall6_start,
	__initcall7_start,
	__initcall_end,
};

/* Keep these in sync with initcalls in include/linux/init.h */
static char *initcall_level_names[] __initdata = {
	"early",
	"core",
	"postcore",
	"arch",
	"subsys",
	"fs",
	"device",
	"late",
};

static void __init do_initcall_level(int level)
{
	initcall_t *fn;

	strcpy(initcall_command_line, saved_command_line);
	parse_args(initcall_level_names[level],
		   initcall_command_line, __start___param,
		   __stop___param - __start___param,
		   level, level,
		   NULL, &repair_env_string);

	for (fn = initcall_levels[level]; fn < initcall_levels[level+1]; fn++)
		do_one_initcall(*fn);
}

static void __init do_initcalls(void)
{
	int level;

	for (level = 0; level < ARRAY_SIZE(initcall_levels) - 1; level++)
		do_initcall_level(level);
}

/*
 * Ok, the machine is now initialized. None of the devices
 * have been touched yet, but the CPU subsystem is up and
 * running, and memory and process management works.
 *
 * Now we can finally start doing some real work..
 */
static void __init do_basic_setup(void)
{
	cpuset_init_smp();
	shmem_init();
	driver_init();
	init_irq_proc();
	do_ctors();
	usermodehelper_enable();
	do_initcalls();
}

static void __init do_pre_smp_initcalls(void)
{
	initcall_t *fn;

	for (fn = __initcall_start; fn < __initcall0_start; fn++)
		do_one_initcall(*fn);
}

/*
 * This function requests modules which should be loaded by default and is
 * called twice right after initrd is mounted and right before init is
 * exec'd.  If such modules are on either initrd or rootfs, they will be
 * loaded before control is passed to userland.
 */
void __init load_default_modules(void)
{
	load_default_elevator_module();
}

static int run_init_process(const char *init_filename)
{
	argv_init[0] = init_filename;
	return do_execve(getname_kernel(init_filename),
		(const char __user *const __user *)argv_init,
		(const char __user *const __user *)envp_init);
}

static int try_to_run_init_process(const char *init_filename)
{
	int ret;

	ret = run_init_process(init_filename);

	if (ret && ret != -ENOENT) {
		pr_err("Starting init: %s exists but couldn't execute it (error %d)\n",
		       init_filename, ret);
	}

	return ret;
}

static noinline void __init kernel_init_freeable(void);

#if defined(CONFIG_STRICT_KERNEL_RWX) || defined(CONFIG_STRICT_MODULE_RWX)
bool rodata_enabled __ro_after_init = true;
static int __init set_debug_rodata(char *str)
{
	return strtobool(str, &rodata_enabled);
}
__setup("rodata=", set_debug_rodata);
#endif

#ifdef CONFIG_STRICT_KERNEL_RWX
static void mark_readonly(void)
{
	if (rodata_enabled) {
		mark_rodata_ro();
		rodata_test();
	} else
		pr_info("Kernel memory protection disabled.\n");
}
#else
static inline void mark_readonly(void)
{
	pr_warn("This architecture does not have kernel memory protection.\n");
}
#endif

static int __ref kernel_init(void *unused)
{
	int ret;

	kernel_init_freeable();
	/* need to finish all async __init code before freeing the memory */
	async_synchronize_full();
	ftrace_free_init_mem();
	free_initmem();
	mark_readonly();
	system_state = SYSTEM_RUNNING;
	numa_default_policy();

	rcu_end_inkernel_boot();

	if (ramdisk_execute_command) {
		ret = run_init_process(ramdisk_execute_command);
		if (!ret)
			return 0;
		pr_err("Failed to execute %s (error %d)\n",
		       ramdisk_execute_command, ret);
	}

	/*
	 * We try each of these until one succeeds.
	 *
	 * The Bourne shell can be used instead of init if we are
	 * trying to recover a really broken machine.
	 */
	if (execute_command) {
		ret = run_init_process(execute_command);
		if (!ret)
			return 0;
		panic("Requested init %s failed (error %d).",
		      execute_command, ret);
	}
	if (!try_to_run_init_process("/sbin/init") ||
	    !try_to_run_init_process("/etc/init") ||
	    !try_to_run_init_process("/bin/init") ||
	    !try_to_run_init_process("/bin/sh"))
		return 0;

	panic("No working init found.  Try passing init= option to kernel. "
	      "See Linux Documentation/admin-guide/init.rst for guidance.");
}

static noinline void __init kernel_init_freeable(void)
{
	/*
	 * Wait until kthreadd is all set-up.
	 */
	wait_for_completion(&kthreadd_done);

	/* Now the scheduler is fully set up and can do blocking allocations */
	gfp_allowed_mask = __GFP_BITS_MASK;

	/*
	 * init can allocate pages on any node
	 */
	set_mems_allowed(node_states[N_MEMORY]);

	cad_pid = task_pid(current);

	smp_prepare_cpus(setup_max_cpus);

	workqueue_init();

	init_mm_internals();

	do_pre_smp_initcalls();
	lockup_detector_init();

	smp_init();
	sched_init_smp();

	page_alloc_init_late();
	/* Initialize page ext after all struct pages are initializaed */
	page_ext_init();

	do_basic_setup();

	/* Open the /dev/console on the rootfs, this should never fail */
	if (sys_open((const char __user *) "/dev/console", O_RDWR, 0) < 0)
		pr_err("Warning: unable to open an initial console.\n");

	(void) sys_dup(0);
	(void) sys_dup(0);
	/*
	 * check if there is an early userspace init.  If yes, let it do all
	 * the work
	 */

	if (!ramdisk_execute_command)
		ramdisk_execute_command = "/init";

	if (sys_access((const char __user *) ramdisk_execute_command, 0) != 0) {
		ramdisk_execute_command = NULL;
		prepare_namespace();
	}

	/*
	 * Ok, we have completed the initial bootup, and
	 * we're essentially up and running. Get rid of the
	 * initmem segments and start the user-mode stuff..
	 *
	 * rootfs is available now, try loading the public keys
	 * and default modules
	 */

	integrity_load_keys();
	load_default_modules();
}<|MERGE_RESOLUTION|>--- conflicted
+++ resolved
@@ -659,11 +659,6 @@
 		initrd_start = 0;
 	}
 #endif
-<<<<<<< HEAD
-	page_ext_init();
-=======
-	debug_objects_mem_init();
->>>>>>> 8cffa208
 	kmemleak_init();
 	debug_objects_mem_init();
 	setup_per_cpu_pageset();
