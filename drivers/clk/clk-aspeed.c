// SPDX-License-Identifier: GPL-2.0+

#define pr_fmt(fmt) "clk-aspeed: " fmt

#include <linux/clk-provider.h>
#include <linux/mfd/syscon.h>
#include <linux/of_address.h>
#include <linux/of_device.h>
#include <linux/platform_device.h>
#include <linux/regmap.h>
#include <linux/reset-controller.h>
#include <linux/slab.h>
#include <linux/spinlock.h>

#include <dt-bindings/clock/aspeed-clock.h>

#define ASPEED_NUM_CLKS		36

#define ASPEED_RESET2_OFFSET	32

#define ASPEED_RESET_CTRL	0x04
#define ASPEED_CLK_SELECTION	0x08
#define ASPEED_CLK_STOP_CTRL	0x0c
#define ASPEED_MPLL_PARAM	0x20
#define ASPEED_HPLL_PARAM	0x24
#define  AST2500_HPLL_BYPASS_EN	BIT(20)
#define  AST2400_HPLL_PROGRAMMED BIT(18)
#define  AST2400_HPLL_BYPASS_EN	BIT(17)
#define ASPEED_MISC_CTRL	0x2c
#define  UART_DIV13_EN		BIT(12)
#define ASPEED_STRAP		0x70
#define  CLKIN_25MHZ_EN		BIT(23)
#define  AST2400_CLK_SOURCE_SEL	BIT(18)
#define ASPEED_CLK_SELECTION_2	0xd8
#define ASPEED_RESET_CTRL2	0xd4

/* Globally visible clocks */
static DEFINE_SPINLOCK(aspeed_clk_lock);

/* Keeps track of all clocks */
static struct clk_hw_onecell_data *aspeed_clk_data;

static void __iomem *scu_base;

/**
 * struct aspeed_gate_data - Aspeed gated clocks
 * @clock_idx: bit used to gate this clock in the clock register
 * @reset_idx: bit used to reset this IP in the reset register. -1 if no
 *             reset is required when enabling the clock
 * @name: the clock name
 * @parent_name: the name of the parent clock
 * @flags: standard clock framework flags
 */
struct aspeed_gate_data {
	u8		clock_idx;
	s8		reset_idx;
	const char	*name;
	const char	*parent_name;
	unsigned long	flags;
};

/**
 * struct aspeed_clk_gate - Aspeed specific clk_gate structure
 * @hw:		handle between common and hardware-specific interfaces
 * @reg:	register controlling gate
 * @clock_idx:	bit used to gate this clock in the clock register
 * @reset_idx:	bit used to reset this IP in the reset register. -1 if no
 *		reset is required when enabling the clock
 * @flags:	hardware-specific flags
 * @lock:	register lock
 *
 * Some of the clocks in the Aspeed SoC must be put in reset before enabling.
 * This modified version of clk_gate allows an optional reset bit to be
 * specified.
 */
struct aspeed_clk_gate {
	struct clk_hw	hw;
	struct regmap	*map;
	u8		clock_idx;
	s8		reset_idx;
	u8		flags;
	spinlock_t	*lock;
};

#define to_aspeed_clk_gate(_hw) container_of(_hw, struct aspeed_clk_gate, hw)

/* TODO: ask Aspeed about the actual parent data */
static const struct aspeed_gate_data aspeed_gates[] = {
	/*				 clk rst   name			parent	flags */
	[ASPEED_CLK_GATE_ECLK] =	{  0, -1, "eclk-gate",		"eclk",	0 }, /* Video Engine */
	[ASPEED_CLK_GATE_GCLK] =	{  1,  7, "gclk-gate",		NULL,	0 }, /* 2D engine */
	[ASPEED_CLK_GATE_MCLK] =	{  2, -1, "mclk-gate",		"mpll",	CLK_IS_CRITICAL }, /* SDRAM */
	[ASPEED_CLK_GATE_VCLK] =	{  3,  6, "vclk-gate",		NULL,	0 }, /* Video Capture */
<<<<<<< HEAD
	[ASPEED_CLK_GATE_BCLK] =	{  4,  8, "bclk-gate",		"bclk",	0 }, /* PCIe/PCI */
	[ASPEED_CLK_GATE_DCLK] =	{  5, -1, "dclk-gate",		NULL,	0 }, /* DAC */
=======
	[ASPEED_CLK_GATE_BCLK] =	{  4,  8, "bclk-gate",		"bclk",	CLK_IS_CRITICAL }, /* PCIe/PCI */
	[ASPEED_CLK_GATE_DCLK] =	{  5, -1, "dclk-gate",		NULL,	CLK_IS_CRITICAL }, /* DAC */
>>>>>>> 8013d1fc
	[ASPEED_CLK_GATE_REFCLK] =	{  6, -1, "refclk-gate",	"clkin", CLK_IS_CRITICAL },
	[ASPEED_CLK_GATE_USBPORT2CLK] =	{  7,  3, "usb-port2-gate",	NULL,	0 }, /* USB2.0 Host port 2 */
	[ASPEED_CLK_GATE_LCLK] =	{  8,  5, "lclk-gate",		NULL,	0 }, /* LPC */
	[ASPEED_CLK_GATE_USBUHCICLK] =	{  9, 15, "usb-uhci-gate",	NULL,	0 }, /* USB1.1 (requires port 2 enabled) */
	[ASPEED_CLK_GATE_D1CLK] =	{ 10, 13, "d1clk-gate",		NULL,	0 }, /* GFX CRT */
	[ASPEED_CLK_GATE_YCLK] =	{ 13,  4, "yclk-gate",		NULL,	0 }, /* HAC */
	[ASPEED_CLK_GATE_USBPORT1CLK] = { 14, 14, "usb-port1-gate",	NULL,	0 }, /* USB2 hub/USB2 host port 1/USB1.1 dev */
	[ASPEED_CLK_GATE_UART1CLK] =	{ 15, -1, "uart1clk-gate",	"uart",	0 }, /* UART1 */
	[ASPEED_CLK_GATE_UART2CLK] =	{ 16, -1, "uart2clk-gate",	"uart",	0 }, /* UART2 */
	[ASPEED_CLK_GATE_UART5CLK] =	{ 17, -1, "uart5clk-gate",	"uart",	0 }, /* UART5 */
	[ASPEED_CLK_GATE_ESPICLK] =	{ 19, -1, "espiclk-gate",	NULL,	0 }, /* eSPI */
	[ASPEED_CLK_GATE_MAC1CLK] =	{ 20, 11, "mac1clk-gate",	"mac",	0 }, /* MAC1 */
	[ASPEED_CLK_GATE_MAC2CLK] =	{ 21, 12, "mac2clk-gate",	"mac",	0 }, /* MAC2 */
	[ASPEED_CLK_GATE_RSACLK] =	{ 24, -1, "rsaclk-gate",	NULL,	0 }, /* RSA */
	[ASPEED_CLK_GATE_UART3CLK] =	{ 25, -1, "uart3clk-gate",	"uart",	0 }, /* UART3 */
	[ASPEED_CLK_GATE_UART4CLK] =	{ 26, -1, "uart4clk-gate",	"uart",	0 }, /* UART4 */
	[ASPEED_CLK_GATE_SDCLKCLK] =	{ 27, 16, "sdclk-gate",		NULL,	0 }, /* SDIO/SD */
	[ASPEED_CLK_GATE_LHCCLK] =	{ 28, -1, "lhclk-gate",		"lhclk", 0 }, /* LPC master/LPC+ */
};

static const struct clk_div_table ast2500_mac_div_table[] = {
	{ 0x0, 4 }, /* Yep, really. Aspeed confirmed this is correct */
	{ 0x1, 4 },
	{ 0x2, 6 },
	{ 0x3, 8 },
	{ 0x4, 10 },
	{ 0x5, 12 },
	{ 0x6, 14 },
	{ 0x7, 16 },
	{ 0 }
};

static const struct clk_div_table ast2400_div_table[] = {
	{ 0x0, 2 },
	{ 0x1, 4 },
	{ 0x2, 6 },
	{ 0x3, 8 },
	{ 0x4, 10 },
	{ 0x5, 12 },
	{ 0x6, 14 },
	{ 0x7, 16 },
	{ 0 }
};

static const struct clk_div_table ast2500_div_table[] = {
	{ 0x0, 4 },
	{ 0x1, 8 },
	{ 0x2, 12 },
	{ 0x3, 16 },
	{ 0x4, 20 },
	{ 0x5, 24 },
	{ 0x6, 28 },
	{ 0x7, 32 },
	{ 0 }
};

static struct clk_hw *aspeed_ast2400_calc_pll(const char *name, u32 val)
{
	unsigned int mult, div;

	if (val & AST2400_HPLL_BYPASS_EN) {
		/* Pass through mode */
		mult = div = 1;
	} else {
		/* F = 24Mhz * (2-OD) * [(N + 2) / (D + 1)] */
		u32 n = (val >> 5) & 0x3f;
		u32 od = (val >> 4) & 0x1;
		u32 d = val & 0xf;

		mult = (2 - od) * (n + 2);
		div = d + 1;
	}
	return clk_hw_register_fixed_factor(NULL, name, "clkin", 0,
			mult, div);
};

static struct clk_hw *aspeed_ast2500_calc_pll(const char *name, u32 val)
{
	unsigned int mult, div;

	if (val & AST2500_HPLL_BYPASS_EN) {
		/* Pass through mode */
		mult = div = 1;
	} else {
		/* F = clkin * [(M+1) / (N+1)] / (P + 1) */
		u32 p = (val >> 13) & 0x3f;
		u32 m = (val >> 5) & 0xff;
		u32 n = val & 0x1f;

		mult = (m + 1) / (n + 1);
		div = p + 1;
	}

	return clk_hw_register_fixed_factor(NULL, name, "clkin", 0,
			mult, div);
}

struct aspeed_clk_soc_data {
	const struct clk_div_table *div_table;
	const struct clk_div_table *mac_div_table;
	struct clk_hw *(*calc_pll)(const char *name, u32 val);
};

static const struct aspeed_clk_soc_data ast2500_data = {
	.div_table = ast2500_div_table,
	.mac_div_table = ast2500_mac_div_table,
	.calc_pll = aspeed_ast2500_calc_pll,
};

static const struct aspeed_clk_soc_data ast2400_data = {
	.div_table = ast2400_div_table,
	.mac_div_table = ast2400_div_table,
	.calc_pll = aspeed_ast2400_calc_pll,
};

static int aspeed_clk_is_enabled(struct clk_hw *hw)
{
	struct aspeed_clk_gate *gate = to_aspeed_clk_gate(hw);
	u32 clk = BIT(gate->clock_idx);
	u32 rst = BIT(gate->reset_idx);
	u32 enval = (gate->flags & CLK_GATE_SET_TO_DISABLE) ? 0 : clk;
	u32 reg;

	/*
	 * If the IP is in reset, treat the clock as not enabled,
	 * this happens with some clocks such as the USB one when
	 * coming from cold reset. Without this, aspeed_clk_enable()
	 * will fail to lift the reset.
	 */
	if (gate->reset_idx >= 0) {
		regmap_read(gate->map, ASPEED_RESET_CTRL, &reg);
		if (reg & rst)
			return 0;
	}

	regmap_read(gate->map, ASPEED_CLK_STOP_CTRL, &reg);

	return ((reg & clk) == enval) ? 1 : 0;
}

static int aspeed_clk_enable(struct clk_hw *hw)
{
	struct aspeed_clk_gate *gate = to_aspeed_clk_gate(hw);
	unsigned long flags;
	u32 clk = BIT(gate->clock_idx);
	u32 rst = BIT(gate->reset_idx);
	u32 enval;

	spin_lock_irqsave(gate->lock, flags);

	if (aspeed_clk_is_enabled(hw)) {
		spin_unlock_irqrestore(gate->lock, flags);
		return 0;
	}

	if (gate->reset_idx >= 0) {
		/* Put IP in reset */
		regmap_update_bits(gate->map, ASPEED_RESET_CTRL, rst, rst);

		/* Delay 100us */
		udelay(100);
	}

	/* Enable clock */
	enval = (gate->flags & CLK_GATE_SET_TO_DISABLE) ? 0 : clk;
	regmap_update_bits(gate->map, ASPEED_CLK_STOP_CTRL, clk, enval);

	if (gate->reset_idx >= 0) {
		/* A delay of 10ms is specified by the ASPEED docs */
		mdelay(10);

		/* Take IP out of reset */
		regmap_update_bits(gate->map, ASPEED_RESET_CTRL, rst, 0);
	}

	spin_unlock_irqrestore(gate->lock, flags);

	return 0;
}

static void aspeed_clk_disable(struct clk_hw *hw)
{
	struct aspeed_clk_gate *gate = to_aspeed_clk_gate(hw);
	unsigned long flags;
	u32 clk = BIT(gate->clock_idx);
	u32 enval;

	spin_lock_irqsave(gate->lock, flags);

	enval = (gate->flags & CLK_GATE_SET_TO_DISABLE) ? clk : 0;
	regmap_update_bits(gate->map, ASPEED_CLK_STOP_CTRL, clk, enval);

	spin_unlock_irqrestore(gate->lock, flags);
}

static const struct clk_ops aspeed_clk_gate_ops = {
	.enable = aspeed_clk_enable,
	.disable = aspeed_clk_disable,
	.is_enabled = aspeed_clk_is_enabled,
};

/**
 * struct aspeed_reset - Aspeed reset controller
 * @map: regmap to access the containing system controller
 * @rcdev: reset controller device
 */
struct aspeed_reset {
	struct regmap			*map;
	struct reset_controller_dev	rcdev;
};

#define to_aspeed_reset(p) container_of((p), struct aspeed_reset, rcdev)

static const u8 aspeed_resets[] = {
	/* SCU04 resets */
	[ASPEED_RESET_XDMA]	= 25,
	[ASPEED_RESET_MCTP]	= 24,
	[ASPEED_RESET_ADC]	= 23,
	[ASPEED_RESET_JTAG_MASTER] = 22,
	[ASPEED_RESET_MIC]	= 18,
	[ASPEED_RESET_PWM]	=  9,
	[ASPEED_RESET_PECI]	= 10,
	[ASPEED_RESET_I2C]	=  2,
	[ASPEED_RESET_AHB]	=  1,

	/*
	 * SCUD4 resets start at an offset to separate them from
	 * the SCU04 resets.
	 */
	[ASPEED_RESET_CRT1]	= ASPEED_RESET2_OFFSET + 5,
};

static int aspeed_reset_deassert(struct reset_controller_dev *rcdev,
				 unsigned long id)
{
	struct aspeed_reset *ar = to_aspeed_reset(rcdev);
	u32 reg = ASPEED_RESET_CTRL;
	u32 bit = aspeed_resets[id];
<<<<<<< HEAD

	if (bit >= ASPEED_RESET2_OFFSET) {
		bit -= ASPEED_RESET2_OFFSET;
		reg = ASPEED_RESET_CTRL2;
	}

=======

	if (bit >= ASPEED_RESET2_OFFSET) {
		bit -= ASPEED_RESET2_OFFSET;
		reg = ASPEED_RESET_CTRL2;
	}

>>>>>>> 8013d1fc
	return regmap_update_bits(ar->map, reg, BIT(bit), 0);
}

static int aspeed_reset_assert(struct reset_controller_dev *rcdev,
			       unsigned long id)
{
	struct aspeed_reset *ar = to_aspeed_reset(rcdev);
	u32 reg = ASPEED_RESET_CTRL;
	u32 bit = aspeed_resets[id];
<<<<<<< HEAD

	if (bit >= ASPEED_RESET2_OFFSET) {
		bit -= ASPEED_RESET2_OFFSET;
		reg = ASPEED_RESET_CTRL2;
	}

=======

	if (bit >= ASPEED_RESET2_OFFSET) {
		bit -= ASPEED_RESET2_OFFSET;
		reg = ASPEED_RESET_CTRL2;
	}

>>>>>>> 8013d1fc
	return regmap_update_bits(ar->map, reg, BIT(bit), BIT(bit));
}

static int aspeed_reset_status(struct reset_controller_dev *rcdev,
			       unsigned long id)
{
	struct aspeed_reset *ar = to_aspeed_reset(rcdev);
	u32 reg = ASPEED_RESET_CTRL;
	u32 bit = aspeed_resets[id];
	int ret, val;

	if (bit >= ASPEED_RESET2_OFFSET) {
		bit -= ASPEED_RESET2_OFFSET;
		reg = ASPEED_RESET_CTRL2;
	}

	ret = regmap_read(ar->map, reg, &val);
	if (ret)
		return ret;

	return !!(val & BIT(bit));
}

static const struct reset_control_ops aspeed_reset_ops = {
	.assert = aspeed_reset_assert,
	.deassert = aspeed_reset_deassert,
	.status = aspeed_reset_status,
};

static struct clk_hw *aspeed_clk_hw_register_gate(struct device *dev,
		const char *name, const char *parent_name, unsigned long flags,
		struct regmap *map, u8 clock_idx, u8 reset_idx,
		u8 clk_gate_flags, spinlock_t *lock)
{
	struct aspeed_clk_gate *gate;
	struct clk_init_data init;
	struct clk_hw *hw;
	int ret;

	gate = kzalloc(sizeof(*gate), GFP_KERNEL);
	if (!gate)
		return ERR_PTR(-ENOMEM);

	init.name = name;
	init.ops = &aspeed_clk_gate_ops;
	init.flags = flags;
	init.parent_names = parent_name ? &parent_name : NULL;
	init.num_parents = parent_name ? 1 : 0;

	gate->map = map;
	gate->clock_idx = clock_idx;
	gate->reset_idx = reset_idx;
	gate->flags = clk_gate_flags;
	gate->lock = lock;
	gate->hw.init = &init;

	hw = &gate->hw;
	ret = clk_hw_register(dev, hw);
	if (ret) {
		kfree(gate);
		hw = ERR_PTR(ret);
	}

	return hw;
}

static int aspeed_clk_probe(struct platform_device *pdev)
{
	const struct aspeed_clk_soc_data *soc_data;
	struct device *dev = &pdev->dev;
	struct aspeed_reset *ar;
	struct regmap *map;
	struct clk_hw *hw;
	u32 val, rate;
	int i, ret;

	map = syscon_node_to_regmap(dev->of_node);
	if (IS_ERR(map)) {
		dev_err(dev, "no syscon regmap\n");
		return PTR_ERR(map);
	}

	ar = devm_kzalloc(dev, sizeof(*ar), GFP_KERNEL);
	if (!ar)
		return -ENOMEM;

	ar->map = map;
	ar->rcdev.owner = THIS_MODULE;
	ar->rcdev.nr_resets = ARRAY_SIZE(aspeed_resets);
	ar->rcdev.ops = &aspeed_reset_ops;
	ar->rcdev.of_node = dev->of_node;

	ret = devm_reset_controller_register(dev, &ar->rcdev);
	if (ret) {
		dev_err(dev, "could not register reset controller\n");
		return ret;
	}

	/* SoC generations share common layouts but have different divisors */
	soc_data = of_device_get_match_data(dev);
	if (!soc_data) {
		dev_err(dev, "no match data for platform\n");
		return -EINVAL;
	}

	/* UART clock div13 setting */
	regmap_read(map, ASPEED_MISC_CTRL, &val);
	if (val & UART_DIV13_EN)
		rate = 24000000 / 13;
	else
		rate = 24000000;
	/* TODO: Find the parent data for the uart clock */
	hw = clk_hw_register_fixed_rate(dev, "uart", NULL, 0, rate);
	if (IS_ERR(hw))
		return PTR_ERR(hw);
	aspeed_clk_data->hws[ASPEED_CLK_UART] = hw;

	/*
	 * Memory controller (M-PLL) PLL. This clock is configured by the
	 * bootloader, and is exposed to Linux as a read-only clock rate.
	 */
	regmap_read(map, ASPEED_MPLL_PARAM, &val);
	hw = soc_data->calc_pll("mpll", val);
	if (IS_ERR(hw))
		return PTR_ERR(hw);
	aspeed_clk_data->hws[ASPEED_CLK_MPLL] =	hw;

	/* SD/SDIO clock divider (TODO: There's a gate too) */
	hw = clk_hw_register_divider_table(dev, "sdio", "hpll", 0,
			scu_base + ASPEED_CLK_SELECTION, 12, 3, 0,
			soc_data->div_table,
			&aspeed_clk_lock);
	if (IS_ERR(hw))
		return PTR_ERR(hw);
	aspeed_clk_data->hws[ASPEED_CLK_SDIO] = hw;

	/* MAC AHB bus clock divider */
	hw = clk_hw_register_divider_table(dev, "mac", "hpll", 0,
			scu_base + ASPEED_CLK_SELECTION, 16, 3, 0,
			soc_data->mac_div_table,
			&aspeed_clk_lock);
	if (IS_ERR(hw))
		return PTR_ERR(hw);
	aspeed_clk_data->hws[ASPEED_CLK_MAC] = hw;

	/* LPC Host (LHCLK) clock divider */
	hw = clk_hw_register_divider_table(dev, "lhclk", "hpll", 0,
			scu_base + ASPEED_CLK_SELECTION, 20, 3, 0,
			soc_data->div_table,
			&aspeed_clk_lock);
	if (IS_ERR(hw))
		return PTR_ERR(hw);
	aspeed_clk_data->hws[ASPEED_CLK_LHCLK] = hw;

	/* P-Bus (BCLK) clock divider */
	hw = clk_hw_register_divider_table(dev, "bclk", "hpll", 0,
			scu_base + ASPEED_CLK_SELECTION_2, 0, 2, 0,
			soc_data->div_table,
			&aspeed_clk_lock);
	if (IS_ERR(hw))
		return PTR_ERR(hw);
	aspeed_clk_data->hws[ASPEED_CLK_BCLK] = hw;

	/* Fixed 24MHz clock */
	hw = clk_hw_register_fixed_rate(NULL, "fixed-24m", "clkin",
					0, 24000000);
	if (IS_ERR(hw))
		return PTR_ERR(hw);
	aspeed_clk_data->hws[ASPEED_CLK_24M] = hw;

	/*
	 * TODO: There are a number of clocks that not included in this driver
	 * as more information is required:
	 *   D2-PLL
	 *   D-PLL
	 *   YCLK
	 *   RGMII
	 *   RMII
	 *   UART[1..5] clock source mux
	 *   Video Engine (ECLK) mux and clock divider
	 */

	for (i = 0; i < ARRAY_SIZE(aspeed_gates); i++) {
		const struct aspeed_gate_data *gd = &aspeed_gates[i];
		u32 gate_flags;

		/* Special case: the USB port 1 clock (bit 14) is always
		 * working the opposite way from the other ones.
		 */
		gate_flags = (gd->clock_idx == 14) ? 0 : CLK_GATE_SET_TO_DISABLE;
		hw = aspeed_clk_hw_register_gate(dev,
				gd->name,
				gd->parent_name,
				gd->flags,
				map,
				gd->clock_idx,
				gd->reset_idx,
				gate_flags,
				&aspeed_clk_lock);
		if (IS_ERR(hw))
			return PTR_ERR(hw);
		aspeed_clk_data->hws[i] = hw;
	}

	return 0;
};

static const struct of_device_id aspeed_clk_dt_ids[] = {
	{ .compatible = "aspeed,ast2400-scu", .data = &ast2400_data },
	{ .compatible = "aspeed,ast2500-scu", .data = &ast2500_data },
	{ }
};

static struct platform_driver aspeed_clk_driver = {
	.probe  = aspeed_clk_probe,
	.driver = {
		.name = "aspeed-clk",
		.of_match_table = aspeed_clk_dt_ids,
		.suppress_bind_attrs = true,
	},
};
builtin_platform_driver(aspeed_clk_driver);

static void __init aspeed_ast2400_cc(struct regmap *map)
{
	struct clk_hw *hw;
	u32 val, div, clkin, hpll;
	const u16 hpll_rates[][4] = {
		{384, 360, 336, 408},
		{400, 375, 350, 425},
	};
	int rate;

	/*
	 * CLKIN is the crystal oscillator, 24, 48 or 25MHz selected by
	 * strapping
	 */
	regmap_read(map, ASPEED_STRAP, &val);
	rate = (val >> 8) & 3;
	if (val & CLKIN_25MHZ_EN) {
		clkin = 25000000;
		hpll = hpll_rates[1][rate];
	} else if (val & AST2400_CLK_SOURCE_SEL) {
		clkin = 48000000;
		hpll = hpll_rates[0][rate];
	} else {
		clkin = 24000000;
		hpll = hpll_rates[0][rate];
	}
	hw = clk_hw_register_fixed_rate(NULL, "clkin", NULL, 0, clkin);
	pr_debug("clkin @%u MHz\n", clkin / 1000000);

	/*
	 * High-speed PLL clock derived from the crystal. This the CPU clock,
	 * and we assume that it is enabled. It can be configured through the
	 * HPLL_PARAM register, or set to a specified frequency by strapping.
	 */
	regmap_read(map, ASPEED_HPLL_PARAM, &val);
	if (val & AST2400_HPLL_PROGRAMMED)
		hw = aspeed_ast2400_calc_pll("hpll", val);
	else
		hw = clk_hw_register_fixed_rate(NULL, "hpll", "clkin", 0,
				hpll * 1000000);

	aspeed_clk_data->hws[ASPEED_CLK_HPLL] = hw;

	/*
	 * Strap bits 11:10 define the CPU/AHB clock frequency ratio (aka HCLK)
	 *   00: Select CPU:AHB = 1:1
	 *   01: Select CPU:AHB = 2:1
	 *   10: Select CPU:AHB = 4:1
	 *   11: Select CPU:AHB = 3:1
	 */
	regmap_read(map, ASPEED_STRAP, &val);
	val = (val >> 10) & 0x3;
	div = val + 1;
	if (div == 3)
		div = 4;
	else if (div == 4)
		div = 3;
	hw = clk_hw_register_fixed_factor(NULL, "ahb", "hpll", 0, 1, div);
	aspeed_clk_data->hws[ASPEED_CLK_AHB] = hw;

	/* APB clock clock selection register SCU08 (aka PCLK) */
	hw = clk_hw_register_divider_table(NULL, "apb", "hpll", 0,
			scu_base + ASPEED_CLK_SELECTION, 23, 3, 0,
			ast2400_div_table,
			&aspeed_clk_lock);
	aspeed_clk_data->hws[ASPEED_CLK_APB] = hw;
}

static void __init aspeed_ast2500_cc(struct regmap *map)
{
	struct clk_hw *hw;
	u32 val, freq, div;

	/* CLKIN is the crystal oscillator, 24 or 25MHz selected by strapping */
	regmap_read(map, ASPEED_STRAP, &val);
	if (val & CLKIN_25MHZ_EN)
		freq = 25000000;
	else
		freq = 24000000;
	hw = clk_hw_register_fixed_rate(NULL, "clkin", NULL, 0, freq);
	pr_debug("clkin @%u MHz\n", freq / 1000000);

	/*
	 * High-speed PLL clock derived from the crystal. This the CPU clock,
	 * and we assume that it is enabled
	 */
	regmap_read(map, ASPEED_HPLL_PARAM, &val);
	aspeed_clk_data->hws[ASPEED_CLK_HPLL] = aspeed_ast2500_calc_pll("hpll", val);

	/* Strap bits 11:9 define the AXI/AHB clock frequency ratio (aka HCLK)*/
	regmap_read(map, ASPEED_STRAP, &val);
	val = (val >> 9) & 0x7;
	WARN(val == 0, "strapping is zero: cannot determine ahb clock");
	div = 2 * (val + 1);
	hw = clk_hw_register_fixed_factor(NULL, "ahb", "hpll", 0, 1, div);
	aspeed_clk_data->hws[ASPEED_CLK_AHB] = hw;

	/* APB clock clock selection register SCU08 (aka PCLK) */
	regmap_read(map, ASPEED_CLK_SELECTION, &val);
	val = (val >> 23) & 0x7;
	div = 4 * (val + 1);
	hw = clk_hw_register_fixed_factor(NULL, "apb", "hpll", 0, 1, div);
	aspeed_clk_data->hws[ASPEED_CLK_APB] = hw;
};

static void __init aspeed_cc_init(struct device_node *np)
{
	struct regmap *map;
	u32 val;
	int ret;
	int i;

	scu_base = of_iomap(np, 0);
	if (!scu_base)
		return;

	aspeed_clk_data = kzalloc(struct_size(aspeed_clk_data, hws,
					      ASPEED_NUM_CLKS),
				  GFP_KERNEL);
	if (!aspeed_clk_data)
		return;

	/*
	 * This way all clocks fetched before the platform device probes,
	 * except those we assign here for early use, will be deferred.
	 */
	for (i = 0; i < ASPEED_NUM_CLKS; i++)
		aspeed_clk_data->hws[i] = ERR_PTR(-EPROBE_DEFER);

	map = syscon_node_to_regmap(np);
	if (IS_ERR(map)) {
		pr_err("no syscon regmap\n");
		return;
	}
	/*
	 * We check that the regmap works on this very first access,
	 * but as this is an MMIO-backed regmap, subsequent regmap
	 * access is not going to fail and we skip error checks from
	 * this point.
	 */
	ret = regmap_read(map, ASPEED_STRAP, &val);
	if (ret) {
		pr_err("failed to read strapping register\n");
		return;
	}

	if (of_device_is_compatible(np, "aspeed,ast2400-scu"))
		aspeed_ast2400_cc(map);
	else if (of_device_is_compatible(np, "aspeed,ast2500-scu"))
		aspeed_ast2500_cc(map);
	else
		pr_err("unknown platform, failed to add clocks\n");

	aspeed_clk_data->num = ASPEED_NUM_CLKS;
	ret = of_clk_add_hw_provider(np, of_clk_hw_onecell_get, aspeed_clk_data);
	if (ret)
		pr_err("failed to add DT provider: %d\n", ret);
};
CLK_OF_DECLARE_DRIVER(aspeed_cc_g5, "aspeed,ast2500-scu", aspeed_cc_init);
CLK_OF_DECLARE_DRIVER(aspeed_cc_g4, "aspeed,ast2400-scu", aspeed_cc_init);<|MERGE_RESOLUTION|>--- conflicted
+++ resolved
@@ -91,13 +91,8 @@
 	[ASPEED_CLK_GATE_GCLK] =	{  1,  7, "gclk-gate",		NULL,	0 }, /* 2D engine */
 	[ASPEED_CLK_GATE_MCLK] =	{  2, -1, "mclk-gate",		"mpll",	CLK_IS_CRITICAL }, /* SDRAM */
 	[ASPEED_CLK_GATE_VCLK] =	{  3,  6, "vclk-gate",		NULL,	0 }, /* Video Capture */
-<<<<<<< HEAD
-	[ASPEED_CLK_GATE_BCLK] =	{  4,  8, "bclk-gate",		"bclk",	0 }, /* PCIe/PCI */
-	[ASPEED_CLK_GATE_DCLK] =	{  5, -1, "dclk-gate",		NULL,	0 }, /* DAC */
-=======
 	[ASPEED_CLK_GATE_BCLK] =	{  4,  8, "bclk-gate",		"bclk",	CLK_IS_CRITICAL }, /* PCIe/PCI */
 	[ASPEED_CLK_GATE_DCLK] =	{  5, -1, "dclk-gate",		NULL,	CLK_IS_CRITICAL }, /* DAC */
->>>>>>> 8013d1fc
 	[ASPEED_CLK_GATE_REFCLK] =	{  6, -1, "refclk-gate",	"clkin", CLK_IS_CRITICAL },
 	[ASPEED_CLK_GATE_USBPORT2CLK] =	{  7,  3, "usb-port2-gate",	NULL,	0 }, /* USB2.0 Host port 2 */
 	[ASPEED_CLK_GATE_LCLK] =	{  8,  5, "lclk-gate",		NULL,	0 }, /* LPC */
@@ -336,45 +331,27 @@
 	struct aspeed_reset *ar = to_aspeed_reset(rcdev);
 	u32 reg = ASPEED_RESET_CTRL;
 	u32 bit = aspeed_resets[id];
-<<<<<<< HEAD
 
 	if (bit >= ASPEED_RESET2_OFFSET) {
 		bit -= ASPEED_RESET2_OFFSET;
 		reg = ASPEED_RESET_CTRL2;
 	}
 
-=======
+	return regmap_update_bits(ar->map, reg, BIT(bit), 0);
+}
+
+static int aspeed_reset_assert(struct reset_controller_dev *rcdev,
+			       unsigned long id)
+{
+	struct aspeed_reset *ar = to_aspeed_reset(rcdev);
+	u32 reg = ASPEED_RESET_CTRL;
+	u32 bit = aspeed_resets[id];
 
 	if (bit >= ASPEED_RESET2_OFFSET) {
 		bit -= ASPEED_RESET2_OFFSET;
 		reg = ASPEED_RESET_CTRL2;
 	}
 
->>>>>>> 8013d1fc
-	return regmap_update_bits(ar->map, reg, BIT(bit), 0);
-}
-
-static int aspeed_reset_assert(struct reset_controller_dev *rcdev,
-			       unsigned long id)
-{
-	struct aspeed_reset *ar = to_aspeed_reset(rcdev);
-	u32 reg = ASPEED_RESET_CTRL;
-	u32 bit = aspeed_resets[id];
-<<<<<<< HEAD
-
-	if (bit >= ASPEED_RESET2_OFFSET) {
-		bit -= ASPEED_RESET2_OFFSET;
-		reg = ASPEED_RESET_CTRL2;
-	}
-
-=======
-
-	if (bit >= ASPEED_RESET2_OFFSET) {
-		bit -= ASPEED_RESET2_OFFSET;
-		reg = ASPEED_RESET_CTRL2;
-	}
-
->>>>>>> 8013d1fc
 	return regmap_update_bits(ar->map, reg, BIT(bit), BIT(bit));
 }
 
