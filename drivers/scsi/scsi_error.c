/*
 *  scsi_error.c Copyright (C) 1997 Eric Youngdale
 *
 *  SCSI error/timeout handling
 *      Initial versions: Eric Youngdale.  Based upon conversations with
 *                        Leonard Zubkoff and David Miller at Linux Expo,
 *                        ideas originating from all over the place.
 *
 *	Restructured scsi_unjam_host and associated functions.
 *	September 04, 2002 Mike Anderson (andmike@us.ibm.com)
 *
 *	Forward port of Russell King's (rmk@arm.linux.org.uk) changes and
 *	minor cleanups.
 *	September 30, 2002 Mike Anderson (andmike@us.ibm.com)
 */

#include <linux/module.h>
#include <linux/sched.h>
#include <linux/gfp.h>
#include <linux/timer.h>
#include <linux/string.h>
#include <linux/kernel.h>
#include <linux/freezer.h>
#include <linux/kthread.h>
#include <linux/interrupt.h>
#include <linux/blkdev.h>
#include <linux/delay.h>
#include <linux/jiffies.h>

#include <scsi/scsi.h>
#include <scsi/scsi_cmnd.h>
#include <scsi/scsi_dbg.h>
#include <scsi/scsi_device.h>
#include <scsi/scsi_driver.h>
#include <scsi/scsi_eh.h>
#include <scsi/scsi_common.h>
#include <scsi/scsi_transport.h>
#include <scsi/scsi_host.h>
#include <scsi/scsi_ioctl.h>
#include <scsi/scsi_dh.h>
#include <scsi/scsi_devinfo.h>
#include <scsi/sg.h>

#include "scsi_priv.h"
#include "scsi_logging.h"
#include "scsi_transport_api.h"

#include <trace/events/scsi.h>

#include <asm/unaligned.h>

static void scsi_eh_done(struct scsi_cmnd *scmd);

/*
 * These should *probably* be handled by the host itself.
 * Since it is allowed to sleep, it probably should.
 */
#define BUS_RESET_SETTLE_TIME   (10)
#define HOST_RESET_SETTLE_TIME  (10)

static int scsi_eh_try_stu(struct scsi_cmnd *scmd);
static int scsi_try_to_abort_cmd(struct scsi_host_template *,
				 struct scsi_cmnd *);

void scsi_eh_wakeup(struct Scsi_Host *shost)
{
	lockdep_assert_held(shost->host_lock);

	if (atomic_read(&shost->host_busy) == shost->host_failed) {
		trace_scsi_eh_wakeup(shost);
		wake_up_process(shost->ehandler);
		SCSI_LOG_ERROR_RECOVERY(5, shost_printk(KERN_INFO, shost,
			"Waking error handler thread\n"));
	}
}

/**
 * scsi_schedule_eh - schedule EH for SCSI host
 * @shost:	SCSI host to invoke error handling on.
 *
 * Schedule SCSI EH without scmd.
 */
void scsi_schedule_eh(struct Scsi_Host *shost)
{
	unsigned long flags;

	spin_lock_irqsave(shost->host_lock, flags);

	if (scsi_host_set_state(shost, SHOST_RECOVERY) == 0 ||
	    scsi_host_set_state(shost, SHOST_CANCEL_RECOVERY) == 0) {
		shost->host_eh_scheduled++;
		scsi_eh_wakeup(shost);
	}

	spin_unlock_irqrestore(shost->host_lock, flags);
}
EXPORT_SYMBOL_GPL(scsi_schedule_eh);

static int scsi_host_eh_past_deadline(struct Scsi_Host *shost)
{
	if (!shost->last_reset || shost->eh_deadline == -1)
		return 0;

	/*
	 * 32bit accesses are guaranteed to be atomic
	 * (on all supported architectures), so instead
	 * of using a spinlock we can as well double check
	 * if eh_deadline has been set to 'off' during the
	 * time_before call.
	 */
	if (time_before(jiffies, shost->last_reset + shost->eh_deadline) &&
	    shost->eh_deadline > -1)
		return 0;

	return 1;
}

/**
 * scmd_eh_abort_handler - Handle command aborts
 * @work:	command to be aborted.
 *
 * Note: this function must be called only for a command that has timed out.
 * Because the block layer marks a request as complete before it calls
 * scsi_times_out(), a .scsi_done() call from the LLD for a command that has
 * timed out do not have any effect. Hence it is safe to call
 * scsi_finish_command() from this function.
 */
void
scmd_eh_abort_handler(struct work_struct *work)
{
	struct scsi_cmnd *scmd =
		container_of(work, struct scsi_cmnd, abort_work.work);
	struct scsi_device *sdev = scmd->device;
	int rtn;

	if (scsi_host_eh_past_deadline(sdev->host)) {
		SCSI_LOG_ERROR_RECOVERY(3,
			scmd_printk(KERN_INFO, scmd,
				    "eh timeout, not aborting\n"));
	} else {
		SCSI_LOG_ERROR_RECOVERY(3,
			scmd_printk(KERN_INFO, scmd,
				    "aborting command\n"));
		rtn = scsi_try_to_abort_cmd(sdev->host->hostt, scmd);
		if (rtn == SUCCESS) {
			set_host_byte(scmd, DID_TIME_OUT);
			if (scsi_host_eh_past_deadline(sdev->host)) {
				SCSI_LOG_ERROR_RECOVERY(3,
					scmd_printk(KERN_INFO, scmd,
						    "eh timeout, not retrying "
						    "aborted command\n"));
			} else if (!scsi_noretry_cmd(scmd) &&
			    (++scmd->retries <= scmd->allowed)) {
				SCSI_LOG_ERROR_RECOVERY(3,
					scmd_printk(KERN_WARNING, scmd,
						    "retry aborted command\n"));
				scsi_queue_insert(scmd, SCSI_MLQUEUE_EH_RETRY);
				return;
			} else {
				SCSI_LOG_ERROR_RECOVERY(3,
					scmd_printk(KERN_WARNING, scmd,
						    "finish aborted command\n"));
				scsi_finish_command(scmd);
				return;
			}
		} else {
			SCSI_LOG_ERROR_RECOVERY(3,
				scmd_printk(KERN_INFO, scmd,
					    "cmd abort %s\n",
					    (rtn == FAST_IO_FAIL) ?
					    "not send" : "failed"));
		}
	}

	scsi_eh_scmd_add(scmd);
}

/**
 * scsi_abort_command - schedule a command abort
 * @scmd:	scmd to abort.
 *
 * We only need to abort commands after a command timeout
 */
static int
scsi_abort_command(struct scsi_cmnd *scmd)
{
	struct scsi_device *sdev = scmd->device;
	struct Scsi_Host *shost = sdev->host;
	unsigned long flags;

	if (scmd->eh_eflags & SCSI_EH_ABORT_SCHEDULED) {
		/*
		 * Retry after abort failed, escalate to next level.
		 */
		SCSI_LOG_ERROR_RECOVERY(3,
			scmd_printk(KERN_INFO, scmd,
				    "previous abort failed\n"));
		BUG_ON(delayed_work_pending(&scmd->abort_work));
		return FAILED;
	}

	spin_lock_irqsave(shost->host_lock, flags);
	if (shost->eh_deadline != -1 && !shost->last_reset)
		shost->last_reset = jiffies;
	spin_unlock_irqrestore(shost->host_lock, flags);

	scmd->eh_eflags |= SCSI_EH_ABORT_SCHEDULED;
	SCSI_LOG_ERROR_RECOVERY(3,
		scmd_printk(KERN_INFO, scmd, "abort scheduled\n"));
	queue_delayed_work(shost->tmf_work_q, &scmd->abort_work, HZ / 100);
	return SUCCESS;
}

/**
 * scsi_eh_reset - call into ->eh_action to reset internal counters
 * @scmd:	scmd to run eh on.
 *
 * The scsi driver might be carrying internal state about the
 * devices, so we need to call into the driver to reset the
 * internal state once the error handler is started.
 */
static void scsi_eh_reset(struct scsi_cmnd *scmd)
{
	if (!blk_rq_is_passthrough(scmd->request)) {
		struct scsi_driver *sdrv = scsi_cmd_to_driver(scmd);
		if (sdrv->eh_reset)
			sdrv->eh_reset(scmd);
	}
}

static void scsi_eh_inc_host_failed(struct rcu_head *head)
{
	struct scsi_cmnd *scmd = container_of(head, typeof(*scmd), rcu);
	struct Scsi_Host *shost = scmd->device->host;
	unsigned long flags;

	spin_lock_irqsave(shost->host_lock, flags);
	shost->host_failed++;
	scsi_eh_wakeup(shost);
	spin_unlock_irqrestore(shost->host_lock, flags);
}

/**
 * scsi_eh_scmd_add - add scsi cmd to error handling.
 * @scmd:	scmd to run eh on.
 */
void scsi_eh_scmd_add(struct scsi_cmnd *scmd)
{
	struct Scsi_Host *shost = scmd->device->host;
	unsigned long flags;
	int ret;

	WARN_ON_ONCE(!shost->ehandler);

	spin_lock_irqsave(shost->host_lock, flags);
	if (scsi_host_set_state(shost, SHOST_RECOVERY)) {
		ret = scsi_host_set_state(shost, SHOST_CANCEL_RECOVERY);
		WARN_ON_ONCE(ret);
	}
	if (shost->eh_deadline != -1 && !shost->last_reset)
		shost->last_reset = jiffies;

	scsi_eh_reset(scmd);
	list_add_tail(&scmd->eh_entry, &shost->eh_cmd_q);
	spin_unlock_irqrestore(shost->host_lock, flags);
	/*
	 * Ensure that all tasks observe the host state change before the
	 * host_failed change.
	 */
	call_rcu(&scmd->rcu, scsi_eh_inc_host_failed);
}

/**
 * scsi_times_out - Timeout function for normal scsi commands.
 * @req:	request that is timing out.
 *
 * Notes:
 *     We do not need to lock this.  There is the potential for a race
 *     only in that the normal completion handling might run, but if the
 *     normal completion function determines that the timer has already
 *     fired, then it mustn't do anything.
 */
enum blk_eh_timer_return scsi_times_out(struct request *req)
{
	struct scsi_cmnd *scmd = blk_mq_rq_to_pdu(req);
	enum blk_eh_timer_return rtn = BLK_EH_DONE;
	struct Scsi_Host *host = scmd->device->host;

	trace_scsi_dispatch_cmd_timeout(scmd);
	scsi_log_completion(scmd, TIMEOUT_ERROR);

	if (host->eh_deadline != -1 && !host->last_reset)
		host->last_reset = jiffies;

	if (host->hostt->eh_timed_out)
		rtn = host->hostt->eh_timed_out(scmd);

	if (rtn == BLK_EH_DONE) {
<<<<<<< HEAD
=======
		/*
		 * For blk-mq, we must set the request state to complete now
		 * before sending the request to the scsi error handler. This
		 * will prevent a use-after-free in the event the LLD manages
		 * to complete the request before the error handler finishes
		 * processing this timed out request.
		 *
		 * If the request was already completed, then the LLD beat the
		 * time out handler from transferring the request to the scsi
		 * error handler. In that case we can return immediately as no
		 * further action is required.
		 */
		if (req->q->mq_ops && !blk_mq_mark_complete(req))
			return rtn;
>>>>>>> 8013d1fc
		if (scsi_abort_command(scmd) != SUCCESS) {
			set_host_byte(scmd, DID_TIME_OUT);
			scsi_eh_scmd_add(scmd);
		}
	}

	return rtn;
}

/**
 * scsi_block_when_processing_errors - Prevent cmds from being queued.
 * @sdev:	Device on which we are performing recovery.
 *
 * Description:
 *     We block until the host is out of error recovery, and then check to
 *     see whether the host or the device is offline.
 *
 * Return value:
 *     0 when dev was taken offline by error recovery. 1 OK to proceed.
 */
int scsi_block_when_processing_errors(struct scsi_device *sdev)
{
	int online;

	wait_event(sdev->host->host_wait, !scsi_host_in_recovery(sdev->host));

	online = scsi_device_online(sdev);

	SCSI_LOG_ERROR_RECOVERY(5, sdev_printk(KERN_INFO, sdev,
		"%s: rtn: %d\n", __func__, online));

	return online;
}
EXPORT_SYMBOL(scsi_block_when_processing_errors);

#ifdef CONFIG_SCSI_LOGGING
/**
 * scsi_eh_prt_fail_stats - Log info on failures.
 * @shost:	scsi host being recovered.
 * @work_q:	Queue of scsi cmds to process.
 */
static inline void scsi_eh_prt_fail_stats(struct Scsi_Host *shost,
					  struct list_head *work_q)
{
	struct scsi_cmnd *scmd;
	struct scsi_device *sdev;
	int total_failures = 0;
	int cmd_failed = 0;
	int cmd_cancel = 0;
	int devices_failed = 0;

	shost_for_each_device(sdev, shost) {
		list_for_each_entry(scmd, work_q, eh_entry) {
			if (scmd->device == sdev) {
				++total_failures;
				if (scmd->eh_eflags & SCSI_EH_ABORT_SCHEDULED)
					++cmd_cancel;
				else
					++cmd_failed;
			}
		}

		if (cmd_cancel || cmd_failed) {
			SCSI_LOG_ERROR_RECOVERY(3,
				shost_printk(KERN_INFO, shost,
					    "%s: cmds failed: %d, cancel: %d\n",
					    __func__, cmd_failed,
					    cmd_cancel));
			cmd_cancel = 0;
			cmd_failed = 0;
			++devices_failed;
		}
	}

	SCSI_LOG_ERROR_RECOVERY(2, shost_printk(KERN_INFO, shost,
				   "Total of %d commands on %d"
				   " devices require eh work\n",
				   total_failures, devices_failed));
}
#endif

 /**
 * scsi_report_lun_change - Set flag on all *other* devices on the same target
 *                          to indicate that a UNIT ATTENTION is expected.
 * @sdev:	Device reporting the UNIT ATTENTION
 */
static void scsi_report_lun_change(struct scsi_device *sdev)
{
	sdev->sdev_target->expecting_lun_change = 1;
}

/**
 * scsi_report_sense - Examine scsi sense information and log messages for
 *		       certain conditions, also issue uevents for some of them.
 * @sdev:	Device reporting the sense code
 * @sshdr:	sshdr to be examined
 */
static void scsi_report_sense(struct scsi_device *sdev,
			      struct scsi_sense_hdr *sshdr)
{
	enum scsi_device_event evt_type = SDEV_EVT_MAXBITS;	/* i.e. none */

	if (sshdr->sense_key == UNIT_ATTENTION) {
		if (sshdr->asc == 0x3f && sshdr->ascq == 0x03) {
			evt_type = SDEV_EVT_INQUIRY_CHANGE_REPORTED;
			sdev_printk(KERN_WARNING, sdev,
				    "Inquiry data has changed");
		} else if (sshdr->asc == 0x3f && sshdr->ascq == 0x0e) {
			evt_type = SDEV_EVT_LUN_CHANGE_REPORTED;
			scsi_report_lun_change(sdev);
			sdev_printk(KERN_WARNING, sdev,
				    "Warning! Received an indication that the "
				    "LUN assignments on this target have "
				    "changed. The Linux SCSI layer does not "
				    "automatically remap LUN assignments.\n");
		} else if (sshdr->asc == 0x3f)
			sdev_printk(KERN_WARNING, sdev,
				    "Warning! Received an indication that the "
				    "operating parameters on this target have "
				    "changed. The Linux SCSI layer does not "
				    "automatically adjust these parameters.\n");

		if (sshdr->asc == 0x38 && sshdr->ascq == 0x07) {
			evt_type = SDEV_EVT_SOFT_THRESHOLD_REACHED_REPORTED;
			sdev_printk(KERN_WARNING, sdev,
				    "Warning! Received an indication that the "
				    "LUN reached a thin provisioning soft "
				    "threshold.\n");
		}

		if (sshdr->asc == 0x29) {
			evt_type = SDEV_EVT_POWER_ON_RESET_OCCURRED;
			sdev_printk(KERN_WARNING, sdev,
				    "Power-on or device reset occurred\n");
		}

		if (sshdr->asc == 0x2a && sshdr->ascq == 0x01) {
			evt_type = SDEV_EVT_MODE_PARAMETER_CHANGE_REPORTED;
			sdev_printk(KERN_WARNING, sdev,
				    "Mode parameters changed");
		} else if (sshdr->asc == 0x2a && sshdr->ascq == 0x06) {
			evt_type = SDEV_EVT_ALUA_STATE_CHANGE_REPORTED;
			sdev_printk(KERN_WARNING, sdev,
				    "Asymmetric access state changed");
		} else if (sshdr->asc == 0x2a && sshdr->ascq == 0x09) {
			evt_type = SDEV_EVT_CAPACITY_CHANGE_REPORTED;
			sdev_printk(KERN_WARNING, sdev,
				    "Capacity data has changed");
		} else if (sshdr->asc == 0x2a)
			sdev_printk(KERN_WARNING, sdev,
				    "Parameters changed");
	}

	if (evt_type != SDEV_EVT_MAXBITS) {
		set_bit(evt_type, sdev->pending_events);
		schedule_work(&sdev->event_work);
	}
}

/**
 * scsi_check_sense - Examine scsi cmd sense
 * @scmd:	Cmd to have sense checked.
 *
 * Return value:
 *	SUCCESS or FAILED or NEEDS_RETRY or ADD_TO_MLQUEUE
 *
 * Notes:
 *	When a deferred error is detected the current command has
 *	not been executed and needs retrying.
 */
int scsi_check_sense(struct scsi_cmnd *scmd)
{
	struct scsi_device *sdev = scmd->device;
	struct scsi_sense_hdr sshdr;

	if (! scsi_command_normalize_sense(scmd, &sshdr))
		return FAILED;	/* no valid sense data */

	scsi_report_sense(sdev, &sshdr);

	if (scsi_sense_is_deferred(&sshdr))
		return NEEDS_RETRY;

	if (sdev->handler && sdev->handler->check_sense) {
		int rc;

		rc = sdev->handler->check_sense(sdev, &sshdr);
		if (rc != SCSI_RETURN_NOT_HANDLED)
			return rc;
		/* handler does not care. Drop down to default handling */
	}

	if (scmd->cmnd[0] == TEST_UNIT_READY && scmd->scsi_done != scsi_eh_done)
		/*
		 * nasty: for mid-layer issued TURs, we need to return the
		 * actual sense data without any recovery attempt.  For eh
		 * issued ones, we need to try to recover and interpret
		 */
		return SUCCESS;

	/*
	 * Previous logic looked for FILEMARK, EOM or ILI which are
	 * mainly associated with tapes and returned SUCCESS.
	 */
	if (sshdr.response_code == 0x70) {
		/* fixed format */
		if (scmd->sense_buffer[2] & 0xe0)
			return SUCCESS;
	} else {
		/*
		 * descriptor format: look for "stream commands sense data
		 * descriptor" (see SSC-3). Assume single sense data
		 * descriptor. Ignore ILI from SBC-2 READ LONG and WRITE LONG.
		 */
		if ((sshdr.additional_length > 3) &&
		    (scmd->sense_buffer[8] == 0x4) &&
		    (scmd->sense_buffer[11] & 0xe0))
			return SUCCESS;
	}

	switch (sshdr.sense_key) {
	case NO_SENSE:
		return SUCCESS;
	case RECOVERED_ERROR:
		return /* soft_error */ SUCCESS;

	case ABORTED_COMMAND:
		if (sshdr.asc == 0x10) /* DIF */
			return SUCCESS;

		if (sshdr.asc == 0x44 && sdev->sdev_bflags & BLIST_RETRY_ITF)
			return ADD_TO_MLQUEUE;
		if (sshdr.asc == 0xc1 && sshdr.ascq == 0x01 &&
		    sdev->sdev_bflags & BLIST_RETRY_ASC_C1)
			return ADD_TO_MLQUEUE;

		return NEEDS_RETRY;
	case NOT_READY:
	case UNIT_ATTENTION:
		/*
		 * if we are expecting a cc/ua because of a bus reset that we
		 * performed, treat this just as a retry.  otherwise this is
		 * information that we should pass up to the upper-level driver
		 * so that we can deal with it there.
		 */
		if (scmd->device->expecting_cc_ua) {
			/*
			 * Because some device does not queue unit
			 * attentions correctly, we carefully check
			 * additional sense code and qualifier so as
			 * not to squash media change unit attention.
			 */
			if (sshdr.asc != 0x28 || sshdr.ascq != 0x00) {
				scmd->device->expecting_cc_ua = 0;
				return NEEDS_RETRY;
			}
		}
		/*
		 * we might also expect a cc/ua if another LUN on the target
		 * reported a UA with an ASC/ASCQ of 3F 0E -
		 * REPORTED LUNS DATA HAS CHANGED.
		 */
		if (scmd->device->sdev_target->expecting_lun_change &&
		    sshdr.asc == 0x3f && sshdr.ascq == 0x0e)
			return NEEDS_RETRY;
		/*
		 * if the device is in the process of becoming ready, we
		 * should retry.
		 */
		if ((sshdr.asc == 0x04) && (sshdr.ascq == 0x01))
			return NEEDS_RETRY;
		/*
		 * if the device is not started, we need to wake
		 * the error handler to start the motor
		 */
		if (scmd->device->allow_restart &&
		    (sshdr.asc == 0x04) && (sshdr.ascq == 0x02))
			return FAILED;
		/*
		 * Pass the UA upwards for a determination in the completion
		 * functions.
		 */
		return SUCCESS;

		/* these are not supported */
	case DATA_PROTECT:
		if (sshdr.asc == 0x27 && sshdr.ascq == 0x07) {
			/* Thin provisioning hard threshold reached */
			set_host_byte(scmd, DID_ALLOC_FAILURE);
			return SUCCESS;
		}
		/* FALLTHROUGH */
	case COPY_ABORTED:
	case VOLUME_OVERFLOW:
	case MISCOMPARE:
	case BLANK_CHECK:
		set_host_byte(scmd, DID_TARGET_FAILURE);
		return SUCCESS;

	case MEDIUM_ERROR:
		if (sshdr.asc == 0x11 || /* UNRECOVERED READ ERR */
		    sshdr.asc == 0x13 || /* AMNF DATA FIELD */
		    sshdr.asc == 0x14) { /* RECORD NOT FOUND */
			set_host_byte(scmd, DID_MEDIUM_ERROR);
			return SUCCESS;
		}
		return NEEDS_RETRY;

	case HARDWARE_ERROR:
		if (scmd->device->retry_hwerror)
			return ADD_TO_MLQUEUE;
		else
			set_host_byte(scmd, DID_TARGET_FAILURE);
		/* FALLTHROUGH */

	case ILLEGAL_REQUEST:
		if (sshdr.asc == 0x20 || /* Invalid command operation code */
		    sshdr.asc == 0x21 || /* Logical block address out of range */
		    sshdr.asc == 0x22 || /* Invalid function */
		    sshdr.asc == 0x24 || /* Invalid field in cdb */
		    sshdr.asc == 0x26 || /* Parameter value invalid */
		    sshdr.asc == 0x27) { /* Write protected */
			set_host_byte(scmd, DID_TARGET_FAILURE);
		}
		return SUCCESS;

	default:
		return SUCCESS;
	}
}
EXPORT_SYMBOL_GPL(scsi_check_sense);

static void scsi_handle_queue_ramp_up(struct scsi_device *sdev)
{
	struct scsi_host_template *sht = sdev->host->hostt;
	struct scsi_device *tmp_sdev;

	if (!sht->track_queue_depth ||
	    sdev->queue_depth >= sdev->max_queue_depth)
		return;

	if (time_before(jiffies,
	    sdev->last_queue_ramp_up + sdev->queue_ramp_up_period))
		return;

	if (time_before(jiffies,
	    sdev->last_queue_full_time + sdev->queue_ramp_up_period))
		return;

	/*
	 * Walk all devices of a target and do
	 * ramp up on them.
	 */
	shost_for_each_device(tmp_sdev, sdev->host) {
		if (tmp_sdev->channel != sdev->channel ||
		    tmp_sdev->id != sdev->id ||
		    tmp_sdev->queue_depth == sdev->max_queue_depth)
			continue;

		scsi_change_queue_depth(tmp_sdev, tmp_sdev->queue_depth + 1);
		sdev->last_queue_ramp_up = jiffies;
	}
}

static void scsi_handle_queue_full(struct scsi_device *sdev)
{
	struct scsi_host_template *sht = sdev->host->hostt;
	struct scsi_device *tmp_sdev;

	if (!sht->track_queue_depth)
		return;

	shost_for_each_device(tmp_sdev, sdev->host) {
		if (tmp_sdev->channel != sdev->channel ||
		    tmp_sdev->id != sdev->id)
			continue;
		/*
		 * We do not know the number of commands that were at
		 * the device when we got the queue full so we start
		 * from the highest possible value and work our way down.
		 */
		scsi_track_queue_full(tmp_sdev, tmp_sdev->queue_depth - 1);
	}
}

/**
 * scsi_eh_completed_normally - Disposition a eh cmd on return from LLD.
 * @scmd:	SCSI cmd to examine.
 *
 * Notes:
 *    This is *only* called when we are examining the status of commands
 *    queued during error recovery.  the main difference here is that we
 *    don't allow for the possibility of retries here, and we are a lot
 *    more restrictive about what we consider acceptable.
 */
static int scsi_eh_completed_normally(struct scsi_cmnd *scmd)
{
	/*
	 * first check the host byte, to see if there is anything in there
	 * that would indicate what we need to do.
	 */
	if (host_byte(scmd->result) == DID_RESET) {
		/*
		 * rats.  we are already in the error handler, so we now
		 * get to try and figure out what to do next.  if the sense
		 * is valid, we have a pretty good idea of what to do.
		 * if not, we mark it as FAILED.
		 */
		return scsi_check_sense(scmd);
	}
	if (host_byte(scmd->result) != DID_OK)
		return FAILED;

	/*
	 * next, check the message byte.
	 */
	if (msg_byte(scmd->result) != COMMAND_COMPLETE)
		return FAILED;

	/*
	 * now, check the status byte to see if this indicates
	 * anything special.
	 */
	switch (status_byte(scmd->result)) {
	case GOOD:
		scsi_handle_queue_ramp_up(scmd->device);
		/* FALLTHROUGH */
	case COMMAND_TERMINATED:
		return SUCCESS;
	case CHECK_CONDITION:
		return scsi_check_sense(scmd);
	case CONDITION_GOOD:
	case INTERMEDIATE_GOOD:
	case INTERMEDIATE_C_GOOD:
		/*
		 * who knows?  FIXME(eric)
		 */
		return SUCCESS;
	case RESERVATION_CONFLICT:
		if (scmd->cmnd[0] == TEST_UNIT_READY)
			/* it is a success, we probed the device and
			 * found it */
			return SUCCESS;
		/* otherwise, we failed to send the command */
		return FAILED;
	case QUEUE_FULL:
		scsi_handle_queue_full(scmd->device);
		/* fall through */
	case BUSY:
		return NEEDS_RETRY;
	default:
		return FAILED;
	}
	return FAILED;
}

/**
 * scsi_eh_done - Completion function for error handling.
 * @scmd:	Cmd that is done.
 */
static void scsi_eh_done(struct scsi_cmnd *scmd)
{
	struct completion *eh_action;

	SCSI_LOG_ERROR_RECOVERY(3, scmd_printk(KERN_INFO, scmd,
			"%s result: %x\n", __func__, scmd->result));

	eh_action = scmd->device->host->eh_action;
	if (eh_action)
		complete(eh_action);
}

/**
 * scsi_try_host_reset - ask host adapter to reset itself
 * @scmd:	SCSI cmd to send host reset.
 */
static int scsi_try_host_reset(struct scsi_cmnd *scmd)
{
	unsigned long flags;
	int rtn;
	struct Scsi_Host *host = scmd->device->host;
	struct scsi_host_template *hostt = host->hostt;

	SCSI_LOG_ERROR_RECOVERY(3,
		shost_printk(KERN_INFO, host, "Snd Host RST\n"));

	if (!hostt->eh_host_reset_handler)
		return FAILED;

	rtn = hostt->eh_host_reset_handler(scmd);

	if (rtn == SUCCESS) {
		if (!hostt->skip_settle_delay)
			ssleep(HOST_RESET_SETTLE_TIME);
		spin_lock_irqsave(host->host_lock, flags);
		scsi_report_bus_reset(host, scmd_channel(scmd));
		spin_unlock_irqrestore(host->host_lock, flags);
	}

	return rtn;
}

/**
 * scsi_try_bus_reset - ask host to perform a bus reset
 * @scmd:	SCSI cmd to send bus reset.
 */
static int scsi_try_bus_reset(struct scsi_cmnd *scmd)
{
	unsigned long flags;
	int rtn;
	struct Scsi_Host *host = scmd->device->host;
	struct scsi_host_template *hostt = host->hostt;

	SCSI_LOG_ERROR_RECOVERY(3, scmd_printk(KERN_INFO, scmd,
		"%s: Snd Bus RST\n", __func__));

	if (!hostt->eh_bus_reset_handler)
		return FAILED;

	rtn = hostt->eh_bus_reset_handler(scmd);

	if (rtn == SUCCESS) {
		if (!hostt->skip_settle_delay)
			ssleep(BUS_RESET_SETTLE_TIME);
		spin_lock_irqsave(host->host_lock, flags);
		scsi_report_bus_reset(host, scmd_channel(scmd));
		spin_unlock_irqrestore(host->host_lock, flags);
	}

	return rtn;
}

static void __scsi_report_device_reset(struct scsi_device *sdev, void *data)
{
	sdev->was_reset = 1;
	sdev->expecting_cc_ua = 1;
}

/**
 * scsi_try_target_reset - Ask host to perform a target reset
 * @scmd:	SCSI cmd used to send a target reset
 *
 * Notes:
 *    There is no timeout for this operation.  if this operation is
 *    unreliable for a given host, then the host itself needs to put a
 *    timer on it, and set the host back to a consistent state prior to
 *    returning.
 */
static int scsi_try_target_reset(struct scsi_cmnd *scmd)
{
	unsigned long flags;
	int rtn;
	struct Scsi_Host *host = scmd->device->host;
	struct scsi_host_template *hostt = host->hostt;

	if (!hostt->eh_target_reset_handler)
		return FAILED;

	rtn = hostt->eh_target_reset_handler(scmd);
	if (rtn == SUCCESS) {
		spin_lock_irqsave(host->host_lock, flags);
		__starget_for_each_device(scsi_target(scmd->device), NULL,
					  __scsi_report_device_reset);
		spin_unlock_irqrestore(host->host_lock, flags);
	}

	return rtn;
}

/**
 * scsi_try_bus_device_reset - Ask host to perform a BDR on a dev
 * @scmd:	SCSI cmd used to send BDR
 *
 * Notes:
 *    There is no timeout for this operation.  if this operation is
 *    unreliable for a given host, then the host itself needs to put a
 *    timer on it, and set the host back to a consistent state prior to
 *    returning.
 */
static int scsi_try_bus_device_reset(struct scsi_cmnd *scmd)
{
	int rtn;
	struct scsi_host_template *hostt = scmd->device->host->hostt;

	if (!hostt->eh_device_reset_handler)
		return FAILED;

	rtn = hostt->eh_device_reset_handler(scmd);
	if (rtn == SUCCESS)
		__scsi_report_device_reset(scmd->device, NULL);
	return rtn;
}

/**
 * scsi_try_to_abort_cmd - Ask host to abort a SCSI command
 * @hostt:	SCSI driver host template
 * @scmd:	SCSI cmd used to send a target reset
 *
 * Return value:
 *	SUCCESS, FAILED, or FAST_IO_FAIL
 *
 * Notes:
 *    SUCCESS does not necessarily indicate that the command
 *    has been aborted; it only indicates that the LLDDs
 *    has cleared all references to that command.
 *    LLDDs should return FAILED only if an abort was required
 *    but could not be executed. LLDDs should return FAST_IO_FAIL
 *    if the device is temporarily unavailable (eg due to a
 *    link down on FibreChannel)
 */
static int scsi_try_to_abort_cmd(struct scsi_host_template *hostt,
				 struct scsi_cmnd *scmd)
{
	if (!hostt->eh_abort_handler)
		return FAILED;

	return hostt->eh_abort_handler(scmd);
}

static void scsi_abort_eh_cmnd(struct scsi_cmnd *scmd)
{
	if (scsi_try_to_abort_cmd(scmd->device->host->hostt, scmd) != SUCCESS)
		if (scsi_try_bus_device_reset(scmd) != SUCCESS)
			if (scsi_try_target_reset(scmd) != SUCCESS)
				if (scsi_try_bus_reset(scmd) != SUCCESS)
					scsi_try_host_reset(scmd);
}

/**
 * scsi_eh_prep_cmnd  - Save a scsi command info as part of error recovery
 * @scmd:       SCSI command structure to hijack
 * @ses:        structure to save restore information
 * @cmnd:       CDB to send. Can be NULL if no new cmnd is needed
 * @cmnd_size:  size in bytes of @cmnd (must be <= BLK_MAX_CDB)
 * @sense_bytes: size of sense data to copy. or 0 (if != 0 @cmnd is ignored)
 *
 * This function is used to save a scsi command information before re-execution
 * as part of the error recovery process.  If @sense_bytes is 0 the command
 * sent must be one that does not transfer any data.  If @sense_bytes != 0
 * @cmnd is ignored and this functions sets up a REQUEST_SENSE command
 * and cmnd buffers to read @sense_bytes into @scmd->sense_buffer.
 */
void scsi_eh_prep_cmnd(struct scsi_cmnd *scmd, struct scsi_eh_save *ses,
			unsigned char *cmnd, int cmnd_size, unsigned sense_bytes)
{
	struct scsi_device *sdev = scmd->device;

	/*
	 * We need saved copies of a number of fields - this is because
	 * error handling may need to overwrite these with different values
	 * to run different commands, and once error handling is complete,
	 * we will need to restore these values prior to running the actual
	 * command.
	 */
	ses->cmd_len = scmd->cmd_len;
	ses->cmnd = scmd->cmnd;
	ses->data_direction = scmd->sc_data_direction;
	ses->sdb = scmd->sdb;
	ses->next_rq = scmd->request->next_rq;
	ses->result = scmd->result;
	ses->underflow = scmd->underflow;
	ses->prot_op = scmd->prot_op;
	ses->eh_eflags = scmd->eh_eflags;

	scmd->prot_op = SCSI_PROT_NORMAL;
	scmd->eh_eflags = 0;
	scmd->cmnd = ses->eh_cmnd;
	memset(scmd->cmnd, 0, BLK_MAX_CDB);
	memset(&scmd->sdb, 0, sizeof(scmd->sdb));
	scmd->request->next_rq = NULL;
	scmd->result = 0;

	if (sense_bytes) {
		scmd->sdb.length = min_t(unsigned, SCSI_SENSE_BUFFERSIZE,
					 sense_bytes);
		sg_init_one(&ses->sense_sgl, scmd->sense_buffer,
			    scmd->sdb.length);
		scmd->sdb.table.sgl = &ses->sense_sgl;
		scmd->sc_data_direction = DMA_FROM_DEVICE;
		scmd->sdb.table.nents = scmd->sdb.table.orig_nents = 1;
		scmd->cmnd[0] = REQUEST_SENSE;
		scmd->cmnd[4] = scmd->sdb.length;
		scmd->cmd_len = COMMAND_SIZE(scmd->cmnd[0]);
	} else {
		scmd->sc_data_direction = DMA_NONE;
		if (cmnd) {
			BUG_ON(cmnd_size > BLK_MAX_CDB);
			memcpy(scmd->cmnd, cmnd, cmnd_size);
			scmd->cmd_len = COMMAND_SIZE(scmd->cmnd[0]);
		}
	}

	scmd->underflow = 0;

	if (sdev->scsi_level <= SCSI_2 && sdev->scsi_level != SCSI_UNKNOWN)
		scmd->cmnd[1] = (scmd->cmnd[1] & 0x1f) |
			(sdev->lun << 5 & 0xe0);

	/*
	 * Zero the sense buffer.  The scsi spec mandates that any
	 * untransferred sense data should be interpreted as being zero.
	 */
	memset(scmd->sense_buffer, 0, SCSI_SENSE_BUFFERSIZE);
}
EXPORT_SYMBOL(scsi_eh_prep_cmnd);

/**
 * scsi_eh_restore_cmnd  - Restore a scsi command info as part of error recovery
 * @scmd:       SCSI command structure to restore
 * @ses:        saved information from a coresponding call to scsi_eh_prep_cmnd
 *
 * Undo any damage done by above scsi_eh_prep_cmnd().
 */
void scsi_eh_restore_cmnd(struct scsi_cmnd* scmd, struct scsi_eh_save *ses)
{
	/*
	 * Restore original data
	 */
	scmd->cmd_len = ses->cmd_len;
	scmd->cmnd = ses->cmnd;
	scmd->sc_data_direction = ses->data_direction;
	scmd->sdb = ses->sdb;
	scmd->request->next_rq = ses->next_rq;
	scmd->result = ses->result;
	scmd->underflow = ses->underflow;
	scmd->prot_op = ses->prot_op;
	scmd->eh_eflags = ses->eh_eflags;
}
EXPORT_SYMBOL(scsi_eh_restore_cmnd);

/**
 * scsi_send_eh_cmnd  - submit a scsi command as part of error recovery
 * @scmd:       SCSI command structure to hijack
 * @cmnd:       CDB to send
 * @cmnd_size:  size in bytes of @cmnd
 * @timeout:    timeout for this request
 * @sense_bytes: size of sense data to copy or 0
 *
 * This function is used to send a scsi command down to a target device
 * as part of the error recovery process. See also scsi_eh_prep_cmnd() above.
 *
 * Return value:
 *    SUCCESS or FAILED or NEEDS_RETRY
 */
static int scsi_send_eh_cmnd(struct scsi_cmnd *scmd, unsigned char *cmnd,
			     int cmnd_size, int timeout, unsigned sense_bytes)
{
	struct scsi_device *sdev = scmd->device;
	struct Scsi_Host *shost = sdev->host;
	DECLARE_COMPLETION_ONSTACK(done);
	unsigned long timeleft = timeout;
	struct scsi_eh_save ses;
	const unsigned long stall_for = msecs_to_jiffies(100);
	int rtn;

retry:
	scsi_eh_prep_cmnd(scmd, &ses, cmnd, cmnd_size, sense_bytes);
	shost->eh_action = &done;

	scsi_log_send(scmd);
	scmd->scsi_done = scsi_eh_done;
	rtn = shost->hostt->queuecommand(shost, scmd);
	if (rtn) {
		if (timeleft > stall_for) {
			scsi_eh_restore_cmnd(scmd, &ses);
			timeleft -= stall_for;
			msleep(jiffies_to_msecs(stall_for));
			goto retry;
		}
		/* signal not to enter either branch of the if () below */
		timeleft = 0;
		rtn = FAILED;
	} else {
		timeleft = wait_for_completion_timeout(&done, timeout);
		rtn = SUCCESS;
	}

	shost->eh_action = NULL;

	scsi_log_completion(scmd, rtn);

	SCSI_LOG_ERROR_RECOVERY(3, scmd_printk(KERN_INFO, scmd,
			"%s timeleft: %ld\n",
			__func__, timeleft));

	/*
	 * If there is time left scsi_eh_done got called, and we will examine
	 * the actual status codes to see whether the command actually did
	 * complete normally, else if we have a zero return and no time left,
	 * the command must still be pending, so abort it and return FAILED.
	 * If we never actually managed to issue the command, because
	 * ->queuecommand() kept returning non zero, use the rtn = FAILED
	 * value above (so don't execute either branch of the if)
	 */
	if (timeleft) {
		rtn = scsi_eh_completed_normally(scmd);
		SCSI_LOG_ERROR_RECOVERY(3, scmd_printk(KERN_INFO, scmd,
			"%s: scsi_eh_completed_normally %x\n", __func__, rtn));

		switch (rtn) {
		case SUCCESS:
		case NEEDS_RETRY:
		case FAILED:
			break;
		case ADD_TO_MLQUEUE:
			rtn = NEEDS_RETRY;
			break;
		default:
			rtn = FAILED;
			break;
		}
	} else if (rtn != FAILED) {
		scsi_abort_eh_cmnd(scmd);
		rtn = FAILED;
	}

	scsi_eh_restore_cmnd(scmd, &ses);

	return rtn;
}

/**
 * scsi_request_sense - Request sense data from a particular target.
 * @scmd:	SCSI cmd for request sense.
 *
 * Notes:
 *    Some hosts automatically obtain this information, others require
 *    that we obtain it on our own. This function will *not* return until
 *    the command either times out, or it completes.
 */
static int scsi_request_sense(struct scsi_cmnd *scmd)
{
	return scsi_send_eh_cmnd(scmd, NULL, 0, scmd->device->eh_timeout, ~0);
}

static int scsi_eh_action(struct scsi_cmnd *scmd, int rtn)
{
	if (!blk_rq_is_passthrough(scmd->request)) {
		struct scsi_driver *sdrv = scsi_cmd_to_driver(scmd);
		if (sdrv->eh_action)
			rtn = sdrv->eh_action(scmd, rtn);
	}
	return rtn;
}

/**
 * scsi_eh_finish_cmd - Handle a cmd that eh is finished with.
 * @scmd:	Original SCSI cmd that eh has finished.
 * @done_q:	Queue for processed commands.
 *
 * Notes:
 *    We don't want to use the normal command completion while we are are
 *    still handling errors - it may cause other commands to be queued,
 *    and that would disturb what we are doing.  Thus we really want to
 *    keep a list of pending commands for final completion, and once we
 *    are ready to leave error handling we handle completion for real.
 */
void scsi_eh_finish_cmd(struct scsi_cmnd *scmd, struct list_head *done_q)
{
	list_move_tail(&scmd->eh_entry, done_q);
}
EXPORT_SYMBOL(scsi_eh_finish_cmd);

/**
 * scsi_eh_get_sense - Get device sense data.
 * @work_q:	Queue of commands to process.
 * @done_q:	Queue of processed commands.
 *
 * Description:
 *    See if we need to request sense information.  if so, then get it
 *    now, so we have a better idea of what to do.
 *
 * Notes:
 *    This has the unfortunate side effect that if a shost adapter does
 *    not automatically request sense information, we end up shutting
 *    it down before we request it.
 *
 *    All drivers should request sense information internally these days,
 *    so for now all I have to say is tough noogies if you end up in here.
 *
 *    XXX: Long term this code should go away, but that needs an audit of
 *         all LLDDs first.
 */
int scsi_eh_get_sense(struct list_head *work_q,
		      struct list_head *done_q)
{
	struct scsi_cmnd *scmd, *next;
	struct Scsi_Host *shost;
	int rtn;

	/*
	 * If SCSI_EH_ABORT_SCHEDULED has been set, it is timeout IO,
	 * should not get sense.
	 */
	list_for_each_entry_safe(scmd, next, work_q, eh_entry) {
		if ((scmd->eh_eflags & SCSI_EH_ABORT_SCHEDULED) ||
		    SCSI_SENSE_VALID(scmd))
			continue;

		shost = scmd->device->host;
		if (scsi_host_eh_past_deadline(shost)) {
			SCSI_LOG_ERROR_RECOVERY(3,
				scmd_printk(KERN_INFO, scmd,
					    "%s: skip request sense, past eh deadline\n",
					     current->comm));
			break;
		}
		if (status_byte(scmd->result) != CHECK_CONDITION)
			/*
			 * don't request sense if there's no check condition
			 * status because the error we're processing isn't one
			 * that has a sense code (and some devices get
			 * confused by sense requests out of the blue)
			 */
			continue;

		SCSI_LOG_ERROR_RECOVERY(2, scmd_printk(KERN_INFO, scmd,
						  "%s: requesting sense\n",
						  current->comm));
		rtn = scsi_request_sense(scmd);
		if (rtn != SUCCESS)
			continue;

		SCSI_LOG_ERROR_RECOVERY(3, scmd_printk(KERN_INFO, scmd,
			"sense requested, result %x\n", scmd->result));
		SCSI_LOG_ERROR_RECOVERY(3, scsi_print_sense(scmd));

		rtn = scsi_decide_disposition(scmd);

		/*
		 * if the result was normal, then just pass it along to the
		 * upper level.
		 */
		if (rtn == SUCCESS)
			/* we don't want this command reissued, just
			 * finished with the sense data, so set
			 * retries to the max allowed to ensure it
			 * won't get reissued */
			scmd->retries = scmd->allowed;
		else if (rtn != NEEDS_RETRY)
			continue;

		scsi_eh_finish_cmd(scmd, done_q);
	}

	return list_empty(work_q);
}
EXPORT_SYMBOL_GPL(scsi_eh_get_sense);

/**
 * scsi_eh_tur - Send TUR to device.
 * @scmd:	&scsi_cmnd to send TUR
 *
 * Return value:
 *    0 - Device is ready. 1 - Device NOT ready.
 */
static int scsi_eh_tur(struct scsi_cmnd *scmd)
{
	static unsigned char tur_command[6] = {TEST_UNIT_READY, 0, 0, 0, 0, 0};
	int retry_cnt = 1, rtn;

retry_tur:
	rtn = scsi_send_eh_cmnd(scmd, tur_command, 6,
				scmd->device->eh_timeout, 0);

	SCSI_LOG_ERROR_RECOVERY(3, scmd_printk(KERN_INFO, scmd,
		"%s return: %x\n", __func__, rtn));

	switch (rtn) {
	case NEEDS_RETRY:
		if (retry_cnt--)
			goto retry_tur;
		/*FALLTHRU*/
	case SUCCESS:
		return 0;
	default:
		return 1;
	}
}

/**
 * scsi_eh_test_devices - check if devices are responding from error recovery.
 * @cmd_list:	scsi commands in error recovery.
 * @work_q:	queue for commands which still need more error recovery
 * @done_q:	queue for commands which are finished
 * @try_stu:	boolean on if a STU command should be tried in addition to TUR.
 *
 * Decription:
 *    Tests if devices are in a working state.  Commands to devices now in
 *    a working state are sent to the done_q while commands to devices which
 *    are still failing to respond are returned to the work_q for more
 *    processing.
 **/
static int scsi_eh_test_devices(struct list_head *cmd_list,
				struct list_head *work_q,
				struct list_head *done_q, int try_stu)
{
	struct scsi_cmnd *scmd, *next;
	struct scsi_device *sdev;
	int finish_cmds;

	while (!list_empty(cmd_list)) {
		scmd = list_entry(cmd_list->next, struct scsi_cmnd, eh_entry);
		sdev = scmd->device;

		if (!try_stu) {
			if (scsi_host_eh_past_deadline(sdev->host)) {
				/* Push items back onto work_q */
				list_splice_init(cmd_list, work_q);
				SCSI_LOG_ERROR_RECOVERY(3,
					sdev_printk(KERN_INFO, sdev,
						    "%s: skip test device, past eh deadline",
						    current->comm));
				break;
			}
		}

		finish_cmds = !scsi_device_online(scmd->device) ||
			(try_stu && !scsi_eh_try_stu(scmd) &&
			 !scsi_eh_tur(scmd)) ||
			!scsi_eh_tur(scmd);

		list_for_each_entry_safe(scmd, next, cmd_list, eh_entry)
			if (scmd->device == sdev) {
				if (finish_cmds &&
				    (try_stu ||
				     scsi_eh_action(scmd, SUCCESS) == SUCCESS))
					scsi_eh_finish_cmd(scmd, done_q);
				else
					list_move_tail(&scmd->eh_entry, work_q);
			}
	}
	return list_empty(work_q);
}

/**
 * scsi_eh_try_stu - Send START_UNIT to device.
 * @scmd:	&scsi_cmnd to send START_UNIT
 *
 * Return value:
 *    0 - Device is ready. 1 - Device NOT ready.
 */
static int scsi_eh_try_stu(struct scsi_cmnd *scmd)
{
	static unsigned char stu_command[6] = {START_STOP, 0, 0, 0, 1, 0};

	if (scmd->device->allow_restart) {
		int i, rtn = NEEDS_RETRY;

		for (i = 0; rtn == NEEDS_RETRY && i < 2; i++)
			rtn = scsi_send_eh_cmnd(scmd, stu_command, 6, scmd->device->request_queue->rq_timeout, 0);

		if (rtn == SUCCESS)
			return 0;
	}

	return 1;
}

 /**
 * scsi_eh_stu - send START_UNIT if needed
 * @shost:	&scsi host being recovered.
 * @work_q:	&list_head for pending commands.
 * @done_q:	&list_head for processed commands.
 *
 * Notes:
 *    If commands are failing due to not ready, initializing command required,
 *	try revalidating the device, which will end up sending a start unit.
 */
static int scsi_eh_stu(struct Scsi_Host *shost,
			      struct list_head *work_q,
			      struct list_head *done_q)
{
	struct scsi_cmnd *scmd, *stu_scmd, *next;
	struct scsi_device *sdev;

	shost_for_each_device(sdev, shost) {
		if (scsi_host_eh_past_deadline(shost)) {
			SCSI_LOG_ERROR_RECOVERY(3,
				sdev_printk(KERN_INFO, sdev,
					    "%s: skip START_UNIT, past eh deadline\n",
					    current->comm));
			break;
		}
		stu_scmd = NULL;
		list_for_each_entry(scmd, work_q, eh_entry)
			if (scmd->device == sdev && SCSI_SENSE_VALID(scmd) &&
			    scsi_check_sense(scmd) == FAILED ) {
				stu_scmd = scmd;
				break;
			}

		if (!stu_scmd)
			continue;

		SCSI_LOG_ERROR_RECOVERY(3,
			sdev_printk(KERN_INFO, sdev,
				     "%s: Sending START_UNIT\n",
				    current->comm));

		if (!scsi_eh_try_stu(stu_scmd)) {
			if (!scsi_device_online(sdev) ||
			    !scsi_eh_tur(stu_scmd)) {
				list_for_each_entry_safe(scmd, next,
							  work_q, eh_entry) {
					if (scmd->device == sdev &&
					    scsi_eh_action(scmd, SUCCESS) == SUCCESS)
						scsi_eh_finish_cmd(scmd, done_q);
				}
			}
		} else {
			SCSI_LOG_ERROR_RECOVERY(3,
				sdev_printk(KERN_INFO, sdev,
					    "%s: START_UNIT failed\n",
					    current->comm));
		}
	}

	return list_empty(work_q);
}


/**
 * scsi_eh_bus_device_reset - send bdr if needed
 * @shost:	scsi host being recovered.
 * @work_q:	&list_head for pending commands.
 * @done_q:	&list_head for processed commands.
 *
 * Notes:
 *    Try a bus device reset.  Still, look to see whether we have multiple
 *    devices that are jammed or not - if we have multiple devices, it
 *    makes no sense to try bus_device_reset - we really would need to try
 *    a bus_reset instead.
 */
static int scsi_eh_bus_device_reset(struct Scsi_Host *shost,
				    struct list_head *work_q,
				    struct list_head *done_q)
{
	struct scsi_cmnd *scmd, *bdr_scmd, *next;
	struct scsi_device *sdev;
	int rtn;

	shost_for_each_device(sdev, shost) {
		if (scsi_host_eh_past_deadline(shost)) {
			SCSI_LOG_ERROR_RECOVERY(3,
				sdev_printk(KERN_INFO, sdev,
					    "%s: skip BDR, past eh deadline\n",
					     current->comm));
			break;
		}
		bdr_scmd = NULL;
		list_for_each_entry(scmd, work_q, eh_entry)
			if (scmd->device == sdev) {
				bdr_scmd = scmd;
				break;
			}

		if (!bdr_scmd)
			continue;

		SCSI_LOG_ERROR_RECOVERY(3,
			sdev_printk(KERN_INFO, sdev,
				     "%s: Sending BDR\n", current->comm));
		rtn = scsi_try_bus_device_reset(bdr_scmd);
		if (rtn == SUCCESS || rtn == FAST_IO_FAIL) {
			if (!scsi_device_online(sdev) ||
			    rtn == FAST_IO_FAIL ||
			    !scsi_eh_tur(bdr_scmd)) {
				list_for_each_entry_safe(scmd, next,
							 work_q, eh_entry) {
					if (scmd->device == sdev &&
					    scsi_eh_action(scmd, rtn) != FAILED)
						scsi_eh_finish_cmd(scmd,
								   done_q);
				}
			}
		} else {
			SCSI_LOG_ERROR_RECOVERY(3,
				sdev_printk(KERN_INFO, sdev,
					    "%s: BDR failed\n", current->comm));
		}
	}

	return list_empty(work_q);
}

/**
 * scsi_eh_target_reset - send target reset if needed
 * @shost:	scsi host being recovered.
 * @work_q:	&list_head for pending commands.
 * @done_q:	&list_head for processed commands.
 *
 * Notes:
 *    Try a target reset.
 */
static int scsi_eh_target_reset(struct Scsi_Host *shost,
				struct list_head *work_q,
				struct list_head *done_q)
{
	LIST_HEAD(tmp_list);
	LIST_HEAD(check_list);

	list_splice_init(work_q, &tmp_list);

	while (!list_empty(&tmp_list)) {
		struct scsi_cmnd *next, *scmd;
		int rtn;
		unsigned int id;

		if (scsi_host_eh_past_deadline(shost)) {
			/* push back on work queue for further processing */
			list_splice_init(&check_list, work_q);
			list_splice_init(&tmp_list, work_q);
			SCSI_LOG_ERROR_RECOVERY(3,
				shost_printk(KERN_INFO, shost,
					    "%s: Skip target reset, past eh deadline\n",
					     current->comm));
			return list_empty(work_q);
		}

		scmd = list_entry(tmp_list.next, struct scsi_cmnd, eh_entry);
		id = scmd_id(scmd);

		SCSI_LOG_ERROR_RECOVERY(3,
			shost_printk(KERN_INFO, shost,
				     "%s: Sending target reset to target %d\n",
				     current->comm, id));
		rtn = scsi_try_target_reset(scmd);
		if (rtn != SUCCESS && rtn != FAST_IO_FAIL)
			SCSI_LOG_ERROR_RECOVERY(3,
				shost_printk(KERN_INFO, shost,
					     "%s: Target reset failed"
					     " target: %d\n",
					     current->comm, id));
		list_for_each_entry_safe(scmd, next, &tmp_list, eh_entry) {
			if (scmd_id(scmd) != id)
				continue;

			if (rtn == SUCCESS)
				list_move_tail(&scmd->eh_entry, &check_list);
			else if (rtn == FAST_IO_FAIL)
				scsi_eh_finish_cmd(scmd, done_q);
			else
				/* push back on work queue for further processing */
				list_move(&scmd->eh_entry, work_q);
		}
	}

	return scsi_eh_test_devices(&check_list, work_q, done_q, 0);
}

/**
 * scsi_eh_bus_reset - send a bus reset
 * @shost:	&scsi host being recovered.
 * @work_q:	&list_head for pending commands.
 * @done_q:	&list_head for processed commands.
 */
static int scsi_eh_bus_reset(struct Scsi_Host *shost,
			     struct list_head *work_q,
			     struct list_head *done_q)
{
	struct scsi_cmnd *scmd, *chan_scmd, *next;
	LIST_HEAD(check_list);
	unsigned int channel;
	int rtn;

	/*
	 * we really want to loop over the various channels, and do this on
	 * a channel by channel basis.  we should also check to see if any
	 * of the failed commands are on soft_reset devices, and if so, skip
	 * the reset.
	 */

	for (channel = 0; channel <= shost->max_channel; channel++) {
		if (scsi_host_eh_past_deadline(shost)) {
			list_splice_init(&check_list, work_q);
			SCSI_LOG_ERROR_RECOVERY(3,
				shost_printk(KERN_INFO, shost,
					    "%s: skip BRST, past eh deadline\n",
					     current->comm));
			return list_empty(work_q);
		}

		chan_scmd = NULL;
		list_for_each_entry(scmd, work_q, eh_entry) {
			if (channel == scmd_channel(scmd)) {
				chan_scmd = scmd;
				break;
				/*
				 * FIXME add back in some support for
				 * soft_reset devices.
				 */
			}
		}

		if (!chan_scmd)
			continue;
		SCSI_LOG_ERROR_RECOVERY(3,
			shost_printk(KERN_INFO, shost,
				     "%s: Sending BRST chan: %d\n",
				     current->comm, channel));
		rtn = scsi_try_bus_reset(chan_scmd);
		if (rtn == SUCCESS || rtn == FAST_IO_FAIL) {
			list_for_each_entry_safe(scmd, next, work_q, eh_entry) {
				if (channel == scmd_channel(scmd)) {
					if (rtn == FAST_IO_FAIL)
						scsi_eh_finish_cmd(scmd,
								   done_q);
					else
						list_move_tail(&scmd->eh_entry,
							       &check_list);
				}
			}
		} else {
			SCSI_LOG_ERROR_RECOVERY(3,
				shost_printk(KERN_INFO, shost,
					     "%s: BRST failed chan: %d\n",
					     current->comm, channel));
		}
	}
	return scsi_eh_test_devices(&check_list, work_q, done_q, 0);
}

/**
 * scsi_eh_host_reset - send a host reset
 * @shost:	host to be reset.
 * @work_q:	&list_head for pending commands.
 * @done_q:	&list_head for processed commands.
 */
static int scsi_eh_host_reset(struct Scsi_Host *shost,
			      struct list_head *work_q,
			      struct list_head *done_q)
{
	struct scsi_cmnd *scmd, *next;
	LIST_HEAD(check_list);
	int rtn;

	if (!list_empty(work_q)) {
		scmd = list_entry(work_q->next,
				  struct scsi_cmnd, eh_entry);

		SCSI_LOG_ERROR_RECOVERY(3,
			shost_printk(KERN_INFO, shost,
				     "%s: Sending HRST\n",
				     current->comm));

		rtn = scsi_try_host_reset(scmd);
		if (rtn == SUCCESS) {
			list_splice_init(work_q, &check_list);
		} else if (rtn == FAST_IO_FAIL) {
			list_for_each_entry_safe(scmd, next, work_q, eh_entry) {
					scsi_eh_finish_cmd(scmd, done_q);
			}
		} else {
			SCSI_LOG_ERROR_RECOVERY(3,
				shost_printk(KERN_INFO, shost,
					     "%s: HRST failed\n",
					     current->comm));
		}
	}
	return scsi_eh_test_devices(&check_list, work_q, done_q, 1);
}

/**
 * scsi_eh_offline_sdevs - offline scsi devices that fail to recover
 * @work_q:	&list_head for pending commands.
 * @done_q:	&list_head for processed commands.
 */
static void scsi_eh_offline_sdevs(struct list_head *work_q,
				  struct list_head *done_q)
{
	struct scsi_cmnd *scmd, *next;
	struct scsi_device *sdev;

	list_for_each_entry_safe(scmd, next, work_q, eh_entry) {
		sdev_printk(KERN_INFO, scmd->device, "Device offlined - "
			    "not ready after error recovery\n");
		sdev = scmd->device;

		mutex_lock(&sdev->state_mutex);
		scsi_device_set_state(sdev, SDEV_OFFLINE);
		mutex_unlock(&sdev->state_mutex);

		scsi_eh_finish_cmd(scmd, done_q);
	}
	return;
}

/**
 * scsi_noretry_cmd - determine if command should be failed fast
 * @scmd:	SCSI cmd to examine.
 */
int scsi_noretry_cmd(struct scsi_cmnd *scmd)
{
	switch (host_byte(scmd->result)) {
	case DID_OK:
		break;
	case DID_TIME_OUT:
		goto check_type;
	case DID_BUS_BUSY:
		return (scmd->request->cmd_flags & REQ_FAILFAST_TRANSPORT);
	case DID_PARITY:
		return (scmd->request->cmd_flags & REQ_FAILFAST_DEV);
	case DID_ERROR:
		if (msg_byte(scmd->result) == COMMAND_COMPLETE &&
		    status_byte(scmd->result) == RESERVATION_CONFLICT)
			return 0;
		/* fall through */
	case DID_SOFT_ERROR:
		return (scmd->request->cmd_flags & REQ_FAILFAST_DRIVER);
	}

	if (status_byte(scmd->result) != CHECK_CONDITION)
		return 0;

check_type:
	/*
	 * assume caller has checked sense and determined
	 * the check condition was retryable.
	 */
	if (scmd->request->cmd_flags & REQ_FAILFAST_DEV ||
	    blk_rq_is_passthrough(scmd->request))
		return 1;
	else
		return 0;
}

/**
 * scsi_decide_disposition - Disposition a cmd on return from LLD.
 * @scmd:	SCSI cmd to examine.
 *
 * Notes:
 *    This is *only* called when we are examining the status after sending
 *    out the actual data command.  any commands that are queued for error
 *    recovery (e.g. test_unit_ready) do *not* come through here.
 *
 *    When this routine returns failed, it means the error handler thread
 *    is woken.  In cases where the error code indicates an error that
 *    doesn't require the error handler read (i.e. we don't need to
 *    abort/reset), this function should return SUCCESS.
 */
int scsi_decide_disposition(struct scsi_cmnd *scmd)
{
	int rtn;

	/*
	 * if the device is offline, then we clearly just pass the result back
	 * up to the top level.
	 */
	if (!scsi_device_online(scmd->device)) {
		SCSI_LOG_ERROR_RECOVERY(5, scmd_printk(KERN_INFO, scmd,
			"%s: device offline - report as SUCCESS\n", __func__));
		return SUCCESS;
	}

	/*
	 * first check the host byte, to see if there is anything in there
	 * that would indicate what we need to do.
	 */
	switch (host_byte(scmd->result)) {
	case DID_PASSTHROUGH:
		/*
		 * no matter what, pass this through to the upper layer.
		 * nuke this special code so that it looks like we are saying
		 * did_ok.
		 */
		scmd->result &= 0xff00ffff;
		return SUCCESS;
	case DID_OK:
		/*
		 * looks good.  drop through, and check the next byte.
		 */
		break;
	case DID_ABORT:
		if (scmd->eh_eflags & SCSI_EH_ABORT_SCHEDULED) {
			set_host_byte(scmd, DID_TIME_OUT);
			return SUCCESS;
		}
		/* FALLTHROUGH */
	case DID_NO_CONNECT:
	case DID_BAD_TARGET:
		/*
		 * note - this means that we just report the status back
		 * to the top level driver, not that we actually think
		 * that it indicates SUCCESS.
		 */
		return SUCCESS;
	case DID_SOFT_ERROR:
		/*
		 * when the low level driver returns did_soft_error,
		 * it is responsible for keeping an internal retry counter
		 * in order to avoid endless loops (db)
		 */
		goto maybe_retry;
	case DID_IMM_RETRY:
		return NEEDS_RETRY;

	case DID_REQUEUE:
		return ADD_TO_MLQUEUE;
	case DID_TRANSPORT_DISRUPTED:
		/*
		 * LLD/transport was disrupted during processing of the IO.
		 * The transport class is now blocked/blocking,
		 * and the transport will decide what to do with the IO
		 * based on its timers and recovery capablilities if
		 * there are enough retries.
		 */
		goto maybe_retry;
	case DID_TRANSPORT_FAILFAST:
		/*
		 * The transport decided to failfast the IO (most likely
		 * the fast io fail tmo fired), so send IO directly upwards.
		 */
		return SUCCESS;
	case DID_ERROR:
		if (msg_byte(scmd->result) == COMMAND_COMPLETE &&
		    status_byte(scmd->result) == RESERVATION_CONFLICT)
			/*
			 * execute reservation conflict processing code
			 * lower down
			 */
			break;
		/* fallthrough */
	case DID_BUS_BUSY:
	case DID_PARITY:
		goto maybe_retry;
	case DID_TIME_OUT:
		/*
		 * when we scan the bus, we get timeout messages for
		 * these commands if there is no device available.
		 * other hosts report did_no_connect for the same thing.
		 */
		if ((scmd->cmnd[0] == TEST_UNIT_READY ||
		     scmd->cmnd[0] == INQUIRY)) {
			return SUCCESS;
		} else {
			return FAILED;
		}
	case DID_RESET:
		return SUCCESS;
	default:
		return FAILED;
	}

	/*
	 * next, check the message byte.
	 */
	if (msg_byte(scmd->result) != COMMAND_COMPLETE)
		return FAILED;

	/*
	 * check the status byte to see if this indicates anything special.
	 */
	switch (status_byte(scmd->result)) {
	case QUEUE_FULL:
		scsi_handle_queue_full(scmd->device);
		/*
		 * the case of trying to send too many commands to a
		 * tagged queueing device.
		 */
		/* FALLTHROUGH */
	case BUSY:
		/*
		 * device can't talk to us at the moment.  Should only
		 * occur (SAM-3) when the task queue is empty, so will cause
		 * the empty queue handling to trigger a stall in the
		 * device.
		 */
		return ADD_TO_MLQUEUE;
	case GOOD:
		if (scmd->cmnd[0] == REPORT_LUNS)
			scmd->device->sdev_target->expecting_lun_change = 0;
		scsi_handle_queue_ramp_up(scmd->device);
		/* FALLTHROUGH */
	case COMMAND_TERMINATED:
		return SUCCESS;
	case TASK_ABORTED:
		goto maybe_retry;
	case CHECK_CONDITION:
		rtn = scsi_check_sense(scmd);
		if (rtn == NEEDS_RETRY)
			goto maybe_retry;
		/* if rtn == FAILED, we have no sense information;
		 * returning FAILED will wake the error handler thread
		 * to collect the sense and redo the decide
		 * disposition */
		return rtn;
	case CONDITION_GOOD:
	case INTERMEDIATE_GOOD:
	case INTERMEDIATE_C_GOOD:
	case ACA_ACTIVE:
		/*
		 * who knows?  FIXME(eric)
		 */
		return SUCCESS;

	case RESERVATION_CONFLICT:
		sdev_printk(KERN_INFO, scmd->device,
			    "reservation conflict\n");
		set_host_byte(scmd, DID_NEXUS_FAILURE);
		return SUCCESS; /* causes immediate i/o error */
	default:
		return FAILED;
	}
	return FAILED;

maybe_retry:

	/* we requeue for retry because the error was retryable, and
	 * the request was not marked fast fail.  Note that above,
	 * even if the request is marked fast fail, we still requeue
	 * for queue congestion conditions (QUEUE_FULL or BUSY) */
	if ((++scmd->retries) <= scmd->allowed
	    && !scsi_noretry_cmd(scmd)) {
		return NEEDS_RETRY;
	} else {
		/*
		 * no more retries - report this one back to upper level.
		 */
		return SUCCESS;
	}
}

static void eh_lock_door_done(struct request *req, blk_status_t status)
{
	__blk_put_request(req->q, req);
}

/**
 * scsi_eh_lock_door - Prevent medium removal for the specified device
 * @sdev:	SCSI device to prevent medium removal
 *
 * Locking:
 * 	We must be called from process context.
 *
 * Notes:
 * 	We queue up an asynchronous "ALLOW MEDIUM REMOVAL" request on the
 * 	head of the devices request queue, and continue.
 */
static void scsi_eh_lock_door(struct scsi_device *sdev)
{
	struct request *req;
	struct scsi_request *rq;

	req = blk_get_request(sdev->request_queue, REQ_OP_SCSI_IN, 0);
	if (IS_ERR(req))
		return;
	rq = scsi_req(req);

	rq->cmd[0] = ALLOW_MEDIUM_REMOVAL;
	rq->cmd[1] = 0;
	rq->cmd[2] = 0;
	rq->cmd[3] = 0;
	rq->cmd[4] = SCSI_REMOVAL_PREVENT;
	rq->cmd[5] = 0;
	rq->cmd_len = COMMAND_SIZE(rq->cmd[0]);

	req->rq_flags |= RQF_QUIET;
	req->timeout = 10 * HZ;
	rq->retries = 5;

	blk_execute_rq_nowait(req->q, NULL, req, 1, eh_lock_door_done);
}

/**
 * scsi_restart_operations - restart io operations to the specified host.
 * @shost:	Host we are restarting.
 *
 * Notes:
 *    When we entered the error handler, we blocked all further i/o to
 *    this device.  we need to 'reverse' this process.
 */
static void scsi_restart_operations(struct Scsi_Host *shost)
{
	struct scsi_device *sdev;
	unsigned long flags;

	/*
	 * If the door was locked, we need to insert a door lock request
	 * onto the head of the SCSI request queue for the device.  There
	 * is no point trying to lock the door of an off-line device.
	 */
	shost_for_each_device(sdev, shost) {
		if (scsi_device_online(sdev) && sdev->was_reset && sdev->locked) {
			scsi_eh_lock_door(sdev);
			sdev->was_reset = 0;
		}
	}

	/*
	 * next free up anything directly waiting upon the host.  this
	 * will be requests for character device operations, and also for
	 * ioctls to queued block devices.
	 */
	SCSI_LOG_ERROR_RECOVERY(3,
		shost_printk(KERN_INFO, shost, "waking up host to restart\n"));

	spin_lock_irqsave(shost->host_lock, flags);
	if (scsi_host_set_state(shost, SHOST_RUNNING))
		if (scsi_host_set_state(shost, SHOST_CANCEL))
			BUG_ON(scsi_host_set_state(shost, SHOST_DEL));
	spin_unlock_irqrestore(shost->host_lock, flags);

	wake_up(&shost->host_wait);

	/*
	 * finally we need to re-initiate requests that may be pending.  we will
	 * have had everything blocked while error handling is taking place, and
	 * now that error recovery is done, we will need to ensure that these
	 * requests are started.
	 */
	scsi_run_host_queues(shost);

	/*
	 * if eh is active and host_eh_scheduled is pending we need to re-run
	 * recovery.  we do this check after scsi_run_host_queues() to allow
	 * everything pent up since the last eh run a chance to make forward
	 * progress before we sync again.  Either we'll immediately re-run
	 * recovery or scsi_device_unbusy() will wake us again when these
	 * pending commands complete.
	 */
	spin_lock_irqsave(shost->host_lock, flags);
	if (shost->host_eh_scheduled)
		if (scsi_host_set_state(shost, SHOST_RECOVERY))
			WARN_ON(scsi_host_set_state(shost, SHOST_CANCEL_RECOVERY));
	spin_unlock_irqrestore(shost->host_lock, flags);
}

/**
 * scsi_eh_ready_devs - check device ready state and recover if not.
 * @shost:	host to be recovered.
 * @work_q:	&list_head for pending commands.
 * @done_q:	&list_head for processed commands.
 */
void scsi_eh_ready_devs(struct Scsi_Host *shost,
			struct list_head *work_q,
			struct list_head *done_q)
{
	if (!scsi_eh_stu(shost, work_q, done_q))
		if (!scsi_eh_bus_device_reset(shost, work_q, done_q))
			if (!scsi_eh_target_reset(shost, work_q, done_q))
				if (!scsi_eh_bus_reset(shost, work_q, done_q))
					if (!scsi_eh_host_reset(shost, work_q, done_q))
						scsi_eh_offline_sdevs(work_q,
								      done_q);
}
EXPORT_SYMBOL_GPL(scsi_eh_ready_devs);

/**
 * scsi_eh_flush_done_q - finish processed commands or retry them.
 * @done_q:	list_head of processed commands.
 */
void scsi_eh_flush_done_q(struct list_head *done_q)
{
	struct scsi_cmnd *scmd, *next;

	list_for_each_entry_safe(scmd, next, done_q, eh_entry) {
		list_del_init(&scmd->eh_entry);
		if (scsi_device_online(scmd->device) &&
		    !scsi_noretry_cmd(scmd) &&
		    (++scmd->retries <= scmd->allowed)) {
			SCSI_LOG_ERROR_RECOVERY(3,
				scmd_printk(KERN_INFO, scmd,
					     "%s: flush retry cmd\n",
					     current->comm));
				scsi_queue_insert(scmd, SCSI_MLQUEUE_EH_RETRY);
		} else {
			/*
			 * If just we got sense for the device (called
			 * scsi_eh_get_sense), scmd->result is already
			 * set, do not set DRIVER_TIMEOUT.
			 */
			if (!scmd->result)
				scmd->result |= (DRIVER_TIMEOUT << 24);
			SCSI_LOG_ERROR_RECOVERY(3,
				scmd_printk(KERN_INFO, scmd,
					     "%s: flush finish cmd\n",
					     current->comm));
			scsi_finish_command(scmd);
		}
	}
}
EXPORT_SYMBOL(scsi_eh_flush_done_q);

/**
 * scsi_unjam_host - Attempt to fix a host which has a cmd that failed.
 * @shost:	Host to unjam.
 *
 * Notes:
 *    When we come in here, we *know* that all commands on the bus have
 *    either completed, failed or timed out.  we also know that no further
 *    commands are being sent to the host, so things are relatively quiet
 *    and we have freedom to fiddle with things as we wish.
 *
 *    This is only the *default* implementation.  it is possible for
 *    individual drivers to supply their own version of this function, and
 *    if the maintainer wishes to do this, it is strongly suggested that
 *    this function be taken as a template and modified.  this function
 *    was designed to correctly handle problems for about 95% of the
 *    different cases out there, and it should always provide at least a
 *    reasonable amount of error recovery.
 *
 *    Any command marked 'failed' or 'timeout' must eventually have
 *    scsi_finish_cmd() called for it.  we do all of the retry stuff
 *    here, so when we restart the host after we return it should have an
 *    empty queue.
 */
static void scsi_unjam_host(struct Scsi_Host *shost)
{
	unsigned long flags;
	LIST_HEAD(eh_work_q);
	LIST_HEAD(eh_done_q);

	spin_lock_irqsave(shost->host_lock, flags);
	list_splice_init(&shost->eh_cmd_q, &eh_work_q);
	spin_unlock_irqrestore(shost->host_lock, flags);

	SCSI_LOG_ERROR_RECOVERY(1, scsi_eh_prt_fail_stats(shost, &eh_work_q));

	if (!scsi_eh_get_sense(&eh_work_q, &eh_done_q))
		scsi_eh_ready_devs(shost, &eh_work_q, &eh_done_q);

	spin_lock_irqsave(shost->host_lock, flags);
	if (shost->eh_deadline != -1)
		shost->last_reset = 0;
	spin_unlock_irqrestore(shost->host_lock, flags);
	scsi_eh_flush_done_q(&eh_done_q);
}

/**
 * scsi_error_handler - SCSI error handler thread
 * @data:	Host for which we are running.
 *
 * Notes:
 *    This is the main error handling loop.  This is run as a kernel thread
 *    for every SCSI host and handles all error handling activity.
 */
int scsi_error_handler(void *data)
{
	struct Scsi_Host *shost = data;

	/*
	 * We use TASK_INTERRUPTIBLE so that the thread is not
	 * counted against the load average as a running process.
	 * We never actually get interrupted because kthread_run
	 * disables signal delivery for the created thread.
	 */
	while (true) {
		/*
		 * The sequence in kthread_stop() sets the stop flag first
		 * then wakes the process.  To avoid missed wakeups, the task
		 * should always be in a non running state before the stop
		 * flag is checked
		 */
		set_current_state(TASK_INTERRUPTIBLE);
		if (kthread_should_stop())
			break;

		if ((shost->host_failed == 0 && shost->host_eh_scheduled == 0) ||
		    shost->host_failed != atomic_read(&shost->host_busy)) {
			SCSI_LOG_ERROR_RECOVERY(1,
				shost_printk(KERN_INFO, shost,
					     "scsi_eh_%d: sleeping\n",
					     shost->host_no));
			schedule();
			continue;
		}

		__set_current_state(TASK_RUNNING);
		SCSI_LOG_ERROR_RECOVERY(1,
			shost_printk(KERN_INFO, shost,
				     "scsi_eh_%d: waking up %d/%d/%d\n",
				     shost->host_no, shost->host_eh_scheduled,
				     shost->host_failed,
				     atomic_read(&shost->host_busy)));

		/*
		 * We have a host that is failing for some reason.  Figure out
		 * what we need to do to get it up and online again (if we can).
		 * If we fail, we end up taking the thing offline.
		 */
		if (!shost->eh_noresume && scsi_autopm_get_host(shost) != 0) {
			SCSI_LOG_ERROR_RECOVERY(1,
				shost_printk(KERN_ERR, shost,
					     "scsi_eh_%d: unable to autoresume\n",
					     shost->host_no));
			continue;
		}

		if (shost->transportt->eh_strategy_handler)
			shost->transportt->eh_strategy_handler(shost);
		else
			scsi_unjam_host(shost);

		/* All scmds have been handled */
		shost->host_failed = 0;

		/*
		 * Note - if the above fails completely, the action is to take
		 * individual devices offline and flush the queue of any
		 * outstanding requests that may have been pending.  When we
		 * restart, we restart any I/O to any other devices on the bus
		 * which are still online.
		 */
		scsi_restart_operations(shost);
		if (!shost->eh_noresume)
			scsi_autopm_put_host(shost);
	}
	__set_current_state(TASK_RUNNING);

	SCSI_LOG_ERROR_RECOVERY(1,
		shost_printk(KERN_INFO, shost,
			     "Error handler scsi_eh_%d exiting\n",
			     shost->host_no));
	shost->ehandler = NULL;
	return 0;
}

/*
 * Function:    scsi_report_bus_reset()
 *
 * Purpose:     Utility function used by low-level drivers to report that
 *		they have observed a bus reset on the bus being handled.
 *
 * Arguments:   shost       - Host in question
 *		channel     - channel on which reset was observed.
 *
 * Returns:     Nothing
 *
 * Lock status: Host lock must be held.
 *
 * Notes:       This only needs to be called if the reset is one which
 *		originates from an unknown location.  Resets originated
 *		by the mid-level itself don't need to call this, but there
 *		should be no harm.
 *
 *		The main purpose of this is to make sure that a CHECK_CONDITION
 *		is properly treated.
 */
void scsi_report_bus_reset(struct Scsi_Host *shost, int channel)
{
	struct scsi_device *sdev;

	__shost_for_each_device(sdev, shost) {
		if (channel == sdev_channel(sdev))
			__scsi_report_device_reset(sdev, NULL);
	}
}
EXPORT_SYMBOL(scsi_report_bus_reset);

/*
 * Function:    scsi_report_device_reset()
 *
 * Purpose:     Utility function used by low-level drivers to report that
 *		they have observed a device reset on the device being handled.
 *
 * Arguments:   shost       - Host in question
 *		channel     - channel on which reset was observed
 *		target	    - target on which reset was observed
 *
 * Returns:     Nothing
 *
 * Lock status: Host lock must be held
 *
 * Notes:       This only needs to be called if the reset is one which
 *		originates from an unknown location.  Resets originated
 *		by the mid-level itself don't need to call this, but there
 *		should be no harm.
 *
 *		The main purpose of this is to make sure that a CHECK_CONDITION
 *		is properly treated.
 */
void scsi_report_device_reset(struct Scsi_Host *shost, int channel, int target)
{
	struct scsi_device *sdev;

	__shost_for_each_device(sdev, shost) {
		if (channel == sdev_channel(sdev) &&
		    target == sdev_id(sdev))
			__scsi_report_device_reset(sdev, NULL);
	}
}
EXPORT_SYMBOL(scsi_report_device_reset);

static void
scsi_reset_provider_done_command(struct scsi_cmnd *scmd)
{
}

/**
 * scsi_ioctl_reset: explicitly reset a host/bus/target/device
 * @dev:	scsi_device to operate on
 * @arg:	reset type (see sg.h)
 */
int
scsi_ioctl_reset(struct scsi_device *dev, int __user *arg)
{
	struct scsi_cmnd *scmd;
	struct Scsi_Host *shost = dev->host;
	struct request *rq;
	unsigned long flags;
	int error = 0, rtn, val;

	if (!capable(CAP_SYS_ADMIN) || !capable(CAP_SYS_RAWIO))
		return -EACCES;

	error = get_user(val, arg);
	if (error)
		return error;

	if (scsi_autopm_get_host(shost) < 0)
		return -EIO;

	error = -EIO;
	rq = kzalloc(sizeof(struct request) + sizeof(struct scsi_cmnd) +
			shost->hostt->cmd_size, GFP_KERNEL);
	if (!rq)
		goto out_put_autopm_host;
	blk_rq_init(NULL, rq);

	scmd = (struct scsi_cmnd *)(rq + 1);
	scsi_init_command(dev, scmd);
	scmd->request = rq;
	scmd->cmnd = scsi_req(rq)->cmd;

	scmd->scsi_done		= scsi_reset_provider_done_command;
	memset(&scmd->sdb, 0, sizeof(scmd->sdb));

	scmd->cmd_len			= 0;

	scmd->sc_data_direction		= DMA_BIDIRECTIONAL;

	spin_lock_irqsave(shost->host_lock, flags);
	shost->tmf_in_progress = 1;
	spin_unlock_irqrestore(shost->host_lock, flags);

	switch (val & ~SG_SCSI_RESET_NO_ESCALATE) {
	case SG_SCSI_RESET_NOTHING:
		rtn = SUCCESS;
		break;
	case SG_SCSI_RESET_DEVICE:
		rtn = scsi_try_bus_device_reset(scmd);
		if (rtn == SUCCESS || (val & SG_SCSI_RESET_NO_ESCALATE))
			break;
		/* FALLTHROUGH */
	case SG_SCSI_RESET_TARGET:
		rtn = scsi_try_target_reset(scmd);
		if (rtn == SUCCESS || (val & SG_SCSI_RESET_NO_ESCALATE))
			break;
		/* FALLTHROUGH */
	case SG_SCSI_RESET_BUS:
		rtn = scsi_try_bus_reset(scmd);
		if (rtn == SUCCESS || (val & SG_SCSI_RESET_NO_ESCALATE))
			break;
		/* FALLTHROUGH */
	case SG_SCSI_RESET_HOST:
		rtn = scsi_try_host_reset(scmd);
		if (rtn == SUCCESS)
			break;
		/* FALLTHROUGH */
	default:
		rtn = FAILED;
		break;
	}

	error = (rtn == SUCCESS) ? 0 : -EIO;

	spin_lock_irqsave(shost->host_lock, flags);
	shost->tmf_in_progress = 0;
	spin_unlock_irqrestore(shost->host_lock, flags);

	/*
	 * be sure to wake up anyone who was sleeping or had their queue
	 * suspended while we performed the TMF.
	 */
	SCSI_LOG_ERROR_RECOVERY(3,
		shost_printk(KERN_INFO, shost,
			     "waking up host to restart after TMF\n"));

	wake_up(&shost->host_wait);
	scsi_run_host_queues(shost);

	scsi_put_command(scmd);
	kfree(rq);

out_put_autopm_host:
	scsi_autopm_put_host(shost);
	return error;
}
EXPORT_SYMBOL(scsi_ioctl_reset);

bool scsi_command_normalize_sense(const struct scsi_cmnd *cmd,
				  struct scsi_sense_hdr *sshdr)
{
	return scsi_normalize_sense(cmd->sense_buffer,
			SCSI_SENSE_BUFFERSIZE, sshdr);
}
EXPORT_SYMBOL(scsi_command_normalize_sense);

/**
 * scsi_get_sense_info_fld - get information field from sense data (either fixed or descriptor format)
 * @sense_buffer:	byte array of sense data
 * @sb_len:		number of valid bytes in sense_buffer
 * @info_out:		pointer to 64 integer where 8 or 4 byte information
 *			field will be placed if found.
 *
 * Return value:
 *	true if information field found, false if not found.
 */
bool scsi_get_sense_info_fld(const u8 *sense_buffer, int sb_len,
			     u64 *info_out)
{
	const u8 * ucp;

	if (sb_len < 7)
		return false;
	switch (sense_buffer[0] & 0x7f) {
	case 0x70:
	case 0x71:
		if (sense_buffer[0] & 0x80) {
			*info_out = get_unaligned_be32(&sense_buffer[3]);
			return true;
		}
		return false;
	case 0x72:
	case 0x73:
		ucp = scsi_sense_desc_find(sense_buffer, sb_len,
					   0 /* info desc */);
		if (ucp && (0xa == ucp[1])) {
			*info_out = get_unaligned_be64(&ucp[4]);
			return true;
		}
		return false;
	default:
		return false;
	}
}
EXPORT_SYMBOL(scsi_get_sense_info_fld);<|MERGE_RESOLUTION|>--- conflicted
+++ resolved
@@ -296,8 +296,6 @@
 		rtn = host->hostt->eh_timed_out(scmd);
 
 	if (rtn == BLK_EH_DONE) {
-<<<<<<< HEAD
-=======
 		/*
 		 * For blk-mq, we must set the request state to complete now
 		 * before sending the request to the scsi error handler. This
@@ -312,7 +310,6 @@
 		 */
 		if (req->q->mq_ops && !blk_mq_mark_complete(req))
 			return rtn;
->>>>>>> 8013d1fc
 		if (scsi_abort_command(scmd) != SUCCESS) {
 			set_host_byte(scmd, DID_TIME_OUT);
 			scsi_eh_scmd_add(scmd);
