/*******************************************************************
 * This file is part of the Emulex Linux Device Driver for         *
 * Fibre Channel Host Bus Adapters.                                *
 * Copyright (C) 2017-2021 Broadcom. All Rights Reserved. The term *
 * “Broadcom” refers to Broadcom Inc. and/or its subsidiaries.  *
 * Copyright (C) 2004-2016 Emulex.  All rights reserved.           *
 * EMULEX and SLI are trademarks of Emulex.                        *
 * www.broadcom.com                                                *
 * Portions Copyright (C) 2004-2005 Christoph Hellwig              *
 *                                                                 *
 * This program is free software; you can redistribute it and/or   *
 * modify it under the terms of version 2 of the GNU General       *
 * Public License as published by the Free Software Foundation.    *
 * This program is distributed in the hope that it will be useful. *
 * ALL EXPRESS OR IMPLIED CONDITIONS, REPRESENTATIONS AND          *
 * WARRANTIES, INCLUDING ANY IMPLIED WARRANTY OF MERCHANTABILITY,  *
 * FITNESS FOR A PARTICULAR PURPOSE, OR NON-INFRINGEMENT, ARE      *
 * DISCLAIMED, EXCEPT TO THE EXTENT THAT SUCH DISCLAIMERS ARE HELD *
 * TO BE LEGALLY INVALID.  See the GNU General Public License for  *
 * more details, a copy of which can be found in the file COPYING  *
 * included with this package.                                     *
 *******************************************************************/

#include <linux/blkdev.h>
#include <linux/delay.h>
#include <linux/dma-mapping.h>
#include <linux/idr.h>
#include <linux/interrupt.h>
#include <linux/module.h>
#include <linux/kthread.h>
#include <linux/pci.h>
#include <linux/spinlock.h>
#include <linux/ctype.h>
#include <linux/aer.h>
#include <linux/slab.h>
#include <linux/firmware.h>
#include <linux/miscdevice.h>
#include <linux/percpu.h>
#include <linux/msi.h>
#include <linux/irq.h>
#include <linux/bitops.h>
#include <linux/crash_dump.h>
#include <linux/cpu.h>
#include <linux/cpuhotplug.h>

#include <scsi/scsi.h>
#include <scsi/scsi_device.h>
#include <scsi/scsi_host.h>
#include <scsi/scsi_transport_fc.h>
#include <scsi/scsi_tcq.h>
#include <scsi/fc/fc_fs.h>

#include "lpfc_hw4.h"
#include "lpfc_hw.h"
#include "lpfc_sli.h"
#include "lpfc_sli4.h"
#include "lpfc_nl.h"
#include "lpfc_disc.h"
#include "lpfc.h"
#include "lpfc_scsi.h"
#include "lpfc_nvme.h"
#include "lpfc_logmsg.h"
#include "lpfc_crtn.h"
#include "lpfc_vport.h"
#include "lpfc_version.h"
#include "lpfc_ids.h"

static enum cpuhp_state lpfc_cpuhp_state;
/* Used when mapping IRQ vectors in a driver centric manner */
static uint32_t lpfc_present_cpu;
static bool lpfc_pldv_detect;

static void __lpfc_cpuhp_remove(struct lpfc_hba *phba);
static void lpfc_cpuhp_remove(struct lpfc_hba *phba);
static void lpfc_cpuhp_add(struct lpfc_hba *phba);
static void lpfc_get_hba_model_desc(struct lpfc_hba *, uint8_t *, uint8_t *);
static int lpfc_post_rcv_buf(struct lpfc_hba *);
static int lpfc_sli4_queue_verify(struct lpfc_hba *);
static int lpfc_create_bootstrap_mbox(struct lpfc_hba *);
static int lpfc_setup_endian_order(struct lpfc_hba *);
static void lpfc_destroy_bootstrap_mbox(struct lpfc_hba *);
static void lpfc_free_els_sgl_list(struct lpfc_hba *);
static void lpfc_free_nvmet_sgl_list(struct lpfc_hba *);
static void lpfc_init_sgl_list(struct lpfc_hba *);
static int lpfc_init_active_sgl_array(struct lpfc_hba *);
static void lpfc_free_active_sgl(struct lpfc_hba *);
static int lpfc_hba_down_post_s3(struct lpfc_hba *phba);
static int lpfc_hba_down_post_s4(struct lpfc_hba *phba);
static int lpfc_sli4_cq_event_pool_create(struct lpfc_hba *);
static void lpfc_sli4_cq_event_pool_destroy(struct lpfc_hba *);
static void lpfc_sli4_cq_event_release_all(struct lpfc_hba *);
static void lpfc_sli4_disable_intr(struct lpfc_hba *);
static uint32_t lpfc_sli4_enable_intr(struct lpfc_hba *, uint32_t);
static void lpfc_sli4_oas_verify(struct lpfc_hba *phba);
static uint16_t lpfc_find_cpu_handle(struct lpfc_hba *, uint16_t, int);
static void lpfc_setup_bg(struct lpfc_hba *, struct Scsi_Host *);
static int lpfc_sli4_cgn_parm_chg_evt(struct lpfc_hba *);

static struct scsi_transport_template *lpfc_transport_template = NULL;
static struct scsi_transport_template *lpfc_vport_transport_template = NULL;
static DEFINE_IDR(lpfc_hba_index);
#define LPFC_NVMET_BUF_POST 254
static int lpfc_vmid_res_alloc(struct lpfc_hba *phba, struct lpfc_vport *vport);

/**
 * lpfc_config_port_prep - Perform lpfc initialization prior to config port
 * @phba: pointer to lpfc hba data structure.
 *
 * This routine will do LPFC initialization prior to issuing the CONFIG_PORT
 * mailbox command. It retrieves the revision information from the HBA and
 * collects the Vital Product Data (VPD) about the HBA for preparing the
 * configuration of the HBA.
 *
 * Return codes:
 *   0 - success.
 *   -ERESTART - requests the SLI layer to reset the HBA and try again.
 *   Any other value - indicates an error.
 **/
int
lpfc_config_port_prep(struct lpfc_hba *phba)
{
	lpfc_vpd_t *vp = &phba->vpd;
	int i = 0, rc;
	LPFC_MBOXQ_t *pmb;
	MAILBOX_t *mb;
	char *lpfc_vpd_data = NULL;
	uint16_t offset = 0;
	static char licensed[56] =
		    "key unlock for use with gnu public licensed code only\0";
	static int init_key = 1;

	pmb = mempool_alloc(phba->mbox_mem_pool, GFP_KERNEL);
	if (!pmb) {
		phba->link_state = LPFC_HBA_ERROR;
		return -ENOMEM;
	}

	mb = &pmb->u.mb;
	phba->link_state = LPFC_INIT_MBX_CMDS;

	if (lpfc_is_LC_HBA(phba->pcidev->device)) {
		if (init_key) {
			uint32_t *ptext = (uint32_t *) licensed;

			for (i = 0; i < 56; i += sizeof (uint32_t), ptext++)
				*ptext = cpu_to_be32(*ptext);
			init_key = 0;
		}

		lpfc_read_nv(phba, pmb);
		memset((char*)mb->un.varRDnvp.rsvd3, 0,
			sizeof (mb->un.varRDnvp.rsvd3));
		memcpy((char*)mb->un.varRDnvp.rsvd3, licensed,
			 sizeof (licensed));

		rc = lpfc_sli_issue_mbox(phba, pmb, MBX_POLL);

		if (rc != MBX_SUCCESS) {
			lpfc_printf_log(phba, KERN_ERR, LOG_TRACE_EVENT,
					"0324 Config Port initialization "
					"error, mbxCmd x%x READ_NVPARM, "
					"mbxStatus x%x\n",
					mb->mbxCommand, mb->mbxStatus);
			mempool_free(pmb, phba->mbox_mem_pool);
			return -ERESTART;
		}
		memcpy(phba->wwnn, (char *)mb->un.varRDnvp.nodename,
		       sizeof(phba->wwnn));
		memcpy(phba->wwpn, (char *)mb->un.varRDnvp.portname,
		       sizeof(phba->wwpn));
	}

	/*
	 * Clear all option bits except LPFC_SLI3_BG_ENABLED,
	 * which was already set in lpfc_get_cfgparam()
	 */
	phba->sli3_options &= (uint32_t)LPFC_SLI3_BG_ENABLED;

	/* Setup and issue mailbox READ REV command */
	lpfc_read_rev(phba, pmb);
	rc = lpfc_sli_issue_mbox(phba, pmb, MBX_POLL);
	if (rc != MBX_SUCCESS) {
		lpfc_printf_log(phba, KERN_ERR, LOG_TRACE_EVENT,
				"0439 Adapter failed to init, mbxCmd x%x "
				"READ_REV, mbxStatus x%x\n",
				mb->mbxCommand, mb->mbxStatus);
		mempool_free( pmb, phba->mbox_mem_pool);
		return -ERESTART;
	}


	/*
	 * The value of rr must be 1 since the driver set the cv field to 1.
	 * This setting requires the FW to set all revision fields.
	 */
	if (mb->un.varRdRev.rr == 0) {
		vp->rev.rBit = 0;
		lpfc_printf_log(phba, KERN_ERR, LOG_TRACE_EVENT,
				"0440 Adapter failed to init, READ_REV has "
				"missing revision information.\n");
		mempool_free(pmb, phba->mbox_mem_pool);
		return -ERESTART;
	}

	if (phba->sli_rev == 3 && !mb->un.varRdRev.v3rsp) {
		mempool_free(pmb, phba->mbox_mem_pool);
		return -EINVAL;
	}

	/* Save information as VPD data */
	vp->rev.rBit = 1;
	memcpy(&vp->sli3Feat, &mb->un.varRdRev.sli3Feat, sizeof(uint32_t));
	vp->rev.sli1FwRev = mb->un.varRdRev.sli1FwRev;
	memcpy(vp->rev.sli1FwName, (char*) mb->un.varRdRev.sli1FwName, 16);
	vp->rev.sli2FwRev = mb->un.varRdRev.sli2FwRev;
	memcpy(vp->rev.sli2FwName, (char *) mb->un.varRdRev.sli2FwName, 16);
	vp->rev.biuRev = mb->un.varRdRev.biuRev;
	vp->rev.smRev = mb->un.varRdRev.smRev;
	vp->rev.smFwRev = mb->un.varRdRev.un.smFwRev;
	vp->rev.endecRev = mb->un.varRdRev.endecRev;
	vp->rev.fcphHigh = mb->un.varRdRev.fcphHigh;
	vp->rev.fcphLow = mb->un.varRdRev.fcphLow;
	vp->rev.feaLevelHigh = mb->un.varRdRev.feaLevelHigh;
	vp->rev.feaLevelLow = mb->un.varRdRev.feaLevelLow;
	vp->rev.postKernRev = mb->un.varRdRev.postKernRev;
	vp->rev.opFwRev = mb->un.varRdRev.opFwRev;

	/* If the sli feature level is less then 9, we must
	 * tear down all RPIs and VPIs on link down if NPIV
	 * is enabled.
	 */
	if (vp->rev.feaLevelHigh < 9)
		phba->sli3_options |= LPFC_SLI3_VPORT_TEARDOWN;

	if (lpfc_is_LC_HBA(phba->pcidev->device))
		memcpy(phba->RandomData, (char *)&mb->un.varWords[24],
						sizeof (phba->RandomData));

	/* Get adapter VPD information */
	lpfc_vpd_data = kmalloc(DMP_VPD_SIZE, GFP_KERNEL);
	if (!lpfc_vpd_data)
		goto out_free_mbox;
	do {
		lpfc_dump_mem(phba, pmb, offset, DMP_REGION_VPD);
		rc = lpfc_sli_issue_mbox(phba, pmb, MBX_POLL);

		if (rc != MBX_SUCCESS) {
			lpfc_printf_log(phba, KERN_INFO, LOG_INIT,
					"0441 VPD not present on adapter, "
					"mbxCmd x%x DUMP VPD, mbxStatus x%x\n",
					mb->mbxCommand, mb->mbxStatus);
			mb->un.varDmp.word_cnt = 0;
		}
		/* dump mem may return a zero when finished or we got a
		 * mailbox error, either way we are done.
		 */
		if (mb->un.varDmp.word_cnt == 0)
			break;

		if (mb->un.varDmp.word_cnt > DMP_VPD_SIZE - offset)
			mb->un.varDmp.word_cnt = DMP_VPD_SIZE - offset;
		lpfc_sli_pcimem_bcopy(((uint8_t *)mb) + DMP_RSP_OFFSET,
				      lpfc_vpd_data + offset,
				      mb->un.varDmp.word_cnt);
		offset += mb->un.varDmp.word_cnt;
	} while (mb->un.varDmp.word_cnt && offset < DMP_VPD_SIZE);

	lpfc_parse_vpd(phba, lpfc_vpd_data, offset);

	kfree(lpfc_vpd_data);
out_free_mbox:
	mempool_free(pmb, phba->mbox_mem_pool);
	return 0;
}

/**
 * lpfc_config_async_cmpl - Completion handler for config async event mbox cmd
 * @phba: pointer to lpfc hba data structure.
 * @pmboxq: pointer to the driver internal queue element for mailbox command.
 *
 * This is the completion handler for driver's configuring asynchronous event
 * mailbox command to the device. If the mailbox command returns successfully,
 * it will set internal async event support flag to 1; otherwise, it will
 * set internal async event support flag to 0.
 **/
static void
lpfc_config_async_cmpl(struct lpfc_hba * phba, LPFC_MBOXQ_t * pmboxq)
{
	if (pmboxq->u.mb.mbxStatus == MBX_SUCCESS)
		phba->temp_sensor_support = 1;
	else
		phba->temp_sensor_support = 0;
	mempool_free(pmboxq, phba->mbox_mem_pool);
	return;
}

/**
 * lpfc_dump_wakeup_param_cmpl - dump memory mailbox command completion handler
 * @phba: pointer to lpfc hba data structure.
 * @pmboxq: pointer to the driver internal queue element for mailbox command.
 *
 * This is the completion handler for dump mailbox command for getting
 * wake up parameters. When this command complete, the response contain
 * Option rom version of the HBA. This function translate the version number
 * into a human readable string and store it in OptionROMVersion.
 **/
static void
lpfc_dump_wakeup_param_cmpl(struct lpfc_hba *phba, LPFC_MBOXQ_t *pmboxq)
{
	struct prog_id *prg;
	uint32_t prog_id_word;
	char dist = ' ';
	/* character array used for decoding dist type. */
	char dist_char[] = "nabx";

	if (pmboxq->u.mb.mbxStatus != MBX_SUCCESS) {
		mempool_free(pmboxq, phba->mbox_mem_pool);
		return;
	}

	prg = (struct prog_id *) &prog_id_word;

	/* word 7 contain option rom version */
	prog_id_word = pmboxq->u.mb.un.varWords[7];

	/* Decode the Option rom version word to a readable string */
	if (prg->dist < 4)
		dist = dist_char[prg->dist];

	if ((prg->dist == 3) && (prg->num == 0))
		snprintf(phba->OptionROMVersion, 32, "%d.%d%d",
			prg->ver, prg->rev, prg->lev);
	else
		snprintf(phba->OptionROMVersion, 32, "%d.%d%d%c%d",
			prg->ver, prg->rev, prg->lev,
			dist, prg->num);
	mempool_free(pmboxq, phba->mbox_mem_pool);
	return;
}

/**
 * lpfc_update_vport_wwn - Updates the fc_nodename, fc_portname,
 *	cfg_soft_wwnn, cfg_soft_wwpn
 * @vport: pointer to lpfc vport data structure.
 *
 *
 * Return codes
 *   None.
 **/
void
lpfc_update_vport_wwn(struct lpfc_vport *vport)
{
	uint8_t vvvl = vport->fc_sparam.cmn.valid_vendor_ver_level;
	u32 *fawwpn_key = (u32 *)&vport->fc_sparam.un.vendorVersion[0];

	/* If the soft name exists then update it using the service params */
	if (vport->phba->cfg_soft_wwnn)
		u64_to_wwn(vport->phba->cfg_soft_wwnn,
			   vport->fc_sparam.nodeName.u.wwn);
	if (vport->phba->cfg_soft_wwpn)
		u64_to_wwn(vport->phba->cfg_soft_wwpn,
			   vport->fc_sparam.portName.u.wwn);

	/*
	 * If the name is empty or there exists a soft name
	 * then copy the service params name, otherwise use the fc name
	 */
	if (vport->fc_nodename.u.wwn[0] == 0 || vport->phba->cfg_soft_wwnn)
		memcpy(&vport->fc_nodename, &vport->fc_sparam.nodeName,
			sizeof(struct lpfc_name));
	else
		memcpy(&vport->fc_sparam.nodeName, &vport->fc_nodename,
			sizeof(struct lpfc_name));

	/*
	 * If the port name has changed, then set the Param changes flag
	 * to unreg the login
	 */
	if (vport->fc_portname.u.wwn[0] != 0 &&
		memcmp(&vport->fc_portname, &vport->fc_sparam.portName,
			sizeof(struct lpfc_name)))
		vport->vport_flag |= FAWWPN_PARAM_CHG;

	if (vport->fc_portname.u.wwn[0] == 0 ||
	    vport->phba->cfg_soft_wwpn ||
	    (vvvl == 1 && cpu_to_be32(*fawwpn_key) == FAPWWN_KEY_VENDOR) ||
	    vport->vport_flag & FAWWPN_SET) {
		memcpy(&vport->fc_portname, &vport->fc_sparam.portName,
			sizeof(struct lpfc_name));
		vport->vport_flag &= ~FAWWPN_SET;
		if (vvvl == 1 && cpu_to_be32(*fawwpn_key) == FAPWWN_KEY_VENDOR)
			vport->vport_flag |= FAWWPN_SET;
	}
	else
		memcpy(&vport->fc_sparam.portName, &vport->fc_portname,
			sizeof(struct lpfc_name));
}

/**
 * lpfc_config_port_post - Perform lpfc initialization after config port
 * @phba: pointer to lpfc hba data structure.
 *
 * This routine will do LPFC initialization after the CONFIG_PORT mailbox
 * command call. It performs all internal resource and state setups on the
 * port: post IOCB buffers, enable appropriate host interrupt attentions,
 * ELS ring timers, etc.
 *
 * Return codes
 *   0 - success.
 *   Any other value - error.
 **/
int
lpfc_config_port_post(struct lpfc_hba *phba)
{
	struct lpfc_vport *vport = phba->pport;
	struct Scsi_Host *shost = lpfc_shost_from_vport(vport);
	LPFC_MBOXQ_t *pmb;
	MAILBOX_t *mb;
	struct lpfc_dmabuf *mp;
	struct lpfc_sli *psli = &phba->sli;
	uint32_t status, timeout;
	int i, j;
	int rc;

	spin_lock_irq(&phba->hbalock);
	/*
	 * If the Config port completed correctly the HBA is not
	 * over heated any more.
	 */
	if (phba->over_temp_state == HBA_OVER_TEMP)
		phba->over_temp_state = HBA_NORMAL_TEMP;
	spin_unlock_irq(&phba->hbalock);

	pmb = mempool_alloc(phba->mbox_mem_pool, GFP_KERNEL);
	if (!pmb) {
		phba->link_state = LPFC_HBA_ERROR;
		return -ENOMEM;
	}
	mb = &pmb->u.mb;

	/* Get login parameters for NID.  */
	rc = lpfc_read_sparam(phba, pmb, 0);
	if (rc) {
		mempool_free(pmb, phba->mbox_mem_pool);
		return -ENOMEM;
	}

	pmb->vport = vport;
	if (lpfc_sli_issue_mbox(phba, pmb, MBX_POLL) != MBX_SUCCESS) {
		lpfc_printf_log(phba, KERN_ERR, LOG_TRACE_EVENT,
				"0448 Adapter failed init, mbxCmd x%x "
				"READ_SPARM mbxStatus x%x\n",
				mb->mbxCommand, mb->mbxStatus);
		phba->link_state = LPFC_HBA_ERROR;
		mp = (struct lpfc_dmabuf *)pmb->ctx_buf;
		mempool_free(pmb, phba->mbox_mem_pool);
		lpfc_mbuf_free(phba, mp->virt, mp->phys);
		kfree(mp);
		return -EIO;
	}

	mp = (struct lpfc_dmabuf *)pmb->ctx_buf;

	memcpy(&vport->fc_sparam, mp->virt, sizeof (struct serv_parm));
	lpfc_mbuf_free(phba, mp->virt, mp->phys);
	kfree(mp);
	pmb->ctx_buf = NULL;
	lpfc_update_vport_wwn(vport);

	/* Update the fc_host data structures with new wwn. */
	fc_host_node_name(shost) = wwn_to_u64(vport->fc_nodename.u.wwn);
	fc_host_port_name(shost) = wwn_to_u64(vport->fc_portname.u.wwn);
	fc_host_max_npiv_vports(shost) = phba->max_vpi;

	/* If no serial number in VPD data, use low 6 bytes of WWNN */
	/* This should be consolidated into parse_vpd ? - mr */
	if (phba->SerialNumber[0] == 0) {
		uint8_t *outptr;

		outptr = &vport->fc_nodename.u.s.IEEE[0];
		for (i = 0; i < 12; i++) {
			status = *outptr++;
			j = ((status & 0xf0) >> 4);
			if (j <= 9)
				phba->SerialNumber[i] =
				    (char)((uint8_t) 0x30 + (uint8_t) j);
			else
				phba->SerialNumber[i] =
				    (char)((uint8_t) 0x61 + (uint8_t) (j - 10));
			i++;
			j = (status & 0xf);
			if (j <= 9)
				phba->SerialNumber[i] =
				    (char)((uint8_t) 0x30 + (uint8_t) j);
			else
				phba->SerialNumber[i] =
				    (char)((uint8_t) 0x61 + (uint8_t) (j - 10));
		}
	}

	lpfc_read_config(phba, pmb);
	pmb->vport = vport;
	if (lpfc_sli_issue_mbox(phba, pmb, MBX_POLL) != MBX_SUCCESS) {
		lpfc_printf_log(phba, KERN_ERR, LOG_TRACE_EVENT,
				"0453 Adapter failed to init, mbxCmd x%x "
				"READ_CONFIG, mbxStatus x%x\n",
				mb->mbxCommand, mb->mbxStatus);
		phba->link_state = LPFC_HBA_ERROR;
		mempool_free( pmb, phba->mbox_mem_pool);
		return -EIO;
	}

	/* Check if the port is disabled */
	lpfc_sli_read_link_ste(phba);

	/* Reset the DFT_HBA_Q_DEPTH to the max xri  */
	if (phba->cfg_hba_queue_depth > mb->un.varRdConfig.max_xri) {
		lpfc_printf_log(phba, KERN_WARNING, LOG_INIT,
				"3359 HBA queue depth changed from %d to %d\n",
				phba->cfg_hba_queue_depth,
				mb->un.varRdConfig.max_xri);
		phba->cfg_hba_queue_depth = mb->un.varRdConfig.max_xri;
	}

	phba->lmt = mb->un.varRdConfig.lmt;

	/* Get the default values for Model Name and Description */
	lpfc_get_hba_model_desc(phba, phba->ModelName, phba->ModelDesc);

	phba->link_state = LPFC_LINK_DOWN;

	/* Only process IOCBs on ELS ring till hba_state is READY */
	if (psli->sli3_ring[LPFC_EXTRA_RING].sli.sli3.cmdringaddr)
		psli->sli3_ring[LPFC_EXTRA_RING].flag |= LPFC_STOP_IOCB_EVENT;
	if (psli->sli3_ring[LPFC_FCP_RING].sli.sli3.cmdringaddr)
		psli->sli3_ring[LPFC_FCP_RING].flag |= LPFC_STOP_IOCB_EVENT;

	/* Post receive buffers for desired rings */
	if (phba->sli_rev != 3)
		lpfc_post_rcv_buf(phba);

	/*
	 * Configure HBA MSI-X attention conditions to messages if MSI-X mode
	 */
	if (phba->intr_type == MSIX) {
		rc = lpfc_config_msi(phba, pmb);
		if (rc) {
			mempool_free(pmb, phba->mbox_mem_pool);
			return -EIO;
		}
		rc = lpfc_sli_issue_mbox(phba, pmb, MBX_POLL);
		if (rc != MBX_SUCCESS) {
			lpfc_printf_log(phba, KERN_ERR, LOG_TRACE_EVENT,
					"0352 Config MSI mailbox command "
					"failed, mbxCmd x%x, mbxStatus x%x\n",
					pmb->u.mb.mbxCommand,
					pmb->u.mb.mbxStatus);
			mempool_free(pmb, phba->mbox_mem_pool);
			return -EIO;
		}
	}

	spin_lock_irq(&phba->hbalock);
	/* Initialize ERATT handling flag */
	phba->hba_flag &= ~HBA_ERATT_HANDLED;

	/* Enable appropriate host interrupts */
	if (lpfc_readl(phba->HCregaddr, &status)) {
		spin_unlock_irq(&phba->hbalock);
		return -EIO;
	}
	status |= HC_MBINT_ENA | HC_ERINT_ENA | HC_LAINT_ENA;
	if (psli->num_rings > 0)
		status |= HC_R0INT_ENA;
	if (psli->num_rings > 1)
		status |= HC_R1INT_ENA;
	if (psli->num_rings > 2)
		status |= HC_R2INT_ENA;
	if (psli->num_rings > 3)
		status |= HC_R3INT_ENA;

	if ((phba->cfg_poll & ENABLE_FCP_RING_POLLING) &&
	    (phba->cfg_poll & DISABLE_FCP_RING_INT))
		status &= ~(HC_R0INT_ENA);

	writel(status, phba->HCregaddr);
	readl(phba->HCregaddr); /* flush */
	spin_unlock_irq(&phba->hbalock);

	/* Set up ring-0 (ELS) timer */
	timeout = phba->fc_ratov * 2;
	mod_timer(&vport->els_tmofunc,
		  jiffies + msecs_to_jiffies(1000 * timeout));
	/* Set up heart beat (HB) timer */
	mod_timer(&phba->hb_tmofunc,
		  jiffies + msecs_to_jiffies(1000 * LPFC_HB_MBOX_INTERVAL));
	phba->hba_flag &= ~(HBA_HBEAT_INP | HBA_HBEAT_TMO);
	phba->last_completion_time = jiffies;
	/* Set up error attention (ERATT) polling timer */
	mod_timer(&phba->eratt_poll,
		  jiffies + msecs_to_jiffies(1000 * phba->eratt_poll_interval));

	if (phba->hba_flag & LINK_DISABLED) {
		lpfc_printf_log(phba, KERN_ERR, LOG_TRACE_EVENT,
				"2598 Adapter Link is disabled.\n");
		lpfc_down_link(phba, pmb);
		pmb->mbox_cmpl = lpfc_sli_def_mbox_cmpl;
		rc = lpfc_sli_issue_mbox(phba, pmb, MBX_NOWAIT);
		if ((rc != MBX_SUCCESS) && (rc != MBX_BUSY)) {
			lpfc_printf_log(phba, KERN_ERR, LOG_TRACE_EVENT,
					"2599 Adapter failed to issue DOWN_LINK"
					" mbox command rc 0x%x\n", rc);

			mempool_free(pmb, phba->mbox_mem_pool);
			return -EIO;
		}
	} else if (phba->cfg_suppress_link_up == LPFC_INITIALIZE_LINK) {
		mempool_free(pmb, phba->mbox_mem_pool);
		rc = phba->lpfc_hba_init_link(phba, MBX_NOWAIT);
		if (rc)
			return rc;
	}
	/* MBOX buffer will be freed in mbox compl */
	pmb = mempool_alloc(phba->mbox_mem_pool, GFP_KERNEL);
	if (!pmb) {
		phba->link_state = LPFC_HBA_ERROR;
		return -ENOMEM;
	}

	lpfc_config_async(phba, pmb, LPFC_ELS_RING);
	pmb->mbox_cmpl = lpfc_config_async_cmpl;
	pmb->vport = phba->pport;
	rc = lpfc_sli_issue_mbox(phba, pmb, MBX_NOWAIT);

	if ((rc != MBX_BUSY) && (rc != MBX_SUCCESS)) {
		lpfc_printf_log(phba, KERN_ERR, LOG_TRACE_EVENT,
				"0456 Adapter failed to issue "
				"ASYNCEVT_ENABLE mbox status x%x\n",
				rc);
		mempool_free(pmb, phba->mbox_mem_pool);
	}

	/* Get Option rom version */
	pmb = mempool_alloc(phba->mbox_mem_pool, GFP_KERNEL);
	if (!pmb) {
		phba->link_state = LPFC_HBA_ERROR;
		return -ENOMEM;
	}

	lpfc_dump_wakeup_param(phba, pmb);
	pmb->mbox_cmpl = lpfc_dump_wakeup_param_cmpl;
	pmb->vport = phba->pport;
	rc = lpfc_sli_issue_mbox(phba, pmb, MBX_NOWAIT);

	if ((rc != MBX_BUSY) && (rc != MBX_SUCCESS)) {
		lpfc_printf_log(phba, KERN_ERR, LOG_TRACE_EVENT,
				"0435 Adapter failed "
				"to get Option ROM version status x%x\n", rc);
		mempool_free(pmb, phba->mbox_mem_pool);
	}

	return 0;
}

/**
 * lpfc_sli4_refresh_params - update driver copy of params.
 * @phba: Pointer to HBA context object.
 *
 * This is called to refresh driver copy of dynamic fields from the
 * common_get_sli4_parameters descriptor.
 **/
int
lpfc_sli4_refresh_params(struct lpfc_hba *phba)
{
	LPFC_MBOXQ_t *mboxq;
	struct lpfc_mqe *mqe;
	struct lpfc_sli4_parameters *mbx_sli4_parameters;
	int length, rc;

	mboxq = (LPFC_MBOXQ_t *)mempool_alloc(phba->mbox_mem_pool, GFP_KERNEL);
	if (!mboxq)
		return -ENOMEM;

	mqe = &mboxq->u.mqe;
	/* Read the port's SLI4 Config Parameters */
	length = (sizeof(struct lpfc_mbx_get_sli4_parameters) -
		  sizeof(struct lpfc_sli4_cfg_mhdr));
	lpfc_sli4_config(phba, mboxq, LPFC_MBOX_SUBSYSTEM_COMMON,
			 LPFC_MBOX_OPCODE_GET_SLI4_PARAMETERS,
			 length, LPFC_SLI4_MBX_EMBED);

	rc = lpfc_sli_issue_mbox(phba, mboxq, MBX_POLL);
	if (unlikely(rc)) {
		mempool_free(mboxq, phba->mbox_mem_pool);
		return rc;
	}
	mbx_sli4_parameters = &mqe->un.get_sli4_parameters.sli4_parameters;
	phba->sli4_hba.pc_sli4_params.mi_ver =
			bf_get(cfg_mi_ver, mbx_sli4_parameters);
	phba->sli4_hba.pc_sli4_params.cmf =
			bf_get(cfg_cmf, mbx_sli4_parameters);
	phba->sli4_hba.pc_sli4_params.pls =
			bf_get(cfg_pvl, mbx_sli4_parameters);

	mempool_free(mboxq, phba->mbox_mem_pool);
	return rc;
}

/**
 * lpfc_hba_init_link - Initialize the FC link
 * @phba: pointer to lpfc hba data structure.
 * @flag: mailbox command issue mode - either MBX_POLL or MBX_NOWAIT
 *
 * This routine will issue the INIT_LINK mailbox command call.
 * It is available to other drivers through the lpfc_hba data
 * structure for use as a delayed link up mechanism with the
 * module parameter lpfc_suppress_link_up.
 *
 * Return code
 *		0 - success
 *		Any other value - error
 **/
static int
lpfc_hba_init_link(struct lpfc_hba *phba, uint32_t flag)
{
	return lpfc_hba_init_link_fc_topology(phba, phba->cfg_topology, flag);
}

/**
 * lpfc_hba_init_link_fc_topology - Initialize FC link with desired topology
 * @phba: pointer to lpfc hba data structure.
 * @fc_topology: desired fc topology.
 * @flag: mailbox command issue mode - either MBX_POLL or MBX_NOWAIT
 *
 * This routine will issue the INIT_LINK mailbox command call.
 * It is available to other drivers through the lpfc_hba data
 * structure for use as a delayed link up mechanism with the
 * module parameter lpfc_suppress_link_up.
 *
 * Return code
 *              0 - success
 *              Any other value - error
 **/
int
lpfc_hba_init_link_fc_topology(struct lpfc_hba *phba, uint32_t fc_topology,
			       uint32_t flag)
{
	struct lpfc_vport *vport = phba->pport;
	LPFC_MBOXQ_t *pmb;
	MAILBOX_t *mb;
	int rc;

	pmb = mempool_alloc(phba->mbox_mem_pool, GFP_KERNEL);
	if (!pmb) {
		phba->link_state = LPFC_HBA_ERROR;
		return -ENOMEM;
	}
	mb = &pmb->u.mb;
	pmb->vport = vport;

	if ((phba->cfg_link_speed > LPFC_USER_LINK_SPEED_MAX) ||
	    ((phba->cfg_link_speed == LPFC_USER_LINK_SPEED_1G) &&
	     !(phba->lmt & LMT_1Gb)) ||
	    ((phba->cfg_link_speed == LPFC_USER_LINK_SPEED_2G) &&
	     !(phba->lmt & LMT_2Gb)) ||
	    ((phba->cfg_link_speed == LPFC_USER_LINK_SPEED_4G) &&
	     !(phba->lmt & LMT_4Gb)) ||
	    ((phba->cfg_link_speed == LPFC_USER_LINK_SPEED_8G) &&
	     !(phba->lmt & LMT_8Gb)) ||
	    ((phba->cfg_link_speed == LPFC_USER_LINK_SPEED_10G) &&
	     !(phba->lmt & LMT_10Gb)) ||
	    ((phba->cfg_link_speed == LPFC_USER_LINK_SPEED_16G) &&
	     !(phba->lmt & LMT_16Gb)) ||
	    ((phba->cfg_link_speed == LPFC_USER_LINK_SPEED_32G) &&
	     !(phba->lmt & LMT_32Gb)) ||
	    ((phba->cfg_link_speed == LPFC_USER_LINK_SPEED_64G) &&
	     !(phba->lmt & LMT_64Gb))) {
		/* Reset link speed to auto */
		lpfc_printf_log(phba, KERN_ERR, LOG_TRACE_EVENT,
				"1302 Invalid speed for this board:%d "
				"Reset link speed to auto.\n",
				phba->cfg_link_speed);
			phba->cfg_link_speed = LPFC_USER_LINK_SPEED_AUTO;
	}
	lpfc_init_link(phba, pmb, fc_topology, phba->cfg_link_speed);
	pmb->mbox_cmpl = lpfc_sli_def_mbox_cmpl;
	if (phba->sli_rev < LPFC_SLI_REV4)
		lpfc_set_loopback_flag(phba);
	rc = lpfc_sli_issue_mbox(phba, pmb, flag);
	if ((rc != MBX_BUSY) && (rc != MBX_SUCCESS)) {
		lpfc_printf_log(phba, KERN_ERR, LOG_TRACE_EVENT,
				"0498 Adapter failed to init, mbxCmd x%x "
				"INIT_LINK, mbxStatus x%x\n",
				mb->mbxCommand, mb->mbxStatus);
		if (phba->sli_rev <= LPFC_SLI_REV3) {
			/* Clear all interrupt enable conditions */
			writel(0, phba->HCregaddr);
			readl(phba->HCregaddr); /* flush */
			/* Clear all pending interrupts */
			writel(0xffffffff, phba->HAregaddr);
			readl(phba->HAregaddr); /* flush */
		}
		phba->link_state = LPFC_HBA_ERROR;
		if (rc != MBX_BUSY || flag == MBX_POLL)
			mempool_free(pmb, phba->mbox_mem_pool);
		return -EIO;
	}
	phba->cfg_suppress_link_up = LPFC_INITIALIZE_LINK;
	if (flag == MBX_POLL)
		mempool_free(pmb, phba->mbox_mem_pool);

	return 0;
}

/**
 * lpfc_hba_down_link - this routine downs the FC link
 * @phba: pointer to lpfc hba data structure.
 * @flag: mailbox command issue mode - either MBX_POLL or MBX_NOWAIT
 *
 * This routine will issue the DOWN_LINK mailbox command call.
 * It is available to other drivers through the lpfc_hba data
 * structure for use to stop the link.
 *
 * Return code
 *		0 - success
 *		Any other value - error
 **/
static int
lpfc_hba_down_link(struct lpfc_hba *phba, uint32_t flag)
{
	LPFC_MBOXQ_t *pmb;
	int rc;

	pmb = mempool_alloc(phba->mbox_mem_pool, GFP_KERNEL);
	if (!pmb) {
		phba->link_state = LPFC_HBA_ERROR;
		return -ENOMEM;
	}

	lpfc_printf_log(phba, KERN_ERR, LOG_TRACE_EVENT,
			"0491 Adapter Link is disabled.\n");
	lpfc_down_link(phba, pmb);
	pmb->mbox_cmpl = lpfc_sli_def_mbox_cmpl;
	rc = lpfc_sli_issue_mbox(phba, pmb, flag);
	if ((rc != MBX_SUCCESS) && (rc != MBX_BUSY)) {
		lpfc_printf_log(phba, KERN_ERR, LOG_TRACE_EVENT,
				"2522 Adapter failed to issue DOWN_LINK"
				" mbox command rc 0x%x\n", rc);

		mempool_free(pmb, phba->mbox_mem_pool);
		return -EIO;
	}
	if (flag == MBX_POLL)
		mempool_free(pmb, phba->mbox_mem_pool);

	return 0;
}

/**
 * lpfc_hba_down_prep - Perform lpfc uninitialization prior to HBA reset
 * @phba: pointer to lpfc HBA data structure.
 *
 * This routine will do LPFC uninitialization before the HBA is reset when
 * bringing down the SLI Layer.
 *
 * Return codes
 *   0 - success.
 *   Any other value - error.
 **/
int
lpfc_hba_down_prep(struct lpfc_hba *phba)
{
	struct lpfc_vport **vports;
	int i;

	if (phba->sli_rev <= LPFC_SLI_REV3) {
		/* Disable interrupts */
		writel(0, phba->HCregaddr);
		readl(phba->HCregaddr); /* flush */
	}

	if (phba->pport->load_flag & FC_UNLOADING)
		lpfc_cleanup_discovery_resources(phba->pport);
	else {
		vports = lpfc_create_vport_work_array(phba);
		if (vports != NULL)
			for (i = 0; i <= phba->max_vports &&
				vports[i] != NULL; i++)
				lpfc_cleanup_discovery_resources(vports[i]);
		lpfc_destroy_vport_work_array(phba, vports);
	}
	return 0;
}

/**
 * lpfc_sli4_free_sp_events - Cleanup sp_queue_events to free
 * rspiocb which got deferred
 *
 * @phba: pointer to lpfc HBA data structure.
 *
 * This routine will cleanup completed slow path events after HBA is reset
 * when bringing down the SLI Layer.
 *
 *
 * Return codes
 *   void.
 **/
static void
lpfc_sli4_free_sp_events(struct lpfc_hba *phba)
{
	struct lpfc_iocbq *rspiocbq;
	struct hbq_dmabuf *dmabuf;
	struct lpfc_cq_event *cq_event;

	spin_lock_irq(&phba->hbalock);
	phba->hba_flag &= ~HBA_SP_QUEUE_EVT;
	spin_unlock_irq(&phba->hbalock);

	while (!list_empty(&phba->sli4_hba.sp_queue_event)) {
		/* Get the response iocb from the head of work queue */
		spin_lock_irq(&phba->hbalock);
		list_remove_head(&phba->sli4_hba.sp_queue_event,
				 cq_event, struct lpfc_cq_event, list);
		spin_unlock_irq(&phba->hbalock);

		switch (bf_get(lpfc_wcqe_c_code, &cq_event->cqe.wcqe_cmpl)) {
		case CQE_CODE_COMPL_WQE:
			rspiocbq = container_of(cq_event, struct lpfc_iocbq,
						 cq_event);
			lpfc_sli_release_iocbq(phba, rspiocbq);
			break;
		case CQE_CODE_RECEIVE:
		case CQE_CODE_RECEIVE_V1:
			dmabuf = container_of(cq_event, struct hbq_dmabuf,
					      cq_event);
			lpfc_in_buf_free(phba, &dmabuf->dbuf);
		}
	}
}

/**
 * lpfc_hba_free_post_buf - Perform lpfc uninitialization after HBA reset
 * @phba: pointer to lpfc HBA data structure.
 *
 * This routine will cleanup posted ELS buffers after the HBA is reset
 * when bringing down the SLI Layer.
 *
 *
 * Return codes
 *   void.
 **/
static void
lpfc_hba_free_post_buf(struct lpfc_hba *phba)
{
	struct lpfc_sli *psli = &phba->sli;
	struct lpfc_sli_ring *pring;
	struct lpfc_dmabuf *mp, *next_mp;
	LIST_HEAD(buflist);
	int count;

	if (phba->sli3_options & LPFC_SLI3_HBQ_ENABLED)
		lpfc_sli_hbqbuf_free_all(phba);
	else {
		/* Cleanup preposted buffers on the ELS ring */
		pring = &psli->sli3_ring[LPFC_ELS_RING];
		spin_lock_irq(&phba->hbalock);
		list_splice_init(&pring->postbufq, &buflist);
		spin_unlock_irq(&phba->hbalock);

		count = 0;
		list_for_each_entry_safe(mp, next_mp, &buflist, list) {
			list_del(&mp->list);
			count++;
			lpfc_mbuf_free(phba, mp->virt, mp->phys);
			kfree(mp);
		}

		spin_lock_irq(&phba->hbalock);
		pring->postbufq_cnt -= count;
		spin_unlock_irq(&phba->hbalock);
	}
}

/**
 * lpfc_hba_clean_txcmplq - Perform lpfc uninitialization after HBA reset
 * @phba: pointer to lpfc HBA data structure.
 *
 * This routine will cleanup the txcmplq after the HBA is reset when bringing
 * down the SLI Layer.
 *
 * Return codes
 *   void
 **/
static void
lpfc_hba_clean_txcmplq(struct lpfc_hba *phba)
{
	struct lpfc_sli *psli = &phba->sli;
	struct lpfc_queue *qp = NULL;
	struct lpfc_sli_ring *pring;
	LIST_HEAD(completions);
	int i;
	struct lpfc_iocbq *piocb, *next_iocb;

	if (phba->sli_rev != LPFC_SLI_REV4) {
		for (i = 0; i < psli->num_rings; i++) {
			pring = &psli->sli3_ring[i];
			spin_lock_irq(&phba->hbalock);
			/* At this point in time the HBA is either reset or DOA
			 * Nothing should be on txcmplq as it will
			 * NEVER complete.
			 */
			list_splice_init(&pring->txcmplq, &completions);
			pring->txcmplq_cnt = 0;
			spin_unlock_irq(&phba->hbalock);

			lpfc_sli_abort_iocb_ring(phba, pring);
		}
		/* Cancel all the IOCBs from the completions list */
		lpfc_sli_cancel_iocbs(phba, &completions,
				      IOSTAT_LOCAL_REJECT, IOERR_SLI_ABORTED);
		return;
	}
	list_for_each_entry(qp, &phba->sli4_hba.lpfc_wq_list, wq_list) {
		pring = qp->pring;
		if (!pring)
			continue;
		spin_lock_irq(&pring->ring_lock);
		list_for_each_entry_safe(piocb, next_iocb,
					 &pring->txcmplq, list)
			piocb->iocb_flag &= ~LPFC_IO_ON_TXCMPLQ;
		list_splice_init(&pring->txcmplq, &completions);
		pring->txcmplq_cnt = 0;
		spin_unlock_irq(&pring->ring_lock);
		lpfc_sli_abort_iocb_ring(phba, pring);
	}
	/* Cancel all the IOCBs from the completions list */
	lpfc_sli_cancel_iocbs(phba, &completions,
			      IOSTAT_LOCAL_REJECT, IOERR_SLI_ABORTED);
}

/**
 * lpfc_hba_down_post_s3 - Perform lpfc uninitialization after HBA reset
 * @phba: pointer to lpfc HBA data structure.
 *
 * This routine will do uninitialization after the HBA is reset when bring
 * down the SLI Layer.
 *
 * Return codes
 *   0 - success.
 *   Any other value - error.
 **/
static int
lpfc_hba_down_post_s3(struct lpfc_hba *phba)
{
	lpfc_hba_free_post_buf(phba);
	lpfc_hba_clean_txcmplq(phba);
	return 0;
}

/**
 * lpfc_hba_down_post_s4 - Perform lpfc uninitialization after HBA reset
 * @phba: pointer to lpfc HBA data structure.
 *
 * This routine will do uninitialization after the HBA is reset when bring
 * down the SLI Layer.
 *
 * Return codes
 *   0 - success.
 *   Any other value - error.
 **/
static int
lpfc_hba_down_post_s4(struct lpfc_hba *phba)
{
	struct lpfc_io_buf *psb, *psb_next;
	struct lpfc_async_xchg_ctx *ctxp, *ctxp_next;
	struct lpfc_sli4_hdw_queue *qp;
	LIST_HEAD(aborts);
	LIST_HEAD(nvme_aborts);
	LIST_HEAD(nvmet_aborts);
	struct lpfc_sglq *sglq_entry = NULL;
	int cnt, idx;


	lpfc_sli_hbqbuf_free_all(phba);
	lpfc_hba_clean_txcmplq(phba);

	/* At this point in time the HBA is either reset or DOA. Either
	 * way, nothing should be on lpfc_abts_els_sgl_list, it needs to be
	 * on the lpfc_els_sgl_list so that it can either be freed if the
	 * driver is unloading or reposted if the driver is restarting
	 * the port.
	 */

	/* sgl_list_lock required because worker thread uses this
	 * list.
	 */
	spin_lock_irq(&phba->sli4_hba.sgl_list_lock);
	list_for_each_entry(sglq_entry,
		&phba->sli4_hba.lpfc_abts_els_sgl_list, list)
		sglq_entry->state = SGL_FREED;

	list_splice_init(&phba->sli4_hba.lpfc_abts_els_sgl_list,
			&phba->sli4_hba.lpfc_els_sgl_list);


	spin_unlock_irq(&phba->sli4_hba.sgl_list_lock);

	/* abts_xxxx_buf_list_lock required because worker thread uses this
	 * list.
	 */
	spin_lock_irq(&phba->hbalock);
	cnt = 0;
	for (idx = 0; idx < phba->cfg_hdw_queue; idx++) {
		qp = &phba->sli4_hba.hdwq[idx];

		spin_lock(&qp->abts_io_buf_list_lock);
		list_splice_init(&qp->lpfc_abts_io_buf_list,
				 &aborts);

		list_for_each_entry_safe(psb, psb_next, &aborts, list) {
			psb->pCmd = NULL;
			psb->status = IOSTAT_SUCCESS;
			cnt++;
		}
		spin_lock(&qp->io_buf_list_put_lock);
		list_splice_init(&aborts, &qp->lpfc_io_buf_list_put);
		qp->put_io_bufs += qp->abts_scsi_io_bufs;
		qp->put_io_bufs += qp->abts_nvme_io_bufs;
		qp->abts_scsi_io_bufs = 0;
		qp->abts_nvme_io_bufs = 0;
		spin_unlock(&qp->io_buf_list_put_lock);
		spin_unlock(&qp->abts_io_buf_list_lock);
	}
	spin_unlock_irq(&phba->hbalock);

	if (phba->cfg_enable_fc4_type & LPFC_ENABLE_NVME) {
		spin_lock_irq(&phba->sli4_hba.abts_nvmet_buf_list_lock);
		list_splice_init(&phba->sli4_hba.lpfc_abts_nvmet_ctx_list,
				 &nvmet_aborts);
		spin_unlock_irq(&phba->sli4_hba.abts_nvmet_buf_list_lock);
		list_for_each_entry_safe(ctxp, ctxp_next, &nvmet_aborts, list) {
			ctxp->flag &= ~(LPFC_NVME_XBUSY | LPFC_NVME_ABORT_OP);
			lpfc_nvmet_ctxbuf_post(phba, ctxp->ctxbuf);
		}
	}

	lpfc_sli4_free_sp_events(phba);
	return cnt;
}

/**
 * lpfc_hba_down_post - Wrapper func for hba down post routine
 * @phba: pointer to lpfc HBA data structure.
 *
 * This routine wraps the actual SLI3 or SLI4 routine for performing
 * uninitialization after the HBA is reset when bring down the SLI Layer.
 *
 * Return codes
 *   0 - success.
 *   Any other value - error.
 **/
int
lpfc_hba_down_post(struct lpfc_hba *phba)
{
	return (*phba->lpfc_hba_down_post)(phba);
}

/**
 * lpfc_hb_timeout - The HBA-timer timeout handler
 * @t: timer context used to obtain the pointer to lpfc hba data structure.
 *
 * This is the HBA-timer timeout handler registered to the lpfc driver. When
 * this timer fires, a HBA timeout event shall be posted to the lpfc driver
 * work-port-events bitmap and the worker thread is notified. This timeout
 * event will be used by the worker thread to invoke the actual timeout
 * handler routine, lpfc_hb_timeout_handler. Any periodical operations will
 * be performed in the timeout handler and the HBA timeout event bit shall
 * be cleared by the worker thread after it has taken the event bitmap out.
 **/
static void
lpfc_hb_timeout(struct timer_list *t)
{
	struct lpfc_hba *phba;
	uint32_t tmo_posted;
	unsigned long iflag;

	phba = from_timer(phba, t, hb_tmofunc);

	/* Check for heart beat timeout conditions */
	spin_lock_irqsave(&phba->pport->work_port_lock, iflag);
	tmo_posted = phba->pport->work_port_events & WORKER_HB_TMO;
	if (!tmo_posted)
		phba->pport->work_port_events |= WORKER_HB_TMO;
	spin_unlock_irqrestore(&phba->pport->work_port_lock, iflag);

	/* Tell the worker thread there is work to do */
	if (!tmo_posted)
		lpfc_worker_wake_up(phba);
	return;
}

/**
 * lpfc_rrq_timeout - The RRQ-timer timeout handler
 * @t: timer context used to obtain the pointer to lpfc hba data structure.
 *
 * This is the RRQ-timer timeout handler registered to the lpfc driver. When
 * this timer fires, a RRQ timeout event shall be posted to the lpfc driver
 * work-port-events bitmap and the worker thread is notified. This timeout
 * event will be used by the worker thread to invoke the actual timeout
 * handler routine, lpfc_rrq_handler. Any periodical operations will
 * be performed in the timeout handler and the RRQ timeout event bit shall
 * be cleared by the worker thread after it has taken the event bitmap out.
 **/
static void
lpfc_rrq_timeout(struct timer_list *t)
{
	struct lpfc_hba *phba;
	unsigned long iflag;

	phba = from_timer(phba, t, rrq_tmr);
	spin_lock_irqsave(&phba->pport->work_port_lock, iflag);
	if (!(phba->pport->load_flag & FC_UNLOADING))
		phba->hba_flag |= HBA_RRQ_ACTIVE;
	else
		phba->hba_flag &= ~HBA_RRQ_ACTIVE;
	spin_unlock_irqrestore(&phba->pport->work_port_lock, iflag);

	if (!(phba->pport->load_flag & FC_UNLOADING))
		lpfc_worker_wake_up(phba);
}

/**
 * lpfc_hb_mbox_cmpl - The lpfc heart-beat mailbox command callback function
 * @phba: pointer to lpfc hba data structure.
 * @pmboxq: pointer to the driver internal queue element for mailbox command.
 *
 * This is the callback function to the lpfc heart-beat mailbox command.
 * If configured, the lpfc driver issues the heart-beat mailbox command to
 * the HBA every LPFC_HB_MBOX_INTERVAL (current 5) seconds. At the time the
 * heart-beat mailbox command is issued, the driver shall set up heart-beat
 * timeout timer to LPFC_HB_MBOX_TIMEOUT (current 30) seconds and marks
 * heart-beat outstanding state. Once the mailbox command comes back and
 * no error conditions detected, the heart-beat mailbox command timer is
 * reset to LPFC_HB_MBOX_INTERVAL seconds and the heart-beat outstanding
 * state is cleared for the next heart-beat. If the timer expired with the
 * heart-beat outstanding state set, the driver will put the HBA offline.
 **/
static void
lpfc_hb_mbox_cmpl(struct lpfc_hba * phba, LPFC_MBOXQ_t * pmboxq)
{
	unsigned long drvr_flag;

	spin_lock_irqsave(&phba->hbalock, drvr_flag);
	phba->hba_flag &= ~(HBA_HBEAT_INP | HBA_HBEAT_TMO);
	spin_unlock_irqrestore(&phba->hbalock, drvr_flag);

	/* Check and reset heart-beat timer if necessary */
	mempool_free(pmboxq, phba->mbox_mem_pool);
	if (!(phba->pport->fc_flag & FC_OFFLINE_MODE) &&
		!(phba->link_state == LPFC_HBA_ERROR) &&
		!(phba->pport->load_flag & FC_UNLOADING))
		mod_timer(&phba->hb_tmofunc,
			  jiffies +
			  msecs_to_jiffies(1000 * LPFC_HB_MBOX_INTERVAL));
	return;
}

/*
 * lpfc_idle_stat_delay_work - idle_stat tracking
 *
 * This routine tracks per-cq idle_stat and determines polling decisions.
 *
 * Return codes:
 *   None
 **/
static void
lpfc_idle_stat_delay_work(struct work_struct *work)
{
	struct lpfc_hba *phba = container_of(to_delayed_work(work),
					     struct lpfc_hba,
					     idle_stat_delay_work);
	struct lpfc_queue *cq;
	struct lpfc_sli4_hdw_queue *hdwq;
	struct lpfc_idle_stat *idle_stat;
	u32 i, idle_percent;
	u64 wall, wall_idle, diff_wall, diff_idle, busy_time;

	if (phba->pport->load_flag & FC_UNLOADING)
		return;

	if (phba->link_state == LPFC_HBA_ERROR ||
	    phba->pport->fc_flag & FC_OFFLINE_MODE ||
	    phba->cmf_active_mode != LPFC_CFG_OFF)
		goto requeue;

	for_each_present_cpu(i) {
		hdwq = &phba->sli4_hba.hdwq[phba->sli4_hba.cpu_map[i].hdwq];
		cq = hdwq->io_cq;

		/* Skip if we've already handled this cq's primary CPU */
		if (cq->chann != i)
			continue;

		idle_stat = &phba->sli4_hba.idle_stat[i];

		/* get_cpu_idle_time returns values as running counters. Thus,
		 * to know the amount for this period, the prior counter values
		 * need to be subtracted from the current counter values.
		 * From there, the idle time stat can be calculated as a
		 * percentage of 100 - the sum of the other consumption times.
		 */
		wall_idle = get_cpu_idle_time(i, &wall, 1);
		diff_idle = wall_idle - idle_stat->prev_idle;
		diff_wall = wall - idle_stat->prev_wall;

		if (diff_wall <= diff_idle)
			busy_time = 0;
		else
			busy_time = diff_wall - diff_idle;

		idle_percent = div64_u64(100 * busy_time, diff_wall);
		idle_percent = 100 - idle_percent;

		if (idle_percent < 15)
			cq->poll_mode = LPFC_QUEUE_WORK;
		else
			cq->poll_mode = LPFC_IRQ_POLL;

		idle_stat->prev_idle = wall_idle;
		idle_stat->prev_wall = wall;
	}

requeue:
	schedule_delayed_work(&phba->idle_stat_delay_work,
			      msecs_to_jiffies(LPFC_IDLE_STAT_DELAY));
}

static void
lpfc_hb_eq_delay_work(struct work_struct *work)
{
	struct lpfc_hba *phba = container_of(to_delayed_work(work),
					     struct lpfc_hba, eq_delay_work);
	struct lpfc_eq_intr_info *eqi, *eqi_new;
	struct lpfc_queue *eq, *eq_next;
	unsigned char *ena_delay = NULL;
	uint32_t usdelay;
	int i;

	if (!phba->cfg_auto_imax || phba->pport->load_flag & FC_UNLOADING)
		return;

	if (phba->link_state == LPFC_HBA_ERROR ||
	    phba->pport->fc_flag & FC_OFFLINE_MODE)
		goto requeue;

	ena_delay = kcalloc(phba->sli4_hba.num_possible_cpu, sizeof(*ena_delay),
			    GFP_KERNEL);
	if (!ena_delay)
		goto requeue;

	for (i = 0; i < phba->cfg_irq_chann; i++) {
		/* Get the EQ corresponding to the IRQ vector */
		eq = phba->sli4_hba.hba_eq_hdl[i].eq;
		if (!eq)
			continue;
		if (eq->q_mode || eq->q_flag & HBA_EQ_DELAY_CHK) {
			eq->q_flag &= ~HBA_EQ_DELAY_CHK;
			ena_delay[eq->last_cpu] = 1;
		}
	}

	for_each_present_cpu(i) {
		eqi = per_cpu_ptr(phba->sli4_hba.eq_info, i);
		if (ena_delay[i]) {
			usdelay = (eqi->icnt >> 10) * LPFC_EQ_DELAY_STEP;
			if (usdelay > LPFC_MAX_AUTO_EQ_DELAY)
				usdelay = LPFC_MAX_AUTO_EQ_DELAY;
		} else {
			usdelay = 0;
		}

		eqi->icnt = 0;

		list_for_each_entry_safe(eq, eq_next, &eqi->list, cpu_list) {
			if (unlikely(eq->last_cpu != i)) {
				eqi_new = per_cpu_ptr(phba->sli4_hba.eq_info,
						      eq->last_cpu);
				list_move_tail(&eq->cpu_list, &eqi_new->list);
				continue;
			}
			if (usdelay != eq->q_mode)
				lpfc_modify_hba_eq_delay(phba, eq->hdwq, 1,
							 usdelay);
		}
	}

	kfree(ena_delay);

requeue:
	queue_delayed_work(phba->wq, &phba->eq_delay_work,
			   msecs_to_jiffies(LPFC_EQ_DELAY_MSECS));
}

/**
 * lpfc_hb_mxp_handler - Multi-XRI pools handler to adjust XRI distribution
 * @phba: pointer to lpfc hba data structure.
 *
 * For each heartbeat, this routine does some heuristic methods to adjust
 * XRI distribution. The goal is to fully utilize free XRIs.
 **/
static void lpfc_hb_mxp_handler(struct lpfc_hba *phba)
{
	u32 i;
	u32 hwq_count;

	hwq_count = phba->cfg_hdw_queue;
	for (i = 0; i < hwq_count; i++) {
		/* Adjust XRIs in private pool */
		lpfc_adjust_pvt_pool_count(phba, i);

		/* Adjust high watermark */
		lpfc_adjust_high_watermark(phba, i);

#ifdef LPFC_MXP_STAT
		/* Snapshot pbl, pvt and busy count */
		lpfc_snapshot_mxp(phba, i);
#endif
	}
}

/**
 * lpfc_issue_hb_mbox - Issues heart-beat mailbox command
 * @phba: pointer to lpfc hba data structure.
 *
 * If a HB mbox is not already in progrees, this routine will allocate
 * a LPFC_MBOXQ_t, populate it with a MBX_HEARTBEAT (0x31) command,
 * and issue it. The HBA_HBEAT_INP flag means the command is in progress.
 **/
int
lpfc_issue_hb_mbox(struct lpfc_hba *phba)
{
	LPFC_MBOXQ_t *pmboxq;
	int retval;

	/* Is a Heartbeat mbox already in progress */
	if (phba->hba_flag & HBA_HBEAT_INP)
		return 0;

	pmboxq = mempool_alloc(phba->mbox_mem_pool, GFP_KERNEL);
	if (!pmboxq)
		return -ENOMEM;

	lpfc_heart_beat(phba, pmboxq);
	pmboxq->mbox_cmpl = lpfc_hb_mbox_cmpl;
	pmboxq->vport = phba->pport;
	retval = lpfc_sli_issue_mbox(phba, pmboxq, MBX_NOWAIT);

	if (retval != MBX_BUSY && retval != MBX_SUCCESS) {
		mempool_free(pmboxq, phba->mbox_mem_pool);
		return -ENXIO;
	}
	phba->hba_flag |= HBA_HBEAT_INP;

	return 0;
}

/**
 * lpfc_issue_hb_tmo - Signals heartbeat timer to issue mbox command
 * @phba: pointer to lpfc hba data structure.
 *
 * The heartbeat timer (every 5 sec) will fire. If the HBA_HBEAT_TMO
 * flag is set, it will force a MBX_HEARTBEAT mbox command, regardless
 * of the value of lpfc_enable_hba_heartbeat.
 * If lpfc_enable_hba_heartbeat is set, the timeout routine will always
 * try to issue a MBX_HEARTBEAT mbox command.
 **/
void
lpfc_issue_hb_tmo(struct lpfc_hba *phba)
{
	if (phba->cfg_enable_hba_heartbeat)
		return;
	phba->hba_flag |= HBA_HBEAT_TMO;
}

/**
 * lpfc_hb_timeout_handler - The HBA-timer timeout handler
 * @phba: pointer to lpfc hba data structure.
 *
 * This is the actual HBA-timer timeout handler to be invoked by the worker
 * thread whenever the HBA timer fired and HBA-timeout event posted. This
 * handler performs any periodic operations needed for the device. If such
 * periodic event has already been attended to either in the interrupt handler
 * or by processing slow-ring or fast-ring events within the HBA-timer
 * timeout window (LPFC_HB_MBOX_INTERVAL), this handler just simply resets
 * the timer for the next timeout period. If lpfc heart-beat mailbox command
 * is configured and there is no heart-beat mailbox command outstanding, a
 * heart-beat mailbox is issued and timer set properly. Otherwise, if there
 * has been a heart-beat mailbox command outstanding, the HBA shall be put
 * to offline.
 **/
void
lpfc_hb_timeout_handler(struct lpfc_hba *phba)
{
	struct lpfc_vport **vports;
	struct lpfc_dmabuf *buf_ptr;
	int retval = 0;
	int i, tmo;
	struct lpfc_sli *psli = &phba->sli;
	LIST_HEAD(completions);

	if (phba->cfg_xri_rebalancing) {
		/* Multi-XRI pools handler */
		lpfc_hb_mxp_handler(phba);
	}

	vports = lpfc_create_vport_work_array(phba);
	if (vports != NULL)
		for (i = 0; i <= phba->max_vports && vports[i] != NULL; i++) {
			lpfc_rcv_seq_check_edtov(vports[i]);
			lpfc_fdmi_change_check(vports[i]);
		}
	lpfc_destroy_vport_work_array(phba, vports);

	if ((phba->link_state == LPFC_HBA_ERROR) ||
		(phba->pport->load_flag & FC_UNLOADING) ||
		(phba->pport->fc_flag & FC_OFFLINE_MODE))
		return;

	if (phba->elsbuf_cnt &&
		(phba->elsbuf_cnt == phba->elsbuf_prev_cnt)) {
		spin_lock_irq(&phba->hbalock);
		list_splice_init(&phba->elsbuf, &completions);
		phba->elsbuf_cnt = 0;
		phba->elsbuf_prev_cnt = 0;
		spin_unlock_irq(&phba->hbalock);

		while (!list_empty(&completions)) {
			list_remove_head(&completions, buf_ptr,
				struct lpfc_dmabuf, list);
			lpfc_mbuf_free(phba, buf_ptr->virt, buf_ptr->phys);
			kfree(buf_ptr);
		}
	}
	phba->elsbuf_prev_cnt = phba->elsbuf_cnt;

	/* If there is no heart beat outstanding, issue a heartbeat command */
	if (phba->cfg_enable_hba_heartbeat) {
		/* If IOs are completing, no need to issue a MBX_HEARTBEAT */
		spin_lock_irq(&phba->pport->work_port_lock);
		if (time_after(phba->last_completion_time +
				msecs_to_jiffies(1000 * LPFC_HB_MBOX_INTERVAL),
				jiffies)) {
			spin_unlock_irq(&phba->pport->work_port_lock);
			if (phba->hba_flag & HBA_HBEAT_INP)
				tmo = (1000 * LPFC_HB_MBOX_TIMEOUT);
			else
				tmo = (1000 * LPFC_HB_MBOX_INTERVAL);
			goto out;
		}
		spin_unlock_irq(&phba->pport->work_port_lock);

		/* Check if a MBX_HEARTBEAT is already in progress */
		if (phba->hba_flag & HBA_HBEAT_INP) {
			/*
			 * If heart beat timeout called with HBA_HBEAT_INP set
			 * we need to give the hb mailbox cmd a chance to
			 * complete or TMO.
			 */
			lpfc_printf_log(phba, KERN_WARNING, LOG_INIT,
				"0459 Adapter heartbeat still outstanding: "
				"last compl time was %d ms.\n",
				jiffies_to_msecs(jiffies
					 - phba->last_completion_time));
			tmo = (1000 * LPFC_HB_MBOX_TIMEOUT);
		} else {
			if ((!(psli->sli_flag & LPFC_SLI_MBOX_ACTIVE)) &&
				(list_empty(&psli->mboxq))) {

				retval = lpfc_issue_hb_mbox(phba);
				if (retval) {
					tmo = (1000 * LPFC_HB_MBOX_INTERVAL);
					goto out;
				}
				phba->skipped_hb = 0;
			} else if (time_before_eq(phba->last_completion_time,
					phba->skipped_hb)) {
				lpfc_printf_log(phba, KERN_INFO, LOG_INIT,
					"2857 Last completion time not "
					" updated in %d ms\n",
					jiffies_to_msecs(jiffies
						 - phba->last_completion_time));
			} else
				phba->skipped_hb = jiffies;

			tmo = (1000 * LPFC_HB_MBOX_TIMEOUT);
			goto out;
		}
	} else {
		/* Check to see if we want to force a MBX_HEARTBEAT */
		if (phba->hba_flag & HBA_HBEAT_TMO) {
			retval = lpfc_issue_hb_mbox(phba);
			if (retval)
				tmo = (1000 * LPFC_HB_MBOX_INTERVAL);
			else
				tmo = (1000 * LPFC_HB_MBOX_TIMEOUT);
			goto out;
		}
		tmo = (1000 * LPFC_HB_MBOX_INTERVAL);
	}
out:
	mod_timer(&phba->hb_tmofunc, jiffies + msecs_to_jiffies(tmo));
}

/**
 * lpfc_offline_eratt - Bring lpfc offline on hardware error attention
 * @phba: pointer to lpfc hba data structure.
 *
 * This routine is called to bring the HBA offline when HBA hardware error
 * other than Port Error 6 has been detected.
 **/
static void
lpfc_offline_eratt(struct lpfc_hba *phba)
{
	struct lpfc_sli   *psli = &phba->sli;

	spin_lock_irq(&phba->hbalock);
	psli->sli_flag &= ~LPFC_SLI_ACTIVE;
	spin_unlock_irq(&phba->hbalock);
	lpfc_offline_prep(phba, LPFC_MBX_NO_WAIT);

	lpfc_offline(phba);
	lpfc_reset_barrier(phba);
	spin_lock_irq(&phba->hbalock);
	lpfc_sli_brdreset(phba);
	spin_unlock_irq(&phba->hbalock);
	lpfc_hba_down_post(phba);
	lpfc_sli_brdready(phba, HS_MBRDY);
	lpfc_unblock_mgmt_io(phba);
	phba->link_state = LPFC_HBA_ERROR;
	return;
}

/**
 * lpfc_sli4_offline_eratt - Bring lpfc offline on SLI4 hardware error attention
 * @phba: pointer to lpfc hba data structure.
 *
 * This routine is called to bring a SLI4 HBA offline when HBA hardware error
 * other than Port Error 6 has been detected.
 **/
void
lpfc_sli4_offline_eratt(struct lpfc_hba *phba)
{
	spin_lock_irq(&phba->hbalock);
	if (phba->link_state == LPFC_HBA_ERROR &&
	    phba->hba_flag & HBA_PCI_ERR) {
		spin_unlock_irq(&phba->hbalock);
		return;
	}
	phba->link_state = LPFC_HBA_ERROR;
	spin_unlock_irq(&phba->hbalock);

	lpfc_offline_prep(phba, LPFC_MBX_NO_WAIT);
	lpfc_sli_flush_io_rings(phba);
	lpfc_offline(phba);
	lpfc_hba_down_post(phba);
	lpfc_unblock_mgmt_io(phba);
}

/**
 * lpfc_handle_deferred_eratt - The HBA hardware deferred error handler
 * @phba: pointer to lpfc hba data structure.
 *
 * This routine is invoked to handle the deferred HBA hardware error
 * conditions. This type of error is indicated by HBA by setting ER1
 * and another ER bit in the host status register. The driver will
 * wait until the ER1 bit clears before handling the error condition.
 **/
static void
lpfc_handle_deferred_eratt(struct lpfc_hba *phba)
{
	uint32_t old_host_status = phba->work_hs;
	struct lpfc_sli *psli = &phba->sli;

	/* If the pci channel is offline, ignore possible errors,
	 * since we cannot communicate with the pci card anyway.
	 */
	if (pci_channel_offline(phba->pcidev)) {
		spin_lock_irq(&phba->hbalock);
		phba->hba_flag &= ~DEFER_ERATT;
		spin_unlock_irq(&phba->hbalock);
		return;
	}

	lpfc_printf_log(phba, KERN_ERR, LOG_TRACE_EVENT,
			"0479 Deferred Adapter Hardware Error "
			"Data: x%x x%x x%x\n",
			phba->work_hs, phba->work_status[0],
			phba->work_status[1]);

	spin_lock_irq(&phba->hbalock);
	psli->sli_flag &= ~LPFC_SLI_ACTIVE;
	spin_unlock_irq(&phba->hbalock);


	/*
	 * Firmware stops when it triggred erratt. That could cause the I/Os
	 * dropped by the firmware. Error iocb (I/O) on txcmplq and let the
	 * SCSI layer retry it after re-establishing link.
	 */
	lpfc_sli_abort_fcp_rings(phba);

	/*
	 * There was a firmware error. Take the hba offline and then
	 * attempt to restart it.
	 */
	lpfc_offline_prep(phba, LPFC_MBX_WAIT);
	lpfc_offline(phba);

	/* Wait for the ER1 bit to clear.*/
	while (phba->work_hs & HS_FFER1) {
		msleep(100);
		if (lpfc_readl(phba->HSregaddr, &phba->work_hs)) {
			phba->work_hs = UNPLUG_ERR ;
			break;
		}
		/* If driver is unloading let the worker thread continue */
		if (phba->pport->load_flag & FC_UNLOADING) {
			phba->work_hs = 0;
			break;
		}
	}

	/*
	 * This is to ptrotect against a race condition in which
	 * first write to the host attention register clear the
	 * host status register.
	 */
	if ((!phba->work_hs) && (!(phba->pport->load_flag & FC_UNLOADING)))
		phba->work_hs = old_host_status & ~HS_FFER1;

	spin_lock_irq(&phba->hbalock);
	phba->hba_flag &= ~DEFER_ERATT;
	spin_unlock_irq(&phba->hbalock);
	phba->work_status[0] = readl(phba->MBslimaddr + 0xa8);
	phba->work_status[1] = readl(phba->MBslimaddr + 0xac);
}

static void
lpfc_board_errevt_to_mgmt(struct lpfc_hba *phba)
{
	struct lpfc_board_event_header board_event;
	struct Scsi_Host *shost;

	board_event.event_type = FC_REG_BOARD_EVENT;
	board_event.subcategory = LPFC_EVENT_PORTINTERR;
	shost = lpfc_shost_from_vport(phba->pport);
	fc_host_post_vendor_event(shost, fc_get_event_number(),
				  sizeof(board_event),
				  (char *) &board_event,
				  LPFC_NL_VENDOR_ID);
}

/**
 * lpfc_handle_eratt_s3 - The SLI3 HBA hardware error handler
 * @phba: pointer to lpfc hba data structure.
 *
 * This routine is invoked to handle the following HBA hardware error
 * conditions:
 * 1 - HBA error attention interrupt
 * 2 - DMA ring index out of range
 * 3 - Mailbox command came back as unknown
 **/
static void
lpfc_handle_eratt_s3(struct lpfc_hba *phba)
{
	struct lpfc_vport *vport = phba->pport;
	struct lpfc_sli   *psli = &phba->sli;
	uint32_t event_data;
	unsigned long temperature;
	struct temp_event temp_event_data;
	struct Scsi_Host  *shost;

	/* If the pci channel is offline, ignore possible errors,
	 * since we cannot communicate with the pci card anyway.
	 */
	if (pci_channel_offline(phba->pcidev)) {
		spin_lock_irq(&phba->hbalock);
		phba->hba_flag &= ~DEFER_ERATT;
		spin_unlock_irq(&phba->hbalock);
		return;
	}

	/* If resets are disabled then leave the HBA alone and return */
	if (!phba->cfg_enable_hba_reset)
		return;

	/* Send an internal error event to mgmt application */
	lpfc_board_errevt_to_mgmt(phba);

	if (phba->hba_flag & DEFER_ERATT)
		lpfc_handle_deferred_eratt(phba);

	if ((phba->work_hs & HS_FFER6) || (phba->work_hs & HS_FFER8)) {
		if (phba->work_hs & HS_FFER6)
			/* Re-establishing Link */
			lpfc_printf_log(phba, KERN_INFO, LOG_LINK_EVENT,
					"1301 Re-establishing Link "
					"Data: x%x x%x x%x\n",
					phba->work_hs, phba->work_status[0],
					phba->work_status[1]);
		if (phba->work_hs & HS_FFER8)
			/* Device Zeroization */
			lpfc_printf_log(phba, KERN_INFO, LOG_LINK_EVENT,
					"2861 Host Authentication device "
					"zeroization Data:x%x x%x x%x\n",
					phba->work_hs, phba->work_status[0],
					phba->work_status[1]);

		spin_lock_irq(&phba->hbalock);
		psli->sli_flag &= ~LPFC_SLI_ACTIVE;
		spin_unlock_irq(&phba->hbalock);

		/*
		* Firmware stops when it triggled erratt with HS_FFER6.
		* That could cause the I/Os dropped by the firmware.
		* Error iocb (I/O) on txcmplq and let the SCSI layer
		* retry it after re-establishing link.
		*/
		lpfc_sli_abort_fcp_rings(phba);

		/*
		 * There was a firmware error.  Take the hba offline and then
		 * attempt to restart it.
		 */
		lpfc_offline_prep(phba, LPFC_MBX_NO_WAIT);
		lpfc_offline(phba);
		lpfc_sli_brdrestart(phba);
		if (lpfc_online(phba) == 0) {	/* Initialize the HBA */
			lpfc_unblock_mgmt_io(phba);
			return;
		}
		lpfc_unblock_mgmt_io(phba);
	} else if (phba->work_hs & HS_CRIT_TEMP) {
		temperature = readl(phba->MBslimaddr + TEMPERATURE_OFFSET);
		temp_event_data.event_type = FC_REG_TEMPERATURE_EVENT;
		temp_event_data.event_code = LPFC_CRIT_TEMP;
		temp_event_data.data = (uint32_t)temperature;

		lpfc_printf_log(phba, KERN_ERR, LOG_TRACE_EVENT,
				"0406 Adapter maximum temperature exceeded "
				"(%ld), taking this port offline "
				"Data: x%x x%x x%x\n",
				temperature, phba->work_hs,
				phba->work_status[0], phba->work_status[1]);

		shost = lpfc_shost_from_vport(phba->pport);
		fc_host_post_vendor_event(shost, fc_get_event_number(),
					  sizeof(temp_event_data),
					  (char *) &temp_event_data,
					  SCSI_NL_VID_TYPE_PCI
					  | PCI_VENDOR_ID_EMULEX);

		spin_lock_irq(&phba->hbalock);
		phba->over_temp_state = HBA_OVER_TEMP;
		spin_unlock_irq(&phba->hbalock);
		lpfc_offline_eratt(phba);

	} else {
		/* The if clause above forces this code path when the status
		 * failure is a value other than FFER6. Do not call the offline
		 * twice. This is the adapter hardware error path.
		 */
		lpfc_printf_log(phba, KERN_ERR, LOG_TRACE_EVENT,
				"0457 Adapter Hardware Error "
				"Data: x%x x%x x%x\n",
				phba->work_hs,
				phba->work_status[0], phba->work_status[1]);

		event_data = FC_REG_DUMP_EVENT;
		shost = lpfc_shost_from_vport(vport);
		fc_host_post_vendor_event(shost, fc_get_event_number(),
				sizeof(event_data), (char *) &event_data,
				SCSI_NL_VID_TYPE_PCI | PCI_VENDOR_ID_EMULEX);

		lpfc_offline_eratt(phba);
	}
	return;
}

/**
 * lpfc_sli4_port_sta_fn_reset - The SLI4 function reset due to port status reg
 * @phba: pointer to lpfc hba data structure.
 * @mbx_action: flag for mailbox shutdown action.
 * @en_rn_msg: send reset/port recovery message.
 * This routine is invoked to perform an SLI4 port PCI function reset in
 * response to port status register polling attention. It waits for port
 * status register (ERR, RDY, RN) bits before proceeding with function reset.
 * During this process, interrupt vectors are freed and later requested
 * for handling possible port resource change.
 **/
static int
lpfc_sli4_port_sta_fn_reset(struct lpfc_hba *phba, int mbx_action,
			    bool en_rn_msg)
{
	int rc;
	uint32_t intr_mode;
	LPFC_MBOXQ_t *mboxq;

	if (bf_get(lpfc_sli_intf_if_type, &phba->sli4_hba.sli_intf) >=
	    LPFC_SLI_INTF_IF_TYPE_2) {
		/*
		 * On error status condition, driver need to wait for port
		 * ready before performing reset.
		 */
		rc = lpfc_sli4_pdev_status_reg_wait(phba);
		if (rc)
			return rc;
	}

	/* need reset: attempt for port recovery */
	if (en_rn_msg)
		lpfc_printf_log(phba, KERN_ERR, LOG_SLI,
				"2887 Reset Needed: Attempting Port "
				"Recovery...\n");

	/* If we are no wait, the HBA has been reset and is not
	 * functional, thus we should clear
	 * (LPFC_SLI_ACTIVE | LPFC_SLI_MBOX_ACTIVE) flags.
	 */
	if (mbx_action == LPFC_MBX_NO_WAIT) {
		spin_lock_irq(&phba->hbalock);
		phba->sli.sli_flag &= ~LPFC_SLI_ACTIVE;
		if (phba->sli.mbox_active) {
			mboxq = phba->sli.mbox_active;
			mboxq->u.mb.mbxStatus = MBX_NOT_FINISHED;
			__lpfc_mbox_cmpl_put(phba, mboxq);
			phba->sli.sli_flag &= ~LPFC_SLI_MBOX_ACTIVE;
			phba->sli.mbox_active = NULL;
		}
		spin_unlock_irq(&phba->hbalock);
	}

	lpfc_offline_prep(phba, mbx_action);
	lpfc_sli_flush_io_rings(phba);
	lpfc_offline(phba);
	/* release interrupt for possible resource change */
	lpfc_sli4_disable_intr(phba);
	rc = lpfc_sli_brdrestart(phba);
	if (rc) {
		lpfc_printf_log(phba, KERN_ERR, LOG_TRACE_EVENT,
				"6309 Failed to restart board\n");
		return rc;
	}
	/* request and enable interrupt */
	intr_mode = lpfc_sli4_enable_intr(phba, phba->intr_mode);
	if (intr_mode == LPFC_INTR_ERROR) {
		lpfc_printf_log(phba, KERN_ERR, LOG_TRACE_EVENT,
				"3175 Failed to enable interrupt\n");
		return -EIO;
	}
	phba->intr_mode = intr_mode;
	rc = lpfc_online(phba);
	if (rc == 0)
		lpfc_unblock_mgmt_io(phba);

	return rc;
}

/**
 * lpfc_handle_eratt_s4 - The SLI4 HBA hardware error handler
 * @phba: pointer to lpfc hba data structure.
 *
 * This routine is invoked to handle the SLI4 HBA hardware error attention
 * conditions.
 **/
static void
lpfc_handle_eratt_s4(struct lpfc_hba *phba)
{
	struct lpfc_vport *vport = phba->pport;
	uint32_t event_data;
	struct Scsi_Host *shost;
	uint32_t if_type;
	struct lpfc_register portstat_reg = {0};
	uint32_t reg_err1, reg_err2;
	uint32_t uerrlo_reg, uemasklo_reg;
	uint32_t smphr_port_status = 0, pci_rd_rc1, pci_rd_rc2;
	bool en_rn_msg = true;
	struct temp_event temp_event_data;
	struct lpfc_register portsmphr_reg;
	int rc, i;

	/* If the pci channel is offline, ignore possible errors, since
	 * we cannot communicate with the pci card anyway.
	 */
	if (pci_channel_offline(phba->pcidev)) {
		lpfc_printf_log(phba, KERN_ERR, LOG_TRACE_EVENT,
				"3166 pci channel is offline\n");
		return;
	}

	memset(&portsmphr_reg, 0, sizeof(portsmphr_reg));
	if_type = bf_get(lpfc_sli_intf_if_type, &phba->sli4_hba.sli_intf);
	switch (if_type) {
	case LPFC_SLI_INTF_IF_TYPE_0:
		pci_rd_rc1 = lpfc_readl(
				phba->sli4_hba.u.if_type0.UERRLOregaddr,
				&uerrlo_reg);
		pci_rd_rc2 = lpfc_readl(
				phba->sli4_hba.u.if_type0.UEMASKLOregaddr,
				&uemasklo_reg);
		/* consider PCI bus read error as pci_channel_offline */
		if (pci_rd_rc1 == -EIO && pci_rd_rc2 == -EIO)
			return;
		if (!(phba->hba_flag & HBA_RECOVERABLE_UE)) {
			lpfc_sli4_offline_eratt(phba);
			return;
		}
		lpfc_printf_log(phba, KERN_ERR, LOG_TRACE_EVENT,
				"7623 Checking UE recoverable");

		for (i = 0; i < phba->sli4_hba.ue_to_sr / 1000; i++) {
			if (lpfc_readl(phba->sli4_hba.PSMPHRregaddr,
				       &portsmphr_reg.word0))
				continue;

			smphr_port_status = bf_get(lpfc_port_smphr_port_status,
						   &portsmphr_reg);
			if ((smphr_port_status & LPFC_PORT_SEM_MASK) ==
			    LPFC_PORT_SEM_UE_RECOVERABLE)
				break;
			/*Sleep for 1Sec, before checking SEMAPHORE */
			msleep(1000);
		}

		lpfc_printf_log(phba, KERN_ERR, LOG_TRACE_EVENT,
				"4827 smphr_port_status x%x : Waited %dSec",
				smphr_port_status, i);

		/* Recoverable UE, reset the HBA device */
		if ((smphr_port_status & LPFC_PORT_SEM_MASK) ==
		    LPFC_PORT_SEM_UE_RECOVERABLE) {
			for (i = 0; i < 20; i++) {
				msleep(1000);
				if (!lpfc_readl(phba->sli4_hba.PSMPHRregaddr,
				    &portsmphr_reg.word0) &&
				    (LPFC_POST_STAGE_PORT_READY ==
				     bf_get(lpfc_port_smphr_port_status,
				     &portsmphr_reg))) {
					rc = lpfc_sli4_port_sta_fn_reset(phba,
						LPFC_MBX_NO_WAIT, en_rn_msg);
					if (rc == 0)
						return;
					lpfc_printf_log(phba, KERN_ERR,
						LOG_TRACE_EVENT,
						"4215 Failed to recover UE");
					break;
				}
			}
		}
		lpfc_printf_log(phba, KERN_ERR, LOG_TRACE_EVENT,
				"7624 Firmware not ready: Failing UE recovery,"
				" waited %dSec", i);
		phba->link_state = LPFC_HBA_ERROR;
		break;

	case LPFC_SLI_INTF_IF_TYPE_2:
	case LPFC_SLI_INTF_IF_TYPE_6:
		pci_rd_rc1 = lpfc_readl(
				phba->sli4_hba.u.if_type2.STATUSregaddr,
				&portstat_reg.word0);
		/* consider PCI bus read error as pci_channel_offline */
		if (pci_rd_rc1 == -EIO) {
			lpfc_printf_log(phba, KERN_ERR, LOG_TRACE_EVENT,
				"3151 PCI bus read access failure: x%x\n",
				readl(phba->sli4_hba.u.if_type2.STATUSregaddr));
			lpfc_sli4_offline_eratt(phba);
			return;
		}
		reg_err1 = readl(phba->sli4_hba.u.if_type2.ERR1regaddr);
		reg_err2 = readl(phba->sli4_hba.u.if_type2.ERR2regaddr);
		if (bf_get(lpfc_sliport_status_oti, &portstat_reg)) {
			lpfc_printf_log(phba, KERN_ERR, LOG_TRACE_EVENT,
					"2889 Port Overtemperature event, "
					"taking port offline Data: x%x x%x\n",
					reg_err1, reg_err2);

			phba->sfp_alarm |= LPFC_TRANSGRESSION_HIGH_TEMPERATURE;
			temp_event_data.event_type = FC_REG_TEMPERATURE_EVENT;
			temp_event_data.event_code = LPFC_CRIT_TEMP;
			temp_event_data.data = 0xFFFFFFFF;

			shost = lpfc_shost_from_vport(phba->pport);
			fc_host_post_vendor_event(shost, fc_get_event_number(),
						  sizeof(temp_event_data),
						  (char *)&temp_event_data,
						  SCSI_NL_VID_TYPE_PCI
						  | PCI_VENDOR_ID_EMULEX);

			spin_lock_irq(&phba->hbalock);
			phba->over_temp_state = HBA_OVER_TEMP;
			spin_unlock_irq(&phba->hbalock);
			lpfc_sli4_offline_eratt(phba);
			return;
		}
		if (reg_err1 == SLIPORT_ERR1_REG_ERR_CODE_2 &&
		    reg_err2 == SLIPORT_ERR2_REG_FW_RESTART) {
			lpfc_printf_log(phba, KERN_ERR, LOG_SLI,
					"3143 Port Down: Firmware Update "
					"Detected\n");
			en_rn_msg = false;
		} else if (reg_err1 == SLIPORT_ERR1_REG_ERR_CODE_2 &&
			 reg_err2 == SLIPORT_ERR2_REG_FORCED_DUMP)
			lpfc_printf_log(phba, KERN_ERR, LOG_TRACE_EVENT,
					"3144 Port Down: Debug Dump\n");
		else if (reg_err1 == SLIPORT_ERR1_REG_ERR_CODE_2 &&
			 reg_err2 == SLIPORT_ERR2_REG_FUNC_PROVISON)
			lpfc_printf_log(phba, KERN_ERR, LOG_TRACE_EVENT,
					"3145 Port Down: Provisioning\n");

		/* If resets are disabled then leave the HBA alone and return */
		if (!phba->cfg_enable_hba_reset)
			return;

		/* Check port status register for function reset */
		rc = lpfc_sli4_port_sta_fn_reset(phba, LPFC_MBX_NO_WAIT,
				en_rn_msg);
		if (rc == 0) {
			/* don't report event on forced debug dump */
			if (reg_err1 == SLIPORT_ERR1_REG_ERR_CODE_2 &&
			    reg_err2 == SLIPORT_ERR2_REG_FORCED_DUMP)
				return;
			else
				break;
		}
		/* fall through for not able to recover */
		lpfc_printf_log(phba, KERN_ERR, LOG_TRACE_EVENT,
				"3152 Unrecoverable error\n");
		phba->link_state = LPFC_HBA_ERROR;
		break;
	case LPFC_SLI_INTF_IF_TYPE_1:
	default:
		break;
	}
	lpfc_printf_log(phba, KERN_WARNING, LOG_INIT,
			"3123 Report dump event to upper layer\n");
	/* Send an internal error event to mgmt application */
	lpfc_board_errevt_to_mgmt(phba);

	event_data = FC_REG_DUMP_EVENT;
	shost = lpfc_shost_from_vport(vport);
	fc_host_post_vendor_event(shost, fc_get_event_number(),
				  sizeof(event_data), (char *) &event_data,
				  SCSI_NL_VID_TYPE_PCI | PCI_VENDOR_ID_EMULEX);
}

/**
 * lpfc_handle_eratt - Wrapper func for handling hba error attention
 * @phba: pointer to lpfc HBA data structure.
 *
 * This routine wraps the actual SLI3 or SLI4 hba error attention handling
 * routine from the API jump table function pointer from the lpfc_hba struct.
 *
 * Return codes
 *   0 - success.
 *   Any other value - error.
 **/
void
lpfc_handle_eratt(struct lpfc_hba *phba)
{
	(*phba->lpfc_handle_eratt)(phba);
}

/**
 * lpfc_handle_latt - The HBA link event handler
 * @phba: pointer to lpfc hba data structure.
 *
 * This routine is invoked from the worker thread to handle a HBA host
 * attention link event. SLI3 only.
 **/
void
lpfc_handle_latt(struct lpfc_hba *phba)
{
	struct lpfc_vport *vport = phba->pport;
	struct lpfc_sli   *psli = &phba->sli;
	LPFC_MBOXQ_t *pmb;
	volatile uint32_t control;
	struct lpfc_dmabuf *mp;
	int rc = 0;

	pmb = (LPFC_MBOXQ_t *)mempool_alloc(phba->mbox_mem_pool, GFP_KERNEL);
	if (!pmb) {
		rc = 1;
		goto lpfc_handle_latt_err_exit;
	}

	mp = kmalloc(sizeof(struct lpfc_dmabuf), GFP_KERNEL);
	if (!mp) {
		rc = 2;
		goto lpfc_handle_latt_free_pmb;
	}

	mp->virt = lpfc_mbuf_alloc(phba, 0, &mp->phys);
	if (!mp->virt) {
		rc = 3;
		goto lpfc_handle_latt_free_mp;
	}

	/* Cleanup any outstanding ELS commands */
	lpfc_els_flush_all_cmd(phba);

	psli->slistat.link_event++;
	lpfc_read_topology(phba, pmb, mp);
	pmb->mbox_cmpl = lpfc_mbx_cmpl_read_topology;
	pmb->vport = vport;
	/* Block ELS IOCBs until we have processed this mbox command */
	phba->sli.sli3_ring[LPFC_ELS_RING].flag |= LPFC_STOP_IOCB_EVENT;
	rc = lpfc_sli_issue_mbox (phba, pmb, MBX_NOWAIT);
	if (rc == MBX_NOT_FINISHED) {
		rc = 4;
		goto lpfc_handle_latt_free_mbuf;
	}

	/* Clear Link Attention in HA REG */
	spin_lock_irq(&phba->hbalock);
	writel(HA_LATT, phba->HAregaddr);
	readl(phba->HAregaddr); /* flush */
	spin_unlock_irq(&phba->hbalock);

	return;

lpfc_handle_latt_free_mbuf:
	phba->sli.sli3_ring[LPFC_ELS_RING].flag &= ~LPFC_STOP_IOCB_EVENT;
	lpfc_mbuf_free(phba, mp->virt, mp->phys);
lpfc_handle_latt_free_mp:
	kfree(mp);
lpfc_handle_latt_free_pmb:
	mempool_free(pmb, phba->mbox_mem_pool);
lpfc_handle_latt_err_exit:
	/* Enable Link attention interrupts */
	spin_lock_irq(&phba->hbalock);
	psli->sli_flag |= LPFC_PROCESS_LA;
	control = readl(phba->HCregaddr);
	control |= HC_LAINT_ENA;
	writel(control, phba->HCregaddr);
	readl(phba->HCregaddr); /* flush */

	/* Clear Link Attention in HA REG */
	writel(HA_LATT, phba->HAregaddr);
	readl(phba->HAregaddr); /* flush */
	spin_unlock_irq(&phba->hbalock);
	lpfc_linkdown(phba);
	phba->link_state = LPFC_HBA_ERROR;

	lpfc_printf_log(phba, KERN_ERR, LOG_TRACE_EVENT,
			"0300 LATT: Cannot issue READ_LA: Data:%d\n", rc);

	return;
}

/**
 * lpfc_parse_vpd - Parse VPD (Vital Product Data)
 * @phba: pointer to lpfc hba data structure.
 * @vpd: pointer to the vital product data.
 * @len: length of the vital product data in bytes.
 *
 * This routine parses the Vital Product Data (VPD). The VPD is treated as
 * an array of characters. In this routine, the ModelName, ProgramType, and
 * ModelDesc, etc. fields of the phba data structure will be populated.
 *
 * Return codes
 *   0 - pointer to the VPD passed in is NULL
 *   1 - success
 **/
int
lpfc_parse_vpd(struct lpfc_hba *phba, uint8_t *vpd, int len)
{
	uint8_t lenlo, lenhi;
	int Length;
	int i, j;
	int finished = 0;
	int index = 0;

	if (!vpd)
		return 0;

	/* Vital Product */
	lpfc_printf_log(phba, KERN_INFO, LOG_INIT,
			"0455 Vital Product Data: x%x x%x x%x x%x\n",
			(uint32_t) vpd[0], (uint32_t) vpd[1], (uint32_t) vpd[2],
			(uint32_t) vpd[3]);
	while (!finished && (index < (len - 4))) {
		switch (vpd[index]) {
		case 0x82:
		case 0x91:
			index += 1;
			lenlo = vpd[index];
			index += 1;
			lenhi = vpd[index];
			index += 1;
			i = ((((unsigned short)lenhi) << 8) + lenlo);
			index += i;
			break;
		case 0x90:
			index += 1;
			lenlo = vpd[index];
			index += 1;
			lenhi = vpd[index];
			index += 1;
			Length = ((((unsigned short)lenhi) << 8) + lenlo);
			if (Length > len - index)
				Length = len - index;
			while (Length > 0) {
			/* Look for Serial Number */
			if ((vpd[index] == 'S') && (vpd[index+1] == 'N')) {
				index += 2;
				i = vpd[index];
				index += 1;
				j = 0;
				Length -= (3+i);
				while(i--) {
					phba->SerialNumber[j++] = vpd[index++];
					if (j == 31)
						break;
				}
				phba->SerialNumber[j] = 0;
				continue;
			}
			else if ((vpd[index] == 'V') && (vpd[index+1] == '1')) {
				phba->vpd_flag |= VPD_MODEL_DESC;
				index += 2;
				i = vpd[index];
				index += 1;
				j = 0;
				Length -= (3+i);
				while(i--) {
					phba->ModelDesc[j++] = vpd[index++];
					if (j == 255)
						break;
				}
				phba->ModelDesc[j] = 0;
				continue;
			}
			else if ((vpd[index] == 'V') && (vpd[index+1] == '2')) {
				phba->vpd_flag |= VPD_MODEL_NAME;
				index += 2;
				i = vpd[index];
				index += 1;
				j = 0;
				Length -= (3+i);
				while(i--) {
					phba->ModelName[j++] = vpd[index++];
					if (j == 79)
						break;
				}
				phba->ModelName[j] = 0;
				continue;
			}
			else if ((vpd[index] == 'V') && (vpd[index+1] == '3')) {
				phba->vpd_flag |= VPD_PROGRAM_TYPE;
				index += 2;
				i = vpd[index];
				index += 1;
				j = 0;
				Length -= (3+i);
				while(i--) {
					phba->ProgramType[j++] = vpd[index++];
					if (j == 255)
						break;
				}
				phba->ProgramType[j] = 0;
				continue;
			}
			else if ((vpd[index] == 'V') && (vpd[index+1] == '4')) {
				phba->vpd_flag |= VPD_PORT;
				index += 2;
				i = vpd[index];
				index += 1;
				j = 0;
				Length -= (3+i);
				while(i--) {
					if ((phba->sli_rev == LPFC_SLI_REV4) &&
					    (phba->sli4_hba.pport_name_sta ==
					     LPFC_SLI4_PPNAME_GET)) {
						j++;
						index++;
					} else
						phba->Port[j++] = vpd[index++];
					if (j == 19)
						break;
				}
				if ((phba->sli_rev != LPFC_SLI_REV4) ||
				    (phba->sli4_hba.pport_name_sta ==
				     LPFC_SLI4_PPNAME_NON))
					phba->Port[j] = 0;
				continue;
			}
			else {
				index += 2;
				i = vpd[index];
				index += 1;
				index += i;
				Length -= (3 + i);
			}
		}
		finished = 0;
		break;
		case 0x78:
			finished = 1;
			break;
		default:
			index ++;
			break;
		}
	}

	return(1);
}

/**
 * lpfc_get_hba_model_desc - Retrieve HBA device model name and description
 * @phba: pointer to lpfc hba data structure.
 * @mdp: pointer to the data structure to hold the derived model name.
 * @descp: pointer to the data structure to hold the derived description.
 *
 * This routine retrieves HBA's description based on its registered PCI device
 * ID. The @descp passed into this function points to an array of 256 chars. It
 * shall be returned with the model name, maximum speed, and the host bus type.
 * The @mdp passed into this function points to an array of 80 chars. When the
 * function returns, the @mdp will be filled with the model name.
 **/
static void
lpfc_get_hba_model_desc(struct lpfc_hba *phba, uint8_t *mdp, uint8_t *descp)
{
	lpfc_vpd_t *vp;
	uint16_t dev_id = phba->pcidev->device;
	int max_speed;
	int GE = 0;
	int oneConnect = 0; /* default is not a oneConnect */
	struct {
		char *name;
		char *bus;
		char *function;
	} m = {"<Unknown>", "", ""};

	if (mdp && mdp[0] != '\0'
		&& descp && descp[0] != '\0')
		return;

	if (phba->lmt & LMT_64Gb)
		max_speed = 64;
	else if (phba->lmt & LMT_32Gb)
		max_speed = 32;
	else if (phba->lmt & LMT_16Gb)
		max_speed = 16;
	else if (phba->lmt & LMT_10Gb)
		max_speed = 10;
	else if (phba->lmt & LMT_8Gb)
		max_speed = 8;
	else if (phba->lmt & LMT_4Gb)
		max_speed = 4;
	else if (phba->lmt & LMT_2Gb)
		max_speed = 2;
	else if (phba->lmt & LMT_1Gb)
		max_speed = 1;
	else
		max_speed = 0;

	vp = &phba->vpd;

	switch (dev_id) {
	case PCI_DEVICE_ID_FIREFLY:
		m = (typeof(m)){"LP6000", "PCI",
				"Obsolete, Unsupported Fibre Channel Adapter"};
		break;
	case PCI_DEVICE_ID_SUPERFLY:
		if (vp->rev.biuRev >= 1 && vp->rev.biuRev <= 3)
			m = (typeof(m)){"LP7000", "PCI", ""};
		else
			m = (typeof(m)){"LP7000E", "PCI", ""};
		m.function = "Obsolete, Unsupported Fibre Channel Adapter";
		break;
	case PCI_DEVICE_ID_DRAGONFLY:
		m = (typeof(m)){"LP8000", "PCI",
				"Obsolete, Unsupported Fibre Channel Adapter"};
		break;
	case PCI_DEVICE_ID_CENTAUR:
		if (FC_JEDEC_ID(vp->rev.biuRev) == CENTAUR_2G_JEDEC_ID)
			m = (typeof(m)){"LP9002", "PCI", ""};
		else
			m = (typeof(m)){"LP9000", "PCI", ""};
		m.function = "Obsolete, Unsupported Fibre Channel Adapter";
		break;
	case PCI_DEVICE_ID_RFLY:
		m = (typeof(m)){"LP952", "PCI",
				"Obsolete, Unsupported Fibre Channel Adapter"};
		break;
	case PCI_DEVICE_ID_PEGASUS:
		m = (typeof(m)){"LP9802", "PCI-X",
				"Obsolete, Unsupported Fibre Channel Adapter"};
		break;
	case PCI_DEVICE_ID_THOR:
		m = (typeof(m)){"LP10000", "PCI-X",
				"Obsolete, Unsupported Fibre Channel Adapter"};
		break;
	case PCI_DEVICE_ID_VIPER:
		m = (typeof(m)){"LPX1000",  "PCI-X",
				"Obsolete, Unsupported Fibre Channel Adapter"};
		break;
	case PCI_DEVICE_ID_PFLY:
		m = (typeof(m)){"LP982", "PCI-X",
				"Obsolete, Unsupported Fibre Channel Adapter"};
		break;
	case PCI_DEVICE_ID_TFLY:
		m = (typeof(m)){"LP1050", "PCI-X",
				"Obsolete, Unsupported Fibre Channel Adapter"};
		break;
	case PCI_DEVICE_ID_HELIOS:
		m = (typeof(m)){"LP11000", "PCI-X2",
				"Obsolete, Unsupported Fibre Channel Adapter"};
		break;
	case PCI_DEVICE_ID_HELIOS_SCSP:
		m = (typeof(m)){"LP11000-SP", "PCI-X2",
				"Obsolete, Unsupported Fibre Channel Adapter"};
		break;
	case PCI_DEVICE_ID_HELIOS_DCSP:
		m = (typeof(m)){"LP11002-SP",  "PCI-X2",
				"Obsolete, Unsupported Fibre Channel Adapter"};
		break;
	case PCI_DEVICE_ID_NEPTUNE:
		m = (typeof(m)){"LPe1000", "PCIe",
				"Obsolete, Unsupported Fibre Channel Adapter"};
		break;
	case PCI_DEVICE_ID_NEPTUNE_SCSP:
		m = (typeof(m)){"LPe1000-SP", "PCIe",
				"Obsolete, Unsupported Fibre Channel Adapter"};
		break;
	case PCI_DEVICE_ID_NEPTUNE_DCSP:
		m = (typeof(m)){"LPe1002-SP", "PCIe",
				"Obsolete, Unsupported Fibre Channel Adapter"};
		break;
	case PCI_DEVICE_ID_BMID:
		m = (typeof(m)){"LP1150", "PCI-X2", "Fibre Channel Adapter"};
		break;
	case PCI_DEVICE_ID_BSMB:
		m = (typeof(m)){"LP111", "PCI-X2",
				"Obsolete, Unsupported Fibre Channel Adapter"};
		break;
	case PCI_DEVICE_ID_ZEPHYR:
		m = (typeof(m)){"LPe11000", "PCIe", "Fibre Channel Adapter"};
		break;
	case PCI_DEVICE_ID_ZEPHYR_SCSP:
		m = (typeof(m)){"LPe11000", "PCIe", "Fibre Channel Adapter"};
		break;
	case PCI_DEVICE_ID_ZEPHYR_DCSP:
		m = (typeof(m)){"LP2105", "PCIe", "FCoE Adapter"};
		GE = 1;
		break;
	case PCI_DEVICE_ID_ZMID:
		m = (typeof(m)){"LPe1150", "PCIe", "Fibre Channel Adapter"};
		break;
	case PCI_DEVICE_ID_ZSMB:
		m = (typeof(m)){"LPe111", "PCIe", "Fibre Channel Adapter"};
		break;
	case PCI_DEVICE_ID_LP101:
		m = (typeof(m)){"LP101", "PCI-X",
				"Obsolete, Unsupported Fibre Channel Adapter"};
		break;
	case PCI_DEVICE_ID_LP10000S:
		m = (typeof(m)){"LP10000-S", "PCI",
				"Obsolete, Unsupported Fibre Channel Adapter"};
		break;
	case PCI_DEVICE_ID_LP11000S:
		m = (typeof(m)){"LP11000-S", "PCI-X2",
				"Obsolete, Unsupported Fibre Channel Adapter"};
		break;
	case PCI_DEVICE_ID_LPE11000S:
		m = (typeof(m)){"LPe11000-S", "PCIe",
				"Obsolete, Unsupported Fibre Channel Adapter"};
		break;
	case PCI_DEVICE_ID_SAT:
		m = (typeof(m)){"LPe12000", "PCIe", "Fibre Channel Adapter"};
		break;
	case PCI_DEVICE_ID_SAT_MID:
		m = (typeof(m)){"LPe1250", "PCIe", "Fibre Channel Adapter"};
		break;
	case PCI_DEVICE_ID_SAT_SMB:
		m = (typeof(m)){"LPe121", "PCIe", "Fibre Channel Adapter"};
		break;
	case PCI_DEVICE_ID_SAT_DCSP:
		m = (typeof(m)){"LPe12002-SP", "PCIe", "Fibre Channel Adapter"};
		break;
	case PCI_DEVICE_ID_SAT_SCSP:
		m = (typeof(m)){"LPe12000-SP", "PCIe", "Fibre Channel Adapter"};
		break;
	case PCI_DEVICE_ID_SAT_S:
		m = (typeof(m)){"LPe12000-S", "PCIe", "Fibre Channel Adapter"};
		break;
	case PCI_DEVICE_ID_HORNET:
		m = (typeof(m)){"LP21000", "PCIe",
				"Obsolete, Unsupported FCoE Adapter"};
		GE = 1;
		break;
	case PCI_DEVICE_ID_PROTEUS_VF:
		m = (typeof(m)){"LPev12000", "PCIe IOV",
				"Obsolete, Unsupported Fibre Channel Adapter"};
		break;
	case PCI_DEVICE_ID_PROTEUS_PF:
		m = (typeof(m)){"LPev12000", "PCIe IOV",
				"Obsolete, Unsupported Fibre Channel Adapter"};
		break;
	case PCI_DEVICE_ID_PROTEUS_S:
		m = (typeof(m)){"LPemv12002-S", "PCIe IOV",
				"Obsolete, Unsupported Fibre Channel Adapter"};
		break;
	case PCI_DEVICE_ID_TIGERSHARK:
		oneConnect = 1;
		m = (typeof(m)){"OCe10100", "PCIe", "FCoE"};
		break;
	case PCI_DEVICE_ID_TOMCAT:
		oneConnect = 1;
		m = (typeof(m)){"OCe11100", "PCIe", "FCoE"};
		break;
	case PCI_DEVICE_ID_FALCON:
		m = (typeof(m)){"LPSe12002-ML1-E", "PCIe",
				"EmulexSecure Fibre"};
		break;
	case PCI_DEVICE_ID_BALIUS:
		m = (typeof(m)){"LPVe12002", "PCIe Shared I/O",
				"Obsolete, Unsupported Fibre Channel Adapter"};
		break;
	case PCI_DEVICE_ID_LANCER_FC:
		m = (typeof(m)){"LPe16000", "PCIe", "Fibre Channel Adapter"};
		break;
	case PCI_DEVICE_ID_LANCER_FC_VF:
		m = (typeof(m)){"LPe16000", "PCIe",
				"Obsolete, Unsupported Fibre Channel Adapter"};
		break;
	case PCI_DEVICE_ID_LANCER_FCOE:
		oneConnect = 1;
		m = (typeof(m)){"OCe15100", "PCIe", "FCoE"};
		break;
	case PCI_DEVICE_ID_LANCER_FCOE_VF:
		oneConnect = 1;
		m = (typeof(m)){"OCe15100", "PCIe",
				"Obsolete, Unsupported FCoE"};
		break;
	case PCI_DEVICE_ID_LANCER_G6_FC:
		m = (typeof(m)){"LPe32000", "PCIe", "Fibre Channel Adapter"};
		break;
	case PCI_DEVICE_ID_LANCER_G7_FC:
		m = (typeof(m)){"LPe36000", "PCIe", "Fibre Channel Adapter"};
		break;
	case PCI_DEVICE_ID_LANCER_G7P_FC:
		m = (typeof(m)){"LPe38000", "PCIe", "Fibre Channel Adapter"};
		break;
	case PCI_DEVICE_ID_SKYHAWK:
	case PCI_DEVICE_ID_SKYHAWK_VF:
		oneConnect = 1;
		m = (typeof(m)){"OCe14000", "PCIe", "FCoE"};
		break;
	default:
		m = (typeof(m)){"Unknown", "", ""};
		break;
	}

	if (mdp && mdp[0] == '\0')
		snprintf(mdp, 79,"%s", m.name);
	/*
	 * oneConnect hba requires special processing, they are all initiators
	 * and we put the port number on the end
	 */
	if (descp && descp[0] == '\0') {
		if (oneConnect)
			snprintf(descp, 255,
				"Emulex OneConnect %s, %s Initiator %s",
				m.name, m.function,
				phba->Port);
		else if (max_speed == 0)
			snprintf(descp, 255,
				"Emulex %s %s %s",
				m.name, m.bus, m.function);
		else
			snprintf(descp, 255,
				"Emulex %s %d%s %s %s",
				m.name, max_speed, (GE) ? "GE" : "Gb",
				m.bus, m.function);
	}
}

/**
 * lpfc_post_buffer - Post IOCB(s) with DMA buffer descriptor(s) to a IOCB ring
 * @phba: pointer to lpfc hba data structure.
 * @pring: pointer to a IOCB ring.
 * @cnt: the number of IOCBs to be posted to the IOCB ring.
 *
 * This routine posts a given number of IOCBs with the associated DMA buffer
 * descriptors specified by the cnt argument to the given IOCB ring.
 *
 * Return codes
 *   The number of IOCBs NOT able to be posted to the IOCB ring.
 **/
int
lpfc_post_buffer(struct lpfc_hba *phba, struct lpfc_sli_ring *pring, int cnt)
{
	IOCB_t *icmd;
	struct lpfc_iocbq *iocb;
	struct lpfc_dmabuf *mp1, *mp2;

	cnt += pring->missbufcnt;

	/* While there are buffers to post */
	while (cnt > 0) {
		/* Allocate buffer for  command iocb */
		iocb = lpfc_sli_get_iocbq(phba);
		if (iocb == NULL) {
			pring->missbufcnt = cnt;
			return cnt;
		}
		icmd = &iocb->iocb;

		/* 2 buffers can be posted per command */
		/* Allocate buffer to post */
		mp1 = kmalloc(sizeof (struct lpfc_dmabuf), GFP_KERNEL);
		if (mp1)
		    mp1->virt = lpfc_mbuf_alloc(phba, MEM_PRI, &mp1->phys);
		if (!mp1 || !mp1->virt) {
			kfree(mp1);
			lpfc_sli_release_iocbq(phba, iocb);
			pring->missbufcnt = cnt;
			return cnt;
		}

		INIT_LIST_HEAD(&mp1->list);
		/* Allocate buffer to post */
		if (cnt > 1) {
			mp2 = kmalloc(sizeof (struct lpfc_dmabuf), GFP_KERNEL);
			if (mp2)
				mp2->virt = lpfc_mbuf_alloc(phba, MEM_PRI,
							    &mp2->phys);
			if (!mp2 || !mp2->virt) {
				kfree(mp2);
				lpfc_mbuf_free(phba, mp1->virt, mp1->phys);
				kfree(mp1);
				lpfc_sli_release_iocbq(phba, iocb);
				pring->missbufcnt = cnt;
				return cnt;
			}

			INIT_LIST_HEAD(&mp2->list);
		} else {
			mp2 = NULL;
		}

		icmd->un.cont64[0].addrHigh = putPaddrHigh(mp1->phys);
		icmd->un.cont64[0].addrLow = putPaddrLow(mp1->phys);
		icmd->un.cont64[0].tus.f.bdeSize = FCELSSIZE;
		icmd->ulpBdeCount = 1;
		cnt--;
		if (mp2) {
			icmd->un.cont64[1].addrHigh = putPaddrHigh(mp2->phys);
			icmd->un.cont64[1].addrLow = putPaddrLow(mp2->phys);
			icmd->un.cont64[1].tus.f.bdeSize = FCELSSIZE;
			cnt--;
			icmd->ulpBdeCount = 2;
		}

		icmd->ulpCommand = CMD_QUE_RING_BUF64_CN;
		icmd->ulpLe = 1;

		if (lpfc_sli_issue_iocb(phba, pring->ringno, iocb, 0) ==
		    IOCB_ERROR) {
			lpfc_mbuf_free(phba, mp1->virt, mp1->phys);
			kfree(mp1);
			cnt++;
			if (mp2) {
				lpfc_mbuf_free(phba, mp2->virt, mp2->phys);
				kfree(mp2);
				cnt++;
			}
			lpfc_sli_release_iocbq(phba, iocb);
			pring->missbufcnt = cnt;
			return cnt;
		}
		lpfc_sli_ringpostbuf_put(phba, pring, mp1);
		if (mp2)
			lpfc_sli_ringpostbuf_put(phba, pring, mp2);
	}
	pring->missbufcnt = 0;
	return 0;
}

/**
 * lpfc_post_rcv_buf - Post the initial receive IOCB buffers to ELS ring
 * @phba: pointer to lpfc hba data structure.
 *
 * This routine posts initial receive IOCB buffers to the ELS ring. The
 * current number of initial IOCB buffers specified by LPFC_BUF_RING0 is
 * set to 64 IOCBs. SLI3 only.
 *
 * Return codes
 *   0 - success (currently always success)
 **/
static int
lpfc_post_rcv_buf(struct lpfc_hba *phba)
{
	struct lpfc_sli *psli = &phba->sli;

	/* Ring 0, ELS / CT buffers */
	lpfc_post_buffer(phba, &psli->sli3_ring[LPFC_ELS_RING], LPFC_BUF_RING0);
	/* Ring 2 - FCP no buffers needed */

	return 0;
}

#define S(N,V) (((V)<<(N))|((V)>>(32-(N))))

/**
 * lpfc_sha_init - Set up initial array of hash table entries
 * @HashResultPointer: pointer to an array as hash table.
 *
 * This routine sets up the initial values to the array of hash table entries
 * for the LC HBAs.
 **/
static void
lpfc_sha_init(uint32_t * HashResultPointer)
{
	HashResultPointer[0] = 0x67452301;
	HashResultPointer[1] = 0xEFCDAB89;
	HashResultPointer[2] = 0x98BADCFE;
	HashResultPointer[3] = 0x10325476;
	HashResultPointer[4] = 0xC3D2E1F0;
}

/**
 * lpfc_sha_iterate - Iterate initial hash table with the working hash table
 * @HashResultPointer: pointer to an initial/result hash table.
 * @HashWorkingPointer: pointer to an working hash table.
 *
 * This routine iterates an initial hash table pointed by @HashResultPointer
 * with the values from the working hash table pointeed by @HashWorkingPointer.
 * The results are putting back to the initial hash table, returned through
 * the @HashResultPointer as the result hash table.
 **/
static void
lpfc_sha_iterate(uint32_t * HashResultPointer, uint32_t * HashWorkingPointer)
{
	int t;
	uint32_t TEMP;
	uint32_t A, B, C, D, E;
	t = 16;
	do {
		HashWorkingPointer[t] =
		    S(1,
		      HashWorkingPointer[t - 3] ^ HashWorkingPointer[t -
								     8] ^
		      HashWorkingPointer[t - 14] ^ HashWorkingPointer[t - 16]);
	} while (++t <= 79);
	t = 0;
	A = HashResultPointer[0];
	B = HashResultPointer[1];
	C = HashResultPointer[2];
	D = HashResultPointer[3];
	E = HashResultPointer[4];

	do {
		if (t < 20) {
			TEMP = ((B & C) | ((~B) & D)) + 0x5A827999;
		} else if (t < 40) {
			TEMP = (B ^ C ^ D) + 0x6ED9EBA1;
		} else if (t < 60) {
			TEMP = ((B & C) | (B & D) | (C & D)) + 0x8F1BBCDC;
		} else {
			TEMP = (B ^ C ^ D) + 0xCA62C1D6;
		}
		TEMP += S(5, A) + E + HashWorkingPointer[t];
		E = D;
		D = C;
		C = S(30, B);
		B = A;
		A = TEMP;
	} while (++t <= 79);

	HashResultPointer[0] += A;
	HashResultPointer[1] += B;
	HashResultPointer[2] += C;
	HashResultPointer[3] += D;
	HashResultPointer[4] += E;

}

/**
 * lpfc_challenge_key - Create challenge key based on WWPN of the HBA
 * @RandomChallenge: pointer to the entry of host challenge random number array.
 * @HashWorking: pointer to the entry of the working hash array.
 *
 * This routine calculates the working hash array referred by @HashWorking
 * from the challenge random numbers associated with the host, referred by
 * @RandomChallenge. The result is put into the entry of the working hash
 * array and returned by reference through @HashWorking.
 **/
static void
lpfc_challenge_key(uint32_t * RandomChallenge, uint32_t * HashWorking)
{
	*HashWorking = (*RandomChallenge ^ *HashWorking);
}

/**
 * lpfc_hba_init - Perform special handling for LC HBA initialization
 * @phba: pointer to lpfc hba data structure.
 * @hbainit: pointer to an array of unsigned 32-bit integers.
 *
 * This routine performs the special handling for LC HBA initialization.
 **/
void
lpfc_hba_init(struct lpfc_hba *phba, uint32_t *hbainit)
{
	int t;
	uint32_t *HashWorking;
	uint32_t *pwwnn = (uint32_t *) phba->wwnn;

	HashWorking = kcalloc(80, sizeof(uint32_t), GFP_KERNEL);
	if (!HashWorking)
		return;

	HashWorking[0] = HashWorking[78] = *pwwnn++;
	HashWorking[1] = HashWorking[79] = *pwwnn;

	for (t = 0; t < 7; t++)
		lpfc_challenge_key(phba->RandomData + t, HashWorking + t);

	lpfc_sha_init(hbainit);
	lpfc_sha_iterate(hbainit, HashWorking);
	kfree(HashWorking);
}

/**
 * lpfc_cleanup - Performs vport cleanups before deleting a vport
 * @vport: pointer to a virtual N_Port data structure.
 *
 * This routine performs the necessary cleanups before deleting the @vport.
 * It invokes the discovery state machine to perform necessary state
 * transitions and to release the ndlps associated with the @vport. Note,
 * the physical port is treated as @vport 0.
 **/
void
lpfc_cleanup(struct lpfc_vport *vport)
{
	struct lpfc_hba   *phba = vport->phba;
	struct lpfc_nodelist *ndlp, *next_ndlp;
	int i = 0;

	if (phba->link_state > LPFC_LINK_DOWN)
		lpfc_port_link_failure(vport);

	/* Clean up VMID resources */
	if (lpfc_is_vmid_enabled(phba))
		lpfc_vmid_vport_cleanup(vport);

	list_for_each_entry_safe(ndlp, next_ndlp, &vport->fc_nodes, nlp_listp) {
		if (vport->port_type != LPFC_PHYSICAL_PORT &&
		    ndlp->nlp_DID == Fabric_DID) {
			/* Just free up ndlp with Fabric_DID for vports */
			lpfc_nlp_put(ndlp);
			continue;
		}

		if (ndlp->nlp_DID == Fabric_Cntl_DID &&
		    ndlp->nlp_state == NLP_STE_UNUSED_NODE) {
			lpfc_nlp_put(ndlp);
			continue;
		}

		/* Fabric Ports not in UNMAPPED state are cleaned up in the
		 * DEVICE_RM event.
		 */
		if (ndlp->nlp_type & NLP_FABRIC &&
		    ndlp->nlp_state == NLP_STE_UNMAPPED_NODE)
			lpfc_disc_state_machine(vport, ndlp, NULL,
					NLP_EVT_DEVICE_RECOVERY);

		if (!(ndlp->fc4_xpt_flags & (NVME_XPT_REGD|SCSI_XPT_REGD)))
			lpfc_disc_state_machine(vport, ndlp, NULL,
					NLP_EVT_DEVICE_RM);
	}

	/* At this point, ALL ndlp's should be gone
	 * because of the previous NLP_EVT_DEVICE_RM.
	 * Lets wait for this to happen, if needed.
	 */
	while (!list_empty(&vport->fc_nodes)) {
		if (i++ > 3000) {
			lpfc_printf_vlog(vport, KERN_ERR,
					 LOG_TRACE_EVENT,
				"0233 Nodelist not empty\n");
			list_for_each_entry_safe(ndlp, next_ndlp,
						&vport->fc_nodes, nlp_listp) {
				lpfc_printf_vlog(ndlp->vport, KERN_ERR,
						 LOG_TRACE_EVENT,
						 "0282 did:x%x ndlp:x%px "
						 "refcnt:%d xflags x%x nflag x%x\n",
						 ndlp->nlp_DID, (void *)ndlp,
						 kref_read(&ndlp->kref),
						 ndlp->fc4_xpt_flags,
						 ndlp->nlp_flag);
			}
			break;
		}

		/* Wait for any activity on ndlps to settle */
		msleep(10);
	}
	lpfc_cleanup_vports_rrqs(vport, NULL);
}

/**
 * lpfc_stop_vport_timers - Stop all the timers associated with a vport
 * @vport: pointer to a virtual N_Port data structure.
 *
 * This routine stops all the timers associated with a @vport. This function
 * is invoked before disabling or deleting a @vport. Note that the physical
 * port is treated as @vport 0.
 **/
void
lpfc_stop_vport_timers(struct lpfc_vport *vport)
{
	del_timer_sync(&vport->els_tmofunc);
	del_timer_sync(&vport->delayed_disc_tmo);
	lpfc_can_disctmo(vport);
	return;
}

/**
 * __lpfc_sli4_stop_fcf_redisc_wait_timer - Stop FCF rediscovery wait timer
 * @phba: pointer to lpfc hba data structure.
 *
 * This routine stops the SLI4 FCF rediscover wait timer if it's on. The
 * caller of this routine should already hold the host lock.
 **/
void
__lpfc_sli4_stop_fcf_redisc_wait_timer(struct lpfc_hba *phba)
{
	/* Clear pending FCF rediscovery wait flag */
	phba->fcf.fcf_flag &= ~FCF_REDISC_PEND;

	/* Now, try to stop the timer */
	del_timer(&phba->fcf.redisc_wait);
}

/**
 * lpfc_sli4_stop_fcf_redisc_wait_timer - Stop FCF rediscovery wait timer
 * @phba: pointer to lpfc hba data structure.
 *
 * This routine stops the SLI4 FCF rediscover wait timer if it's on. It
 * checks whether the FCF rediscovery wait timer is pending with the host
 * lock held before proceeding with disabling the timer and clearing the
 * wait timer pendig flag.
 **/
void
lpfc_sli4_stop_fcf_redisc_wait_timer(struct lpfc_hba *phba)
{
	spin_lock_irq(&phba->hbalock);
	if (!(phba->fcf.fcf_flag & FCF_REDISC_PEND)) {
		/* FCF rediscovery timer already fired or stopped */
		spin_unlock_irq(&phba->hbalock);
		return;
	}
	__lpfc_sli4_stop_fcf_redisc_wait_timer(phba);
	/* Clear failover in progress flags */
	phba->fcf.fcf_flag &= ~(FCF_DEAD_DISC | FCF_ACVL_DISC);
	spin_unlock_irq(&phba->hbalock);
}

/**
 * lpfc_cmf_stop - Stop CMF processing
 * @phba: pointer to lpfc hba data structure.
 *
 * This is called when the link goes down or if CMF mode is turned OFF.
 * It is also called when going offline or unloaded just before the
 * congestion info buffer is unregistered.
 **/
void
lpfc_cmf_stop(struct lpfc_hba *phba)
{
	int cpu;
	struct lpfc_cgn_stat *cgs;

	/* We only do something if CMF is enabled */
	if (!phba->sli4_hba.pc_sli4_params.cmf)
		return;

	lpfc_printf_log(phba, KERN_INFO, LOG_CGN_MGMT,
			"6221 Stop CMF / Cancel Timer\n");

	/* Cancel the CMF timer */
	hrtimer_cancel(&phba->cmf_timer);

	/* Zero CMF counters */
	atomic_set(&phba->cmf_busy, 0);
	for_each_present_cpu(cpu) {
		cgs = per_cpu_ptr(phba->cmf_stat, cpu);
		atomic64_set(&cgs->total_bytes, 0);
		atomic64_set(&cgs->rcv_bytes, 0);
		atomic_set(&cgs->rx_io_cnt, 0);
		atomic64_set(&cgs->rx_latency, 0);
	}
	atomic_set(&phba->cmf_bw_wait, 0);

	/* Resume any blocked IO - Queue unblock on workqueue */
	queue_work(phba->wq, &phba->unblock_request_work);
}

static inline uint64_t
lpfc_get_max_line_rate(struct lpfc_hba *phba)
{
	uint64_t rate = lpfc_sli_port_speed_get(phba);

	return ((((unsigned long)rate) * 1024 * 1024) / 10);
}

void
lpfc_cmf_signal_init(struct lpfc_hba *phba)
{
	lpfc_printf_log(phba, KERN_INFO, LOG_CGN_MGMT,
			"6223 Signal CMF init\n");

	/* Use the new fc_linkspeed to recalculate */
	phba->cmf_interval_rate = LPFC_CMF_INTERVAL;
	phba->cmf_max_line_rate = lpfc_get_max_line_rate(phba);
	phba->cmf_link_byte_count = div_u64(phba->cmf_max_line_rate *
					    phba->cmf_interval_rate, 1000);
	phba->cmf_max_bytes_per_interval = phba->cmf_link_byte_count;

	/* This is a signal to firmware to sync up CMF BW with link speed */
	lpfc_issue_cmf_sync_wqe(phba, 0, 0);
}

/**
 * lpfc_cmf_start - Start CMF processing
 * @phba: pointer to lpfc hba data structure.
 *
 * This is called when the link comes up or if CMF mode is turned OFF
 * to Monitor or Managed.
 **/
void
lpfc_cmf_start(struct lpfc_hba *phba)
{
	struct lpfc_cgn_stat *cgs;
	int cpu;

	/* We only do something if CMF is enabled */
	if (!phba->sli4_hba.pc_sli4_params.cmf ||
	    phba->cmf_active_mode == LPFC_CFG_OFF)
		return;

	/* Reinitialize congestion buffer info */
	lpfc_init_congestion_buf(phba);

	atomic_set(&phba->cgn_fabric_warn_cnt, 0);
	atomic_set(&phba->cgn_fabric_alarm_cnt, 0);
	atomic_set(&phba->cgn_sync_alarm_cnt, 0);
	atomic_set(&phba->cgn_sync_warn_cnt, 0);

	atomic_set(&phba->cmf_busy, 0);
	for_each_present_cpu(cpu) {
		cgs = per_cpu_ptr(phba->cmf_stat, cpu);
		atomic64_set(&cgs->total_bytes, 0);
		atomic64_set(&cgs->rcv_bytes, 0);
		atomic_set(&cgs->rx_io_cnt, 0);
		atomic64_set(&cgs->rx_latency, 0);
	}
	phba->cmf_latency.tv_sec = 0;
	phba->cmf_latency.tv_nsec = 0;

	lpfc_cmf_signal_init(phba);

	lpfc_printf_log(phba, KERN_INFO, LOG_CGN_MGMT,
			"6222 Start CMF / Timer\n");

	phba->cmf_timer_cnt = 0;
	hrtimer_start(&phba->cmf_timer,
		      ktime_set(0, LPFC_CMF_INTERVAL * 1000000),
		      HRTIMER_MODE_REL);
	/* Setup for latency check in IO cmpl routines */
	ktime_get_real_ts64(&phba->cmf_latency);

	atomic_set(&phba->cmf_bw_wait, 0);
	atomic_set(&phba->cmf_stop_io, 0);
}

/**
 * lpfc_stop_hba_timers - Stop all the timers associated with an HBA
 * @phba: pointer to lpfc hba data structure.
 *
 * This routine stops all the timers associated with a HBA. This function is
 * invoked before either putting a HBA offline or unloading the driver.
 **/
void
lpfc_stop_hba_timers(struct lpfc_hba *phba)
{
	if (phba->pport)
		lpfc_stop_vport_timers(phba->pport);
	cancel_delayed_work_sync(&phba->eq_delay_work);
	cancel_delayed_work_sync(&phba->idle_stat_delay_work);
	del_timer_sync(&phba->sli.mbox_tmo);
	del_timer_sync(&phba->fabric_block_timer);
	del_timer_sync(&phba->eratt_poll);
	del_timer_sync(&phba->hb_tmofunc);
	if (phba->sli_rev == LPFC_SLI_REV4) {
		del_timer_sync(&phba->rrq_tmr);
		phba->hba_flag &= ~HBA_RRQ_ACTIVE;
	}
	phba->hba_flag &= ~(HBA_HBEAT_INP | HBA_HBEAT_TMO);

	switch (phba->pci_dev_grp) {
	case LPFC_PCI_DEV_LP:
		/* Stop any LightPulse device specific driver timers */
		del_timer_sync(&phba->fcp_poll_timer);
		break;
	case LPFC_PCI_DEV_OC:
		/* Stop any OneConnect device specific driver timers */
		lpfc_sli4_stop_fcf_redisc_wait_timer(phba);
		break;
	default:
		lpfc_printf_log(phba, KERN_ERR, LOG_TRACE_EVENT,
				"0297 Invalid device group (x%x)\n",
				phba->pci_dev_grp);
		break;
	}
	return;
}

/**
 * lpfc_block_mgmt_io - Mark a HBA's management interface as blocked
 * @phba: pointer to lpfc hba data structure.
 * @mbx_action: flag for mailbox no wait action.
 *
 * This routine marks a HBA's management interface as blocked. Once the HBA's
 * management interface is marked as blocked, all the user space access to
 * the HBA, whether they are from sysfs interface or libdfc interface will
 * all be blocked. The HBA is set to block the management interface when the
 * driver prepares the HBA interface for online or offline.
 **/
static void
lpfc_block_mgmt_io(struct lpfc_hba *phba, int mbx_action)
{
	unsigned long iflag;
	uint8_t actcmd = MBX_HEARTBEAT;
	unsigned long timeout;

	spin_lock_irqsave(&phba->hbalock, iflag);
	phba->sli.sli_flag |= LPFC_BLOCK_MGMT_IO;
	spin_unlock_irqrestore(&phba->hbalock, iflag);
	if (mbx_action == LPFC_MBX_NO_WAIT)
		return;
	timeout = msecs_to_jiffies(LPFC_MBOX_TMO * 1000) + jiffies;
	spin_lock_irqsave(&phba->hbalock, iflag);
	if (phba->sli.mbox_active) {
		actcmd = phba->sli.mbox_active->u.mb.mbxCommand;
		/* Determine how long we might wait for the active mailbox
		 * command to be gracefully completed by firmware.
		 */
		timeout = msecs_to_jiffies(lpfc_mbox_tmo_val(phba,
				phba->sli.mbox_active) * 1000) + jiffies;
	}
	spin_unlock_irqrestore(&phba->hbalock, iflag);

	/* Wait for the outstnading mailbox command to complete */
	while (phba->sli.mbox_active) {
		/* Check active mailbox complete status every 2ms */
		msleep(2);
		if (time_after(jiffies, timeout)) {
			lpfc_printf_log(phba, KERN_ERR, LOG_TRACE_EVENT,
					"2813 Mgmt IO is Blocked %x "
					"- mbox cmd %x still active\n",
					phba->sli.sli_flag, actcmd);
			break;
		}
	}
}

/**
 * lpfc_sli4_node_prep - Assign RPIs for active nodes.
 * @phba: pointer to lpfc hba data structure.
 *
 * Allocate RPIs for all active remote nodes. This is needed whenever
 * an SLI4 adapter is reset and the driver is not unloading. Its purpose
 * is to fixup the temporary rpi assignments.
 **/
void
lpfc_sli4_node_prep(struct lpfc_hba *phba)
{
	struct lpfc_nodelist  *ndlp, *next_ndlp;
	struct lpfc_vport **vports;
	int i, rpi;

	if (phba->sli_rev != LPFC_SLI_REV4)
		return;

	vports = lpfc_create_vport_work_array(phba);
	if (vports == NULL)
		return;

	for (i = 0; i <= phba->max_vports && vports[i] != NULL; i++) {
		if (vports[i]->load_flag & FC_UNLOADING)
			continue;

		list_for_each_entry_safe(ndlp, next_ndlp,
					 &vports[i]->fc_nodes,
					 nlp_listp) {
			rpi = lpfc_sli4_alloc_rpi(phba);
			if (rpi == LPFC_RPI_ALLOC_ERROR) {
				/* TODO print log? */
				continue;
			}
			ndlp->nlp_rpi = rpi;
			lpfc_printf_vlog(ndlp->vport, KERN_INFO,
					 LOG_NODE | LOG_DISCOVERY,
					 "0009 Assign RPI x%x to ndlp x%px "
					 "DID:x%06x flg:x%x\n",
					 ndlp->nlp_rpi, ndlp, ndlp->nlp_DID,
					 ndlp->nlp_flag);
		}
	}
	lpfc_destroy_vport_work_array(phba, vports);
}

/**
 * lpfc_create_expedite_pool - create expedite pool
 * @phba: pointer to lpfc hba data structure.
 *
 * This routine moves a batch of XRIs from lpfc_io_buf_list_put of HWQ 0
 * to expedite pool. Mark them as expedite.
 **/
static void lpfc_create_expedite_pool(struct lpfc_hba *phba)
{
	struct lpfc_sli4_hdw_queue *qp;
	struct lpfc_io_buf *lpfc_ncmd;
	struct lpfc_io_buf *lpfc_ncmd_next;
	struct lpfc_epd_pool *epd_pool;
	unsigned long iflag;

	epd_pool = &phba->epd_pool;
	qp = &phba->sli4_hba.hdwq[0];

	spin_lock_init(&epd_pool->lock);
	spin_lock_irqsave(&qp->io_buf_list_put_lock, iflag);
	spin_lock(&epd_pool->lock);
	INIT_LIST_HEAD(&epd_pool->list);
	list_for_each_entry_safe(lpfc_ncmd, lpfc_ncmd_next,
				 &qp->lpfc_io_buf_list_put, list) {
		list_move_tail(&lpfc_ncmd->list, &epd_pool->list);
		lpfc_ncmd->expedite = true;
		qp->put_io_bufs--;
		epd_pool->count++;
		if (epd_pool->count >= XRI_BATCH)
			break;
	}
	spin_unlock(&epd_pool->lock);
	spin_unlock_irqrestore(&qp->io_buf_list_put_lock, iflag);
}

/**
 * lpfc_destroy_expedite_pool - destroy expedite pool
 * @phba: pointer to lpfc hba data structure.
 *
 * This routine returns XRIs from expedite pool to lpfc_io_buf_list_put
 * of HWQ 0. Clear the mark.
 **/
static void lpfc_destroy_expedite_pool(struct lpfc_hba *phba)
{
	struct lpfc_sli4_hdw_queue *qp;
	struct lpfc_io_buf *lpfc_ncmd;
	struct lpfc_io_buf *lpfc_ncmd_next;
	struct lpfc_epd_pool *epd_pool;
	unsigned long iflag;

	epd_pool = &phba->epd_pool;
	qp = &phba->sli4_hba.hdwq[0];

	spin_lock_irqsave(&qp->io_buf_list_put_lock, iflag);
	spin_lock(&epd_pool->lock);
	list_for_each_entry_safe(lpfc_ncmd, lpfc_ncmd_next,
				 &epd_pool->list, list) {
		list_move_tail(&lpfc_ncmd->list,
			       &qp->lpfc_io_buf_list_put);
		lpfc_ncmd->flags = false;
		qp->put_io_bufs++;
		epd_pool->count--;
	}
	spin_unlock(&epd_pool->lock);
	spin_unlock_irqrestore(&qp->io_buf_list_put_lock, iflag);
}

/**
 * lpfc_create_multixri_pools - create multi-XRI pools
 * @phba: pointer to lpfc hba data structure.
 *
 * This routine initialize public, private per HWQ. Then, move XRIs from
 * lpfc_io_buf_list_put to public pool. High and low watermark are also
 * Initialized.
 **/
void lpfc_create_multixri_pools(struct lpfc_hba *phba)
{
	u32 i, j;
	u32 hwq_count;
	u32 count_per_hwq;
	struct lpfc_io_buf *lpfc_ncmd;
	struct lpfc_io_buf *lpfc_ncmd_next;
	unsigned long iflag;
	struct lpfc_sli4_hdw_queue *qp;
	struct lpfc_multixri_pool *multixri_pool;
	struct lpfc_pbl_pool *pbl_pool;
	struct lpfc_pvt_pool *pvt_pool;

	lpfc_printf_log(phba, KERN_INFO, LOG_INIT,
			"1234 num_hdw_queue=%d num_present_cpu=%d common_xri_cnt=%d\n",
			phba->cfg_hdw_queue, phba->sli4_hba.num_present_cpu,
			phba->sli4_hba.io_xri_cnt);

	if (phba->cfg_enable_fc4_type & LPFC_ENABLE_NVME)
		lpfc_create_expedite_pool(phba);

	hwq_count = phba->cfg_hdw_queue;
	count_per_hwq = phba->sli4_hba.io_xri_cnt / hwq_count;

	for (i = 0; i < hwq_count; i++) {
		multixri_pool = kzalloc(sizeof(*multixri_pool), GFP_KERNEL);

		if (!multixri_pool) {
			lpfc_printf_log(phba, KERN_INFO, LOG_INIT,
					"1238 Failed to allocate memory for "
					"multixri_pool\n");

			if (phba->cfg_enable_fc4_type & LPFC_ENABLE_NVME)
				lpfc_destroy_expedite_pool(phba);

			j = 0;
			while (j < i) {
				qp = &phba->sli4_hba.hdwq[j];
				kfree(qp->p_multixri_pool);
				j++;
			}
			phba->cfg_xri_rebalancing = 0;
			return;
		}

		qp = &phba->sli4_hba.hdwq[i];
		qp->p_multixri_pool = multixri_pool;

		multixri_pool->xri_limit = count_per_hwq;
		multixri_pool->rrb_next_hwqid = i;

		/* Deal with public free xri pool */
		pbl_pool = &multixri_pool->pbl_pool;
		spin_lock_init(&pbl_pool->lock);
		spin_lock_irqsave(&qp->io_buf_list_put_lock, iflag);
		spin_lock(&pbl_pool->lock);
		INIT_LIST_HEAD(&pbl_pool->list);
		list_for_each_entry_safe(lpfc_ncmd, lpfc_ncmd_next,
					 &qp->lpfc_io_buf_list_put, list) {
			list_move_tail(&lpfc_ncmd->list, &pbl_pool->list);
			qp->put_io_bufs--;
			pbl_pool->count++;
		}
		lpfc_printf_log(phba, KERN_INFO, LOG_INIT,
				"1235 Moved %d buffers from PUT list over to pbl_pool[%d]\n",
				pbl_pool->count, i);
		spin_unlock(&pbl_pool->lock);
		spin_unlock_irqrestore(&qp->io_buf_list_put_lock, iflag);

		/* Deal with private free xri pool */
		pvt_pool = &multixri_pool->pvt_pool;
		pvt_pool->high_watermark = multixri_pool->xri_limit / 2;
		pvt_pool->low_watermark = XRI_BATCH;
		spin_lock_init(&pvt_pool->lock);
		spin_lock_irqsave(&pvt_pool->lock, iflag);
		INIT_LIST_HEAD(&pvt_pool->list);
		pvt_pool->count = 0;
		spin_unlock_irqrestore(&pvt_pool->lock, iflag);
	}
}

/**
 * lpfc_destroy_multixri_pools - destroy multi-XRI pools
 * @phba: pointer to lpfc hba data structure.
 *
 * This routine returns XRIs from public/private to lpfc_io_buf_list_put.
 **/
static void lpfc_destroy_multixri_pools(struct lpfc_hba *phba)
{
	u32 i;
	u32 hwq_count;
	struct lpfc_io_buf *lpfc_ncmd;
	struct lpfc_io_buf *lpfc_ncmd_next;
	unsigned long iflag;
	struct lpfc_sli4_hdw_queue *qp;
	struct lpfc_multixri_pool *multixri_pool;
	struct lpfc_pbl_pool *pbl_pool;
	struct lpfc_pvt_pool *pvt_pool;

	if (phba->cfg_enable_fc4_type & LPFC_ENABLE_NVME)
		lpfc_destroy_expedite_pool(phba);

	if (!(phba->pport->load_flag & FC_UNLOADING))
		lpfc_sli_flush_io_rings(phba);

	hwq_count = phba->cfg_hdw_queue;

	for (i = 0; i < hwq_count; i++) {
		qp = &phba->sli4_hba.hdwq[i];
		multixri_pool = qp->p_multixri_pool;
		if (!multixri_pool)
			continue;

		qp->p_multixri_pool = NULL;

		spin_lock_irqsave(&qp->io_buf_list_put_lock, iflag);

		/* Deal with public free xri pool */
		pbl_pool = &multixri_pool->pbl_pool;
		spin_lock(&pbl_pool->lock);

		lpfc_printf_log(phba, KERN_INFO, LOG_INIT,
				"1236 Moving %d buffers from pbl_pool[%d] TO PUT list\n",
				pbl_pool->count, i);

		list_for_each_entry_safe(lpfc_ncmd, lpfc_ncmd_next,
					 &pbl_pool->list, list) {
			list_move_tail(&lpfc_ncmd->list,
				       &qp->lpfc_io_buf_list_put);
			qp->put_io_bufs++;
			pbl_pool->count--;
		}

		INIT_LIST_HEAD(&pbl_pool->list);
		pbl_pool->count = 0;

		spin_unlock(&pbl_pool->lock);

		/* Deal with private free xri pool */
		pvt_pool = &multixri_pool->pvt_pool;
		spin_lock(&pvt_pool->lock);

		lpfc_printf_log(phba, KERN_INFO, LOG_INIT,
				"1237 Moving %d buffers from pvt_pool[%d] TO PUT list\n",
				pvt_pool->count, i);

		list_for_each_entry_safe(lpfc_ncmd, lpfc_ncmd_next,
					 &pvt_pool->list, list) {
			list_move_tail(&lpfc_ncmd->list,
				       &qp->lpfc_io_buf_list_put);
			qp->put_io_bufs++;
			pvt_pool->count--;
		}

		INIT_LIST_HEAD(&pvt_pool->list);
		pvt_pool->count = 0;

		spin_unlock(&pvt_pool->lock);
		spin_unlock_irqrestore(&qp->io_buf_list_put_lock, iflag);

		kfree(multixri_pool);
	}
}

/**
 * lpfc_online - Initialize and bring a HBA online
 * @phba: pointer to lpfc hba data structure.
 *
 * This routine initializes the HBA and brings a HBA online. During this
 * process, the management interface is blocked to prevent user space access
 * to the HBA interfering with the driver initialization.
 *
 * Return codes
 *   0 - successful
 *   1 - failed
 **/
int
lpfc_online(struct lpfc_hba *phba)
{
	struct lpfc_vport *vport;
	struct lpfc_vport **vports;
	int i, error = 0;
	bool vpis_cleared = false;

	if (!phba)
		return 0;
	vport = phba->pport;

	if (!(vport->fc_flag & FC_OFFLINE_MODE))
		return 0;

	lpfc_printf_log(phba, KERN_WARNING, LOG_INIT,
			"0458 Bring Adapter online\n");

	lpfc_block_mgmt_io(phba, LPFC_MBX_WAIT);

	if (phba->sli_rev == LPFC_SLI_REV4) {
		if (lpfc_sli4_hba_setup(phba)) { /* Initialize SLI4 HBA */
			lpfc_unblock_mgmt_io(phba);
			return 1;
		}
		spin_lock_irq(&phba->hbalock);
		if (!phba->sli4_hba.max_cfg_param.vpi_used)
			vpis_cleared = true;
		spin_unlock_irq(&phba->hbalock);

		/* Reestablish the local initiator port.
		 * The offline process destroyed the previous lport.
		 */
		if (phba->cfg_enable_fc4_type & LPFC_ENABLE_NVME &&
				!phba->nvmet_support) {
			error = lpfc_nvme_create_localport(phba->pport);
			if (error)
				lpfc_printf_log(phba, KERN_ERR, LOG_TRACE_EVENT,
					"6132 NVME restore reg failed "
					"on nvmei error x%x\n", error);
		}
	} else {
		lpfc_sli_queue_init(phba);
		if (lpfc_sli_hba_setup(phba)) {	/* Initialize SLI2/SLI3 HBA */
			lpfc_unblock_mgmt_io(phba);
			return 1;
		}
	}

	vports = lpfc_create_vport_work_array(phba);
	if (vports != NULL) {
		for (i = 0; i <= phba->max_vports && vports[i] != NULL; i++) {
			struct Scsi_Host *shost;
			shost = lpfc_shost_from_vport(vports[i]);
			spin_lock_irq(shost->host_lock);
			vports[i]->fc_flag &= ~FC_OFFLINE_MODE;
			if (phba->sli3_options & LPFC_SLI3_NPIV_ENABLED)
				vports[i]->fc_flag |= FC_VPORT_NEEDS_REG_VPI;
			if (phba->sli_rev == LPFC_SLI_REV4) {
				vports[i]->fc_flag |= FC_VPORT_NEEDS_INIT_VPI;
				if ((vpis_cleared) &&
				    (vports[i]->port_type !=
					LPFC_PHYSICAL_PORT))
					vports[i]->vpi = 0;
			}
			spin_unlock_irq(shost->host_lock);
		}
	}
	lpfc_destroy_vport_work_array(phba, vports);

	if (phba->cfg_xri_rebalancing)
		lpfc_create_multixri_pools(phba);

	lpfc_cpuhp_add(phba);

	lpfc_unblock_mgmt_io(phba);
	return 0;
}

/**
 * lpfc_unblock_mgmt_io - Mark a HBA's management interface to be not blocked
 * @phba: pointer to lpfc hba data structure.
 *
 * This routine marks a HBA's management interface as not blocked. Once the
 * HBA's management interface is marked as not blocked, all the user space
 * access to the HBA, whether they are from sysfs interface or libdfc
 * interface will be allowed. The HBA is set to block the management interface
 * when the driver prepares the HBA interface for online or offline and then
 * set to unblock the management interface afterwards.
 **/
void
lpfc_unblock_mgmt_io(struct lpfc_hba * phba)
{
	unsigned long iflag;

	spin_lock_irqsave(&phba->hbalock, iflag);
	phba->sli.sli_flag &= ~LPFC_BLOCK_MGMT_IO;
	spin_unlock_irqrestore(&phba->hbalock, iflag);
}

/**
 * lpfc_offline_prep - Prepare a HBA to be brought offline
 * @phba: pointer to lpfc hba data structure.
 * @mbx_action: flag for mailbox shutdown action.
 *
 * This routine is invoked to prepare a HBA to be brought offline. It performs
 * unregistration login to all the nodes on all vports and flushes the mailbox
 * queue to make it ready to be brought offline.
 **/
void
lpfc_offline_prep(struct lpfc_hba *phba, int mbx_action)
{
	struct lpfc_vport *vport = phba->pport;
	struct lpfc_nodelist  *ndlp, *next_ndlp;
	struct lpfc_vport **vports;
	struct Scsi_Host *shost;
	int i;
	int offline = 0;

	if (vport->fc_flag & FC_OFFLINE_MODE)
		return;

	lpfc_block_mgmt_io(phba, mbx_action);

	lpfc_linkdown(phba);

	offline =  pci_channel_offline(phba->pcidev);

	/* Issue an unreg_login to all nodes on all vports */
	vports = lpfc_create_vport_work_array(phba);
	if (vports != NULL) {
		for (i = 0; i <= phba->max_vports && vports[i] != NULL; i++) {
			if (vports[i]->load_flag & FC_UNLOADING)
				continue;
			shost = lpfc_shost_from_vport(vports[i]);
			spin_lock_irq(shost->host_lock);
			vports[i]->vpi_state &= ~LPFC_VPI_REGISTERED;
			vports[i]->fc_flag |= FC_VPORT_NEEDS_REG_VPI;
			vports[i]->fc_flag &= ~FC_VFI_REGISTERED;
			spin_unlock_irq(shost->host_lock);

			shost =	lpfc_shost_from_vport(vports[i]);
			list_for_each_entry_safe(ndlp, next_ndlp,
						 &vports[i]->fc_nodes,
						 nlp_listp) {

				spin_lock_irq(&ndlp->lock);
				ndlp->nlp_flag &= ~NLP_NPR_ADISC;
				spin_unlock_irq(&ndlp->lock);

				if (offline) {
					spin_lock_irq(&ndlp->lock);
					ndlp->nlp_flag &= ~(NLP_UNREG_INP |
							    NLP_RPI_REGISTERED);
					spin_unlock_irq(&ndlp->lock);
				} else {
					lpfc_unreg_rpi(vports[i], ndlp);
				}
				/*
				 * Whenever an SLI4 port goes offline, free the
				 * RPI. Get a new RPI when the adapter port
				 * comes back online.
				 */
				if (phba->sli_rev == LPFC_SLI_REV4) {
					lpfc_printf_vlog(vports[i], KERN_INFO,
						 LOG_NODE | LOG_DISCOVERY,
						 "0011 Free RPI x%x on "
						 "ndlp: x%px did x%x\n",
						 ndlp->nlp_rpi, ndlp,
						 ndlp->nlp_DID);
					lpfc_sli4_free_rpi(phba, ndlp->nlp_rpi);
					ndlp->nlp_rpi = LPFC_RPI_ALLOC_ERROR;
				}

				if (ndlp->nlp_type & NLP_FABRIC) {
					lpfc_disc_state_machine(vports[i], ndlp,
						NULL, NLP_EVT_DEVICE_RECOVERY);

					/* Don't remove the node unless the node
					 * has been unregistered with the
					 * transport, and we're not in recovery
					 * before dev_loss_tmo triggered.
					 * Otherwise, let dev_loss take care of
					 * the node.
					 */
					if (!(ndlp->save_flags &
					      NLP_IN_RECOV_POST_DEV_LOSS) &&
					    !(ndlp->fc4_xpt_flags &
					      (NVME_XPT_REGD | SCSI_XPT_REGD)))
						lpfc_disc_state_machine
							(vports[i], ndlp,
							 NULL,
							 NLP_EVT_DEVICE_RM);
				}
			}
		}
	}
	lpfc_destroy_vport_work_array(phba, vports);

	lpfc_sli_mbox_sys_shutdown(phba, mbx_action);

	if (phba->wq)
		flush_workqueue(phba->wq);
}

/**
 * lpfc_offline - Bring a HBA offline
 * @phba: pointer to lpfc hba data structure.
 *
 * This routine actually brings a HBA offline. It stops all the timers
 * associated with the HBA, brings down the SLI layer, and eventually
 * marks the HBA as in offline state for the upper layer protocol.
 **/
void
lpfc_offline(struct lpfc_hba *phba)
{
	struct Scsi_Host  *shost;
	struct lpfc_vport **vports;
	int i;

	if (phba->pport->fc_flag & FC_OFFLINE_MODE)
		return;

	/* stop port and all timers associated with this hba */
	lpfc_stop_port(phba);

	/* Tear down the local and target port registrations.  The
	 * nvme transports need to cleanup.
	 */
	lpfc_nvmet_destroy_targetport(phba);
	lpfc_nvme_destroy_localport(phba->pport);

	vports = lpfc_create_vport_work_array(phba);
	if (vports != NULL)
		for (i = 0; i <= phba->max_vports && vports[i] != NULL; i++)
			lpfc_stop_vport_timers(vports[i]);
	lpfc_destroy_vport_work_array(phba, vports);
	lpfc_printf_log(phba, KERN_WARNING, LOG_INIT,
			"0460 Bring Adapter offline\n");
	/* Bring down the SLI Layer and cleanup.  The HBA is offline
	   now.  */
	lpfc_sli_hba_down(phba);
	spin_lock_irq(&phba->hbalock);
	phba->work_ha = 0;
	spin_unlock_irq(&phba->hbalock);
	vports = lpfc_create_vport_work_array(phba);
	if (vports != NULL)
		for (i = 0; i <= phba->max_vports && vports[i] != NULL; i++) {
			shost = lpfc_shost_from_vport(vports[i]);
			spin_lock_irq(shost->host_lock);
			vports[i]->work_port_events = 0;
			vports[i]->fc_flag |= FC_OFFLINE_MODE;
			spin_unlock_irq(shost->host_lock);
		}
	lpfc_destroy_vport_work_array(phba, vports);
	/* If OFFLINE flag is clear (i.e. unloading), cpuhp removal is handled
	 * in hba_unset
	 */
	if (phba->pport->fc_flag & FC_OFFLINE_MODE)
		__lpfc_cpuhp_remove(phba);

	if (phba->cfg_xri_rebalancing)
		lpfc_destroy_multixri_pools(phba);
}

/**
 * lpfc_scsi_free - Free all the SCSI buffers and IOCBs from driver lists
 * @phba: pointer to lpfc hba data structure.
 *
 * This routine is to free all the SCSI buffers and IOCBs from the driver
 * list back to kernel. It is called from lpfc_pci_remove_one to free
 * the internal resources before the device is removed from the system.
 **/
static void
lpfc_scsi_free(struct lpfc_hba *phba)
{
	struct lpfc_io_buf *sb, *sb_next;

	if (!(phba->cfg_enable_fc4_type & LPFC_ENABLE_FCP))
		return;

	spin_lock_irq(&phba->hbalock);

	/* Release all the lpfc_scsi_bufs maintained by this host. */

	spin_lock(&phba->scsi_buf_list_put_lock);
	list_for_each_entry_safe(sb, sb_next, &phba->lpfc_scsi_buf_list_put,
				 list) {
		list_del(&sb->list);
		dma_pool_free(phba->lpfc_sg_dma_buf_pool, sb->data,
			      sb->dma_handle);
		kfree(sb);
		phba->total_scsi_bufs--;
	}
	spin_unlock(&phba->scsi_buf_list_put_lock);

	spin_lock(&phba->scsi_buf_list_get_lock);
	list_for_each_entry_safe(sb, sb_next, &phba->lpfc_scsi_buf_list_get,
				 list) {
		list_del(&sb->list);
		dma_pool_free(phba->lpfc_sg_dma_buf_pool, sb->data,
			      sb->dma_handle);
		kfree(sb);
		phba->total_scsi_bufs--;
	}
	spin_unlock(&phba->scsi_buf_list_get_lock);
	spin_unlock_irq(&phba->hbalock);
}

/**
 * lpfc_io_free - Free all the IO buffers and IOCBs from driver lists
 * @phba: pointer to lpfc hba data structure.
 *
 * This routine is to free all the IO buffers and IOCBs from the driver
 * list back to kernel. It is called from lpfc_pci_remove_one to free
 * the internal resources before the device is removed from the system.
 **/
void
lpfc_io_free(struct lpfc_hba *phba)
{
	struct lpfc_io_buf *lpfc_ncmd, *lpfc_ncmd_next;
	struct lpfc_sli4_hdw_queue *qp;
	int idx;

	for (idx = 0; idx < phba->cfg_hdw_queue; idx++) {
		qp = &phba->sli4_hba.hdwq[idx];
		/* Release all the lpfc_nvme_bufs maintained by this host. */
		spin_lock(&qp->io_buf_list_put_lock);
		list_for_each_entry_safe(lpfc_ncmd, lpfc_ncmd_next,
					 &qp->lpfc_io_buf_list_put,
					 list) {
			list_del(&lpfc_ncmd->list);
			qp->put_io_bufs--;
			dma_pool_free(phba->lpfc_sg_dma_buf_pool,
				      lpfc_ncmd->data, lpfc_ncmd->dma_handle);
			if (phba->cfg_xpsgl && !phba->nvmet_support)
				lpfc_put_sgl_per_hdwq(phba, lpfc_ncmd);
			lpfc_put_cmd_rsp_buf_per_hdwq(phba, lpfc_ncmd);
			kfree(lpfc_ncmd);
			qp->total_io_bufs--;
		}
		spin_unlock(&qp->io_buf_list_put_lock);

		spin_lock(&qp->io_buf_list_get_lock);
		list_for_each_entry_safe(lpfc_ncmd, lpfc_ncmd_next,
					 &qp->lpfc_io_buf_list_get,
					 list) {
			list_del(&lpfc_ncmd->list);
			qp->get_io_bufs--;
			dma_pool_free(phba->lpfc_sg_dma_buf_pool,
				      lpfc_ncmd->data, lpfc_ncmd->dma_handle);
			if (phba->cfg_xpsgl && !phba->nvmet_support)
				lpfc_put_sgl_per_hdwq(phba, lpfc_ncmd);
			lpfc_put_cmd_rsp_buf_per_hdwq(phba, lpfc_ncmd);
			kfree(lpfc_ncmd);
			qp->total_io_bufs--;
		}
		spin_unlock(&qp->io_buf_list_get_lock);
	}
}

/**
 * lpfc_sli4_els_sgl_update - update ELS xri-sgl sizing and mapping
 * @phba: pointer to lpfc hba data structure.
 *
 * This routine first calculates the sizes of the current els and allocated
 * scsi sgl lists, and then goes through all sgls to updates the physical
 * XRIs assigned due to port function reset. During port initialization, the
 * current els and allocated scsi sgl lists are 0s.
 *
 * Return codes
 *   0 - successful (for now, it always returns 0)
 **/
int
lpfc_sli4_els_sgl_update(struct lpfc_hba *phba)
{
	struct lpfc_sglq *sglq_entry = NULL, *sglq_entry_next = NULL;
	uint16_t i, lxri, xri_cnt, els_xri_cnt;
	LIST_HEAD(els_sgl_list);
	int rc;

	/*
	 * update on pci function's els xri-sgl list
	 */
	els_xri_cnt = lpfc_sli4_get_els_iocb_cnt(phba);

	if (els_xri_cnt > phba->sli4_hba.els_xri_cnt) {
		/* els xri-sgl expanded */
		xri_cnt = els_xri_cnt - phba->sli4_hba.els_xri_cnt;
		lpfc_printf_log(phba, KERN_INFO, LOG_SLI,
				"3157 ELS xri-sgl count increased from "
				"%d to %d\n", phba->sli4_hba.els_xri_cnt,
				els_xri_cnt);
		/* allocate the additional els sgls */
		for (i = 0; i < xri_cnt; i++) {
			sglq_entry = kzalloc(sizeof(struct lpfc_sglq),
					     GFP_KERNEL);
			if (sglq_entry == NULL) {
				lpfc_printf_log(phba, KERN_ERR,
						LOG_TRACE_EVENT,
						"2562 Failure to allocate an "
						"ELS sgl entry:%d\n", i);
				rc = -ENOMEM;
				goto out_free_mem;
			}
			sglq_entry->buff_type = GEN_BUFF_TYPE;
			sglq_entry->virt = lpfc_mbuf_alloc(phba, 0,
							   &sglq_entry->phys);
			if (sglq_entry->virt == NULL) {
				kfree(sglq_entry);
				lpfc_printf_log(phba, KERN_ERR,
						LOG_TRACE_EVENT,
						"2563 Failure to allocate an "
						"ELS mbuf:%d\n", i);
				rc = -ENOMEM;
				goto out_free_mem;
			}
			sglq_entry->sgl = sglq_entry->virt;
			memset(sglq_entry->sgl, 0, LPFC_BPL_SIZE);
			sglq_entry->state = SGL_FREED;
			list_add_tail(&sglq_entry->list, &els_sgl_list);
		}
		spin_lock_irq(&phba->sli4_hba.sgl_list_lock);
		list_splice_init(&els_sgl_list,
				 &phba->sli4_hba.lpfc_els_sgl_list);
		spin_unlock_irq(&phba->sli4_hba.sgl_list_lock);
	} else if (els_xri_cnt < phba->sli4_hba.els_xri_cnt) {
		/* els xri-sgl shrinked */
		xri_cnt = phba->sli4_hba.els_xri_cnt - els_xri_cnt;
		lpfc_printf_log(phba, KERN_INFO, LOG_SLI,
				"3158 ELS xri-sgl count decreased from "
				"%d to %d\n", phba->sli4_hba.els_xri_cnt,
				els_xri_cnt);
		spin_lock_irq(&phba->sli4_hba.sgl_list_lock);
		list_splice_init(&phba->sli4_hba.lpfc_els_sgl_list,
				 &els_sgl_list);
		/* release extra els sgls from list */
		for (i = 0; i < xri_cnt; i++) {
			list_remove_head(&els_sgl_list,
					 sglq_entry, struct lpfc_sglq, list);
			if (sglq_entry) {
				__lpfc_mbuf_free(phba, sglq_entry->virt,
						 sglq_entry->phys);
				kfree(sglq_entry);
			}
		}
		list_splice_init(&els_sgl_list,
				 &phba->sli4_hba.lpfc_els_sgl_list);
		spin_unlock_irq(&phba->sli4_hba.sgl_list_lock);
	} else
		lpfc_printf_log(phba, KERN_INFO, LOG_SLI,
				"3163 ELS xri-sgl count unchanged: %d\n",
				els_xri_cnt);
	phba->sli4_hba.els_xri_cnt = els_xri_cnt;

	/* update xris to els sgls on the list */
	sglq_entry = NULL;
	sglq_entry_next = NULL;
	list_for_each_entry_safe(sglq_entry, sglq_entry_next,
				 &phba->sli4_hba.lpfc_els_sgl_list, list) {
		lxri = lpfc_sli4_next_xritag(phba);
		if (lxri == NO_XRI) {
			lpfc_printf_log(phba, KERN_ERR,
					LOG_TRACE_EVENT,
					"2400 Failed to allocate xri for "
					"ELS sgl\n");
			rc = -ENOMEM;
			goto out_free_mem;
		}
		sglq_entry->sli4_lxritag = lxri;
		sglq_entry->sli4_xritag = phba->sli4_hba.xri_ids[lxri];
	}
	return 0;

out_free_mem:
	lpfc_free_els_sgl_list(phba);
	return rc;
}

/**
 * lpfc_sli4_nvmet_sgl_update - update xri-sgl sizing and mapping
 * @phba: pointer to lpfc hba data structure.
 *
 * This routine first calculates the sizes of the current els and allocated
 * scsi sgl lists, and then goes through all sgls to updates the physical
 * XRIs assigned due to port function reset. During port initialization, the
 * current els and allocated scsi sgl lists are 0s.
 *
 * Return codes
 *   0 - successful (for now, it always returns 0)
 **/
int
lpfc_sli4_nvmet_sgl_update(struct lpfc_hba *phba)
{
	struct lpfc_sglq *sglq_entry = NULL, *sglq_entry_next = NULL;
	uint16_t i, lxri, xri_cnt, els_xri_cnt;
	uint16_t nvmet_xri_cnt;
	LIST_HEAD(nvmet_sgl_list);
	int rc;

	/*
	 * update on pci function's nvmet xri-sgl list
	 */
	els_xri_cnt = lpfc_sli4_get_els_iocb_cnt(phba);

	/* For NVMET, ALL remaining XRIs are dedicated for IO processing */
	nvmet_xri_cnt = phba->sli4_hba.max_cfg_param.max_xri - els_xri_cnt;
	if (nvmet_xri_cnt > phba->sli4_hba.nvmet_xri_cnt) {
		/* els xri-sgl expanded */
		xri_cnt = nvmet_xri_cnt - phba->sli4_hba.nvmet_xri_cnt;
		lpfc_printf_log(phba, KERN_INFO, LOG_SLI,
				"6302 NVMET xri-sgl cnt grew from %d to %d\n",
				phba->sli4_hba.nvmet_xri_cnt, nvmet_xri_cnt);
		/* allocate the additional nvmet sgls */
		for (i = 0; i < xri_cnt; i++) {
			sglq_entry = kzalloc(sizeof(struct lpfc_sglq),
					     GFP_KERNEL);
			if (sglq_entry == NULL) {
				lpfc_printf_log(phba, KERN_ERR,
						LOG_TRACE_EVENT,
						"6303 Failure to allocate an "
						"NVMET sgl entry:%d\n", i);
				rc = -ENOMEM;
				goto out_free_mem;
			}
			sglq_entry->buff_type = NVMET_BUFF_TYPE;
			sglq_entry->virt = lpfc_nvmet_buf_alloc(phba, 0,
							   &sglq_entry->phys);
			if (sglq_entry->virt == NULL) {
				kfree(sglq_entry);
				lpfc_printf_log(phba, KERN_ERR,
						LOG_TRACE_EVENT,
						"6304 Failure to allocate an "
						"NVMET buf:%d\n", i);
				rc = -ENOMEM;
				goto out_free_mem;
			}
			sglq_entry->sgl = sglq_entry->virt;
			memset(sglq_entry->sgl, 0,
			       phba->cfg_sg_dma_buf_size);
			sglq_entry->state = SGL_FREED;
			list_add_tail(&sglq_entry->list, &nvmet_sgl_list);
		}
		spin_lock_irq(&phba->hbalock);
		spin_lock(&phba->sli4_hba.sgl_list_lock);
		list_splice_init(&nvmet_sgl_list,
				 &phba->sli4_hba.lpfc_nvmet_sgl_list);
		spin_unlock(&phba->sli4_hba.sgl_list_lock);
		spin_unlock_irq(&phba->hbalock);
	} else if (nvmet_xri_cnt < phba->sli4_hba.nvmet_xri_cnt) {
		/* nvmet xri-sgl shrunk */
		xri_cnt = phba->sli4_hba.nvmet_xri_cnt - nvmet_xri_cnt;
		lpfc_printf_log(phba, KERN_INFO, LOG_SLI,
				"6305 NVMET xri-sgl count decreased from "
				"%d to %d\n", phba->sli4_hba.nvmet_xri_cnt,
				nvmet_xri_cnt);
		spin_lock_irq(&phba->hbalock);
		spin_lock(&phba->sli4_hba.sgl_list_lock);
		list_splice_init(&phba->sli4_hba.lpfc_nvmet_sgl_list,
				 &nvmet_sgl_list);
		/* release extra nvmet sgls from list */
		for (i = 0; i < xri_cnt; i++) {
			list_remove_head(&nvmet_sgl_list,
					 sglq_entry, struct lpfc_sglq, list);
			if (sglq_entry) {
				lpfc_nvmet_buf_free(phba, sglq_entry->virt,
						    sglq_entry->phys);
				kfree(sglq_entry);
			}
		}
		list_splice_init(&nvmet_sgl_list,
				 &phba->sli4_hba.lpfc_nvmet_sgl_list);
		spin_unlock(&phba->sli4_hba.sgl_list_lock);
		spin_unlock_irq(&phba->hbalock);
	} else
		lpfc_printf_log(phba, KERN_INFO, LOG_SLI,
				"6306 NVMET xri-sgl count unchanged: %d\n",
				nvmet_xri_cnt);
	phba->sli4_hba.nvmet_xri_cnt = nvmet_xri_cnt;

	/* update xris to nvmet sgls on the list */
	sglq_entry = NULL;
	sglq_entry_next = NULL;
	list_for_each_entry_safe(sglq_entry, sglq_entry_next,
				 &phba->sli4_hba.lpfc_nvmet_sgl_list, list) {
		lxri = lpfc_sli4_next_xritag(phba);
		if (lxri == NO_XRI) {
			lpfc_printf_log(phba, KERN_ERR,
					LOG_TRACE_EVENT,
					"6307 Failed to allocate xri for "
					"NVMET sgl\n");
			rc = -ENOMEM;
			goto out_free_mem;
		}
		sglq_entry->sli4_lxritag = lxri;
		sglq_entry->sli4_xritag = phba->sli4_hba.xri_ids[lxri];
	}
	return 0;

out_free_mem:
	lpfc_free_nvmet_sgl_list(phba);
	return rc;
}

int
lpfc_io_buf_flush(struct lpfc_hba *phba, struct list_head *cbuf)
{
	LIST_HEAD(blist);
	struct lpfc_sli4_hdw_queue *qp;
	struct lpfc_io_buf *lpfc_cmd;
	struct lpfc_io_buf *iobufp, *prev_iobufp;
	int idx, cnt, xri, inserted;

	cnt = 0;
	for (idx = 0; idx < phba->cfg_hdw_queue; idx++) {
		qp = &phba->sli4_hba.hdwq[idx];
		spin_lock_irq(&qp->io_buf_list_get_lock);
		spin_lock(&qp->io_buf_list_put_lock);

		/* Take everything off the get and put lists */
		list_splice_init(&qp->lpfc_io_buf_list_get, &blist);
		list_splice(&qp->lpfc_io_buf_list_put, &blist);
		INIT_LIST_HEAD(&qp->lpfc_io_buf_list_get);
		INIT_LIST_HEAD(&qp->lpfc_io_buf_list_put);
		cnt += qp->get_io_bufs + qp->put_io_bufs;
		qp->get_io_bufs = 0;
		qp->put_io_bufs = 0;
		qp->total_io_bufs = 0;
		spin_unlock(&qp->io_buf_list_put_lock);
		spin_unlock_irq(&qp->io_buf_list_get_lock);
	}

	/*
	 * Take IO buffers off blist and put on cbuf sorted by XRI.
	 * This is because POST_SGL takes a sequential range of XRIs
	 * to post to the firmware.
	 */
	for (idx = 0; idx < cnt; idx++) {
		list_remove_head(&blist, lpfc_cmd, struct lpfc_io_buf, list);
		if (!lpfc_cmd)
			return cnt;
		if (idx == 0) {
			list_add_tail(&lpfc_cmd->list, cbuf);
			continue;
		}
		xri = lpfc_cmd->cur_iocbq.sli4_xritag;
		inserted = 0;
		prev_iobufp = NULL;
		list_for_each_entry(iobufp, cbuf, list) {
			if (xri < iobufp->cur_iocbq.sli4_xritag) {
				if (prev_iobufp)
					list_add(&lpfc_cmd->list,
						 &prev_iobufp->list);
				else
					list_add(&lpfc_cmd->list, cbuf);
				inserted = 1;
				break;
			}
			prev_iobufp = iobufp;
		}
		if (!inserted)
			list_add_tail(&lpfc_cmd->list, cbuf);
	}
	return cnt;
}

int
lpfc_io_buf_replenish(struct lpfc_hba *phba, struct list_head *cbuf)
{
	struct lpfc_sli4_hdw_queue *qp;
	struct lpfc_io_buf *lpfc_cmd;
	int idx, cnt;

	qp = phba->sli4_hba.hdwq;
	cnt = 0;
	while (!list_empty(cbuf)) {
		for (idx = 0; idx < phba->cfg_hdw_queue; idx++) {
			list_remove_head(cbuf, lpfc_cmd,
					 struct lpfc_io_buf, list);
			if (!lpfc_cmd)
				return cnt;
			cnt++;
			qp = &phba->sli4_hba.hdwq[idx];
			lpfc_cmd->hdwq_no = idx;
			lpfc_cmd->hdwq = qp;
			lpfc_cmd->cur_iocbq.wqe_cmpl = NULL;
			lpfc_cmd->cur_iocbq.iocb_cmpl = NULL;
			spin_lock(&qp->io_buf_list_put_lock);
			list_add_tail(&lpfc_cmd->list,
				      &qp->lpfc_io_buf_list_put);
			qp->put_io_bufs++;
			qp->total_io_bufs++;
			spin_unlock(&qp->io_buf_list_put_lock);
		}
	}
	return cnt;
}

/**
 * lpfc_sli4_io_sgl_update - update xri-sgl sizing and mapping
 * @phba: pointer to lpfc hba data structure.
 *
 * This routine first calculates the sizes of the current els and allocated
 * scsi sgl lists, and then goes through all sgls to updates the physical
 * XRIs assigned due to port function reset. During port initialization, the
 * current els and allocated scsi sgl lists are 0s.
 *
 * Return codes
 *   0 - successful (for now, it always returns 0)
 **/
int
lpfc_sli4_io_sgl_update(struct lpfc_hba *phba)
{
	struct lpfc_io_buf *lpfc_ncmd = NULL, *lpfc_ncmd_next = NULL;
	uint16_t i, lxri, els_xri_cnt;
	uint16_t io_xri_cnt, io_xri_max;
	LIST_HEAD(io_sgl_list);
	int rc, cnt;

	/*
	 * update on pci function's allocated nvme xri-sgl list
	 */

	/* maximum number of xris available for nvme buffers */
	els_xri_cnt = lpfc_sli4_get_els_iocb_cnt(phba);
	io_xri_max = phba->sli4_hba.max_cfg_param.max_xri - els_xri_cnt;
	phba->sli4_hba.io_xri_max = io_xri_max;

	lpfc_printf_log(phba, KERN_INFO, LOG_SLI,
			"6074 Current allocated XRI sgl count:%d, "
			"maximum XRI count:%d\n",
			phba->sli4_hba.io_xri_cnt,
			phba->sli4_hba.io_xri_max);

	cnt = lpfc_io_buf_flush(phba, &io_sgl_list);

	if (phba->sli4_hba.io_xri_cnt > phba->sli4_hba.io_xri_max) {
		/* max nvme xri shrunk below the allocated nvme buffers */
		io_xri_cnt = phba->sli4_hba.io_xri_cnt -
					phba->sli4_hba.io_xri_max;
		/* release the extra allocated nvme buffers */
		for (i = 0; i < io_xri_cnt; i++) {
			list_remove_head(&io_sgl_list, lpfc_ncmd,
					 struct lpfc_io_buf, list);
			if (lpfc_ncmd) {
				dma_pool_free(phba->lpfc_sg_dma_buf_pool,
					      lpfc_ncmd->data,
					      lpfc_ncmd->dma_handle);
				kfree(lpfc_ncmd);
			}
		}
		phba->sli4_hba.io_xri_cnt -= io_xri_cnt;
	}

	/* update xris associated to remaining allocated nvme buffers */
	lpfc_ncmd = NULL;
	lpfc_ncmd_next = NULL;
	phba->sli4_hba.io_xri_cnt = cnt;
	list_for_each_entry_safe(lpfc_ncmd, lpfc_ncmd_next,
				 &io_sgl_list, list) {
		lxri = lpfc_sli4_next_xritag(phba);
		if (lxri == NO_XRI) {
			lpfc_printf_log(phba, KERN_ERR,
					LOG_TRACE_EVENT,
					"6075 Failed to allocate xri for "
					"nvme buffer\n");
			rc = -ENOMEM;
			goto out_free_mem;
		}
		lpfc_ncmd->cur_iocbq.sli4_lxritag = lxri;
		lpfc_ncmd->cur_iocbq.sli4_xritag = phba->sli4_hba.xri_ids[lxri];
	}
	cnt = lpfc_io_buf_replenish(phba, &io_sgl_list);
	return 0;

out_free_mem:
	lpfc_io_free(phba);
	return rc;
}

/**
 * lpfc_new_io_buf - IO buffer allocator for HBA with SLI4 IF spec
 * @phba: Pointer to lpfc hba data structure.
 * @num_to_alloc: The requested number of buffers to allocate.
 *
 * This routine allocates nvme buffers for device with SLI-4 interface spec,
 * the nvme buffer contains all the necessary information needed to initiate
 * an I/O. After allocating up to @num_to_allocate IO buffers and put
 * them on a list, it post them to the port by using SGL block post.
 *
 * Return codes:
 *   int - number of IO buffers that were allocated and posted.
 *   0 = failure, less than num_to_alloc is a partial failure.
 **/
int
lpfc_new_io_buf(struct lpfc_hba *phba, int num_to_alloc)
{
	struct lpfc_io_buf *lpfc_ncmd;
	struct lpfc_iocbq *pwqeq;
	uint16_t iotag, lxri = 0;
	int bcnt, num_posted;
	LIST_HEAD(prep_nblist);
	LIST_HEAD(post_nblist);
	LIST_HEAD(nvme_nblist);

	phba->sli4_hba.io_xri_cnt = 0;
	for (bcnt = 0; bcnt < num_to_alloc; bcnt++) {
		lpfc_ncmd = kzalloc(sizeof(*lpfc_ncmd), GFP_KERNEL);
		if (!lpfc_ncmd)
			break;
		/*
		 * Get memory from the pci pool to map the virt space to
		 * pci bus space for an I/O. The DMA buffer includes the
		 * number of SGE's necessary to support the sg_tablesize.
		 */
		lpfc_ncmd->data = dma_pool_zalloc(phba->lpfc_sg_dma_buf_pool,
						  GFP_KERNEL,
						  &lpfc_ncmd->dma_handle);
		if (!lpfc_ncmd->data) {
			kfree(lpfc_ncmd);
			break;
		}

		if (phba->cfg_xpsgl && !phba->nvmet_support) {
			INIT_LIST_HEAD(&lpfc_ncmd->dma_sgl_xtra_list);
		} else {
			/*
			 * 4K Page alignment is CRITICAL to BlockGuard, double
			 * check to be sure.
			 */
			if ((phba->sli3_options & LPFC_SLI3_BG_ENABLED) &&
			    (((unsigned long)(lpfc_ncmd->data) &
			    (unsigned long)(SLI4_PAGE_SIZE - 1)) != 0)) {
				lpfc_printf_log(phba, KERN_ERR,
						LOG_TRACE_EVENT,
						"3369 Memory alignment err: "
						"addr=%lx\n",
						(unsigned long)lpfc_ncmd->data);
				dma_pool_free(phba->lpfc_sg_dma_buf_pool,
					      lpfc_ncmd->data,
					      lpfc_ncmd->dma_handle);
				kfree(lpfc_ncmd);
				break;
			}
		}

		INIT_LIST_HEAD(&lpfc_ncmd->dma_cmd_rsp_list);

		lxri = lpfc_sli4_next_xritag(phba);
		if (lxri == NO_XRI) {
			dma_pool_free(phba->lpfc_sg_dma_buf_pool,
				      lpfc_ncmd->data, lpfc_ncmd->dma_handle);
			kfree(lpfc_ncmd);
			break;
		}
		pwqeq = &lpfc_ncmd->cur_iocbq;

		/* Allocate iotag for lpfc_ncmd->cur_iocbq. */
		iotag = lpfc_sli_next_iotag(phba, pwqeq);
		if (iotag == 0) {
			dma_pool_free(phba->lpfc_sg_dma_buf_pool,
				      lpfc_ncmd->data, lpfc_ncmd->dma_handle);
			kfree(lpfc_ncmd);
			lpfc_printf_log(phba, KERN_ERR, LOG_TRACE_EVENT,
					"6121 Failed to allocate IOTAG for"
					" XRI:0x%x\n", lxri);
			lpfc_sli4_free_xri(phba, lxri);
			break;
		}
		pwqeq->sli4_lxritag = lxri;
		pwqeq->sli4_xritag = phba->sli4_hba.xri_ids[lxri];
		pwqeq->context1 = lpfc_ncmd;

		/* Initialize local short-hand pointers. */
		lpfc_ncmd->dma_sgl = lpfc_ncmd->data;
		lpfc_ncmd->dma_phys_sgl = lpfc_ncmd->dma_handle;
		lpfc_ncmd->cur_iocbq.context1 = lpfc_ncmd;
		spin_lock_init(&lpfc_ncmd->buf_lock);

		/* add the nvme buffer to a post list */
		list_add_tail(&lpfc_ncmd->list, &post_nblist);
		phba->sli4_hba.io_xri_cnt++;
	}
	lpfc_printf_log(phba, KERN_INFO, LOG_NVME,
			"6114 Allocate %d out of %d requested new NVME "
			"buffers\n", bcnt, num_to_alloc);

	/* post the list of nvme buffer sgls to port if available */
	if (!list_empty(&post_nblist))
		num_posted = lpfc_sli4_post_io_sgl_list(
				phba, &post_nblist, bcnt);
	else
		num_posted = 0;

	return num_posted;
}

static uint64_t
lpfc_get_wwpn(struct lpfc_hba *phba)
{
	uint64_t wwn;
	int rc;
	LPFC_MBOXQ_t *mboxq;
	MAILBOX_t *mb;

	mboxq = (LPFC_MBOXQ_t *) mempool_alloc(phba->mbox_mem_pool,
						GFP_KERNEL);
	if (!mboxq)
		return (uint64_t)-1;

	/* First get WWN of HBA instance */
	lpfc_read_nv(phba, mboxq);
	rc = lpfc_sli_issue_mbox(phba, mboxq, MBX_POLL);
	if (rc != MBX_SUCCESS) {
		lpfc_printf_log(phba, KERN_ERR, LOG_TRACE_EVENT,
				"6019 Mailbox failed , mbxCmd x%x "
				"READ_NV, mbxStatus x%x\n",
				bf_get(lpfc_mqe_command, &mboxq->u.mqe),
				bf_get(lpfc_mqe_status, &mboxq->u.mqe));
		mempool_free(mboxq, phba->mbox_mem_pool);
		return (uint64_t) -1;
	}
	mb = &mboxq->u.mb;
	memcpy(&wwn, (char *)mb->un.varRDnvp.portname, sizeof(uint64_t));
	/* wwn is WWPN of HBA instance */
	mempool_free(mboxq, phba->mbox_mem_pool);
	if (phba->sli_rev == LPFC_SLI_REV4)
		return be64_to_cpu(wwn);
	else
		return rol64(wwn, 32);
}

/**
 * lpfc_vmid_res_alloc - Allocates resources for VMID
 * @phba: pointer to lpfc hba data structure.
 * @vport: pointer to vport data structure
 *
 * This routine allocated the resources needed for the VMID.
 *
 * Return codes
 *	0 on Success
 *	Non-0 on Failure
 */
static int
lpfc_vmid_res_alloc(struct lpfc_hba *phba, struct lpfc_vport *vport)
{
	/* VMID feature is supported only on SLI4 */
	if (phba->sli_rev == LPFC_SLI_REV3) {
		phba->cfg_vmid_app_header = 0;
		phba->cfg_vmid_priority_tagging = 0;
	}

	if (lpfc_is_vmid_enabled(phba)) {
		vport->vmid =
		    kcalloc(phba->cfg_max_vmid, sizeof(struct lpfc_vmid),
			    GFP_KERNEL);
		if (!vport->vmid)
			return -ENOMEM;

		rwlock_init(&vport->vmid_lock);

		/* Set the VMID parameters for the vport */
		vport->vmid_priority_tagging = phba->cfg_vmid_priority_tagging;
		vport->vmid_inactivity_timeout =
		    phba->cfg_vmid_inactivity_timeout;
		vport->max_vmid = phba->cfg_max_vmid;
		vport->cur_vmid_cnt = 0;

		vport->vmid_priority_range = bitmap_zalloc
			(LPFC_VMID_MAX_PRIORITY_RANGE, GFP_KERNEL);

		if (!vport->vmid_priority_range) {
			kfree(vport->vmid);
			return -ENOMEM;
		}

		hash_init(vport->hash_table);
	}
	return 0;
}

/**
 * lpfc_create_port - Create an FC port
 * @phba: pointer to lpfc hba data structure.
 * @instance: a unique integer ID to this FC port.
 * @dev: pointer to the device data structure.
 *
 * This routine creates a FC port for the upper layer protocol. The FC port
 * can be created on top of either a physical port or a virtual port provided
 * by the HBA. This routine also allocates a SCSI host data structure (shost)
 * and associates the FC port created before adding the shost into the SCSI
 * layer.
 *
 * Return codes
 *   @vport - pointer to the virtual N_Port data structure.
 *   NULL - port create failed.
 **/
struct lpfc_vport *
lpfc_create_port(struct lpfc_hba *phba, int instance, struct device *dev)
{
	struct lpfc_vport *vport;
	struct Scsi_Host  *shost = NULL;
	struct scsi_host_template *template;
	int error = 0;
	int i;
	uint64_t wwn;
	bool use_no_reset_hba = false;
	int rc;

	if (lpfc_no_hba_reset_cnt) {
		if (phba->sli_rev < LPFC_SLI_REV4 &&
		    dev == &phba->pcidev->dev) {
			/* Reset the port first */
			lpfc_sli_brdrestart(phba);
			rc = lpfc_sli_chipset_init(phba);
			if (rc)
				return NULL;
		}
		wwn = lpfc_get_wwpn(phba);
	}

	for (i = 0; i < lpfc_no_hba_reset_cnt; i++) {
		if (wwn == lpfc_no_hba_reset[i]) {
			lpfc_printf_log(phba, KERN_ERR,
					LOG_TRACE_EVENT,
					"6020 Setting use_no_reset port=%llx\n",
					wwn);
			use_no_reset_hba = true;
			break;
		}
	}

	/* Seed template for SCSI host registration */
	if (dev == &phba->pcidev->dev) {
		template = &phba->port_template;

		if (phba->cfg_enable_fc4_type & LPFC_ENABLE_FCP) {
			/* Seed physical port template */
			memcpy(template, &lpfc_template, sizeof(*template));

			if (use_no_reset_hba)
				/* template is for a no reset SCSI Host */
				template->eh_host_reset_handler = NULL;

			/* Template for all vports this physical port creates */
			memcpy(&phba->vport_template, &lpfc_template,
			       sizeof(*template));
			phba->vport_template.shost_groups = lpfc_vport_groups;
			phba->vport_template.eh_bus_reset_handler = NULL;
			phba->vport_template.eh_host_reset_handler = NULL;
			phba->vport_template.vendor_id = 0;

			/* Initialize the host templates with updated value */
			if (phba->sli_rev == LPFC_SLI_REV4) {
				template->sg_tablesize = phba->cfg_scsi_seg_cnt;
				phba->vport_template.sg_tablesize =
					phba->cfg_scsi_seg_cnt;
			} else {
				template->sg_tablesize = phba->cfg_sg_seg_cnt;
				phba->vport_template.sg_tablesize =
					phba->cfg_sg_seg_cnt;
			}

		} else {
			/* NVMET is for physical port only */
			memcpy(template, &lpfc_template_nvme,
			       sizeof(*template));
		}
	} else {
		template = &phba->vport_template;
	}

	shost = scsi_host_alloc(template, sizeof(struct lpfc_vport));
	if (!shost)
		goto out;

	vport = (struct lpfc_vport *) shost->hostdata;
	vport->phba = phba;
	vport->load_flag |= FC_LOADING;
	vport->fc_flag |= FC_VPORT_NEEDS_REG_VPI;
	vport->fc_rscn_flush = 0;
	lpfc_get_vport_cfgparam(vport);

	/* Adjust value in vport */
	vport->cfg_enable_fc4_type = phba->cfg_enable_fc4_type;

	shost->unique_id = instance;
	shost->max_id = LPFC_MAX_TARGET;
	shost->max_lun = vport->cfg_max_luns;
	shost->this_id = -1;
	shost->max_cmd_len = 16;

	if (phba->sli_rev == LPFC_SLI_REV4) {
		if (!phba->cfg_fcp_mq_threshold ||
		    phba->cfg_fcp_mq_threshold > phba->cfg_hdw_queue)
			phba->cfg_fcp_mq_threshold = phba->cfg_hdw_queue;

		shost->nr_hw_queues = min_t(int, 2 * num_possible_nodes(),
					    phba->cfg_fcp_mq_threshold);

		shost->dma_boundary =
			phba->sli4_hba.pc_sli4_params.sge_supp_len-1;

		if (phba->cfg_xpsgl && !phba->nvmet_support)
			shost->sg_tablesize = LPFC_MAX_SG_TABLESIZE;
		else
			shost->sg_tablesize = phba->cfg_scsi_seg_cnt;
	} else
		/* SLI-3 has a limited number of hardware queues (3),
		 * thus there is only one for FCP processing.
		 */
		shost->nr_hw_queues = 1;

	/*
	 * Set initial can_queue value since 0 is no longer supported and
	 * scsi_add_host will fail. This will be adjusted later based on the
	 * max xri value determined in hba setup.
	 */
	shost->can_queue = phba->cfg_hba_queue_depth - 10;
	if (dev != &phba->pcidev->dev) {
		shost->transportt = lpfc_vport_transport_template;
		vport->port_type = LPFC_NPIV_PORT;
	} else {
		shost->transportt = lpfc_transport_template;
		vport->port_type = LPFC_PHYSICAL_PORT;
	}

	lpfc_printf_log(phba, KERN_INFO, LOG_INIT | LOG_FCP,
			"9081 CreatePort TMPLATE type %x TBLsize %d "
			"SEGcnt %d/%d\n",
			vport->port_type, shost->sg_tablesize,
			phba->cfg_scsi_seg_cnt, phba->cfg_sg_seg_cnt);

	/* Allocate the resources for VMID */
	rc = lpfc_vmid_res_alloc(phba, vport);

	if (rc)
		goto out;

	/* Initialize all internally managed lists. */
	INIT_LIST_HEAD(&vport->fc_nodes);
	INIT_LIST_HEAD(&vport->rcv_buffer_list);
	spin_lock_init(&vport->work_port_lock);

	timer_setup(&vport->fc_disctmo, lpfc_disc_timeout, 0);

	timer_setup(&vport->els_tmofunc, lpfc_els_timeout, 0);

	timer_setup(&vport->delayed_disc_tmo, lpfc_delayed_disc_tmo, 0);

	if (phba->sli3_options & LPFC_SLI3_BG_ENABLED)
		lpfc_setup_bg(phba, shost);

	error = scsi_add_host_with_dma(shost, dev, &phba->pcidev->dev);
	if (error)
		goto out_put_shost;

	spin_lock_irq(&phba->port_list_lock);
	list_add_tail(&vport->listentry, &phba->port_list);
	spin_unlock_irq(&phba->port_list_lock);
	return vport;

out_put_shost:
	kfree(vport->vmid);
	bitmap_free(vport->vmid_priority_range);
	scsi_host_put(shost);
out:
	return NULL;
}

/**
 * destroy_port -  destroy an FC port
 * @vport: pointer to an lpfc virtual N_Port data structure.
 *
 * This routine destroys a FC port from the upper layer protocol. All the
 * resources associated with the port are released.
 **/
void
destroy_port(struct lpfc_vport *vport)
{
	struct Scsi_Host *shost = lpfc_shost_from_vport(vport);
	struct lpfc_hba  *phba = vport->phba;

	lpfc_debugfs_terminate(vport);
	fc_remove_host(shost);
	scsi_remove_host(shost);

	spin_lock_irq(&phba->port_list_lock);
	list_del_init(&vport->listentry);
	spin_unlock_irq(&phba->port_list_lock);

	lpfc_cleanup(vport);
	return;
}

/**
 * lpfc_get_instance - Get a unique integer ID
 *
 * This routine allocates a unique integer ID from lpfc_hba_index pool. It
 * uses the kernel idr facility to perform the task.
 *
 * Return codes:
 *   instance - a unique integer ID allocated as the new instance.
 *   -1 - lpfc get instance failed.
 **/
int
lpfc_get_instance(void)
{
	int ret;

	ret = idr_alloc(&lpfc_hba_index, NULL, 0, 0, GFP_KERNEL);
	return ret < 0 ? -1 : ret;
}

/**
 * lpfc_scan_finished - method for SCSI layer to detect whether scan is done
 * @shost: pointer to SCSI host data structure.
 * @time: elapsed time of the scan in jiffies.
 *
 * This routine is called by the SCSI layer with a SCSI host to determine
 * whether the scan host is finished.
 *
 * Note: there is no scan_start function as adapter initialization will have
 * asynchronously kicked off the link initialization.
 *
 * Return codes
 *   0 - SCSI host scan is not over yet.
 *   1 - SCSI host scan is over.
 **/
int lpfc_scan_finished(struct Scsi_Host *shost, unsigned long time)
{
	struct lpfc_vport *vport = (struct lpfc_vport *) shost->hostdata;
	struct lpfc_hba   *phba = vport->phba;
	int stat = 0;

	spin_lock_irq(shost->host_lock);

	if (vport->load_flag & FC_UNLOADING) {
		stat = 1;
		goto finished;
	}
	if (time >= msecs_to_jiffies(30 * 1000)) {
		lpfc_printf_log(phba, KERN_INFO, LOG_INIT,
				"0461 Scanning longer than 30 "
				"seconds.  Continuing initialization\n");
		stat = 1;
		goto finished;
	}
	if (time >= msecs_to_jiffies(15 * 1000) &&
	    phba->link_state <= LPFC_LINK_DOWN) {
		lpfc_printf_log(phba, KERN_INFO, LOG_INIT,
				"0465 Link down longer than 15 "
				"seconds.  Continuing initialization\n");
		stat = 1;
		goto finished;
	}

	if (vport->port_state != LPFC_VPORT_READY)
		goto finished;
	if (vport->num_disc_nodes || vport->fc_prli_sent)
		goto finished;
	if (vport->fc_map_cnt == 0 && time < msecs_to_jiffies(2 * 1000))
		goto finished;
	if ((phba->sli.sli_flag & LPFC_SLI_MBOX_ACTIVE) != 0)
		goto finished;

	stat = 1;

finished:
	spin_unlock_irq(shost->host_lock);
	return stat;
}

static void lpfc_host_supported_speeds_set(struct Scsi_Host *shost)
{
	struct lpfc_vport *vport = (struct lpfc_vport *)shost->hostdata;
	struct lpfc_hba   *phba = vport->phba;

	fc_host_supported_speeds(shost) = 0;
	/*
	 * Avoid reporting supported link speed for FCoE as it can't be
	 * controlled via FCoE.
	 */
	if (phba->hba_flag & HBA_FCOE_MODE)
		return;

	if (phba->lmt & LMT_256Gb)
		fc_host_supported_speeds(shost) |= FC_PORTSPEED_256GBIT;
	if (phba->lmt & LMT_128Gb)
		fc_host_supported_speeds(shost) |= FC_PORTSPEED_128GBIT;
	if (phba->lmt & LMT_64Gb)
		fc_host_supported_speeds(shost) |= FC_PORTSPEED_64GBIT;
	if (phba->lmt & LMT_32Gb)
		fc_host_supported_speeds(shost) |= FC_PORTSPEED_32GBIT;
	if (phba->lmt & LMT_16Gb)
		fc_host_supported_speeds(shost) |= FC_PORTSPEED_16GBIT;
	if (phba->lmt & LMT_10Gb)
		fc_host_supported_speeds(shost) |= FC_PORTSPEED_10GBIT;
	if (phba->lmt & LMT_8Gb)
		fc_host_supported_speeds(shost) |= FC_PORTSPEED_8GBIT;
	if (phba->lmt & LMT_4Gb)
		fc_host_supported_speeds(shost) |= FC_PORTSPEED_4GBIT;
	if (phba->lmt & LMT_2Gb)
		fc_host_supported_speeds(shost) |= FC_PORTSPEED_2GBIT;
	if (phba->lmt & LMT_1Gb)
		fc_host_supported_speeds(shost) |= FC_PORTSPEED_1GBIT;
}

/**
 * lpfc_host_attrib_init - Initialize SCSI host attributes on a FC port
 * @shost: pointer to SCSI host data structure.
 *
 * This routine initializes a given SCSI host attributes on a FC port. The
 * SCSI host can be either on top of a physical port or a virtual port.
 **/
void lpfc_host_attrib_init(struct Scsi_Host *shost)
{
	struct lpfc_vport *vport = (struct lpfc_vport *) shost->hostdata;
	struct lpfc_hba   *phba = vport->phba;
	/*
	 * Set fixed host attributes.  Must done after lpfc_sli_hba_setup().
	 */

	fc_host_node_name(shost) = wwn_to_u64(vport->fc_nodename.u.wwn);
	fc_host_port_name(shost) = wwn_to_u64(vport->fc_portname.u.wwn);
	fc_host_supported_classes(shost) = FC_COS_CLASS3;

	memset(fc_host_supported_fc4s(shost), 0,
	       sizeof(fc_host_supported_fc4s(shost)));
	fc_host_supported_fc4s(shost)[2] = 1;
	fc_host_supported_fc4s(shost)[7] = 1;

	lpfc_vport_symbolic_node_name(vport, fc_host_symbolic_name(shost),
				 sizeof fc_host_symbolic_name(shost));

	lpfc_host_supported_speeds_set(shost);

	fc_host_maxframe_size(shost) =
		(((uint32_t) vport->fc_sparam.cmn.bbRcvSizeMsb & 0x0F) << 8) |
		(uint32_t) vport->fc_sparam.cmn.bbRcvSizeLsb;

	fc_host_dev_loss_tmo(shost) = vport->cfg_devloss_tmo;

	/* This value is also unchanging */
	memset(fc_host_active_fc4s(shost), 0,
	       sizeof(fc_host_active_fc4s(shost)));
	fc_host_active_fc4s(shost)[2] = 1;
	fc_host_active_fc4s(shost)[7] = 1;

	fc_host_max_npiv_vports(shost) = phba->max_vpi;
	spin_lock_irq(shost->host_lock);
	vport->load_flag &= ~FC_LOADING;
	spin_unlock_irq(shost->host_lock);
}

/**
 * lpfc_stop_port_s3 - Stop SLI3 device port
 * @phba: pointer to lpfc hba data structure.
 *
 * This routine is invoked to stop an SLI3 device port, it stops the device
 * from generating interrupts and stops the device driver's timers for the
 * device.
 **/
static void
lpfc_stop_port_s3(struct lpfc_hba *phba)
{
	/* Clear all interrupt enable conditions */
	writel(0, phba->HCregaddr);
	readl(phba->HCregaddr); /* flush */
	/* Clear all pending interrupts */
	writel(0xffffffff, phba->HAregaddr);
	readl(phba->HAregaddr); /* flush */

	/* Reset some HBA SLI setup states */
	lpfc_stop_hba_timers(phba);
	phba->pport->work_port_events = 0;
}

/**
 * lpfc_stop_port_s4 - Stop SLI4 device port
 * @phba: pointer to lpfc hba data structure.
 *
 * This routine is invoked to stop an SLI4 device port, it stops the device
 * from generating interrupts and stops the device driver's timers for the
 * device.
 **/
static void
lpfc_stop_port_s4(struct lpfc_hba *phba)
{
	/* Reset some HBA SLI4 setup states */
	lpfc_stop_hba_timers(phba);
	if (phba->pport)
		phba->pport->work_port_events = 0;
	phba->sli4_hba.intr_enable = 0;
}

/**
 * lpfc_stop_port - Wrapper function for stopping hba port
 * @phba: Pointer to HBA context object.
 *
 * This routine wraps the actual SLI3 or SLI4 hba stop port routine from
 * the API jump table function pointer from the lpfc_hba struct.
 **/
void
lpfc_stop_port(struct lpfc_hba *phba)
{
	phba->lpfc_stop_port(phba);

	if (phba->wq)
		flush_workqueue(phba->wq);
}

/**
 * lpfc_fcf_redisc_wait_start_timer - Start fcf rediscover wait timer
 * @phba: Pointer to hba for which this call is being executed.
 *
 * This routine starts the timer waiting for the FCF rediscovery to complete.
 **/
void
lpfc_fcf_redisc_wait_start_timer(struct lpfc_hba *phba)
{
	unsigned long fcf_redisc_wait_tmo =
		(jiffies + msecs_to_jiffies(LPFC_FCF_REDISCOVER_WAIT_TMO));
	/* Start fcf rediscovery wait period timer */
	mod_timer(&phba->fcf.redisc_wait, fcf_redisc_wait_tmo);
	spin_lock_irq(&phba->hbalock);
	/* Allow action to new fcf asynchronous event */
	phba->fcf.fcf_flag &= ~(FCF_AVAILABLE | FCF_SCAN_DONE);
	/* Mark the FCF rediscovery pending state */
	phba->fcf.fcf_flag |= FCF_REDISC_PEND;
	spin_unlock_irq(&phba->hbalock);
}

/**
 * lpfc_sli4_fcf_redisc_wait_tmo - FCF table rediscover wait timeout
 * @t: Timer context used to obtain the pointer to lpfc hba data structure.
 *
 * This routine is invoked when waiting for FCF table rediscover has been
 * timed out. If new FCF record(s) has (have) been discovered during the
 * wait period, a new FCF event shall be added to the FCOE async event
 * list, and then worker thread shall be waked up for processing from the
 * worker thread context.
 **/
static void
lpfc_sli4_fcf_redisc_wait_tmo(struct timer_list *t)
{
	struct lpfc_hba *phba = from_timer(phba, t, fcf.redisc_wait);

	/* Don't send FCF rediscovery event if timer cancelled */
	spin_lock_irq(&phba->hbalock);
	if (!(phba->fcf.fcf_flag & FCF_REDISC_PEND)) {
		spin_unlock_irq(&phba->hbalock);
		return;
	}
	/* Clear FCF rediscovery timer pending flag */
	phba->fcf.fcf_flag &= ~FCF_REDISC_PEND;
	/* FCF rediscovery event to worker thread */
	phba->fcf.fcf_flag |= FCF_REDISC_EVT;
	spin_unlock_irq(&phba->hbalock);
	lpfc_printf_log(phba, KERN_INFO, LOG_FIP,
			"2776 FCF rediscover quiescent timer expired\n");
	/* wake up worker thread */
	lpfc_worker_wake_up(phba);
}

/**
 * lpfc_vmid_poll - VMID timeout detection
 * @t: Timer context used to obtain the pointer to lpfc hba data structure.
 *
 * This routine is invoked when there is no I/O on by a VM for the specified
 * amount of time. When this situation is detected, the VMID has to be
 * deregistered from the switch and all the local resources freed. The VMID
 * will be reassigned to the VM once the I/O begins.
 **/
static void
lpfc_vmid_poll(struct timer_list *t)
{
	struct lpfc_hba *phba = from_timer(phba, t, inactive_vmid_poll);
	u32 wake_up = 0;

	/* check if there is a need to issue QFPA */
	if (phba->pport->vmid_priority_tagging) {
		wake_up = 1;
		phba->pport->work_port_events |= WORKER_CHECK_VMID_ISSUE_QFPA;
	}

	/* Is the vmid inactivity timer enabled */
	if (phba->pport->vmid_inactivity_timeout ||
	    phba->pport->load_flag & FC_DEREGISTER_ALL_APP_ID) {
		wake_up = 1;
		phba->pport->work_port_events |= WORKER_CHECK_INACTIVE_VMID;
	}

	if (wake_up)
		lpfc_worker_wake_up(phba);

	/* restart the timer for the next iteration */
	mod_timer(&phba->inactive_vmid_poll, jiffies + msecs_to_jiffies(1000 *
							LPFC_VMID_TIMER));
}

/**
 * lpfc_sli4_parse_latt_fault - Parse sli4 link-attention link fault code
 * @phba: pointer to lpfc hba data structure.
 * @acqe_link: pointer to the async link completion queue entry.
 *
 * This routine is to parse the SLI4 link-attention link fault code.
 **/
static void
lpfc_sli4_parse_latt_fault(struct lpfc_hba *phba,
			   struct lpfc_acqe_link *acqe_link)
{
	switch (bf_get(lpfc_acqe_link_fault, acqe_link)) {
	case LPFC_ASYNC_LINK_FAULT_NONE:
	case LPFC_ASYNC_LINK_FAULT_LOCAL:
	case LPFC_ASYNC_LINK_FAULT_REMOTE:
	case LPFC_ASYNC_LINK_FAULT_LR_LRR:
		break;
	default:
		lpfc_printf_log(phba, KERN_ERR, LOG_TRACE_EVENT,
				"0398 Unknown link fault code: x%x\n",
				bf_get(lpfc_acqe_link_fault, acqe_link));
		break;
	}
}

/**
 * lpfc_sli4_parse_latt_type - Parse sli4 link attention type
 * @phba: pointer to lpfc hba data structure.
 * @acqe_link: pointer to the async link completion queue entry.
 *
 * This routine is to parse the SLI4 link attention type and translate it
 * into the base driver's link attention type coding.
 *
 * Return: Link attention type in terms of base driver's coding.
 **/
static uint8_t
lpfc_sli4_parse_latt_type(struct lpfc_hba *phba,
			  struct lpfc_acqe_link *acqe_link)
{
	uint8_t att_type;

	switch (bf_get(lpfc_acqe_link_status, acqe_link)) {
	case LPFC_ASYNC_LINK_STATUS_DOWN:
	case LPFC_ASYNC_LINK_STATUS_LOGICAL_DOWN:
		att_type = LPFC_ATT_LINK_DOWN;
		break;
	case LPFC_ASYNC_LINK_STATUS_UP:
		/* Ignore physical link up events - wait for logical link up */
		att_type = LPFC_ATT_RESERVED;
		break;
	case LPFC_ASYNC_LINK_STATUS_LOGICAL_UP:
		att_type = LPFC_ATT_LINK_UP;
		break;
	default:
		lpfc_printf_log(phba, KERN_ERR, LOG_TRACE_EVENT,
				"0399 Invalid link attention type: x%x\n",
				bf_get(lpfc_acqe_link_status, acqe_link));
		att_type = LPFC_ATT_RESERVED;
		break;
	}
	return att_type;
}

/**
 * lpfc_sli_port_speed_get - Get sli3 link speed code to link speed
 * @phba: pointer to lpfc hba data structure.
 *
 * This routine is to get an SLI3 FC port's link speed in Mbps.
 *
 * Return: link speed in terms of Mbps.
 **/
uint32_t
lpfc_sli_port_speed_get(struct lpfc_hba *phba)
{
	uint32_t link_speed;

	if (!lpfc_is_link_up(phba))
		return 0;

	if (phba->sli_rev <= LPFC_SLI_REV3) {
		switch (phba->fc_linkspeed) {
		case LPFC_LINK_SPEED_1GHZ:
			link_speed = 1000;
			break;
		case LPFC_LINK_SPEED_2GHZ:
			link_speed = 2000;
			break;
		case LPFC_LINK_SPEED_4GHZ:
			link_speed = 4000;
			break;
		case LPFC_LINK_SPEED_8GHZ:
			link_speed = 8000;
			break;
		case LPFC_LINK_SPEED_10GHZ:
			link_speed = 10000;
			break;
		case LPFC_LINK_SPEED_16GHZ:
			link_speed = 16000;
			break;
		default:
			link_speed = 0;
		}
	} else {
		if (phba->sli4_hba.link_state.logical_speed)
			link_speed =
			      phba->sli4_hba.link_state.logical_speed;
		else
			link_speed = phba->sli4_hba.link_state.speed;
	}
	return link_speed;
}

/**
 * lpfc_sli4_port_speed_parse - Parse async evt link speed code to link speed
 * @phba: pointer to lpfc hba data structure.
 * @evt_code: asynchronous event code.
 * @speed_code: asynchronous event link speed code.
 *
 * This routine is to parse the giving SLI4 async event link speed code into
 * value of Mbps for the link speed.
 *
 * Return: link speed in terms of Mbps.
 **/
static uint32_t
lpfc_sli4_port_speed_parse(struct lpfc_hba *phba, uint32_t evt_code,
			   uint8_t speed_code)
{
	uint32_t port_speed;

	switch (evt_code) {
	case LPFC_TRAILER_CODE_LINK:
		switch (speed_code) {
		case LPFC_ASYNC_LINK_SPEED_ZERO:
			port_speed = 0;
			break;
		case LPFC_ASYNC_LINK_SPEED_10MBPS:
			port_speed = 10;
			break;
		case LPFC_ASYNC_LINK_SPEED_100MBPS:
			port_speed = 100;
			break;
		case LPFC_ASYNC_LINK_SPEED_1GBPS:
			port_speed = 1000;
			break;
		case LPFC_ASYNC_LINK_SPEED_10GBPS:
			port_speed = 10000;
			break;
		case LPFC_ASYNC_LINK_SPEED_20GBPS:
			port_speed = 20000;
			break;
		case LPFC_ASYNC_LINK_SPEED_25GBPS:
			port_speed = 25000;
			break;
		case LPFC_ASYNC_LINK_SPEED_40GBPS:
			port_speed = 40000;
			break;
		case LPFC_ASYNC_LINK_SPEED_100GBPS:
			port_speed = 100000;
			break;
		default:
			port_speed = 0;
		}
		break;
	case LPFC_TRAILER_CODE_FC:
		switch (speed_code) {
		case LPFC_FC_LA_SPEED_UNKNOWN:
			port_speed = 0;
			break;
		case LPFC_FC_LA_SPEED_1G:
			port_speed = 1000;
			break;
		case LPFC_FC_LA_SPEED_2G:
			port_speed = 2000;
			break;
		case LPFC_FC_LA_SPEED_4G:
			port_speed = 4000;
			break;
		case LPFC_FC_LA_SPEED_8G:
			port_speed = 8000;
			break;
		case LPFC_FC_LA_SPEED_10G:
			port_speed = 10000;
			break;
		case LPFC_FC_LA_SPEED_16G:
			port_speed = 16000;
			break;
		case LPFC_FC_LA_SPEED_32G:
			port_speed = 32000;
			break;
		case LPFC_FC_LA_SPEED_64G:
			port_speed = 64000;
			break;
		case LPFC_FC_LA_SPEED_128G:
			port_speed = 128000;
			break;
		case LPFC_FC_LA_SPEED_256G:
			port_speed = 256000;
			break;
		default:
			port_speed = 0;
		}
		break;
	default:
		port_speed = 0;
	}
	return port_speed;
}

/**
 * lpfc_sli4_async_link_evt - Process the asynchronous FCoE link event
 * @phba: pointer to lpfc hba data structure.
 * @acqe_link: pointer to the async link completion queue entry.
 *
 * This routine is to handle the SLI4 asynchronous FCoE link event.
 **/
static void
lpfc_sli4_async_link_evt(struct lpfc_hba *phba,
			 struct lpfc_acqe_link *acqe_link)
{
	struct lpfc_dmabuf *mp;
	LPFC_MBOXQ_t *pmb;
	MAILBOX_t *mb;
	struct lpfc_mbx_read_top *la;
	uint8_t att_type;
	int rc;

	att_type = lpfc_sli4_parse_latt_type(phba, acqe_link);
	if (att_type != LPFC_ATT_LINK_DOWN && att_type != LPFC_ATT_LINK_UP)
		return;
	phba->fcoe_eventtag = acqe_link->event_tag;
	pmb = (LPFC_MBOXQ_t *)mempool_alloc(phba->mbox_mem_pool, GFP_KERNEL);
	if (!pmb) {
		lpfc_printf_log(phba, KERN_ERR, LOG_TRACE_EVENT,
				"0395 The mboxq allocation failed\n");
		return;
	}
	mp = kmalloc(sizeof(struct lpfc_dmabuf), GFP_KERNEL);
	if (!mp) {
		lpfc_printf_log(phba, KERN_ERR, LOG_TRACE_EVENT,
				"0396 The lpfc_dmabuf allocation failed\n");
		goto out_free_pmb;
	}
	mp->virt = lpfc_mbuf_alloc(phba, 0, &mp->phys);
	if (!mp->virt) {
		lpfc_printf_log(phba, KERN_ERR, LOG_TRACE_EVENT,
				"0397 The mbuf allocation failed\n");
		goto out_free_dmabuf;
	}

	/* Cleanup any outstanding ELS commands */
	lpfc_els_flush_all_cmd(phba);

	/* Block ELS IOCBs until we have done process link event */
	phba->sli4_hba.els_wq->pring->flag |= LPFC_STOP_IOCB_EVENT;

	/* Update link event statistics */
	phba->sli.slistat.link_event++;

	/* Create lpfc_handle_latt mailbox command from link ACQE */
	lpfc_read_topology(phba, pmb, mp);
	pmb->mbox_cmpl = lpfc_mbx_cmpl_read_topology;
	pmb->vport = phba->pport;

	/* Keep the link status for extra SLI4 state machine reference */
	phba->sli4_hba.link_state.speed =
			lpfc_sli4_port_speed_parse(phba, LPFC_TRAILER_CODE_LINK,
				bf_get(lpfc_acqe_link_speed, acqe_link));
	phba->sli4_hba.link_state.duplex =
				bf_get(lpfc_acqe_link_duplex, acqe_link);
	phba->sli4_hba.link_state.status =
				bf_get(lpfc_acqe_link_status, acqe_link);
	phba->sli4_hba.link_state.type =
				bf_get(lpfc_acqe_link_type, acqe_link);
	phba->sli4_hba.link_state.number =
				bf_get(lpfc_acqe_link_number, acqe_link);
	phba->sli4_hba.link_state.fault =
				bf_get(lpfc_acqe_link_fault, acqe_link);
	phba->sli4_hba.link_state.logical_speed =
			bf_get(lpfc_acqe_logical_link_speed, acqe_link) * 10;

	lpfc_printf_log(phba, KERN_INFO, LOG_SLI,
			"2900 Async FC/FCoE Link event - Speed:%dGBit "
			"duplex:x%x LA Type:x%x Port Type:%d Port Number:%d "
			"Logical speed:%dMbps Fault:%d\n",
			phba->sli4_hba.link_state.speed,
			phba->sli4_hba.link_state.topology,
			phba->sli4_hba.link_state.status,
			phba->sli4_hba.link_state.type,
			phba->sli4_hba.link_state.number,
			phba->sli4_hba.link_state.logical_speed,
			phba->sli4_hba.link_state.fault);
	/*
	 * For FC Mode: issue the READ_TOPOLOGY mailbox command to fetch
	 * topology info. Note: Optional for non FC-AL ports.
	 */
	if (!(phba->hba_flag & HBA_FCOE_MODE)) {
		rc = lpfc_sli_issue_mbox(phba, pmb, MBX_NOWAIT);
		if (rc == MBX_NOT_FINISHED) {
			lpfc_mbuf_free(phba, mp->virt, mp->phys);
			goto out_free_dmabuf;
		}
		return;
	}
	/*
	 * For FCoE Mode: fill in all the topology information we need and call
	 * the READ_TOPOLOGY completion routine to continue without actually
	 * sending the READ_TOPOLOGY mailbox command to the port.
	 */
	/* Initialize completion status */
	mb = &pmb->u.mb;
	mb->mbxStatus = MBX_SUCCESS;

	/* Parse port fault information field */
	lpfc_sli4_parse_latt_fault(phba, acqe_link);

	/* Parse and translate link attention fields */
	la = (struct lpfc_mbx_read_top *) &pmb->u.mb.un.varReadTop;
	la->eventTag = acqe_link->event_tag;
	bf_set(lpfc_mbx_read_top_att_type, la, att_type);
	bf_set(lpfc_mbx_read_top_link_spd, la,
	       (bf_get(lpfc_acqe_link_speed, acqe_link)));

	/* Fake the the following irrelvant fields */
	bf_set(lpfc_mbx_read_top_topology, la, LPFC_TOPOLOGY_PT_PT);
	bf_set(lpfc_mbx_read_top_alpa_granted, la, 0);
	bf_set(lpfc_mbx_read_top_il, la, 0);
	bf_set(lpfc_mbx_read_top_pb, la, 0);
	bf_set(lpfc_mbx_read_top_fa, la, 0);
	bf_set(lpfc_mbx_read_top_mm, la, 0);

	/* Invoke the lpfc_handle_latt mailbox command callback function */
	lpfc_mbx_cmpl_read_topology(phba, pmb);

	return;

out_free_dmabuf:
	kfree(mp);
out_free_pmb:
	mempool_free(pmb, phba->mbox_mem_pool);
}

/**
 * lpfc_async_link_speed_to_read_top - Parse async evt link speed code to read
 * topology.
 * @phba: pointer to lpfc hba data structure.
 * @speed_code: asynchronous event link speed code.
 *
 * This routine is to parse the giving SLI4 async event link speed code into
 * value of Read topology link speed.
 *
 * Return: link speed in terms of Read topology.
 **/
static uint8_t
lpfc_async_link_speed_to_read_top(struct lpfc_hba *phba, uint8_t speed_code)
{
	uint8_t port_speed;

	switch (speed_code) {
	case LPFC_FC_LA_SPEED_1G:
		port_speed = LPFC_LINK_SPEED_1GHZ;
		break;
	case LPFC_FC_LA_SPEED_2G:
		port_speed = LPFC_LINK_SPEED_2GHZ;
		break;
	case LPFC_FC_LA_SPEED_4G:
		port_speed = LPFC_LINK_SPEED_4GHZ;
		break;
	case LPFC_FC_LA_SPEED_8G:
		port_speed = LPFC_LINK_SPEED_8GHZ;
		break;
	case LPFC_FC_LA_SPEED_16G:
		port_speed = LPFC_LINK_SPEED_16GHZ;
		break;
	case LPFC_FC_LA_SPEED_32G:
		port_speed = LPFC_LINK_SPEED_32GHZ;
		break;
	case LPFC_FC_LA_SPEED_64G:
		port_speed = LPFC_LINK_SPEED_64GHZ;
		break;
	case LPFC_FC_LA_SPEED_128G:
		port_speed = LPFC_LINK_SPEED_128GHZ;
		break;
	case LPFC_FC_LA_SPEED_256G:
		port_speed = LPFC_LINK_SPEED_256GHZ;
		break;
	default:
		port_speed = 0;
		break;
	}

	return port_speed;
}

void
lpfc_cgn_dump_rxmonitor(struct lpfc_hba *phba)
{
	struct rxtable_entry *entry;
	int cnt = 0, head, tail, last, start;

	head = atomic_read(&phba->rxtable_idx_head);
	tail = atomic_read(&phba->rxtable_idx_tail);
	if (!phba->rxtable || head == tail) {
		lpfc_printf_log(phba, KERN_ERR, LOG_CGN_MGMT,
				"4411 Rxtable is empty\n");
		return;
	}
	last = tail;
	start = head;

	/* Display the last LPFC_MAX_RXMONITOR_DUMP entries from the rxtable */
	while (start != last) {
		if (start)
			start--;
		else
			start = LPFC_MAX_RXMONITOR_ENTRY - 1;
		entry = &phba->rxtable[start];
		lpfc_printf_log(phba, KERN_INFO, LOG_CGN_MGMT,
				"4410 %02d: MBPI %lld Xmit %lld Cmpl %lld "
				"Lat %lld ASz %lld Info %02d BWUtil %d "
				"Int %d slot %d\n",
				cnt, entry->max_bytes_per_interval,
				entry->total_bytes, entry->rcv_bytes,
				entry->avg_io_latency, entry->avg_io_size,
				entry->cmf_info, entry->timer_utilization,
				entry->timer_interval, start);
		cnt++;
		if (cnt >= LPFC_MAX_RXMONITOR_DUMP)
			return;
	}
}

/**
 * lpfc_cgn_update_stat - Save data into congestion stats buffer
 * @phba: pointer to lpfc hba data structure.
 * @dtag: FPIN descriptor received
 *
 * Increment the FPIN received counter/time when it happens.
 */
void
lpfc_cgn_update_stat(struct lpfc_hba *phba, uint32_t dtag)
{
	struct lpfc_cgn_info *cp;
	struct tm broken;
	struct timespec64 cur_time;
	u32 cnt;
	u16 value;

	/* Make sure we have a congestion info buffer */
	if (!phba->cgn_i)
		return;
	cp = (struct lpfc_cgn_info *)phba->cgn_i->virt;
	ktime_get_real_ts64(&cur_time);
	time64_to_tm(cur_time.tv_sec, 0, &broken);

	/* Update congestion statistics */
	switch (dtag) {
	case ELS_DTAG_LNK_INTEGRITY:
		cnt = le32_to_cpu(cp->link_integ_notification);
		cnt++;
		cp->link_integ_notification = cpu_to_le32(cnt);

		cp->cgn_stat_lnk_month = broken.tm_mon + 1;
		cp->cgn_stat_lnk_day = broken.tm_mday;
		cp->cgn_stat_lnk_year = broken.tm_year - 100;
		cp->cgn_stat_lnk_hour = broken.tm_hour;
		cp->cgn_stat_lnk_min = broken.tm_min;
		cp->cgn_stat_lnk_sec = broken.tm_sec;
		break;
	case ELS_DTAG_DELIVERY:
		cnt = le32_to_cpu(cp->delivery_notification);
		cnt++;
		cp->delivery_notification = cpu_to_le32(cnt);

		cp->cgn_stat_del_month = broken.tm_mon + 1;
		cp->cgn_stat_del_day = broken.tm_mday;
		cp->cgn_stat_del_year = broken.tm_year - 100;
		cp->cgn_stat_del_hour = broken.tm_hour;
		cp->cgn_stat_del_min = broken.tm_min;
		cp->cgn_stat_del_sec = broken.tm_sec;
		break;
	case ELS_DTAG_PEER_CONGEST:
		cnt = le32_to_cpu(cp->cgn_peer_notification);
		cnt++;
		cp->cgn_peer_notification = cpu_to_le32(cnt);

		cp->cgn_stat_peer_month = broken.tm_mon + 1;
		cp->cgn_stat_peer_day = broken.tm_mday;
		cp->cgn_stat_peer_year = broken.tm_year - 100;
		cp->cgn_stat_peer_hour = broken.tm_hour;
		cp->cgn_stat_peer_min = broken.tm_min;
		cp->cgn_stat_peer_sec = broken.tm_sec;
		break;
	case ELS_DTAG_CONGESTION:
		cnt = le32_to_cpu(cp->cgn_notification);
		cnt++;
		cp->cgn_notification = cpu_to_le32(cnt);

		cp->cgn_stat_cgn_month = broken.tm_mon + 1;
		cp->cgn_stat_cgn_day = broken.tm_mday;
		cp->cgn_stat_cgn_year = broken.tm_year - 100;
		cp->cgn_stat_cgn_hour = broken.tm_hour;
		cp->cgn_stat_cgn_min = broken.tm_min;
		cp->cgn_stat_cgn_sec = broken.tm_sec;
	}
	if (phba->cgn_fpin_frequency &&
	    phba->cgn_fpin_frequency != LPFC_FPIN_INIT_FREQ) {
		value = LPFC_CGN_TIMER_TO_MIN / phba->cgn_fpin_frequency;
		cp->cgn_stat_npm = value;
	}
	value = lpfc_cgn_calc_crc32(cp, LPFC_CGN_INFO_SZ,
				    LPFC_CGN_CRC32_SEED);
	cp->cgn_info_crc = cpu_to_le32(value);
}

/**
 * lpfc_cgn_save_evt_cnt - Save data into registered congestion buffer
 * @phba: pointer to lpfc hba data structure.
 *
 * Save the congestion event data every minute.
 * On the hour collapse all the minute data into hour data. Every day
 * collapse all the hour data into daily data. Separate driver
 * and fabrc congestion event counters that will be saved out
 * to the registered congestion buffer every minute.
 */
static void
lpfc_cgn_save_evt_cnt(struct lpfc_hba *phba)
{
	struct lpfc_cgn_info *cp;
	struct tm broken;
	struct timespec64 cur_time;
	uint32_t i, index;
	uint16_t value, mvalue;
	uint64_t bps;
	uint32_t mbps;
	uint32_t dvalue, wvalue, lvalue, avalue;
	uint64_t latsum;
	__le16 *ptr;
	__le32 *lptr;
	__le16 *mptr;

	/* Make sure we have a congestion info buffer */
	if (!phba->cgn_i)
		return;
	cp = (struct lpfc_cgn_info *)phba->cgn_i->virt;

	if (time_before(jiffies, phba->cgn_evt_timestamp))
		return;
	phba->cgn_evt_timestamp = jiffies +
			msecs_to_jiffies(LPFC_CGN_TIMER_TO_MIN);
	phba->cgn_evt_minute++;

	/* We should get to this point in the routine on 1 minute intervals */

	ktime_get_real_ts64(&cur_time);
	time64_to_tm(cur_time.tv_sec, 0, &broken);

	if (phba->cgn_fpin_frequency &&
	    phba->cgn_fpin_frequency != LPFC_FPIN_INIT_FREQ) {
		value = LPFC_CGN_TIMER_TO_MIN / phba->cgn_fpin_frequency;
		cp->cgn_stat_npm = value;
	}

	/* Read and clear the latency counters for this minute */
	lvalue = atomic_read(&phba->cgn_latency_evt_cnt);
	latsum = atomic64_read(&phba->cgn_latency_evt);
	atomic_set(&phba->cgn_latency_evt_cnt, 0);
	atomic64_set(&phba->cgn_latency_evt, 0);

	/* We need to store MB/sec bandwidth in the congestion information.
	 * block_cnt is count of 512 byte blocks for the entire minute,
	 * bps will get bytes per sec before finally converting to MB/sec.
	 */
	bps = div_u64(phba->rx_block_cnt, LPFC_SEC_MIN) * 512;
	phba->rx_block_cnt = 0;
	mvalue = bps / (1024 * 1024); /* convert to MB/sec */

	/* Every minute */
	/* cgn parameters */
	cp->cgn_info_mode = phba->cgn_p.cgn_param_mode;
	cp->cgn_info_level0 = phba->cgn_p.cgn_param_level0;
	cp->cgn_info_level1 = phba->cgn_p.cgn_param_level1;
	cp->cgn_info_level2 = phba->cgn_p.cgn_param_level2;

	/* Fill in default LUN qdepth */
	value = (uint16_t)(phba->pport->cfg_lun_queue_depth);
	cp->cgn_lunq = cpu_to_le16(value);

	/* Record congestion buffer info - every minute
	 * cgn_driver_evt_cnt (Driver events)
	 * cgn_fabric_warn_cnt (Congestion Warnings)
	 * cgn_latency_evt_cnt / cgn_latency_evt (IO Latency)
	 * cgn_fabric_alarm_cnt (Congestion Alarms)
	 */
	index = ++cp->cgn_index_minute;
	if (cp->cgn_index_minute == LPFC_MIN_HOUR) {
		cp->cgn_index_minute = 0;
		index = 0;
	}

	/* Get the number of driver events in this sample and reset counter */
	dvalue = atomic_read(&phba->cgn_driver_evt_cnt);
	atomic_set(&phba->cgn_driver_evt_cnt, 0);

	/* Get the number of warning events - FPIN and Signal for this minute */
	wvalue = 0;
	if ((phba->cgn_reg_fpin & LPFC_CGN_FPIN_WARN) ||
	    phba->cgn_reg_signal == EDC_CG_SIG_WARN_ONLY ||
	    phba->cgn_reg_signal == EDC_CG_SIG_WARN_ALARM)
		wvalue = atomic_read(&phba->cgn_fabric_warn_cnt);
	atomic_set(&phba->cgn_fabric_warn_cnt, 0);

	/* Get the number of alarm events - FPIN and Signal for this minute */
	avalue = 0;
	if ((phba->cgn_reg_fpin & LPFC_CGN_FPIN_ALARM) ||
	    phba->cgn_reg_signal == EDC_CG_SIG_WARN_ALARM)
		avalue = atomic_read(&phba->cgn_fabric_alarm_cnt);
	atomic_set(&phba->cgn_fabric_alarm_cnt, 0);

	/* Collect the driver, warning, alarm and latency counts for this
	 * minute into the driver congestion buffer.
	 */
	ptr = &cp->cgn_drvr_min[index];
	value = (uint16_t)dvalue;
	*ptr = cpu_to_le16(value);

	ptr = &cp->cgn_warn_min[index];
	value = (uint16_t)wvalue;
	*ptr = cpu_to_le16(value);

	ptr = &cp->cgn_alarm_min[index];
	value = (uint16_t)avalue;
	*ptr = cpu_to_le16(value);

	lptr = &cp->cgn_latency_min[index];
	if (lvalue) {
		lvalue = (uint32_t)div_u64(latsum, lvalue);
		*lptr = cpu_to_le32(lvalue);
	} else {
		*lptr = 0;
	}

	/* Collect the bandwidth value into the driver's congesion buffer. */
	mptr = &cp->cgn_bw_min[index];
	*mptr = cpu_to_le16(mvalue);

	lpfc_printf_log(phba, KERN_INFO, LOG_CGN_MGMT,
			"2418 Congestion Info - minute (%d): %d %d %d %d %d\n",
			index, dvalue, wvalue, *lptr, mvalue, avalue);

	/* Every hour */
	if ((phba->cgn_evt_minute % LPFC_MIN_HOUR) == 0) {
		/* Record congestion buffer info - every hour
		 * Collapse all minutes into an hour
		 */
		index = ++cp->cgn_index_hour;
		if (cp->cgn_index_hour == LPFC_HOUR_DAY) {
			cp->cgn_index_hour = 0;
			index = 0;
		}

		dvalue = 0;
		wvalue = 0;
		lvalue = 0;
		avalue = 0;
		mvalue = 0;
		mbps = 0;
		for (i = 0; i < LPFC_MIN_HOUR; i++) {
			dvalue += le16_to_cpu(cp->cgn_drvr_min[i]);
			wvalue += le16_to_cpu(cp->cgn_warn_min[i]);
			lvalue += le32_to_cpu(cp->cgn_latency_min[i]);
			mbps += le16_to_cpu(cp->cgn_bw_min[i]);
			avalue += le16_to_cpu(cp->cgn_alarm_min[i]);
		}
		if (lvalue)		/* Avg of latency averages */
			lvalue /= LPFC_MIN_HOUR;
		if (mbps)		/* Avg of Bandwidth averages */
			mvalue = mbps / LPFC_MIN_HOUR;

		lptr = &cp->cgn_drvr_hr[index];
		*lptr = cpu_to_le32(dvalue);
		lptr = &cp->cgn_warn_hr[index];
		*lptr = cpu_to_le32(wvalue);
		lptr = &cp->cgn_latency_hr[index];
		*lptr = cpu_to_le32(lvalue);
		mptr = &cp->cgn_bw_hr[index];
		*mptr = cpu_to_le16(mvalue);
		lptr = &cp->cgn_alarm_hr[index];
		*lptr = cpu_to_le32(avalue);

		lpfc_printf_log(phba, KERN_INFO, LOG_CGN_MGMT,
				"2419 Congestion Info - hour "
				"(%d): %d %d %d %d %d\n",
				index, dvalue, wvalue, lvalue, mvalue, avalue);
	}

	/* Every day */
	if ((phba->cgn_evt_minute % LPFC_MIN_DAY) == 0) {
		/* Record congestion buffer info - every hour
		 * Collapse all hours into a day. Rotate days
		 * after LPFC_MAX_CGN_DAYS.
		 */
		index = ++cp->cgn_index_day;
		if (cp->cgn_index_day == LPFC_MAX_CGN_DAYS) {
			cp->cgn_index_day = 0;
			index = 0;
		}

		/* Anytime we overwrite daily index 0, after we wrap,
		 * we will be overwriting the oldest day, so we must
		 * update the congestion data start time for that day.
		 * That start time should have previously been saved after
		 * we wrote the last days worth of data.
		 */
		if ((phba->hba_flag & HBA_CGN_DAY_WRAP) && index == 0) {
			time64_to_tm(phba->cgn_daily_ts.tv_sec, 0, &broken);

			cp->cgn_info_month = broken.tm_mon + 1;
			cp->cgn_info_day = broken.tm_mday;
			cp->cgn_info_year = broken.tm_year - 100;
			cp->cgn_info_hour = broken.tm_hour;
			cp->cgn_info_minute = broken.tm_min;
			cp->cgn_info_second = broken.tm_sec;

			lpfc_printf_log
				(phba, KERN_INFO, LOG_CGN_MGMT,
				"2646 CGNInfo idx0 Start Time: "
				"%d/%d/%d %d:%d:%d\n",
				cp->cgn_info_day, cp->cgn_info_month,
				cp->cgn_info_year, cp->cgn_info_hour,
				cp->cgn_info_minute, cp->cgn_info_second);
		}

		dvalue = 0;
		wvalue = 0;
		lvalue = 0;
		mvalue = 0;
		mbps = 0;
		avalue = 0;
		for (i = 0; i < LPFC_HOUR_DAY; i++) {
			dvalue += le32_to_cpu(cp->cgn_drvr_hr[i]);
			wvalue += le32_to_cpu(cp->cgn_warn_hr[i]);
			lvalue += le32_to_cpu(cp->cgn_latency_hr[i]);
			mbps += le16_to_cpu(cp->cgn_bw_hr[i]);
			avalue += le32_to_cpu(cp->cgn_alarm_hr[i]);
		}
		if (lvalue)		/* Avg of latency averages */
			lvalue /= LPFC_HOUR_DAY;
		if (mbps)		/* Avg of Bandwidth averages */
			mvalue = mbps / LPFC_HOUR_DAY;

		lptr = &cp->cgn_drvr_day[index];
		*lptr = cpu_to_le32(dvalue);
		lptr = &cp->cgn_warn_day[index];
		*lptr = cpu_to_le32(wvalue);
		lptr = &cp->cgn_latency_day[index];
		*lptr = cpu_to_le32(lvalue);
		mptr = &cp->cgn_bw_day[index];
		*mptr = cpu_to_le16(mvalue);
		lptr = &cp->cgn_alarm_day[index];
		*lptr = cpu_to_le32(avalue);

		lpfc_printf_log(phba, KERN_INFO, LOG_CGN_MGMT,
				"2420 Congestion Info - daily (%d): "
				"%d %d %d %d %d\n",
				index, dvalue, wvalue, lvalue, mvalue, avalue);

		/* We just wrote LPFC_MAX_CGN_DAYS of data,
		 * so we are wrapped on any data after this.
		 * Save this as the start time for the next day.
		 */
		if (index == (LPFC_MAX_CGN_DAYS - 1)) {
			phba->hba_flag |= HBA_CGN_DAY_WRAP;
			ktime_get_real_ts64(&phba->cgn_daily_ts);
		}
	}

	/* Use the frequency found in the last rcv'ed FPIN */
	value = phba->cgn_fpin_frequency;
	if (phba->cgn_reg_fpin & LPFC_CGN_FPIN_WARN)
		cp->cgn_warn_freq = cpu_to_le16(value);
	if (phba->cgn_reg_fpin & LPFC_CGN_FPIN_ALARM)
		cp->cgn_alarm_freq = cpu_to_le16(value);

	/* Frequency (in ms) Signal Warning/Signal Congestion Notifications
	 * are received by the HBA
	 */
	value = phba->cgn_sig_freq;

	if (phba->cgn_reg_signal == EDC_CG_SIG_WARN_ONLY ||
	    phba->cgn_reg_signal == EDC_CG_SIG_WARN_ALARM)
		cp->cgn_warn_freq = cpu_to_le16(value);
	if (phba->cgn_reg_signal == EDC_CG_SIG_WARN_ALARM)
		cp->cgn_alarm_freq = cpu_to_le16(value);

	lvalue = lpfc_cgn_calc_crc32(cp, LPFC_CGN_INFO_SZ,
				     LPFC_CGN_CRC32_SEED);
	cp->cgn_info_crc = cpu_to_le32(lvalue);
}

/**
 * lpfc_calc_cmf_latency - latency from start of rxate timer interval
 * @phba: The Hba for which this call is being executed.
 *
 * The routine calculates the latency from the beginning of the CMF timer
 * interval to the current point in time. It is called from IO completion
 * when we exceed our Bandwidth limitation for the time interval.
 */
uint32_t
lpfc_calc_cmf_latency(struct lpfc_hba *phba)
{
	struct timespec64 cmpl_time;
	uint32_t msec = 0;

	ktime_get_real_ts64(&cmpl_time);

	/* This routine works on a ms granularity so sec and usec are
	 * converted accordingly.
	 */
	if (cmpl_time.tv_sec == phba->cmf_latency.tv_sec) {
		msec = (cmpl_time.tv_nsec - phba->cmf_latency.tv_nsec) /
			NSEC_PER_MSEC;
	} else {
		if (cmpl_time.tv_nsec >= phba->cmf_latency.tv_nsec) {
			msec = (cmpl_time.tv_sec -
				phba->cmf_latency.tv_sec) * MSEC_PER_SEC;
			msec += ((cmpl_time.tv_nsec -
				  phba->cmf_latency.tv_nsec) / NSEC_PER_MSEC);
		} else {
			msec = (cmpl_time.tv_sec - phba->cmf_latency.tv_sec -
				1) * MSEC_PER_SEC;
			msec += (((NSEC_PER_SEC - phba->cmf_latency.tv_nsec) +
				 cmpl_time.tv_nsec) / NSEC_PER_MSEC);
		}
	}
	return msec;
}

/**
 * lpfc_cmf_timer -  This is the timer function for one congestion
 * rate interval.
 * @timer: Pointer to the high resolution timer that expired
 */
static enum hrtimer_restart
lpfc_cmf_timer(struct hrtimer *timer)
{
	struct lpfc_hba *phba = container_of(timer, struct lpfc_hba,
					     cmf_timer);
	struct rxtable_entry *entry;
	uint32_t io_cnt;
	uint32_t head, tail;
	uint32_t busy, max_read;
<<<<<<< HEAD
	uint64_t total, rcv, lat, mbpi, extra;
=======
	uint64_t total, rcv, lat, mbpi, extra, cnt;
>>>>>>> 754e0b0e
	int timer_interval = LPFC_CMF_INTERVAL;
	uint32_t ms;
	struct lpfc_cgn_stat *cgs;
	int cpu;

	/* Only restart the timer if congestion mgmt is on */
	if (phba->cmf_active_mode == LPFC_CFG_OFF ||
	    !phba->cmf_latency.tv_sec) {
		lpfc_printf_log(phba, KERN_INFO, LOG_CGN_MGMT,
				"6224 CMF timer exit: %d %lld\n",
				phba->cmf_active_mode,
				(uint64_t)phba->cmf_latency.tv_sec);
		return HRTIMER_NORESTART;
	}

	/* If pport is not ready yet, just exit and wait for
	 * the next timer cycle to hit.
	 */
	if (!phba->pport)
		goto skip;

	/* Do not block SCSI IO while in the timer routine since
	 * total_bytes will be cleared
	 */
	atomic_set(&phba->cmf_stop_io, 1);

	/* First we need to calculate the actual ms between
	 * the last timer interrupt and this one. We ask for
	 * LPFC_CMF_INTERVAL, however the actual time may
	 * vary depending on system overhead.
	 */
	ms = lpfc_calc_cmf_latency(phba);


	/* Immediately after we calculate the time since the last
	 * timer interrupt, set the start time for the next
	 * interrupt
	 */
	ktime_get_real_ts64(&phba->cmf_latency);

	phba->cmf_link_byte_count =
		div_u64(phba->cmf_max_line_rate * LPFC_CMF_INTERVAL, 1000);

	/* Collect all the stats from the prior timer interval */
	total = 0;
	io_cnt = 0;
	lat = 0;
	rcv = 0;
	for_each_present_cpu(cpu) {
		cgs = per_cpu_ptr(phba->cmf_stat, cpu);
		total += atomic64_xchg(&cgs->total_bytes, 0);
		io_cnt += atomic_xchg(&cgs->rx_io_cnt, 0);
		lat += atomic64_xchg(&cgs->rx_latency, 0);
		rcv += atomic64_xchg(&cgs->rcv_bytes, 0);
	}

	/* Before we issue another CMF_SYNC_WQE, retrieve the BW
	 * returned from the last CMF_SYNC_WQE issued, from
	 * cmf_last_sync_bw. This will be the target BW for
	 * this next timer interval.
	 */
	if (phba->cmf_active_mode == LPFC_CFG_MANAGED &&
	    phba->link_state != LPFC_LINK_DOWN &&
	    phba->hba_flag & HBA_SETUP) {
		mbpi = phba->cmf_last_sync_bw;
		phba->cmf_last_sync_bw = 0;
		extra = 0;

		/* Calculate any extra bytes needed to account for the
		 * timer accuracy. If we are less than LPFC_CMF_INTERVAL
<<<<<<< HEAD
		 * add an extra 3% slop factor, equal to LPFC_CMF_INTERVAL
		 * add an extra 2%. The goal is to equalize total with a
		 * time > LPFC_CMF_INTERVAL or <= LPFC_CMF_INTERVAL + 1
		 */
		if (ms == LPFC_CMF_INTERVAL)
			extra = div_u64(total, 50);
		else if (ms < LPFC_CMF_INTERVAL)
			extra = div_u64(total, 33);
=======
		 * calculate the adjustment needed for total to reflect
		 * a full LPFC_CMF_INTERVAL.
		 */
		if (ms && ms < LPFC_CMF_INTERVAL) {
			cnt = div_u64(total, ms); /* bytes per ms */
			cnt *= LPFC_CMF_INTERVAL; /* what total should be */

			/* If the timeout is scheduled to be shorter,
			 * this value may skew the data, so cap it at mbpi.
			 */
			if ((phba->hba_flag & HBA_SHORT_CMF) && cnt > mbpi)
				cnt = mbpi;

			extra = cnt - total;
		}
>>>>>>> 754e0b0e
		lpfc_issue_cmf_sync_wqe(phba, LPFC_CMF_INTERVAL, total + extra);
	} else {
		/* For Monitor mode or link down we want mbpi
		 * to be the full link speed
		 */
		mbpi = phba->cmf_link_byte_count;
		extra = 0;
	}
	phba->cmf_timer_cnt++;

	if (io_cnt) {
		/* Update congestion info buffer latency in us */
		atomic_add(io_cnt, &phba->cgn_latency_evt_cnt);
		atomic64_add(lat, &phba->cgn_latency_evt);
	}
	busy = atomic_xchg(&phba->cmf_busy, 0);
	max_read = atomic_xchg(&phba->rx_max_read_cnt, 0);

	/* Calculate MBPI for the next timer interval */
	if (mbpi) {
		if (mbpi > phba->cmf_link_byte_count ||
		    phba->cmf_active_mode == LPFC_CFG_MONITOR)
			mbpi = phba->cmf_link_byte_count;

		/* Change max_bytes_per_interval to what the prior
		 * CMF_SYNC_WQE cmpl indicated.
		 */
		if (mbpi != phba->cmf_max_bytes_per_interval)
			phba->cmf_max_bytes_per_interval = mbpi;
	}

	/* Save rxmonitor information for debug */
	if (phba->rxtable) {
		head = atomic_xchg(&phba->rxtable_idx_head,
				   LPFC_RXMONITOR_TABLE_IN_USE);
		entry = &phba->rxtable[head];
		entry->total_bytes = total;
		entry->cmf_bytes = total + extra;
		entry->rcv_bytes = rcv;
		entry->cmf_busy = busy;
		entry->cmf_info = phba->cmf_active_info;
		if (io_cnt) {
			entry->avg_io_latency = div_u64(lat, io_cnt);
			entry->avg_io_size = div_u64(rcv, io_cnt);
		} else {
			entry->avg_io_latency = 0;
			entry->avg_io_size = 0;
		}
		entry->max_read_cnt = max_read;
		entry->io_cnt = io_cnt;
		entry->max_bytes_per_interval = mbpi;
		if (phba->cmf_active_mode == LPFC_CFG_MANAGED)
			entry->timer_utilization = phba->cmf_last_ts;
		else
			entry->timer_utilization = ms;
		entry->timer_interval = ms;
		phba->cmf_last_ts = 0;

		/* Increment rxtable index */
		head = (head + 1) % LPFC_MAX_RXMONITOR_ENTRY;
		tail = atomic_read(&phba->rxtable_idx_tail);
		if (head == tail) {
			tail = (tail + 1) % LPFC_MAX_RXMONITOR_ENTRY;
			atomic_set(&phba->rxtable_idx_tail, tail);
		}
		atomic_set(&phba->rxtable_idx_head, head);
	}

	if (phba->cmf_active_mode == LPFC_CFG_MONITOR) {
		/* If Monitor mode, check if we are oversubscribed
		 * against the full line rate.
		 */
		if (mbpi && total > mbpi)
			atomic_inc(&phba->cgn_driver_evt_cnt);
	}
	phba->rx_block_cnt += div_u64(rcv, 512);  /* save 512 byte block cnt */

	/* Each minute save Fabric and Driver congestion information */
	lpfc_cgn_save_evt_cnt(phba);

	phba->hba_flag &= ~HBA_SHORT_CMF;

	/* Since we need to call lpfc_cgn_save_evt_cnt every minute, on the
	 * minute, adjust our next timer interval, if needed, to ensure a
	 * 1 minute granularity when we get the next timer interrupt.
	 */
	if (time_after(jiffies + msecs_to_jiffies(LPFC_CMF_INTERVAL),
		       phba->cgn_evt_timestamp)) {
		timer_interval = jiffies_to_msecs(phba->cgn_evt_timestamp -
						  jiffies);
		if (timer_interval <= 0)
			timer_interval = LPFC_CMF_INTERVAL;
		else
			phba->hba_flag |= HBA_SHORT_CMF;

		/* If we adjust timer_interval, max_bytes_per_interval
		 * needs to be adjusted as well.
		 */
		phba->cmf_link_byte_count = div_u64(phba->cmf_max_line_rate *
						    timer_interval, 1000);
		if (phba->cmf_active_mode == LPFC_CFG_MONITOR)
			phba->cmf_max_bytes_per_interval =
				phba->cmf_link_byte_count;
	}

	/* Since total_bytes has already been zero'ed, its okay to unblock
	 * after max_bytes_per_interval is setup.
	 */
	if (atomic_xchg(&phba->cmf_bw_wait, 0))
		queue_work(phba->wq, &phba->unblock_request_work);

	/* SCSI IO is now unblocked */
	atomic_set(&phba->cmf_stop_io, 0);

skip:
	hrtimer_forward_now(timer,
			    ktime_set(0, timer_interval * NSEC_PER_MSEC));
	return HRTIMER_RESTART;
}

#define trunk_link_status(__idx)\
	bf_get(lpfc_acqe_fc_la_trunk_config_port##__idx, acqe_fc) ?\
	       ((phba->trunk_link.link##__idx.state == LPFC_LINK_UP) ?\
		"Link up" : "Link down") : "NA"
/* Did port __idx reported an error */
#define trunk_port_fault(__idx)\
	bf_get(lpfc_acqe_fc_la_trunk_config_port##__idx, acqe_fc) ?\
	       (port_fault & (1 << __idx) ? "YES" : "NO") : "NA"

static void
lpfc_update_trunk_link_status(struct lpfc_hba *phba,
			      struct lpfc_acqe_fc_la *acqe_fc)
{
	uint8_t port_fault = bf_get(lpfc_acqe_fc_la_trunk_linkmask, acqe_fc);
	uint8_t err = bf_get(lpfc_acqe_fc_la_trunk_fault, acqe_fc);

	phba->sli4_hba.link_state.speed =
		lpfc_sli4_port_speed_parse(phba, LPFC_TRAILER_CODE_FC,
				bf_get(lpfc_acqe_fc_la_speed, acqe_fc));

	phba->sli4_hba.link_state.logical_speed =
				bf_get(lpfc_acqe_fc_la_llink_spd, acqe_fc) * 10;
	/* We got FC link speed, convert to fc_linkspeed (READ_TOPOLOGY) */
	phba->fc_linkspeed =
		 lpfc_async_link_speed_to_read_top(
				phba,
				bf_get(lpfc_acqe_fc_la_speed, acqe_fc));

	if (bf_get(lpfc_acqe_fc_la_trunk_config_port0, acqe_fc)) {
		phba->trunk_link.link0.state =
			bf_get(lpfc_acqe_fc_la_trunk_link_status_port0, acqe_fc)
			? LPFC_LINK_UP : LPFC_LINK_DOWN;
		phba->trunk_link.link0.fault = port_fault & 0x1 ? err : 0;
	}
	if (bf_get(lpfc_acqe_fc_la_trunk_config_port1, acqe_fc)) {
		phba->trunk_link.link1.state =
			bf_get(lpfc_acqe_fc_la_trunk_link_status_port1, acqe_fc)
			? LPFC_LINK_UP : LPFC_LINK_DOWN;
		phba->trunk_link.link1.fault = port_fault & 0x2 ? err : 0;
	}
	if (bf_get(lpfc_acqe_fc_la_trunk_config_port2, acqe_fc)) {
		phba->trunk_link.link2.state =
			bf_get(lpfc_acqe_fc_la_trunk_link_status_port2, acqe_fc)
			? LPFC_LINK_UP : LPFC_LINK_DOWN;
		phba->trunk_link.link2.fault = port_fault & 0x4 ? err : 0;
	}
	if (bf_get(lpfc_acqe_fc_la_trunk_config_port3, acqe_fc)) {
		phba->trunk_link.link3.state =
			bf_get(lpfc_acqe_fc_la_trunk_link_status_port3, acqe_fc)
			? LPFC_LINK_UP : LPFC_LINK_DOWN;
		phba->trunk_link.link3.fault = port_fault & 0x8 ? err : 0;
	}

	lpfc_printf_log(phba, KERN_ERR, LOG_TRACE_EVENT,
			"2910 Async FC Trunking Event - Speed:%d\n"
			"\tLogical speed:%d "
			"port0: %s port1: %s port2: %s port3: %s\n",
			phba->sli4_hba.link_state.speed,
			phba->sli4_hba.link_state.logical_speed,
			trunk_link_status(0), trunk_link_status(1),
			trunk_link_status(2), trunk_link_status(3));

	if (phba->cmf_active_mode != LPFC_CFG_OFF)
		lpfc_cmf_signal_init(phba);

	if (port_fault)
		lpfc_printf_log(phba, KERN_ERR, LOG_TRACE_EVENT,
				"3202 trunk error:0x%x (%s) seen on port0:%s "
				/*
				 * SLI-4: We have only 0xA error codes
				 * defined as of now. print an appropriate
				 * message in case driver needs to be updated.
				 */
				"port1:%s port2:%s port3:%s\n", err, err > 0xA ?
				"UNDEFINED. update driver." : trunk_errmsg[err],
				trunk_port_fault(0), trunk_port_fault(1),
				trunk_port_fault(2), trunk_port_fault(3));
}


/**
 * lpfc_sli4_async_fc_evt - Process the asynchronous FC link event
 * @phba: pointer to lpfc hba data structure.
 * @acqe_fc: pointer to the async fc completion queue entry.
 *
 * This routine is to handle the SLI4 asynchronous FC event. It will simply log
 * that the event was received and then issue a read_topology mailbox command so
 * that the rest of the driver will treat it the same as SLI3.
 **/
static void
lpfc_sli4_async_fc_evt(struct lpfc_hba *phba, struct lpfc_acqe_fc_la *acqe_fc)
{
	struct lpfc_dmabuf *mp;
	LPFC_MBOXQ_t *pmb;
	MAILBOX_t *mb;
	struct lpfc_mbx_read_top *la;
	int rc;

	if (bf_get(lpfc_trailer_type, acqe_fc) !=
	    LPFC_FC_LA_EVENT_TYPE_FC_LINK) {
		lpfc_printf_log(phba, KERN_ERR, LOG_TRACE_EVENT,
				"2895 Non FC link Event detected.(%d)\n",
				bf_get(lpfc_trailer_type, acqe_fc));
		return;
	}

	if (bf_get(lpfc_acqe_fc_la_att_type, acqe_fc) ==
	    LPFC_FC_LA_TYPE_TRUNKING_EVENT) {
		lpfc_update_trunk_link_status(phba, acqe_fc);
		return;
	}

	/* Keep the link status for extra SLI4 state machine reference */
	phba->sli4_hba.link_state.speed =
			lpfc_sli4_port_speed_parse(phba, LPFC_TRAILER_CODE_FC,
				bf_get(lpfc_acqe_fc_la_speed, acqe_fc));
	phba->sli4_hba.link_state.duplex = LPFC_ASYNC_LINK_DUPLEX_FULL;
	phba->sli4_hba.link_state.topology =
				bf_get(lpfc_acqe_fc_la_topology, acqe_fc);
	phba->sli4_hba.link_state.status =
				bf_get(lpfc_acqe_fc_la_att_type, acqe_fc);
	phba->sli4_hba.link_state.type =
				bf_get(lpfc_acqe_fc_la_port_type, acqe_fc);
	phba->sli4_hba.link_state.number =
				bf_get(lpfc_acqe_fc_la_port_number, acqe_fc);
	phba->sli4_hba.link_state.fault =
				bf_get(lpfc_acqe_link_fault, acqe_fc);

	if (bf_get(lpfc_acqe_fc_la_att_type, acqe_fc) ==
	    LPFC_FC_LA_TYPE_LINK_DOWN)
		phba->sli4_hba.link_state.logical_speed = 0;
	else if	(!phba->sli4_hba.conf_trunk)
		phba->sli4_hba.link_state.logical_speed =
				bf_get(lpfc_acqe_fc_la_llink_spd, acqe_fc) * 10;

	lpfc_printf_log(phba, KERN_INFO, LOG_SLI,
			"2896 Async FC event - Speed:%dGBaud Topology:x%x "
			"LA Type:x%x Port Type:%d Port Number:%d Logical speed:"
			"%dMbps Fault:%d\n",
			phba->sli4_hba.link_state.speed,
			phba->sli4_hba.link_state.topology,
			phba->sli4_hba.link_state.status,
			phba->sli4_hba.link_state.type,
			phba->sli4_hba.link_state.number,
			phba->sli4_hba.link_state.logical_speed,
			phba->sli4_hba.link_state.fault);
	pmb = (LPFC_MBOXQ_t *)mempool_alloc(phba->mbox_mem_pool, GFP_KERNEL);
	if (!pmb) {
		lpfc_printf_log(phba, KERN_ERR, LOG_TRACE_EVENT,
				"2897 The mboxq allocation failed\n");
		return;
	}
	mp = kmalloc(sizeof(struct lpfc_dmabuf), GFP_KERNEL);
	if (!mp) {
		lpfc_printf_log(phba, KERN_ERR, LOG_TRACE_EVENT,
				"2898 The lpfc_dmabuf allocation failed\n");
		goto out_free_pmb;
	}
	mp->virt = lpfc_mbuf_alloc(phba, 0, &mp->phys);
	if (!mp->virt) {
		lpfc_printf_log(phba, KERN_ERR, LOG_TRACE_EVENT,
				"2899 The mbuf allocation failed\n");
		goto out_free_dmabuf;
	}

	/* Cleanup any outstanding ELS commands */
	lpfc_els_flush_all_cmd(phba);

	/* Block ELS IOCBs until we have done process link event */
	phba->sli4_hba.els_wq->pring->flag |= LPFC_STOP_IOCB_EVENT;

	/* Update link event statistics */
	phba->sli.slistat.link_event++;

	/* Create lpfc_handle_latt mailbox command from link ACQE */
	lpfc_read_topology(phba, pmb, mp);
	pmb->mbox_cmpl = lpfc_mbx_cmpl_read_topology;
	pmb->vport = phba->pport;

	if (phba->sli4_hba.link_state.status != LPFC_FC_LA_TYPE_LINK_UP) {
		phba->link_flag &= ~(LS_MDS_LINK_DOWN | LS_MDS_LOOPBACK);

		switch (phba->sli4_hba.link_state.status) {
		case LPFC_FC_LA_TYPE_MDS_LINK_DOWN:
			phba->link_flag |= LS_MDS_LINK_DOWN;
			break;
		case LPFC_FC_LA_TYPE_MDS_LOOPBACK:
			phba->link_flag |= LS_MDS_LOOPBACK;
			break;
		default:
			break;
		}

		/* Initialize completion status */
		mb = &pmb->u.mb;
		mb->mbxStatus = MBX_SUCCESS;

		/* Parse port fault information field */
		lpfc_sli4_parse_latt_fault(phba, (void *)acqe_fc);

		/* Parse and translate link attention fields */
		la = (struct lpfc_mbx_read_top *)&pmb->u.mb.un.varReadTop;
		la->eventTag = acqe_fc->event_tag;

		if (phba->sli4_hba.link_state.status ==
		    LPFC_FC_LA_TYPE_UNEXP_WWPN) {
			bf_set(lpfc_mbx_read_top_att_type, la,
			       LPFC_FC_LA_TYPE_UNEXP_WWPN);
		} else {
			bf_set(lpfc_mbx_read_top_att_type, la,
			       LPFC_FC_LA_TYPE_LINK_DOWN);
		}
		/* Invoke the mailbox command callback function */
		lpfc_mbx_cmpl_read_topology(phba, pmb);

		return;
	}

	rc = lpfc_sli_issue_mbox(phba, pmb, MBX_NOWAIT);
	if (rc == MBX_NOT_FINISHED) {
		lpfc_mbuf_free(phba, mp->virt, mp->phys);
		goto out_free_dmabuf;
	}
	return;

out_free_dmabuf:
	kfree(mp);
out_free_pmb:
	mempool_free(pmb, phba->mbox_mem_pool);
}

/**
 * lpfc_sli4_async_sli_evt - Process the asynchronous SLI link event
 * @phba: pointer to lpfc hba data structure.
 * @acqe_sli: pointer to the async SLI completion queue entry.
 *
 * This routine is to handle the SLI4 asynchronous SLI events.
 **/
static void
lpfc_sli4_async_sli_evt(struct lpfc_hba *phba, struct lpfc_acqe_sli *acqe_sli)
{
	char port_name;
	char message[128];
	uint8_t status;
	uint8_t evt_type;
	uint8_t operational = 0;
	struct temp_event temp_event_data;
	struct lpfc_acqe_misconfigured_event *misconfigured;
	struct lpfc_acqe_cgn_signal *cgn_signal;
	struct Scsi_Host  *shost;
	struct lpfc_vport **vports;
	int rc, i, cnt;

	evt_type = bf_get(lpfc_trailer_type, acqe_sli);

	lpfc_printf_log(phba, KERN_INFO, LOG_SLI,
			"2901 Async SLI event - Type:%d, Event Data: x%08x "
			"x%08x x%08x x%08x\n", evt_type,
			acqe_sli->event_data1, acqe_sli->event_data2,
			acqe_sli->reserved, acqe_sli->trailer);

	port_name = phba->Port[0];
	if (port_name == 0x00)
		port_name = '?'; /* get port name is empty */

	switch (evt_type) {
	case LPFC_SLI_EVENT_TYPE_OVER_TEMP:
		temp_event_data.event_type = FC_REG_TEMPERATURE_EVENT;
		temp_event_data.event_code = LPFC_THRESHOLD_TEMP;
		temp_event_data.data = (uint32_t)acqe_sli->event_data1;

		lpfc_printf_log(phba, KERN_WARNING, LOG_SLI,
				"3190 Over Temperature:%d Celsius- Port Name %c\n",
				acqe_sli->event_data1, port_name);

		phba->sfp_warning |= LPFC_TRANSGRESSION_HIGH_TEMPERATURE;
		shost = lpfc_shost_from_vport(phba->pport);
		fc_host_post_vendor_event(shost, fc_get_event_number(),
					  sizeof(temp_event_data),
					  (char *)&temp_event_data,
					  SCSI_NL_VID_TYPE_PCI
					  | PCI_VENDOR_ID_EMULEX);
		break;
	case LPFC_SLI_EVENT_TYPE_NORM_TEMP:
		temp_event_data.event_type = FC_REG_TEMPERATURE_EVENT;
		temp_event_data.event_code = LPFC_NORMAL_TEMP;
		temp_event_data.data = (uint32_t)acqe_sli->event_data1;

		lpfc_printf_log(phba, KERN_INFO, LOG_SLI,
				"3191 Normal Temperature:%d Celsius - Port Name %c\n",
				acqe_sli->event_data1, port_name);

		shost = lpfc_shost_from_vport(phba->pport);
		fc_host_post_vendor_event(shost, fc_get_event_number(),
					  sizeof(temp_event_data),
					  (char *)&temp_event_data,
					  SCSI_NL_VID_TYPE_PCI
					  | PCI_VENDOR_ID_EMULEX);
		break;
	case LPFC_SLI_EVENT_TYPE_MISCONFIGURED:
		misconfigured = (struct lpfc_acqe_misconfigured_event *)
					&acqe_sli->event_data1;

		/* fetch the status for this port */
		switch (phba->sli4_hba.lnk_info.lnk_no) {
		case LPFC_LINK_NUMBER_0:
			status = bf_get(lpfc_sli_misconfigured_port0_state,
					&misconfigured->theEvent);
			operational = bf_get(lpfc_sli_misconfigured_port0_op,
					&misconfigured->theEvent);
			break;
		case LPFC_LINK_NUMBER_1:
			status = bf_get(lpfc_sli_misconfigured_port1_state,
					&misconfigured->theEvent);
			operational = bf_get(lpfc_sli_misconfigured_port1_op,
					&misconfigured->theEvent);
			break;
		case LPFC_LINK_NUMBER_2:
			status = bf_get(lpfc_sli_misconfigured_port2_state,
					&misconfigured->theEvent);
			operational = bf_get(lpfc_sli_misconfigured_port2_op,
					&misconfigured->theEvent);
			break;
		case LPFC_LINK_NUMBER_3:
			status = bf_get(lpfc_sli_misconfigured_port3_state,
					&misconfigured->theEvent);
			operational = bf_get(lpfc_sli_misconfigured_port3_op,
					&misconfigured->theEvent);
			break;
		default:
			lpfc_printf_log(phba, KERN_ERR, LOG_TRACE_EVENT,
					"3296 "
					"LPFC_SLI_EVENT_TYPE_MISCONFIGURED "
					"event: Invalid link %d",
					phba->sli4_hba.lnk_info.lnk_no);
			return;
		}

		/* Skip if optic state unchanged */
		if (phba->sli4_hba.lnk_info.optic_state == status)
			return;

		switch (status) {
		case LPFC_SLI_EVENT_STATUS_VALID:
			sprintf(message, "Physical Link is functional");
			break;
		case LPFC_SLI_EVENT_STATUS_NOT_PRESENT:
			sprintf(message, "Optics faulted/incorrectly "
				"installed/not installed - Reseat optics, "
				"if issue not resolved, replace.");
			break;
		case LPFC_SLI_EVENT_STATUS_WRONG_TYPE:
			sprintf(message,
				"Optics of two types installed - Remove one "
				"optic or install matching pair of optics.");
			break;
		case LPFC_SLI_EVENT_STATUS_UNSUPPORTED:
			sprintf(message, "Incompatible optics - Replace with "
				"compatible optics for card to function.");
			break;
		case LPFC_SLI_EVENT_STATUS_UNQUALIFIED:
			sprintf(message, "Unqualified optics - Replace with "
				"Avago optics for Warranty and Technical "
				"Support - Link is%s operational",
				(operational) ? " not" : "");
			break;
		case LPFC_SLI_EVENT_STATUS_UNCERTIFIED:
			sprintf(message, "Uncertified optics - Replace with "
				"Avago-certified optics to enable link "
				"operation - Link is%s operational",
				(operational) ? " not" : "");
			break;
		default:
			/* firmware is reporting a status we don't know about */
			sprintf(message, "Unknown event status x%02x", status);
			break;
		}

		/* Issue READ_CONFIG mbox command to refresh supported speeds */
		rc = lpfc_sli4_read_config(phba);
		if (rc) {
			phba->lmt = 0;
			lpfc_printf_log(phba, KERN_ERR,
					LOG_TRACE_EVENT,
					"3194 Unable to retrieve supported "
					"speeds, rc = 0x%x\n", rc);
		}
		rc = lpfc_sli4_refresh_params(phba);
		if (rc) {
			lpfc_printf_log(phba, KERN_ERR, LOG_SLI,
					"3174 Unable to update pls support, "
					"rc x%x\n", rc);
		}
		vports = lpfc_create_vport_work_array(phba);
		if (vports != NULL) {
			for (i = 0; i <= phba->max_vports && vports[i] != NULL;
					i++) {
				shost = lpfc_shost_from_vport(vports[i]);
				lpfc_host_supported_speeds_set(shost);
			}
		}
		lpfc_destroy_vport_work_array(phba, vports);

		phba->sli4_hba.lnk_info.optic_state = status;
		lpfc_printf_log(phba, KERN_ERR, LOG_SLI,
				"3176 Port Name %c %s\n", port_name, message);
		break;
	case LPFC_SLI_EVENT_TYPE_REMOTE_DPORT:
		lpfc_printf_log(phba, KERN_INFO, LOG_SLI,
				"3192 Remote DPort Test Initiated - "
				"Event Data1:x%08x Event Data2: x%08x\n",
				acqe_sli->event_data1, acqe_sli->event_data2);
		break;
	case LPFC_SLI_EVENT_TYPE_PORT_PARAMS_CHG:
		/* Call FW to obtain active parms */
		lpfc_sli4_cgn_parm_chg_evt(phba);
		break;
	case LPFC_SLI_EVENT_TYPE_MISCONF_FAWWN:
		/* Misconfigured WWN. Reports that the SLI Port is configured
		 * to use FA-WWN, but the attached device doesn’t support it.
		 * No driver action is required.
		 * Event Data1 - N.A, Event Data2 - N.A
		 */
		lpfc_log_msg(phba, KERN_WARNING, LOG_SLI,
			     "2699 Misconfigured FA-WWN - Attached device does "
			     "not support FA-WWN\n");
		break;
	case LPFC_SLI_EVENT_TYPE_EEPROM_FAILURE:
		/* EEPROM failure. No driver action is required */
		lpfc_printf_log(phba, KERN_WARNING, LOG_SLI,
			     "2518 EEPROM failure - "
			     "Event Data1: x%08x Event Data2: x%08x\n",
			     acqe_sli->event_data1, acqe_sli->event_data2);
		break;
	case LPFC_SLI_EVENT_TYPE_CGN_SIGNAL:
		if (phba->cmf_active_mode == LPFC_CFG_OFF)
			break;
		cgn_signal = (struct lpfc_acqe_cgn_signal *)
					&acqe_sli->event_data1;
		phba->cgn_acqe_cnt++;

		cnt = bf_get(lpfc_warn_acqe, cgn_signal);
		atomic64_add(cnt, &phba->cgn_acqe_stat.warn);
		atomic64_add(cgn_signal->alarm_cnt, &phba->cgn_acqe_stat.alarm);

		/* no threshold for CMF, even 1 signal will trigger an event */

		/* Alarm overrides warning, so check that first */
		if (cgn_signal->alarm_cnt) {
			if (phba->cgn_reg_signal == EDC_CG_SIG_WARN_ALARM) {
				/* Keep track of alarm cnt for cgn_info */
				atomic_add(cgn_signal->alarm_cnt,
					   &phba->cgn_fabric_alarm_cnt);
				/* Keep track of alarm cnt for CMF_SYNC_WQE */
				atomic_add(cgn_signal->alarm_cnt,
					   &phba->cgn_sync_alarm_cnt);
			}
		} else if (cnt) {
			/* signal action needs to be taken */
			if (phba->cgn_reg_signal == EDC_CG_SIG_WARN_ONLY ||
			    phba->cgn_reg_signal == EDC_CG_SIG_WARN_ALARM) {
				/* Keep track of warning cnt for cgn_info */
				atomic_add(cnt, &phba->cgn_fabric_warn_cnt);
				/* Keep track of warning cnt for CMF_SYNC_WQE */
				atomic_add(cnt, &phba->cgn_sync_warn_cnt);
			}
		}
		break;
	default:
		lpfc_printf_log(phba, KERN_INFO, LOG_SLI,
				"3193 Unrecognized SLI event, type: 0x%x",
				evt_type);
		break;
	}
}

/**
 * lpfc_sli4_perform_vport_cvl - Perform clear virtual link on a vport
 * @vport: pointer to vport data structure.
 *
 * This routine is to perform Clear Virtual Link (CVL) on a vport in
 * response to a CVL event.
 *
 * Return the pointer to the ndlp with the vport if successful, otherwise
 * return NULL.
 **/
static struct lpfc_nodelist *
lpfc_sli4_perform_vport_cvl(struct lpfc_vport *vport)
{
	struct lpfc_nodelist *ndlp;
	struct Scsi_Host *shost;
	struct lpfc_hba *phba;

	if (!vport)
		return NULL;
	phba = vport->phba;
	if (!phba)
		return NULL;
	ndlp = lpfc_findnode_did(vport, Fabric_DID);
	if (!ndlp) {
		/* Cannot find existing Fabric ndlp, so allocate a new one */
		ndlp = lpfc_nlp_init(vport, Fabric_DID);
		if (!ndlp)
			return NULL;
		/* Set the node type */
		ndlp->nlp_type |= NLP_FABRIC;
		/* Put ndlp onto node list */
		lpfc_enqueue_node(vport, ndlp);
	}
	if ((phba->pport->port_state < LPFC_FLOGI) &&
		(phba->pport->port_state != LPFC_VPORT_FAILED))
		return NULL;
	/* If virtual link is not yet instantiated ignore CVL */
	if ((vport != phba->pport) && (vport->port_state < LPFC_FDISC)
		&& (vport->port_state != LPFC_VPORT_FAILED))
		return NULL;
	shost = lpfc_shost_from_vport(vport);
	if (!shost)
		return NULL;
	lpfc_linkdown_port(vport);
	lpfc_cleanup_pending_mbox(vport);
	spin_lock_irq(shost->host_lock);
	vport->fc_flag |= FC_VPORT_CVL_RCVD;
	spin_unlock_irq(shost->host_lock);

	return ndlp;
}

/**
 * lpfc_sli4_perform_all_vport_cvl - Perform clear virtual link on all vports
 * @phba: pointer to lpfc hba data structure.
 *
 * This routine is to perform Clear Virtual Link (CVL) on all vports in
 * response to a FCF dead event.
 **/
static void
lpfc_sli4_perform_all_vport_cvl(struct lpfc_hba *phba)
{
	struct lpfc_vport **vports;
	int i;

	vports = lpfc_create_vport_work_array(phba);
	if (vports)
		for (i = 0; i <= phba->max_vports && vports[i] != NULL; i++)
			lpfc_sli4_perform_vport_cvl(vports[i]);
	lpfc_destroy_vport_work_array(phba, vports);
}

/**
 * lpfc_sli4_async_fip_evt - Process the asynchronous FCoE FIP event
 * @phba: pointer to lpfc hba data structure.
 * @acqe_fip: pointer to the async fcoe completion queue entry.
 *
 * This routine is to handle the SLI4 asynchronous fcoe event.
 **/
static void
lpfc_sli4_async_fip_evt(struct lpfc_hba *phba,
			struct lpfc_acqe_fip *acqe_fip)
{
	uint8_t event_type = bf_get(lpfc_trailer_type, acqe_fip);
	int rc;
	struct lpfc_vport *vport;
	struct lpfc_nodelist *ndlp;
	int active_vlink_present;
	struct lpfc_vport **vports;
	int i;

	phba->fc_eventTag = acqe_fip->event_tag;
	phba->fcoe_eventtag = acqe_fip->event_tag;
	switch (event_type) {
	case LPFC_FIP_EVENT_TYPE_NEW_FCF:
	case LPFC_FIP_EVENT_TYPE_FCF_PARAM_MOD:
		if (event_type == LPFC_FIP_EVENT_TYPE_NEW_FCF)
			lpfc_printf_log(phba, KERN_ERR, LOG_TRACE_EVENT,
					"2546 New FCF event, evt_tag:x%x, "
					"index:x%x\n",
					acqe_fip->event_tag,
					acqe_fip->index);
		else
			lpfc_printf_log(phba, KERN_WARNING, LOG_FIP |
					LOG_DISCOVERY,
					"2788 FCF param modified event, "
					"evt_tag:x%x, index:x%x\n",
					acqe_fip->event_tag,
					acqe_fip->index);
		if (phba->fcf.fcf_flag & FCF_DISCOVERY) {
			/*
			 * During period of FCF discovery, read the FCF
			 * table record indexed by the event to update
			 * FCF roundrobin failover eligible FCF bmask.
			 */
			lpfc_printf_log(phba, KERN_INFO, LOG_FIP |
					LOG_DISCOVERY,
					"2779 Read FCF (x%x) for updating "
					"roundrobin FCF failover bmask\n",
					acqe_fip->index);
			rc = lpfc_sli4_read_fcf_rec(phba, acqe_fip->index);
		}

		/* If the FCF discovery is in progress, do nothing. */
		spin_lock_irq(&phba->hbalock);
		if (phba->hba_flag & FCF_TS_INPROG) {
			spin_unlock_irq(&phba->hbalock);
			break;
		}
		/* If fast FCF failover rescan event is pending, do nothing */
		if (phba->fcf.fcf_flag & (FCF_REDISC_EVT | FCF_REDISC_PEND)) {
			spin_unlock_irq(&phba->hbalock);
			break;
		}

		/* If the FCF has been in discovered state, do nothing. */
		if (phba->fcf.fcf_flag & FCF_SCAN_DONE) {
			spin_unlock_irq(&phba->hbalock);
			break;
		}
		spin_unlock_irq(&phba->hbalock);

		/* Otherwise, scan the entire FCF table and re-discover SAN */
		lpfc_printf_log(phba, KERN_INFO, LOG_FIP | LOG_DISCOVERY,
				"2770 Start FCF table scan per async FCF "
				"event, evt_tag:x%x, index:x%x\n",
				acqe_fip->event_tag, acqe_fip->index);
		rc = lpfc_sli4_fcf_scan_read_fcf_rec(phba,
						     LPFC_FCOE_FCF_GET_FIRST);
		if (rc)
			lpfc_printf_log(phba, KERN_ERR, LOG_TRACE_EVENT,
					"2547 Issue FCF scan read FCF mailbox "
					"command failed (x%x)\n", rc);
		break;

	case LPFC_FIP_EVENT_TYPE_FCF_TABLE_FULL:
		lpfc_printf_log(phba, KERN_ERR, LOG_TRACE_EVENT,
				"2548 FCF Table full count 0x%x tag 0x%x\n",
				bf_get(lpfc_acqe_fip_fcf_count, acqe_fip),
				acqe_fip->event_tag);
		break;

	case LPFC_FIP_EVENT_TYPE_FCF_DEAD:
		phba->fcoe_cvl_eventtag = acqe_fip->event_tag;
		lpfc_printf_log(phba, KERN_ERR, LOG_TRACE_EVENT,
				"2549 FCF (x%x) disconnected from network, "
				 "tag:x%x\n", acqe_fip->index,
				 acqe_fip->event_tag);
		/*
		 * If we are in the middle of FCF failover process, clear
		 * the corresponding FCF bit in the roundrobin bitmap.
		 */
		spin_lock_irq(&phba->hbalock);
		if ((phba->fcf.fcf_flag & FCF_DISCOVERY) &&
		    (phba->fcf.current_rec.fcf_indx != acqe_fip->index)) {
			spin_unlock_irq(&phba->hbalock);
			/* Update FLOGI FCF failover eligible FCF bmask */
			lpfc_sli4_fcf_rr_index_clear(phba, acqe_fip->index);
			break;
		}
		spin_unlock_irq(&phba->hbalock);

		/* If the event is not for currently used fcf do nothing */
		if (phba->fcf.current_rec.fcf_indx != acqe_fip->index)
			break;

		/*
		 * Otherwise, request the port to rediscover the entire FCF
		 * table for a fast recovery from case that the current FCF
		 * is no longer valid as we are not in the middle of FCF
		 * failover process already.
		 */
		spin_lock_irq(&phba->hbalock);
		/* Mark the fast failover process in progress */
		phba->fcf.fcf_flag |= FCF_DEAD_DISC;
		spin_unlock_irq(&phba->hbalock);

		lpfc_printf_log(phba, KERN_INFO, LOG_FIP | LOG_DISCOVERY,
				"2771 Start FCF fast failover process due to "
				"FCF DEAD event: evt_tag:x%x, fcf_index:x%x "
				"\n", acqe_fip->event_tag, acqe_fip->index);
		rc = lpfc_sli4_redisc_fcf_table(phba);
		if (rc) {
			lpfc_printf_log(phba, KERN_ERR, LOG_FIP |
					LOG_TRACE_EVENT,
					"2772 Issue FCF rediscover mailbox "
					"command failed, fail through to FCF "
					"dead event\n");
			spin_lock_irq(&phba->hbalock);
			phba->fcf.fcf_flag &= ~FCF_DEAD_DISC;
			spin_unlock_irq(&phba->hbalock);
			/*
			 * Last resort will fail over by treating this
			 * as a link down to FCF registration.
			 */
			lpfc_sli4_fcf_dead_failthrough(phba);
		} else {
			/* Reset FCF roundrobin bmask for new discovery */
			lpfc_sli4_clear_fcf_rr_bmask(phba);
			/*
			 * Handling fast FCF failover to a DEAD FCF event is
			 * considered equalivant to receiving CVL to all vports.
			 */
			lpfc_sli4_perform_all_vport_cvl(phba);
		}
		break;
	case LPFC_FIP_EVENT_TYPE_CVL:
		phba->fcoe_cvl_eventtag = acqe_fip->event_tag;
		lpfc_printf_log(phba, KERN_ERR,
				LOG_TRACE_EVENT,
			"2718 Clear Virtual Link Received for VPI 0x%x"
			" tag 0x%x\n", acqe_fip->index, acqe_fip->event_tag);

		vport = lpfc_find_vport_by_vpid(phba,
						acqe_fip->index);
		ndlp = lpfc_sli4_perform_vport_cvl(vport);
		if (!ndlp)
			break;
		active_vlink_present = 0;

		vports = lpfc_create_vport_work_array(phba);
		if (vports) {
			for (i = 0; i <= phba->max_vports && vports[i] != NULL;
					i++) {
				if ((!(vports[i]->fc_flag &
					FC_VPORT_CVL_RCVD)) &&
					(vports[i]->port_state > LPFC_FDISC)) {
					active_vlink_present = 1;
					break;
				}
			}
			lpfc_destroy_vport_work_array(phba, vports);
		}

		/*
		 * Don't re-instantiate if vport is marked for deletion.
		 * If we are here first then vport_delete is going to wait
		 * for discovery to complete.
		 */
		if (!(vport->load_flag & FC_UNLOADING) &&
					active_vlink_present) {
			/*
			 * If there are other active VLinks present,
			 * re-instantiate the Vlink using FDISC.
			 */
			mod_timer(&ndlp->nlp_delayfunc,
				  jiffies + msecs_to_jiffies(1000));
			spin_lock_irq(&ndlp->lock);
			ndlp->nlp_flag |= NLP_DELAY_TMO;
			spin_unlock_irq(&ndlp->lock);
			ndlp->nlp_last_elscmd = ELS_CMD_FDISC;
			vport->port_state = LPFC_FDISC;
		} else {
			/*
			 * Otherwise, we request port to rediscover
			 * the entire FCF table for a fast recovery
			 * from possible case that the current FCF
			 * is no longer valid if we are not already
			 * in the FCF failover process.
			 */
			spin_lock_irq(&phba->hbalock);
			if (phba->fcf.fcf_flag & FCF_DISCOVERY) {
				spin_unlock_irq(&phba->hbalock);
				break;
			}
			/* Mark the fast failover process in progress */
			phba->fcf.fcf_flag |= FCF_ACVL_DISC;
			spin_unlock_irq(&phba->hbalock);
			lpfc_printf_log(phba, KERN_INFO, LOG_FIP |
					LOG_DISCOVERY,
					"2773 Start FCF failover per CVL, "
					"evt_tag:x%x\n", acqe_fip->event_tag);
			rc = lpfc_sli4_redisc_fcf_table(phba);
			if (rc) {
				lpfc_printf_log(phba, KERN_ERR, LOG_FIP |
						LOG_TRACE_EVENT,
						"2774 Issue FCF rediscover "
						"mailbox command failed, "
						"through to CVL event\n");
				spin_lock_irq(&phba->hbalock);
				phba->fcf.fcf_flag &= ~FCF_ACVL_DISC;
				spin_unlock_irq(&phba->hbalock);
				/*
				 * Last resort will be re-try on the
				 * the current registered FCF entry.
				 */
				lpfc_retry_pport_discovery(phba);
			} else
				/*
				 * Reset FCF roundrobin bmask for new
				 * discovery.
				 */
				lpfc_sli4_clear_fcf_rr_bmask(phba);
		}
		break;
	default:
		lpfc_printf_log(phba, KERN_ERR, LOG_TRACE_EVENT,
				"0288 Unknown FCoE event type 0x%x event tag "
				"0x%x\n", event_type, acqe_fip->event_tag);
		break;
	}
}

/**
 * lpfc_sli4_async_dcbx_evt - Process the asynchronous dcbx event
 * @phba: pointer to lpfc hba data structure.
 * @acqe_dcbx: pointer to the async dcbx completion queue entry.
 *
 * This routine is to handle the SLI4 asynchronous dcbx event.
 **/
static void
lpfc_sli4_async_dcbx_evt(struct lpfc_hba *phba,
			 struct lpfc_acqe_dcbx *acqe_dcbx)
{
	phba->fc_eventTag = acqe_dcbx->event_tag;
	lpfc_printf_log(phba, KERN_ERR, LOG_TRACE_EVENT,
			"0290 The SLI4 DCBX asynchronous event is not "
			"handled yet\n");
}

/**
 * lpfc_sli4_async_grp5_evt - Process the asynchronous group5 event
 * @phba: pointer to lpfc hba data structure.
 * @acqe_grp5: pointer to the async grp5 completion queue entry.
 *
 * This routine is to handle the SLI4 asynchronous grp5 event. A grp5 event
 * is an asynchronous notified of a logical link speed change.  The Port
 * reports the logical link speed in units of 10Mbps.
 **/
static void
lpfc_sli4_async_grp5_evt(struct lpfc_hba *phba,
			 struct lpfc_acqe_grp5 *acqe_grp5)
{
	uint16_t prev_ll_spd;

	phba->fc_eventTag = acqe_grp5->event_tag;
	phba->fcoe_eventtag = acqe_grp5->event_tag;
	prev_ll_spd = phba->sli4_hba.link_state.logical_speed;
	phba->sli4_hba.link_state.logical_speed =
		(bf_get(lpfc_acqe_grp5_llink_spd, acqe_grp5)) * 10;
	lpfc_printf_log(phba, KERN_INFO, LOG_SLI,
			"2789 GRP5 Async Event: Updating logical link speed "
			"from %dMbps to %dMbps\n", prev_ll_spd,
			phba->sli4_hba.link_state.logical_speed);
}

/**
 * lpfc_sli4_async_cmstat_evt - Process the asynchronous cmstat event
 * @phba: pointer to lpfc hba data structure.
 *
 * This routine is to handle the SLI4 asynchronous cmstat event. A cmstat event
 * is an asynchronous notification of a request to reset CM stats.
 **/
static void
lpfc_sli4_async_cmstat_evt(struct lpfc_hba *phba)
{
	if (!phba->cgn_i)
		return;
	lpfc_init_congestion_stat(phba);
}

/**
 * lpfc_cgn_params_val - Validate FW congestion parameters.
 * @phba: pointer to lpfc hba data structure.
 * @p_cfg_param: pointer to FW provided congestion parameters.
 *
 * This routine validates the congestion parameters passed
 * by the FW to the driver via an ACQE event.
 **/
static void
lpfc_cgn_params_val(struct lpfc_hba *phba, struct lpfc_cgn_param *p_cfg_param)
{
	spin_lock_irq(&phba->hbalock);

	if (!lpfc_rangecheck(p_cfg_param->cgn_param_mode, LPFC_CFG_OFF,
			     LPFC_CFG_MONITOR)) {
		lpfc_printf_log(phba, KERN_ERR, LOG_CGN_MGMT,
				"6225 CMF mode param out of range: %d\n",
				 p_cfg_param->cgn_param_mode);
		p_cfg_param->cgn_param_mode = LPFC_CFG_OFF;
	}

	spin_unlock_irq(&phba->hbalock);
}

/**
 * lpfc_cgn_params_parse - Process a FW cong parm change event
 * @phba: pointer to lpfc hba data structure.
 * @p_cgn_param: pointer to a data buffer with the FW cong params.
 * @len: the size of pdata in bytes.
 *
 * This routine validates the congestion management buffer signature
 * from the FW, validates the contents and makes corrections for
 * valid, in-range values.  If the signature magic is correct and
 * after parameter validation, the contents are copied to the driver's
 * @phba structure. If the magic is incorrect, an error message is
 * logged.
 **/
static void
lpfc_cgn_params_parse(struct lpfc_hba *phba,
		      struct lpfc_cgn_param *p_cgn_param, uint32_t len)
{
	struct lpfc_cgn_info *cp;
	uint32_t crc, oldmode;

	/* Make sure the FW has encoded the correct magic number to
	 * validate the congestion parameter in FW memory.
	 */
	if (p_cgn_param->cgn_param_magic == LPFC_CFG_PARAM_MAGIC_NUM) {
		lpfc_printf_log(phba, KERN_INFO, LOG_CGN_MGMT | LOG_INIT,
				"4668 FW cgn parm buffer data: "
				"magic 0x%x version %d mode %d "
				"level0 %d level1 %d "
				"level2 %d byte13 %d "
				"byte14 %d byte15 %d "
				"byte11 %d byte12 %d activeMode %d\n",
				p_cgn_param->cgn_param_magic,
				p_cgn_param->cgn_param_version,
				p_cgn_param->cgn_param_mode,
				p_cgn_param->cgn_param_level0,
				p_cgn_param->cgn_param_level1,
				p_cgn_param->cgn_param_level2,
				p_cgn_param->byte13,
				p_cgn_param->byte14,
				p_cgn_param->byte15,
				p_cgn_param->byte11,
				p_cgn_param->byte12,
				phba->cmf_active_mode);

		oldmode = phba->cmf_active_mode;

		/* Any parameters out of range are corrected to defaults
		 * by this routine.  No need to fail.
		 */
		lpfc_cgn_params_val(phba, p_cgn_param);

		/* Parameters are verified, move them into driver storage */
		spin_lock_irq(&phba->hbalock);
		memcpy(&phba->cgn_p, p_cgn_param,
		       sizeof(struct lpfc_cgn_param));

		/* Update parameters in congestion info buffer now */
		if (phba->cgn_i) {
			cp = (struct lpfc_cgn_info *)phba->cgn_i->virt;
			cp->cgn_info_mode = phba->cgn_p.cgn_param_mode;
			cp->cgn_info_level0 = phba->cgn_p.cgn_param_level0;
			cp->cgn_info_level1 = phba->cgn_p.cgn_param_level1;
			cp->cgn_info_level2 = phba->cgn_p.cgn_param_level2;
			crc = lpfc_cgn_calc_crc32(cp, LPFC_CGN_INFO_SZ,
						  LPFC_CGN_CRC32_SEED);
			cp->cgn_info_crc = cpu_to_le32(crc);
		}
		spin_unlock_irq(&phba->hbalock);

		phba->cmf_active_mode = phba->cgn_p.cgn_param_mode;

		switch (oldmode) {
		case LPFC_CFG_OFF:
			if (phba->cgn_p.cgn_param_mode != LPFC_CFG_OFF) {
				/* Turning CMF on */
				lpfc_cmf_start(phba);

				if (phba->link_state >= LPFC_LINK_UP) {
					phba->cgn_reg_fpin =
						phba->cgn_init_reg_fpin;
					phba->cgn_reg_signal =
						phba->cgn_init_reg_signal;
					lpfc_issue_els_edc(phba->pport, 0);
				}
			}
			break;
		case LPFC_CFG_MANAGED:
			switch (phba->cgn_p.cgn_param_mode) {
			case LPFC_CFG_OFF:
				/* Turning CMF off */
				lpfc_cmf_stop(phba);
				if (phba->link_state >= LPFC_LINK_UP)
					lpfc_issue_els_edc(phba->pport, 0);
				break;
			case LPFC_CFG_MONITOR:
				lpfc_printf_log(phba, KERN_INFO, LOG_CGN_MGMT,
						"4661 Switch from MANAGED to "
						"`MONITOR mode\n");
				phba->cmf_max_bytes_per_interval =
					phba->cmf_link_byte_count;

				/* Resume blocked IO - unblock on workqueue */
				queue_work(phba->wq,
					   &phba->unblock_request_work);
				break;
			}
			break;
		case LPFC_CFG_MONITOR:
			switch (phba->cgn_p.cgn_param_mode) {
			case LPFC_CFG_OFF:
				/* Turning CMF off */
				lpfc_cmf_stop(phba);
				if (phba->link_state >= LPFC_LINK_UP)
					lpfc_issue_els_edc(phba->pport, 0);
				break;
			case LPFC_CFG_MANAGED:
				lpfc_printf_log(phba, KERN_INFO, LOG_CGN_MGMT,
						"4662 Switch from MONITOR to "
						"MANAGED mode\n");
				lpfc_cmf_signal_init(phba);
				break;
			}
			break;
		}
	} else {
		lpfc_printf_log(phba, KERN_ERR, LOG_CGN_MGMT | LOG_INIT,
				"4669 FW cgn parm buf wrong magic 0x%x "
				"version %d\n", p_cgn_param->cgn_param_magic,
				p_cgn_param->cgn_param_version);
	}
}

/**
 * lpfc_sli4_cgn_params_read - Read and Validate FW congestion parameters.
 * @phba: pointer to lpfc hba data structure.
 *
 * This routine issues a read_object mailbox command to
 * get the congestion management parameters from the FW
 * parses it and updates the driver maintained values.
 *
 * Returns
 *  0     if the object was empty
 *  -Eval if an error was encountered
 *  Count if bytes were read from object
 **/
int
lpfc_sli4_cgn_params_read(struct lpfc_hba *phba)
{
	int ret = 0;
	struct lpfc_cgn_param *p_cgn_param = NULL;
	u32 *pdata = NULL;
	u32 len = 0;

	/* Find out if the FW has a new set of congestion parameters. */
	len = sizeof(struct lpfc_cgn_param);
	pdata = kzalloc(len, GFP_KERNEL);
	ret = lpfc_read_object(phba, (char *)LPFC_PORT_CFG_NAME,
			       pdata, len);

	/* 0 means no data.  A negative means error.  A positive means
	 * bytes were copied.
	 */
	if (!ret) {
		lpfc_printf_log(phba, KERN_ERR, LOG_CGN_MGMT | LOG_INIT,
				"4670 CGN RD OBJ returns no data\n");
		goto rd_obj_err;
	} else if (ret < 0) {
		/* Some error.  Just exit and return it to the caller.*/
		goto rd_obj_err;
	}

	lpfc_printf_log(phba, KERN_INFO, LOG_CGN_MGMT | LOG_INIT,
			"6234 READ CGN PARAMS Successful %d\n", len);

	/* Parse data pointer over len and update the phba congestion
	 * parameters with values passed back.  The receive rate values
	 * may have been altered in FW, but take no action here.
	 */
	p_cgn_param = (struct lpfc_cgn_param *)pdata;
	lpfc_cgn_params_parse(phba, p_cgn_param, len);

 rd_obj_err:
	kfree(pdata);
	return ret;
}

/**
 * lpfc_sli4_cgn_parm_chg_evt - Process a FW congestion param change event
 * @phba: pointer to lpfc hba data structure.
 *
 * The FW generated Async ACQE SLI event calls this routine when
 * the event type is an SLI Internal Port Event and the Event Code
 * indicates a change to the FW maintained congestion parameters.
 *
 * This routine executes a Read_Object mailbox call to obtain the
 * current congestion parameters maintained in FW and corrects
 * the driver's active congestion parameters.
 *
 * The acqe event is not passed because there is no further data
 * required.
 *
 * Returns nonzero error if event processing encountered an error.
 * Zero otherwise for success.
 **/
static int
lpfc_sli4_cgn_parm_chg_evt(struct lpfc_hba *phba)
{
	int ret = 0;

	if (!phba->sli4_hba.pc_sli4_params.cmf) {
		lpfc_printf_log(phba, KERN_ERR, LOG_CGN_MGMT | LOG_INIT,
				"4664 Cgn Evt when E2E off. Drop event\n");
		return -EACCES;
	}

	/* If the event is claiming an empty object, it's ok.  A write
	 * could have cleared it.  Only error is a negative return
	 * status.
	 */
	ret = lpfc_sli4_cgn_params_read(phba);
	if (ret < 0) {
		lpfc_printf_log(phba, KERN_ERR, LOG_CGN_MGMT | LOG_INIT,
				"4667 Error reading Cgn Params (%d)\n",
				ret);
	} else if (!ret) {
		lpfc_printf_log(phba, KERN_ERR, LOG_CGN_MGMT | LOG_INIT,
				"4673 CGN Event empty object.\n");
	}
	return ret;
}

/**
 * lpfc_sli4_async_event_proc - Process all the pending asynchronous event
 * @phba: pointer to lpfc hba data structure.
 *
 * This routine is invoked by the worker thread to process all the pending
 * SLI4 asynchronous events.
 **/
void lpfc_sli4_async_event_proc(struct lpfc_hba *phba)
{
	struct lpfc_cq_event *cq_event;
	unsigned long iflags;

	/* First, declare the async event has been handled */
	spin_lock_irqsave(&phba->hbalock, iflags);
	phba->hba_flag &= ~ASYNC_EVENT;
	spin_unlock_irqrestore(&phba->hbalock, iflags);

	/* Now, handle all the async events */
	spin_lock_irqsave(&phba->sli4_hba.asynce_list_lock, iflags);
	while (!list_empty(&phba->sli4_hba.sp_asynce_work_queue)) {
		list_remove_head(&phba->sli4_hba.sp_asynce_work_queue,
				 cq_event, struct lpfc_cq_event, list);
		spin_unlock_irqrestore(&phba->sli4_hba.asynce_list_lock,
				       iflags);

		/* Process the asynchronous event */
		switch (bf_get(lpfc_trailer_code, &cq_event->cqe.mcqe_cmpl)) {
		case LPFC_TRAILER_CODE_LINK:
			lpfc_sli4_async_link_evt(phba,
						 &cq_event->cqe.acqe_link);
			break;
		case LPFC_TRAILER_CODE_FCOE:
			lpfc_sli4_async_fip_evt(phba, &cq_event->cqe.acqe_fip);
			break;
		case LPFC_TRAILER_CODE_DCBX:
			lpfc_sli4_async_dcbx_evt(phba,
						 &cq_event->cqe.acqe_dcbx);
			break;
		case LPFC_TRAILER_CODE_GRP5:
			lpfc_sli4_async_grp5_evt(phba,
						 &cq_event->cqe.acqe_grp5);
			break;
		case LPFC_TRAILER_CODE_FC:
			lpfc_sli4_async_fc_evt(phba, &cq_event->cqe.acqe_fc);
			break;
		case LPFC_TRAILER_CODE_SLI:
			lpfc_sli4_async_sli_evt(phba, &cq_event->cqe.acqe_sli);
			break;
		case LPFC_TRAILER_CODE_CMSTAT:
			lpfc_sli4_async_cmstat_evt(phba);
			break;
		default:
			lpfc_printf_log(phba, KERN_ERR,
					LOG_TRACE_EVENT,
					"1804 Invalid asynchronous event code: "
					"x%x\n", bf_get(lpfc_trailer_code,
					&cq_event->cqe.mcqe_cmpl));
			break;
		}

		/* Free the completion event processed to the free pool */
		lpfc_sli4_cq_event_release(phba, cq_event);
		spin_lock_irqsave(&phba->sli4_hba.asynce_list_lock, iflags);
	}
	spin_unlock_irqrestore(&phba->sli4_hba.asynce_list_lock, iflags);
}

/**
 * lpfc_sli4_fcf_redisc_event_proc - Process fcf table rediscovery event
 * @phba: pointer to lpfc hba data structure.
 *
 * This routine is invoked by the worker thread to process FCF table
 * rediscovery pending completion event.
 **/
void lpfc_sli4_fcf_redisc_event_proc(struct lpfc_hba *phba)
{
	int rc;

	spin_lock_irq(&phba->hbalock);
	/* Clear FCF rediscovery timeout event */
	phba->fcf.fcf_flag &= ~FCF_REDISC_EVT;
	/* Clear driver fast failover FCF record flag */
	phba->fcf.failover_rec.flag = 0;
	/* Set state for FCF fast failover */
	phba->fcf.fcf_flag |= FCF_REDISC_FOV;
	spin_unlock_irq(&phba->hbalock);

	/* Scan FCF table from the first entry to re-discover SAN */
	lpfc_printf_log(phba, KERN_INFO, LOG_FIP | LOG_DISCOVERY,
			"2777 Start post-quiescent FCF table scan\n");
	rc = lpfc_sli4_fcf_scan_read_fcf_rec(phba, LPFC_FCOE_FCF_GET_FIRST);
	if (rc)
		lpfc_printf_log(phba, KERN_ERR, LOG_TRACE_EVENT,
				"2747 Issue FCF scan read FCF mailbox "
				"command failed 0x%x\n", rc);
}

/**
 * lpfc_api_table_setup - Set up per hba pci-device group func api jump table
 * @phba: pointer to lpfc hba data structure.
 * @dev_grp: The HBA PCI-Device group number.
 *
 * This routine is invoked to set up the per HBA PCI-Device group function
 * API jump table entries.
 *
 * Return: 0 if success, otherwise -ENODEV
 **/
int
lpfc_api_table_setup(struct lpfc_hba *phba, uint8_t dev_grp)
{
	int rc;

	/* Set up lpfc PCI-device group */
	phba->pci_dev_grp = dev_grp;

	/* The LPFC_PCI_DEV_OC uses SLI4 */
	if (dev_grp == LPFC_PCI_DEV_OC)
		phba->sli_rev = LPFC_SLI_REV4;

	/* Set up device INIT API function jump table */
	rc = lpfc_init_api_table_setup(phba, dev_grp);
	if (rc)
		return -ENODEV;
	/* Set up SCSI API function jump table */
	rc = lpfc_scsi_api_table_setup(phba, dev_grp);
	if (rc)
		return -ENODEV;
	/* Set up SLI API function jump table */
	rc = lpfc_sli_api_table_setup(phba, dev_grp);
	if (rc)
		return -ENODEV;
	/* Set up MBOX API function jump table */
	rc = lpfc_mbox_api_table_setup(phba, dev_grp);
	if (rc)
		return -ENODEV;

	return 0;
}

/**
 * lpfc_log_intr_mode - Log the active interrupt mode
 * @phba: pointer to lpfc hba data structure.
 * @intr_mode: active interrupt mode adopted.
 *
 * This routine it invoked to log the currently used active interrupt mode
 * to the device.
 **/
static void lpfc_log_intr_mode(struct lpfc_hba *phba, uint32_t intr_mode)
{
	switch (intr_mode) {
	case 0:
		lpfc_printf_log(phba, KERN_INFO, LOG_INIT,
				"0470 Enable INTx interrupt mode.\n");
		break;
	case 1:
		lpfc_printf_log(phba, KERN_INFO, LOG_INIT,
				"0481 Enabled MSI interrupt mode.\n");
		break;
	case 2:
		lpfc_printf_log(phba, KERN_INFO, LOG_INIT,
				"0480 Enabled MSI-X interrupt mode.\n");
		break;
	default:
		lpfc_printf_log(phba, KERN_ERR, LOG_TRACE_EVENT,
				"0482 Illegal interrupt mode.\n");
		break;
	}
	return;
}

/**
 * lpfc_enable_pci_dev - Enable a generic PCI device.
 * @phba: pointer to lpfc hba data structure.
 *
 * This routine is invoked to enable the PCI device that is common to all
 * PCI devices.
 *
 * Return codes
 * 	0 - successful
 * 	other values - error
 **/
static int
lpfc_enable_pci_dev(struct lpfc_hba *phba)
{
	struct pci_dev *pdev;

	/* Obtain PCI device reference */
	if (!phba->pcidev)
		goto out_error;
	else
		pdev = phba->pcidev;
	/* Enable PCI device */
	if (pci_enable_device_mem(pdev))
		goto out_error;
	/* Request PCI resource for the device */
	if (pci_request_mem_regions(pdev, LPFC_DRIVER_NAME))
		goto out_disable_device;
	/* Set up device as PCI master and save state for EEH */
	pci_set_master(pdev);
	pci_try_set_mwi(pdev);
	pci_save_state(pdev);

	/* PCIe EEH recovery on powerpc platforms needs fundamental reset */
	if (pci_is_pcie(pdev))
		pdev->needs_freset = 1;

	return 0;

out_disable_device:
	pci_disable_device(pdev);
out_error:
	lpfc_printf_log(phba, KERN_ERR, LOG_INIT,
			"1401 Failed to enable pci device\n");
	return -ENODEV;
}

/**
 * lpfc_disable_pci_dev - Disable a generic PCI device.
 * @phba: pointer to lpfc hba data structure.
 *
 * This routine is invoked to disable the PCI device that is common to all
 * PCI devices.
 **/
static void
lpfc_disable_pci_dev(struct lpfc_hba *phba)
{
	struct pci_dev *pdev;

	/* Obtain PCI device reference */
	if (!phba->pcidev)
		return;
	else
		pdev = phba->pcidev;
	/* Release PCI resource and disable PCI device */
	pci_release_mem_regions(pdev);
	pci_disable_device(pdev);

	return;
}

/**
 * lpfc_reset_hba - Reset a hba
 * @phba: pointer to lpfc hba data structure.
 *
 * This routine is invoked to reset a hba device. It brings the HBA
 * offline, performs a board restart, and then brings the board back
 * online. The lpfc_offline calls lpfc_sli_hba_down which will clean up
 * on outstanding mailbox commands.
 **/
void
lpfc_reset_hba(struct lpfc_hba *phba)
{
	/* If resets are disabled then set error state and return. */
	if (!phba->cfg_enable_hba_reset) {
		phba->link_state = LPFC_HBA_ERROR;
		return;
	}

	/* If not LPFC_SLI_ACTIVE, force all IO to be flushed */
	if (phba->sli.sli_flag & LPFC_SLI_ACTIVE) {
		lpfc_offline_prep(phba, LPFC_MBX_WAIT);
	} else {
		lpfc_offline_prep(phba, LPFC_MBX_NO_WAIT);
		lpfc_sli_flush_io_rings(phba);
	}
	lpfc_offline(phba);
	lpfc_sli_brdrestart(phba);
	lpfc_online(phba);
	lpfc_unblock_mgmt_io(phba);
}

/**
 * lpfc_sli_sriov_nr_virtfn_get - Get the number of sr-iov virtual functions
 * @phba: pointer to lpfc hba data structure.
 *
 * This function enables the PCI SR-IOV virtual functions to a physical
 * function. It invokes the PCI SR-IOV api with the @nr_vfn provided to
 * enable the number of virtual functions to the physical function. As
 * not all devices support SR-IOV, the return code from the pci_enable_sriov()
 * API call does not considered as an error condition for most of the device.
 **/
uint16_t
lpfc_sli_sriov_nr_virtfn_get(struct lpfc_hba *phba)
{
	struct pci_dev *pdev = phba->pcidev;
	uint16_t nr_virtfn;
	int pos;

	pos = pci_find_ext_capability(pdev, PCI_EXT_CAP_ID_SRIOV);
	if (pos == 0)
		return 0;

	pci_read_config_word(pdev, pos + PCI_SRIOV_TOTAL_VF, &nr_virtfn);
	return nr_virtfn;
}

/**
 * lpfc_sli_probe_sriov_nr_virtfn - Enable a number of sr-iov virtual functions
 * @phba: pointer to lpfc hba data structure.
 * @nr_vfn: number of virtual functions to be enabled.
 *
 * This function enables the PCI SR-IOV virtual functions to a physical
 * function. It invokes the PCI SR-IOV api with the @nr_vfn provided to
 * enable the number of virtual functions to the physical function. As
 * not all devices support SR-IOV, the return code from the pci_enable_sriov()
 * API call does not considered as an error condition for most of the device.
 **/
int
lpfc_sli_probe_sriov_nr_virtfn(struct lpfc_hba *phba, int nr_vfn)
{
	struct pci_dev *pdev = phba->pcidev;
	uint16_t max_nr_vfn;
	int rc;

	max_nr_vfn = lpfc_sli_sriov_nr_virtfn_get(phba);
	if (nr_vfn > max_nr_vfn) {
		lpfc_printf_log(phba, KERN_ERR, LOG_TRACE_EVENT,
				"3057 Requested vfs (%d) greater than "
				"supported vfs (%d)", nr_vfn, max_nr_vfn);
		return -EINVAL;
	}

	rc = pci_enable_sriov(pdev, nr_vfn);
	if (rc) {
		lpfc_printf_log(phba, KERN_WARNING, LOG_INIT,
				"2806 Failed to enable sriov on this device "
				"with vfn number nr_vf:%d, rc:%d\n",
				nr_vfn, rc);
	} else
		lpfc_printf_log(phba, KERN_WARNING, LOG_INIT,
				"2807 Successful enable sriov on this device "
				"with vfn number nr_vf:%d\n", nr_vfn);
	return rc;
}

static void
lpfc_unblock_requests_work(struct work_struct *work)
{
	struct lpfc_hba *phba = container_of(work, struct lpfc_hba,
					     unblock_request_work);

	lpfc_unblock_requests(phba);
}

/**
 * lpfc_setup_driver_resource_phase1 - Phase1 etup driver internal resources.
 * @phba: pointer to lpfc hba data structure.
 *
 * This routine is invoked to set up the driver internal resources before the
 * device specific resource setup to support the HBA device it attached to.
 *
 * Return codes
 *	0 - successful
 *	other values - error
 **/
static int
lpfc_setup_driver_resource_phase1(struct lpfc_hba *phba)
{
	struct lpfc_sli *psli = &phba->sli;

	/*
	 * Driver resources common to all SLI revisions
	 */
	atomic_set(&phba->fast_event_count, 0);
	atomic_set(&phba->dbg_log_idx, 0);
	atomic_set(&phba->dbg_log_cnt, 0);
	atomic_set(&phba->dbg_log_dmping, 0);
	spin_lock_init(&phba->hbalock);

	/* Initialize port_list spinlock */
	spin_lock_init(&phba->port_list_lock);
	INIT_LIST_HEAD(&phba->port_list);

	INIT_LIST_HEAD(&phba->work_list);
	init_waitqueue_head(&phba->wait_4_mlo_m_q);

	/* Initialize the wait queue head for the kernel thread */
	init_waitqueue_head(&phba->work_waitq);

	lpfc_printf_log(phba, KERN_INFO, LOG_INIT,
			"1403 Protocols supported %s %s %s\n",
			((phba->cfg_enable_fc4_type & LPFC_ENABLE_FCP) ?
				"SCSI" : " "),
			((phba->cfg_enable_fc4_type & LPFC_ENABLE_NVME) ?
				"NVME" : " "),
			(phba->nvmet_support ? "NVMET" : " "));

	/* Initialize the IO buffer list used by driver for SLI3 SCSI */
	spin_lock_init(&phba->scsi_buf_list_get_lock);
	INIT_LIST_HEAD(&phba->lpfc_scsi_buf_list_get);
	spin_lock_init(&phba->scsi_buf_list_put_lock);
	INIT_LIST_HEAD(&phba->lpfc_scsi_buf_list_put);

	/* Initialize the fabric iocb list */
	INIT_LIST_HEAD(&phba->fabric_iocb_list);

	/* Initialize list to save ELS buffers */
	INIT_LIST_HEAD(&phba->elsbuf);

	/* Initialize FCF connection rec list */
	INIT_LIST_HEAD(&phba->fcf_conn_rec_list);

	/* Initialize OAS configuration list */
	spin_lock_init(&phba->devicelock);
	INIT_LIST_HEAD(&phba->luns);

	/* MBOX heartbeat timer */
	timer_setup(&psli->mbox_tmo, lpfc_mbox_timeout, 0);
	/* Fabric block timer */
	timer_setup(&phba->fabric_block_timer, lpfc_fabric_block_timeout, 0);
	/* EA polling mode timer */
	timer_setup(&phba->eratt_poll, lpfc_poll_eratt, 0);
	/* Heartbeat timer */
	timer_setup(&phba->hb_tmofunc, lpfc_hb_timeout, 0);

	INIT_DELAYED_WORK(&phba->eq_delay_work, lpfc_hb_eq_delay_work);

	INIT_DELAYED_WORK(&phba->idle_stat_delay_work,
			  lpfc_idle_stat_delay_work);
	INIT_WORK(&phba->unblock_request_work, lpfc_unblock_requests_work);
	return 0;
}

/**
 * lpfc_sli_driver_resource_setup - Setup driver internal resources for SLI3 dev
 * @phba: pointer to lpfc hba data structure.
 *
 * This routine is invoked to set up the driver internal resources specific to
 * support the SLI-3 HBA device it attached to.
 *
 * Return codes
 * 0 - successful
 * other values - error
 **/
static int
lpfc_sli_driver_resource_setup(struct lpfc_hba *phba)
{
	int rc, entry_sz;

	/*
	 * Initialize timers used by driver
	 */

	/* FCP polling mode timer */
	timer_setup(&phba->fcp_poll_timer, lpfc_poll_timeout, 0);

	/* Host attention work mask setup */
	phba->work_ha_mask = (HA_ERATT | HA_MBATT | HA_LATT);
	phba->work_ha_mask |= (HA_RXMASK << (LPFC_ELS_RING * 4));

	/* Get all the module params for configuring this host */
	lpfc_get_cfgparam(phba);
	/* Set up phase-1 common device driver resources */

	rc = lpfc_setup_driver_resource_phase1(phba);
	if (rc)
		return -ENODEV;

	if (phba->pcidev->device == PCI_DEVICE_ID_HORNET) {
		phba->menlo_flag |= HBA_MENLO_SUPPORT;
		/* check for menlo minimum sg count */
		if (phba->cfg_sg_seg_cnt < LPFC_DEFAULT_MENLO_SG_SEG_CNT)
			phba->cfg_sg_seg_cnt = LPFC_DEFAULT_MENLO_SG_SEG_CNT;
	}

	if (!phba->sli.sli3_ring)
		phba->sli.sli3_ring = kcalloc(LPFC_SLI3_MAX_RING,
					      sizeof(struct lpfc_sli_ring),
					      GFP_KERNEL);
	if (!phba->sli.sli3_ring)
		return -ENOMEM;

	/*
	 * Since lpfc_sg_seg_cnt is module parameter, the sg_dma_buf_size
	 * used to create the sg_dma_buf_pool must be dynamically calculated.
	 */

	if (phba->sli_rev == LPFC_SLI_REV4)
		entry_sz = sizeof(struct sli4_sge);
	else
		entry_sz = sizeof(struct ulp_bde64);

	/* There are going to be 2 reserved BDEs: 1 FCP cmnd + 1 FCP rsp */
	if (phba->cfg_enable_bg) {
		/*
		 * The scsi_buf for a T10-DIF I/O will hold the FCP cmnd,
		 * the FCP rsp, and a BDE for each. Sice we have no control
		 * over how many protection data segments the SCSI Layer
		 * will hand us (ie: there could be one for every block
		 * in the IO), we just allocate enough BDEs to accomidate
		 * our max amount and we need to limit lpfc_sg_seg_cnt to
		 * minimize the risk of running out.
		 */
		phba->cfg_sg_dma_buf_size = sizeof(struct fcp_cmnd) +
			sizeof(struct fcp_rsp) +
			(LPFC_MAX_SG_SEG_CNT * entry_sz);

		if (phba->cfg_sg_seg_cnt > LPFC_MAX_SG_SEG_CNT_DIF)
			phba->cfg_sg_seg_cnt = LPFC_MAX_SG_SEG_CNT_DIF;

		/* Total BDEs in BPL for scsi_sg_list and scsi_sg_prot_list */
		phba->cfg_total_seg_cnt = LPFC_MAX_SG_SEG_CNT;
	} else {
		/*
		 * The scsi_buf for a regular I/O will hold the FCP cmnd,
		 * the FCP rsp, a BDE for each, and a BDE for up to
		 * cfg_sg_seg_cnt data segments.
		 */
		phba->cfg_sg_dma_buf_size = sizeof(struct fcp_cmnd) +
			sizeof(struct fcp_rsp) +
			((phba->cfg_sg_seg_cnt + 2) * entry_sz);

		/* Total BDEs in BPL for scsi_sg_list */
		phba->cfg_total_seg_cnt = phba->cfg_sg_seg_cnt + 2;
	}

	lpfc_printf_log(phba, KERN_INFO, LOG_INIT | LOG_FCP,
			"9088 INIT sg_tablesize:%d dmabuf_size:%d total_bde:%d\n",
			phba->cfg_sg_seg_cnt, phba->cfg_sg_dma_buf_size,
			phba->cfg_total_seg_cnt);

	phba->max_vpi = LPFC_MAX_VPI;
	/* This will be set to correct value after config_port mbox */
	phba->max_vports = 0;

	/*
	 * Initialize the SLI Layer to run with lpfc HBAs.
	 */
	lpfc_sli_setup(phba);
	lpfc_sli_queue_init(phba);

	/* Allocate device driver memory */
	if (lpfc_mem_alloc(phba, BPL_ALIGN_SZ))
		return -ENOMEM;

	phba->lpfc_sg_dma_buf_pool =
		dma_pool_create("lpfc_sg_dma_buf_pool",
				&phba->pcidev->dev, phba->cfg_sg_dma_buf_size,
				BPL_ALIGN_SZ, 0);

	if (!phba->lpfc_sg_dma_buf_pool)
		goto fail_free_mem;

	phba->lpfc_cmd_rsp_buf_pool =
			dma_pool_create("lpfc_cmd_rsp_buf_pool",
					&phba->pcidev->dev,
					sizeof(struct fcp_cmnd) +
					sizeof(struct fcp_rsp),
					BPL_ALIGN_SZ, 0);

	if (!phba->lpfc_cmd_rsp_buf_pool)
		goto fail_free_dma_buf_pool;

	/*
	 * Enable sr-iov virtual functions if supported and configured
	 * through the module parameter.
	 */
	if (phba->cfg_sriov_nr_virtfn > 0) {
		rc = lpfc_sli_probe_sriov_nr_virtfn(phba,
						 phba->cfg_sriov_nr_virtfn);
		if (rc) {
			lpfc_printf_log(phba, KERN_WARNING, LOG_INIT,
					"2808 Requested number of SR-IOV "
					"virtual functions (%d) is not "
					"supported\n",
					phba->cfg_sriov_nr_virtfn);
			phba->cfg_sriov_nr_virtfn = 0;
		}
	}

	return 0;

fail_free_dma_buf_pool:
	dma_pool_destroy(phba->lpfc_sg_dma_buf_pool);
	phba->lpfc_sg_dma_buf_pool = NULL;
fail_free_mem:
	lpfc_mem_free(phba);
	return -ENOMEM;
}

/**
 * lpfc_sli_driver_resource_unset - Unset drvr internal resources for SLI3 dev
 * @phba: pointer to lpfc hba data structure.
 *
 * This routine is invoked to unset the driver internal resources set up
 * specific for supporting the SLI-3 HBA device it attached to.
 **/
static void
lpfc_sli_driver_resource_unset(struct lpfc_hba *phba)
{
	/* Free device driver memory allocated */
	lpfc_mem_free_all(phba);

	return;
}

/**
 * lpfc_sli4_driver_resource_setup - Setup drvr internal resources for SLI4 dev
 * @phba: pointer to lpfc hba data structure.
 *
 * This routine is invoked to set up the driver internal resources specific to
 * support the SLI-4 HBA device it attached to.
 *
 * Return codes
 * 	0 - successful
 * 	other values - error
 **/
static int
lpfc_sli4_driver_resource_setup(struct lpfc_hba *phba)
{
	LPFC_MBOXQ_t *mboxq;
	MAILBOX_t *mb;
	int rc, i, max_buf_size;
	int longs;
	int extra;
	uint64_t wwn;
	u32 if_type;
	u32 if_fam;

	phba->sli4_hba.num_present_cpu = lpfc_present_cpu;
	phba->sli4_hba.num_possible_cpu = cpumask_last(cpu_possible_mask) + 1;
	phba->sli4_hba.curr_disp_cpu = 0;

	/* Get all the module params for configuring this host */
	lpfc_get_cfgparam(phba);

	/* Set up phase-1 common device driver resources */
	rc = lpfc_setup_driver_resource_phase1(phba);
	if (rc)
		return -ENODEV;

	/* Before proceed, wait for POST done and device ready */
	rc = lpfc_sli4_post_status_check(phba);
	if (rc)
		return -ENODEV;

	/* Allocate all driver workqueues here */

	/* The lpfc_wq workqueue for deferred irq use */
	phba->wq = alloc_workqueue("lpfc_wq", WQ_MEM_RECLAIM, 0);

	/*
	 * Initialize timers used by driver
	 */

	timer_setup(&phba->rrq_tmr, lpfc_rrq_timeout, 0);

	/* FCF rediscover timer */
	timer_setup(&phba->fcf.redisc_wait, lpfc_sli4_fcf_redisc_wait_tmo, 0);

	/* CMF congestion timer */
	hrtimer_init(&phba->cmf_timer, CLOCK_MONOTONIC, HRTIMER_MODE_REL);
	phba->cmf_timer.function = lpfc_cmf_timer;

	/*
	 * Control structure for handling external multi-buffer mailbox
	 * command pass-through.
	 */
	memset((uint8_t *)&phba->mbox_ext_buf_ctx, 0,
		sizeof(struct lpfc_mbox_ext_buf_ctx));
	INIT_LIST_HEAD(&phba->mbox_ext_buf_ctx.ext_dmabuf_list);

	phba->max_vpi = LPFC_MAX_VPI;

	/* This will be set to correct value after the read_config mbox */
	phba->max_vports = 0;

	/* Program the default value of vlan_id and fc_map */
	phba->valid_vlan = 0;
	phba->fc_map[0] = LPFC_FCOE_FCF_MAP0;
	phba->fc_map[1] = LPFC_FCOE_FCF_MAP1;
	phba->fc_map[2] = LPFC_FCOE_FCF_MAP2;

	/*
	 * For SLI4, instead of using ring 0 (LPFC_FCP_RING) for FCP commands
	 * we will associate a new ring, for each EQ/CQ/WQ tuple.
	 * The WQ create will allocate the ring.
	 */

	/* Initialize buffer queue management fields */
	INIT_LIST_HEAD(&phba->hbqs[LPFC_ELS_HBQ].hbq_buffer_list);
	phba->hbqs[LPFC_ELS_HBQ].hbq_alloc_buffer = lpfc_sli4_rb_alloc;
	phba->hbqs[LPFC_ELS_HBQ].hbq_free_buffer = lpfc_sli4_rb_free;

	/* for VMID idle timeout if VMID is enabled */
	if (lpfc_is_vmid_enabled(phba))
		timer_setup(&phba->inactive_vmid_poll, lpfc_vmid_poll, 0);

	/*
	 * Initialize the SLI Layer to run with lpfc SLI4 HBAs.
	 */
	/* Initialize the Abort buffer list used by driver */
	spin_lock_init(&phba->sli4_hba.abts_io_buf_list_lock);
	INIT_LIST_HEAD(&phba->sli4_hba.lpfc_abts_io_buf_list);

	if (phba->cfg_enable_fc4_type & LPFC_ENABLE_NVME) {
		/* Initialize the Abort nvme buffer list used by driver */
		spin_lock_init(&phba->sli4_hba.abts_nvmet_buf_list_lock);
		INIT_LIST_HEAD(&phba->sli4_hba.lpfc_abts_nvmet_ctx_list);
		INIT_LIST_HEAD(&phba->sli4_hba.lpfc_nvmet_io_wait_list);
		spin_lock_init(&phba->sli4_hba.t_active_list_lock);
		INIT_LIST_HEAD(&phba->sli4_hba.t_active_ctx_list);
	}

	/* This abort list used by worker thread */
	spin_lock_init(&phba->sli4_hba.sgl_list_lock);
	spin_lock_init(&phba->sli4_hba.nvmet_io_wait_lock);
	spin_lock_init(&phba->sli4_hba.asynce_list_lock);
	spin_lock_init(&phba->sli4_hba.els_xri_abrt_list_lock);

	/*
	 * Initialize driver internal slow-path work queues
	 */

	/* Driver internel slow-path CQ Event pool */
	INIT_LIST_HEAD(&phba->sli4_hba.sp_cqe_event_pool);
	/* Response IOCB work queue list */
	INIT_LIST_HEAD(&phba->sli4_hba.sp_queue_event);
	/* Asynchronous event CQ Event work queue list */
	INIT_LIST_HEAD(&phba->sli4_hba.sp_asynce_work_queue);
	/* Slow-path XRI aborted CQ Event work queue list */
	INIT_LIST_HEAD(&phba->sli4_hba.sp_els_xri_aborted_work_queue);
	/* Receive queue CQ Event work queue list */
	INIT_LIST_HEAD(&phba->sli4_hba.sp_unsol_work_queue);

	/* Initialize extent block lists. */
	INIT_LIST_HEAD(&phba->sli4_hba.lpfc_rpi_blk_list);
	INIT_LIST_HEAD(&phba->sli4_hba.lpfc_xri_blk_list);
	INIT_LIST_HEAD(&phba->sli4_hba.lpfc_vfi_blk_list);
	INIT_LIST_HEAD(&phba->lpfc_vpi_blk_list);

	/* Initialize mboxq lists. If the early init routines fail
	 * these lists need to be correctly initialized.
	 */
	INIT_LIST_HEAD(&phba->sli.mboxq);
	INIT_LIST_HEAD(&phba->sli.mboxq_cmpl);

	/* initialize optic_state to 0xFF */
	phba->sli4_hba.lnk_info.optic_state = 0xff;

	/* Allocate device driver memory */
	rc = lpfc_mem_alloc(phba, SGL_ALIGN_SZ);
	if (rc)
		return -ENOMEM;

	/* IF Type 2 ports get initialized now. */
	if (bf_get(lpfc_sli_intf_if_type, &phba->sli4_hba.sli_intf) >=
	    LPFC_SLI_INTF_IF_TYPE_2) {
		rc = lpfc_pci_function_reset(phba);
		if (unlikely(rc)) {
			rc = -ENODEV;
			goto out_free_mem;
		}
		phba->temp_sensor_support = 1;
	}

	/* Create the bootstrap mailbox command */
	rc = lpfc_create_bootstrap_mbox(phba);
	if (unlikely(rc))
		goto out_free_mem;

	/* Set up the host's endian order with the device. */
	rc = lpfc_setup_endian_order(phba);
	if (unlikely(rc))
		goto out_free_bsmbx;

	/* Set up the hba's configuration parameters. */
	rc = lpfc_sli4_read_config(phba);
	if (unlikely(rc))
		goto out_free_bsmbx;
	rc = lpfc_mem_alloc_active_rrq_pool_s4(phba);
	if (unlikely(rc))
		goto out_free_bsmbx;

	/* IF Type 0 ports get initialized now. */
	if (bf_get(lpfc_sli_intf_if_type, &phba->sli4_hba.sli_intf) ==
	    LPFC_SLI_INTF_IF_TYPE_0) {
		rc = lpfc_pci_function_reset(phba);
		if (unlikely(rc))
			goto out_free_bsmbx;
	}

	mboxq = (LPFC_MBOXQ_t *) mempool_alloc(phba->mbox_mem_pool,
						       GFP_KERNEL);
	if (!mboxq) {
		rc = -ENOMEM;
		goto out_free_bsmbx;
	}

	/* Check for NVMET being configured */
	phba->nvmet_support = 0;
	if (lpfc_enable_nvmet_cnt) {

		/* First get WWN of HBA instance */
		lpfc_read_nv(phba, mboxq);
		rc = lpfc_sli_issue_mbox(phba, mboxq, MBX_POLL);
		if (rc != MBX_SUCCESS) {
			lpfc_printf_log(phba, KERN_ERR,
					LOG_TRACE_EVENT,
					"6016 Mailbox failed , mbxCmd x%x "
					"READ_NV, mbxStatus x%x\n",
					bf_get(lpfc_mqe_command, &mboxq->u.mqe),
					bf_get(lpfc_mqe_status, &mboxq->u.mqe));
			mempool_free(mboxq, phba->mbox_mem_pool);
			rc = -EIO;
			goto out_free_bsmbx;
		}
		mb = &mboxq->u.mb;
		memcpy(&wwn, (char *)mb->un.varRDnvp.nodename,
		       sizeof(uint64_t));
		wwn = cpu_to_be64(wwn);
		phba->sli4_hba.wwnn.u.name = wwn;
		memcpy(&wwn, (char *)mb->un.varRDnvp.portname,
		       sizeof(uint64_t));
		/* wwn is WWPN of HBA instance */
		wwn = cpu_to_be64(wwn);
		phba->sli4_hba.wwpn.u.name = wwn;

		/* Check to see if it matches any module parameter */
		for (i = 0; i < lpfc_enable_nvmet_cnt; i++) {
			if (wwn == lpfc_enable_nvmet[i]) {
#if (IS_ENABLED(CONFIG_NVME_TARGET_FC))
				if (lpfc_nvmet_mem_alloc(phba))
					break;

				phba->nvmet_support = 1; /* a match */

				lpfc_printf_log(phba, KERN_ERR,
						LOG_TRACE_EVENT,
						"6017 NVME Target %016llx\n",
						wwn);
#else
				lpfc_printf_log(phba, KERN_ERR,
						LOG_TRACE_EVENT,
						"6021 Can't enable NVME Target."
						" NVME_TARGET_FC infrastructure"
						" is not in kernel\n");
#endif
				/* Not supported for NVMET */
				phba->cfg_xri_rebalancing = 0;
				if (phba->irq_chann_mode == NHT_MODE) {
					phba->cfg_irq_chann =
						phba->sli4_hba.num_present_cpu;
					phba->cfg_hdw_queue =
						phba->sli4_hba.num_present_cpu;
					phba->irq_chann_mode = NORMAL_MODE;
				}
				break;
			}
		}
	}

	lpfc_nvme_mod_param_dep(phba);

	/*
	 * Get sli4 parameters that override parameters from Port capabilities.
	 * If this call fails, it isn't critical unless the SLI4 parameters come
	 * back in conflict.
	 */
	rc = lpfc_get_sli4_parameters(phba, mboxq);
	if (rc) {
		if_type = bf_get(lpfc_sli_intf_if_type,
				 &phba->sli4_hba.sli_intf);
		if_fam = bf_get(lpfc_sli_intf_sli_family,
				&phba->sli4_hba.sli_intf);
		if (phba->sli4_hba.extents_in_use &&
		    phba->sli4_hba.rpi_hdrs_in_use) {
			lpfc_printf_log(phba, KERN_ERR, LOG_TRACE_EVENT,
					"2999 Unsupported SLI4 Parameters "
					"Extents and RPI headers enabled.\n");
			if (if_type == LPFC_SLI_INTF_IF_TYPE_0 &&
			    if_fam ==  LPFC_SLI_INTF_FAMILY_BE2) {
				mempool_free(mboxq, phba->mbox_mem_pool);
				rc = -EIO;
				goto out_free_bsmbx;
			}
		}
		if (!(if_type == LPFC_SLI_INTF_IF_TYPE_0 &&
		      if_fam == LPFC_SLI_INTF_FAMILY_BE2)) {
			mempool_free(mboxq, phba->mbox_mem_pool);
			rc = -EIO;
			goto out_free_bsmbx;
		}
	}

	/*
	 * 1 for cmd, 1 for rsp, NVME adds an extra one
	 * for boundary conditions in its max_sgl_segment template.
	 */
	extra = 2;
	if (phba->cfg_enable_fc4_type & LPFC_ENABLE_NVME)
		extra++;

	/*
	 * It doesn't matter what family our adapter is in, we are
	 * limited to 2 Pages, 512 SGEs, for our SGL.
	 * There are going to be 2 reserved SGEs: 1 FCP cmnd + 1 FCP rsp
	 */
	max_buf_size = (2 * SLI4_PAGE_SIZE);

	/*
	 * Since lpfc_sg_seg_cnt is module param, the sg_dma_buf_size
	 * used to create the sg_dma_buf_pool must be calculated.
	 */
	if (phba->sli3_options & LPFC_SLI3_BG_ENABLED) {
		/* Both cfg_enable_bg and cfg_external_dif code paths */

		/*
		 * The scsi_buf for a T10-DIF I/O holds the FCP cmnd,
		 * the FCP rsp, and a SGE. Sice we have no control
		 * over how many protection segments the SCSI Layer
		 * will hand us (ie: there could be one for every block
		 * in the IO), just allocate enough SGEs to accomidate
		 * our max amount and we need to limit lpfc_sg_seg_cnt
		 * to minimize the risk of running out.
		 */
		phba->cfg_sg_dma_buf_size = sizeof(struct fcp_cmnd) +
				sizeof(struct fcp_rsp) + max_buf_size;

		/* Total SGEs for scsi_sg_list and scsi_sg_prot_list */
		phba->cfg_total_seg_cnt = LPFC_MAX_SGL_SEG_CNT;

		/*
		 * If supporting DIF, reduce the seg count for scsi to
		 * allow room for the DIF sges.
		 */
		if (phba->cfg_enable_bg &&
		    phba->cfg_sg_seg_cnt > LPFC_MAX_BG_SLI4_SEG_CNT_DIF)
			phba->cfg_scsi_seg_cnt = LPFC_MAX_BG_SLI4_SEG_CNT_DIF;
		else
			phba->cfg_scsi_seg_cnt = phba->cfg_sg_seg_cnt;

	} else {
		/*
		 * The scsi_buf for a regular I/O holds the FCP cmnd,
		 * the FCP rsp, a SGE for each, and a SGE for up to
		 * cfg_sg_seg_cnt data segments.
		 */
		phba->cfg_sg_dma_buf_size = sizeof(struct fcp_cmnd) +
				sizeof(struct fcp_rsp) +
				((phba->cfg_sg_seg_cnt + extra) *
				sizeof(struct sli4_sge));

		/* Total SGEs for scsi_sg_list */
		phba->cfg_total_seg_cnt = phba->cfg_sg_seg_cnt + extra;
		phba->cfg_scsi_seg_cnt = phba->cfg_sg_seg_cnt;

		/*
		 * NOTE: if (phba->cfg_sg_seg_cnt + extra) <= 256 we only
		 * need to post 1 page for the SGL.
		 */
	}

	if (phba->cfg_xpsgl && !phba->nvmet_support)
		phba->cfg_sg_dma_buf_size = LPFC_DEFAULT_XPSGL_SIZE;
	else if (phba->cfg_sg_dma_buf_size  <= LPFC_MIN_SG_SLI4_BUF_SZ)
		phba->cfg_sg_dma_buf_size = LPFC_MIN_SG_SLI4_BUF_SZ;
	else
		phba->cfg_sg_dma_buf_size =
				SLI4_PAGE_ALIGN(phba->cfg_sg_dma_buf_size);

	phba->border_sge_num = phba->cfg_sg_dma_buf_size /
			       sizeof(struct sli4_sge);

	/* Limit to LPFC_MAX_NVME_SEG_CNT for NVME. */
	if (phba->cfg_enable_fc4_type & LPFC_ENABLE_NVME) {
		if (phba->cfg_sg_seg_cnt > LPFC_MAX_NVME_SEG_CNT) {
			lpfc_printf_log(phba, KERN_INFO, LOG_NVME | LOG_INIT,
					"6300 Reducing NVME sg segment "
					"cnt to %d\n",
					LPFC_MAX_NVME_SEG_CNT);
			phba->cfg_nvme_seg_cnt = LPFC_MAX_NVME_SEG_CNT;
		} else
			phba->cfg_nvme_seg_cnt = phba->cfg_sg_seg_cnt;
	}

	lpfc_printf_log(phba, KERN_INFO, LOG_INIT | LOG_FCP,
			"9087 sg_seg_cnt:%d dmabuf_size:%d "
			"total:%d scsi:%d nvme:%d\n",
			phba->cfg_sg_seg_cnt, phba->cfg_sg_dma_buf_size,
			phba->cfg_total_seg_cnt,  phba->cfg_scsi_seg_cnt,
			phba->cfg_nvme_seg_cnt);

	if (phba->cfg_sg_dma_buf_size < SLI4_PAGE_SIZE)
		i = phba->cfg_sg_dma_buf_size;
	else
		i = SLI4_PAGE_SIZE;

	phba->lpfc_sg_dma_buf_pool =
			dma_pool_create("lpfc_sg_dma_buf_pool",
					&phba->pcidev->dev,
					phba->cfg_sg_dma_buf_size,
					i, 0);
	if (!phba->lpfc_sg_dma_buf_pool)
		goto out_free_bsmbx;

	phba->lpfc_cmd_rsp_buf_pool =
			dma_pool_create("lpfc_cmd_rsp_buf_pool",
					&phba->pcidev->dev,
					sizeof(struct fcp_cmnd) +
					sizeof(struct fcp_rsp),
					i, 0);
	if (!phba->lpfc_cmd_rsp_buf_pool)
		goto out_free_sg_dma_buf;

	mempool_free(mboxq, phba->mbox_mem_pool);

	/* Verify OAS is supported */
	lpfc_sli4_oas_verify(phba);

	/* Verify RAS support on adapter */
	lpfc_sli4_ras_init(phba);

	/* Verify all the SLI4 queues */
	rc = lpfc_sli4_queue_verify(phba);
	if (rc)
		goto out_free_cmd_rsp_buf;

	/* Create driver internal CQE event pool */
	rc = lpfc_sli4_cq_event_pool_create(phba);
	if (rc)
		goto out_free_cmd_rsp_buf;

	/* Initialize sgl lists per host */
	lpfc_init_sgl_list(phba);

	/* Allocate and initialize active sgl array */
	rc = lpfc_init_active_sgl_array(phba);
	if (rc) {
		lpfc_printf_log(phba, KERN_ERR, LOG_TRACE_EVENT,
				"1430 Failed to initialize sgl list.\n");
		goto out_destroy_cq_event_pool;
	}
	rc = lpfc_sli4_init_rpi_hdrs(phba);
	if (rc) {
		lpfc_printf_log(phba, KERN_ERR, LOG_TRACE_EVENT,
				"1432 Failed to initialize rpi headers.\n");
		goto out_free_active_sgl;
	}

	/* Allocate eligible FCF bmask memory for FCF roundrobin failover */
	longs = (LPFC_SLI4_FCF_TBL_INDX_MAX + BITS_PER_LONG - 1)/BITS_PER_LONG;
	phba->fcf.fcf_rr_bmask = kcalloc(longs, sizeof(unsigned long),
					 GFP_KERNEL);
	if (!phba->fcf.fcf_rr_bmask) {
		lpfc_printf_log(phba, KERN_ERR, LOG_TRACE_EVENT,
				"2759 Failed allocate memory for FCF round "
				"robin failover bmask\n");
		rc = -ENOMEM;
		goto out_remove_rpi_hdrs;
	}

	phba->sli4_hba.hba_eq_hdl = kcalloc(phba->cfg_irq_chann,
					    sizeof(struct lpfc_hba_eq_hdl),
					    GFP_KERNEL);
	if (!phba->sli4_hba.hba_eq_hdl) {
		lpfc_printf_log(phba, KERN_ERR, LOG_TRACE_EVENT,
				"2572 Failed allocate memory for "
				"fast-path per-EQ handle array\n");
		rc = -ENOMEM;
		goto out_free_fcf_rr_bmask;
	}

	phba->sli4_hba.cpu_map = kcalloc(phba->sli4_hba.num_possible_cpu,
					sizeof(struct lpfc_vector_map_info),
					GFP_KERNEL);
	if (!phba->sli4_hba.cpu_map) {
		lpfc_printf_log(phba, KERN_ERR, LOG_TRACE_EVENT,
				"3327 Failed allocate memory for msi-x "
				"interrupt vector mapping\n");
		rc = -ENOMEM;
		goto out_free_hba_eq_hdl;
	}

	phba->sli4_hba.eq_info = alloc_percpu(struct lpfc_eq_intr_info);
	if (!phba->sli4_hba.eq_info) {
		lpfc_printf_log(phba, KERN_ERR, LOG_TRACE_EVENT,
				"3321 Failed allocation for per_cpu stats\n");
		rc = -ENOMEM;
		goto out_free_hba_cpu_map;
	}

	phba->sli4_hba.idle_stat = kcalloc(phba->sli4_hba.num_possible_cpu,
					   sizeof(*phba->sli4_hba.idle_stat),
					   GFP_KERNEL);
	if (!phba->sli4_hba.idle_stat) {
		lpfc_printf_log(phba, KERN_ERR, LOG_TRACE_EVENT,
				"3390 Failed allocation for idle_stat\n");
		rc = -ENOMEM;
		goto out_free_hba_eq_info;
	}

#ifdef CONFIG_SCSI_LPFC_DEBUG_FS
	phba->sli4_hba.c_stat = alloc_percpu(struct lpfc_hdwq_stat);
	if (!phba->sli4_hba.c_stat) {
		lpfc_printf_log(phba, KERN_ERR, LOG_TRACE_EVENT,
				"3332 Failed allocating per cpu hdwq stats\n");
		rc = -ENOMEM;
		goto out_free_hba_idle_stat;
	}
#endif

	phba->cmf_stat = alloc_percpu(struct lpfc_cgn_stat);
	if (!phba->cmf_stat) {
		lpfc_printf_log(phba, KERN_ERR, LOG_TRACE_EVENT,
				"3331 Failed allocating per cpu cgn stats\n");
		rc = -ENOMEM;
		goto out_free_hba_hdwq_info;
	}

	/*
	 * Enable sr-iov virtual functions if supported and configured
	 * through the module parameter.
	 */
	if (phba->cfg_sriov_nr_virtfn > 0) {
		rc = lpfc_sli_probe_sriov_nr_virtfn(phba,
						 phba->cfg_sriov_nr_virtfn);
		if (rc) {
			lpfc_printf_log(phba, KERN_WARNING, LOG_INIT,
					"3020 Requested number of SR-IOV "
					"virtual functions (%d) is not "
					"supported\n",
					phba->cfg_sriov_nr_virtfn);
			phba->cfg_sriov_nr_virtfn = 0;
		}
	}

	return 0;

out_free_hba_hdwq_info:
#ifdef CONFIG_SCSI_LPFC_DEBUG_FS
	free_percpu(phba->sli4_hba.c_stat);
out_free_hba_idle_stat:
#endif
	kfree(phba->sli4_hba.idle_stat);
out_free_hba_eq_info:
	free_percpu(phba->sli4_hba.eq_info);
out_free_hba_cpu_map:
	kfree(phba->sli4_hba.cpu_map);
out_free_hba_eq_hdl:
	kfree(phba->sli4_hba.hba_eq_hdl);
out_free_fcf_rr_bmask:
	kfree(phba->fcf.fcf_rr_bmask);
out_remove_rpi_hdrs:
	lpfc_sli4_remove_rpi_hdrs(phba);
out_free_active_sgl:
	lpfc_free_active_sgl(phba);
out_destroy_cq_event_pool:
	lpfc_sli4_cq_event_pool_destroy(phba);
out_free_cmd_rsp_buf:
	dma_pool_destroy(phba->lpfc_cmd_rsp_buf_pool);
	phba->lpfc_cmd_rsp_buf_pool = NULL;
out_free_sg_dma_buf:
	dma_pool_destroy(phba->lpfc_sg_dma_buf_pool);
	phba->lpfc_sg_dma_buf_pool = NULL;
out_free_bsmbx:
	lpfc_destroy_bootstrap_mbox(phba);
out_free_mem:
	lpfc_mem_free(phba);
	return rc;
}

/**
 * lpfc_sli4_driver_resource_unset - Unset drvr internal resources for SLI4 dev
 * @phba: pointer to lpfc hba data structure.
 *
 * This routine is invoked to unset the driver internal resources set up
 * specific for supporting the SLI-4 HBA device it attached to.
 **/
static void
lpfc_sli4_driver_resource_unset(struct lpfc_hba *phba)
{
	struct lpfc_fcf_conn_entry *conn_entry, *next_conn_entry;

	free_percpu(phba->sli4_hba.eq_info);
#ifdef CONFIG_SCSI_LPFC_DEBUG_FS
	free_percpu(phba->sli4_hba.c_stat);
#endif
	free_percpu(phba->cmf_stat);
	kfree(phba->sli4_hba.idle_stat);

	/* Free memory allocated for msi-x interrupt vector to CPU mapping */
	kfree(phba->sli4_hba.cpu_map);
	phba->sli4_hba.num_possible_cpu = 0;
	phba->sli4_hba.num_present_cpu = 0;
	phba->sli4_hba.curr_disp_cpu = 0;
	cpumask_clear(&phba->sli4_hba.irq_aff_mask);

	/* Free memory allocated for fast-path work queue handles */
	kfree(phba->sli4_hba.hba_eq_hdl);

	/* Free the allocated rpi headers. */
	lpfc_sli4_remove_rpi_hdrs(phba);
	lpfc_sli4_remove_rpis(phba);

	/* Free eligible FCF index bmask */
	kfree(phba->fcf.fcf_rr_bmask);

	/* Free the ELS sgl list */
	lpfc_free_active_sgl(phba);
	lpfc_free_els_sgl_list(phba);
	lpfc_free_nvmet_sgl_list(phba);

	/* Free the completion queue EQ event pool */
	lpfc_sli4_cq_event_release_all(phba);
	lpfc_sli4_cq_event_pool_destroy(phba);

	/* Release resource identifiers. */
	lpfc_sli4_dealloc_resource_identifiers(phba);

	/* Free the bsmbx region. */
	lpfc_destroy_bootstrap_mbox(phba);

	/* Free the SLI Layer memory with SLI4 HBAs */
	lpfc_mem_free_all(phba);

	/* Free the current connect table */
	list_for_each_entry_safe(conn_entry, next_conn_entry,
		&phba->fcf_conn_rec_list, list) {
		list_del_init(&conn_entry->list);
		kfree(conn_entry);
	}

	return;
}

/**
 * lpfc_init_api_table_setup - Set up init api function jump table
 * @phba: The hba struct for which this call is being executed.
 * @dev_grp: The HBA PCI-Device group number.
 *
 * This routine sets up the device INIT interface API function jump table
 * in @phba struct.
 *
 * Returns: 0 - success, -ENODEV - failure.
 **/
int
lpfc_init_api_table_setup(struct lpfc_hba *phba, uint8_t dev_grp)
{
	phba->lpfc_hba_init_link = lpfc_hba_init_link;
	phba->lpfc_hba_down_link = lpfc_hba_down_link;
	phba->lpfc_selective_reset = lpfc_selective_reset;
	switch (dev_grp) {
	case LPFC_PCI_DEV_LP:
		phba->lpfc_hba_down_post = lpfc_hba_down_post_s3;
		phba->lpfc_handle_eratt = lpfc_handle_eratt_s3;
		phba->lpfc_stop_port = lpfc_stop_port_s3;
		break;
	case LPFC_PCI_DEV_OC:
		phba->lpfc_hba_down_post = lpfc_hba_down_post_s4;
		phba->lpfc_handle_eratt = lpfc_handle_eratt_s4;
		phba->lpfc_stop_port = lpfc_stop_port_s4;
		break;
	default:
		lpfc_printf_log(phba, KERN_ERR, LOG_INIT,
				"1431 Invalid HBA PCI-device group: 0x%x\n",
				dev_grp);
		return -ENODEV;
	}
	return 0;
}

/**
 * lpfc_setup_driver_resource_phase2 - Phase2 setup driver internal resources.
 * @phba: pointer to lpfc hba data structure.
 *
 * This routine is invoked to set up the driver internal resources after the
 * device specific resource setup to support the HBA device it attached to.
 *
 * Return codes
 * 	0 - successful
 * 	other values - error
 **/
static int
lpfc_setup_driver_resource_phase2(struct lpfc_hba *phba)
{
	int error;

	/* Startup the kernel thread for this host adapter. */
	phba->worker_thread = kthread_run(lpfc_do_work, phba,
					  "lpfc_worker_%d", phba->brd_no);
	if (IS_ERR(phba->worker_thread)) {
		error = PTR_ERR(phba->worker_thread);
		return error;
	}

	return 0;
}

/**
 * lpfc_unset_driver_resource_phase2 - Phase2 unset driver internal resources.
 * @phba: pointer to lpfc hba data structure.
 *
 * This routine is invoked to unset the driver internal resources set up after
 * the device specific resource setup for supporting the HBA device it
 * attached to.
 **/
static void
lpfc_unset_driver_resource_phase2(struct lpfc_hba *phba)
{
	if (phba->wq) {
		flush_workqueue(phba->wq);
		destroy_workqueue(phba->wq);
		phba->wq = NULL;
	}

	/* Stop kernel worker thread */
	if (phba->worker_thread)
		kthread_stop(phba->worker_thread);
}

/**
 * lpfc_free_iocb_list - Free iocb list.
 * @phba: pointer to lpfc hba data structure.
 *
 * This routine is invoked to free the driver's IOCB list and memory.
 **/
void
lpfc_free_iocb_list(struct lpfc_hba *phba)
{
	struct lpfc_iocbq *iocbq_entry = NULL, *iocbq_next = NULL;

	spin_lock_irq(&phba->hbalock);
	list_for_each_entry_safe(iocbq_entry, iocbq_next,
				 &phba->lpfc_iocb_list, list) {
		list_del(&iocbq_entry->list);
		kfree(iocbq_entry);
		phba->total_iocbq_bufs--;
	}
	spin_unlock_irq(&phba->hbalock);

	return;
}

/**
 * lpfc_init_iocb_list - Allocate and initialize iocb list.
 * @phba: pointer to lpfc hba data structure.
 * @iocb_count: number of requested iocbs
 *
 * This routine is invoked to allocate and initizlize the driver's IOCB
 * list and set up the IOCB tag array accordingly.
 *
 * Return codes
 *	0 - successful
 *	other values - error
 **/
int
lpfc_init_iocb_list(struct lpfc_hba *phba, int iocb_count)
{
	struct lpfc_iocbq *iocbq_entry = NULL;
	uint16_t iotag;
	int i;

	/* Initialize and populate the iocb list per host.  */
	INIT_LIST_HEAD(&phba->lpfc_iocb_list);
	for (i = 0; i < iocb_count; i++) {
		iocbq_entry = kzalloc(sizeof(struct lpfc_iocbq), GFP_KERNEL);
		if (iocbq_entry == NULL) {
			printk(KERN_ERR "%s: only allocated %d iocbs of "
				"expected %d count. Unloading driver.\n",
				__func__, i, iocb_count);
			goto out_free_iocbq;
		}

		iotag = lpfc_sli_next_iotag(phba, iocbq_entry);
		if (iotag == 0) {
			kfree(iocbq_entry);
			printk(KERN_ERR "%s: failed to allocate IOTAG. "
				"Unloading driver.\n", __func__);
			goto out_free_iocbq;
		}
		iocbq_entry->sli4_lxritag = NO_XRI;
		iocbq_entry->sli4_xritag = NO_XRI;

		spin_lock_irq(&phba->hbalock);
		list_add(&iocbq_entry->list, &phba->lpfc_iocb_list);
		phba->total_iocbq_bufs++;
		spin_unlock_irq(&phba->hbalock);
	}

	return 0;

out_free_iocbq:
	lpfc_free_iocb_list(phba);

	return -ENOMEM;
}

/**
 * lpfc_free_sgl_list - Free a given sgl list.
 * @phba: pointer to lpfc hba data structure.
 * @sglq_list: pointer to the head of sgl list.
 *
 * This routine is invoked to free a give sgl list and memory.
 **/
void
lpfc_free_sgl_list(struct lpfc_hba *phba, struct list_head *sglq_list)
{
	struct lpfc_sglq *sglq_entry = NULL, *sglq_next = NULL;

	list_for_each_entry_safe(sglq_entry, sglq_next, sglq_list, list) {
		list_del(&sglq_entry->list);
		lpfc_mbuf_free(phba, sglq_entry->virt, sglq_entry->phys);
		kfree(sglq_entry);
	}
}

/**
 * lpfc_free_els_sgl_list - Free els sgl list.
 * @phba: pointer to lpfc hba data structure.
 *
 * This routine is invoked to free the driver's els sgl list and memory.
 **/
static void
lpfc_free_els_sgl_list(struct lpfc_hba *phba)
{
	LIST_HEAD(sglq_list);

	/* Retrieve all els sgls from driver list */
	spin_lock_irq(&phba->sli4_hba.sgl_list_lock);
	list_splice_init(&phba->sli4_hba.lpfc_els_sgl_list, &sglq_list);
	spin_unlock_irq(&phba->sli4_hba.sgl_list_lock);

	/* Now free the sgl list */
	lpfc_free_sgl_list(phba, &sglq_list);
}

/**
 * lpfc_free_nvmet_sgl_list - Free nvmet sgl list.
 * @phba: pointer to lpfc hba data structure.
 *
 * This routine is invoked to free the driver's nvmet sgl list and memory.
 **/
static void
lpfc_free_nvmet_sgl_list(struct lpfc_hba *phba)
{
	struct lpfc_sglq *sglq_entry = NULL, *sglq_next = NULL;
	LIST_HEAD(sglq_list);

	/* Retrieve all nvmet sgls from driver list */
	spin_lock_irq(&phba->hbalock);
	spin_lock(&phba->sli4_hba.sgl_list_lock);
	list_splice_init(&phba->sli4_hba.lpfc_nvmet_sgl_list, &sglq_list);
	spin_unlock(&phba->sli4_hba.sgl_list_lock);
	spin_unlock_irq(&phba->hbalock);

	/* Now free the sgl list */
	list_for_each_entry_safe(sglq_entry, sglq_next, &sglq_list, list) {
		list_del(&sglq_entry->list);
		lpfc_nvmet_buf_free(phba, sglq_entry->virt, sglq_entry->phys);
		kfree(sglq_entry);
	}

	/* Update the nvmet_xri_cnt to reflect no current sgls.
	 * The next initialization cycle sets the count and allocates
	 * the sgls over again.
	 */
	phba->sli4_hba.nvmet_xri_cnt = 0;
}

/**
 * lpfc_init_active_sgl_array - Allocate the buf to track active ELS XRIs.
 * @phba: pointer to lpfc hba data structure.
 *
 * This routine is invoked to allocate the driver's active sgl memory.
 * This array will hold the sglq_entry's for active IOs.
 **/
static int
lpfc_init_active_sgl_array(struct lpfc_hba *phba)
{
	int size;
	size = sizeof(struct lpfc_sglq *);
	size *= phba->sli4_hba.max_cfg_param.max_xri;

	phba->sli4_hba.lpfc_sglq_active_list =
		kzalloc(size, GFP_KERNEL);
	if (!phba->sli4_hba.lpfc_sglq_active_list)
		return -ENOMEM;
	return 0;
}

/**
 * lpfc_free_active_sgl - Free the buf that tracks active ELS XRIs.
 * @phba: pointer to lpfc hba data structure.
 *
 * This routine is invoked to walk through the array of active sglq entries
 * and free all of the resources.
 * This is just a place holder for now.
 **/
static void
lpfc_free_active_sgl(struct lpfc_hba *phba)
{
	kfree(phba->sli4_hba.lpfc_sglq_active_list);
}

/**
 * lpfc_init_sgl_list - Allocate and initialize sgl list.
 * @phba: pointer to lpfc hba data structure.
 *
 * This routine is invoked to allocate and initizlize the driver's sgl
 * list and set up the sgl xritag tag array accordingly.
 *
 **/
static void
lpfc_init_sgl_list(struct lpfc_hba *phba)
{
	/* Initialize and populate the sglq list per host/VF. */
	INIT_LIST_HEAD(&phba->sli4_hba.lpfc_els_sgl_list);
	INIT_LIST_HEAD(&phba->sli4_hba.lpfc_abts_els_sgl_list);
	INIT_LIST_HEAD(&phba->sli4_hba.lpfc_nvmet_sgl_list);
	INIT_LIST_HEAD(&phba->sli4_hba.lpfc_abts_nvmet_ctx_list);

	/* els xri-sgl book keeping */
	phba->sli4_hba.els_xri_cnt = 0;

	/* nvme xri-buffer book keeping */
	phba->sli4_hba.io_xri_cnt = 0;
}

/**
 * lpfc_sli4_init_rpi_hdrs - Post the rpi header memory region to the port
 * @phba: pointer to lpfc hba data structure.
 *
 * This routine is invoked to post rpi header templates to the
 * port for those SLI4 ports that do not support extents.  This routine
 * posts a PAGE_SIZE memory region to the port to hold up to
 * PAGE_SIZE modulo 64 rpi context headers.  This is an initialization routine
 * and should be called only when interrupts are disabled.
 *
 * Return codes
 * 	0 - successful
 *	-ERROR - otherwise.
 **/
int
lpfc_sli4_init_rpi_hdrs(struct lpfc_hba *phba)
{
	int rc = 0;
	struct lpfc_rpi_hdr *rpi_hdr;

	INIT_LIST_HEAD(&phba->sli4_hba.lpfc_rpi_hdr_list);
	if (!phba->sli4_hba.rpi_hdrs_in_use)
		return rc;
	if (phba->sli4_hba.extents_in_use)
		return -EIO;

	rpi_hdr = lpfc_sli4_create_rpi_hdr(phba);
	if (!rpi_hdr) {
		lpfc_printf_log(phba, KERN_ERR, LOG_TRACE_EVENT,
				"0391 Error during rpi post operation\n");
		lpfc_sli4_remove_rpis(phba);
		rc = -ENODEV;
	}

	return rc;
}

/**
 * lpfc_sli4_create_rpi_hdr - Allocate an rpi header memory region
 * @phba: pointer to lpfc hba data structure.
 *
 * This routine is invoked to allocate a single 4KB memory region to
 * support rpis and stores them in the phba.  This single region
 * provides support for up to 64 rpis.  The region is used globally
 * by the device.
 *
 * Returns:
 *   A valid rpi hdr on success.
 *   A NULL pointer on any failure.
 **/
struct lpfc_rpi_hdr *
lpfc_sli4_create_rpi_hdr(struct lpfc_hba *phba)
{
	uint16_t rpi_limit, curr_rpi_range;
	struct lpfc_dmabuf *dmabuf;
	struct lpfc_rpi_hdr *rpi_hdr;

	/*
	 * If the SLI4 port supports extents, posting the rpi header isn't
	 * required.  Set the expected maximum count and let the actual value
	 * get set when extents are fully allocated.
	 */
	if (!phba->sli4_hba.rpi_hdrs_in_use)
		return NULL;
	if (phba->sli4_hba.extents_in_use)
		return NULL;

	/* The limit on the logical index is just the max_rpi count. */
	rpi_limit = phba->sli4_hba.max_cfg_param.max_rpi;

	spin_lock_irq(&phba->hbalock);
	/*
	 * Establish the starting RPI in this header block.  The starting
	 * rpi is normalized to a zero base because the physical rpi is
	 * port based.
	 */
	curr_rpi_range = phba->sli4_hba.next_rpi;
	spin_unlock_irq(&phba->hbalock);

	/* Reached full RPI range */
	if (curr_rpi_range == rpi_limit)
		return NULL;

	/*
	 * First allocate the protocol header region for the port.  The
	 * port expects a 4KB DMA-mapped memory region that is 4K aligned.
	 */
	dmabuf = kzalloc(sizeof(struct lpfc_dmabuf), GFP_KERNEL);
	if (!dmabuf)
		return NULL;

	dmabuf->virt = dma_alloc_coherent(&phba->pcidev->dev,
					  LPFC_HDR_TEMPLATE_SIZE,
					  &dmabuf->phys, GFP_KERNEL);
	if (!dmabuf->virt) {
		rpi_hdr = NULL;
		goto err_free_dmabuf;
	}

	if (!IS_ALIGNED(dmabuf->phys, LPFC_HDR_TEMPLATE_SIZE)) {
		rpi_hdr = NULL;
		goto err_free_coherent;
	}

	/* Save the rpi header data for cleanup later. */
	rpi_hdr = kzalloc(sizeof(struct lpfc_rpi_hdr), GFP_KERNEL);
	if (!rpi_hdr)
		goto err_free_coherent;

	rpi_hdr->dmabuf = dmabuf;
	rpi_hdr->len = LPFC_HDR_TEMPLATE_SIZE;
	rpi_hdr->page_count = 1;
	spin_lock_irq(&phba->hbalock);

	/* The rpi_hdr stores the logical index only. */
	rpi_hdr->start_rpi = curr_rpi_range;
	rpi_hdr->next_rpi = phba->sli4_hba.next_rpi + LPFC_RPI_HDR_COUNT;
	list_add_tail(&rpi_hdr->list, &phba->sli4_hba.lpfc_rpi_hdr_list);

	spin_unlock_irq(&phba->hbalock);
	return rpi_hdr;

 err_free_coherent:
	dma_free_coherent(&phba->pcidev->dev, LPFC_HDR_TEMPLATE_SIZE,
			  dmabuf->virt, dmabuf->phys);
 err_free_dmabuf:
	kfree(dmabuf);
	return NULL;
}

/**
 * lpfc_sli4_remove_rpi_hdrs - Remove all rpi header memory regions
 * @phba: pointer to lpfc hba data structure.
 *
 * This routine is invoked to remove all memory resources allocated
 * to support rpis for SLI4 ports not supporting extents. This routine
 * presumes the caller has released all rpis consumed by fabric or port
 * logins and is prepared to have the header pages removed.
 **/
void
lpfc_sli4_remove_rpi_hdrs(struct lpfc_hba *phba)
{
	struct lpfc_rpi_hdr *rpi_hdr, *next_rpi_hdr;

	if (!phba->sli4_hba.rpi_hdrs_in_use)
		goto exit;

	list_for_each_entry_safe(rpi_hdr, next_rpi_hdr,
				 &phba->sli4_hba.lpfc_rpi_hdr_list, list) {
		list_del(&rpi_hdr->list);
		dma_free_coherent(&phba->pcidev->dev, rpi_hdr->len,
				  rpi_hdr->dmabuf->virt, rpi_hdr->dmabuf->phys);
		kfree(rpi_hdr->dmabuf);
		kfree(rpi_hdr);
	}
 exit:
	/* There are no rpis available to the port now. */
	phba->sli4_hba.next_rpi = 0;
}

/**
 * lpfc_hba_alloc - Allocate driver hba data structure for a device.
 * @pdev: pointer to pci device data structure.
 *
 * This routine is invoked to allocate the driver hba data structure for an
 * HBA device. If the allocation is successful, the phba reference to the
 * PCI device data structure is set.
 *
 * Return codes
 *      pointer to @phba - successful
 *      NULL - error
 **/
static struct lpfc_hba *
lpfc_hba_alloc(struct pci_dev *pdev)
{
	struct lpfc_hba *phba;

	/* Allocate memory for HBA structure */
	phba = kzalloc(sizeof(struct lpfc_hba), GFP_KERNEL);
	if (!phba) {
		dev_err(&pdev->dev, "failed to allocate hba struct\n");
		return NULL;
	}

	/* Set reference to PCI device in HBA structure */
	phba->pcidev = pdev;

	/* Assign an unused board number */
	phba->brd_no = lpfc_get_instance();
	if (phba->brd_no < 0) {
		kfree(phba);
		return NULL;
	}
	phba->eratt_poll_interval = LPFC_ERATT_POLL_INTERVAL;

	spin_lock_init(&phba->ct_ev_lock);
	INIT_LIST_HEAD(&phba->ct_ev_waiters);

	return phba;
}

/**
 * lpfc_hba_free - Free driver hba data structure with a device.
 * @phba: pointer to lpfc hba data structure.
 *
 * This routine is invoked to free the driver hba data structure with an
 * HBA device.
 **/
static void
lpfc_hba_free(struct lpfc_hba *phba)
{
	if (phba->sli_rev == LPFC_SLI_REV4)
		kfree(phba->sli4_hba.hdwq);

	/* Release the driver assigned board number */
	idr_remove(&lpfc_hba_index, phba->brd_no);

	/* Free memory allocated with sli3 rings */
	kfree(phba->sli.sli3_ring);
	phba->sli.sli3_ring = NULL;

	kfree(phba);
	return;
}

/**
 * lpfc_create_shost - Create hba physical port with associated scsi host.
 * @phba: pointer to lpfc hba data structure.
 *
 * This routine is invoked to create HBA physical port and associate a SCSI
 * host with it.
 *
 * Return codes
 *      0 - successful
 *      other values - error
 **/
static int
lpfc_create_shost(struct lpfc_hba *phba)
{
	struct lpfc_vport *vport;
	struct Scsi_Host  *shost;

	/* Initialize HBA FC structure */
	phba->fc_edtov = FF_DEF_EDTOV;
	phba->fc_ratov = FF_DEF_RATOV;
	phba->fc_altov = FF_DEF_ALTOV;
	phba->fc_arbtov = FF_DEF_ARBTOV;

	atomic_set(&phba->sdev_cnt, 0);
	vport = lpfc_create_port(phba, phba->brd_no, &phba->pcidev->dev);
	if (!vport)
		return -ENODEV;

	shost = lpfc_shost_from_vport(vport);
	phba->pport = vport;

	if (phba->nvmet_support) {
		/* Only 1 vport (pport) will support NVME target */
		phba->targetport = NULL;
		phba->cfg_enable_fc4_type = LPFC_ENABLE_NVME;
		lpfc_printf_log(phba, KERN_INFO, LOG_INIT | LOG_NVME_DISC,
				"6076 NVME Target Found\n");
	}

	lpfc_debugfs_initialize(vport);
	/* Put reference to SCSI host to driver's device private data */
	pci_set_drvdata(phba->pcidev, shost);

	/*
	 * At this point we are fully registered with PSA. In addition,
	 * any initial discovery should be completed.
	 */
	vport->load_flag |= FC_ALLOW_FDMI;
	if (phba->cfg_enable_SmartSAN ||
	    (phba->cfg_fdmi_on == LPFC_FDMI_SUPPORT)) {

		/* Setup appropriate attribute masks */
		vport->fdmi_hba_mask = LPFC_FDMI2_HBA_ATTR;
		if (phba->cfg_enable_SmartSAN)
			vport->fdmi_port_mask = LPFC_FDMI2_SMART_ATTR;
		else
			vport->fdmi_port_mask = LPFC_FDMI2_PORT_ATTR;
	}
	return 0;
}

/**
 * lpfc_destroy_shost - Destroy hba physical port with associated scsi host.
 * @phba: pointer to lpfc hba data structure.
 *
 * This routine is invoked to destroy HBA physical port and the associated
 * SCSI host.
 **/
static void
lpfc_destroy_shost(struct lpfc_hba *phba)
{
	struct lpfc_vport *vport = phba->pport;

	/* Destroy physical port that associated with the SCSI host */
	destroy_port(vport);

	return;
}

/**
 * lpfc_setup_bg - Setup Block guard structures and debug areas.
 * @phba: pointer to lpfc hba data structure.
 * @shost: the shost to be used to detect Block guard settings.
 *
 * This routine sets up the local Block guard protocol settings for @shost.
 * This routine also allocates memory for debugging bg buffers.
 **/
static void
lpfc_setup_bg(struct lpfc_hba *phba, struct Scsi_Host *shost)
{
	uint32_t old_mask;
	uint32_t old_guard;

	if (phba->cfg_prot_mask && phba->cfg_prot_guard) {
		lpfc_printf_log(phba, KERN_INFO, LOG_INIT,
				"1478 Registering BlockGuard with the "
				"SCSI layer\n");

		old_mask = phba->cfg_prot_mask;
		old_guard = phba->cfg_prot_guard;

		/* Only allow supported values */
		phba->cfg_prot_mask &= (SHOST_DIF_TYPE1_PROTECTION |
			SHOST_DIX_TYPE0_PROTECTION |
			SHOST_DIX_TYPE1_PROTECTION);
		phba->cfg_prot_guard &= (SHOST_DIX_GUARD_IP |
					 SHOST_DIX_GUARD_CRC);

		/* DIF Type 1 protection for profiles AST1/C1 is end to end */
		if (phba->cfg_prot_mask == SHOST_DIX_TYPE1_PROTECTION)
			phba->cfg_prot_mask |= SHOST_DIF_TYPE1_PROTECTION;

		if (phba->cfg_prot_mask && phba->cfg_prot_guard) {
			if ((old_mask != phba->cfg_prot_mask) ||
				(old_guard != phba->cfg_prot_guard))
				lpfc_printf_log(phba, KERN_ERR, LOG_TRACE_EVENT,
					"1475 Registering BlockGuard with the "
					"SCSI layer: mask %d  guard %d\n",
					phba->cfg_prot_mask,
					phba->cfg_prot_guard);

			scsi_host_set_prot(shost, phba->cfg_prot_mask);
			scsi_host_set_guard(shost, phba->cfg_prot_guard);
		} else
			lpfc_printf_log(phba, KERN_ERR, LOG_TRACE_EVENT,
				"1479 Not Registering BlockGuard with the SCSI "
				"layer, Bad protection parameters: %d %d\n",
				old_mask, old_guard);
	}
}

/**
 * lpfc_post_init_setup - Perform necessary device post initialization setup.
 * @phba: pointer to lpfc hba data structure.
 *
 * This routine is invoked to perform all the necessary post initialization
 * setup for the device.
 **/
static void
lpfc_post_init_setup(struct lpfc_hba *phba)
{
	struct Scsi_Host  *shost;
	struct lpfc_adapter_event_header adapter_event;

	/* Get the default values for Model Name and Description */
	lpfc_get_hba_model_desc(phba, phba->ModelName, phba->ModelDesc);

	/*
	 * hba setup may have changed the hba_queue_depth so we need to
	 * adjust the value of can_queue.
	 */
	shost = pci_get_drvdata(phba->pcidev);
	shost->can_queue = phba->cfg_hba_queue_depth - 10;

	lpfc_host_attrib_init(shost);

	if (phba->cfg_poll & DISABLE_FCP_RING_INT) {
		spin_lock_irq(shost->host_lock);
		lpfc_poll_start_timer(phba);
		spin_unlock_irq(shost->host_lock);
	}

	lpfc_printf_log(phba, KERN_INFO, LOG_INIT,
			"0428 Perform SCSI scan\n");
	/* Send board arrival event to upper layer */
	adapter_event.event_type = FC_REG_ADAPTER_EVENT;
	adapter_event.subcategory = LPFC_EVENT_ARRIVAL;
	fc_host_post_vendor_event(shost, fc_get_event_number(),
				  sizeof(adapter_event),
				  (char *) &adapter_event,
				  LPFC_NL_VENDOR_ID);
	return;
}

/**
 * lpfc_sli_pci_mem_setup - Setup SLI3 HBA PCI memory space.
 * @phba: pointer to lpfc hba data structure.
 *
 * This routine is invoked to set up the PCI device memory space for device
 * with SLI-3 interface spec.
 *
 * Return codes
 * 	0 - successful
 * 	other values - error
 **/
static int
lpfc_sli_pci_mem_setup(struct lpfc_hba *phba)
{
	struct pci_dev *pdev = phba->pcidev;
	unsigned long bar0map_len, bar2map_len;
	int i, hbq_count;
	void *ptr;
	int error;

	if (!pdev)
		return -ENODEV;

	/* Set the device DMA mask size */
	error = dma_set_mask_and_coherent(&pdev->dev, DMA_BIT_MASK(64));
	if (error)
		error = dma_set_mask_and_coherent(&pdev->dev, DMA_BIT_MASK(32));
	if (error)
		return error;
	error = -ENODEV;

	/* Get the bus address of Bar0 and Bar2 and the number of bytes
	 * required by each mapping.
	 */
	phba->pci_bar0_map = pci_resource_start(pdev, 0);
	bar0map_len = pci_resource_len(pdev, 0);

	phba->pci_bar2_map = pci_resource_start(pdev, 2);
	bar2map_len = pci_resource_len(pdev, 2);

	/* Map HBA SLIM to a kernel virtual address. */
	phba->slim_memmap_p = ioremap(phba->pci_bar0_map, bar0map_len);
	if (!phba->slim_memmap_p) {
		dev_printk(KERN_ERR, &pdev->dev,
			   "ioremap failed for SLIM memory.\n");
		goto out;
	}

	/* Map HBA Control Registers to a kernel virtual address. */
	phba->ctrl_regs_memmap_p = ioremap(phba->pci_bar2_map, bar2map_len);
	if (!phba->ctrl_regs_memmap_p) {
		dev_printk(KERN_ERR, &pdev->dev,
			   "ioremap failed for HBA control registers.\n");
		goto out_iounmap_slim;
	}

	/* Allocate memory for SLI-2 structures */
	phba->slim2p.virt = dma_alloc_coherent(&pdev->dev, SLI2_SLIM_SIZE,
					       &phba->slim2p.phys, GFP_KERNEL);
	if (!phba->slim2p.virt)
		goto out_iounmap;

	phba->mbox = phba->slim2p.virt + offsetof(struct lpfc_sli2_slim, mbx);
	phba->mbox_ext = (phba->slim2p.virt +
		offsetof(struct lpfc_sli2_slim, mbx_ext_words));
	phba->pcb = (phba->slim2p.virt + offsetof(struct lpfc_sli2_slim, pcb));
	phba->IOCBs = (phba->slim2p.virt +
		       offsetof(struct lpfc_sli2_slim, IOCBs));

	phba->hbqslimp.virt = dma_alloc_coherent(&pdev->dev,
						 lpfc_sli_hbq_size(),
						 &phba->hbqslimp.phys,
						 GFP_KERNEL);
	if (!phba->hbqslimp.virt)
		goto out_free_slim;

	hbq_count = lpfc_sli_hbq_count();
	ptr = phba->hbqslimp.virt;
	for (i = 0; i < hbq_count; ++i) {
		phba->hbqs[i].hbq_virt = ptr;
		INIT_LIST_HEAD(&phba->hbqs[i].hbq_buffer_list);
		ptr += (lpfc_hbq_defs[i]->entry_count *
			sizeof(struct lpfc_hbq_entry));
	}
	phba->hbqs[LPFC_ELS_HBQ].hbq_alloc_buffer = lpfc_els_hbq_alloc;
	phba->hbqs[LPFC_ELS_HBQ].hbq_free_buffer = lpfc_els_hbq_free;

	memset(phba->hbqslimp.virt, 0, lpfc_sli_hbq_size());

	phba->MBslimaddr = phba->slim_memmap_p;
	phba->HAregaddr = phba->ctrl_regs_memmap_p + HA_REG_OFFSET;
	phba->CAregaddr = phba->ctrl_regs_memmap_p + CA_REG_OFFSET;
	phba->HSregaddr = phba->ctrl_regs_memmap_p + HS_REG_OFFSET;
	phba->HCregaddr = phba->ctrl_regs_memmap_p + HC_REG_OFFSET;

	return 0;

out_free_slim:
	dma_free_coherent(&pdev->dev, SLI2_SLIM_SIZE,
			  phba->slim2p.virt, phba->slim2p.phys);
out_iounmap:
	iounmap(phba->ctrl_regs_memmap_p);
out_iounmap_slim:
	iounmap(phba->slim_memmap_p);
out:
	return error;
}

/**
 * lpfc_sli_pci_mem_unset - Unset SLI3 HBA PCI memory space.
 * @phba: pointer to lpfc hba data structure.
 *
 * This routine is invoked to unset the PCI device memory space for device
 * with SLI-3 interface spec.
 **/
static void
lpfc_sli_pci_mem_unset(struct lpfc_hba *phba)
{
	struct pci_dev *pdev;

	/* Obtain PCI device reference */
	if (!phba->pcidev)
		return;
	else
		pdev = phba->pcidev;

	/* Free coherent DMA memory allocated */
	dma_free_coherent(&pdev->dev, lpfc_sli_hbq_size(),
			  phba->hbqslimp.virt, phba->hbqslimp.phys);
	dma_free_coherent(&pdev->dev, SLI2_SLIM_SIZE,
			  phba->slim2p.virt, phba->slim2p.phys);

	/* I/O memory unmap */
	iounmap(phba->ctrl_regs_memmap_p);
	iounmap(phba->slim_memmap_p);

	return;
}

/**
 * lpfc_sli4_post_status_check - Wait for SLI4 POST done and check status
 * @phba: pointer to lpfc hba data structure.
 *
 * This routine is invoked to wait for SLI4 device Power On Self Test (POST)
 * done and check status.
 *
 * Return 0 if successful, otherwise -ENODEV.
 **/
int
lpfc_sli4_post_status_check(struct lpfc_hba *phba)
{
	struct lpfc_register portsmphr_reg, uerrlo_reg, uerrhi_reg;
	struct lpfc_register reg_data;
	int i, port_error = 0;
	uint32_t if_type;

	memset(&portsmphr_reg, 0, sizeof(portsmphr_reg));
	memset(&reg_data, 0, sizeof(reg_data));
	if (!phba->sli4_hba.PSMPHRregaddr)
		return -ENODEV;

	/* Wait up to 30 seconds for the SLI Port POST done and ready */
	for (i = 0; i < 3000; i++) {
		if (lpfc_readl(phba->sli4_hba.PSMPHRregaddr,
			&portsmphr_reg.word0) ||
			(bf_get(lpfc_port_smphr_perr, &portsmphr_reg))) {
			/* Port has a fatal POST error, break out */
			port_error = -ENODEV;
			break;
		}
		if (LPFC_POST_STAGE_PORT_READY ==
		    bf_get(lpfc_port_smphr_port_status, &portsmphr_reg))
			break;
		msleep(10);
	}

	/*
	 * If there was a port error during POST, then don't proceed with
	 * other register reads as the data may not be valid.  Just exit.
	 */
	if (port_error) {
		lpfc_printf_log(phba, KERN_ERR, LOG_TRACE_EVENT,
			"1408 Port Failed POST - portsmphr=0x%x, "
			"perr=x%x, sfi=x%x, nip=x%x, ipc=x%x, scr1=x%x, "
			"scr2=x%x, hscratch=x%x, pstatus=x%x\n",
			portsmphr_reg.word0,
			bf_get(lpfc_port_smphr_perr, &portsmphr_reg),
			bf_get(lpfc_port_smphr_sfi, &portsmphr_reg),
			bf_get(lpfc_port_smphr_nip, &portsmphr_reg),
			bf_get(lpfc_port_smphr_ipc, &portsmphr_reg),
			bf_get(lpfc_port_smphr_scr1, &portsmphr_reg),
			bf_get(lpfc_port_smphr_scr2, &portsmphr_reg),
			bf_get(lpfc_port_smphr_host_scratch, &portsmphr_reg),
			bf_get(lpfc_port_smphr_port_status, &portsmphr_reg));
	} else {
		lpfc_printf_log(phba, KERN_INFO, LOG_INIT,
				"2534 Device Info: SLIFamily=0x%x, "
				"SLIRev=0x%x, IFType=0x%x, SLIHint_1=0x%x, "
				"SLIHint_2=0x%x, FT=0x%x\n",
				bf_get(lpfc_sli_intf_sli_family,
				       &phba->sli4_hba.sli_intf),
				bf_get(lpfc_sli_intf_slirev,
				       &phba->sli4_hba.sli_intf),
				bf_get(lpfc_sli_intf_if_type,
				       &phba->sli4_hba.sli_intf),
				bf_get(lpfc_sli_intf_sli_hint1,
				       &phba->sli4_hba.sli_intf),
				bf_get(lpfc_sli_intf_sli_hint2,
				       &phba->sli4_hba.sli_intf),
				bf_get(lpfc_sli_intf_func_type,
				       &phba->sli4_hba.sli_intf));
		/*
		 * Check for other Port errors during the initialization
		 * process.  Fail the load if the port did not come up
		 * correctly.
		 */
		if_type = bf_get(lpfc_sli_intf_if_type,
				 &phba->sli4_hba.sli_intf);
		switch (if_type) {
		case LPFC_SLI_INTF_IF_TYPE_0:
			phba->sli4_hba.ue_mask_lo =
			      readl(phba->sli4_hba.u.if_type0.UEMASKLOregaddr);
			phba->sli4_hba.ue_mask_hi =
			      readl(phba->sli4_hba.u.if_type0.UEMASKHIregaddr);
			uerrlo_reg.word0 =
			      readl(phba->sli4_hba.u.if_type0.UERRLOregaddr);
			uerrhi_reg.word0 =
				readl(phba->sli4_hba.u.if_type0.UERRHIregaddr);
			if ((~phba->sli4_hba.ue_mask_lo & uerrlo_reg.word0) ||
			    (~phba->sli4_hba.ue_mask_hi & uerrhi_reg.word0)) {
				lpfc_printf_log(phba, KERN_ERR,
						LOG_TRACE_EVENT,
						"1422 Unrecoverable Error "
						"Detected during POST "
						"uerr_lo_reg=0x%x, "
						"uerr_hi_reg=0x%x, "
						"ue_mask_lo_reg=0x%x, "
						"ue_mask_hi_reg=0x%x\n",
						uerrlo_reg.word0,
						uerrhi_reg.word0,
						phba->sli4_hba.ue_mask_lo,
						phba->sli4_hba.ue_mask_hi);
				port_error = -ENODEV;
			}
			break;
		case LPFC_SLI_INTF_IF_TYPE_2:
		case LPFC_SLI_INTF_IF_TYPE_6:
			/* Final checks.  The port status should be clean. */
			if (lpfc_readl(phba->sli4_hba.u.if_type2.STATUSregaddr,
				&reg_data.word0) ||
				(bf_get(lpfc_sliport_status_err, &reg_data) &&
				 !bf_get(lpfc_sliport_status_rn, &reg_data))) {
				phba->work_status[0] =
					readl(phba->sli4_hba.u.if_type2.
					      ERR1regaddr);
				phba->work_status[1] =
					readl(phba->sli4_hba.u.if_type2.
					      ERR2regaddr);
				lpfc_printf_log(phba, KERN_ERR, LOG_TRACE_EVENT,
					"2888 Unrecoverable port error "
					"following POST: port status reg "
					"0x%x, port_smphr reg 0x%x, "
					"error 1=0x%x, error 2=0x%x\n",
					reg_data.word0,
					portsmphr_reg.word0,
					phba->work_status[0],
					phba->work_status[1]);
				port_error = -ENODEV;
				break;
			}

			if (lpfc_pldv_detect &&
			    bf_get(lpfc_sli_intf_sli_family,
				   &phba->sli4_hba.sli_intf) ==
					LPFC_SLI_INTF_FAMILY_G6)
				pci_write_config_byte(phba->pcidev,
						      LPFC_SLI_INTF, CFG_PLD);
			break;
		case LPFC_SLI_INTF_IF_TYPE_1:
		default:
			break;
		}
	}
	return port_error;
}

/**
 * lpfc_sli4_bar0_register_memmap - Set up SLI4 BAR0 register memory map.
 * @phba: pointer to lpfc hba data structure.
 * @if_type:  The SLI4 interface type getting configured.
 *
 * This routine is invoked to set up SLI4 BAR0 PCI config space register
 * memory map.
 **/
static void
lpfc_sli4_bar0_register_memmap(struct lpfc_hba *phba, uint32_t if_type)
{
	switch (if_type) {
	case LPFC_SLI_INTF_IF_TYPE_0:
		phba->sli4_hba.u.if_type0.UERRLOregaddr =
			phba->sli4_hba.conf_regs_memmap_p + LPFC_UERR_STATUS_LO;
		phba->sli4_hba.u.if_type0.UERRHIregaddr =
			phba->sli4_hba.conf_regs_memmap_p + LPFC_UERR_STATUS_HI;
		phba->sli4_hba.u.if_type0.UEMASKLOregaddr =
			phba->sli4_hba.conf_regs_memmap_p + LPFC_UE_MASK_LO;
		phba->sli4_hba.u.if_type0.UEMASKHIregaddr =
			phba->sli4_hba.conf_regs_memmap_p + LPFC_UE_MASK_HI;
		phba->sli4_hba.SLIINTFregaddr =
			phba->sli4_hba.conf_regs_memmap_p + LPFC_SLI_INTF;
		break;
	case LPFC_SLI_INTF_IF_TYPE_2:
		phba->sli4_hba.u.if_type2.EQDregaddr =
			phba->sli4_hba.conf_regs_memmap_p +
						LPFC_CTL_PORT_EQ_DELAY_OFFSET;
		phba->sli4_hba.u.if_type2.ERR1regaddr =
			phba->sli4_hba.conf_regs_memmap_p +
						LPFC_CTL_PORT_ER1_OFFSET;
		phba->sli4_hba.u.if_type2.ERR2regaddr =
			phba->sli4_hba.conf_regs_memmap_p +
						LPFC_CTL_PORT_ER2_OFFSET;
		phba->sli4_hba.u.if_type2.CTRLregaddr =
			phba->sli4_hba.conf_regs_memmap_p +
						LPFC_CTL_PORT_CTL_OFFSET;
		phba->sli4_hba.u.if_type2.STATUSregaddr =
			phba->sli4_hba.conf_regs_memmap_p +
						LPFC_CTL_PORT_STA_OFFSET;
		phba->sli4_hba.SLIINTFregaddr =
			phba->sli4_hba.conf_regs_memmap_p + LPFC_SLI_INTF;
		phba->sli4_hba.PSMPHRregaddr =
			phba->sli4_hba.conf_regs_memmap_p +
						LPFC_CTL_PORT_SEM_OFFSET;
		phba->sli4_hba.RQDBregaddr =
			phba->sli4_hba.conf_regs_memmap_p +
						LPFC_ULP0_RQ_DOORBELL;
		phba->sli4_hba.WQDBregaddr =
			phba->sli4_hba.conf_regs_memmap_p +
						LPFC_ULP0_WQ_DOORBELL;
		phba->sli4_hba.CQDBregaddr =
			phba->sli4_hba.conf_regs_memmap_p + LPFC_EQCQ_DOORBELL;
		phba->sli4_hba.EQDBregaddr = phba->sli4_hba.CQDBregaddr;
		phba->sli4_hba.MQDBregaddr =
			phba->sli4_hba.conf_regs_memmap_p + LPFC_MQ_DOORBELL;
		phba->sli4_hba.BMBXregaddr =
			phba->sli4_hba.conf_regs_memmap_p + LPFC_BMBX;
		break;
	case LPFC_SLI_INTF_IF_TYPE_6:
		phba->sli4_hba.u.if_type2.EQDregaddr =
			phba->sli4_hba.conf_regs_memmap_p +
						LPFC_CTL_PORT_EQ_DELAY_OFFSET;
		phba->sli4_hba.u.if_type2.ERR1regaddr =
			phba->sli4_hba.conf_regs_memmap_p +
						LPFC_CTL_PORT_ER1_OFFSET;
		phba->sli4_hba.u.if_type2.ERR2regaddr =
			phba->sli4_hba.conf_regs_memmap_p +
						LPFC_CTL_PORT_ER2_OFFSET;
		phba->sli4_hba.u.if_type2.CTRLregaddr =
			phba->sli4_hba.conf_regs_memmap_p +
						LPFC_CTL_PORT_CTL_OFFSET;
		phba->sli4_hba.u.if_type2.STATUSregaddr =
			phba->sli4_hba.conf_regs_memmap_p +
						LPFC_CTL_PORT_STA_OFFSET;
		phba->sli4_hba.PSMPHRregaddr =
			phba->sli4_hba.conf_regs_memmap_p +
						LPFC_CTL_PORT_SEM_OFFSET;
		phba->sli4_hba.BMBXregaddr =
			phba->sli4_hba.conf_regs_memmap_p + LPFC_BMBX;
		break;
	case LPFC_SLI_INTF_IF_TYPE_1:
	default:
		dev_printk(KERN_ERR, &phba->pcidev->dev,
			   "FATAL - unsupported SLI4 interface type - %d\n",
			   if_type);
		break;
	}
}

/**
 * lpfc_sli4_bar1_register_memmap - Set up SLI4 BAR1 register memory map.
 * @phba: pointer to lpfc hba data structure.
 * @if_type: sli if type to operate on.
 *
 * This routine is invoked to set up SLI4 BAR1 register memory map.
 **/
static void
lpfc_sli4_bar1_register_memmap(struct lpfc_hba *phba, uint32_t if_type)
{
	switch (if_type) {
	case LPFC_SLI_INTF_IF_TYPE_0:
		phba->sli4_hba.PSMPHRregaddr =
			phba->sli4_hba.ctrl_regs_memmap_p +
			LPFC_SLIPORT_IF0_SMPHR;
		phba->sli4_hba.ISRregaddr = phba->sli4_hba.ctrl_regs_memmap_p +
			LPFC_HST_ISR0;
		phba->sli4_hba.IMRregaddr = phba->sli4_hba.ctrl_regs_memmap_p +
			LPFC_HST_IMR0;
		phba->sli4_hba.ISCRregaddr = phba->sli4_hba.ctrl_regs_memmap_p +
			LPFC_HST_ISCR0;
		break;
	case LPFC_SLI_INTF_IF_TYPE_6:
		phba->sli4_hba.RQDBregaddr = phba->sli4_hba.drbl_regs_memmap_p +
			LPFC_IF6_RQ_DOORBELL;
		phba->sli4_hba.WQDBregaddr = phba->sli4_hba.drbl_regs_memmap_p +
			LPFC_IF6_WQ_DOORBELL;
		phba->sli4_hba.CQDBregaddr = phba->sli4_hba.drbl_regs_memmap_p +
			LPFC_IF6_CQ_DOORBELL;
		phba->sli4_hba.EQDBregaddr = phba->sli4_hba.drbl_regs_memmap_p +
			LPFC_IF6_EQ_DOORBELL;
		phba->sli4_hba.MQDBregaddr = phba->sli4_hba.drbl_regs_memmap_p +
			LPFC_IF6_MQ_DOORBELL;
		break;
	case LPFC_SLI_INTF_IF_TYPE_2:
	case LPFC_SLI_INTF_IF_TYPE_1:
	default:
		dev_err(&phba->pcidev->dev,
			   "FATAL - unsupported SLI4 interface type - %d\n",
			   if_type);
		break;
	}
}

/**
 * lpfc_sli4_bar2_register_memmap - Set up SLI4 BAR2 register memory map.
 * @phba: pointer to lpfc hba data structure.
 * @vf: virtual function number
 *
 * This routine is invoked to set up SLI4 BAR2 doorbell register memory map
 * based on the given viftual function number, @vf.
 *
 * Return 0 if successful, otherwise -ENODEV.
 **/
static int
lpfc_sli4_bar2_register_memmap(struct lpfc_hba *phba, uint32_t vf)
{
	if (vf > LPFC_VIR_FUNC_MAX)
		return -ENODEV;

	phba->sli4_hba.RQDBregaddr = (phba->sli4_hba.drbl_regs_memmap_p +
				vf * LPFC_VFR_PAGE_SIZE +
					LPFC_ULP0_RQ_DOORBELL);
	phba->sli4_hba.WQDBregaddr = (phba->sli4_hba.drbl_regs_memmap_p +
				vf * LPFC_VFR_PAGE_SIZE +
					LPFC_ULP0_WQ_DOORBELL);
	phba->sli4_hba.CQDBregaddr = (phba->sli4_hba.drbl_regs_memmap_p +
				vf * LPFC_VFR_PAGE_SIZE +
					LPFC_EQCQ_DOORBELL);
	phba->sli4_hba.EQDBregaddr = phba->sli4_hba.CQDBregaddr;
	phba->sli4_hba.MQDBregaddr = (phba->sli4_hba.drbl_regs_memmap_p +
				vf * LPFC_VFR_PAGE_SIZE + LPFC_MQ_DOORBELL);
	phba->sli4_hba.BMBXregaddr = (phba->sli4_hba.drbl_regs_memmap_p +
				vf * LPFC_VFR_PAGE_SIZE + LPFC_BMBX);
	return 0;
}

/**
 * lpfc_create_bootstrap_mbox - Create the bootstrap mailbox
 * @phba: pointer to lpfc hba data structure.
 *
 * This routine is invoked to create the bootstrap mailbox
 * region consistent with the SLI-4 interface spec.  This
 * routine allocates all memory necessary to communicate
 * mailbox commands to the port and sets up all alignment
 * needs.  No locks are expected to be held when calling
 * this routine.
 *
 * Return codes
 * 	0 - successful
 * 	-ENOMEM - could not allocated memory.
 **/
static int
lpfc_create_bootstrap_mbox(struct lpfc_hba *phba)
{
	uint32_t bmbx_size;
	struct lpfc_dmabuf *dmabuf;
	struct dma_address *dma_address;
	uint32_t pa_addr;
	uint64_t phys_addr;

	dmabuf = kzalloc(sizeof(struct lpfc_dmabuf), GFP_KERNEL);
	if (!dmabuf)
		return -ENOMEM;

	/*
	 * The bootstrap mailbox region is comprised of 2 parts
	 * plus an alignment restriction of 16 bytes.
	 */
	bmbx_size = sizeof(struct lpfc_bmbx_create) + (LPFC_ALIGN_16_BYTE - 1);
	dmabuf->virt = dma_alloc_coherent(&phba->pcidev->dev, bmbx_size,
					  &dmabuf->phys, GFP_KERNEL);
	if (!dmabuf->virt) {
		kfree(dmabuf);
		return -ENOMEM;
	}

	/*
	 * Initialize the bootstrap mailbox pointers now so that the register
	 * operations are simple later.  The mailbox dma address is required
	 * to be 16-byte aligned.  Also align the virtual memory as each
	 * maibox is copied into the bmbx mailbox region before issuing the
	 * command to the port.
	 */
	phba->sli4_hba.bmbx.dmabuf = dmabuf;
	phba->sli4_hba.bmbx.bmbx_size = bmbx_size;

	phba->sli4_hba.bmbx.avirt = PTR_ALIGN(dmabuf->virt,
					      LPFC_ALIGN_16_BYTE);
	phba->sli4_hba.bmbx.aphys = ALIGN(dmabuf->phys,
					      LPFC_ALIGN_16_BYTE);

	/*
	 * Set the high and low physical addresses now.  The SLI4 alignment
	 * requirement is 16 bytes and the mailbox is posted to the port
	 * as two 30-bit addresses.  The other data is a bit marking whether
	 * the 30-bit address is the high or low address.
	 * Upcast bmbx aphys to 64bits so shift instruction compiles
	 * clean on 32 bit machines.
	 */
	dma_address = &phba->sli4_hba.bmbx.dma_address;
	phys_addr = (uint64_t)phba->sli4_hba.bmbx.aphys;
	pa_addr = (uint32_t) ((phys_addr >> 34) & 0x3fffffff);
	dma_address->addr_hi = (uint32_t) ((pa_addr << 2) |
					   LPFC_BMBX_BIT1_ADDR_HI);

	pa_addr = (uint32_t) ((phba->sli4_hba.bmbx.aphys >> 4) & 0x3fffffff);
	dma_address->addr_lo = (uint32_t) ((pa_addr << 2) |
					   LPFC_BMBX_BIT1_ADDR_LO);
	return 0;
}

/**
 * lpfc_destroy_bootstrap_mbox - Destroy all bootstrap mailbox resources
 * @phba: pointer to lpfc hba data structure.
 *
 * This routine is invoked to teardown the bootstrap mailbox
 * region and release all host resources. This routine requires
 * the caller to ensure all mailbox commands recovered, no
 * additional mailbox comands are sent, and interrupts are disabled
 * before calling this routine.
 *
 **/
static void
lpfc_destroy_bootstrap_mbox(struct lpfc_hba *phba)
{
	dma_free_coherent(&phba->pcidev->dev,
			  phba->sli4_hba.bmbx.bmbx_size,
			  phba->sli4_hba.bmbx.dmabuf->virt,
			  phba->sli4_hba.bmbx.dmabuf->phys);

	kfree(phba->sli4_hba.bmbx.dmabuf);
	memset(&phba->sli4_hba.bmbx, 0, sizeof(struct lpfc_bmbx));
}

static const char * const lpfc_topo_to_str[] = {
	"Loop then P2P",
	"Loopback",
	"P2P Only",
	"Unsupported",
	"Loop Only",
	"Unsupported",
	"P2P then Loop",
};

#define	LINK_FLAGS_DEF	0x0
#define	LINK_FLAGS_P2P	0x1
#define	LINK_FLAGS_LOOP	0x2
/**
 * lpfc_map_topology - Map the topology read from READ_CONFIG
 * @phba: pointer to lpfc hba data structure.
 * @rd_config: pointer to read config data
 *
 * This routine is invoked to map the topology values as read
 * from the read config mailbox command. If the persistent
 * topology feature is supported, the firmware will provide the
 * saved topology information to be used in INIT_LINK
 **/
static void
lpfc_map_topology(struct lpfc_hba *phba, struct lpfc_mbx_read_config *rd_config)
{
	u8 ptv, tf, pt;

	ptv = bf_get(lpfc_mbx_rd_conf_ptv, rd_config);
	tf = bf_get(lpfc_mbx_rd_conf_tf, rd_config);
	pt = bf_get(lpfc_mbx_rd_conf_pt, rd_config);

	lpfc_printf_log(phba, KERN_INFO, LOG_SLI,
			"2027 Read Config Data : ptv:0x%x, tf:0x%x pt:0x%x",
			 ptv, tf, pt);
	if (!ptv) {
		lpfc_printf_log(phba, KERN_WARNING, LOG_SLI,
				"2019 FW does not support persistent topology "
				"Using driver parameter defined value [%s]",
				lpfc_topo_to_str[phba->cfg_topology]);
		return;
	}
	/* FW supports persistent topology - override module parameter value */
	phba->hba_flag |= HBA_PERSISTENT_TOPO;

	/* if ASIC_GEN_NUM >= 0xC) */
	if ((bf_get(lpfc_sli_intf_if_type, &phba->sli4_hba.sli_intf) ==
		    LPFC_SLI_INTF_IF_TYPE_6) ||
	    (bf_get(lpfc_sli_intf_sli_family, &phba->sli4_hba.sli_intf) ==
		    LPFC_SLI_INTF_FAMILY_G6)) {
		if (!tf) {
			phba->cfg_topology = ((pt == LINK_FLAGS_LOOP)
					? FLAGS_TOPOLOGY_MODE_LOOP
					: FLAGS_TOPOLOGY_MODE_PT_PT);
		} else {
			phba->hba_flag &= ~HBA_PERSISTENT_TOPO;
		}
	} else { /* G5 */
		if (tf) {
			/* If topology failover set - pt is '0' or '1' */
			phba->cfg_topology = (pt ? FLAGS_TOPOLOGY_MODE_PT_LOOP :
					      FLAGS_TOPOLOGY_MODE_LOOP_PT);
		} else {
			phba->cfg_topology = ((pt == LINK_FLAGS_P2P)
					? FLAGS_TOPOLOGY_MODE_PT_PT
					: FLAGS_TOPOLOGY_MODE_LOOP);
		}
	}
	if (phba->hba_flag & HBA_PERSISTENT_TOPO) {
		lpfc_printf_log(phba, KERN_INFO, LOG_SLI,
				"2020 Using persistent topology value [%s]",
				lpfc_topo_to_str[phba->cfg_topology]);
	} else {
		lpfc_printf_log(phba, KERN_WARNING, LOG_SLI,
				"2021 Invalid topology values from FW "
				"Using driver parameter defined value [%s]",
				lpfc_topo_to_str[phba->cfg_topology]);
	}
}

/**
 * lpfc_sli4_read_config - Get the config parameters.
 * @phba: pointer to lpfc hba data structure.
 *
 * This routine is invoked to read the configuration parameters from the HBA.
 * The configuration parameters are used to set the base and maximum values
 * for RPI's XRI's VPI's VFI's and FCFIs. These values also affect the resource
 * allocation for the port.
 *
 * Return codes
 * 	0 - successful
 * 	-ENOMEM - No available memory
 *      -EIO - The mailbox failed to complete successfully.
 **/
int
lpfc_sli4_read_config(struct lpfc_hba *phba)
{
	LPFC_MBOXQ_t *pmb;
	struct lpfc_mbx_read_config *rd_config;
	union  lpfc_sli4_cfg_shdr *shdr;
	uint32_t shdr_status, shdr_add_status;
	struct lpfc_mbx_get_func_cfg *get_func_cfg;
	struct lpfc_rsrc_desc_fcfcoe *desc;
	char *pdesc_0;
	uint16_t forced_link_speed;
	uint32_t if_type, qmin;
	int length, i, rc = 0, rc2;

	pmb = (LPFC_MBOXQ_t *) mempool_alloc(phba->mbox_mem_pool, GFP_KERNEL);
	if (!pmb) {
		lpfc_printf_log(phba, KERN_ERR, LOG_TRACE_EVENT,
				"2011 Unable to allocate memory for issuing "
				"SLI_CONFIG_SPECIAL mailbox command\n");
		return -ENOMEM;
	}

	lpfc_read_config(phba, pmb);

	rc = lpfc_sli_issue_mbox(phba, pmb, MBX_POLL);
	if (rc != MBX_SUCCESS) {
		lpfc_printf_log(phba, KERN_ERR, LOG_TRACE_EVENT,
				"2012 Mailbox failed , mbxCmd x%x "
				"READ_CONFIG, mbxStatus x%x\n",
				bf_get(lpfc_mqe_command, &pmb->u.mqe),
				bf_get(lpfc_mqe_status, &pmb->u.mqe));
		rc = -EIO;
	} else {
		rd_config = &pmb->u.mqe.un.rd_config;
		if (bf_get(lpfc_mbx_rd_conf_lnk_ldv, rd_config)) {
			phba->sli4_hba.lnk_info.lnk_dv = LPFC_LNK_DAT_VAL;
			phba->sli4_hba.lnk_info.lnk_tp =
				bf_get(lpfc_mbx_rd_conf_lnk_type, rd_config);
			phba->sli4_hba.lnk_info.lnk_no =
				bf_get(lpfc_mbx_rd_conf_lnk_numb, rd_config);
			lpfc_printf_log(phba, KERN_INFO, LOG_SLI,
					"3081 lnk_type:%d, lnk_numb:%d\n",
					phba->sli4_hba.lnk_info.lnk_tp,
					phba->sli4_hba.lnk_info.lnk_no);
		} else
			lpfc_printf_log(phba, KERN_WARNING, LOG_SLI,
					"3082 Mailbox (x%x) returned ldv:x0\n",
					bf_get(lpfc_mqe_command, &pmb->u.mqe));
		if (bf_get(lpfc_mbx_rd_conf_bbscn_def, rd_config)) {
			phba->bbcredit_support = 1;
			phba->sli4_hba.bbscn_params.word0 = rd_config->word8;
		}

		phba->sli4_hba.conf_trunk =
			bf_get(lpfc_mbx_rd_conf_trunk, rd_config);
		phba->sli4_hba.extents_in_use =
			bf_get(lpfc_mbx_rd_conf_extnts_inuse, rd_config);
		phba->sli4_hba.max_cfg_param.max_xri =
			bf_get(lpfc_mbx_rd_conf_xri_count, rd_config);
		/* Reduce resource usage in kdump environment */
		if (is_kdump_kernel() &&
		    phba->sli4_hba.max_cfg_param.max_xri > 512)
			phba->sli4_hba.max_cfg_param.max_xri = 512;
		phba->sli4_hba.max_cfg_param.xri_base =
			bf_get(lpfc_mbx_rd_conf_xri_base, rd_config);
		phba->sli4_hba.max_cfg_param.max_vpi =
			bf_get(lpfc_mbx_rd_conf_vpi_count, rd_config);
		/* Limit the max we support */
		if (phba->sli4_hba.max_cfg_param.max_vpi > LPFC_MAX_VPORTS)
			phba->sli4_hba.max_cfg_param.max_vpi = LPFC_MAX_VPORTS;
		phba->sli4_hba.max_cfg_param.vpi_base =
			bf_get(lpfc_mbx_rd_conf_vpi_base, rd_config);
		phba->sli4_hba.max_cfg_param.max_rpi =
			bf_get(lpfc_mbx_rd_conf_rpi_count, rd_config);
		phba->sli4_hba.max_cfg_param.rpi_base =
			bf_get(lpfc_mbx_rd_conf_rpi_base, rd_config);
		phba->sli4_hba.max_cfg_param.max_vfi =
			bf_get(lpfc_mbx_rd_conf_vfi_count, rd_config);
		phba->sli4_hba.max_cfg_param.vfi_base =
			bf_get(lpfc_mbx_rd_conf_vfi_base, rd_config);
		phba->sli4_hba.max_cfg_param.max_fcfi =
			bf_get(lpfc_mbx_rd_conf_fcfi_count, rd_config);
		phba->sli4_hba.max_cfg_param.max_eq =
			bf_get(lpfc_mbx_rd_conf_eq_count, rd_config);
		phba->sli4_hba.max_cfg_param.max_rq =
			bf_get(lpfc_mbx_rd_conf_rq_count, rd_config);
		phba->sli4_hba.max_cfg_param.max_wq =
			bf_get(lpfc_mbx_rd_conf_wq_count, rd_config);
		phba->sli4_hba.max_cfg_param.max_cq =
			bf_get(lpfc_mbx_rd_conf_cq_count, rd_config);
		phba->lmt = bf_get(lpfc_mbx_rd_conf_lmt, rd_config);
		phba->sli4_hba.next_xri = phba->sli4_hba.max_cfg_param.xri_base;
		phba->vpi_base = phba->sli4_hba.max_cfg_param.vpi_base;
		phba->vfi_base = phba->sli4_hba.max_cfg_param.vfi_base;
		phba->max_vpi = (phba->sli4_hba.max_cfg_param.max_vpi > 0) ?
				(phba->sli4_hba.max_cfg_param.max_vpi - 1) : 0;
		phba->max_vports = phba->max_vpi;

		/* Next decide on FPIN or Signal E2E CGN support
		 * For congestion alarms and warnings valid combination are:
		 * 1. FPIN alarms / FPIN warnings
		 * 2. Signal alarms / Signal warnings
		 * 3. FPIN alarms / Signal warnings
		 * 4. Signal alarms / FPIN warnings
		 *
		 * Initialize the adapter frequency to 100 mSecs
		 */
		phba->cgn_reg_fpin = LPFC_CGN_FPIN_BOTH;
		phba->cgn_reg_signal = EDC_CG_SIG_NOTSUPPORTED;
		phba->cgn_sig_freq = lpfc_fabric_cgn_frequency;

		if (lpfc_use_cgn_signal) {
			if (bf_get(lpfc_mbx_rd_conf_wcs, rd_config)) {
				phba->cgn_reg_signal = EDC_CG_SIG_WARN_ONLY;
				phba->cgn_reg_fpin &= ~LPFC_CGN_FPIN_WARN;
			}
			if (bf_get(lpfc_mbx_rd_conf_acs, rd_config)) {
				/* MUST support both alarm and warning
				 * because EDC does not support alarm alone.
				 */
				if (phba->cgn_reg_signal !=
				    EDC_CG_SIG_WARN_ONLY) {
					/* Must support both or none */
					phba->cgn_reg_fpin = LPFC_CGN_FPIN_BOTH;
					phba->cgn_reg_signal =
						EDC_CG_SIG_NOTSUPPORTED;
				} else {
					phba->cgn_reg_signal =
						EDC_CG_SIG_WARN_ALARM;
					phba->cgn_reg_fpin =
						LPFC_CGN_FPIN_NONE;
				}
			}
		}

		/* Set the congestion initial signal and fpin values. */
		phba->cgn_init_reg_fpin = phba->cgn_reg_fpin;
		phba->cgn_init_reg_signal = phba->cgn_reg_signal;

		lpfc_printf_log(phba, KERN_INFO, LOG_CGN_MGMT,
				"6446 READ_CONFIG reg_sig x%x reg_fpin:x%x\n",
				phba->cgn_reg_signal, phba->cgn_reg_fpin);

		lpfc_map_topology(phba, rd_config);
		lpfc_printf_log(phba, KERN_INFO, LOG_SLI,
				"2003 cfg params Extents? %d "
				"XRI(B:%d M:%d), "
				"VPI(B:%d M:%d) "
				"VFI(B:%d M:%d) "
				"RPI(B:%d M:%d) "
				"FCFI:%d EQ:%d CQ:%d WQ:%d RQ:%d lmt:x%x\n",
				phba->sli4_hba.extents_in_use,
				phba->sli4_hba.max_cfg_param.xri_base,
				phba->sli4_hba.max_cfg_param.max_xri,
				phba->sli4_hba.max_cfg_param.vpi_base,
				phba->sli4_hba.max_cfg_param.max_vpi,
				phba->sli4_hba.max_cfg_param.vfi_base,
				phba->sli4_hba.max_cfg_param.max_vfi,
				phba->sli4_hba.max_cfg_param.rpi_base,
				phba->sli4_hba.max_cfg_param.max_rpi,
				phba->sli4_hba.max_cfg_param.max_fcfi,
				phba->sli4_hba.max_cfg_param.max_eq,
				phba->sli4_hba.max_cfg_param.max_cq,
				phba->sli4_hba.max_cfg_param.max_wq,
				phba->sli4_hba.max_cfg_param.max_rq,
				phba->lmt);

		/*
		 * Calculate queue resources based on how
		 * many WQ/CQ/EQs are available.
		 */
		qmin = phba->sli4_hba.max_cfg_param.max_wq;
		if (phba->sli4_hba.max_cfg_param.max_cq < qmin)
			qmin = phba->sli4_hba.max_cfg_param.max_cq;
		if (phba->sli4_hba.max_cfg_param.max_eq < qmin)
			qmin = phba->sli4_hba.max_cfg_param.max_eq;
		/*
		 * Whats left after this can go toward NVME / FCP.
		 * The minus 4 accounts for ELS, NVME LS, MBOX
		 * plus one extra. When configured for
		 * NVMET, FCP io channel WQs are not created.
		 */
		qmin -= 4;

		/* Check to see if there is enough for NVME */
		if ((phba->cfg_irq_chann > qmin) ||
		    (phba->cfg_hdw_queue > qmin)) {
			lpfc_printf_log(phba, KERN_ERR, LOG_TRACE_EVENT,
					"2005 Reducing Queues - "
					"FW resource limitation: "
					"WQ %d CQ %d EQ %d: min %d: "
					"IRQ %d HDWQ %d\n",
					phba->sli4_hba.max_cfg_param.max_wq,
					phba->sli4_hba.max_cfg_param.max_cq,
					phba->sli4_hba.max_cfg_param.max_eq,
					qmin, phba->cfg_irq_chann,
					phba->cfg_hdw_queue);

			if (phba->cfg_irq_chann > qmin)
				phba->cfg_irq_chann = qmin;
			if (phba->cfg_hdw_queue > qmin)
				phba->cfg_hdw_queue = qmin;
		}
	}

	if (rc)
		goto read_cfg_out;

	/* Update link speed if forced link speed is supported */
	if_type = bf_get(lpfc_sli_intf_if_type, &phba->sli4_hba.sli_intf);
	if (if_type >= LPFC_SLI_INTF_IF_TYPE_2) {
		forced_link_speed =
			bf_get(lpfc_mbx_rd_conf_link_speed, rd_config);
		if (forced_link_speed) {
			phba->hba_flag |= HBA_FORCED_LINK_SPEED;

			switch (forced_link_speed) {
			case LINK_SPEED_1G:
				phba->cfg_link_speed =
					LPFC_USER_LINK_SPEED_1G;
				break;
			case LINK_SPEED_2G:
				phba->cfg_link_speed =
					LPFC_USER_LINK_SPEED_2G;
				break;
			case LINK_SPEED_4G:
				phba->cfg_link_speed =
					LPFC_USER_LINK_SPEED_4G;
				break;
			case LINK_SPEED_8G:
				phba->cfg_link_speed =
					LPFC_USER_LINK_SPEED_8G;
				break;
			case LINK_SPEED_10G:
				phba->cfg_link_speed =
					LPFC_USER_LINK_SPEED_10G;
				break;
			case LINK_SPEED_16G:
				phba->cfg_link_speed =
					LPFC_USER_LINK_SPEED_16G;
				break;
			case LINK_SPEED_32G:
				phba->cfg_link_speed =
					LPFC_USER_LINK_SPEED_32G;
				break;
			case LINK_SPEED_64G:
				phba->cfg_link_speed =
					LPFC_USER_LINK_SPEED_64G;
				break;
			case 0xffff:
				phba->cfg_link_speed =
					LPFC_USER_LINK_SPEED_AUTO;
				break;
			default:
				lpfc_printf_log(phba, KERN_ERR,
						LOG_TRACE_EVENT,
						"0047 Unrecognized link "
						"speed : %d\n",
						forced_link_speed);
				phba->cfg_link_speed =
					LPFC_USER_LINK_SPEED_AUTO;
			}
		}
	}

	/* Reset the DFT_HBA_Q_DEPTH to the max xri  */
	length = phba->sli4_hba.max_cfg_param.max_xri -
			lpfc_sli4_get_els_iocb_cnt(phba);
	if (phba->cfg_hba_queue_depth > length) {
		lpfc_printf_log(phba, KERN_WARNING, LOG_INIT,
				"3361 HBA queue depth changed from %d to %d\n",
				phba->cfg_hba_queue_depth, length);
		phba->cfg_hba_queue_depth = length;
	}

	if (bf_get(lpfc_sli_intf_if_type, &phba->sli4_hba.sli_intf) <
	    LPFC_SLI_INTF_IF_TYPE_2)
		goto read_cfg_out;

	/* get the pf# and vf# for SLI4 if_type 2 port */
	length = (sizeof(struct lpfc_mbx_get_func_cfg) -
		  sizeof(struct lpfc_sli4_cfg_mhdr));
	lpfc_sli4_config(phba, pmb, LPFC_MBOX_SUBSYSTEM_COMMON,
			 LPFC_MBOX_OPCODE_GET_FUNCTION_CONFIG,
			 length, LPFC_SLI4_MBX_EMBED);

	rc2 = lpfc_sli_issue_mbox(phba, pmb, MBX_POLL);
	shdr = (union lpfc_sli4_cfg_shdr *)
				&pmb->u.mqe.un.sli4_config.header.cfg_shdr;
	shdr_status = bf_get(lpfc_mbox_hdr_status, &shdr->response);
	shdr_add_status = bf_get(lpfc_mbox_hdr_add_status, &shdr->response);
	if (rc2 || shdr_status || shdr_add_status) {
		lpfc_printf_log(phba, KERN_ERR, LOG_TRACE_EVENT,
				"3026 Mailbox failed , mbxCmd x%x "
				"GET_FUNCTION_CONFIG, mbxStatus x%x\n",
				bf_get(lpfc_mqe_command, &pmb->u.mqe),
				bf_get(lpfc_mqe_status, &pmb->u.mqe));
		goto read_cfg_out;
	}

	/* search for fc_fcoe resrouce descriptor */
	get_func_cfg = &pmb->u.mqe.un.get_func_cfg;

	pdesc_0 = (char *)&get_func_cfg->func_cfg.desc[0];
	desc = (struct lpfc_rsrc_desc_fcfcoe *)pdesc_0;
	length = bf_get(lpfc_rsrc_desc_fcfcoe_length, desc);
	if (length == LPFC_RSRC_DESC_TYPE_FCFCOE_V0_RSVD)
		length = LPFC_RSRC_DESC_TYPE_FCFCOE_V0_LENGTH;
	else if (length != LPFC_RSRC_DESC_TYPE_FCFCOE_V1_LENGTH)
		goto read_cfg_out;

	for (i = 0; i < LPFC_RSRC_DESC_MAX_NUM; i++) {
		desc = (struct lpfc_rsrc_desc_fcfcoe *)(pdesc_0 + length * i);
		if (LPFC_RSRC_DESC_TYPE_FCFCOE ==
		    bf_get(lpfc_rsrc_desc_fcfcoe_type, desc)) {
			phba->sli4_hba.iov.pf_number =
				bf_get(lpfc_rsrc_desc_fcfcoe_pfnum, desc);
			phba->sli4_hba.iov.vf_number =
				bf_get(lpfc_rsrc_desc_fcfcoe_vfnum, desc);
			break;
		}
	}

	if (i < LPFC_RSRC_DESC_MAX_NUM)
		lpfc_printf_log(phba, KERN_INFO, LOG_SLI,
				"3027 GET_FUNCTION_CONFIG: pf_number:%d, "
				"vf_number:%d\n", phba->sli4_hba.iov.pf_number,
				phba->sli4_hba.iov.vf_number);
	else
		lpfc_printf_log(phba, KERN_ERR, LOG_TRACE_EVENT,
				"3028 GET_FUNCTION_CONFIG: failed to find "
				"Resource Descriptor:x%x\n",
				LPFC_RSRC_DESC_TYPE_FCFCOE);

read_cfg_out:
	mempool_free(pmb, phba->mbox_mem_pool);
	return rc;
}

/**
 * lpfc_setup_endian_order - Write endian order to an SLI4 if_type 0 port.
 * @phba: pointer to lpfc hba data structure.
 *
 * This routine is invoked to setup the port-side endian order when
 * the port if_type is 0.  This routine has no function for other
 * if_types.
 *
 * Return codes
 * 	0 - successful
 * 	-ENOMEM - No available memory
 *      -EIO - The mailbox failed to complete successfully.
 **/
static int
lpfc_setup_endian_order(struct lpfc_hba *phba)
{
	LPFC_MBOXQ_t *mboxq;
	uint32_t if_type, rc = 0;
	uint32_t endian_mb_data[2] = {HOST_ENDIAN_LOW_WORD0,
				      HOST_ENDIAN_HIGH_WORD1};

	if_type = bf_get(lpfc_sli_intf_if_type, &phba->sli4_hba.sli_intf);
	switch (if_type) {
	case LPFC_SLI_INTF_IF_TYPE_0:
		mboxq = (LPFC_MBOXQ_t *) mempool_alloc(phba->mbox_mem_pool,
						       GFP_KERNEL);
		if (!mboxq) {
			lpfc_printf_log(phba, KERN_ERR, LOG_TRACE_EVENT,
					"0492 Unable to allocate memory for "
					"issuing SLI_CONFIG_SPECIAL mailbox "
					"command\n");
			return -ENOMEM;
		}

		/*
		 * The SLI4_CONFIG_SPECIAL mailbox command requires the first
		 * two words to contain special data values and no other data.
		 */
		memset(mboxq, 0, sizeof(LPFC_MBOXQ_t));
		memcpy(&mboxq->u.mqe, &endian_mb_data, sizeof(endian_mb_data));
		rc = lpfc_sli_issue_mbox(phba, mboxq, MBX_POLL);
		if (rc != MBX_SUCCESS) {
			lpfc_printf_log(phba, KERN_ERR, LOG_TRACE_EVENT,
					"0493 SLI_CONFIG_SPECIAL mailbox "
					"failed with status x%x\n",
					rc);
			rc = -EIO;
		}
		mempool_free(mboxq, phba->mbox_mem_pool);
		break;
	case LPFC_SLI_INTF_IF_TYPE_6:
	case LPFC_SLI_INTF_IF_TYPE_2:
	case LPFC_SLI_INTF_IF_TYPE_1:
	default:
		break;
	}
	return rc;
}

/**
 * lpfc_sli4_queue_verify - Verify and update EQ counts
 * @phba: pointer to lpfc hba data structure.
 *
 * This routine is invoked to check the user settable queue counts for EQs.
 * After this routine is called the counts will be set to valid values that
 * adhere to the constraints of the system's interrupt vectors and the port's
 * queue resources.
 *
 * Return codes
 *      0 - successful
 *      -ENOMEM - No available memory
 **/
static int
lpfc_sli4_queue_verify(struct lpfc_hba *phba)
{
	/*
	 * Sanity check for configured queue parameters against the run-time
	 * device parameters
	 */

	if (phba->nvmet_support) {
		if (phba->cfg_hdw_queue < phba->cfg_nvmet_mrq)
			phba->cfg_nvmet_mrq = phba->cfg_hdw_queue;
		if (phba->cfg_nvmet_mrq > LPFC_NVMET_MRQ_MAX)
			phba->cfg_nvmet_mrq = LPFC_NVMET_MRQ_MAX;
	}

	lpfc_printf_log(phba, KERN_ERR, LOG_INIT,
			"2574 IO channels: hdwQ %d IRQ %d MRQ: %d\n",
			phba->cfg_hdw_queue, phba->cfg_irq_chann,
			phba->cfg_nvmet_mrq);

	/* Get EQ depth from module parameter, fake the default for now */
	phba->sli4_hba.eq_esize = LPFC_EQE_SIZE_4B;
	phba->sli4_hba.eq_ecount = LPFC_EQE_DEF_COUNT;

	/* Get CQ depth from module parameter, fake the default for now */
	phba->sli4_hba.cq_esize = LPFC_CQE_SIZE;
	phba->sli4_hba.cq_ecount = LPFC_CQE_DEF_COUNT;
	return 0;
}

static int
lpfc_alloc_io_wq_cq(struct lpfc_hba *phba, int idx)
{
	struct lpfc_queue *qdesc;
	u32 wqesize;
	int cpu;

	cpu = lpfc_find_cpu_handle(phba, idx, LPFC_FIND_BY_HDWQ);
	/* Create Fast Path IO CQs */
	if (phba->enab_exp_wqcq_pages)
		/* Increase the CQ size when WQEs contain an embedded cdb */
		qdesc = lpfc_sli4_queue_alloc(phba, LPFC_EXPANDED_PAGE_SIZE,
					      phba->sli4_hba.cq_esize,
					      LPFC_CQE_EXP_COUNT, cpu);

	else
		qdesc = lpfc_sli4_queue_alloc(phba, LPFC_DEFAULT_PAGE_SIZE,
					      phba->sli4_hba.cq_esize,
					      phba->sli4_hba.cq_ecount, cpu);
	if (!qdesc) {
		lpfc_printf_log(phba, KERN_ERR, LOG_TRACE_EVENT,
				"0499 Failed allocate fast-path IO CQ (%d)\n",
				idx);
		return 1;
	}
	qdesc->qe_valid = 1;
	qdesc->hdwq = idx;
	qdesc->chann = cpu;
	phba->sli4_hba.hdwq[idx].io_cq = qdesc;

	/* Create Fast Path IO WQs */
	if (phba->enab_exp_wqcq_pages) {
		/* Increase the WQ size when WQEs contain an embedded cdb */
		wqesize = (phba->fcp_embed_io) ?
			LPFC_WQE128_SIZE : phba->sli4_hba.wq_esize;
		qdesc = lpfc_sli4_queue_alloc(phba, LPFC_EXPANDED_PAGE_SIZE,
					      wqesize,
					      LPFC_WQE_EXP_COUNT, cpu);
	} else
		qdesc = lpfc_sli4_queue_alloc(phba, LPFC_DEFAULT_PAGE_SIZE,
					      phba->sli4_hba.wq_esize,
					      phba->sli4_hba.wq_ecount, cpu);

	if (!qdesc) {
		lpfc_printf_log(phba, KERN_ERR, LOG_TRACE_EVENT,
				"0503 Failed allocate fast-path IO WQ (%d)\n",
				idx);
		return 1;
	}
	qdesc->hdwq = idx;
	qdesc->chann = cpu;
	phba->sli4_hba.hdwq[idx].io_wq = qdesc;
	list_add_tail(&qdesc->wq_list, &phba->sli4_hba.lpfc_wq_list);
	return 0;
}

/**
 * lpfc_sli4_queue_create - Create all the SLI4 queues
 * @phba: pointer to lpfc hba data structure.
 *
 * This routine is invoked to allocate all the SLI4 queues for the FCoE HBA
 * operation. For each SLI4 queue type, the parameters such as queue entry
 * count (queue depth) shall be taken from the module parameter. For now,
 * we just use some constant number as place holder.
 *
 * Return codes
 *      0 - successful
 *      -ENOMEM - No availble memory
 *      -EIO - The mailbox failed to complete successfully.
 **/
int
lpfc_sli4_queue_create(struct lpfc_hba *phba)
{
	struct lpfc_queue *qdesc;
	int idx, cpu, eqcpu;
	struct lpfc_sli4_hdw_queue *qp;
	struct lpfc_vector_map_info *cpup;
	struct lpfc_vector_map_info *eqcpup;
	struct lpfc_eq_intr_info *eqi;

	/*
	 * Create HBA Record arrays.
	 * Both NVME and FCP will share that same vectors / EQs
	 */
	phba->sli4_hba.mq_esize = LPFC_MQE_SIZE;
	phba->sli4_hba.mq_ecount = LPFC_MQE_DEF_COUNT;
	phba->sli4_hba.wq_esize = LPFC_WQE_SIZE;
	phba->sli4_hba.wq_ecount = LPFC_WQE_DEF_COUNT;
	phba->sli4_hba.rq_esize = LPFC_RQE_SIZE;
	phba->sli4_hba.rq_ecount = LPFC_RQE_DEF_COUNT;
	phba->sli4_hba.eq_esize = LPFC_EQE_SIZE_4B;
	phba->sli4_hba.eq_ecount = LPFC_EQE_DEF_COUNT;
	phba->sli4_hba.cq_esize = LPFC_CQE_SIZE;
	phba->sli4_hba.cq_ecount = LPFC_CQE_DEF_COUNT;

	if (!phba->sli4_hba.hdwq) {
		phba->sli4_hba.hdwq = kcalloc(
			phba->cfg_hdw_queue, sizeof(struct lpfc_sli4_hdw_queue),
			GFP_KERNEL);
		if (!phba->sli4_hba.hdwq) {
			lpfc_printf_log(phba, KERN_ERR, LOG_TRACE_EVENT,
					"6427 Failed allocate memory for "
					"fast-path Hardware Queue array\n");
			goto out_error;
		}
		/* Prepare hardware queues to take IO buffers */
		for (idx = 0; idx < phba->cfg_hdw_queue; idx++) {
			qp = &phba->sli4_hba.hdwq[idx];
			spin_lock_init(&qp->io_buf_list_get_lock);
			spin_lock_init(&qp->io_buf_list_put_lock);
			INIT_LIST_HEAD(&qp->lpfc_io_buf_list_get);
			INIT_LIST_HEAD(&qp->lpfc_io_buf_list_put);
			qp->get_io_bufs = 0;
			qp->put_io_bufs = 0;
			qp->total_io_bufs = 0;
			spin_lock_init(&qp->abts_io_buf_list_lock);
			INIT_LIST_HEAD(&qp->lpfc_abts_io_buf_list);
			qp->abts_scsi_io_bufs = 0;
			qp->abts_nvme_io_bufs = 0;
			INIT_LIST_HEAD(&qp->sgl_list);
			INIT_LIST_HEAD(&qp->cmd_rsp_buf_list);
			spin_lock_init(&qp->hdwq_lock);
		}
	}

	if (phba->cfg_enable_fc4_type & LPFC_ENABLE_NVME) {
		if (phba->nvmet_support) {
			phba->sli4_hba.nvmet_cqset = kcalloc(
					phba->cfg_nvmet_mrq,
					sizeof(struct lpfc_queue *),
					GFP_KERNEL);
			if (!phba->sli4_hba.nvmet_cqset) {
				lpfc_printf_log(phba, KERN_ERR, LOG_TRACE_EVENT,
					"3121 Fail allocate memory for "
					"fast-path CQ set array\n");
				goto out_error;
			}
			phba->sli4_hba.nvmet_mrq_hdr = kcalloc(
					phba->cfg_nvmet_mrq,
					sizeof(struct lpfc_queue *),
					GFP_KERNEL);
			if (!phba->sli4_hba.nvmet_mrq_hdr) {
				lpfc_printf_log(phba, KERN_ERR, LOG_TRACE_EVENT,
					"3122 Fail allocate memory for "
					"fast-path RQ set hdr array\n");
				goto out_error;
			}
			phba->sli4_hba.nvmet_mrq_data = kcalloc(
					phba->cfg_nvmet_mrq,
					sizeof(struct lpfc_queue *),
					GFP_KERNEL);
			if (!phba->sli4_hba.nvmet_mrq_data) {
				lpfc_printf_log(phba, KERN_ERR, LOG_TRACE_EVENT,
					"3124 Fail allocate memory for "
					"fast-path RQ set data array\n");
				goto out_error;
			}
		}
	}

	INIT_LIST_HEAD(&phba->sli4_hba.lpfc_wq_list);

	/* Create HBA Event Queues (EQs) */
	for_each_present_cpu(cpu) {
		/* We only want to create 1 EQ per vector, even though
		 * multiple CPUs might be using that vector. so only
		 * selects the CPUs that are LPFC_CPU_FIRST_IRQ.
		 */
		cpup = &phba->sli4_hba.cpu_map[cpu];
		if (!(cpup->flag & LPFC_CPU_FIRST_IRQ))
			continue;

		/* Get a ptr to the Hardware Queue associated with this CPU */
		qp = &phba->sli4_hba.hdwq[cpup->hdwq];

		/* Allocate an EQ */
		qdesc = lpfc_sli4_queue_alloc(phba, LPFC_DEFAULT_PAGE_SIZE,
					      phba->sli4_hba.eq_esize,
					      phba->sli4_hba.eq_ecount, cpu);
		if (!qdesc) {
			lpfc_printf_log(phba, KERN_ERR, LOG_TRACE_EVENT,
					"0497 Failed allocate EQ (%d)\n",
					cpup->hdwq);
			goto out_error;
		}
		qdesc->qe_valid = 1;
		qdesc->hdwq = cpup->hdwq;
		qdesc->chann = cpu; /* First CPU this EQ is affinitized to */
		qdesc->last_cpu = qdesc->chann;

		/* Save the allocated EQ in the Hardware Queue */
		qp->hba_eq = qdesc;

		eqi = per_cpu_ptr(phba->sli4_hba.eq_info, qdesc->last_cpu);
		list_add(&qdesc->cpu_list, &eqi->list);
	}

	/* Now we need to populate the other Hardware Queues, that share
	 * an IRQ vector, with the associated EQ ptr.
	 */
	for_each_present_cpu(cpu) {
		cpup = &phba->sli4_hba.cpu_map[cpu];

		/* Check for EQ already allocated in previous loop */
		if (cpup->flag & LPFC_CPU_FIRST_IRQ)
			continue;

		/* Check for multiple CPUs per hdwq */
		qp = &phba->sli4_hba.hdwq[cpup->hdwq];
		if (qp->hba_eq)
			continue;

		/* We need to share an EQ for this hdwq */
		eqcpu = lpfc_find_cpu_handle(phba, cpup->eq, LPFC_FIND_BY_EQ);
		eqcpup = &phba->sli4_hba.cpu_map[eqcpu];
		qp->hba_eq = phba->sli4_hba.hdwq[eqcpup->hdwq].hba_eq;
	}

	/* Allocate IO Path SLI4 CQ/WQs */
	for (idx = 0; idx < phba->cfg_hdw_queue; idx++) {
		if (lpfc_alloc_io_wq_cq(phba, idx))
			goto out_error;
	}

	if (phba->nvmet_support) {
		for (idx = 0; idx < phba->cfg_nvmet_mrq; idx++) {
			cpu = lpfc_find_cpu_handle(phba, idx,
						   LPFC_FIND_BY_HDWQ);
			qdesc = lpfc_sli4_queue_alloc(phba,
						      LPFC_DEFAULT_PAGE_SIZE,
						      phba->sli4_hba.cq_esize,
						      phba->sli4_hba.cq_ecount,
						      cpu);
			if (!qdesc) {
				lpfc_printf_log(phba, KERN_ERR, LOG_TRACE_EVENT,
						"3142 Failed allocate NVME "
						"CQ Set (%d)\n", idx);
				goto out_error;
			}
			qdesc->qe_valid = 1;
			qdesc->hdwq = idx;
			qdesc->chann = cpu;
			phba->sli4_hba.nvmet_cqset[idx] = qdesc;
		}
	}

	/*
	 * Create Slow Path Completion Queues (CQs)
	 */

	cpu = lpfc_find_cpu_handle(phba, 0, LPFC_FIND_BY_EQ);
	/* Create slow-path Mailbox Command Complete Queue */
	qdesc = lpfc_sli4_queue_alloc(phba, LPFC_DEFAULT_PAGE_SIZE,
				      phba->sli4_hba.cq_esize,
				      phba->sli4_hba.cq_ecount, cpu);
	if (!qdesc) {
		lpfc_printf_log(phba, KERN_ERR, LOG_TRACE_EVENT,
				"0500 Failed allocate slow-path mailbox CQ\n");
		goto out_error;
	}
	qdesc->qe_valid = 1;
	phba->sli4_hba.mbx_cq = qdesc;

	/* Create slow-path ELS Complete Queue */
	qdesc = lpfc_sli4_queue_alloc(phba, LPFC_DEFAULT_PAGE_SIZE,
				      phba->sli4_hba.cq_esize,
				      phba->sli4_hba.cq_ecount, cpu);
	if (!qdesc) {
		lpfc_printf_log(phba, KERN_ERR, LOG_TRACE_EVENT,
				"0501 Failed allocate slow-path ELS CQ\n");
		goto out_error;
	}
	qdesc->qe_valid = 1;
	qdesc->chann = cpu;
	phba->sli4_hba.els_cq = qdesc;


	/*
	 * Create Slow Path Work Queues (WQs)
	 */

	/* Create Mailbox Command Queue */

	qdesc = lpfc_sli4_queue_alloc(phba, LPFC_DEFAULT_PAGE_SIZE,
				      phba->sli4_hba.mq_esize,
				      phba->sli4_hba.mq_ecount, cpu);
	if (!qdesc) {
		lpfc_printf_log(phba, KERN_ERR, LOG_TRACE_EVENT,
				"0505 Failed allocate slow-path MQ\n");
		goto out_error;
	}
	qdesc->chann = cpu;
	phba->sli4_hba.mbx_wq = qdesc;

	/*
	 * Create ELS Work Queues
	 */

	/* Create slow-path ELS Work Queue */
	qdesc = lpfc_sli4_queue_alloc(phba, LPFC_DEFAULT_PAGE_SIZE,
				      phba->sli4_hba.wq_esize,
				      phba->sli4_hba.wq_ecount, cpu);
	if (!qdesc) {
		lpfc_printf_log(phba, KERN_ERR, LOG_TRACE_EVENT,
				"0504 Failed allocate slow-path ELS WQ\n");
		goto out_error;
	}
	qdesc->chann = cpu;
	phba->sli4_hba.els_wq = qdesc;
	list_add_tail(&qdesc->wq_list, &phba->sli4_hba.lpfc_wq_list);

	if (phba->cfg_enable_fc4_type & LPFC_ENABLE_NVME) {
		/* Create NVME LS Complete Queue */
		qdesc = lpfc_sli4_queue_alloc(phba, LPFC_DEFAULT_PAGE_SIZE,
					      phba->sli4_hba.cq_esize,
					      phba->sli4_hba.cq_ecount, cpu);
		if (!qdesc) {
			lpfc_printf_log(phba, KERN_ERR, LOG_TRACE_EVENT,
					"6079 Failed allocate NVME LS CQ\n");
			goto out_error;
		}
		qdesc->chann = cpu;
		qdesc->qe_valid = 1;
		phba->sli4_hba.nvmels_cq = qdesc;

		/* Create NVME LS Work Queue */
		qdesc = lpfc_sli4_queue_alloc(phba, LPFC_DEFAULT_PAGE_SIZE,
					      phba->sli4_hba.wq_esize,
					      phba->sli4_hba.wq_ecount, cpu);
		if (!qdesc) {
			lpfc_printf_log(phba, KERN_ERR, LOG_TRACE_EVENT,
					"6080 Failed allocate NVME LS WQ\n");
			goto out_error;
		}
		qdesc->chann = cpu;
		phba->sli4_hba.nvmels_wq = qdesc;
		list_add_tail(&qdesc->wq_list, &phba->sli4_hba.lpfc_wq_list);
	}

	/*
	 * Create Receive Queue (RQ)
	 */

	/* Create Receive Queue for header */
	qdesc = lpfc_sli4_queue_alloc(phba, LPFC_DEFAULT_PAGE_SIZE,
				      phba->sli4_hba.rq_esize,
				      phba->sli4_hba.rq_ecount, cpu);
	if (!qdesc) {
		lpfc_printf_log(phba, KERN_ERR, LOG_TRACE_EVENT,
				"0506 Failed allocate receive HRQ\n");
		goto out_error;
	}
	phba->sli4_hba.hdr_rq = qdesc;

	/* Create Receive Queue for data */
	qdesc = lpfc_sli4_queue_alloc(phba, LPFC_DEFAULT_PAGE_SIZE,
				      phba->sli4_hba.rq_esize,
				      phba->sli4_hba.rq_ecount, cpu);
	if (!qdesc) {
		lpfc_printf_log(phba, KERN_ERR, LOG_TRACE_EVENT,
				"0507 Failed allocate receive DRQ\n");
		goto out_error;
	}
	phba->sli4_hba.dat_rq = qdesc;

	if ((phba->cfg_enable_fc4_type & LPFC_ENABLE_NVME) &&
	    phba->nvmet_support) {
		for (idx = 0; idx < phba->cfg_nvmet_mrq; idx++) {
			cpu = lpfc_find_cpu_handle(phba, idx,
						   LPFC_FIND_BY_HDWQ);
			/* Create NVMET Receive Queue for header */
			qdesc = lpfc_sli4_queue_alloc(phba,
						      LPFC_DEFAULT_PAGE_SIZE,
						      phba->sli4_hba.rq_esize,
						      LPFC_NVMET_RQE_DEF_COUNT,
						      cpu);
			if (!qdesc) {
				lpfc_printf_log(phba, KERN_ERR, LOG_TRACE_EVENT,
						"3146 Failed allocate "
						"receive HRQ\n");
				goto out_error;
			}
			qdesc->hdwq = idx;
			phba->sli4_hba.nvmet_mrq_hdr[idx] = qdesc;

			/* Only needed for header of RQ pair */
			qdesc->rqbp = kzalloc_node(sizeof(*qdesc->rqbp),
						   GFP_KERNEL,
						   cpu_to_node(cpu));
			if (qdesc->rqbp == NULL) {
				lpfc_printf_log(phba, KERN_ERR, LOG_TRACE_EVENT,
						"6131 Failed allocate "
						"Header RQBP\n");
				goto out_error;
			}

			/* Put list in known state in case driver load fails. */
			INIT_LIST_HEAD(&qdesc->rqbp->rqb_buffer_list);

			/* Create NVMET Receive Queue for data */
			qdesc = lpfc_sli4_queue_alloc(phba,
						      LPFC_DEFAULT_PAGE_SIZE,
						      phba->sli4_hba.rq_esize,
						      LPFC_NVMET_RQE_DEF_COUNT,
						      cpu);
			if (!qdesc) {
				lpfc_printf_log(phba, KERN_ERR, LOG_TRACE_EVENT,
						"3156 Failed allocate "
						"receive DRQ\n");
				goto out_error;
			}
			qdesc->hdwq = idx;
			phba->sli4_hba.nvmet_mrq_data[idx] = qdesc;
		}
	}

	/* Clear NVME stats */
	if (phba->cfg_enable_fc4_type & LPFC_ENABLE_NVME) {
		for (idx = 0; idx < phba->cfg_hdw_queue; idx++) {
			memset(&phba->sli4_hba.hdwq[idx].nvme_cstat, 0,
			       sizeof(phba->sli4_hba.hdwq[idx].nvme_cstat));
		}
	}

	/* Clear SCSI stats */
	if (phba->cfg_enable_fc4_type & LPFC_ENABLE_FCP) {
		for (idx = 0; idx < phba->cfg_hdw_queue; idx++) {
			memset(&phba->sli4_hba.hdwq[idx].scsi_cstat, 0,
			       sizeof(phba->sli4_hba.hdwq[idx].scsi_cstat));
		}
	}

	return 0;

out_error:
	lpfc_sli4_queue_destroy(phba);
	return -ENOMEM;
}

static inline void
__lpfc_sli4_release_queue(struct lpfc_queue **qp)
{
	if (*qp != NULL) {
		lpfc_sli4_queue_free(*qp);
		*qp = NULL;
	}
}

static inline void
lpfc_sli4_release_queues(struct lpfc_queue ***qs, int max)
{
	int idx;

	if (*qs == NULL)
		return;

	for (idx = 0; idx < max; idx++)
		__lpfc_sli4_release_queue(&(*qs)[idx]);

	kfree(*qs);
	*qs = NULL;
}

static inline void
lpfc_sli4_release_hdwq(struct lpfc_hba *phba)
{
	struct lpfc_sli4_hdw_queue *hdwq;
	struct lpfc_queue *eq;
	uint32_t idx;

	hdwq = phba->sli4_hba.hdwq;

	/* Loop thru all Hardware Queues */
	for (idx = 0; idx < phba->cfg_hdw_queue; idx++) {
		/* Free the CQ/WQ corresponding to the Hardware Queue */
		lpfc_sli4_queue_free(hdwq[idx].io_cq);
		lpfc_sli4_queue_free(hdwq[idx].io_wq);
		hdwq[idx].hba_eq = NULL;
		hdwq[idx].io_cq = NULL;
		hdwq[idx].io_wq = NULL;
		if (phba->cfg_xpsgl && !phba->nvmet_support)
			lpfc_free_sgl_per_hdwq(phba, &hdwq[idx]);
		lpfc_free_cmd_rsp_buf_per_hdwq(phba, &hdwq[idx]);
	}
	/* Loop thru all IRQ vectors */
	for (idx = 0; idx < phba->cfg_irq_chann; idx++) {
		/* Free the EQ corresponding to the IRQ vector */
		eq = phba->sli4_hba.hba_eq_hdl[idx].eq;
		lpfc_sli4_queue_free(eq);
		phba->sli4_hba.hba_eq_hdl[idx].eq = NULL;
	}
}

/**
 * lpfc_sli4_queue_destroy - Destroy all the SLI4 queues
 * @phba: pointer to lpfc hba data structure.
 *
 * This routine is invoked to release all the SLI4 queues with the FCoE HBA
 * operation.
 *
 * Return codes
 *      0 - successful
 *      -ENOMEM - No available memory
 *      -EIO - The mailbox failed to complete successfully.
 **/
void
lpfc_sli4_queue_destroy(struct lpfc_hba *phba)
{
	/*
	 * Set FREE_INIT before beginning to free the queues.
	 * Wait until the users of queues to acknowledge to
	 * release queues by clearing FREE_WAIT.
	 */
	spin_lock_irq(&phba->hbalock);
	phba->sli.sli_flag |= LPFC_QUEUE_FREE_INIT;
	while (phba->sli.sli_flag & LPFC_QUEUE_FREE_WAIT) {
		spin_unlock_irq(&phba->hbalock);
		msleep(20);
		spin_lock_irq(&phba->hbalock);
	}
	spin_unlock_irq(&phba->hbalock);

	lpfc_sli4_cleanup_poll_list(phba);

	/* Release HBA eqs */
	if (phba->sli4_hba.hdwq)
		lpfc_sli4_release_hdwq(phba);

	if (phba->nvmet_support) {
		lpfc_sli4_release_queues(&phba->sli4_hba.nvmet_cqset,
					 phba->cfg_nvmet_mrq);

		lpfc_sli4_release_queues(&phba->sli4_hba.nvmet_mrq_hdr,
					 phba->cfg_nvmet_mrq);
		lpfc_sli4_release_queues(&phba->sli4_hba.nvmet_mrq_data,
					 phba->cfg_nvmet_mrq);
	}

	/* Release mailbox command work queue */
	__lpfc_sli4_release_queue(&phba->sli4_hba.mbx_wq);

	/* Release ELS work queue */
	__lpfc_sli4_release_queue(&phba->sli4_hba.els_wq);

	/* Release ELS work queue */
	__lpfc_sli4_release_queue(&phba->sli4_hba.nvmels_wq);

	/* Release unsolicited receive queue */
	__lpfc_sli4_release_queue(&phba->sli4_hba.hdr_rq);
	__lpfc_sli4_release_queue(&phba->sli4_hba.dat_rq);

	/* Release ELS complete queue */
	__lpfc_sli4_release_queue(&phba->sli4_hba.els_cq);

	/* Release NVME LS complete queue */
	__lpfc_sli4_release_queue(&phba->sli4_hba.nvmels_cq);

	/* Release mailbox command complete queue */
	__lpfc_sli4_release_queue(&phba->sli4_hba.mbx_cq);

	/* Everything on this list has been freed */
	INIT_LIST_HEAD(&phba->sli4_hba.lpfc_wq_list);

	/* Done with freeing the queues */
	spin_lock_irq(&phba->hbalock);
	phba->sli.sli_flag &= ~LPFC_QUEUE_FREE_INIT;
	spin_unlock_irq(&phba->hbalock);
}

int
lpfc_free_rq_buffer(struct lpfc_hba *phba, struct lpfc_queue *rq)
{
	struct lpfc_rqb *rqbp;
	struct lpfc_dmabuf *h_buf;
	struct rqb_dmabuf *rqb_buffer;

	rqbp = rq->rqbp;
	while (!list_empty(&rqbp->rqb_buffer_list)) {
		list_remove_head(&rqbp->rqb_buffer_list, h_buf,
				 struct lpfc_dmabuf, list);

		rqb_buffer = container_of(h_buf, struct rqb_dmabuf, hbuf);
		(rqbp->rqb_free_buffer)(phba, rqb_buffer);
		rqbp->buffer_count--;
	}
	return 1;
}

static int
lpfc_create_wq_cq(struct lpfc_hba *phba, struct lpfc_queue *eq,
	struct lpfc_queue *cq, struct lpfc_queue *wq, uint16_t *cq_map,
	int qidx, uint32_t qtype)
{
	struct lpfc_sli_ring *pring;
	int rc;

	if (!eq || !cq || !wq) {
		lpfc_printf_log(phba, KERN_ERR, LOG_TRACE_EVENT,
			"6085 Fast-path %s (%d) not allocated\n",
			((eq) ? ((cq) ? "WQ" : "CQ") : "EQ"), qidx);
		return -ENOMEM;
	}

	/* create the Cq first */
	rc = lpfc_cq_create(phba, cq, eq,
			(qtype == LPFC_MBOX) ? LPFC_MCQ : LPFC_WCQ, qtype);
	if (rc) {
		lpfc_printf_log(phba, KERN_ERR, LOG_TRACE_EVENT,
				"6086 Failed setup of CQ (%d), rc = 0x%x\n",
				qidx, (uint32_t)rc);
		return rc;
	}

	if (qtype != LPFC_MBOX) {
		/* Setup cq_map for fast lookup */
		if (cq_map)
			*cq_map = cq->queue_id;

		lpfc_printf_log(phba, KERN_INFO, LOG_INIT,
			"6087 CQ setup: cq[%d]-id=%d, parent eq[%d]-id=%d\n",
			qidx, cq->queue_id, qidx, eq->queue_id);

		/* create the wq */
		rc = lpfc_wq_create(phba, wq, cq, qtype);
		if (rc) {
			lpfc_printf_log(phba, KERN_ERR, LOG_TRACE_EVENT,
				"4618 Fail setup fastpath WQ (%d), rc = 0x%x\n",
				qidx, (uint32_t)rc);
			/* no need to tear down cq - caller will do so */
			return rc;
		}

		/* Bind this CQ/WQ to the NVME ring */
		pring = wq->pring;
		pring->sli.sli4.wqp = (void *)wq;
		cq->pring = pring;

		lpfc_printf_log(phba, KERN_INFO, LOG_INIT,
			"2593 WQ setup: wq[%d]-id=%d assoc=%d, cq[%d]-id=%d\n",
			qidx, wq->queue_id, wq->assoc_qid, qidx, cq->queue_id);
	} else {
		rc = lpfc_mq_create(phba, wq, cq, LPFC_MBOX);
		if (rc) {
			lpfc_printf_log(phba, KERN_ERR, LOG_TRACE_EVENT,
					"0539 Failed setup of slow-path MQ: "
					"rc = 0x%x\n", rc);
			/* no need to tear down cq - caller will do so */
			return rc;
		}

		lpfc_printf_log(phba, KERN_INFO, LOG_INIT,
			"2589 MBX MQ setup: wq-id=%d, parent cq-id=%d\n",
			phba->sli4_hba.mbx_wq->queue_id,
			phba->sli4_hba.mbx_cq->queue_id);
	}

	return 0;
}

/**
 * lpfc_setup_cq_lookup - Setup the CQ lookup table
 * @phba: pointer to lpfc hba data structure.
 *
 * This routine will populate the cq_lookup table by all
 * available CQ queue_id's.
 **/
static void
lpfc_setup_cq_lookup(struct lpfc_hba *phba)
{
	struct lpfc_queue *eq, *childq;
	int qidx;

	memset(phba->sli4_hba.cq_lookup, 0,
	       (sizeof(struct lpfc_queue *) * (phba->sli4_hba.cq_max + 1)));
	/* Loop thru all IRQ vectors */
	for (qidx = 0; qidx < phba->cfg_irq_chann; qidx++) {
		/* Get the EQ corresponding to the IRQ vector */
		eq = phba->sli4_hba.hba_eq_hdl[qidx].eq;
		if (!eq)
			continue;
		/* Loop through all CQs associated with that EQ */
		list_for_each_entry(childq, &eq->child_list, list) {
			if (childq->queue_id > phba->sli4_hba.cq_max)
				continue;
			if (childq->subtype == LPFC_IO)
				phba->sli4_hba.cq_lookup[childq->queue_id] =
					childq;
		}
	}
}

/**
 * lpfc_sli4_queue_setup - Set up all the SLI4 queues
 * @phba: pointer to lpfc hba data structure.
 *
 * This routine is invoked to set up all the SLI4 queues for the FCoE HBA
 * operation.
 *
 * Return codes
 *      0 - successful
 *      -ENOMEM - No available memory
 *      -EIO - The mailbox failed to complete successfully.
 **/
int
lpfc_sli4_queue_setup(struct lpfc_hba *phba)
{
	uint32_t shdr_status, shdr_add_status;
	union lpfc_sli4_cfg_shdr *shdr;
	struct lpfc_vector_map_info *cpup;
	struct lpfc_sli4_hdw_queue *qp;
	LPFC_MBOXQ_t *mboxq;
	int qidx, cpu;
	uint32_t length, usdelay;
	int rc = -ENOMEM;

	/* Check for dual-ULP support */
	mboxq = (LPFC_MBOXQ_t *)mempool_alloc(phba->mbox_mem_pool, GFP_KERNEL);
	if (!mboxq) {
		lpfc_printf_log(phba, KERN_ERR, LOG_TRACE_EVENT,
				"3249 Unable to allocate memory for "
				"QUERY_FW_CFG mailbox command\n");
		return -ENOMEM;
	}
	length = (sizeof(struct lpfc_mbx_query_fw_config) -
		  sizeof(struct lpfc_sli4_cfg_mhdr));
	lpfc_sli4_config(phba, mboxq, LPFC_MBOX_SUBSYSTEM_COMMON,
			 LPFC_MBOX_OPCODE_QUERY_FW_CFG,
			 length, LPFC_SLI4_MBX_EMBED);

	rc = lpfc_sli_issue_mbox(phba, mboxq, MBX_POLL);

	shdr = (union lpfc_sli4_cfg_shdr *)
			&mboxq->u.mqe.un.sli4_config.header.cfg_shdr;
	shdr_status = bf_get(lpfc_mbox_hdr_status, &shdr->response);
	shdr_add_status = bf_get(lpfc_mbox_hdr_add_status, &shdr->response);
	if (shdr_status || shdr_add_status || rc) {
		lpfc_printf_log(phba, KERN_ERR, LOG_TRACE_EVENT,
				"3250 QUERY_FW_CFG mailbox failed with status "
				"x%x add_status x%x, mbx status x%x\n",
				shdr_status, shdr_add_status, rc);
		mempool_free(mboxq, phba->mbox_mem_pool);
		rc = -ENXIO;
		goto out_error;
	}

	phba->sli4_hba.fw_func_mode =
			mboxq->u.mqe.un.query_fw_cfg.rsp.function_mode;
	phba->sli4_hba.ulp0_mode = mboxq->u.mqe.un.query_fw_cfg.rsp.ulp0_mode;
	phba->sli4_hba.ulp1_mode = mboxq->u.mqe.un.query_fw_cfg.rsp.ulp1_mode;
	phba->sli4_hba.physical_port =
			mboxq->u.mqe.un.query_fw_cfg.rsp.physical_port;
	lpfc_printf_log(phba, KERN_INFO, LOG_INIT,
			"3251 QUERY_FW_CFG: func_mode:x%x, ulp0_mode:x%x, "
			"ulp1_mode:x%x\n", phba->sli4_hba.fw_func_mode,
			phba->sli4_hba.ulp0_mode, phba->sli4_hba.ulp1_mode);

	mempool_free(mboxq, phba->mbox_mem_pool);

	/*
	 * Set up HBA Event Queues (EQs)
	 */
	qp = phba->sli4_hba.hdwq;

	/* Set up HBA event queue */
	if (!qp) {
		lpfc_printf_log(phba, KERN_ERR, LOG_TRACE_EVENT,
				"3147 Fast-path EQs not allocated\n");
		rc = -ENOMEM;
		goto out_error;
	}

	/* Loop thru all IRQ vectors */
	for (qidx = 0; qidx < phba->cfg_irq_chann; qidx++) {
		/* Create HBA Event Queues (EQs) in order */
		for_each_present_cpu(cpu) {
			cpup = &phba->sli4_hba.cpu_map[cpu];

			/* Look for the CPU thats using that vector with
			 * LPFC_CPU_FIRST_IRQ set.
			 */
			if (!(cpup->flag & LPFC_CPU_FIRST_IRQ))
				continue;
			if (qidx != cpup->eq)
				continue;

			/* Create an EQ for that vector */
			rc = lpfc_eq_create(phba, qp[cpup->hdwq].hba_eq,
					    phba->cfg_fcp_imax);
			if (rc) {
				lpfc_printf_log(phba, KERN_ERR, LOG_TRACE_EVENT,
						"0523 Failed setup of fast-path"
						" EQ (%d), rc = 0x%x\n",
						cpup->eq, (uint32_t)rc);
				goto out_destroy;
			}

			/* Save the EQ for that vector in the hba_eq_hdl */
			phba->sli4_hba.hba_eq_hdl[cpup->eq].eq =
				qp[cpup->hdwq].hba_eq;

			lpfc_printf_log(phba, KERN_INFO, LOG_INIT,
					"2584 HBA EQ setup: queue[%d]-id=%d\n",
					cpup->eq,
					qp[cpup->hdwq].hba_eq->queue_id);
		}
	}

	/* Loop thru all Hardware Queues */
	for (qidx = 0; qidx < phba->cfg_hdw_queue; qidx++) {
		cpu = lpfc_find_cpu_handle(phba, qidx, LPFC_FIND_BY_HDWQ);
		cpup = &phba->sli4_hba.cpu_map[cpu];

		/* Create the CQ/WQ corresponding to the Hardware Queue */
		rc = lpfc_create_wq_cq(phba,
				       phba->sli4_hba.hdwq[cpup->hdwq].hba_eq,
				       qp[qidx].io_cq,
				       qp[qidx].io_wq,
				       &phba->sli4_hba.hdwq[qidx].io_cq_map,
				       qidx,
				       LPFC_IO);
		if (rc) {
			lpfc_printf_log(phba, KERN_ERR, LOG_TRACE_EVENT,
					"0535 Failed to setup fastpath "
					"IO WQ/CQ (%d), rc = 0x%x\n",
					qidx, (uint32_t)rc);
			goto out_destroy;
		}
	}

	/*
	 * Set up Slow Path Complete Queues (CQs)
	 */

	/* Set up slow-path MBOX CQ/MQ */

	if (!phba->sli4_hba.mbx_cq || !phba->sli4_hba.mbx_wq) {
		lpfc_printf_log(phba, KERN_ERR, LOG_TRACE_EVENT,
				"0528 %s not allocated\n",
				phba->sli4_hba.mbx_cq ?
				"Mailbox WQ" : "Mailbox CQ");
		rc = -ENOMEM;
		goto out_destroy;
	}

	rc = lpfc_create_wq_cq(phba, qp[0].hba_eq,
			       phba->sli4_hba.mbx_cq,
			       phba->sli4_hba.mbx_wq,
			       NULL, 0, LPFC_MBOX);
	if (rc) {
		lpfc_printf_log(phba, KERN_ERR, LOG_TRACE_EVENT,
			"0529 Failed setup of mailbox WQ/CQ: rc = 0x%x\n",
			(uint32_t)rc);
		goto out_destroy;
	}
	if (phba->nvmet_support) {
		if (!phba->sli4_hba.nvmet_cqset) {
			lpfc_printf_log(phba, KERN_ERR, LOG_TRACE_EVENT,
					"3165 Fast-path NVME CQ Set "
					"array not allocated\n");
			rc = -ENOMEM;
			goto out_destroy;
		}
		if (phba->cfg_nvmet_mrq > 1) {
			rc = lpfc_cq_create_set(phba,
					phba->sli4_hba.nvmet_cqset,
					qp,
					LPFC_WCQ, LPFC_NVMET);
			if (rc) {
				lpfc_printf_log(phba, KERN_ERR, LOG_TRACE_EVENT,
						"3164 Failed setup of NVME CQ "
						"Set, rc = 0x%x\n",
						(uint32_t)rc);
				goto out_destroy;
			}
		} else {
			/* Set up NVMET Receive Complete Queue */
			rc = lpfc_cq_create(phba, phba->sli4_hba.nvmet_cqset[0],
					    qp[0].hba_eq,
					    LPFC_WCQ, LPFC_NVMET);
			if (rc) {
				lpfc_printf_log(phba, KERN_ERR, LOG_TRACE_EVENT,
						"6089 Failed setup NVMET CQ: "
						"rc = 0x%x\n", (uint32_t)rc);
				goto out_destroy;
			}
			phba->sli4_hba.nvmet_cqset[0]->chann = 0;

			lpfc_printf_log(phba, KERN_INFO, LOG_INIT,
					"6090 NVMET CQ setup: cq-id=%d, "
					"parent eq-id=%d\n",
					phba->sli4_hba.nvmet_cqset[0]->queue_id,
					qp[0].hba_eq->queue_id);
		}
	}

	/* Set up slow-path ELS WQ/CQ */
	if (!phba->sli4_hba.els_cq || !phba->sli4_hba.els_wq) {
		lpfc_printf_log(phba, KERN_ERR, LOG_TRACE_EVENT,
				"0530 ELS %s not allocated\n",
				phba->sli4_hba.els_cq ? "WQ" : "CQ");
		rc = -ENOMEM;
		goto out_destroy;
	}
	rc = lpfc_create_wq_cq(phba, qp[0].hba_eq,
			       phba->sli4_hba.els_cq,
			       phba->sli4_hba.els_wq,
			       NULL, 0, LPFC_ELS);
	if (rc) {
		lpfc_printf_log(phba, KERN_ERR, LOG_TRACE_EVENT,
				"0525 Failed setup of ELS WQ/CQ: rc = 0x%x\n",
				(uint32_t)rc);
		goto out_destroy;
	}
	lpfc_printf_log(phba, KERN_INFO, LOG_INIT,
			"2590 ELS WQ setup: wq-id=%d, parent cq-id=%d\n",
			phba->sli4_hba.els_wq->queue_id,
			phba->sli4_hba.els_cq->queue_id);

	if (phba->cfg_enable_fc4_type & LPFC_ENABLE_NVME) {
		/* Set up NVME LS Complete Queue */
		if (!phba->sli4_hba.nvmels_cq || !phba->sli4_hba.nvmels_wq) {
			lpfc_printf_log(phba, KERN_ERR, LOG_TRACE_EVENT,
					"6091 LS %s not allocated\n",
					phba->sli4_hba.nvmels_cq ? "WQ" : "CQ");
			rc = -ENOMEM;
			goto out_destroy;
		}
		rc = lpfc_create_wq_cq(phba, qp[0].hba_eq,
				       phba->sli4_hba.nvmels_cq,
				       phba->sli4_hba.nvmels_wq,
				       NULL, 0, LPFC_NVME_LS);
		if (rc) {
			lpfc_printf_log(phba, KERN_ERR, LOG_TRACE_EVENT,
					"0526 Failed setup of NVVME LS WQ/CQ: "
					"rc = 0x%x\n", (uint32_t)rc);
			goto out_destroy;
		}

		lpfc_printf_log(phba, KERN_INFO, LOG_INIT,
				"6096 ELS WQ setup: wq-id=%d, "
				"parent cq-id=%d\n",
				phba->sli4_hba.nvmels_wq->queue_id,
				phba->sli4_hba.nvmels_cq->queue_id);
	}

	/*
	 * Create NVMET Receive Queue (RQ)
	 */
	if (phba->nvmet_support) {
		if ((!phba->sli4_hba.nvmet_cqset) ||
		    (!phba->sli4_hba.nvmet_mrq_hdr) ||
		    (!phba->sli4_hba.nvmet_mrq_data)) {
			lpfc_printf_log(phba, KERN_ERR, LOG_TRACE_EVENT,
					"6130 MRQ CQ Queues not "
					"allocated\n");
			rc = -ENOMEM;
			goto out_destroy;
		}
		if (phba->cfg_nvmet_mrq > 1) {
			rc = lpfc_mrq_create(phba,
					     phba->sli4_hba.nvmet_mrq_hdr,
					     phba->sli4_hba.nvmet_mrq_data,
					     phba->sli4_hba.nvmet_cqset,
					     LPFC_NVMET);
			if (rc) {
				lpfc_printf_log(phba, KERN_ERR, LOG_TRACE_EVENT,
						"6098 Failed setup of NVMET "
						"MRQ: rc = 0x%x\n",
						(uint32_t)rc);
				goto out_destroy;
			}

		} else {
			rc = lpfc_rq_create(phba,
					    phba->sli4_hba.nvmet_mrq_hdr[0],
					    phba->sli4_hba.nvmet_mrq_data[0],
					    phba->sli4_hba.nvmet_cqset[0],
					    LPFC_NVMET);
			if (rc) {
				lpfc_printf_log(phba, KERN_ERR, LOG_TRACE_EVENT,
						"6057 Failed setup of NVMET "
						"Receive Queue: rc = 0x%x\n",
						(uint32_t)rc);
				goto out_destroy;
			}

			lpfc_printf_log(
				phba, KERN_INFO, LOG_INIT,
				"6099 NVMET RQ setup: hdr-rq-id=%d, "
				"dat-rq-id=%d parent cq-id=%d\n",
				phba->sli4_hba.nvmet_mrq_hdr[0]->queue_id,
				phba->sli4_hba.nvmet_mrq_data[0]->queue_id,
				phba->sli4_hba.nvmet_cqset[0]->queue_id);

		}
	}

	if (!phba->sli4_hba.hdr_rq || !phba->sli4_hba.dat_rq) {
		lpfc_printf_log(phba, KERN_ERR, LOG_TRACE_EVENT,
				"0540 Receive Queue not allocated\n");
		rc = -ENOMEM;
		goto out_destroy;
	}

	rc = lpfc_rq_create(phba, phba->sli4_hba.hdr_rq, phba->sli4_hba.dat_rq,
			    phba->sli4_hba.els_cq, LPFC_USOL);
	if (rc) {
		lpfc_printf_log(phba, KERN_ERR, LOG_TRACE_EVENT,
				"0541 Failed setup of Receive Queue: "
				"rc = 0x%x\n", (uint32_t)rc);
		goto out_destroy;
	}

	lpfc_printf_log(phba, KERN_INFO, LOG_INIT,
			"2592 USL RQ setup: hdr-rq-id=%d, dat-rq-id=%d "
			"parent cq-id=%d\n",
			phba->sli4_hba.hdr_rq->queue_id,
			phba->sli4_hba.dat_rq->queue_id,
			phba->sli4_hba.els_cq->queue_id);

	if (phba->cfg_fcp_imax)
		usdelay = LPFC_SEC_TO_USEC / phba->cfg_fcp_imax;
	else
		usdelay = 0;

	for (qidx = 0; qidx < phba->cfg_irq_chann;
	     qidx += LPFC_MAX_EQ_DELAY_EQID_CNT)
		lpfc_modify_hba_eq_delay(phba, qidx, LPFC_MAX_EQ_DELAY_EQID_CNT,
					 usdelay);

	if (phba->sli4_hba.cq_max) {
		kfree(phba->sli4_hba.cq_lookup);
		phba->sli4_hba.cq_lookup = kcalloc((phba->sli4_hba.cq_max + 1),
			sizeof(struct lpfc_queue *), GFP_KERNEL);
		if (!phba->sli4_hba.cq_lookup) {
			lpfc_printf_log(phba, KERN_ERR, LOG_TRACE_EVENT,
					"0549 Failed setup of CQ Lookup table: "
					"size 0x%x\n", phba->sli4_hba.cq_max);
			rc = -ENOMEM;
			goto out_destroy;
		}
		lpfc_setup_cq_lookup(phba);
	}
	return 0;

out_destroy:
	lpfc_sli4_queue_unset(phba);
out_error:
	return rc;
}

/**
 * lpfc_sli4_queue_unset - Unset all the SLI4 queues
 * @phba: pointer to lpfc hba data structure.
 *
 * This routine is invoked to unset all the SLI4 queues with the FCoE HBA
 * operation.
 *
 * Return codes
 *      0 - successful
 *      -ENOMEM - No available memory
 *      -EIO - The mailbox failed to complete successfully.
 **/
void
lpfc_sli4_queue_unset(struct lpfc_hba *phba)
{
	struct lpfc_sli4_hdw_queue *qp;
	struct lpfc_queue *eq;
	int qidx;

	/* Unset mailbox command work queue */
	if (phba->sli4_hba.mbx_wq)
		lpfc_mq_destroy(phba, phba->sli4_hba.mbx_wq);

	/* Unset NVME LS work queue */
	if (phba->sli4_hba.nvmels_wq)
		lpfc_wq_destroy(phba, phba->sli4_hba.nvmels_wq);

	/* Unset ELS work queue */
	if (phba->sli4_hba.els_wq)
		lpfc_wq_destroy(phba, phba->sli4_hba.els_wq);

	/* Unset unsolicited receive queue */
	if (phba->sli4_hba.hdr_rq)
		lpfc_rq_destroy(phba, phba->sli4_hba.hdr_rq,
				phba->sli4_hba.dat_rq);

	/* Unset mailbox command complete queue */
	if (phba->sli4_hba.mbx_cq)
		lpfc_cq_destroy(phba, phba->sli4_hba.mbx_cq);

	/* Unset ELS complete queue */
	if (phba->sli4_hba.els_cq)
		lpfc_cq_destroy(phba, phba->sli4_hba.els_cq);

	/* Unset NVME LS complete queue */
	if (phba->sli4_hba.nvmels_cq)
		lpfc_cq_destroy(phba, phba->sli4_hba.nvmels_cq);

	if (phba->nvmet_support) {
		/* Unset NVMET MRQ queue */
		if (phba->sli4_hba.nvmet_mrq_hdr) {
			for (qidx = 0; qidx < phba->cfg_nvmet_mrq; qidx++)
				lpfc_rq_destroy(
					phba,
					phba->sli4_hba.nvmet_mrq_hdr[qidx],
					phba->sli4_hba.nvmet_mrq_data[qidx]);
		}

		/* Unset NVMET CQ Set complete queue */
		if (phba->sli4_hba.nvmet_cqset) {
			for (qidx = 0; qidx < phba->cfg_nvmet_mrq; qidx++)
				lpfc_cq_destroy(
					phba, phba->sli4_hba.nvmet_cqset[qidx]);
		}
	}

	/* Unset fast-path SLI4 queues */
	if (phba->sli4_hba.hdwq) {
		/* Loop thru all Hardware Queues */
		for (qidx = 0; qidx < phba->cfg_hdw_queue; qidx++) {
			/* Destroy the CQ/WQ corresponding to Hardware Queue */
			qp = &phba->sli4_hba.hdwq[qidx];
			lpfc_wq_destroy(phba, qp->io_wq);
			lpfc_cq_destroy(phba, qp->io_cq);
		}
		/* Loop thru all IRQ vectors */
		for (qidx = 0; qidx < phba->cfg_irq_chann; qidx++) {
			/* Destroy the EQ corresponding to the IRQ vector */
			eq = phba->sli4_hba.hba_eq_hdl[qidx].eq;
			lpfc_eq_destroy(phba, eq);
		}
	}

	kfree(phba->sli4_hba.cq_lookup);
	phba->sli4_hba.cq_lookup = NULL;
	phba->sli4_hba.cq_max = 0;
}

/**
 * lpfc_sli4_cq_event_pool_create - Create completion-queue event free pool
 * @phba: pointer to lpfc hba data structure.
 *
 * This routine is invoked to allocate and set up a pool of completion queue
 * events. The body of the completion queue event is a completion queue entry
 * CQE. For now, this pool is used for the interrupt service routine to queue
 * the following HBA completion queue events for the worker thread to process:
 *   - Mailbox asynchronous events
 *   - Receive queue completion unsolicited events
 * Later, this can be used for all the slow-path events.
 *
 * Return codes
 *      0 - successful
 *      -ENOMEM - No available memory
 **/
static int
lpfc_sli4_cq_event_pool_create(struct lpfc_hba *phba)
{
	struct lpfc_cq_event *cq_event;
	int i;

	for (i = 0; i < (4 * phba->sli4_hba.cq_ecount); i++) {
		cq_event = kmalloc(sizeof(struct lpfc_cq_event), GFP_KERNEL);
		if (!cq_event)
			goto out_pool_create_fail;
		list_add_tail(&cq_event->list,
			      &phba->sli4_hba.sp_cqe_event_pool);
	}
	return 0;

out_pool_create_fail:
	lpfc_sli4_cq_event_pool_destroy(phba);
	return -ENOMEM;
}

/**
 * lpfc_sli4_cq_event_pool_destroy - Free completion-queue event free pool
 * @phba: pointer to lpfc hba data structure.
 *
 * This routine is invoked to free the pool of completion queue events at
 * driver unload time. Note that, it is the responsibility of the driver
 * cleanup routine to free all the outstanding completion-queue events
 * allocated from this pool back into the pool before invoking this routine
 * to destroy the pool.
 **/
static void
lpfc_sli4_cq_event_pool_destroy(struct lpfc_hba *phba)
{
	struct lpfc_cq_event *cq_event, *next_cq_event;

	list_for_each_entry_safe(cq_event, next_cq_event,
				 &phba->sli4_hba.sp_cqe_event_pool, list) {
		list_del(&cq_event->list);
		kfree(cq_event);
	}
}

/**
 * __lpfc_sli4_cq_event_alloc - Allocate a completion-queue event from free pool
 * @phba: pointer to lpfc hba data structure.
 *
 * This routine is the lock free version of the API invoked to allocate a
 * completion-queue event from the free pool.
 *
 * Return: Pointer to the newly allocated completion-queue event if successful
 *         NULL otherwise.
 **/
struct lpfc_cq_event *
__lpfc_sli4_cq_event_alloc(struct lpfc_hba *phba)
{
	struct lpfc_cq_event *cq_event = NULL;

	list_remove_head(&phba->sli4_hba.sp_cqe_event_pool, cq_event,
			 struct lpfc_cq_event, list);
	return cq_event;
}

/**
 * lpfc_sli4_cq_event_alloc - Allocate a completion-queue event from free pool
 * @phba: pointer to lpfc hba data structure.
 *
 * This routine is the lock version of the API invoked to allocate a
 * completion-queue event from the free pool.
 *
 * Return: Pointer to the newly allocated completion-queue event if successful
 *         NULL otherwise.
 **/
struct lpfc_cq_event *
lpfc_sli4_cq_event_alloc(struct lpfc_hba *phba)
{
	struct lpfc_cq_event *cq_event;
	unsigned long iflags;

	spin_lock_irqsave(&phba->hbalock, iflags);
	cq_event = __lpfc_sli4_cq_event_alloc(phba);
	spin_unlock_irqrestore(&phba->hbalock, iflags);
	return cq_event;
}

/**
 * __lpfc_sli4_cq_event_release - Release a completion-queue event to free pool
 * @phba: pointer to lpfc hba data structure.
 * @cq_event: pointer to the completion queue event to be freed.
 *
 * This routine is the lock free version of the API invoked to release a
 * completion-queue event back into the free pool.
 **/
void
__lpfc_sli4_cq_event_release(struct lpfc_hba *phba,
			     struct lpfc_cq_event *cq_event)
{
	list_add_tail(&cq_event->list, &phba->sli4_hba.sp_cqe_event_pool);
}

/**
 * lpfc_sli4_cq_event_release - Release a completion-queue event to free pool
 * @phba: pointer to lpfc hba data structure.
 * @cq_event: pointer to the completion queue event to be freed.
 *
 * This routine is the lock version of the API invoked to release a
 * completion-queue event back into the free pool.
 **/
void
lpfc_sli4_cq_event_release(struct lpfc_hba *phba,
			   struct lpfc_cq_event *cq_event)
{
	unsigned long iflags;
	spin_lock_irqsave(&phba->hbalock, iflags);
	__lpfc_sli4_cq_event_release(phba, cq_event);
	spin_unlock_irqrestore(&phba->hbalock, iflags);
}

/**
 * lpfc_sli4_cq_event_release_all - Release all cq events to the free pool
 * @phba: pointer to lpfc hba data structure.
 *
 * This routine is to free all the pending completion-queue events to the
 * back into the free pool for device reset.
 **/
static void
lpfc_sli4_cq_event_release_all(struct lpfc_hba *phba)
{
	LIST_HEAD(cq_event_list);
	struct lpfc_cq_event *cq_event;
	unsigned long iflags;

	/* Retrieve all the pending WCQEs from pending WCQE lists */

	/* Pending ELS XRI abort events */
	spin_lock_irqsave(&phba->sli4_hba.els_xri_abrt_list_lock, iflags);
	list_splice_init(&phba->sli4_hba.sp_els_xri_aborted_work_queue,
			 &cq_event_list);
	spin_unlock_irqrestore(&phba->sli4_hba.els_xri_abrt_list_lock, iflags);

	/* Pending asynnc events */
	spin_lock_irqsave(&phba->sli4_hba.asynce_list_lock, iflags);
	list_splice_init(&phba->sli4_hba.sp_asynce_work_queue,
			 &cq_event_list);
	spin_unlock_irqrestore(&phba->sli4_hba.asynce_list_lock, iflags);

	while (!list_empty(&cq_event_list)) {
		list_remove_head(&cq_event_list, cq_event,
				 struct lpfc_cq_event, list);
		lpfc_sli4_cq_event_release(phba, cq_event);
	}
}

/**
 * lpfc_pci_function_reset - Reset pci function.
 * @phba: pointer to lpfc hba data structure.
 *
 * This routine is invoked to request a PCI function reset. It will destroys
 * all resources assigned to the PCI function which originates this request.
 *
 * Return codes
 *      0 - successful
 *      -ENOMEM - No available memory
 *      -EIO - The mailbox failed to complete successfully.
 **/
int
lpfc_pci_function_reset(struct lpfc_hba *phba)
{
	LPFC_MBOXQ_t *mboxq;
	uint32_t rc = 0, if_type;
	uint32_t shdr_status, shdr_add_status;
	uint32_t rdy_chk;
	uint32_t port_reset = 0;
	union lpfc_sli4_cfg_shdr *shdr;
	struct lpfc_register reg_data;
	uint16_t devid;

	if_type = bf_get(lpfc_sli_intf_if_type, &phba->sli4_hba.sli_intf);
	switch (if_type) {
	case LPFC_SLI_INTF_IF_TYPE_0:
		mboxq = (LPFC_MBOXQ_t *) mempool_alloc(phba->mbox_mem_pool,
						       GFP_KERNEL);
		if (!mboxq) {
			lpfc_printf_log(phba, KERN_ERR, LOG_TRACE_EVENT,
					"0494 Unable to allocate memory for "
					"issuing SLI_FUNCTION_RESET mailbox "
					"command\n");
			return -ENOMEM;
		}

		/* Setup PCI function reset mailbox-ioctl command */
		lpfc_sli4_config(phba, mboxq, LPFC_MBOX_SUBSYSTEM_COMMON,
				 LPFC_MBOX_OPCODE_FUNCTION_RESET, 0,
				 LPFC_SLI4_MBX_EMBED);
		rc = lpfc_sli_issue_mbox(phba, mboxq, MBX_POLL);
		shdr = (union lpfc_sli4_cfg_shdr *)
			&mboxq->u.mqe.un.sli4_config.header.cfg_shdr;
		shdr_status = bf_get(lpfc_mbox_hdr_status, &shdr->response);
		shdr_add_status = bf_get(lpfc_mbox_hdr_add_status,
					 &shdr->response);
		mempool_free(mboxq, phba->mbox_mem_pool);
		if (shdr_status || shdr_add_status || rc) {
			lpfc_printf_log(phba, KERN_ERR, LOG_TRACE_EVENT,
					"0495 SLI_FUNCTION_RESET mailbox "
					"failed with status x%x add_status x%x,"
					" mbx status x%x\n",
					shdr_status, shdr_add_status, rc);
			rc = -ENXIO;
		}
		break;
	case LPFC_SLI_INTF_IF_TYPE_2:
	case LPFC_SLI_INTF_IF_TYPE_6:
wait:
		/*
		 * Poll the Port Status Register and wait for RDY for
		 * up to 30 seconds. If the port doesn't respond, treat
		 * it as an error.
		 */
		for (rdy_chk = 0; rdy_chk < 1500; rdy_chk++) {
			if (lpfc_readl(phba->sli4_hba.u.if_type2.
				STATUSregaddr, &reg_data.word0)) {
				rc = -ENODEV;
				goto out;
			}
			if (bf_get(lpfc_sliport_status_rdy, &reg_data))
				break;
			msleep(20);
		}

		if (!bf_get(lpfc_sliport_status_rdy, &reg_data)) {
			phba->work_status[0] = readl(
				phba->sli4_hba.u.if_type2.ERR1regaddr);
			phba->work_status[1] = readl(
				phba->sli4_hba.u.if_type2.ERR2regaddr);
			lpfc_printf_log(phba, KERN_ERR, LOG_TRACE_EVENT,
					"2890 Port not ready, port status reg "
					"0x%x error 1=0x%x, error 2=0x%x\n",
					reg_data.word0,
					phba->work_status[0],
					phba->work_status[1]);
			rc = -ENODEV;
			goto out;
		}

		if (bf_get(lpfc_sliport_status_pldv, &reg_data))
			lpfc_pldv_detect = true;

		if (!port_reset) {
			/*
			 * Reset the port now
			 */
			reg_data.word0 = 0;
			bf_set(lpfc_sliport_ctrl_end, &reg_data,
			       LPFC_SLIPORT_LITTLE_ENDIAN);
			bf_set(lpfc_sliport_ctrl_ip, &reg_data,
			       LPFC_SLIPORT_INIT_PORT);
			writel(reg_data.word0, phba->sli4_hba.u.if_type2.
			       CTRLregaddr);
			/* flush */
			pci_read_config_word(phba->pcidev,
					     PCI_DEVICE_ID, &devid);

			port_reset = 1;
			msleep(20);
			goto wait;
		} else if (bf_get(lpfc_sliport_status_rn, &reg_data)) {
			rc = -ENODEV;
			goto out;
		}
		break;

	case LPFC_SLI_INTF_IF_TYPE_1:
	default:
		break;
	}

out:
	/* Catch the not-ready port failure after a port reset. */
	if (rc) {
		lpfc_printf_log(phba, KERN_ERR, LOG_TRACE_EVENT,
				"3317 HBA not functional: IP Reset Failed "
				"try: echo fw_reset > board_mode\n");
		rc = -ENODEV;
	}

	return rc;
}

/**
 * lpfc_sli4_pci_mem_setup - Setup SLI4 HBA PCI memory space.
 * @phba: pointer to lpfc hba data structure.
 *
 * This routine is invoked to set up the PCI device memory space for device
 * with SLI-4 interface spec.
 *
 * Return codes
 * 	0 - successful
 * 	other values - error
 **/
static int
lpfc_sli4_pci_mem_setup(struct lpfc_hba *phba)
{
	struct pci_dev *pdev = phba->pcidev;
	unsigned long bar0map_len, bar1map_len, bar2map_len;
	int error;
	uint32_t if_type;

	if (!pdev)
		return -ENODEV;

	/* Set the device DMA mask size */
	error = dma_set_mask_and_coherent(&pdev->dev, DMA_BIT_MASK(64));
	if (error)
		error = dma_set_mask_and_coherent(&pdev->dev, DMA_BIT_MASK(32));
	if (error)
		return error;

	/*
	 * The BARs and register set definitions and offset locations are
	 * dependent on the if_type.
	 */
	if (pci_read_config_dword(pdev, LPFC_SLI_INTF,
				  &phba->sli4_hba.sli_intf.word0)) {
		return -ENODEV;
	}

	/* There is no SLI3 failback for SLI4 devices. */
	if (bf_get(lpfc_sli_intf_valid, &phba->sli4_hba.sli_intf) !=
	    LPFC_SLI_INTF_VALID) {
		lpfc_printf_log(phba, KERN_ERR, LOG_INIT,
				"2894 SLI_INTF reg contents invalid "
				"sli_intf reg 0x%x\n",
				phba->sli4_hba.sli_intf.word0);
		return -ENODEV;
	}

	if_type = bf_get(lpfc_sli_intf_if_type, &phba->sli4_hba.sli_intf);
	/*
	 * Get the bus address of SLI4 device Bar regions and the
	 * number of bytes required by each mapping. The mapping of the
	 * particular PCI BARs regions is dependent on the type of
	 * SLI4 device.
	 */
	if (pci_resource_start(pdev, PCI_64BIT_BAR0)) {
		phba->pci_bar0_map = pci_resource_start(pdev, PCI_64BIT_BAR0);
		bar0map_len = pci_resource_len(pdev, PCI_64BIT_BAR0);

		/*
		 * Map SLI4 PCI Config Space Register base to a kernel virtual
		 * addr
		 */
		phba->sli4_hba.conf_regs_memmap_p =
			ioremap(phba->pci_bar0_map, bar0map_len);
		if (!phba->sli4_hba.conf_regs_memmap_p) {
			dev_printk(KERN_ERR, &pdev->dev,
				   "ioremap failed for SLI4 PCI config "
				   "registers.\n");
			return -ENODEV;
		}
		phba->pci_bar0_memmap_p = phba->sli4_hba.conf_regs_memmap_p;
		/* Set up BAR0 PCI config space register memory map */
		lpfc_sli4_bar0_register_memmap(phba, if_type);
	} else {
		phba->pci_bar0_map = pci_resource_start(pdev, 1);
		bar0map_len = pci_resource_len(pdev, 1);
		if (if_type >= LPFC_SLI_INTF_IF_TYPE_2) {
			dev_printk(KERN_ERR, &pdev->dev,
			   "FATAL - No BAR0 mapping for SLI4, if_type 2\n");
			return -ENODEV;
		}
		phba->sli4_hba.conf_regs_memmap_p =
				ioremap(phba->pci_bar0_map, bar0map_len);
		if (!phba->sli4_hba.conf_regs_memmap_p) {
			dev_printk(KERN_ERR, &pdev->dev,
				"ioremap failed for SLI4 PCI config "
				"registers.\n");
			return -ENODEV;
		}
		lpfc_sli4_bar0_register_memmap(phba, if_type);
	}

	if (if_type == LPFC_SLI_INTF_IF_TYPE_0) {
		if (pci_resource_start(pdev, PCI_64BIT_BAR2)) {
			/*
			 * Map SLI4 if type 0 HBA Control Register base to a
			 * kernel virtual address and setup the registers.
			 */
			phba->pci_bar1_map = pci_resource_start(pdev,
								PCI_64BIT_BAR2);
			bar1map_len = pci_resource_len(pdev, PCI_64BIT_BAR2);
			phba->sli4_hba.ctrl_regs_memmap_p =
					ioremap(phba->pci_bar1_map,
						bar1map_len);
			if (!phba->sli4_hba.ctrl_regs_memmap_p) {
				dev_err(&pdev->dev,
					   "ioremap failed for SLI4 HBA "
					    "control registers.\n");
				error = -ENOMEM;
				goto out_iounmap_conf;
			}
			phba->pci_bar2_memmap_p =
					 phba->sli4_hba.ctrl_regs_memmap_p;
			lpfc_sli4_bar1_register_memmap(phba, if_type);
		} else {
			error = -ENOMEM;
			goto out_iounmap_conf;
		}
	}

	if ((if_type == LPFC_SLI_INTF_IF_TYPE_6) &&
	    (pci_resource_start(pdev, PCI_64BIT_BAR2))) {
		/*
		 * Map SLI4 if type 6 HBA Doorbell Register base to a kernel
		 * virtual address and setup the registers.
		 */
		phba->pci_bar1_map = pci_resource_start(pdev, PCI_64BIT_BAR2);
		bar1map_len = pci_resource_len(pdev, PCI_64BIT_BAR2);
		phba->sli4_hba.drbl_regs_memmap_p =
				ioremap(phba->pci_bar1_map, bar1map_len);
		if (!phba->sli4_hba.drbl_regs_memmap_p) {
			dev_err(&pdev->dev,
			   "ioremap failed for SLI4 HBA doorbell registers.\n");
			error = -ENOMEM;
			goto out_iounmap_conf;
		}
		phba->pci_bar2_memmap_p = phba->sli4_hba.drbl_regs_memmap_p;
		lpfc_sli4_bar1_register_memmap(phba, if_type);
	}

	if (if_type == LPFC_SLI_INTF_IF_TYPE_0) {
		if (pci_resource_start(pdev, PCI_64BIT_BAR4)) {
			/*
			 * Map SLI4 if type 0 HBA Doorbell Register base to
			 * a kernel virtual address and setup the registers.
			 */
			phba->pci_bar2_map = pci_resource_start(pdev,
								PCI_64BIT_BAR4);
			bar2map_len = pci_resource_len(pdev, PCI_64BIT_BAR4);
			phba->sli4_hba.drbl_regs_memmap_p =
					ioremap(phba->pci_bar2_map,
						bar2map_len);
			if (!phba->sli4_hba.drbl_regs_memmap_p) {
				dev_err(&pdev->dev,
					   "ioremap failed for SLI4 HBA"
					   " doorbell registers.\n");
				error = -ENOMEM;
				goto out_iounmap_ctrl;
			}
			phba->pci_bar4_memmap_p =
					phba->sli4_hba.drbl_regs_memmap_p;
			error = lpfc_sli4_bar2_register_memmap(phba, LPFC_VF0);
			if (error)
				goto out_iounmap_all;
		} else {
			error = -ENOMEM;
			goto out_iounmap_all;
		}
	}

	if (if_type == LPFC_SLI_INTF_IF_TYPE_6 &&
	    pci_resource_start(pdev, PCI_64BIT_BAR4)) {
		/*
		 * Map SLI4 if type 6 HBA DPP Register base to a kernel
		 * virtual address and setup the registers.
		 */
		phba->pci_bar2_map = pci_resource_start(pdev, PCI_64BIT_BAR4);
		bar2map_len = pci_resource_len(pdev, PCI_64BIT_BAR4);
		phba->sli4_hba.dpp_regs_memmap_p =
				ioremap(phba->pci_bar2_map, bar2map_len);
		if (!phba->sli4_hba.dpp_regs_memmap_p) {
			dev_err(&pdev->dev,
			   "ioremap failed for SLI4 HBA dpp registers.\n");
			error = -ENOMEM;
			goto out_iounmap_ctrl;
		}
		phba->pci_bar4_memmap_p = phba->sli4_hba.dpp_regs_memmap_p;
	}

	/* Set up the EQ/CQ register handeling functions now */
	switch (if_type) {
	case LPFC_SLI_INTF_IF_TYPE_0:
	case LPFC_SLI_INTF_IF_TYPE_2:
		phba->sli4_hba.sli4_eq_clr_intr = lpfc_sli4_eq_clr_intr;
		phba->sli4_hba.sli4_write_eq_db = lpfc_sli4_write_eq_db;
		phba->sli4_hba.sli4_write_cq_db = lpfc_sli4_write_cq_db;
		break;
	case LPFC_SLI_INTF_IF_TYPE_6:
		phba->sli4_hba.sli4_eq_clr_intr = lpfc_sli4_if6_eq_clr_intr;
		phba->sli4_hba.sli4_write_eq_db = lpfc_sli4_if6_write_eq_db;
		phba->sli4_hba.sli4_write_cq_db = lpfc_sli4_if6_write_cq_db;
		break;
	default:
		break;
	}

	return 0;

out_iounmap_all:
	iounmap(phba->sli4_hba.drbl_regs_memmap_p);
out_iounmap_ctrl:
	iounmap(phba->sli4_hba.ctrl_regs_memmap_p);
out_iounmap_conf:
	iounmap(phba->sli4_hba.conf_regs_memmap_p);

	return error;
}

/**
 * lpfc_sli4_pci_mem_unset - Unset SLI4 HBA PCI memory space.
 * @phba: pointer to lpfc hba data structure.
 *
 * This routine is invoked to unset the PCI device memory space for device
 * with SLI-4 interface spec.
 **/
static void
lpfc_sli4_pci_mem_unset(struct lpfc_hba *phba)
{
	uint32_t if_type;
	if_type = bf_get(lpfc_sli_intf_if_type, &phba->sli4_hba.sli_intf);

	switch (if_type) {
	case LPFC_SLI_INTF_IF_TYPE_0:
		iounmap(phba->sli4_hba.drbl_regs_memmap_p);
		iounmap(phba->sli4_hba.ctrl_regs_memmap_p);
		iounmap(phba->sli4_hba.conf_regs_memmap_p);
		break;
	case LPFC_SLI_INTF_IF_TYPE_2:
		iounmap(phba->sli4_hba.conf_regs_memmap_p);
		break;
	case LPFC_SLI_INTF_IF_TYPE_6:
		iounmap(phba->sli4_hba.drbl_regs_memmap_p);
		iounmap(phba->sli4_hba.conf_regs_memmap_p);
		if (phba->sli4_hba.dpp_regs_memmap_p)
			iounmap(phba->sli4_hba.dpp_regs_memmap_p);
		break;
	case LPFC_SLI_INTF_IF_TYPE_1:
	default:
		dev_printk(KERN_ERR, &phba->pcidev->dev,
			   "FATAL - unsupported SLI4 interface type - %d\n",
			   if_type);
		break;
	}
}

/**
 * lpfc_sli_enable_msix - Enable MSI-X interrupt mode on SLI-3 device
 * @phba: pointer to lpfc hba data structure.
 *
 * This routine is invoked to enable the MSI-X interrupt vectors to device
 * with SLI-3 interface specs.
 *
 * Return codes
 *   0 - successful
 *   other values - error
 **/
static int
lpfc_sli_enable_msix(struct lpfc_hba *phba)
{
	int rc;
	LPFC_MBOXQ_t *pmb;

	/* Set up MSI-X multi-message vectors */
	rc = pci_alloc_irq_vectors(phba->pcidev,
			LPFC_MSIX_VECTORS, LPFC_MSIX_VECTORS, PCI_IRQ_MSIX);
	if (rc < 0) {
		lpfc_printf_log(phba, KERN_INFO, LOG_INIT,
				"0420 PCI enable MSI-X failed (%d)\n", rc);
		goto vec_fail_out;
	}

	/*
	 * Assign MSI-X vectors to interrupt handlers
	 */

	/* vector-0 is associated to slow-path handler */
	rc = request_irq(pci_irq_vector(phba->pcidev, 0),
			 &lpfc_sli_sp_intr_handler, 0,
			 LPFC_SP_DRIVER_HANDLER_NAME, phba);
	if (rc) {
		lpfc_printf_log(phba, KERN_WARNING, LOG_INIT,
				"0421 MSI-X slow-path request_irq failed "
				"(%d)\n", rc);
		goto msi_fail_out;
	}

	/* vector-1 is associated to fast-path handler */
	rc = request_irq(pci_irq_vector(phba->pcidev, 1),
			 &lpfc_sli_fp_intr_handler, 0,
			 LPFC_FP_DRIVER_HANDLER_NAME, phba);

	if (rc) {
		lpfc_printf_log(phba, KERN_WARNING, LOG_INIT,
				"0429 MSI-X fast-path request_irq failed "
				"(%d)\n", rc);
		goto irq_fail_out;
	}

	/*
	 * Configure HBA MSI-X attention conditions to messages
	 */
	pmb = (LPFC_MBOXQ_t *) mempool_alloc(phba->mbox_mem_pool, GFP_KERNEL);

	if (!pmb) {
		rc = -ENOMEM;
		lpfc_printf_log(phba, KERN_ERR, LOG_TRACE_EVENT,
				"0474 Unable to allocate memory for issuing "
				"MBOX_CONFIG_MSI command\n");
		goto mem_fail_out;
	}
	rc = lpfc_config_msi(phba, pmb);
	if (rc)
		goto mbx_fail_out;
	rc = lpfc_sli_issue_mbox(phba, pmb, MBX_POLL);
	if (rc != MBX_SUCCESS) {
		lpfc_printf_log(phba, KERN_WARNING, LOG_MBOX,
				"0351 Config MSI mailbox command failed, "
				"mbxCmd x%x, mbxStatus x%x\n",
				pmb->u.mb.mbxCommand, pmb->u.mb.mbxStatus);
		goto mbx_fail_out;
	}

	/* Free memory allocated for mailbox command */
	mempool_free(pmb, phba->mbox_mem_pool);
	return rc;

mbx_fail_out:
	/* Free memory allocated for mailbox command */
	mempool_free(pmb, phba->mbox_mem_pool);

mem_fail_out:
	/* free the irq already requested */
	free_irq(pci_irq_vector(phba->pcidev, 1), phba);

irq_fail_out:
	/* free the irq already requested */
	free_irq(pci_irq_vector(phba->pcidev, 0), phba);

msi_fail_out:
	/* Unconfigure MSI-X capability structure */
	pci_free_irq_vectors(phba->pcidev);

vec_fail_out:
	return rc;
}

/**
 * lpfc_sli_enable_msi - Enable MSI interrupt mode on SLI-3 device.
 * @phba: pointer to lpfc hba data structure.
 *
 * This routine is invoked to enable the MSI interrupt mode to device with
 * SLI-3 interface spec. The kernel function pci_enable_msi() is called to
 * enable the MSI vector. The device driver is responsible for calling the
 * request_irq() to register MSI vector with a interrupt the handler, which
 * is done in this function.
 *
 * Return codes
 * 	0 - successful
 * 	other values - error
 */
static int
lpfc_sli_enable_msi(struct lpfc_hba *phba)
{
	int rc;

	rc = pci_enable_msi(phba->pcidev);
	if (!rc)
		lpfc_printf_log(phba, KERN_INFO, LOG_INIT,
				"0462 PCI enable MSI mode success.\n");
	else {
		lpfc_printf_log(phba, KERN_INFO, LOG_INIT,
				"0471 PCI enable MSI mode failed (%d)\n", rc);
		return rc;
	}

	rc = request_irq(phba->pcidev->irq, lpfc_sli_intr_handler,
			 0, LPFC_DRIVER_NAME, phba);
	if (rc) {
		pci_disable_msi(phba->pcidev);
		lpfc_printf_log(phba, KERN_WARNING, LOG_INIT,
				"0478 MSI request_irq failed (%d)\n", rc);
	}
	return rc;
}

/**
 * lpfc_sli_enable_intr - Enable device interrupt to SLI-3 device.
 * @phba: pointer to lpfc hba data structure.
 * @cfg_mode: Interrupt configuration mode (INTx, MSI or MSI-X).
 *
 * This routine is invoked to enable device interrupt and associate driver's
 * interrupt handler(s) to interrupt vector(s) to device with SLI-3 interface
 * spec. Depends on the interrupt mode configured to the driver, the driver
 * will try to fallback from the configured interrupt mode to an interrupt
 * mode which is supported by the platform, kernel, and device in the order
 * of:
 * MSI-X -> MSI -> IRQ.
 *
 * Return codes
 *   0 - successful
 *   other values - error
 **/
static uint32_t
lpfc_sli_enable_intr(struct lpfc_hba *phba, uint32_t cfg_mode)
{
	uint32_t intr_mode = LPFC_INTR_ERROR;
	int retval;

	/* Need to issue conf_port mbox cmd before conf_msi mbox cmd */
	retval = lpfc_sli_config_port(phba, LPFC_SLI_REV3);
	if (retval)
		return intr_mode;
	phba->hba_flag &= ~HBA_NEEDS_CFG_PORT;

	if (cfg_mode == 2) {
		/* Now, try to enable MSI-X interrupt mode */
		retval = lpfc_sli_enable_msix(phba);
		if (!retval) {
			/* Indicate initialization to MSI-X mode */
			phba->intr_type = MSIX;
			intr_mode = 2;
		}
	}

	/* Fallback to MSI if MSI-X initialization failed */
	if (cfg_mode >= 1 && phba->intr_type == NONE) {
		retval = lpfc_sli_enable_msi(phba);
		if (!retval) {
			/* Indicate initialization to MSI mode */
			phba->intr_type = MSI;
			intr_mode = 1;
		}
	}

	/* Fallback to INTx if both MSI-X/MSI initalization failed */
	if (phba->intr_type == NONE) {
		retval = request_irq(phba->pcidev->irq, lpfc_sli_intr_handler,
				     IRQF_SHARED, LPFC_DRIVER_NAME, phba);
		if (!retval) {
			/* Indicate initialization to INTx mode */
			phba->intr_type = INTx;
			intr_mode = 0;
		}
	}
	return intr_mode;
}

/**
 * lpfc_sli_disable_intr - Disable device interrupt to SLI-3 device.
 * @phba: pointer to lpfc hba data structure.
 *
 * This routine is invoked to disable device interrupt and disassociate the
 * driver's interrupt handler(s) from interrupt vector(s) to device with
 * SLI-3 interface spec. Depending on the interrupt mode, the driver will
 * release the interrupt vector(s) for the message signaled interrupt.
 **/
static void
lpfc_sli_disable_intr(struct lpfc_hba *phba)
{
	int nr_irqs, i;

	if (phba->intr_type == MSIX)
		nr_irqs = LPFC_MSIX_VECTORS;
	else
		nr_irqs = 1;

	for (i = 0; i < nr_irqs; i++)
		free_irq(pci_irq_vector(phba->pcidev, i), phba);
	pci_free_irq_vectors(phba->pcidev);

	/* Reset interrupt management states */
	phba->intr_type = NONE;
	phba->sli.slistat.sli_intr = 0;
}

/**
 * lpfc_find_cpu_handle - Find the CPU that corresponds to the specified Queue
 * @phba: pointer to lpfc hba data structure.
 * @id: EQ vector index or Hardware Queue index
 * @match: LPFC_FIND_BY_EQ = match by EQ
 *         LPFC_FIND_BY_HDWQ = match by Hardware Queue
 * Return the CPU that matches the selection criteria
 */
static uint16_t
lpfc_find_cpu_handle(struct lpfc_hba *phba, uint16_t id, int match)
{
	struct lpfc_vector_map_info *cpup;
	int cpu;

	/* Loop through all CPUs */
	for_each_present_cpu(cpu) {
		cpup = &phba->sli4_hba.cpu_map[cpu];

		/* If we are matching by EQ, there may be multiple CPUs using
		 * using the same vector, so select the one with
		 * LPFC_CPU_FIRST_IRQ set.
		 */
		if ((match == LPFC_FIND_BY_EQ) &&
		    (cpup->flag & LPFC_CPU_FIRST_IRQ) &&
		    (cpup->eq == id))
			return cpu;

		/* If matching by HDWQ, select the first CPU that matches */
		if ((match == LPFC_FIND_BY_HDWQ) && (cpup->hdwq == id))
			return cpu;
	}
	return 0;
}

#ifdef CONFIG_X86
/**
 * lpfc_find_hyper - Determine if the CPU map entry is hyper-threaded
 * @phba: pointer to lpfc hba data structure.
 * @cpu: CPU map index
 * @phys_id: CPU package physical id
 * @core_id: CPU core id
 */
static int
lpfc_find_hyper(struct lpfc_hba *phba, int cpu,
		uint16_t phys_id, uint16_t core_id)
{
	struct lpfc_vector_map_info *cpup;
	int idx;

	for_each_present_cpu(idx) {
		cpup = &phba->sli4_hba.cpu_map[idx];
		/* Does the cpup match the one we are looking for */
		if ((cpup->phys_id == phys_id) &&
		    (cpup->core_id == core_id) &&
		    (cpu != idx))
			return 1;
	}
	return 0;
}
#endif

/*
 * lpfc_assign_eq_map_info - Assigns eq for vector_map structure
 * @phba: pointer to lpfc hba data structure.
 * @eqidx: index for eq and irq vector
 * @flag: flags to set for vector_map structure
 * @cpu: cpu used to index vector_map structure
 *
 * The routine assigns eq info into vector_map structure
 */
static inline void
lpfc_assign_eq_map_info(struct lpfc_hba *phba, uint16_t eqidx, uint16_t flag,
			unsigned int cpu)
{
	struct lpfc_vector_map_info *cpup = &phba->sli4_hba.cpu_map[cpu];
	struct lpfc_hba_eq_hdl *eqhdl = lpfc_get_eq_hdl(eqidx);

	cpup->eq = eqidx;
	cpup->flag |= flag;

	lpfc_printf_log(phba, KERN_INFO, LOG_INIT,
			"3336 Set Affinity: CPU %d irq %d eq %d flag x%x\n",
			cpu, eqhdl->irq, cpup->eq, cpup->flag);
}

/**
 * lpfc_cpu_map_array_init - Initialize cpu_map structure
 * @phba: pointer to lpfc hba data structure.
 *
 * The routine initializes the cpu_map array structure
 */
static void
lpfc_cpu_map_array_init(struct lpfc_hba *phba)
{
	struct lpfc_vector_map_info *cpup;
	struct lpfc_eq_intr_info *eqi;
	int cpu;

	for_each_possible_cpu(cpu) {
		cpup = &phba->sli4_hba.cpu_map[cpu];
		cpup->phys_id = LPFC_VECTOR_MAP_EMPTY;
		cpup->core_id = LPFC_VECTOR_MAP_EMPTY;
		cpup->hdwq = LPFC_VECTOR_MAP_EMPTY;
		cpup->eq = LPFC_VECTOR_MAP_EMPTY;
		cpup->flag = 0;
		eqi = per_cpu_ptr(phba->sli4_hba.eq_info, cpu);
		INIT_LIST_HEAD(&eqi->list);
		eqi->icnt = 0;
	}
}

/**
 * lpfc_hba_eq_hdl_array_init - Initialize hba_eq_hdl structure
 * @phba: pointer to lpfc hba data structure.
 *
 * The routine initializes the hba_eq_hdl array structure
 */
static void
lpfc_hba_eq_hdl_array_init(struct lpfc_hba *phba)
{
	struct lpfc_hba_eq_hdl *eqhdl;
	int i;

	for (i = 0; i < phba->cfg_irq_chann; i++) {
		eqhdl = lpfc_get_eq_hdl(i);
		eqhdl->irq = LPFC_VECTOR_MAP_EMPTY;
		eqhdl->phba = phba;
	}
}

/**
 * lpfc_cpu_affinity_check - Check vector CPU affinity mappings
 * @phba: pointer to lpfc hba data structure.
 * @vectors: number of msix vectors allocated.
 *
 * The routine will figure out the CPU affinity assignment for every
 * MSI-X vector allocated for the HBA.
 * In addition, the CPU to IO channel mapping will be calculated
 * and the phba->sli4_hba.cpu_map array will reflect this.
 */
static void
lpfc_cpu_affinity_check(struct lpfc_hba *phba, int vectors)
{
	int i, cpu, idx, next_idx, new_cpu, start_cpu, first_cpu;
	int max_phys_id, min_phys_id;
	int max_core_id, min_core_id;
	struct lpfc_vector_map_info *cpup;
	struct lpfc_vector_map_info *new_cpup;
#ifdef CONFIG_X86
	struct cpuinfo_x86 *cpuinfo;
#endif
#ifdef CONFIG_SCSI_LPFC_DEBUG_FS
	struct lpfc_hdwq_stat *c_stat;
#endif

	max_phys_id = 0;
	min_phys_id = LPFC_VECTOR_MAP_EMPTY;
	max_core_id = 0;
	min_core_id = LPFC_VECTOR_MAP_EMPTY;

	/* Update CPU map with physical id and core id of each CPU */
	for_each_present_cpu(cpu) {
		cpup = &phba->sli4_hba.cpu_map[cpu];
#ifdef CONFIG_X86
		cpuinfo = &cpu_data(cpu);
		cpup->phys_id = cpuinfo->phys_proc_id;
		cpup->core_id = cpuinfo->cpu_core_id;
		if (lpfc_find_hyper(phba, cpu, cpup->phys_id, cpup->core_id))
			cpup->flag |= LPFC_CPU_MAP_HYPER;
#else
		/* No distinction between CPUs for other platforms */
		cpup->phys_id = 0;
		cpup->core_id = cpu;
#endif

		lpfc_printf_log(phba, KERN_INFO, LOG_INIT,
				"3328 CPU %d physid %d coreid %d flag x%x\n",
				cpu, cpup->phys_id, cpup->core_id, cpup->flag);

		if (cpup->phys_id > max_phys_id)
			max_phys_id = cpup->phys_id;
		if (cpup->phys_id < min_phys_id)
			min_phys_id = cpup->phys_id;

		if (cpup->core_id > max_core_id)
			max_core_id = cpup->core_id;
		if (cpup->core_id < min_core_id)
			min_core_id = cpup->core_id;
	}

	/* After looking at each irq vector assigned to this pcidev, its
	 * possible to see that not ALL CPUs have been accounted for.
	 * Next we will set any unassigned (unaffinitized) cpu map
	 * entries to a IRQ on the same phys_id.
	 */
	first_cpu = cpumask_first(cpu_present_mask);
	start_cpu = first_cpu;

	for_each_present_cpu(cpu) {
		cpup = &phba->sli4_hba.cpu_map[cpu];

		/* Is this CPU entry unassigned */
		if (cpup->eq == LPFC_VECTOR_MAP_EMPTY) {
			/* Mark CPU as IRQ not assigned by the kernel */
			cpup->flag |= LPFC_CPU_MAP_UNASSIGN;

			/* If so, find a new_cpup thats on the the SAME
			 * phys_id as cpup. start_cpu will start where we
			 * left off so all unassigned entries don't get assgined
			 * the IRQ of the first entry.
			 */
			new_cpu = start_cpu;
			for (i = 0; i < phba->sli4_hba.num_present_cpu; i++) {
				new_cpup = &phba->sli4_hba.cpu_map[new_cpu];
				if (!(new_cpup->flag & LPFC_CPU_MAP_UNASSIGN) &&
				    (new_cpup->eq != LPFC_VECTOR_MAP_EMPTY) &&
				    (new_cpup->phys_id == cpup->phys_id))
					goto found_same;
				new_cpu = cpumask_next(
					new_cpu, cpu_present_mask);
				if (new_cpu == nr_cpumask_bits)
					new_cpu = first_cpu;
			}
			/* At this point, we leave the CPU as unassigned */
			continue;
found_same:
			/* We found a matching phys_id, so copy the IRQ info */
			cpup->eq = new_cpup->eq;

			/* Bump start_cpu to the next slot to minmize the
			 * chance of having multiple unassigned CPU entries
			 * selecting the same IRQ.
			 */
			start_cpu = cpumask_next(new_cpu, cpu_present_mask);
			if (start_cpu == nr_cpumask_bits)
				start_cpu = first_cpu;

			lpfc_printf_log(phba, KERN_INFO, LOG_INIT,
					"3337 Set Affinity: CPU %d "
					"eq %d from peer cpu %d same "
					"phys_id (%d)\n",
					cpu, cpup->eq, new_cpu,
					cpup->phys_id);
		}
	}

	/* Set any unassigned cpu map entries to a IRQ on any phys_id */
	start_cpu = first_cpu;

	for_each_present_cpu(cpu) {
		cpup = &phba->sli4_hba.cpu_map[cpu];

		/* Is this entry unassigned */
		if (cpup->eq == LPFC_VECTOR_MAP_EMPTY) {
			/* Mark it as IRQ not assigned by the kernel */
			cpup->flag |= LPFC_CPU_MAP_UNASSIGN;

			/* If so, find a new_cpup thats on ANY phys_id
			 * as the cpup. start_cpu will start where we
			 * left off so all unassigned entries don't get
			 * assigned the IRQ of the first entry.
			 */
			new_cpu = start_cpu;
			for (i = 0; i < phba->sli4_hba.num_present_cpu; i++) {
				new_cpup = &phba->sli4_hba.cpu_map[new_cpu];
				if (!(new_cpup->flag & LPFC_CPU_MAP_UNASSIGN) &&
				    (new_cpup->eq != LPFC_VECTOR_MAP_EMPTY))
					goto found_any;
				new_cpu = cpumask_next(
					new_cpu, cpu_present_mask);
				if (new_cpu == nr_cpumask_bits)
					new_cpu = first_cpu;
			}
			/* We should never leave an entry unassigned */
			lpfc_printf_log(phba, KERN_ERR, LOG_INIT,
					"3339 Set Affinity: CPU %d "
					"eq %d UNASSIGNED\n",
					cpup->hdwq, cpup->eq);
			continue;
found_any:
			/* We found an available entry, copy the IRQ info */
			cpup->eq = new_cpup->eq;

			/* Bump start_cpu to the next slot to minmize the
			 * chance of having multiple unassigned CPU entries
			 * selecting the same IRQ.
			 */
			start_cpu = cpumask_next(new_cpu, cpu_present_mask);
			if (start_cpu == nr_cpumask_bits)
				start_cpu = first_cpu;

			lpfc_printf_log(phba, KERN_INFO, LOG_INIT,
					"3338 Set Affinity: CPU %d "
					"eq %d from peer cpu %d (%d/%d)\n",
					cpu, cpup->eq, new_cpu,
					new_cpup->phys_id, new_cpup->core_id);
		}
	}

	/* Assign hdwq indices that are unique across all cpus in the map
	 * that are also FIRST_CPUs.
	 */
	idx = 0;
	for_each_present_cpu(cpu) {
		cpup = &phba->sli4_hba.cpu_map[cpu];

		/* Only FIRST IRQs get a hdwq index assignment. */
		if (!(cpup->flag & LPFC_CPU_FIRST_IRQ))
			continue;

		/* 1 to 1, the first LPFC_CPU_FIRST_IRQ cpus to a unique hdwq */
		cpup->hdwq = idx;
		idx++;
		lpfc_printf_log(phba, KERN_INFO, LOG_INIT,
				"3333 Set Affinity: CPU %d (phys %d core %d): "
				"hdwq %d eq %d flg x%x\n",
				cpu, cpup->phys_id, cpup->core_id,
				cpup->hdwq, cpup->eq, cpup->flag);
	}
	/* Associate a hdwq with each cpu_map entry
	 * This will be 1 to 1 - hdwq to cpu, unless there are less
	 * hardware queues then CPUs. For that case we will just round-robin
	 * the available hardware queues as they get assigned to CPUs.
	 * The next_idx is the idx from the FIRST_CPU loop above to account
	 * for irq_chann < hdwq.  The idx is used for round-robin assignments
	 * and needs to start at 0.
	 */
	next_idx = idx;
	start_cpu = 0;
	idx = 0;
	for_each_present_cpu(cpu) {
		cpup = &phba->sli4_hba.cpu_map[cpu];

		/* FIRST cpus are already mapped. */
		if (cpup->flag & LPFC_CPU_FIRST_IRQ)
			continue;

		/* If the cfg_irq_chann < cfg_hdw_queue, set the hdwq
		 * of the unassigned cpus to the next idx so that all
		 * hdw queues are fully utilized.
		 */
		if (next_idx < phba->cfg_hdw_queue) {
			cpup->hdwq = next_idx;
			next_idx++;
			continue;
		}

		/* Not a First CPU and all hdw_queues are used.  Reuse a
		 * Hardware Queue for another CPU, so be smart about it
		 * and pick one that has its IRQ/EQ mapped to the same phys_id
		 * (CPU package) and core_id.
		 */
		new_cpu = start_cpu;
		for (i = 0; i < phba->sli4_hba.num_present_cpu; i++) {
			new_cpup = &phba->sli4_hba.cpu_map[new_cpu];
			if (new_cpup->hdwq != LPFC_VECTOR_MAP_EMPTY &&
			    new_cpup->phys_id == cpup->phys_id &&
			    new_cpup->core_id == cpup->core_id) {
				goto found_hdwq;
			}
			new_cpu = cpumask_next(new_cpu, cpu_present_mask);
			if (new_cpu == nr_cpumask_bits)
				new_cpu = first_cpu;
		}

		/* If we can't match both phys_id and core_id,
		 * settle for just a phys_id match.
		 */
		new_cpu = start_cpu;
		for (i = 0; i < phba->sli4_hba.num_present_cpu; i++) {
			new_cpup = &phba->sli4_hba.cpu_map[new_cpu];
			if (new_cpup->hdwq != LPFC_VECTOR_MAP_EMPTY &&
			    new_cpup->phys_id == cpup->phys_id)
				goto found_hdwq;

			new_cpu = cpumask_next(new_cpu, cpu_present_mask);
			if (new_cpu == nr_cpumask_bits)
				new_cpu = first_cpu;
		}

		/* Otherwise just round robin on cfg_hdw_queue */
		cpup->hdwq = idx % phba->cfg_hdw_queue;
		idx++;
		goto logit;
 found_hdwq:
		/* We found an available entry, copy the IRQ info */
		start_cpu = cpumask_next(new_cpu, cpu_present_mask);
		if (start_cpu == nr_cpumask_bits)
			start_cpu = first_cpu;
		cpup->hdwq = new_cpup->hdwq;
 logit:
		lpfc_printf_log(phba, KERN_INFO, LOG_INIT,
				"3335 Set Affinity: CPU %d (phys %d core %d): "
				"hdwq %d eq %d flg x%x\n",
				cpu, cpup->phys_id, cpup->core_id,
				cpup->hdwq, cpup->eq, cpup->flag);
	}

	/*
	 * Initialize the cpu_map slots for not-present cpus in case
	 * a cpu is hot-added. Perform a simple hdwq round robin assignment.
	 */
	idx = 0;
	for_each_possible_cpu(cpu) {
		cpup = &phba->sli4_hba.cpu_map[cpu];
#ifdef CONFIG_SCSI_LPFC_DEBUG_FS
		c_stat = per_cpu_ptr(phba->sli4_hba.c_stat, cpu);
		c_stat->hdwq_no = cpup->hdwq;
#endif
		if (cpup->hdwq != LPFC_VECTOR_MAP_EMPTY)
			continue;

		cpup->hdwq = idx++ % phba->cfg_hdw_queue;
#ifdef CONFIG_SCSI_LPFC_DEBUG_FS
		c_stat->hdwq_no = cpup->hdwq;
#endif
		lpfc_printf_log(phba, KERN_INFO, LOG_INIT,
				"3340 Set Affinity: not present "
				"CPU %d hdwq %d\n",
				cpu, cpup->hdwq);
	}

	/* The cpu_map array will be used later during initialization
	 * when EQ / CQ / WQs are allocated and configured.
	 */
	return;
}

/**
 * lpfc_cpuhp_get_eq
 *
 * @phba:   pointer to lpfc hba data structure.
 * @cpu:    cpu going offline
 * @eqlist: eq list to append to
 */
static int
lpfc_cpuhp_get_eq(struct lpfc_hba *phba, unsigned int cpu,
		  struct list_head *eqlist)
{
	const struct cpumask *maskp;
	struct lpfc_queue *eq;
	struct cpumask *tmp;
	u16 idx;

	tmp = kzalloc(cpumask_size(), GFP_KERNEL);
	if (!tmp)
		return -ENOMEM;

	for (idx = 0; idx < phba->cfg_irq_chann; idx++) {
		maskp = pci_irq_get_affinity(phba->pcidev, idx);
		if (!maskp)
			continue;
		/*
		 * if irq is not affinitized to the cpu going
		 * then we don't need to poll the eq attached
		 * to it.
		 */
		if (!cpumask_and(tmp, maskp, cpumask_of(cpu)))
			continue;
		/* get the cpus that are online and are affini-
		 * tized to this irq vector.  If the count is
		 * more than 1 then cpuhp is not going to shut-
		 * down this vector.  Since this cpu has not
		 * gone offline yet, we need >1.
		 */
		cpumask_and(tmp, maskp, cpu_online_mask);
		if (cpumask_weight(tmp) > 1)
			continue;

		/* Now that we have an irq to shutdown, get the eq
		 * mapped to this irq.  Note: multiple hdwq's in
		 * the software can share an eq, but eventually
		 * only eq will be mapped to this vector
		 */
		eq = phba->sli4_hba.hba_eq_hdl[idx].eq;
		list_add(&eq->_poll_list, eqlist);
	}
	kfree(tmp);
	return 0;
}

static void __lpfc_cpuhp_remove(struct lpfc_hba *phba)
{
	if (phba->sli_rev != LPFC_SLI_REV4)
		return;

	cpuhp_state_remove_instance_nocalls(lpfc_cpuhp_state,
					    &phba->cpuhp);
	/*
	 * unregistering the instance doesn't stop the polling
	 * timer. Wait for the poll timer to retire.
	 */
	synchronize_rcu();
	del_timer_sync(&phba->cpuhp_poll_timer);
}

static void lpfc_cpuhp_remove(struct lpfc_hba *phba)
{
	if (phba->pport->fc_flag & FC_OFFLINE_MODE)
		return;

	__lpfc_cpuhp_remove(phba);
}

static void lpfc_cpuhp_add(struct lpfc_hba *phba)
{
	if (phba->sli_rev != LPFC_SLI_REV4)
		return;

	rcu_read_lock();

	if (!list_empty(&phba->poll_list))
		mod_timer(&phba->cpuhp_poll_timer,
			  jiffies + msecs_to_jiffies(LPFC_POLL_HB));

	rcu_read_unlock();

	cpuhp_state_add_instance_nocalls(lpfc_cpuhp_state,
					 &phba->cpuhp);
}

static int __lpfc_cpuhp_checks(struct lpfc_hba *phba, int *retval)
{
	if (phba->pport->load_flag & FC_UNLOADING) {
		*retval = -EAGAIN;
		return true;
	}

	if (phba->sli_rev != LPFC_SLI_REV4) {
		*retval = 0;
		return true;
	}

	/* proceed with the hotplug */
	return false;
}

/**
 * lpfc_irq_set_aff - set IRQ affinity
 * @eqhdl: EQ handle
 * @cpu: cpu to set affinity
 *
 **/
static inline void
lpfc_irq_set_aff(struct lpfc_hba_eq_hdl *eqhdl, unsigned int cpu)
{
	cpumask_clear(&eqhdl->aff_mask);
	cpumask_set_cpu(cpu, &eqhdl->aff_mask);
	irq_set_status_flags(eqhdl->irq, IRQ_NO_BALANCING);
	irq_set_affinity(eqhdl->irq, &eqhdl->aff_mask);
}

/**
 * lpfc_irq_clear_aff - clear IRQ affinity
 * @eqhdl: EQ handle
 *
 **/
static inline void
lpfc_irq_clear_aff(struct lpfc_hba_eq_hdl *eqhdl)
{
	cpumask_clear(&eqhdl->aff_mask);
	irq_clear_status_flags(eqhdl->irq, IRQ_NO_BALANCING);
}

/**
 * lpfc_irq_rebalance - rebalances IRQ affinity according to cpuhp event
 * @phba: pointer to HBA context object.
 * @cpu: cpu going offline/online
 * @offline: true, cpu is going offline. false, cpu is coming online.
 *
 * If cpu is going offline, we'll try our best effort to find the next
 * online cpu on the phba's original_mask and migrate all offlining IRQ
 * affinities.
 *
 * If cpu is coming online, reaffinitize the IRQ back to the onlining cpu.
 *
 * Note: Call only if NUMA or NHT mode is enabled, otherwise rely on
 *	 PCI_IRQ_AFFINITY to auto-manage IRQ affinity.
 *
 **/
static void
lpfc_irq_rebalance(struct lpfc_hba *phba, unsigned int cpu, bool offline)
{
	struct lpfc_vector_map_info *cpup;
	struct cpumask *aff_mask;
	unsigned int cpu_select, cpu_next, idx;
	const struct cpumask *orig_mask;

	if (phba->irq_chann_mode == NORMAL_MODE)
		return;

	orig_mask = &phba->sli4_hba.irq_aff_mask;

	if (!cpumask_test_cpu(cpu, orig_mask))
		return;

	cpup = &phba->sli4_hba.cpu_map[cpu];

	if (!(cpup->flag & LPFC_CPU_FIRST_IRQ))
		return;

	if (offline) {
		/* Find next online CPU on original mask */
		cpu_next = cpumask_next_wrap(cpu, orig_mask, cpu, true);
		cpu_select = lpfc_next_online_cpu(orig_mask, cpu_next);

		/* Found a valid CPU */
		if ((cpu_select < nr_cpu_ids) && (cpu_select != cpu)) {
			/* Go through each eqhdl and ensure offlining
			 * cpu aff_mask is migrated
			 */
			for (idx = 0; idx < phba->cfg_irq_chann; idx++) {
				aff_mask = lpfc_get_aff_mask(idx);

				/* Migrate affinity */
				if (cpumask_test_cpu(cpu, aff_mask))
					lpfc_irq_set_aff(lpfc_get_eq_hdl(idx),
							 cpu_select);
			}
		} else {
			/* Rely on irqbalance if no online CPUs left on NUMA */
			for (idx = 0; idx < phba->cfg_irq_chann; idx++)
				lpfc_irq_clear_aff(lpfc_get_eq_hdl(idx));
		}
	} else {
		/* Migrate affinity back to this CPU */
		lpfc_irq_set_aff(lpfc_get_eq_hdl(cpup->eq), cpu);
	}
}

static int lpfc_cpu_offline(unsigned int cpu, struct hlist_node *node)
{
	struct lpfc_hba *phba = hlist_entry_safe(node, struct lpfc_hba, cpuhp);
	struct lpfc_queue *eq, *next;
	LIST_HEAD(eqlist);
	int retval;

	if (!phba) {
		WARN_ONCE(!phba, "cpu: %u. phba:NULL", raw_smp_processor_id());
		return 0;
	}

	if (__lpfc_cpuhp_checks(phba, &retval))
		return retval;

	lpfc_irq_rebalance(phba, cpu, true);

	retval = lpfc_cpuhp_get_eq(phba, cpu, &eqlist);
	if (retval)
		return retval;

	/* start polling on these eq's */
	list_for_each_entry_safe(eq, next, &eqlist, _poll_list) {
		list_del_init(&eq->_poll_list);
		lpfc_sli4_start_polling(eq);
	}

	return 0;
}

static int lpfc_cpu_online(unsigned int cpu, struct hlist_node *node)
{
	struct lpfc_hba *phba = hlist_entry_safe(node, struct lpfc_hba, cpuhp);
	struct lpfc_queue *eq, *next;
	unsigned int n;
	int retval;

	if (!phba) {
		WARN_ONCE(!phba, "cpu: %u. phba:NULL", raw_smp_processor_id());
		return 0;
	}

	if (__lpfc_cpuhp_checks(phba, &retval))
		return retval;

	lpfc_irq_rebalance(phba, cpu, false);

	list_for_each_entry_safe(eq, next, &phba->poll_list, _poll_list) {
		n = lpfc_find_cpu_handle(phba, eq->hdwq, LPFC_FIND_BY_HDWQ);
		if (n == cpu)
			lpfc_sli4_stop_polling(eq);
	}

	return 0;
}

/**
 * lpfc_sli4_enable_msix - Enable MSI-X interrupt mode to SLI-4 device
 * @phba: pointer to lpfc hba data structure.
 *
 * This routine is invoked to enable the MSI-X interrupt vectors to device
 * with SLI-4 interface spec.  It also allocates MSI-X vectors and maps them
 * to cpus on the system.
 *
 * When cfg_irq_numa is enabled, the adapter will only allocate vectors for
 * the number of cpus on the same numa node as this adapter.  The vectors are
 * allocated without requesting OS affinity mapping.  A vector will be
 * allocated and assigned to each online and offline cpu.  If the cpu is
 * online, then affinity will be set to that cpu.  If the cpu is offline, then
 * affinity will be set to the nearest peer cpu within the numa node that is
 * online.  If there are no online cpus within the numa node, affinity is not
 * assigned and the OS may do as it pleases. Note: cpu vector affinity mapping
 * is consistent with the way cpu online/offline is handled when cfg_irq_numa is
 * configured.
 *
 * If numa mode is not enabled and there is more than 1 vector allocated, then
 * the driver relies on the managed irq interface where the OS assigns vector to
 * cpu affinity.  The driver will then use that affinity mapping to setup its
 * cpu mapping table.
 *
 * Return codes
 * 0 - successful
 * other values - error
 **/
static int
lpfc_sli4_enable_msix(struct lpfc_hba *phba)
{
	int vectors, rc, index;
	char *name;
	const struct cpumask *aff_mask = NULL;
	unsigned int cpu = 0, cpu_cnt = 0, cpu_select = nr_cpu_ids;
	struct lpfc_vector_map_info *cpup;
	struct lpfc_hba_eq_hdl *eqhdl;
	const struct cpumask *maskp;
	unsigned int flags = PCI_IRQ_MSIX;

	/* Set up MSI-X multi-message vectors */
	vectors = phba->cfg_irq_chann;

	if (phba->irq_chann_mode != NORMAL_MODE)
		aff_mask = &phba->sli4_hba.irq_aff_mask;

	if (aff_mask) {
		cpu_cnt = cpumask_weight(aff_mask);
		vectors = min(phba->cfg_irq_chann, cpu_cnt);

		/* cpu: iterates over aff_mask including offline or online
		 * cpu_select: iterates over online aff_mask to set affinity
		 */
		cpu = cpumask_first(aff_mask);
		cpu_select = lpfc_next_online_cpu(aff_mask, cpu);
	} else {
		flags |= PCI_IRQ_AFFINITY;
	}

	rc = pci_alloc_irq_vectors(phba->pcidev, 1, vectors, flags);
	if (rc < 0) {
		lpfc_printf_log(phba, KERN_INFO, LOG_INIT,
				"0484 PCI enable MSI-X failed (%d)\n", rc);
		goto vec_fail_out;
	}
	vectors = rc;

	/* Assign MSI-X vectors to interrupt handlers */
	for (index = 0; index < vectors; index++) {
		eqhdl = lpfc_get_eq_hdl(index);
		name = eqhdl->handler_name;
		memset(name, 0, LPFC_SLI4_HANDLER_NAME_SZ);
		snprintf(name, LPFC_SLI4_HANDLER_NAME_SZ,
			 LPFC_DRIVER_HANDLER_NAME"%d", index);

		eqhdl->idx = index;
		rc = request_irq(pci_irq_vector(phba->pcidev, index),
			 &lpfc_sli4_hba_intr_handler, 0,
			 name, eqhdl);
		if (rc) {
			lpfc_printf_log(phba, KERN_WARNING, LOG_INIT,
					"0486 MSI-X fast-path (%d) "
					"request_irq failed (%d)\n", index, rc);
			goto cfg_fail_out;
		}

		eqhdl->irq = pci_irq_vector(phba->pcidev, index);

		if (aff_mask) {
			/* If found a neighboring online cpu, set affinity */
			if (cpu_select < nr_cpu_ids)
				lpfc_irq_set_aff(eqhdl, cpu_select);

			/* Assign EQ to cpu_map */
			lpfc_assign_eq_map_info(phba, index,
						LPFC_CPU_FIRST_IRQ,
						cpu);

			/* Iterate to next offline or online cpu in aff_mask */
			cpu = cpumask_next(cpu, aff_mask);

			/* Find next online cpu in aff_mask to set affinity */
			cpu_select = lpfc_next_online_cpu(aff_mask, cpu);
		} else if (vectors == 1) {
			cpu = cpumask_first(cpu_present_mask);
			lpfc_assign_eq_map_info(phba, index, LPFC_CPU_FIRST_IRQ,
						cpu);
		} else {
			maskp = pci_irq_get_affinity(phba->pcidev, index);

			/* Loop through all CPUs associated with vector index */
			for_each_cpu_and(cpu, maskp, cpu_present_mask) {
				cpup = &phba->sli4_hba.cpu_map[cpu];

				/* If this is the first CPU thats assigned to
				 * this vector, set LPFC_CPU_FIRST_IRQ.
				 *
				 * With certain platforms its possible that irq
				 * vectors are affinitized to all the cpu's.
				 * This can result in each cpu_map.eq to be set
				 * to the last vector, resulting in overwrite
				 * of all the previous cpu_map.eq.  Ensure that
				 * each vector receives a place in cpu_map.
				 * Later call to lpfc_cpu_affinity_check will
				 * ensure we are nicely balanced out.
				 */
				if (cpup->eq != LPFC_VECTOR_MAP_EMPTY)
					continue;
				lpfc_assign_eq_map_info(phba, index,
							LPFC_CPU_FIRST_IRQ,
							cpu);
				break;
			}
		}
	}

	if (vectors != phba->cfg_irq_chann) {
		lpfc_printf_log(phba, KERN_ERR, LOG_TRACE_EVENT,
				"3238 Reducing IO channels to match number of "
				"MSI-X vectors, requested %d got %d\n",
				phba->cfg_irq_chann, vectors);
		if (phba->cfg_irq_chann > vectors)
			phba->cfg_irq_chann = vectors;
	}

	return rc;

cfg_fail_out:
	/* free the irq already requested */
	for (--index; index >= 0; index--) {
		eqhdl = lpfc_get_eq_hdl(index);
		lpfc_irq_clear_aff(eqhdl);
		free_irq(eqhdl->irq, eqhdl);
	}

	/* Unconfigure MSI-X capability structure */
	pci_free_irq_vectors(phba->pcidev);

vec_fail_out:
	return rc;
}

/**
 * lpfc_sli4_enable_msi - Enable MSI interrupt mode to SLI-4 device
 * @phba: pointer to lpfc hba data structure.
 *
 * This routine is invoked to enable the MSI interrupt mode to device with
 * SLI-4 interface spec. The kernel function pci_alloc_irq_vectors() is
 * called to enable the MSI vector. The device driver is responsible for
 * calling the request_irq() to register MSI vector with a interrupt the
 * handler, which is done in this function.
 *
 * Return codes
 * 	0 - successful
 * 	other values - error
 **/
static int
lpfc_sli4_enable_msi(struct lpfc_hba *phba)
{
	int rc, index;
	unsigned int cpu;
	struct lpfc_hba_eq_hdl *eqhdl;

	rc = pci_alloc_irq_vectors(phba->pcidev, 1, 1,
				   PCI_IRQ_MSI | PCI_IRQ_AFFINITY);
	if (rc > 0)
		lpfc_printf_log(phba, KERN_INFO, LOG_INIT,
				"0487 PCI enable MSI mode success.\n");
	else {
		lpfc_printf_log(phba, KERN_INFO, LOG_INIT,
				"0488 PCI enable MSI mode failed (%d)\n", rc);
		return rc ? rc : -1;
	}

	rc = request_irq(phba->pcidev->irq, lpfc_sli4_intr_handler,
			 0, LPFC_DRIVER_NAME, phba);
	if (rc) {
		pci_free_irq_vectors(phba->pcidev);
		lpfc_printf_log(phba, KERN_WARNING, LOG_INIT,
				"0490 MSI request_irq failed (%d)\n", rc);
		return rc;
	}

	eqhdl = lpfc_get_eq_hdl(0);
	eqhdl->irq = pci_irq_vector(phba->pcidev, 0);

	cpu = cpumask_first(cpu_present_mask);
	lpfc_assign_eq_map_info(phba, 0, LPFC_CPU_FIRST_IRQ, cpu);

	for (index = 0; index < phba->cfg_irq_chann; index++) {
		eqhdl = lpfc_get_eq_hdl(index);
		eqhdl->idx = index;
	}

	return 0;
}

/**
 * lpfc_sli4_enable_intr - Enable device interrupt to SLI-4 device
 * @phba: pointer to lpfc hba data structure.
 * @cfg_mode: Interrupt configuration mode (INTx, MSI or MSI-X).
 *
 * This routine is invoked to enable device interrupt and associate driver's
 * interrupt handler(s) to interrupt vector(s) to device with SLI-4
 * interface spec. Depends on the interrupt mode configured to the driver,
 * the driver will try to fallback from the configured interrupt mode to an
 * interrupt mode which is supported by the platform, kernel, and device in
 * the order of:
 * MSI-X -> MSI -> IRQ.
 *
 * Return codes
 * 	0 - successful
 * 	other values - error
 **/
static uint32_t
lpfc_sli4_enable_intr(struct lpfc_hba *phba, uint32_t cfg_mode)
{
	uint32_t intr_mode = LPFC_INTR_ERROR;
	int retval, idx;

	if (cfg_mode == 2) {
		/* Preparation before conf_msi mbox cmd */
		retval = 0;
		if (!retval) {
			/* Now, try to enable MSI-X interrupt mode */
			retval = lpfc_sli4_enable_msix(phba);
			if (!retval) {
				/* Indicate initialization to MSI-X mode */
				phba->intr_type = MSIX;
				intr_mode = 2;
			}
		}
	}

	/* Fallback to MSI if MSI-X initialization failed */
	if (cfg_mode >= 1 && phba->intr_type == NONE) {
		retval = lpfc_sli4_enable_msi(phba);
		if (!retval) {
			/* Indicate initialization to MSI mode */
			phba->intr_type = MSI;
			intr_mode = 1;
		}
	}

	/* Fallback to INTx if both MSI-X/MSI initalization failed */
	if (phba->intr_type == NONE) {
		retval = request_irq(phba->pcidev->irq, lpfc_sli4_intr_handler,
				     IRQF_SHARED, LPFC_DRIVER_NAME, phba);
		if (!retval) {
			struct lpfc_hba_eq_hdl *eqhdl;
			unsigned int cpu;

			/* Indicate initialization to INTx mode */
			phba->intr_type = INTx;
			intr_mode = 0;

			eqhdl = lpfc_get_eq_hdl(0);
			eqhdl->irq = pci_irq_vector(phba->pcidev, 0);

			cpu = cpumask_first(cpu_present_mask);
			lpfc_assign_eq_map_info(phba, 0, LPFC_CPU_FIRST_IRQ,
						cpu);
			for (idx = 0; idx < phba->cfg_irq_chann; idx++) {
				eqhdl = lpfc_get_eq_hdl(idx);
				eqhdl->idx = idx;
			}
		}
	}
	return intr_mode;
}

/**
 * lpfc_sli4_disable_intr - Disable device interrupt to SLI-4 device
 * @phba: pointer to lpfc hba data structure.
 *
 * This routine is invoked to disable device interrupt and disassociate
 * the driver's interrupt handler(s) from interrupt vector(s) to device
 * with SLI-4 interface spec. Depending on the interrupt mode, the driver
 * will release the interrupt vector(s) for the message signaled interrupt.
 **/
static void
lpfc_sli4_disable_intr(struct lpfc_hba *phba)
{
	/* Disable the currently initialized interrupt mode */
	if (phba->intr_type == MSIX) {
		int index;
		struct lpfc_hba_eq_hdl *eqhdl;

		/* Free up MSI-X multi-message vectors */
		for (index = 0; index < phba->cfg_irq_chann; index++) {
			eqhdl = lpfc_get_eq_hdl(index);
			lpfc_irq_clear_aff(eqhdl);
			free_irq(eqhdl->irq, eqhdl);
		}
	} else {
		free_irq(phba->pcidev->irq, phba);
	}

	pci_free_irq_vectors(phba->pcidev);

	/* Reset interrupt management states */
	phba->intr_type = NONE;
	phba->sli.slistat.sli_intr = 0;
}

/**
 * lpfc_unset_hba - Unset SLI3 hba device initialization
 * @phba: pointer to lpfc hba data structure.
 *
 * This routine is invoked to unset the HBA device initialization steps to
 * a device with SLI-3 interface spec.
 **/
static void
lpfc_unset_hba(struct lpfc_hba *phba)
{
	struct lpfc_vport *vport = phba->pport;
	struct Scsi_Host  *shost = lpfc_shost_from_vport(vport);

	spin_lock_irq(shost->host_lock);
	vport->load_flag |= FC_UNLOADING;
	spin_unlock_irq(shost->host_lock);

	kfree(phba->vpi_bmask);
	kfree(phba->vpi_ids);

	lpfc_stop_hba_timers(phba);

	phba->pport->work_port_events = 0;

	lpfc_sli_hba_down(phba);

	lpfc_sli_brdrestart(phba);

	lpfc_sli_disable_intr(phba);

	return;
}

/**
 * lpfc_sli4_xri_exchange_busy_wait - Wait for device XRI exchange busy
 * @phba: Pointer to HBA context object.
 *
 * This function is called in the SLI4 code path to wait for completion
 * of device's XRIs exchange busy. It will check the XRI exchange busy
 * on outstanding FCP and ELS I/Os every 10ms for up to 10 seconds; after
 * that, it will check the XRI exchange busy on outstanding FCP and ELS
 * I/Os every 30 seconds, log error message, and wait forever. Only when
 * all XRI exchange busy complete, the driver unload shall proceed with
 * invoking the function reset ioctl mailbox command to the CNA and the
 * the rest of the driver unload resource release.
 **/
static void
lpfc_sli4_xri_exchange_busy_wait(struct lpfc_hba *phba)
{
	struct lpfc_sli4_hdw_queue *qp;
	int idx, ccnt;
	int wait_time = 0;
	int io_xri_cmpl = 1;
	int nvmet_xri_cmpl = 1;
	int els_xri_cmpl = list_empty(&phba->sli4_hba.lpfc_abts_els_sgl_list);

	/* Driver just aborted IOs during the hba_unset process.  Pause
	 * here to give the HBA time to complete the IO and get entries
	 * into the abts lists.
	 */
	msleep(LPFC_XRI_EXCH_BUSY_WAIT_T1 * 5);

	/* Wait for NVME pending IO to flush back to transport. */
	if (phba->cfg_enable_fc4_type & LPFC_ENABLE_NVME)
		lpfc_nvme_wait_for_io_drain(phba);

	ccnt = 0;
	for (idx = 0; idx < phba->cfg_hdw_queue; idx++) {
		qp = &phba->sli4_hba.hdwq[idx];
		io_xri_cmpl = list_empty(&qp->lpfc_abts_io_buf_list);
		if (!io_xri_cmpl) /* if list is NOT empty */
			ccnt++;
	}
	if (ccnt)
		io_xri_cmpl = 0;

	if (phba->cfg_enable_fc4_type & LPFC_ENABLE_NVME) {
		nvmet_xri_cmpl =
			list_empty(&phba->sli4_hba.lpfc_abts_nvmet_ctx_list);
	}

	while (!els_xri_cmpl || !io_xri_cmpl || !nvmet_xri_cmpl) {
		if (wait_time > LPFC_XRI_EXCH_BUSY_WAIT_TMO) {
			if (!nvmet_xri_cmpl)
				lpfc_printf_log(phba, KERN_ERR, LOG_TRACE_EVENT,
						"6424 NVMET XRI exchange busy "
						"wait time: %d seconds.\n",
						wait_time/1000);
			if (!io_xri_cmpl)
				lpfc_printf_log(phba, KERN_ERR, LOG_TRACE_EVENT,
						"6100 IO XRI exchange busy "
						"wait time: %d seconds.\n",
						wait_time/1000);
			if (!els_xri_cmpl)
				lpfc_printf_log(phba, KERN_ERR, LOG_TRACE_EVENT,
						"2878 ELS XRI exchange busy "
						"wait time: %d seconds.\n",
						wait_time/1000);
			msleep(LPFC_XRI_EXCH_BUSY_WAIT_T2);
			wait_time += LPFC_XRI_EXCH_BUSY_WAIT_T2;
		} else {
			msleep(LPFC_XRI_EXCH_BUSY_WAIT_T1);
			wait_time += LPFC_XRI_EXCH_BUSY_WAIT_T1;
		}

		ccnt = 0;
		for (idx = 0; idx < phba->cfg_hdw_queue; idx++) {
			qp = &phba->sli4_hba.hdwq[idx];
			io_xri_cmpl = list_empty(
			    &qp->lpfc_abts_io_buf_list);
			if (!io_xri_cmpl) /* if list is NOT empty */
				ccnt++;
		}
		if (ccnt)
			io_xri_cmpl = 0;

		if (phba->cfg_enable_fc4_type & LPFC_ENABLE_NVME) {
			nvmet_xri_cmpl = list_empty(
				&phba->sli4_hba.lpfc_abts_nvmet_ctx_list);
		}
		els_xri_cmpl =
			list_empty(&phba->sli4_hba.lpfc_abts_els_sgl_list);

	}
}

/**
 * lpfc_sli4_hba_unset - Unset the fcoe hba
 * @phba: Pointer to HBA context object.
 *
 * This function is called in the SLI4 code path to reset the HBA's FCoE
 * function. The caller is not required to hold any lock. This routine
 * issues PCI function reset mailbox command to reset the FCoE function.
 * At the end of the function, it calls lpfc_hba_down_post function to
 * free any pending commands.
 **/
static void
lpfc_sli4_hba_unset(struct lpfc_hba *phba)
{
	int wait_cnt = 0;
	LPFC_MBOXQ_t *mboxq;
	struct pci_dev *pdev = phba->pcidev;

	lpfc_stop_hba_timers(phba);
	hrtimer_cancel(&phba->cmf_timer);

	if (phba->pport)
		phba->sli4_hba.intr_enable = 0;

	/*
	 * Gracefully wait out the potential current outstanding asynchronous
	 * mailbox command.
	 */

	/* First, block any pending async mailbox command from posted */
	spin_lock_irq(&phba->hbalock);
	phba->sli.sli_flag |= LPFC_SLI_ASYNC_MBX_BLK;
	spin_unlock_irq(&phba->hbalock);
	/* Now, trying to wait it out if we can */
	while (phba->sli.sli_flag & LPFC_SLI_MBOX_ACTIVE) {
		msleep(10);
		if (++wait_cnt > LPFC_ACTIVE_MBOX_WAIT_CNT)
			break;
	}
	/* Forcefully release the outstanding mailbox command if timed out */
	if (phba->sli.sli_flag & LPFC_SLI_MBOX_ACTIVE) {
		spin_lock_irq(&phba->hbalock);
		mboxq = phba->sli.mbox_active;
		mboxq->u.mb.mbxStatus = MBX_NOT_FINISHED;
		__lpfc_mbox_cmpl_put(phba, mboxq);
		phba->sli.sli_flag &= ~LPFC_SLI_MBOX_ACTIVE;
		phba->sli.mbox_active = NULL;
		spin_unlock_irq(&phba->hbalock);
	}

	/* Abort all iocbs associated with the hba */
	lpfc_sli_hba_iocb_abort(phba);

	/* Wait for completion of device XRI exchange busy */
	lpfc_sli4_xri_exchange_busy_wait(phba);

	/* per-phba callback de-registration for hotplug event */
	if (phba->pport)
		lpfc_cpuhp_remove(phba);

	/* Disable PCI subsystem interrupt */
	lpfc_sli4_disable_intr(phba);

	/* Disable SR-IOV if enabled */
	if (phba->cfg_sriov_nr_virtfn)
		pci_disable_sriov(pdev);

	/* Stop kthread signal shall trigger work_done one more time */
	kthread_stop(phba->worker_thread);

	/* Disable FW logging to host memory */
	lpfc_ras_stop_fwlog(phba);

	/* Unset the queues shared with the hardware then release all
	 * allocated resources.
	 */
	lpfc_sli4_queue_unset(phba);
	lpfc_sli4_queue_destroy(phba);

	/* Reset SLI4 HBA FCoE function */
	lpfc_pci_function_reset(phba);

	/* Free RAS DMA memory */
	if (phba->ras_fwlog.ras_enabled)
		lpfc_sli4_ras_dma_free(phba);

	/* Stop the SLI4 device port */
	if (phba->pport)
		phba->pport->work_port_events = 0;
}

static uint32_t
lpfc_cgn_crc32(uint32_t crc, u8 byte)
{
	uint32_t msb = 0;
	uint32_t bit;

	for (bit = 0; bit < 8; bit++) {
		msb = (crc >> 31) & 1;
		crc <<= 1;

		if (msb ^ (byte & 1)) {
			crc ^= LPFC_CGN_CRC32_MAGIC_NUMBER;
			crc |= 1;
		}
		byte >>= 1;
	}
	return crc;
}

static uint32_t
lpfc_cgn_reverse_bits(uint32_t wd)
{
	uint32_t result = 0;
	uint32_t i;

	for (i = 0; i < 32; i++) {
		result <<= 1;
		result |= (1 & (wd >> i));
	}
	return result;
}

/*
 * The routine corresponds with the algorithm the HBA firmware
 * uses to validate the data integrity.
 */
uint32_t
lpfc_cgn_calc_crc32(void *ptr, uint32_t byteLen, uint32_t crc)
{
	uint32_t  i;
	uint32_t result;
	uint8_t  *data = (uint8_t *)ptr;

	for (i = 0; i < byteLen; ++i)
		crc = lpfc_cgn_crc32(crc, data[i]);

	result = ~lpfc_cgn_reverse_bits(crc);
	return result;
}

void
lpfc_init_congestion_buf(struct lpfc_hba *phba)
{
	struct lpfc_cgn_info *cp;
	struct timespec64 cmpl_time;
	struct tm broken;
	uint16_t size;
	uint32_t crc;

	lpfc_printf_log(phba, KERN_INFO, LOG_CGN_MGMT,
			"6235 INIT Congestion Buffer %p\n", phba->cgn_i);

	if (!phba->cgn_i)
		return;
	cp = (struct lpfc_cgn_info *)phba->cgn_i->virt;

	atomic_set(&phba->cgn_fabric_warn_cnt, 0);
	atomic_set(&phba->cgn_fabric_alarm_cnt, 0);
	atomic_set(&phba->cgn_sync_alarm_cnt, 0);
	atomic_set(&phba->cgn_sync_warn_cnt, 0);

	atomic_set(&phba->cgn_driver_evt_cnt, 0);
	atomic_set(&phba->cgn_latency_evt_cnt, 0);
	atomic64_set(&phba->cgn_latency_evt, 0);
	phba->cgn_evt_minute = 0;
	phba->hba_flag &= ~HBA_CGN_DAY_WRAP;

	memset(cp, 0xff, offsetof(struct lpfc_cgn_info, cgn_stat));
	cp->cgn_info_size = cpu_to_le16(LPFC_CGN_INFO_SZ);
	cp->cgn_info_version = LPFC_CGN_INFO_V3;

	/* cgn parameters */
	cp->cgn_info_mode = phba->cgn_p.cgn_param_mode;
	cp->cgn_info_level0 = phba->cgn_p.cgn_param_level0;
	cp->cgn_info_level1 = phba->cgn_p.cgn_param_level1;
	cp->cgn_info_level2 = phba->cgn_p.cgn_param_level2;

	ktime_get_real_ts64(&cmpl_time);
	time64_to_tm(cmpl_time.tv_sec, 0, &broken);

	cp->cgn_info_month = broken.tm_mon + 1;
	cp->cgn_info_day = broken.tm_mday;
	cp->cgn_info_year = broken.tm_year - 100; /* relative to 2000 */
	cp->cgn_info_hour = broken.tm_hour;
	cp->cgn_info_minute = broken.tm_min;
	cp->cgn_info_second = broken.tm_sec;

	lpfc_printf_log(phba, KERN_INFO, LOG_CGN_MGMT | LOG_INIT,
			"2643 CGNInfo Init: Start Time "
			"%d/%d/%d %d:%d:%d\n",
			cp->cgn_info_day, cp->cgn_info_month,
			cp->cgn_info_year, cp->cgn_info_hour,
			cp->cgn_info_minute, cp->cgn_info_second);

	/* Fill in default LUN qdepth */
	if (phba->pport) {
		size = (uint16_t)(phba->pport->cfg_lun_queue_depth);
		cp->cgn_lunq = cpu_to_le16(size);
	}

	/* last used Index initialized to 0xff already */

	cp->cgn_warn_freq = cpu_to_le16(LPFC_FPIN_INIT_FREQ);
	cp->cgn_alarm_freq = cpu_to_le16(LPFC_FPIN_INIT_FREQ);
	crc = lpfc_cgn_calc_crc32(cp, LPFC_CGN_INFO_SZ, LPFC_CGN_CRC32_SEED);
	cp->cgn_info_crc = cpu_to_le32(crc);

	phba->cgn_evt_timestamp = jiffies +
		msecs_to_jiffies(LPFC_CGN_TIMER_TO_MIN);
}

void
lpfc_init_congestion_stat(struct lpfc_hba *phba)
{
	struct lpfc_cgn_info *cp;
	struct timespec64 cmpl_time;
	struct tm broken;
	uint32_t crc;

	lpfc_printf_log(phba, KERN_INFO, LOG_CGN_MGMT,
			"6236 INIT Congestion Stat %p\n", phba->cgn_i);

	if (!phba->cgn_i)
		return;

	cp = (struct lpfc_cgn_info *)phba->cgn_i->virt;
	memset(&cp->cgn_stat, 0, sizeof(cp->cgn_stat));

	ktime_get_real_ts64(&cmpl_time);
	time64_to_tm(cmpl_time.tv_sec, 0, &broken);

	cp->cgn_stat_month = broken.tm_mon + 1;
	cp->cgn_stat_day = broken.tm_mday;
	cp->cgn_stat_year = broken.tm_year - 100; /* relative to 2000 */
	cp->cgn_stat_hour = broken.tm_hour;
	cp->cgn_stat_minute = broken.tm_min;

	lpfc_printf_log(phba, KERN_INFO, LOG_CGN_MGMT | LOG_INIT,
			"2647 CGNstat Init: Start Time "
			"%d/%d/%d %d:%d\n",
			cp->cgn_stat_day, cp->cgn_stat_month,
			cp->cgn_stat_year, cp->cgn_stat_hour,
			cp->cgn_stat_minute);

	crc = lpfc_cgn_calc_crc32(cp, LPFC_CGN_INFO_SZ, LPFC_CGN_CRC32_SEED);
	cp->cgn_info_crc = cpu_to_le32(crc);
}

/**
 * __lpfc_reg_congestion_buf - register congestion info buffer with HBA
 * @phba: Pointer to hba context object.
 * @reg: flag to determine register or unregister.
 */
static int
__lpfc_reg_congestion_buf(struct lpfc_hba *phba, int reg)
{
	struct lpfc_mbx_reg_congestion_buf *reg_congestion_buf;
	union  lpfc_sli4_cfg_shdr *shdr;
	uint32_t shdr_status, shdr_add_status;
	LPFC_MBOXQ_t *mboxq;
	int length, rc;

	if (!phba->cgn_i)
		return -ENXIO;

	mboxq = mempool_alloc(phba->mbox_mem_pool, GFP_KERNEL);
	if (!mboxq) {
		lpfc_printf_log(phba, KERN_ERR, LOG_MBOX,
				"2641 REG_CONGESTION_BUF mbox allocation fail: "
				"HBA state x%x reg %d\n",
				phba->pport->port_state, reg);
		return -ENOMEM;
	}

	length = (sizeof(struct lpfc_mbx_reg_congestion_buf) -
		sizeof(struct lpfc_sli4_cfg_mhdr));
	lpfc_sli4_config(phba, mboxq, LPFC_MBOX_SUBSYSTEM_COMMON,
			 LPFC_MBOX_OPCODE_REG_CONGESTION_BUF, length,
			 LPFC_SLI4_MBX_EMBED);
	reg_congestion_buf = &mboxq->u.mqe.un.reg_congestion_buf;
	bf_set(lpfc_mbx_reg_cgn_buf_type, reg_congestion_buf, 1);
	if (reg > 0)
		bf_set(lpfc_mbx_reg_cgn_buf_cnt, reg_congestion_buf, 1);
	else
		bf_set(lpfc_mbx_reg_cgn_buf_cnt, reg_congestion_buf, 0);
	reg_congestion_buf->length = sizeof(struct lpfc_cgn_info);
	reg_congestion_buf->addr_lo =
		putPaddrLow(phba->cgn_i->phys);
	reg_congestion_buf->addr_hi =
		putPaddrHigh(phba->cgn_i->phys);

	rc = lpfc_sli_issue_mbox(phba, mboxq, MBX_POLL);
	shdr = (union lpfc_sli4_cfg_shdr *)
		&mboxq->u.mqe.un.sli4_config.header.cfg_shdr;
	shdr_status = bf_get(lpfc_mbox_hdr_status, &shdr->response);
	shdr_add_status = bf_get(lpfc_mbox_hdr_add_status,
				 &shdr->response);
	mempool_free(mboxq, phba->mbox_mem_pool);
	if (shdr_status || shdr_add_status || rc) {
		lpfc_printf_log(phba, KERN_ERR, LOG_INIT,
				"2642 REG_CONGESTION_BUF mailbox "
				"failed with status x%x add_status x%x,"
				" mbx status x%x reg %d\n",
				shdr_status, shdr_add_status, rc, reg);
		return -ENXIO;
	}
	return 0;
}

int
lpfc_unreg_congestion_buf(struct lpfc_hba *phba)
{
	lpfc_cmf_stop(phba);
	return __lpfc_reg_congestion_buf(phba, 0);
}

int
lpfc_reg_congestion_buf(struct lpfc_hba *phba)
{
	return __lpfc_reg_congestion_buf(phba, 1);
}

/**
 * lpfc_get_sli4_parameters - Get the SLI4 Config PARAMETERS.
 * @phba: Pointer to HBA context object.
 * @mboxq: Pointer to the mailboxq memory for the mailbox command response.
 *
 * This function is called in the SLI4 code path to read the port's
 * sli4 capabilities.
 *
 * This function may be be called from any context that can block-wait
 * for the completion.  The expectation is that this routine is called
 * typically from probe_one or from the online routine.
 **/
int
lpfc_get_sli4_parameters(struct lpfc_hba *phba, LPFC_MBOXQ_t *mboxq)
{
	int rc;
	struct lpfc_mqe *mqe = &mboxq->u.mqe;
	struct lpfc_pc_sli4_params *sli4_params;
	uint32_t mbox_tmo;
	int length;
	bool exp_wqcq_pages = true;
	struct lpfc_sli4_parameters *mbx_sli4_parameters;

	/*
	 * By default, the driver assumes the SLI4 port requires RPI
	 * header postings.  The SLI4_PARAM response will correct this
	 * assumption.
	 */
	phba->sli4_hba.rpi_hdrs_in_use = 1;

	/* Read the port's SLI4 Config Parameters */
	length = (sizeof(struct lpfc_mbx_get_sli4_parameters) -
		  sizeof(struct lpfc_sli4_cfg_mhdr));
	lpfc_sli4_config(phba, mboxq, LPFC_MBOX_SUBSYSTEM_COMMON,
			 LPFC_MBOX_OPCODE_GET_SLI4_PARAMETERS,
			 length, LPFC_SLI4_MBX_EMBED);
	if (!phba->sli4_hba.intr_enable)
		rc = lpfc_sli_issue_mbox(phba, mboxq, MBX_POLL);
	else {
		mbox_tmo = lpfc_mbox_tmo_val(phba, mboxq);
		rc = lpfc_sli_issue_mbox_wait(phba, mboxq, mbox_tmo);
	}
	if (unlikely(rc))
		return rc;
	sli4_params = &phba->sli4_hba.pc_sli4_params;
	mbx_sli4_parameters = &mqe->un.get_sli4_parameters.sli4_parameters;
	sli4_params->if_type = bf_get(cfg_if_type, mbx_sli4_parameters);
	sli4_params->sli_rev = bf_get(cfg_sli_rev, mbx_sli4_parameters);
	sli4_params->sli_family = bf_get(cfg_sli_family, mbx_sli4_parameters);
	sli4_params->featurelevel_1 = bf_get(cfg_sli_hint_1,
					     mbx_sli4_parameters);
	sli4_params->featurelevel_2 = bf_get(cfg_sli_hint_2,
					     mbx_sli4_parameters);
	if (bf_get(cfg_phwq, mbx_sli4_parameters))
		phba->sli3_options |= LPFC_SLI4_PHWQ_ENABLED;
	else
		phba->sli3_options &= ~LPFC_SLI4_PHWQ_ENABLED;
	sli4_params->sge_supp_len = mbx_sli4_parameters->sge_supp_len;
	sli4_params->loopbk_scope = bf_get(cfg_loopbk_scope,
					   mbx_sli4_parameters);
	sli4_params->oas_supported = bf_get(cfg_oas, mbx_sli4_parameters);
	sli4_params->cqv = bf_get(cfg_cqv, mbx_sli4_parameters);
	sli4_params->mqv = bf_get(cfg_mqv, mbx_sli4_parameters);
	sli4_params->wqv = bf_get(cfg_wqv, mbx_sli4_parameters);
	sli4_params->rqv = bf_get(cfg_rqv, mbx_sli4_parameters);
	sli4_params->eqav = bf_get(cfg_eqav, mbx_sli4_parameters);
	sli4_params->cqav = bf_get(cfg_cqav, mbx_sli4_parameters);
	sli4_params->wqsize = bf_get(cfg_wqsize, mbx_sli4_parameters);
	sli4_params->bv1s = bf_get(cfg_bv1s, mbx_sli4_parameters);
	sli4_params->pls = bf_get(cfg_pvl, mbx_sli4_parameters);
	sli4_params->sgl_pages_max = bf_get(cfg_sgl_page_cnt,
					    mbx_sli4_parameters);
	sli4_params->wqpcnt = bf_get(cfg_wqpcnt, mbx_sli4_parameters);
	sli4_params->sgl_pp_align = bf_get(cfg_sgl_pp_align,
					   mbx_sli4_parameters);
	phba->sli4_hba.extents_in_use = bf_get(cfg_ext, mbx_sli4_parameters);
	phba->sli4_hba.rpi_hdrs_in_use = bf_get(cfg_hdrr, mbx_sli4_parameters);

	/* Check for Extended Pre-Registered SGL support */
	phba->cfg_xpsgl = bf_get(cfg_xpsgl, mbx_sli4_parameters);

	/* Check for firmware nvme support */
	rc = (bf_get(cfg_nvme, mbx_sli4_parameters) &&
		     bf_get(cfg_xib, mbx_sli4_parameters));

	if (rc) {
		/* Save this to indicate the Firmware supports NVME */
		sli4_params->nvme = 1;

		/* Firmware NVME support, check driver FC4 NVME support */
		if (phba->cfg_enable_fc4_type == LPFC_ENABLE_FCP) {
			lpfc_printf_log(phba, KERN_INFO, LOG_INIT | LOG_NVME,
					"6133 Disabling NVME support: "
					"FC4 type not supported: x%x\n",
					phba->cfg_enable_fc4_type);
			goto fcponly;
		}
	} else {
		/* No firmware NVME support, check driver FC4 NVME support */
		sli4_params->nvme = 0;
		if (phba->cfg_enable_fc4_type & LPFC_ENABLE_NVME) {
			lpfc_printf_log(phba, KERN_ERR, LOG_INIT | LOG_NVME,
					"6101 Disabling NVME support: Not "
					"supported by firmware (%d %d) x%x\n",
					bf_get(cfg_nvme, mbx_sli4_parameters),
					bf_get(cfg_xib, mbx_sli4_parameters),
					phba->cfg_enable_fc4_type);
fcponly:
			phba->nvmet_support = 0;
			phba->cfg_nvmet_mrq = 0;
			phba->cfg_nvme_seg_cnt = 0;

			/* If no FC4 type support, move to just SCSI support */
			if (!(phba->cfg_enable_fc4_type & LPFC_ENABLE_FCP))
				return -ENODEV;
			phba->cfg_enable_fc4_type = LPFC_ENABLE_FCP;
		}
	}

	/* If the NVME FC4 type is enabled, scale the sg_seg_cnt to
	 * accommodate 512K and 1M IOs in a single nvme buf.
	 */
	if (phba->cfg_enable_fc4_type & LPFC_ENABLE_NVME)
		phba->cfg_sg_seg_cnt = LPFC_MAX_NVME_SEG_CNT;

	/* Enable embedded Payload BDE if support is indicated */
	if (bf_get(cfg_pbde, mbx_sli4_parameters))
		phba->cfg_enable_pbde = 1;
	else
		phba->cfg_enable_pbde = 0;

	/*
	 * To support Suppress Response feature we must satisfy 3 conditions.
	 * lpfc_suppress_rsp module parameter must be set (default).
	 * In SLI4-Parameters Descriptor:
	 * Extended Inline Buffers (XIB) must be supported.
	 * Suppress Response IU Not Supported (SRIUNS) must NOT be supported
	 * (double negative).
	 */
	if (phba->cfg_suppress_rsp && bf_get(cfg_xib, mbx_sli4_parameters) &&
	    !(bf_get(cfg_nosr, mbx_sli4_parameters)))
		phba->sli.sli_flag |= LPFC_SLI_SUPPRESS_RSP;
	else
		phba->cfg_suppress_rsp = 0;

	if (bf_get(cfg_eqdr, mbx_sli4_parameters))
		phba->sli.sli_flag |= LPFC_SLI_USE_EQDR;

	/* Make sure that sge_supp_len can be handled by the driver */
	if (sli4_params->sge_supp_len > LPFC_MAX_SGE_SIZE)
		sli4_params->sge_supp_len = LPFC_MAX_SGE_SIZE;

	/*
	 * Check whether the adapter supports an embedded copy of the
	 * FCP CMD IU within the WQE for FCP_Ixxx commands. In order
	 * to use this option, 128-byte WQEs must be used.
	 */
	if (bf_get(cfg_ext_embed_cb, mbx_sli4_parameters))
		phba->fcp_embed_io = 1;
	else
		phba->fcp_embed_io = 0;

	lpfc_printf_log(phba, KERN_INFO, LOG_INIT | LOG_NVME,
			"6422 XIB %d PBDE %d: FCP %d NVME %d %d %d\n",
			bf_get(cfg_xib, mbx_sli4_parameters),
			phba->cfg_enable_pbde,
			phba->fcp_embed_io, sli4_params->nvme,
			phba->cfg_nvme_embed_cmd, phba->cfg_suppress_rsp);

	if ((bf_get(lpfc_sli_intf_if_type, &phba->sli4_hba.sli_intf) ==
	    LPFC_SLI_INTF_IF_TYPE_2) &&
	    (bf_get(lpfc_sli_intf_sli_family, &phba->sli4_hba.sli_intf) ==
		 LPFC_SLI_INTF_FAMILY_LNCR_A0))
		exp_wqcq_pages = false;

	if ((bf_get(cfg_cqpsize, mbx_sli4_parameters) & LPFC_CQ_16K_PAGE_SZ) &&
	    (bf_get(cfg_wqpsize, mbx_sli4_parameters) & LPFC_WQ_16K_PAGE_SZ) &&
	    exp_wqcq_pages &&
	    (sli4_params->wqsize & LPFC_WQ_SZ128_SUPPORT))
		phba->enab_exp_wqcq_pages = 1;
	else
		phba->enab_exp_wqcq_pages = 0;
	/*
	 * Check if the SLI port supports MDS Diagnostics
	 */
	if (bf_get(cfg_mds_diags, mbx_sli4_parameters))
		phba->mds_diags_support = 1;
	else
		phba->mds_diags_support = 0;

	/*
	 * Check if the SLI port supports NSLER
	 */
	if (bf_get(cfg_nsler, mbx_sli4_parameters))
		phba->nsler = 1;
	else
		phba->nsler = 0;

	return 0;
}

/**
 * lpfc_pci_probe_one_s3 - PCI probe func to reg SLI-3 device to PCI subsystem.
 * @pdev: pointer to PCI device
 * @pid: pointer to PCI device identifier
 *
 * This routine is to be called to attach a device with SLI-3 interface spec
 * to the PCI subsystem. When an Emulex HBA with SLI-3 interface spec is
 * presented on PCI bus, the kernel PCI subsystem looks at PCI device-specific
 * information of the device and driver to see if the driver state that it can
 * support this kind of device. If the match is successful, the driver core
 * invokes this routine. If this routine determines it can claim the HBA, it
 * does all the initialization that it needs to do to handle the HBA properly.
 *
 * Return code
 * 	0 - driver can claim the device
 * 	negative value - driver can not claim the device
 **/
static int
lpfc_pci_probe_one_s3(struct pci_dev *pdev, const struct pci_device_id *pid)
{
	struct lpfc_hba   *phba;
	struct lpfc_vport *vport = NULL;
	struct Scsi_Host  *shost = NULL;
	int error;
	uint32_t cfg_mode, intr_mode;

	/* Allocate memory for HBA structure */
	phba = lpfc_hba_alloc(pdev);
	if (!phba)
		return -ENOMEM;

	/* Perform generic PCI device enabling operation */
	error = lpfc_enable_pci_dev(phba);
	if (error)
		goto out_free_phba;

	/* Set up SLI API function jump table for PCI-device group-0 HBAs */
	error = lpfc_api_table_setup(phba, LPFC_PCI_DEV_LP);
	if (error)
		goto out_disable_pci_dev;

	/* Set up SLI-3 specific device PCI memory space */
	error = lpfc_sli_pci_mem_setup(phba);
	if (error) {
		lpfc_printf_log(phba, KERN_ERR, LOG_INIT,
				"1402 Failed to set up pci memory space.\n");
		goto out_disable_pci_dev;
	}

	/* Set up SLI-3 specific device driver resources */
	error = lpfc_sli_driver_resource_setup(phba);
	if (error) {
		lpfc_printf_log(phba, KERN_ERR, LOG_INIT,
				"1404 Failed to set up driver resource.\n");
		goto out_unset_pci_mem_s3;
	}

	/* Initialize and populate the iocb list per host */

	error = lpfc_init_iocb_list(phba, LPFC_IOCB_LIST_CNT);
	if (error) {
		lpfc_printf_log(phba, KERN_ERR, LOG_INIT,
				"1405 Failed to initialize iocb list.\n");
		goto out_unset_driver_resource_s3;
	}

	/* Set up common device driver resources */
	error = lpfc_setup_driver_resource_phase2(phba);
	if (error) {
		lpfc_printf_log(phba, KERN_ERR, LOG_INIT,
				"1406 Failed to set up driver resource.\n");
		goto out_free_iocb_list;
	}

	/* Get the default values for Model Name and Description */
	lpfc_get_hba_model_desc(phba, phba->ModelName, phba->ModelDesc);

	/* Create SCSI host to the physical port */
	error = lpfc_create_shost(phba);
	if (error) {
		lpfc_printf_log(phba, KERN_ERR, LOG_INIT,
				"1407 Failed to create scsi host.\n");
		goto out_unset_driver_resource;
	}

	/* Configure sysfs attributes */
	vport = phba->pport;
	error = lpfc_alloc_sysfs_attr(vport);
	if (error) {
		lpfc_printf_log(phba, KERN_ERR, LOG_INIT,
				"1476 Failed to allocate sysfs attr\n");
		goto out_destroy_shost;
	}

	shost = lpfc_shost_from_vport(vport); /* save shost for error cleanup */
	/* Now, trying to enable interrupt and bring up the device */
	cfg_mode = phba->cfg_use_msi;
	while (true) {
		/* Put device to a known state before enabling interrupt */
		lpfc_stop_port(phba);
		/* Configure and enable interrupt */
		intr_mode = lpfc_sli_enable_intr(phba, cfg_mode);
		if (intr_mode == LPFC_INTR_ERROR) {
			lpfc_printf_log(phba, KERN_ERR, LOG_TRACE_EVENT,
					"0431 Failed to enable interrupt.\n");
			error = -ENODEV;
			goto out_free_sysfs_attr;
		}
		/* SLI-3 HBA setup */
		if (lpfc_sli_hba_setup(phba)) {
			lpfc_printf_log(phba, KERN_ERR, LOG_TRACE_EVENT,
					"1477 Failed to set up hba\n");
			error = -ENODEV;
			goto out_remove_device;
		}

		/* Wait 50ms for the interrupts of previous mailbox commands */
		msleep(50);
		/* Check active interrupts on message signaled interrupts */
		if (intr_mode == 0 ||
		    phba->sli.slistat.sli_intr > LPFC_MSIX_VECTORS) {
			/* Log the current active interrupt mode */
			phba->intr_mode = intr_mode;
			lpfc_log_intr_mode(phba, intr_mode);
			break;
		} else {
			lpfc_printf_log(phba, KERN_INFO, LOG_INIT,
					"0447 Configure interrupt mode (%d) "
					"failed active interrupt test.\n",
					intr_mode);
			/* Disable the current interrupt mode */
			lpfc_sli_disable_intr(phba);
			/* Try next level of interrupt mode */
			cfg_mode = --intr_mode;
		}
	}

	/* Perform post initialization setup */
	lpfc_post_init_setup(phba);

	/* Check if there are static vports to be created. */
	lpfc_create_static_vport(phba);

	return 0;

out_remove_device:
	lpfc_unset_hba(phba);
out_free_sysfs_attr:
	lpfc_free_sysfs_attr(vport);
out_destroy_shost:
	lpfc_destroy_shost(phba);
out_unset_driver_resource:
	lpfc_unset_driver_resource_phase2(phba);
out_free_iocb_list:
	lpfc_free_iocb_list(phba);
out_unset_driver_resource_s3:
	lpfc_sli_driver_resource_unset(phba);
out_unset_pci_mem_s3:
	lpfc_sli_pci_mem_unset(phba);
out_disable_pci_dev:
	lpfc_disable_pci_dev(phba);
	if (shost)
		scsi_host_put(shost);
out_free_phba:
	lpfc_hba_free(phba);
	return error;
}

/**
 * lpfc_pci_remove_one_s3 - PCI func to unreg SLI-3 device from PCI subsystem.
 * @pdev: pointer to PCI device
 *
 * This routine is to be called to disattach a device with SLI-3 interface
 * spec from PCI subsystem. When an Emulex HBA with SLI-3 interface spec is
 * removed from PCI bus, it performs all the necessary cleanup for the HBA
 * device to be removed from the PCI subsystem properly.
 **/
static void
lpfc_pci_remove_one_s3(struct pci_dev *pdev)
{
	struct Scsi_Host  *shost = pci_get_drvdata(pdev);
	struct lpfc_vport *vport = (struct lpfc_vport *) shost->hostdata;
	struct lpfc_vport **vports;
	struct lpfc_hba   *phba = vport->phba;
	int i;

	spin_lock_irq(&phba->hbalock);
	vport->load_flag |= FC_UNLOADING;
	spin_unlock_irq(&phba->hbalock);

	lpfc_free_sysfs_attr(vport);

	/* Release all the vports against this physical port */
	vports = lpfc_create_vport_work_array(phba);
	if (vports != NULL)
		for (i = 0; i <= phba->max_vports && vports[i] != NULL; i++) {
			if (vports[i]->port_type == LPFC_PHYSICAL_PORT)
				continue;
			fc_vport_terminate(vports[i]->fc_vport);
		}
	lpfc_destroy_vport_work_array(phba, vports);

	/* Remove FC host with the physical port */
	fc_remove_host(shost);
	scsi_remove_host(shost);

	/* Clean up all nodes, mailboxes and IOs. */
	lpfc_cleanup(vport);

	/*
	 * Bring down the SLI Layer. This step disable all interrupts,
	 * clears the rings, discards all mailbox commands, and resets
	 * the HBA.
	 */

	/* HBA interrupt will be disabled after this call */
	lpfc_sli_hba_down(phba);
	/* Stop kthread signal shall trigger work_done one more time */
	kthread_stop(phba->worker_thread);
	/* Final cleanup of txcmplq and reset the HBA */
	lpfc_sli_brdrestart(phba);

	kfree(phba->vpi_bmask);
	kfree(phba->vpi_ids);

	lpfc_stop_hba_timers(phba);
	spin_lock_irq(&phba->port_list_lock);
	list_del_init(&vport->listentry);
	spin_unlock_irq(&phba->port_list_lock);

	lpfc_debugfs_terminate(vport);

	/* Disable SR-IOV if enabled */
	if (phba->cfg_sriov_nr_virtfn)
		pci_disable_sriov(pdev);

	/* Disable interrupt */
	lpfc_sli_disable_intr(phba);

	scsi_host_put(shost);

	/*
	 * Call scsi_free before mem_free since scsi bufs are released to their
	 * corresponding pools here.
	 */
	lpfc_scsi_free(phba);
	lpfc_free_iocb_list(phba);

	lpfc_mem_free_all(phba);

	dma_free_coherent(&pdev->dev, lpfc_sli_hbq_size(),
			  phba->hbqslimp.virt, phba->hbqslimp.phys);

	/* Free resources associated with SLI2 interface */
	dma_free_coherent(&pdev->dev, SLI2_SLIM_SIZE,
			  phba->slim2p.virt, phba->slim2p.phys);

	/* unmap adapter SLIM and Control Registers */
	iounmap(phba->ctrl_regs_memmap_p);
	iounmap(phba->slim_memmap_p);

	lpfc_hba_free(phba);

	pci_release_mem_regions(pdev);
	pci_disable_device(pdev);
}

/**
 * lpfc_pci_suspend_one_s3 - PCI func to suspend SLI-3 device for power mgmnt
 * @dev_d: pointer to device
 *
 * This routine is to be called from the kernel's PCI subsystem to support
 * system Power Management (PM) to device with SLI-3 interface spec. When
 * PM invokes this method, it quiesces the device by stopping the driver's
 * worker thread for the device, turning off device's interrupt and DMA,
 * and bring the device offline. Note that as the driver implements the
 * minimum PM requirements to a power-aware driver's PM support for the
 * suspend/resume -- all the possible PM messages (SUSPEND, HIBERNATE, FREEZE)
 * to the suspend() method call will be treated as SUSPEND and the driver will
 * fully reinitialize its device during resume() method call, the driver will
 * set device to PCI_D3hot state in PCI config space instead of setting it
 * according to the @msg provided by the PM.
 *
 * Return code
 * 	0 - driver suspended the device
 * 	Error otherwise
 **/
static int __maybe_unused
lpfc_pci_suspend_one_s3(struct device *dev_d)
{
	struct Scsi_Host *shost = dev_get_drvdata(dev_d);
	struct lpfc_hba *phba = ((struct lpfc_vport *)shost->hostdata)->phba;

	lpfc_printf_log(phba, KERN_INFO, LOG_INIT,
			"0473 PCI device Power Management suspend.\n");

	/* Bring down the device */
	lpfc_offline_prep(phba, LPFC_MBX_WAIT);
	lpfc_offline(phba);
	kthread_stop(phba->worker_thread);

	/* Disable interrupt from device */
	lpfc_sli_disable_intr(phba);

	return 0;
}

/**
 * lpfc_pci_resume_one_s3 - PCI func to resume SLI-3 device for power mgmnt
 * @dev_d: pointer to device
 *
 * This routine is to be called from the kernel's PCI subsystem to support
 * system Power Management (PM) to device with SLI-3 interface spec. When PM
 * invokes this method, it restores the device's PCI config space state and
 * fully reinitializes the device and brings it online. Note that as the
 * driver implements the minimum PM requirements to a power-aware driver's
 * PM for suspend/resume -- all the possible PM messages (SUSPEND, HIBERNATE,
 * FREEZE) to the suspend() method call will be treated as SUSPEND and the
 * driver will fully reinitialize its device during resume() method call,
 * the device will be set to PCI_D0 directly in PCI config space before
 * restoring the state.
 *
 * Return code
 * 	0 - driver suspended the device
 * 	Error otherwise
 **/
static int __maybe_unused
lpfc_pci_resume_one_s3(struct device *dev_d)
{
	struct Scsi_Host *shost = dev_get_drvdata(dev_d);
	struct lpfc_hba *phba = ((struct lpfc_vport *)shost->hostdata)->phba;
	uint32_t intr_mode;
	int error;

	lpfc_printf_log(phba, KERN_INFO, LOG_INIT,
			"0452 PCI device Power Management resume.\n");

	/* Startup the kernel thread for this host adapter. */
	phba->worker_thread = kthread_run(lpfc_do_work, phba,
					"lpfc_worker_%d", phba->brd_no);
	if (IS_ERR(phba->worker_thread)) {
		error = PTR_ERR(phba->worker_thread);
		lpfc_printf_log(phba, KERN_ERR, LOG_INIT,
				"0434 PM resume failed to start worker "
				"thread: error=x%x.\n", error);
		return error;
	}

	/* Init cpu_map array */
	lpfc_cpu_map_array_init(phba);
	/* Init hba_eq_hdl array */
	lpfc_hba_eq_hdl_array_init(phba);
	/* Configure and enable interrupt */
	intr_mode = lpfc_sli_enable_intr(phba, phba->intr_mode);
	if (intr_mode == LPFC_INTR_ERROR) {
		lpfc_printf_log(phba, KERN_ERR, LOG_TRACE_EVENT,
				"0430 PM resume Failed to enable interrupt\n");
		return -EIO;
	} else
		phba->intr_mode = intr_mode;

	/* Restart HBA and bring it online */
	lpfc_sli_brdrestart(phba);
	lpfc_online(phba);

	/* Log the current active interrupt mode */
	lpfc_log_intr_mode(phba, phba->intr_mode);

	return 0;
}

/**
 * lpfc_sli_prep_dev_for_recover - Prepare SLI3 device for pci slot recover
 * @phba: pointer to lpfc hba data structure.
 *
 * This routine is called to prepare the SLI3 device for PCI slot recover. It
 * aborts all the outstanding SCSI I/Os to the pci device.
 **/
static void
lpfc_sli_prep_dev_for_recover(struct lpfc_hba *phba)
{
	lpfc_printf_log(phba, KERN_ERR, LOG_TRACE_EVENT,
			"2723 PCI channel I/O abort preparing for recovery\n");

	/*
	 * There may be errored I/Os through HBA, abort all I/Os on txcmplq
	 * and let the SCSI mid-layer to retry them to recover.
	 */
	lpfc_sli_abort_fcp_rings(phba);
}

/**
 * lpfc_sli_prep_dev_for_reset - Prepare SLI3 device for pci slot reset
 * @phba: pointer to lpfc hba data structure.
 *
 * This routine is called to prepare the SLI3 device for PCI slot reset. It
 * disables the device interrupt and pci device, and aborts the internal FCP
 * pending I/Os.
 **/
static void
lpfc_sli_prep_dev_for_reset(struct lpfc_hba *phba)
{
	lpfc_printf_log(phba, KERN_ERR, LOG_TRACE_EVENT,
			"2710 PCI channel disable preparing for reset\n");

	/* Block any management I/Os to the device */
	lpfc_block_mgmt_io(phba, LPFC_MBX_WAIT);

	/* Block all SCSI devices' I/Os on the host */
	lpfc_scsi_dev_block(phba);

	/* Flush all driver's outstanding SCSI I/Os as we are to reset */
	lpfc_sli_flush_io_rings(phba);

	/* stop all timers */
	lpfc_stop_hba_timers(phba);

	/* Disable interrupt and pci device */
	lpfc_sli_disable_intr(phba);
	pci_disable_device(phba->pcidev);
}

/**
 * lpfc_sli_prep_dev_for_perm_failure - Prepare SLI3 dev for pci slot disable
 * @phba: pointer to lpfc hba data structure.
 *
 * This routine is called to prepare the SLI3 device for PCI slot permanently
 * disabling. It blocks the SCSI transport layer traffic and flushes the FCP
 * pending I/Os.
 **/
static void
lpfc_sli_prep_dev_for_perm_failure(struct lpfc_hba *phba)
{
	lpfc_printf_log(phba, KERN_ERR, LOG_TRACE_EVENT,
			"2711 PCI channel permanent disable for failure\n");
	/* Block all SCSI devices' I/Os on the host */
	lpfc_scsi_dev_block(phba);

	/* stop all timers */
	lpfc_stop_hba_timers(phba);

	/* Clean up all driver's outstanding SCSI I/Os */
	lpfc_sli_flush_io_rings(phba);
}

/**
 * lpfc_io_error_detected_s3 - Method for handling SLI-3 device PCI I/O error
 * @pdev: pointer to PCI device.
 * @state: the current PCI connection state.
 *
 * This routine is called from the PCI subsystem for I/O error handling to
 * device with SLI-3 interface spec. This function is called by the PCI
 * subsystem after a PCI bus error affecting this device has been detected.
 * When this function is invoked, it will need to stop all the I/Os and
 * interrupt(s) to the device. Once that is done, it will return
 * PCI_ERS_RESULT_NEED_RESET for the PCI subsystem to perform proper recovery
 * as desired.
 *
 * Return codes
 * 	PCI_ERS_RESULT_CAN_RECOVER - can be recovered with reset_link
 * 	PCI_ERS_RESULT_NEED_RESET - need to reset before recovery
 * 	PCI_ERS_RESULT_DISCONNECT - device could not be recovered
 **/
static pci_ers_result_t
lpfc_io_error_detected_s3(struct pci_dev *pdev, pci_channel_state_t state)
{
	struct Scsi_Host *shost = pci_get_drvdata(pdev);
	struct lpfc_hba *phba = ((struct lpfc_vport *)shost->hostdata)->phba;

	switch (state) {
	case pci_channel_io_normal:
		/* Non-fatal error, prepare for recovery */
		lpfc_sli_prep_dev_for_recover(phba);
		return PCI_ERS_RESULT_CAN_RECOVER;
	case pci_channel_io_frozen:
		/* Fatal error, prepare for slot reset */
		lpfc_sli_prep_dev_for_reset(phba);
		return PCI_ERS_RESULT_NEED_RESET;
	case pci_channel_io_perm_failure:
		/* Permanent failure, prepare for device down */
		lpfc_sli_prep_dev_for_perm_failure(phba);
		return PCI_ERS_RESULT_DISCONNECT;
	default:
		/* Unknown state, prepare and request slot reset */
		lpfc_printf_log(phba, KERN_ERR, LOG_TRACE_EVENT,
				"0472 Unknown PCI error state: x%x\n", state);
		lpfc_sli_prep_dev_for_reset(phba);
		return PCI_ERS_RESULT_NEED_RESET;
	}
}

/**
 * lpfc_io_slot_reset_s3 - Method for restarting PCI SLI-3 device from scratch.
 * @pdev: pointer to PCI device.
 *
 * This routine is called from the PCI subsystem for error handling to
 * device with SLI-3 interface spec. This is called after PCI bus has been
 * reset to restart the PCI card from scratch, as if from a cold-boot.
 * During the PCI subsystem error recovery, after driver returns
 * PCI_ERS_RESULT_NEED_RESET, the PCI subsystem will perform proper error
 * recovery and then call this routine before calling the .resume method
 * to recover the device. This function will initialize the HBA device,
 * enable the interrupt, but it will just put the HBA to offline state
 * without passing any I/O traffic.
 *
 * Return codes
 * 	PCI_ERS_RESULT_RECOVERED - the device has been recovered
 * 	PCI_ERS_RESULT_DISCONNECT - device could not be recovered
 */
static pci_ers_result_t
lpfc_io_slot_reset_s3(struct pci_dev *pdev)
{
	struct Scsi_Host *shost = pci_get_drvdata(pdev);
	struct lpfc_hba *phba = ((struct lpfc_vport *)shost->hostdata)->phba;
	struct lpfc_sli *psli = &phba->sli;
	uint32_t intr_mode;

	dev_printk(KERN_INFO, &pdev->dev, "recovering from a slot reset.\n");
	if (pci_enable_device_mem(pdev)) {
		printk(KERN_ERR "lpfc: Cannot re-enable "
			"PCI device after reset.\n");
		return PCI_ERS_RESULT_DISCONNECT;
	}

	pci_restore_state(pdev);

	/*
	 * As the new kernel behavior of pci_restore_state() API call clears
	 * device saved_state flag, need to save the restored state again.
	 */
	pci_save_state(pdev);

	if (pdev->is_busmaster)
		pci_set_master(pdev);

	spin_lock_irq(&phba->hbalock);
	psli->sli_flag &= ~LPFC_SLI_ACTIVE;
	spin_unlock_irq(&phba->hbalock);

	/* Configure and enable interrupt */
	intr_mode = lpfc_sli_enable_intr(phba, phba->intr_mode);
	if (intr_mode == LPFC_INTR_ERROR) {
		lpfc_printf_log(phba, KERN_ERR, LOG_TRACE_EVENT,
				"0427 Cannot re-enable interrupt after "
				"slot reset.\n");
		return PCI_ERS_RESULT_DISCONNECT;
	} else
		phba->intr_mode = intr_mode;

	/* Take device offline, it will perform cleanup */
	lpfc_offline_prep(phba, LPFC_MBX_WAIT);
	lpfc_offline(phba);
	lpfc_sli_brdrestart(phba);

	/* Log the current active interrupt mode */
	lpfc_log_intr_mode(phba, phba->intr_mode);

	return PCI_ERS_RESULT_RECOVERED;
}

/**
 * lpfc_io_resume_s3 - Method for resuming PCI I/O operation on SLI-3 device.
 * @pdev: pointer to PCI device
 *
 * This routine is called from the PCI subsystem for error handling to device
 * with SLI-3 interface spec. It is called when kernel error recovery tells
 * the lpfc driver that it is ok to resume normal PCI operation after PCI bus
 * error recovery. After this call, traffic can start to flow from this device
 * again.
 */
static void
lpfc_io_resume_s3(struct pci_dev *pdev)
{
	struct Scsi_Host *shost = pci_get_drvdata(pdev);
	struct lpfc_hba *phba = ((struct lpfc_vport *)shost->hostdata)->phba;

	/* Bring device online, it will be no-op for non-fatal error resume */
	lpfc_online(phba);
}

/**
 * lpfc_sli4_get_els_iocb_cnt - Calculate the # of ELS IOCBs to reserve
 * @phba: pointer to lpfc hba data structure.
 *
 * returns the number of ELS/CT IOCBs to reserve
 **/
int
lpfc_sli4_get_els_iocb_cnt(struct lpfc_hba *phba)
{
	int max_xri = phba->sli4_hba.max_cfg_param.max_xri;

	if (phba->sli_rev == LPFC_SLI_REV4) {
		if (max_xri <= 100)
			return 10;
		else if (max_xri <= 256)
			return 25;
		else if (max_xri <= 512)
			return 50;
		else if (max_xri <= 1024)
			return 100;
		else if (max_xri <= 1536)
			return 150;
		else if (max_xri <= 2048)
			return 200;
		else
			return 250;
	} else
		return 0;
}

/**
 * lpfc_sli4_get_iocb_cnt - Calculate the # of total IOCBs to reserve
 * @phba: pointer to lpfc hba data structure.
 *
 * returns the number of ELS/CT + NVMET IOCBs to reserve
 **/
int
lpfc_sli4_get_iocb_cnt(struct lpfc_hba *phba)
{
	int max_xri = lpfc_sli4_get_els_iocb_cnt(phba);

	if (phba->nvmet_support)
		max_xri += LPFC_NVMET_BUF_POST;
	return max_xri;
}


static int
lpfc_log_write_firmware_error(struct lpfc_hba *phba, uint32_t offset,
	uint32_t magic_number, uint32_t ftype, uint32_t fid, uint32_t fsize,
	const struct firmware *fw)
{
	int rc;
	u8 sli_family;

	sli_family = bf_get(lpfc_sli_intf_sli_family, &phba->sli4_hba.sli_intf);
	/* Three cases:  (1) FW was not supported on the detected adapter.
	 * (2) FW update has been locked out administratively.
	 * (3) Some other error during FW update.
	 * In each case, an unmaskable message is written to the console
	 * for admin diagnosis.
	 */
	if (offset == ADD_STATUS_FW_NOT_SUPPORTED ||
	    (sli_family == LPFC_SLI_INTF_FAMILY_G6 &&
	     magic_number != MAGIC_NUMBER_G6) ||
	    (sli_family == LPFC_SLI_INTF_FAMILY_G7 &&
	     magic_number != MAGIC_NUMBER_G7) ||
	    (sli_family == LPFC_SLI_INTF_FAMILY_G7P &&
	     magic_number != MAGIC_NUMBER_G7P)) {
		lpfc_printf_log(phba, KERN_ERR, LOG_TRACE_EVENT,
				"3030 This firmware version is not supported on"
				" this HBA model. Device:%x Magic:%x Type:%x "
				"ID:%x Size %d %zd\n",
				phba->pcidev->device, magic_number, ftype, fid,
				fsize, fw->size);
		rc = -EINVAL;
	} else if (offset == ADD_STATUS_FW_DOWNLOAD_HW_DISABLED) {
		lpfc_printf_log(phba, KERN_ERR, LOG_TRACE_EVENT,
				"3021 Firmware downloads have been prohibited "
				"by a system configuration setting on "
				"Device:%x Magic:%x Type:%x ID:%x Size %d "
				"%zd\n",
				phba->pcidev->device, magic_number, ftype, fid,
				fsize, fw->size);
		rc = -EACCES;
	} else {
		lpfc_printf_log(phba, KERN_ERR, LOG_TRACE_EVENT,
				"3022 FW Download failed. Add Status x%x "
				"Device:%x Magic:%x Type:%x ID:%x Size %d "
				"%zd\n",
				offset, phba->pcidev->device, magic_number,
				ftype, fid, fsize, fw->size);
		rc = -EIO;
	}
	return rc;
}

/**
 * lpfc_write_firmware - attempt to write a firmware image to the port
 * @fw: pointer to firmware image returned from request_firmware.
 * @context: pointer to firmware image returned from request_firmware.
 *
 **/
static void
lpfc_write_firmware(const struct firmware *fw, void *context)
{
	struct lpfc_hba *phba = (struct lpfc_hba *)context;
	char fwrev[FW_REV_STR_SIZE];
	struct lpfc_grp_hdr *image;
	struct list_head dma_buffer_list;
	int i, rc = 0;
	struct lpfc_dmabuf *dmabuf, *next;
	uint32_t offset = 0, temp_offset = 0;
	uint32_t magic_number, ftype, fid, fsize;

	/* It can be null in no-wait mode, sanity check */
	if (!fw) {
		rc = -ENXIO;
		goto out;
	}
	image = (struct lpfc_grp_hdr *)fw->data;

	magic_number = be32_to_cpu(image->magic_number);
	ftype = bf_get_be32(lpfc_grp_hdr_file_type, image);
	fid = bf_get_be32(lpfc_grp_hdr_id, image);
	fsize = be32_to_cpu(image->size);

	INIT_LIST_HEAD(&dma_buffer_list);
	lpfc_decode_firmware_rev(phba, fwrev, 1);
	if (strncmp(fwrev, image->revision, strnlen(image->revision, 16))) {
		lpfc_printf_log(phba, KERN_ERR, LOG_TRACE_EVENT,
				"3023 Updating Firmware, Current Version:%s "
				"New Version:%s\n",
				fwrev, image->revision);
		for (i = 0; i < LPFC_MBX_WR_CONFIG_MAX_BDE; i++) {
			dmabuf = kzalloc(sizeof(struct lpfc_dmabuf),
					 GFP_KERNEL);
			if (!dmabuf) {
				rc = -ENOMEM;
				goto release_out;
			}
			dmabuf->virt = dma_alloc_coherent(&phba->pcidev->dev,
							  SLI4_PAGE_SIZE,
							  &dmabuf->phys,
							  GFP_KERNEL);
			if (!dmabuf->virt) {
				kfree(dmabuf);
				rc = -ENOMEM;
				goto release_out;
			}
			list_add_tail(&dmabuf->list, &dma_buffer_list);
		}
		while (offset < fw->size) {
			temp_offset = offset;
			list_for_each_entry(dmabuf, &dma_buffer_list, list) {
				if (temp_offset + SLI4_PAGE_SIZE > fw->size) {
					memcpy(dmabuf->virt,
					       fw->data + temp_offset,
					       fw->size - temp_offset);
					temp_offset = fw->size;
					break;
				}
				memcpy(dmabuf->virt, fw->data + temp_offset,
				       SLI4_PAGE_SIZE);
				temp_offset += SLI4_PAGE_SIZE;
			}
			rc = lpfc_wr_object(phba, &dma_buffer_list,
				    (fw->size - offset), &offset);
			if (rc) {
				rc = lpfc_log_write_firmware_error(phba, offset,
								   magic_number,
								   ftype,
								   fid,
								   fsize,
								   fw);
				goto release_out;
			}
		}
		rc = offset;
	} else
		lpfc_printf_log(phba, KERN_ERR, LOG_TRACE_EVENT,
				"3029 Skipped Firmware update, Current "
				"Version:%s New Version:%s\n",
				fwrev, image->revision);

release_out:
	list_for_each_entry_safe(dmabuf, next, &dma_buffer_list, list) {
		list_del(&dmabuf->list);
		dma_free_coherent(&phba->pcidev->dev, SLI4_PAGE_SIZE,
				  dmabuf->virt, dmabuf->phys);
		kfree(dmabuf);
	}
	release_firmware(fw);
out:
	if (rc < 0)
		lpfc_printf_log(phba, KERN_ERR, LOG_TRACE_EVENT,
				"3062 Firmware update error, status %d.\n", rc);
	else
		lpfc_printf_log(phba, KERN_ERR, LOG_TRACE_EVENT,
				"3024 Firmware update success: size %d.\n", rc);
}

/**
 * lpfc_sli4_request_firmware_update - Request linux generic firmware upgrade
 * @phba: pointer to lpfc hba data structure.
 * @fw_upgrade: which firmware to update.
 *
 * This routine is called to perform Linux generic firmware upgrade on device
 * that supports such feature.
 **/
int
lpfc_sli4_request_firmware_update(struct lpfc_hba *phba, uint8_t fw_upgrade)
{
	uint8_t file_name[ELX_MODEL_NAME_SIZE];
	int ret;
	const struct firmware *fw;

	/* Only supported on SLI4 interface type 2 for now */
	if (bf_get(lpfc_sli_intf_if_type, &phba->sli4_hba.sli_intf) <
	    LPFC_SLI_INTF_IF_TYPE_2)
		return -EPERM;

	snprintf(file_name, ELX_MODEL_NAME_SIZE, "%s.grp", phba->ModelName);

	if (fw_upgrade == INT_FW_UPGRADE) {
		ret = request_firmware_nowait(THIS_MODULE, FW_ACTION_UEVENT,
					file_name, &phba->pcidev->dev,
					GFP_KERNEL, (void *)phba,
					lpfc_write_firmware);
	} else if (fw_upgrade == RUN_FW_UPGRADE) {
		ret = request_firmware(&fw, file_name, &phba->pcidev->dev);
		if (!ret)
			lpfc_write_firmware(fw, (void *)phba);
	} else {
		ret = -EINVAL;
	}

	return ret;
}

/**
 * lpfc_pci_probe_one_s4 - PCI probe func to reg SLI-4 device to PCI subsys
 * @pdev: pointer to PCI device
 * @pid: pointer to PCI device identifier
 *
 * This routine is called from the kernel's PCI subsystem to device with
 * SLI-4 interface spec. When an Emulex HBA with SLI-4 interface spec is
 * presented on PCI bus, the kernel PCI subsystem looks at PCI device-specific
 * information of the device and driver to see if the driver state that it
 * can support this kind of device. If the match is successful, the driver
 * core invokes this routine. If this routine determines it can claim the HBA,
 * it does all the initialization that it needs to do to handle the HBA
 * properly.
 *
 * Return code
 * 	0 - driver can claim the device
 * 	negative value - driver can not claim the device
 **/
static int
lpfc_pci_probe_one_s4(struct pci_dev *pdev, const struct pci_device_id *pid)
{
	struct lpfc_hba   *phba;
	struct lpfc_vport *vport = NULL;
	struct Scsi_Host  *shost = NULL;
	int error;
	uint32_t cfg_mode, intr_mode;

	/* Allocate memory for HBA structure */
	phba = lpfc_hba_alloc(pdev);
	if (!phba)
		return -ENOMEM;

	INIT_LIST_HEAD(&phba->poll_list);

	/* Perform generic PCI device enabling operation */
	error = lpfc_enable_pci_dev(phba);
	if (error)
		goto out_free_phba;

	/* Set up SLI API function jump table for PCI-device group-1 HBAs */
	error = lpfc_api_table_setup(phba, LPFC_PCI_DEV_OC);
	if (error)
		goto out_disable_pci_dev;

	/* Set up SLI-4 specific device PCI memory space */
	error = lpfc_sli4_pci_mem_setup(phba);
	if (error) {
		lpfc_printf_log(phba, KERN_ERR, LOG_INIT,
				"1410 Failed to set up pci memory space.\n");
		goto out_disable_pci_dev;
	}

	/* Set up SLI-4 Specific device driver resources */
	error = lpfc_sli4_driver_resource_setup(phba);
	if (error) {
		lpfc_printf_log(phba, KERN_ERR, LOG_INIT,
				"1412 Failed to set up driver resource.\n");
		goto out_unset_pci_mem_s4;
	}

	INIT_LIST_HEAD(&phba->active_rrq_list);
	INIT_LIST_HEAD(&phba->fcf.fcf_pri_list);

	/* Set up common device driver resources */
	error = lpfc_setup_driver_resource_phase2(phba);
	if (error) {
		lpfc_printf_log(phba, KERN_ERR, LOG_INIT,
				"1414 Failed to set up driver resource.\n");
		goto out_unset_driver_resource_s4;
	}

	/* Get the default values for Model Name and Description */
	lpfc_get_hba_model_desc(phba, phba->ModelName, phba->ModelDesc);

	/* Now, trying to enable interrupt and bring up the device */
	cfg_mode = phba->cfg_use_msi;

	/* Put device to a known state before enabling interrupt */
	phba->pport = NULL;
	lpfc_stop_port(phba);

	/* Init cpu_map array */
	lpfc_cpu_map_array_init(phba);

	/* Init hba_eq_hdl array */
	lpfc_hba_eq_hdl_array_init(phba);

	/* Configure and enable interrupt */
	intr_mode = lpfc_sli4_enable_intr(phba, cfg_mode);
	if (intr_mode == LPFC_INTR_ERROR) {
		lpfc_printf_log(phba, KERN_ERR, LOG_TRACE_EVENT,
				"0426 Failed to enable interrupt.\n");
		error = -ENODEV;
		goto out_unset_driver_resource;
	}
	/* Default to single EQ for non-MSI-X */
	if (phba->intr_type != MSIX) {
		phba->cfg_irq_chann = 1;
		if (phba->cfg_enable_fc4_type & LPFC_ENABLE_NVME) {
			if (phba->nvmet_support)
				phba->cfg_nvmet_mrq = 1;
		}
	}
	lpfc_cpu_affinity_check(phba, phba->cfg_irq_chann);

	/* Create SCSI host to the physical port */
	error = lpfc_create_shost(phba);
	if (error) {
		lpfc_printf_log(phba, KERN_ERR, LOG_INIT,
				"1415 Failed to create scsi host.\n");
		goto out_disable_intr;
	}
	vport = phba->pport;
	shost = lpfc_shost_from_vport(vport); /* save shost for error cleanup */

	/* Configure sysfs attributes */
	error = lpfc_alloc_sysfs_attr(vport);
	if (error) {
		lpfc_printf_log(phba, KERN_ERR, LOG_INIT,
				"1416 Failed to allocate sysfs attr\n");
		goto out_destroy_shost;
	}

	/* Set up SLI-4 HBA */
	if (lpfc_sli4_hba_setup(phba)) {
		lpfc_printf_log(phba, KERN_ERR, LOG_TRACE_EVENT,
				"1421 Failed to set up hba\n");
		error = -ENODEV;
		goto out_free_sysfs_attr;
	}

	/* Log the current active interrupt mode */
	phba->intr_mode = intr_mode;
	lpfc_log_intr_mode(phba, intr_mode);

	/* Perform post initialization setup */
	lpfc_post_init_setup(phba);

	/* NVME support in FW earlier in the driver load corrects the
	 * FC4 type making a check for nvme_support unnecessary.
	 */
	if (phba->nvmet_support == 0) {
		if (phba->cfg_enable_fc4_type & LPFC_ENABLE_NVME) {
			/* Create NVME binding with nvme_fc_transport. This
			 * ensures the vport is initialized.  If the localport
			 * create fails, it should not unload the driver to
			 * support field issues.
			 */
			error = lpfc_nvme_create_localport(vport);
			if (error) {
				lpfc_printf_log(phba, KERN_ERR, LOG_TRACE_EVENT,
						"6004 NVME registration "
						"failed, error x%x\n",
						error);
			}
		}
	}

	/* check for firmware upgrade or downgrade */
	if (phba->cfg_request_firmware_upgrade)
		lpfc_sli4_request_firmware_update(phba, INT_FW_UPGRADE);

	/* Check if there are static vports to be created. */
	lpfc_create_static_vport(phba);

	/* Enable RAS FW log support */
	lpfc_sli4_ras_setup(phba);

	timer_setup(&phba->cpuhp_poll_timer, lpfc_sli4_poll_hbtimer, 0);
	cpuhp_state_add_instance_nocalls(lpfc_cpuhp_state, &phba->cpuhp);

	return 0;

out_free_sysfs_attr:
	lpfc_free_sysfs_attr(vport);
out_destroy_shost:
	lpfc_destroy_shost(phba);
out_disable_intr:
	lpfc_sli4_disable_intr(phba);
out_unset_driver_resource:
	lpfc_unset_driver_resource_phase2(phba);
out_unset_driver_resource_s4:
	lpfc_sli4_driver_resource_unset(phba);
out_unset_pci_mem_s4:
	lpfc_sli4_pci_mem_unset(phba);
out_disable_pci_dev:
	lpfc_disable_pci_dev(phba);
	if (shost)
		scsi_host_put(shost);
out_free_phba:
	lpfc_hba_free(phba);
	return error;
}

/**
 * lpfc_pci_remove_one_s4 - PCI func to unreg SLI-4 device from PCI subsystem
 * @pdev: pointer to PCI device
 *
 * This routine is called from the kernel's PCI subsystem to device with
 * SLI-4 interface spec. When an Emulex HBA with SLI-4 interface spec is
 * removed from PCI bus, it performs all the necessary cleanup for the HBA
 * device to be removed from the PCI subsystem properly.
 **/
static void
lpfc_pci_remove_one_s4(struct pci_dev *pdev)
{
	struct Scsi_Host *shost = pci_get_drvdata(pdev);
	struct lpfc_vport *vport = (struct lpfc_vport *) shost->hostdata;
	struct lpfc_vport **vports;
	struct lpfc_hba *phba = vport->phba;
	int i;

	/* Mark the device unloading flag */
	spin_lock_irq(&phba->hbalock);
	vport->load_flag |= FC_UNLOADING;
	spin_unlock_irq(&phba->hbalock);
	if (phba->cgn_i)
		lpfc_unreg_congestion_buf(phba);

	lpfc_free_sysfs_attr(vport);

	/* Release all the vports against this physical port */
	vports = lpfc_create_vport_work_array(phba);
	if (vports != NULL)
		for (i = 0; i <= phba->max_vports && vports[i] != NULL; i++) {
			if (vports[i]->port_type == LPFC_PHYSICAL_PORT)
				continue;
			fc_vport_terminate(vports[i]->fc_vport);
		}
	lpfc_destroy_vport_work_array(phba, vports);

	/* Remove FC host with the physical port */
	fc_remove_host(shost);
	scsi_remove_host(shost);

	/* Perform ndlp cleanup on the physical port.  The nvme and nvmet
	 * localports are destroyed after to cleanup all transport memory.
	 */
	lpfc_cleanup(vport);
	lpfc_nvmet_destroy_targetport(phba);
	lpfc_nvme_destroy_localport(vport);

	/* De-allocate multi-XRI pools */
	if (phba->cfg_xri_rebalancing)
		lpfc_destroy_multixri_pools(phba);

	/*
	 * Bring down the SLI Layer. This step disables all interrupts,
	 * clears the rings, discards all mailbox commands, and resets
	 * the HBA FCoE function.
	 */
	lpfc_debugfs_terminate(vport);

	lpfc_stop_hba_timers(phba);
	spin_lock_irq(&phba->port_list_lock);
	list_del_init(&vport->listentry);
	spin_unlock_irq(&phba->port_list_lock);

	/* Perform scsi free before driver resource_unset since scsi
	 * buffers are released to their corresponding pools here.
	 */
	lpfc_io_free(phba);
	lpfc_free_iocb_list(phba);
	lpfc_sli4_hba_unset(phba);

	lpfc_unset_driver_resource_phase2(phba);
	lpfc_sli4_driver_resource_unset(phba);

	/* Unmap adapter Control and Doorbell registers */
	lpfc_sli4_pci_mem_unset(phba);

	/* Release PCI resources and disable device's PCI function */
	scsi_host_put(shost);
	lpfc_disable_pci_dev(phba);

	/* Finally, free the driver's device data structure */
	lpfc_hba_free(phba);

	return;
}

/**
 * lpfc_pci_suspend_one_s4 - PCI func to suspend SLI-4 device for power mgmnt
 * @dev_d: pointer to device
 *
 * This routine is called from the kernel's PCI subsystem to support system
 * Power Management (PM) to device with SLI-4 interface spec. When PM invokes
 * this method, it quiesces the device by stopping the driver's worker
 * thread for the device, turning off device's interrupt and DMA, and bring
 * the device offline. Note that as the driver implements the minimum PM
 * requirements to a power-aware driver's PM support for suspend/resume -- all
 * the possible PM messages (SUSPEND, HIBERNATE, FREEZE) to the suspend()
 * method call will be treated as SUSPEND and the driver will fully
 * reinitialize its device during resume() method call, the driver will set
 * device to PCI_D3hot state in PCI config space instead of setting it
 * according to the @msg provided by the PM.
 *
 * Return code
 * 	0 - driver suspended the device
 * 	Error otherwise
 **/
static int __maybe_unused
lpfc_pci_suspend_one_s4(struct device *dev_d)
{
	struct Scsi_Host *shost = dev_get_drvdata(dev_d);
	struct lpfc_hba *phba = ((struct lpfc_vport *)shost->hostdata)->phba;

	lpfc_printf_log(phba, KERN_INFO, LOG_INIT,
			"2843 PCI device Power Management suspend.\n");

	/* Bring down the device */
	lpfc_offline_prep(phba, LPFC_MBX_WAIT);
	lpfc_offline(phba);
	kthread_stop(phba->worker_thread);

	/* Disable interrupt from device */
	lpfc_sli4_disable_intr(phba);
	lpfc_sli4_queue_destroy(phba);

	return 0;
}

/**
 * lpfc_pci_resume_one_s4 - PCI func to resume SLI-4 device for power mgmnt
 * @dev_d: pointer to device
 *
 * This routine is called from the kernel's PCI subsystem to support system
 * Power Management (PM) to device with SLI-4 interface spac. When PM invokes
 * this method, it restores the device's PCI config space state and fully
 * reinitializes the device and brings it online. Note that as the driver
 * implements the minimum PM requirements to a power-aware driver's PM for
 * suspend/resume -- all the possible PM messages (SUSPEND, HIBERNATE, FREEZE)
 * to the suspend() method call will be treated as SUSPEND and the driver
 * will fully reinitialize its device during resume() method call, the device
 * will be set to PCI_D0 directly in PCI config space before restoring the
 * state.
 *
 * Return code
 * 	0 - driver suspended the device
 * 	Error otherwise
 **/
static int __maybe_unused
lpfc_pci_resume_one_s4(struct device *dev_d)
{
	struct Scsi_Host *shost = dev_get_drvdata(dev_d);
	struct lpfc_hba *phba = ((struct lpfc_vport *)shost->hostdata)->phba;
	uint32_t intr_mode;
	int error;

	lpfc_printf_log(phba, KERN_INFO, LOG_INIT,
			"0292 PCI device Power Management resume.\n");

	 /* Startup the kernel thread for this host adapter. */
	phba->worker_thread = kthread_run(lpfc_do_work, phba,
					"lpfc_worker_%d", phba->brd_no);
	if (IS_ERR(phba->worker_thread)) {
		error = PTR_ERR(phba->worker_thread);
		lpfc_printf_log(phba, KERN_ERR, LOG_INIT,
				"0293 PM resume failed to start worker "
				"thread: error=x%x.\n", error);
		return error;
	}

	/* Configure and enable interrupt */
	intr_mode = lpfc_sli4_enable_intr(phba, phba->intr_mode);
	if (intr_mode == LPFC_INTR_ERROR) {
		lpfc_printf_log(phba, KERN_ERR, LOG_TRACE_EVENT,
				"0294 PM resume Failed to enable interrupt\n");
		return -EIO;
	} else
		phba->intr_mode = intr_mode;

	/* Restart HBA and bring it online */
	lpfc_sli_brdrestart(phba);
	lpfc_online(phba);

	/* Log the current active interrupt mode */
	lpfc_log_intr_mode(phba, phba->intr_mode);

	return 0;
}

/**
 * lpfc_sli4_prep_dev_for_recover - Prepare SLI4 device for pci slot recover
 * @phba: pointer to lpfc hba data structure.
 *
 * This routine is called to prepare the SLI4 device for PCI slot recover. It
 * aborts all the outstanding SCSI I/Os to the pci device.
 **/
static void
lpfc_sli4_prep_dev_for_recover(struct lpfc_hba *phba)
{
	lpfc_printf_log(phba, KERN_ERR, LOG_TRACE_EVENT,
			"2828 PCI channel I/O abort preparing for recovery\n");
	/*
	 * There may be errored I/Os through HBA, abort all I/Os on txcmplq
	 * and let the SCSI mid-layer to retry them to recover.
	 */
	lpfc_sli_abort_fcp_rings(phba);
}

/**
 * lpfc_sli4_prep_dev_for_reset - Prepare SLI4 device for pci slot reset
 * @phba: pointer to lpfc hba data structure.
 *
 * This routine is called to prepare the SLI4 device for PCI slot reset. It
 * disables the device interrupt and pci device, and aborts the internal FCP
 * pending I/Os.
 **/
static void
lpfc_sli4_prep_dev_for_reset(struct lpfc_hba *phba)
{
	lpfc_printf_log(phba, KERN_ERR, LOG_TRACE_EVENT,
			"2826 PCI channel disable preparing for reset\n");

	/* Block any management I/Os to the device */
	lpfc_block_mgmt_io(phba, LPFC_MBX_NO_WAIT);

	/* Block all SCSI devices' I/Os on the host */
	lpfc_scsi_dev_block(phba);

	/* Flush all driver's outstanding I/Os as we are to reset */
	lpfc_sli_flush_io_rings(phba);

	/* stop all timers */
	lpfc_stop_hba_timers(phba);

	/* Disable interrupt and pci device */
	lpfc_sli4_disable_intr(phba);
	lpfc_sli4_queue_destroy(phba);
	pci_disable_device(phba->pcidev);
}

/**
 * lpfc_sli4_prep_dev_for_perm_failure - Prepare SLI4 dev for pci slot disable
 * @phba: pointer to lpfc hba data structure.
 *
 * This routine is called to prepare the SLI4 device for PCI slot permanently
 * disabling. It blocks the SCSI transport layer traffic and flushes the FCP
 * pending I/Os.
 **/
static void
lpfc_sli4_prep_dev_for_perm_failure(struct lpfc_hba *phba)
{
	lpfc_printf_log(phba, KERN_ERR, LOG_TRACE_EVENT,
			"2827 PCI channel permanent disable for failure\n");

	/* Block all SCSI devices' I/Os on the host */
	lpfc_scsi_dev_block(phba);

	/* stop all timers */
	lpfc_stop_hba_timers(phba);

	/* Clean up all driver's outstanding I/Os */
	lpfc_sli_flush_io_rings(phba);
}

/**
 * lpfc_io_error_detected_s4 - Method for handling PCI I/O error to SLI-4 device
 * @pdev: pointer to PCI device.
 * @state: the current PCI connection state.
 *
 * This routine is called from the PCI subsystem for error handling to device
 * with SLI-4 interface spec. This function is called by the PCI subsystem
 * after a PCI bus error affecting this device has been detected. When this
 * function is invoked, it will need to stop all the I/Os and interrupt(s)
 * to the device. Once that is done, it will return PCI_ERS_RESULT_NEED_RESET
 * for the PCI subsystem to perform proper recovery as desired.
 *
 * Return codes
 * 	PCI_ERS_RESULT_NEED_RESET - need to reset before recovery
 * 	PCI_ERS_RESULT_DISCONNECT - device could not be recovered
 **/
static pci_ers_result_t
lpfc_io_error_detected_s4(struct pci_dev *pdev, pci_channel_state_t state)
{
	struct Scsi_Host *shost = pci_get_drvdata(pdev);
	struct lpfc_hba *phba = ((struct lpfc_vport *)shost->hostdata)->phba;

	switch (state) {
	case pci_channel_io_normal:
		/* Non-fatal error, prepare for recovery */
		lpfc_sli4_prep_dev_for_recover(phba);
		return PCI_ERS_RESULT_CAN_RECOVER;
	case pci_channel_io_frozen:
		phba->hba_flag |= HBA_PCI_ERR;
		/* Fatal error, prepare for slot reset */
		lpfc_sli4_prep_dev_for_reset(phba);
		return PCI_ERS_RESULT_NEED_RESET;
	case pci_channel_io_perm_failure:
		phba->hba_flag |= HBA_PCI_ERR;
		/* Permanent failure, prepare for device down */
		lpfc_sli4_prep_dev_for_perm_failure(phba);
		return PCI_ERS_RESULT_DISCONNECT;
	default:
		phba->hba_flag |= HBA_PCI_ERR;
		/* Unknown state, prepare and request slot reset */
		lpfc_printf_log(phba, KERN_ERR, LOG_TRACE_EVENT,
				"2825 Unknown PCI error state: x%x\n", state);
		lpfc_sli4_prep_dev_for_reset(phba);
		return PCI_ERS_RESULT_NEED_RESET;
	}
}

/**
 * lpfc_io_slot_reset_s4 - Method for restart PCI SLI-4 device from scratch
 * @pdev: pointer to PCI device.
 *
 * This routine is called from the PCI subsystem for error handling to device
 * with SLI-4 interface spec. It is called after PCI bus has been reset to
 * restart the PCI card from scratch, as if from a cold-boot. During the
 * PCI subsystem error recovery, after the driver returns
 * PCI_ERS_RESULT_NEED_RESET, the PCI subsystem will perform proper error
 * recovery and then call this routine before calling the .resume method to
 * recover the device. This function will initialize the HBA device, enable
 * the interrupt, but it will just put the HBA to offline state without
 * passing any I/O traffic.
 *
 * Return codes
 * 	PCI_ERS_RESULT_RECOVERED - the device has been recovered
 * 	PCI_ERS_RESULT_DISCONNECT - device could not be recovered
 */
static pci_ers_result_t
lpfc_io_slot_reset_s4(struct pci_dev *pdev)
{
	struct Scsi_Host *shost = pci_get_drvdata(pdev);
	struct lpfc_hba *phba = ((struct lpfc_vport *)shost->hostdata)->phba;
	struct lpfc_sli *psli = &phba->sli;
	uint32_t intr_mode;

	dev_printk(KERN_INFO, &pdev->dev, "recovering from a slot reset.\n");
	if (pci_enable_device_mem(pdev)) {
		printk(KERN_ERR "lpfc: Cannot re-enable "
			"PCI device after reset.\n");
		return PCI_ERS_RESULT_DISCONNECT;
	}

	pci_restore_state(pdev);

	phba->hba_flag &= ~HBA_PCI_ERR;
	/*
	 * As the new kernel behavior of pci_restore_state() API call clears
	 * device saved_state flag, need to save the restored state again.
	 */
	pci_save_state(pdev);

	if (pdev->is_busmaster)
		pci_set_master(pdev);

	spin_lock_irq(&phba->hbalock);
	psli->sli_flag &= ~LPFC_SLI_ACTIVE;
	spin_unlock_irq(&phba->hbalock);

	/* Configure and enable interrupt */
	intr_mode = lpfc_sli4_enable_intr(phba, phba->intr_mode);
	if (intr_mode == LPFC_INTR_ERROR) {
		lpfc_printf_log(phba, KERN_ERR, LOG_TRACE_EVENT,
				"2824 Cannot re-enable interrupt after "
				"slot reset.\n");
		return PCI_ERS_RESULT_DISCONNECT;
	} else
		phba->intr_mode = intr_mode;
	lpfc_cpu_affinity_check(phba, phba->cfg_irq_chann);

	/* Log the current active interrupt mode */
	lpfc_log_intr_mode(phba, phba->intr_mode);

	return PCI_ERS_RESULT_RECOVERED;
}

/**
 * lpfc_io_resume_s4 - Method for resuming PCI I/O operation to SLI-4 device
 * @pdev: pointer to PCI device
 *
 * This routine is called from the PCI subsystem for error handling to device
 * with SLI-4 interface spec. It is called when kernel error recovery tells
 * the lpfc driver that it is ok to resume normal PCI operation after PCI bus
 * error recovery. After this call, traffic can start to flow from this device
 * again.
 **/
static void
lpfc_io_resume_s4(struct pci_dev *pdev)
{
	struct Scsi_Host *shost = pci_get_drvdata(pdev);
	struct lpfc_hba *phba = ((struct lpfc_vport *)shost->hostdata)->phba;

	/*
	 * In case of slot reset, as function reset is performed through
	 * mailbox command which needs DMA to be enabled, this operation
	 * has to be moved to the io resume phase. Taking device offline
	 * will perform the necessary cleanup.
	 */
	if (!(phba->sli.sli_flag & LPFC_SLI_ACTIVE)) {
		/* Perform device reset */
		lpfc_offline_prep(phba, LPFC_MBX_WAIT);
		lpfc_offline(phba);
		lpfc_sli_brdrestart(phba);
		/* Bring the device back online */
		lpfc_online(phba);
	}
}

/**
 * lpfc_pci_probe_one - lpfc PCI probe func to reg dev to PCI subsystem
 * @pdev: pointer to PCI device
 * @pid: pointer to PCI device identifier
 *
 * This routine is to be registered to the kernel's PCI subsystem. When an
 * Emulex HBA device is presented on PCI bus, the kernel PCI subsystem looks
 * at PCI device-specific information of the device and driver to see if the
 * driver state that it can support this kind of device. If the match is
 * successful, the driver core invokes this routine. This routine dispatches
 * the action to the proper SLI-3 or SLI-4 device probing routine, which will
 * do all the initialization that it needs to do to handle the HBA device
 * properly.
 *
 * Return code
 * 	0 - driver can claim the device
 * 	negative value - driver can not claim the device
 **/
static int
lpfc_pci_probe_one(struct pci_dev *pdev, const struct pci_device_id *pid)
{
	int rc;
	struct lpfc_sli_intf intf;

	if (pci_read_config_dword(pdev, LPFC_SLI_INTF, &intf.word0))
		return -ENODEV;

	if ((bf_get(lpfc_sli_intf_valid, &intf) == LPFC_SLI_INTF_VALID) &&
	    (bf_get(lpfc_sli_intf_slirev, &intf) == LPFC_SLI_INTF_REV_SLI4))
		rc = lpfc_pci_probe_one_s4(pdev, pid);
	else
		rc = lpfc_pci_probe_one_s3(pdev, pid);

	return rc;
}

/**
 * lpfc_pci_remove_one - lpfc PCI func to unreg dev from PCI subsystem
 * @pdev: pointer to PCI device
 *
 * This routine is to be registered to the kernel's PCI subsystem. When an
 * Emulex HBA is removed from PCI bus, the driver core invokes this routine.
 * This routine dispatches the action to the proper SLI-3 or SLI-4 device
 * remove routine, which will perform all the necessary cleanup for the
 * device to be removed from the PCI subsystem properly.
 **/
static void
lpfc_pci_remove_one(struct pci_dev *pdev)
{
	struct Scsi_Host *shost = pci_get_drvdata(pdev);
	struct lpfc_hba *phba = ((struct lpfc_vport *)shost->hostdata)->phba;

	switch (phba->pci_dev_grp) {
	case LPFC_PCI_DEV_LP:
		lpfc_pci_remove_one_s3(pdev);
		break;
	case LPFC_PCI_DEV_OC:
		lpfc_pci_remove_one_s4(pdev);
		break;
	default:
		lpfc_printf_log(phba, KERN_ERR, LOG_TRACE_EVENT,
				"1424 Invalid PCI device group: 0x%x\n",
				phba->pci_dev_grp);
		break;
	}
	return;
}

/**
 * lpfc_pci_suspend_one - lpfc PCI func to suspend dev for power management
 * @dev: pointer to device
 *
 * This routine is to be registered to the kernel's PCI subsystem to support
 * system Power Management (PM). When PM invokes this method, it dispatches
 * the action to the proper SLI-3 or SLI-4 device suspend routine, which will
 * suspend the device.
 *
 * Return code
 * 	0 - driver suspended the device
 * 	Error otherwise
 **/
static int __maybe_unused
lpfc_pci_suspend_one(struct device *dev)
{
	struct Scsi_Host *shost = dev_get_drvdata(dev);
	struct lpfc_hba *phba = ((struct lpfc_vport *)shost->hostdata)->phba;
	int rc = -ENODEV;

	switch (phba->pci_dev_grp) {
	case LPFC_PCI_DEV_LP:
		rc = lpfc_pci_suspend_one_s3(dev);
		break;
	case LPFC_PCI_DEV_OC:
		rc = lpfc_pci_suspend_one_s4(dev);
		break;
	default:
		lpfc_printf_log(phba, KERN_ERR, LOG_TRACE_EVENT,
				"1425 Invalid PCI device group: 0x%x\n",
				phba->pci_dev_grp);
		break;
	}
	return rc;
}

/**
 * lpfc_pci_resume_one - lpfc PCI func to resume dev for power management
 * @dev: pointer to device
 *
 * This routine is to be registered to the kernel's PCI subsystem to support
 * system Power Management (PM). When PM invokes this method, it dispatches
 * the action to the proper SLI-3 or SLI-4 device resume routine, which will
 * resume the device.
 *
 * Return code
 * 	0 - driver suspended the device
 * 	Error otherwise
 **/
static int __maybe_unused
lpfc_pci_resume_one(struct device *dev)
{
	struct Scsi_Host *shost = dev_get_drvdata(dev);
	struct lpfc_hba *phba = ((struct lpfc_vport *)shost->hostdata)->phba;
	int rc = -ENODEV;

	switch (phba->pci_dev_grp) {
	case LPFC_PCI_DEV_LP:
		rc = lpfc_pci_resume_one_s3(dev);
		break;
	case LPFC_PCI_DEV_OC:
		rc = lpfc_pci_resume_one_s4(dev);
		break;
	default:
		lpfc_printf_log(phba, KERN_ERR, LOG_TRACE_EVENT,
				"1426 Invalid PCI device group: 0x%x\n",
				phba->pci_dev_grp);
		break;
	}
	return rc;
}

/**
 * lpfc_io_error_detected - lpfc method for handling PCI I/O error
 * @pdev: pointer to PCI device.
 * @state: the current PCI connection state.
 *
 * This routine is registered to the PCI subsystem for error handling. This
 * function is called by the PCI subsystem after a PCI bus error affecting
 * this device has been detected. When this routine is invoked, it dispatches
 * the action to the proper SLI-3 or SLI-4 device error detected handling
 * routine, which will perform the proper error detected operation.
 *
 * Return codes
 * 	PCI_ERS_RESULT_NEED_RESET - need to reset before recovery
 * 	PCI_ERS_RESULT_DISCONNECT - device could not be recovered
 **/
static pci_ers_result_t
lpfc_io_error_detected(struct pci_dev *pdev, pci_channel_state_t state)
{
	struct Scsi_Host *shost = pci_get_drvdata(pdev);
	struct lpfc_hba *phba = ((struct lpfc_vport *)shost->hostdata)->phba;
	pci_ers_result_t rc = PCI_ERS_RESULT_DISCONNECT;

	if (phba->link_state == LPFC_HBA_ERROR &&
	    phba->hba_flag & HBA_IOQ_FLUSH)
		return PCI_ERS_RESULT_NEED_RESET;

	switch (phba->pci_dev_grp) {
	case LPFC_PCI_DEV_LP:
		rc = lpfc_io_error_detected_s3(pdev, state);
		break;
	case LPFC_PCI_DEV_OC:
		rc = lpfc_io_error_detected_s4(pdev, state);
		break;
	default:
		lpfc_printf_log(phba, KERN_ERR, LOG_TRACE_EVENT,
				"1427 Invalid PCI device group: 0x%x\n",
				phba->pci_dev_grp);
		break;
	}
	return rc;
}

/**
 * lpfc_io_slot_reset - lpfc method for restart PCI dev from scratch
 * @pdev: pointer to PCI device.
 *
 * This routine is registered to the PCI subsystem for error handling. This
 * function is called after PCI bus has been reset to restart the PCI card
 * from scratch, as if from a cold-boot. When this routine is invoked, it
 * dispatches the action to the proper SLI-3 or SLI-4 device reset handling
 * routine, which will perform the proper device reset.
 *
 * Return codes
 * 	PCI_ERS_RESULT_RECOVERED - the device has been recovered
 * 	PCI_ERS_RESULT_DISCONNECT - device could not be recovered
 **/
static pci_ers_result_t
lpfc_io_slot_reset(struct pci_dev *pdev)
{
	struct Scsi_Host *shost = pci_get_drvdata(pdev);
	struct lpfc_hba *phba = ((struct lpfc_vport *)shost->hostdata)->phba;
	pci_ers_result_t rc = PCI_ERS_RESULT_DISCONNECT;

	switch (phba->pci_dev_grp) {
	case LPFC_PCI_DEV_LP:
		rc = lpfc_io_slot_reset_s3(pdev);
		break;
	case LPFC_PCI_DEV_OC:
		rc = lpfc_io_slot_reset_s4(pdev);
		break;
	default:
		lpfc_printf_log(phba, KERN_ERR, LOG_TRACE_EVENT,
				"1428 Invalid PCI device group: 0x%x\n",
				phba->pci_dev_grp);
		break;
	}
	return rc;
}

/**
 * lpfc_io_resume - lpfc method for resuming PCI I/O operation
 * @pdev: pointer to PCI device
 *
 * This routine is registered to the PCI subsystem for error handling. It
 * is called when kernel error recovery tells the lpfc driver that it is
 * OK to resume normal PCI operation after PCI bus error recovery. When
 * this routine is invoked, it dispatches the action to the proper SLI-3
 * or SLI-4 device io_resume routine, which will resume the device operation.
 **/
static void
lpfc_io_resume(struct pci_dev *pdev)
{
	struct Scsi_Host *shost = pci_get_drvdata(pdev);
	struct lpfc_hba *phba = ((struct lpfc_vport *)shost->hostdata)->phba;

	switch (phba->pci_dev_grp) {
	case LPFC_PCI_DEV_LP:
		lpfc_io_resume_s3(pdev);
		break;
	case LPFC_PCI_DEV_OC:
		lpfc_io_resume_s4(pdev);
		break;
	default:
		lpfc_printf_log(phba, KERN_ERR, LOG_TRACE_EVENT,
				"1429 Invalid PCI device group: 0x%x\n",
				phba->pci_dev_grp);
		break;
	}
	return;
}

/**
 * lpfc_sli4_oas_verify - Verify OAS is supported by this adapter
 * @phba: pointer to lpfc hba data structure.
 *
 * This routine checks to see if OAS is supported for this adapter. If
 * supported, the configure Flash Optimized Fabric flag is set.  Otherwise,
 * the enable oas flag is cleared and the pool created for OAS device data
 * is destroyed.
 *
 **/
static void
lpfc_sli4_oas_verify(struct lpfc_hba *phba)
{

	if (!phba->cfg_EnableXLane)
		return;

	if (phba->sli4_hba.pc_sli4_params.oas_supported) {
		phba->cfg_fof = 1;
	} else {
		phba->cfg_fof = 0;
		mempool_destroy(phba->device_data_mem_pool);
		phba->device_data_mem_pool = NULL;
	}

	return;
}

/**
 * lpfc_sli4_ras_init - Verify RAS-FW log is supported by this adapter
 * @phba: pointer to lpfc hba data structure.
 *
 * This routine checks to see if RAS is supported by the adapter. Check the
 * function through which RAS support enablement is to be done.
 **/
void
lpfc_sli4_ras_init(struct lpfc_hba *phba)
{
	/* if ASIC_GEN_NUM >= 0xC) */
	if ((bf_get(lpfc_sli_intf_if_type, &phba->sli4_hba.sli_intf) ==
		    LPFC_SLI_INTF_IF_TYPE_6) ||
	    (bf_get(lpfc_sli_intf_sli_family, &phba->sli4_hba.sli_intf) ==
		    LPFC_SLI_INTF_FAMILY_G6)) {
		phba->ras_fwlog.ras_hwsupport = true;
		if (phba->cfg_ras_fwlog_func == PCI_FUNC(phba->pcidev->devfn) &&
		    phba->cfg_ras_fwlog_buffsize)
			phba->ras_fwlog.ras_enabled = true;
		else
			phba->ras_fwlog.ras_enabled = false;
	} else {
		phba->ras_fwlog.ras_hwsupport = false;
	}
}


MODULE_DEVICE_TABLE(pci, lpfc_id_table);

static const struct pci_error_handlers lpfc_err_handler = {
	.error_detected = lpfc_io_error_detected,
	.slot_reset = lpfc_io_slot_reset,
	.resume = lpfc_io_resume,
};

static SIMPLE_DEV_PM_OPS(lpfc_pci_pm_ops_one,
			 lpfc_pci_suspend_one,
			 lpfc_pci_resume_one);

static struct pci_driver lpfc_driver = {
	.name		= LPFC_DRIVER_NAME,
	.id_table	= lpfc_id_table,
	.probe		= lpfc_pci_probe_one,
	.remove		= lpfc_pci_remove_one,
	.shutdown	= lpfc_pci_remove_one,
	.driver.pm	= &lpfc_pci_pm_ops_one,
	.err_handler    = &lpfc_err_handler,
};

static const struct file_operations lpfc_mgmt_fop = {
	.owner = THIS_MODULE,
};

static struct miscdevice lpfc_mgmt_dev = {
	.minor = MISC_DYNAMIC_MINOR,
	.name = "lpfcmgmt",
	.fops = &lpfc_mgmt_fop,
};

/**
 * lpfc_init - lpfc module initialization routine
 *
 * This routine is to be invoked when the lpfc module is loaded into the
 * kernel. The special kernel macro module_init() is used to indicate the
 * role of this routine to the kernel as lpfc module entry point.
 *
 * Return codes
 *   0 - successful
 *   -ENOMEM - FC attach transport failed
 *   all others - failed
 */
static int __init
lpfc_init(void)
{
	int error = 0;

	pr_info(LPFC_MODULE_DESC "\n");
	pr_info(LPFC_COPYRIGHT "\n");

	error = misc_register(&lpfc_mgmt_dev);
	if (error)
		printk(KERN_ERR "Could not register lpfcmgmt device, "
			"misc_register returned with status %d", error);

	error = -ENOMEM;
	lpfc_transport_functions.vport_create = lpfc_vport_create;
	lpfc_transport_functions.vport_delete = lpfc_vport_delete;
	lpfc_transport_template =
				fc_attach_transport(&lpfc_transport_functions);
	if (lpfc_transport_template == NULL)
		goto unregister;
	lpfc_vport_transport_template =
		fc_attach_transport(&lpfc_vport_transport_functions);
	if (lpfc_vport_transport_template == NULL) {
		fc_release_transport(lpfc_transport_template);
		goto unregister;
	}
	lpfc_wqe_cmd_template();
	lpfc_nvmet_cmd_template();

	/* Initialize in case vector mapping is needed */
	lpfc_present_cpu = num_present_cpus();

	lpfc_pldv_detect = false;

	error = cpuhp_setup_state_multi(CPUHP_AP_ONLINE_DYN,
					"lpfc/sli4:online",
					lpfc_cpu_online, lpfc_cpu_offline);
	if (error < 0)
		goto cpuhp_failure;
	lpfc_cpuhp_state = error;

	error = pci_register_driver(&lpfc_driver);
	if (error)
		goto unwind;

	return error;

unwind:
	cpuhp_remove_multi_state(lpfc_cpuhp_state);
cpuhp_failure:
	fc_release_transport(lpfc_transport_template);
	fc_release_transport(lpfc_vport_transport_template);
unregister:
	misc_deregister(&lpfc_mgmt_dev);

	return error;
}

void lpfc_dmp_dbg(struct lpfc_hba *phba)
{
	unsigned int start_idx;
	unsigned int dbg_cnt;
	unsigned int temp_idx;
	int i;
	int j = 0;
	unsigned long rem_nsec, iflags;
	bool log_verbose = false;
	struct lpfc_vport *port_iterator;

	/* Don't dump messages if we explicitly set log_verbose for the
	 * physical port or any vport.
	 */
	if (phba->cfg_log_verbose)
		return;

	spin_lock_irqsave(&phba->port_list_lock, iflags);
	list_for_each_entry(port_iterator, &phba->port_list, listentry) {
		if (port_iterator->load_flag & FC_UNLOADING)
			continue;
		if (scsi_host_get(lpfc_shost_from_vport(port_iterator))) {
			if (port_iterator->cfg_log_verbose)
				log_verbose = true;

			scsi_host_put(lpfc_shost_from_vport(port_iterator));

			if (log_verbose) {
				spin_unlock_irqrestore(&phba->port_list_lock,
						       iflags);
				return;
			}
		}
	}
	spin_unlock_irqrestore(&phba->port_list_lock, iflags);

	if (atomic_cmpxchg(&phba->dbg_log_dmping, 0, 1) != 0)
		return;

	start_idx = (unsigned int)atomic_read(&phba->dbg_log_idx) % DBG_LOG_SZ;
	dbg_cnt = (unsigned int)atomic_read(&phba->dbg_log_cnt);
	if (!dbg_cnt)
		goto out;
	temp_idx = start_idx;
	if (dbg_cnt >= DBG_LOG_SZ) {
		dbg_cnt = DBG_LOG_SZ;
		temp_idx -= 1;
	} else {
		if ((start_idx + dbg_cnt) > (DBG_LOG_SZ - 1)) {
			temp_idx = (start_idx + dbg_cnt) % DBG_LOG_SZ;
		} else {
			if (start_idx < dbg_cnt)
				start_idx = DBG_LOG_SZ - (dbg_cnt - start_idx);
			else
				start_idx -= dbg_cnt;
		}
	}
	dev_info(&phba->pcidev->dev, "start %d end %d cnt %d\n",
		 start_idx, temp_idx, dbg_cnt);

	for (i = 0; i < dbg_cnt; i++) {
		if ((start_idx + i) < DBG_LOG_SZ)
			temp_idx = (start_idx + i) % DBG_LOG_SZ;
		else
			temp_idx = j++;
		rem_nsec = do_div(phba->dbg_log[temp_idx].t_ns, NSEC_PER_SEC);
		dev_info(&phba->pcidev->dev, "%d: [%5lu.%06lu] %s",
			 temp_idx,
			 (unsigned long)phba->dbg_log[temp_idx].t_ns,
			 rem_nsec / 1000,
			 phba->dbg_log[temp_idx].log);
	}
out:
	atomic_set(&phba->dbg_log_cnt, 0);
	atomic_set(&phba->dbg_log_dmping, 0);
}

__printf(2, 3)
void lpfc_dbg_print(struct lpfc_hba *phba, const char *fmt, ...)
{
	unsigned int idx;
	va_list args;
	int dbg_dmping = atomic_read(&phba->dbg_log_dmping);
	struct va_format vaf;


	va_start(args, fmt);
	if (unlikely(dbg_dmping)) {
		vaf.fmt = fmt;
		vaf.va = &args;
		dev_info(&phba->pcidev->dev, "%pV", &vaf);
		va_end(args);
		return;
	}
	idx = (unsigned int)atomic_fetch_add(1, &phba->dbg_log_idx) %
		DBG_LOG_SZ;

	atomic_inc(&phba->dbg_log_cnt);

	vscnprintf(phba->dbg_log[idx].log,
		   sizeof(phba->dbg_log[idx].log), fmt, args);
	va_end(args);

	phba->dbg_log[idx].t_ns = local_clock();
}

/**
 * lpfc_exit - lpfc module removal routine
 *
 * This routine is invoked when the lpfc module is removed from the kernel.
 * The special kernel macro module_exit() is used to indicate the role of
 * this routine to the kernel as lpfc module exit point.
 */
static void __exit
lpfc_exit(void)
{
	misc_deregister(&lpfc_mgmt_dev);
	pci_unregister_driver(&lpfc_driver);
	cpuhp_remove_multi_state(lpfc_cpuhp_state);
	fc_release_transport(lpfc_transport_template);
	fc_release_transport(lpfc_vport_transport_template);
	idr_destroy(&lpfc_hba_index);
}

module_init(lpfc_init);
module_exit(lpfc_exit);
MODULE_LICENSE("GPL");
MODULE_DESCRIPTION(LPFC_MODULE_DESC);
MODULE_AUTHOR("Broadcom");
MODULE_VERSION("0:" LPFC_DRIVER_VERSION);<|MERGE_RESOLUTION|>--- conflicted
+++ resolved
@@ -5927,11 +5927,7 @@
 	uint32_t io_cnt;
 	uint32_t head, tail;
 	uint32_t busy, max_read;
-<<<<<<< HEAD
-	uint64_t total, rcv, lat, mbpi, extra;
-=======
 	uint64_t total, rcv, lat, mbpi, extra, cnt;
->>>>>>> 754e0b0e
 	int timer_interval = LPFC_CMF_INTERVAL;
 	uint32_t ms;
 	struct lpfc_cgn_stat *cgs;
@@ -6002,16 +5998,6 @@
 
 		/* Calculate any extra bytes needed to account for the
 		 * timer accuracy. If we are less than LPFC_CMF_INTERVAL
-<<<<<<< HEAD
-		 * add an extra 3% slop factor, equal to LPFC_CMF_INTERVAL
-		 * add an extra 2%. The goal is to equalize total with a
-		 * time > LPFC_CMF_INTERVAL or <= LPFC_CMF_INTERVAL + 1
-		 */
-		if (ms == LPFC_CMF_INTERVAL)
-			extra = div_u64(total, 50);
-		else if (ms < LPFC_CMF_INTERVAL)
-			extra = div_u64(total, 33);
-=======
 		 * calculate the adjustment needed for total to reflect
 		 * a full LPFC_CMF_INTERVAL.
 		 */
@@ -6027,7 +6013,6 @@
 
 			extra = cnt - total;
 		}
->>>>>>> 754e0b0e
 		lpfc_issue_cmf_sync_wqe(phba, LPFC_CMF_INTERVAL, total + extra);
 	} else {
 		/* For Monitor mode or link down we want mbpi
