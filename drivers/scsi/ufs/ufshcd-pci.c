--- conflicted
+++ resolved
@@ -174,11 +174,8 @@
 		return err;
 	}
 
-<<<<<<< HEAD
-=======
 	hba->vops = (struct ufs_hba_variant_ops *)id->driver_data;
 
->>>>>>> 1080f7ec
 	err = ufshcd_init(hba, mmio_base, pdev->irq);
 	if (err) {
 		dev_err(&pdev->dev, "Initialization failed\n");
