--- conflicted
+++ resolved
@@ -107,20 +107,12 @@
 {
 	const struct cxlflash_backend_ops *ops = NULL;
 
-<<<<<<< HEAD
-#ifdef CONFIG_OCXL
-=======
 #ifdef CONFIG_OCXL_BASE
->>>>>>> 2fb7b719
 	if (ddv->flags & CXLFLASH_OCXL_DEV)
 		ops = &cxlflash_ocxl_ops;
 #endif
 
-<<<<<<< HEAD
-#ifdef CONFIG_CXL
-=======
 #ifdef CONFIG_CXL_BASE
->>>>>>> 2fb7b719
 	if (!(ddv->flags & CXLFLASH_OCXL_DEV))
 		ops = &cxlflash_cxl_ops;
 #endif
