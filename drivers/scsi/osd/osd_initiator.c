--- conflicted
+++ resolved
@@ -477,11 +477,7 @@
 			     int error)
 {
 	or->async_error = error;
-<<<<<<< HEAD
-	or->req_errors = req->errors ? : error;
-=======
 	or->req_errors = scsi_req(req)->result ? : error;
->>>>>>> 2ac97f0f
 	or->sense_len = scsi_req(req)->sense_len;
 	if (or->sense_len)
 		memcpy(or->sense, scsi_req(req)->sense, or->sense_len);
@@ -1609,11 +1605,7 @@
 	req->rq_flags |= RQF_QUIET;
 
 	req->timeout = or->timeout;
-<<<<<<< HEAD
-	req->retries = or->retries;
-=======
 	scsi_req(req)->retries = or->retries;
->>>>>>> 2ac97f0f
 
 	if (has_out) {
 		or->out.req = req;
