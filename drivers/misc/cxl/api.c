--- conflicted
+++ resolved
@@ -94,17 +94,6 @@
 	if (IS_ERR(file))
 		goto err_inode;
 
-<<<<<<< HEAD
-	path.mnt = mntget(cxl_vfs_mount);
-	d_instantiate(path.dentry, inode);
-
-	file = alloc_file(&path, flags & (O_ACCMODE | O_NONBLOCK), fops);
-	if (IS_ERR(file)) {
-		path_put(&path);
-		goto err_fs;
-	}
-=======
->>>>>>> 4f12336e
 	file->private_data = priv;
 
 	return file;
