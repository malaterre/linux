--- conflicted
+++ resolved
@@ -569,12 +569,9 @@
 	if (unlikely(!count))
 		return count;
 
-<<<<<<< HEAD
-=======
 	if (off + count > at24->chip.byte_len)
 		return -EINVAL;
 
->>>>>>> ae64f9bd
 	client = at24_translate_offset(at24, &off);
 
 	ret = pm_runtime_get_sync(&client->dev);
@@ -620,12 +617,9 @@
 	if (unlikely(!count))
 		return -EINVAL;
 
-<<<<<<< HEAD
-=======
 	if (off + count > at24->chip.byte_len)
 		return -EINVAL;
 
->>>>>>> ae64f9bd
 	client = at24_translate_offset(at24, &off);
 
 	ret = pm_runtime_get_sync(&client->dev);
