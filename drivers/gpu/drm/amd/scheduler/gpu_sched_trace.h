--- conflicted
+++ resolved
@@ -1,6 +1,3 @@
-<<<<<<< HEAD
-/* SPDX-License-Identifier: GPL-2.0 */
-=======
 /*
  * Copyright 2017 Advanced Micro Devices, Inc.
  *
@@ -24,7 +21,6 @@
  *
  */
 
->>>>>>> 556b10bf
 #if !defined(_GPU_SCHED_TRACE_H) || defined(TRACE_HEADER_MULTI_READ)
 #define _GPU_SCHED_TRACE_H_
 
