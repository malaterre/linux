--- conflicted
+++ resolved
@@ -909,12 +909,8 @@
 	placement.busy_placement = &placements;
 	placements.fpfn = 0;
 	placements.lpfn = adev->mc.gart_size >> PAGE_SHIFT;
-<<<<<<< HEAD
-	placements.flags = bo->mem.placement | TTM_PL_FLAG_TT;
-=======
 	placements.flags = (bo->mem.placement & ~TTM_PL_MASK_MEM) |
 		TTM_PL_FLAG_TT;
->>>>>>> 0c86a6bd
 
 	r = ttm_bo_mem_space(bo, &placement, &tmp, true, false);
 	if (unlikely(r))
