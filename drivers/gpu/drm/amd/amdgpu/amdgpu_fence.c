--- conflicted
+++ resolved
@@ -376,11 +376,7 @@
 	struct amdgpu_device *adev = ring->adev;
 	uint64_t index;
 
-<<<<<<< HEAD
-	if (ring != &adev->uvd.inst[ring->me].ring) {
-=======
 	if (ring->funcs->type != AMDGPU_RING_TYPE_UVD) {
->>>>>>> e5eb92e4
 		ring->fence_drv.cpu_addr = &adev->wb.wb[ring->fence_offs];
 		ring->fence_drv.gpu_addr = adev->wb.gpu_addr + (ring->fence_offs * 4);
 	} else {
