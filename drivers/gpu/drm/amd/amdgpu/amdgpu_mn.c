--- conflicted
+++ resolved
@@ -178,27 +178,18 @@
  *
  * @amn: our notifier
  */
-<<<<<<< HEAD
-static void amdgpu_mn_read_lock(struct amdgpu_mn *amn)
-{
-	mutex_lock(&amn->read_lock);
+static int amdgpu_mn_read_lock(struct amdgpu_mn *amn, bool blockable)
+{
+	if (blockable)
+		mutex_lock(&amn->read_lock);
+	else if (!mutex_trylock(&amn->read_lock))
+		return -EAGAIN;
+
 	if (atomic_inc_return(&amn->recursion) == 1)
 		down_read_non_owner(&amn->lock);
 	mutex_unlock(&amn->read_lock);
-=======
-static int amdgpu_mn_read_lock(struct amdgpu_mn *rmn, bool blockable)
-{
-	if (blockable)
-		mutex_lock(&rmn->read_lock);
-	else if (!mutex_trylock(&rmn->read_lock))
-		return -EAGAIN;
-
-	if (atomic_inc_return(&rmn->recursion) == 1)
-		down_read_non_owner(&rmn->lock);
-	mutex_unlock(&rmn->read_lock);
 
 	return 0;
->>>>>>> 2b6be492
 }
 
 /**
@@ -266,22 +257,18 @@
 	/* notification is exclusive, but interval is inclusive */
 	end -= 1;
 
-<<<<<<< HEAD
-	amdgpu_mn_read_lock(amn);
-=======
 	/* TODO we should be able to split locking for interval tree and
 	 * amdgpu_mn_invalidate_node
 	 */
-	if (amdgpu_mn_read_lock(rmn, blockable))
+	if (amdgpu_mn_read_lock(amn, blockable))
 		return -EAGAIN;
->>>>>>> 2b6be492
 
 	it = interval_tree_iter_first(&amn->objects, start, end);
 	while (it) {
 		struct amdgpu_mn_node *node;
 
 		if (!blockable) {
-			amdgpu_mn_read_unlock(rmn);
+			amdgpu_mn_read_unlock(amn);
 			return -EAGAIN;
 		}
 
@@ -318,12 +305,8 @@
 	/* notification is exclusive, but interval is inclusive */
 	end -= 1;
 
-<<<<<<< HEAD
-	amdgpu_mn_read_lock(amn);
-=======
-	if (amdgpu_mn_read_lock(rmn, blockable))
+	if (amdgpu_mn_read_lock(amn, blockable))
 		return -EAGAIN;
->>>>>>> 2b6be492
 
 	it = interval_tree_iter_first(&amn->objects, start, end);
 	while (it) {
@@ -331,7 +314,7 @@
 		struct amdgpu_bo *bo;
 
 		if (!blockable) {
-			amdgpu_mn_read_unlock(rmn);
+			amdgpu_mn_read_unlock(amn);
 			return -EAGAIN;
 		}
 
