--- conflicted
+++ resolved
@@ -1,6 +1,3 @@
-<<<<<<< HEAD
-# SPDX-License-Identifier: GPL-2.0
-=======
 #
 # Copyright 2017 Advanced Micro Devices, Inc.
 #
@@ -22,7 +19,6 @@
 # ARISING FROM, OUT OF OR IN CONNECTION WITH THE SOFTWARE OR THE USE OR
 # OTHER DEALINGS IN THE SOFTWARE.
 #
->>>>>>> e65a3884
 
 subdir-ccflags-y += \
 		-I$(FULL_AMD_PATH)/powerplay/inc/  \
