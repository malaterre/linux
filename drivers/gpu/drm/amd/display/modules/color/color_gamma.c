--- conflicted
+++ resolved
@@ -1343,8 +1343,6 @@
 	kvfree(axix_x);
 axix_x_alloc_fail:
 	kvfree(rgb_regamma);
-<<<<<<< HEAD
-=======
 rgb_regamma_alloc_fail:
 	kvfree(rgb_user);
 rgb_user_alloc_fail:
@@ -1452,9 +1450,8 @@
 	ret = true;
 
 	kfree(rgb_regamma);
->>>>>>> 95d2c3e1
 rgb_regamma_alloc_fail:
-	kvfree(rgb_user);
+	kfree(rgb_user);
 rgb_user_alloc_fail:
 	return ret;
 }
