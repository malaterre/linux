/* drivers/gpu/drm/exynos5433_drm_decon.c
 *
 * Copyright (C) 2015 Samsung Electronics Co.Ltd
 * Authors:
 *	Joonyoung Shim <jy0922.shim@samsung.com>
 *	Hyungwon Hwang <human.hwang@samsung.com>
 *
 * This program is free software; you can redistribute it and/or modify
 * it under the terms of the GNU General Public License version 2 as
 * published by the Free Software Foundationr
 */

#include <linux/platform_device.h>
#include <linux/clk.h>
#include <linux/component.h>
#include <linux/mfd/syscon.h>
#include <linux/of_device.h>
#include <linux/of_gpio.h>
#include <linux/pm_runtime.h>
#include <linux/regmap.h>

#include <video/exynos5433_decon.h>

#include "exynos_drm_drv.h"
#include "exynos_drm_crtc.h"
#include "exynos_drm_fb.h"
#include "exynos_drm_plane.h"
#include "exynos_drm_iommu.h"

#define DSD_CFG_MUX 0x1004
#define DSD_CFG_MUX_TE_UNMASK_GLOBAL BIT(13)

#define WINDOWS_NR	3
#define MIN_FB_WIDTH_FOR_16WORD_BURST	128

#define IFTYPE_I80	(1 << 0)
#define I80_HW_TRG	(1 << 1)
#define IFTYPE_HDMI	(1 << 2)

static const char * const decon_clks_name[] = {
	"pclk",
	"aclk_decon",
	"aclk_smmu_decon0x",
	"aclk_xiu_decon0x",
	"pclk_smmu_decon0x",
	"sclk_decon_vclk",
	"sclk_decon_eclk",
};

enum decon_flag_bits {
	BIT_CLKS_ENABLED,
	BIT_IRQS_ENABLED,
	BIT_WIN_UPDATED,
	BIT_SUSPENDED,
	BIT_REQUEST_UPDATE
};

struct decon_context {
	struct device			*dev;
	struct drm_device		*drm_dev;
	struct exynos_drm_crtc		*crtc;
	struct exynos_drm_plane		planes[WINDOWS_NR];
	struct exynos_drm_plane_config	configs[WINDOWS_NR];
	void __iomem			*addr;
	struct regmap			*sysreg;
	struct clk			*clks[ARRAY_SIZE(decon_clks_name)];
	int				pipe;
	unsigned long			flags;
	unsigned long			out_type;
	int				first_win;
	spinlock_t			vblank_lock;
	u32				frame_id;
};

static const uint32_t decon_formats[] = {
	DRM_FORMAT_XRGB1555,
	DRM_FORMAT_RGB565,
	DRM_FORMAT_XRGB8888,
	DRM_FORMAT_ARGB8888,
};

static const enum drm_plane_type decon_win_types[WINDOWS_NR] = {
	DRM_PLANE_TYPE_PRIMARY,
	DRM_PLANE_TYPE_OVERLAY,
	DRM_PLANE_TYPE_CURSOR,
};

static inline void decon_set_bits(struct decon_context *ctx, u32 reg, u32 mask,
				  u32 val)
{
	val = (val & mask) | (readl(ctx->addr + reg) & ~mask);
	writel(val, ctx->addr + reg);
}

static int decon_enable_vblank(struct exynos_drm_crtc *crtc)
{
	struct decon_context *ctx = crtc->ctx;
	u32 val;

	if (test_bit(BIT_SUSPENDED, &ctx->flags))
		return -EPERM;

	if (!test_and_set_bit(BIT_IRQS_ENABLED, &ctx->flags)) {
		val = VIDINTCON0_INTEN;
		if (ctx->out_type & IFTYPE_I80)
			val |= VIDINTCON0_FRAMEDONE;
		else
			val |= VIDINTCON0_INTFRMEN | VIDINTCON0_FRAMESEL_FP;

		writel(val, ctx->addr + DECON_VIDINTCON0);
	}

	return 0;
}

static void decon_disable_vblank(struct exynos_drm_crtc *crtc)
{
	struct decon_context *ctx = crtc->ctx;

	if (test_bit(BIT_SUSPENDED, &ctx->flags))
		return;

	if (test_and_clear_bit(BIT_IRQS_ENABLED, &ctx->flags))
		writel(0, ctx->addr + DECON_VIDINTCON0);
}

/* return number of starts/ends of frame transmissions since reset */
static u32 decon_get_frame_count(struct decon_context *ctx, bool end)
{
	u32 frm, pfrm, status, cnt = 2;

	/* To get consistent result repeat read until frame id is stable.
	 * Usually the loop will be executed once, in rare cases when the loop
	 * is executed at frame change time 2nd pass will be needed.
	 */
	frm = readl(ctx->addr + DECON_CRFMID);
	do {
		status = readl(ctx->addr + DECON_VIDCON1);
		pfrm = frm;
		frm = readl(ctx->addr + DECON_CRFMID);
	} while (frm != pfrm && --cnt);

	/* CRFMID is incremented on BPORCH in case of I80 and on VSYNC in case
	 * of RGB, it should be taken into account.
	 */
	if (!frm)
		return 0;

	switch (status & (VIDCON1_VSTATUS_MASK | VIDCON1_I80_ACTIVE)) {
	case VIDCON1_VSTATUS_VS:
		if (!(ctx->out_type & IFTYPE_I80))
			--frm;
		break;
	case VIDCON1_VSTATUS_BP:
		--frm;
		break;
	case VIDCON1_I80_ACTIVE:
	case VIDCON1_VSTATUS_AC:
		if (end)
			--frm;
		break;
	default:
		break;
	}

	return frm;
}

static void decon_setup_trigger(struct decon_context *ctx)
{
	if (!(ctx->out_type & (IFTYPE_I80 | I80_HW_TRG)))
		return;

	if (!(ctx->out_type & I80_HW_TRG)) {
<<<<<<< HEAD
		writel(TRIGCON_TE_AUTO_MASK | TRIGCON_SWTRIGEN
		       | TRIGCON_TE_AUTO_MASK | TRIGCON_SWTRIGEN,
=======
		writel(TRIGCON_TRIGEN_PER_F | TRIGCON_TRIGEN_F |
		       TRIGCON_TE_AUTO_MASK | TRIGCON_SWTRIGEN,
>>>>>>> 2ac97f0f
		       ctx->addr + DECON_TRIGCON);
		return;
	}

	writel(TRIGCON_TRIGEN_PER_F | TRIGCON_TRIGEN_F | TRIGCON_HWTRIGMASK
	       | TRIGCON_HWTRIGEN, ctx->addr + DECON_TRIGCON);

	if (regmap_update_bits(ctx->sysreg, DSD_CFG_MUX,
			       DSD_CFG_MUX_TE_UNMASK_GLOBAL, ~0))
		DRM_ERROR("Cannot update sysreg.\n");
}

static void decon_commit(struct exynos_drm_crtc *crtc)
{
	struct decon_context *ctx = crtc->ctx;
	struct drm_display_mode *m = &crtc->base.mode;
	bool interlaced = false;
	u32 val;

	if (test_bit(BIT_SUSPENDED, &ctx->flags))
		return;

	if (ctx->out_type & IFTYPE_HDMI) {
		m->crtc_hsync_start = m->crtc_hdisplay + 10;
		m->crtc_hsync_end = m->crtc_htotal - 92;
		m->crtc_vsync_start = m->crtc_vdisplay + 1;
		m->crtc_vsync_end = m->crtc_vsync_start + 1;
		if (m->flags & DRM_MODE_FLAG_INTERLACE)
			interlaced = true;
	}

	decon_setup_trigger(ctx);

	/* lcd on and use command if */
	val = VIDOUT_LCD_ON;
	if (interlaced)
		val |= VIDOUT_INTERLACE_EN_F;
	if (ctx->out_type & IFTYPE_I80) {
		val |= VIDOUT_COMMAND_IF;
	} else {
		val |= VIDOUT_RGB_IF;
	}

	writel(val, ctx->addr + DECON_VIDOUTCON0);

	if (interlaced)
		val = VIDTCON2_LINEVAL(m->vdisplay / 2 - 1) |
			VIDTCON2_HOZVAL(m->hdisplay - 1);
	else
		val = VIDTCON2_LINEVAL(m->vdisplay - 1) |
			VIDTCON2_HOZVAL(m->hdisplay - 1);
	writel(val, ctx->addr + DECON_VIDTCON2);

	if (!(ctx->out_type & IFTYPE_I80)) {
		int vbp = m->crtc_vtotal - m->crtc_vsync_end;
		int vfp = m->crtc_vsync_start - m->crtc_vdisplay;

		if (interlaced)
			vbp = vbp / 2 - 1;
		val = VIDTCON00_VBPD_F(vbp - 1) | VIDTCON00_VFPD_F(vfp - 1);
		writel(val, ctx->addr + DECON_VIDTCON00);

		val = VIDTCON01_VSPW_F(
				m->crtc_vsync_end - m->crtc_vsync_start - 1);
		writel(val, ctx->addr + DECON_VIDTCON01);

		val = VIDTCON10_HBPD_F(
				m->crtc_htotal - m->crtc_hsync_end - 1) |
			VIDTCON10_HFPD_F(
				m->crtc_hsync_start - m->crtc_hdisplay - 1);
		writel(val, ctx->addr + DECON_VIDTCON10);

		val = VIDTCON11_HSPW_F(
				m->crtc_hsync_end - m->crtc_hsync_start - 1);
		writel(val, ctx->addr + DECON_VIDTCON11);
	}

	/* enable output and display signal */
	decon_set_bits(ctx, DECON_VIDCON0, VIDCON0_ENVID | VIDCON0_ENVID_F, ~0);

	decon_set_bits(ctx, DECON_UPDATE, STANDALONE_UPDATE_F, ~0);
}

static void decon_win_set_pixfmt(struct decon_context *ctx, unsigned int win,
				 struct drm_framebuffer *fb)
{
	unsigned long val;

	val = readl(ctx->addr + DECON_WINCONx(win));
	val &= ~WINCONx_BPPMODE_MASK;

	switch (fb->format->format) {
	case DRM_FORMAT_XRGB1555:
		val |= WINCONx_BPPMODE_16BPP_I1555;
		val |= WINCONx_HAWSWP_F;
		val |= WINCONx_BURSTLEN_16WORD;
		break;
	case DRM_FORMAT_RGB565:
		val |= WINCONx_BPPMODE_16BPP_565;
		val |= WINCONx_HAWSWP_F;
		val |= WINCONx_BURSTLEN_16WORD;
		break;
	case DRM_FORMAT_XRGB8888:
		val |= WINCONx_BPPMODE_24BPP_888;
		val |= WINCONx_WSWP_F;
		val |= WINCONx_BURSTLEN_16WORD;
		break;
	case DRM_FORMAT_ARGB8888:
		val |= WINCONx_BPPMODE_32BPP_A8888;
		val |= WINCONx_WSWP_F | WINCONx_BLD_PIX_F | WINCONx_ALPHA_SEL_F;
		val |= WINCONx_BURSTLEN_16WORD;
		break;
	default:
		DRM_ERROR("Proper pixel format is not set\n");
		return;
	}

	DRM_DEBUG_KMS("bpp = %u\n", fb->format->cpp[0] * 8);

	/*
	 * In case of exynos, setting dma-burst to 16Word causes permanent
	 * tearing for very small buffers, e.g. cursor buffer. Burst Mode
	 * switching which is based on plane size is not recommended as
	 * plane size varies a lot towards the end of the screen and rapid
	 * movement causes unstable DMA which results into iommu crash/tear.
	 */

	if (fb->width < MIN_FB_WIDTH_FOR_16WORD_BURST) {
		val &= ~WINCONx_BURSTLEN_MASK;
		val |= WINCONx_BURSTLEN_8WORD;
	}

	writel(val, ctx->addr + DECON_WINCONx(win));
}

static void decon_shadow_protect_win(struct decon_context *ctx, int win,
					bool protect)
{
	decon_set_bits(ctx, DECON_SHADOWCON, SHADOWCON_Wx_PROTECT(win),
		       protect ? ~0 : 0);
}

static void decon_atomic_begin(struct exynos_drm_crtc *crtc)
{
	struct decon_context *ctx = crtc->ctx;
	int i;

	if (test_bit(BIT_SUSPENDED, &ctx->flags))
		return;

	for (i = ctx->first_win; i < WINDOWS_NR; i++)
		decon_shadow_protect_win(ctx, i, true);
}

#define BIT_VAL(x, e, s) (((x) & ((1 << ((e) - (s) + 1)) - 1)) << (s))
#define COORDINATE_X(x) BIT_VAL((x), 23, 12)
#define COORDINATE_Y(x) BIT_VAL((x), 11, 0)

static void decon_update_plane(struct exynos_drm_crtc *crtc,
			       struct exynos_drm_plane *plane)
{
	struct exynos_drm_plane_state *state =
				to_exynos_plane_state(plane->base.state);
	struct decon_context *ctx = crtc->ctx;
	struct drm_framebuffer *fb = state->base.fb;
	unsigned int win = plane->index;
	unsigned int bpp = fb->format->cpp[0];
	unsigned int pitch = fb->pitches[0];
	dma_addr_t dma_addr = exynos_drm_fb_dma_addr(fb, 0);
	u32 val;

	if (test_bit(BIT_SUSPENDED, &ctx->flags))
		return;

	if (crtc->base.mode.flags & DRM_MODE_FLAG_INTERLACE) {
		val = COORDINATE_X(state->crtc.x) |
			COORDINATE_Y(state->crtc.y / 2);
		writel(val, ctx->addr + DECON_VIDOSDxA(win));

		val = COORDINATE_X(state->crtc.x + state->crtc.w - 1) |
			COORDINATE_Y((state->crtc.y + state->crtc.h) / 2 - 1);
		writel(val, ctx->addr + DECON_VIDOSDxB(win));
	} else {
		val = COORDINATE_X(state->crtc.x) | COORDINATE_Y(state->crtc.y);
		writel(val, ctx->addr + DECON_VIDOSDxA(win));

		val = COORDINATE_X(state->crtc.x + state->crtc.w - 1) |
				COORDINATE_Y(state->crtc.y + state->crtc.h - 1);
		writel(val, ctx->addr + DECON_VIDOSDxB(win));
	}

	val = VIDOSD_Wx_ALPHA_R_F(0x0) | VIDOSD_Wx_ALPHA_G_F(0x0) |
		VIDOSD_Wx_ALPHA_B_F(0x0);
	writel(val, ctx->addr + DECON_VIDOSDxC(win));

	val = VIDOSD_Wx_ALPHA_R_F(0x0) | VIDOSD_Wx_ALPHA_G_F(0x0) |
		VIDOSD_Wx_ALPHA_B_F(0x0);
	writel(val, ctx->addr + DECON_VIDOSDxD(win));

	writel(dma_addr, ctx->addr + DECON_VIDW0xADD0B0(win));

	val = dma_addr + pitch * state->src.h;
	writel(val, ctx->addr + DECON_VIDW0xADD1B0(win));

	if (!(ctx->out_type & IFTYPE_HDMI))
		val = BIT_VAL(pitch - state->crtc.w * bpp, 27, 14)
			| BIT_VAL(state->crtc.w * bpp, 13, 0);
	else
		val = BIT_VAL(pitch - state->crtc.w * bpp, 29, 15)
			| BIT_VAL(state->crtc.w * bpp, 14, 0);
	writel(val, ctx->addr + DECON_VIDW0xADD2(win));

	decon_win_set_pixfmt(ctx, win, fb);

	/* window enable */
	decon_set_bits(ctx, DECON_WINCONx(win), WINCONx_ENWIN_F, ~0);
	set_bit(BIT_REQUEST_UPDATE, &ctx->flags);
}

static void decon_disable_plane(struct exynos_drm_crtc *crtc,
				struct exynos_drm_plane *plane)
{
	struct decon_context *ctx = crtc->ctx;
	unsigned int win = plane->index;

	if (test_bit(BIT_SUSPENDED, &ctx->flags))
		return;

	decon_set_bits(ctx, DECON_WINCONx(win), WINCONx_ENWIN_F, 0);
	set_bit(BIT_REQUEST_UPDATE, &ctx->flags);
}

static void decon_atomic_flush(struct exynos_drm_crtc *crtc)
{
	struct decon_context *ctx = crtc->ctx;
	unsigned long flags;
	int i;

	if (test_bit(BIT_SUSPENDED, &ctx->flags))
		return;

	spin_lock_irqsave(&ctx->vblank_lock, flags);

	for (i = ctx->first_win; i < WINDOWS_NR; i++)
		decon_shadow_protect_win(ctx, i, false);

	if (test_and_clear_bit(BIT_REQUEST_UPDATE, &ctx->flags))
		decon_set_bits(ctx, DECON_UPDATE, STANDALONE_UPDATE_F, ~0);

	if (ctx->out_type & IFTYPE_I80)
		set_bit(BIT_WIN_UPDATED, &ctx->flags);

	ctx->frame_id = decon_get_frame_count(ctx, true);

	exynos_crtc_handle_event(crtc);

	spin_unlock_irqrestore(&ctx->vblank_lock, flags);
}

static void decon_swreset(struct decon_context *ctx)
{
	unsigned int tries;
	unsigned long flags;

	writel(0, ctx->addr + DECON_VIDCON0);
	for (tries = 2000; tries; --tries) {
		if (~readl(ctx->addr + DECON_VIDCON0) & VIDCON0_STOP_STATUS)
			break;
		udelay(10);
	}

	writel(VIDCON0_SWRESET, ctx->addr + DECON_VIDCON0);
	for (tries = 2000; tries; --tries) {
		if (~readl(ctx->addr + DECON_VIDCON0) & VIDCON0_SWRESET)
			break;
		udelay(10);
	}

	WARN(tries == 0, "failed to software reset DECON\n");

	spin_lock_irqsave(&ctx->vblank_lock, flags);
	ctx->frame_id = 0;
	spin_unlock_irqrestore(&ctx->vblank_lock, flags);

	if (!(ctx->out_type & IFTYPE_HDMI))
		return;

	writel(VIDCON0_CLKVALUP | VIDCON0_VLCKFREE, ctx->addr + DECON_VIDCON0);
	decon_set_bits(ctx, DECON_CMU,
		       CMU_CLKGAGE_MODE_SFR_F | CMU_CLKGAGE_MODE_MEM_F, ~0);
	writel(VIDCON1_VCLK_RUN_VDEN_DISABLE, ctx->addr + DECON_VIDCON1);
	writel(CRCCTRL_CRCEN | CRCCTRL_CRCSTART_F | CRCCTRL_CRCCLKEN,
	       ctx->addr + DECON_CRCCTRL);
}

static void decon_enable(struct exynos_drm_crtc *crtc)
{
	struct decon_context *ctx = crtc->ctx;

	if (!test_and_clear_bit(BIT_SUSPENDED, &ctx->flags))
		return;

	pm_runtime_get_sync(ctx->dev);

	exynos_drm_pipe_clk_enable(crtc, true);

	set_bit(BIT_CLKS_ENABLED, &ctx->flags);

	decon_swreset(ctx);

	/* if vblank was enabled status, enable it again. */
	if (test_and_clear_bit(BIT_IRQS_ENABLED, &ctx->flags))
		decon_enable_vblank(ctx->crtc);

	decon_commit(ctx->crtc);
}

static void decon_disable(struct exynos_drm_crtc *crtc)
{
	struct decon_context *ctx = crtc->ctx;
	int i;

	if (test_bit(BIT_SUSPENDED, &ctx->flags))
		return;

	/*
	 * We need to make sure that all windows are disabled before we
	 * suspend that connector. Otherwise we might try to scan from
	 * a destroyed buffer later.
	 */
	for (i = ctx->first_win; i < WINDOWS_NR; i++)
		decon_disable_plane(crtc, &ctx->planes[i]);

	decon_swreset(ctx);

	clear_bit(BIT_CLKS_ENABLED, &ctx->flags);

	exynos_drm_pipe_clk_enable(crtc, false);

	pm_runtime_put_sync(ctx->dev);

	set_bit(BIT_SUSPENDED, &ctx->flags);
}

static void decon_te_irq_handler(struct exynos_drm_crtc *crtc)
{
	struct decon_context *ctx = crtc->ctx;

	if (!test_bit(BIT_CLKS_ENABLED, &ctx->flags) ||
	    (ctx->out_type & I80_HW_TRG))
		return;

	if (test_and_clear_bit(BIT_WIN_UPDATED, &ctx->flags))
		decon_set_bits(ctx, DECON_TRIGCON, TRIGCON_SWTRIGCMD, ~0);
}

static void decon_clear_channels(struct exynos_drm_crtc *crtc)
{
	struct decon_context *ctx = crtc->ctx;
	int win, i, ret;

	DRM_DEBUG_KMS("%s\n", __FILE__);

	for (i = 0; i < ARRAY_SIZE(decon_clks_name); i++) {
		ret = clk_prepare_enable(ctx->clks[i]);
		if (ret < 0)
			goto err;
	}

	for (win = 0; win < WINDOWS_NR; win++) {
		decon_shadow_protect_win(ctx, win, true);
		decon_set_bits(ctx, DECON_WINCONx(win), WINCONx_ENWIN_F, 0);
		decon_shadow_protect_win(ctx, win, false);
	}

	decon_set_bits(ctx, DECON_UPDATE, STANDALONE_UPDATE_F, ~0);

	/* TODO: wait for possible vsync */
	msleep(50);

err:
	while (--i >= 0)
		clk_disable_unprepare(ctx->clks[i]);
}

static const struct exynos_drm_crtc_ops decon_crtc_ops = {
	.enable			= decon_enable,
	.disable		= decon_disable,
	.enable_vblank		= decon_enable_vblank,
	.disable_vblank		= decon_disable_vblank,
	.atomic_begin		= decon_atomic_begin,
	.update_plane		= decon_update_plane,
	.disable_plane		= decon_disable_plane,
	.atomic_flush		= decon_atomic_flush,
	.te_handler		= decon_te_irq_handler,
};

static int decon_bind(struct device *dev, struct device *master, void *data)
{
	struct decon_context *ctx = dev_get_drvdata(dev);
	struct drm_device *drm_dev = data;
	struct exynos_drm_private *priv = drm_dev->dev_private;
	struct exynos_drm_plane *exynos_plane;
	enum exynos_drm_output_type out_type;
	unsigned int win;
	int ret;

	ctx->drm_dev = drm_dev;
	ctx->pipe = priv->pipe++;

	for (win = ctx->first_win; win < WINDOWS_NR; win++) {
		int tmp = (win == ctx->first_win) ? 0 : win;

		ctx->configs[win].pixel_formats = decon_formats;
		ctx->configs[win].num_pixel_formats = ARRAY_SIZE(decon_formats);
		ctx->configs[win].zpos = win;
		ctx->configs[win].type = decon_win_types[tmp];

		ret = exynos_plane_init(drm_dev, &ctx->planes[win], win,
					1 << ctx->pipe, &ctx->configs[win]);
		if (ret)
			return ret;
	}

	exynos_plane = &ctx->planes[ctx->first_win];
	out_type = (ctx->out_type & IFTYPE_HDMI) ? EXYNOS_DISPLAY_TYPE_HDMI
						  : EXYNOS_DISPLAY_TYPE_LCD;
	ctx->crtc = exynos_drm_crtc_create(drm_dev, &exynos_plane->base,
					ctx->pipe, out_type,
					&decon_crtc_ops, ctx);
	if (IS_ERR(ctx->crtc)) {
		ret = PTR_ERR(ctx->crtc);
		goto err;
	}

	decon_clear_channels(ctx->crtc);

	ret = drm_iommu_attach_device(drm_dev, dev);
	if (ret)
		goto err;

	return ret;
err:
	priv->pipe--;
	return ret;
}

static void decon_unbind(struct device *dev, struct device *master, void *data)
{
	struct decon_context *ctx = dev_get_drvdata(dev);

	decon_disable(ctx->crtc);

	/* detach this sub driver from iommu mapping if supported. */
	drm_iommu_detach_device(ctx->drm_dev, ctx->dev);
}

static const struct component_ops decon_component_ops = {
	.bind	= decon_bind,
	.unbind = decon_unbind,
};

static void decon_handle_vblank(struct decon_context *ctx)
{
	u32 frm;

	spin_lock(&ctx->vblank_lock);

	frm = decon_get_frame_count(ctx, true);

	if (frm != ctx->frame_id) {
		/* handle only if incremented, take care of wrap-around */
		if ((s32)(frm - ctx->frame_id) > 0)
			drm_crtc_handle_vblank(&ctx->crtc->base);
		ctx->frame_id = frm;
	}

	spin_unlock(&ctx->vblank_lock);
}

static irqreturn_t decon_irq_handler(int irq, void *dev_id)
{
	struct decon_context *ctx = dev_id;
	u32 val;

	if (!test_bit(BIT_CLKS_ENABLED, &ctx->flags))
		goto out;

	val = readl(ctx->addr + DECON_VIDINTCON1);
	val &= VIDINTCON1_INTFRMDONEPEND | VIDINTCON1_INTFRMPEND;

	if (val) {
		writel(val, ctx->addr + DECON_VIDINTCON1);
		if (ctx->out_type & IFTYPE_HDMI) {
			val = readl(ctx->addr + DECON_VIDOUTCON0);
			val &= VIDOUT_INTERLACE_EN_F | VIDOUT_INTERLACE_FIELD_F;
			if (val ==
			    (VIDOUT_INTERLACE_EN_F | VIDOUT_INTERLACE_FIELD_F))
				return IRQ_HANDLED;
		}
<<<<<<< HEAD
		drm_crtc_handle_vblank(&ctx->crtc->base);
=======
		decon_handle_vblank(ctx);
>>>>>>> 2ac97f0f
	}

out:
	return IRQ_HANDLED;
}

#ifdef CONFIG_PM
static int exynos5433_decon_suspend(struct device *dev)
{
	struct decon_context *ctx = dev_get_drvdata(dev);
	int i = ARRAY_SIZE(decon_clks_name);

	while (--i >= 0)
		clk_disable_unprepare(ctx->clks[i]);

	return 0;
}

static int exynos5433_decon_resume(struct device *dev)
{
	struct decon_context *ctx = dev_get_drvdata(dev);
	int i, ret;

	for (i = 0; i < ARRAY_SIZE(decon_clks_name); i++) {
		ret = clk_prepare_enable(ctx->clks[i]);
		if (ret < 0)
			goto err;
	}

	return 0;

err:
	while (--i >= 0)
		clk_disable_unprepare(ctx->clks[i]);

	return ret;
}
#endif

static const struct dev_pm_ops exynos5433_decon_pm_ops = {
	SET_RUNTIME_PM_OPS(exynos5433_decon_suspend, exynos5433_decon_resume,
			   NULL)
};

static const struct of_device_id exynos5433_decon_driver_dt_match[] = {
	{
		.compatible = "samsung,exynos5433-decon",
		.data = (void *)I80_HW_TRG
	},
	{
		.compatible = "samsung,exynos5433-decon-tv",
		.data = (void *)(I80_HW_TRG | IFTYPE_HDMI)
	},
	{},
};
MODULE_DEVICE_TABLE(of, exynos5433_decon_driver_dt_match);

static int exynos5433_decon_probe(struct platform_device *pdev)
{
	struct device *dev = &pdev->dev;
	struct decon_context *ctx;
	struct resource *res;
	int ret;
	int i;

	ctx = devm_kzalloc(dev, sizeof(*ctx), GFP_KERNEL);
	if (!ctx)
		return -ENOMEM;

	__set_bit(BIT_SUSPENDED, &ctx->flags);
	ctx->dev = dev;
	ctx->out_type = (unsigned long)of_device_get_match_data(dev);
	spin_lock_init(&ctx->vblank_lock);

	if (ctx->out_type & IFTYPE_HDMI) {
		ctx->first_win = 1;
	} else if (of_get_child_by_name(dev->of_node, "i80-if-timings")) {
		ctx->out_type |= IFTYPE_I80;
	}

<<<<<<< HEAD
	if (ctx->out_type | I80_HW_TRG) {
=======
	if (ctx->out_type & I80_HW_TRG) {
>>>>>>> 2ac97f0f
		ctx->sysreg = syscon_regmap_lookup_by_phandle(dev->of_node,
							"samsung,disp-sysreg");
		if (IS_ERR(ctx->sysreg)) {
			dev_err(dev, "failed to get system register\n");
			return PTR_ERR(ctx->sysreg);
		}
	}

	for (i = 0; i < ARRAY_SIZE(decon_clks_name); i++) {
		struct clk *clk;

		clk = devm_clk_get(ctx->dev, decon_clks_name[i]);
		if (IS_ERR(clk))
			return PTR_ERR(clk);

		ctx->clks[i] = clk;
	}

	res = platform_get_resource(pdev, IORESOURCE_MEM, 0);
	if (!res) {
		dev_err(dev, "cannot find IO resource\n");
		return -ENXIO;
	}

	ctx->addr = devm_ioremap_resource(dev, res);
	if (IS_ERR(ctx->addr)) {
		dev_err(dev, "ioremap failed\n");
		return PTR_ERR(ctx->addr);
	}

	res = platform_get_resource_byname(pdev, IORESOURCE_IRQ,
			(ctx->out_type & IFTYPE_I80) ? "lcd_sys" : "vsync");
	if (!res) {
		dev_err(dev, "cannot find IRQ resource\n");
		return -ENXIO;
	}

	ret = devm_request_irq(dev, res->start, decon_irq_handler, 0,
			       "drm_decon", ctx);
	if (ret < 0) {
		dev_err(dev, "lcd_sys irq request failed\n");
		return ret;
	}

	platform_set_drvdata(pdev, ctx);

	pm_runtime_enable(dev);

	ret = component_add(dev, &decon_component_ops);
	if (ret)
		goto err_disable_pm_runtime;

	return 0;

err_disable_pm_runtime:
	pm_runtime_disable(dev);

	return ret;
}

static int exynos5433_decon_remove(struct platform_device *pdev)
{
	pm_runtime_disable(&pdev->dev);

	component_del(&pdev->dev, &decon_component_ops);

	return 0;
}

struct platform_driver exynos5433_decon_driver = {
	.probe		= exynos5433_decon_probe,
	.remove		= exynos5433_decon_remove,
	.driver		= {
		.name	= "exynos5433-decon",
		.pm	= &exynos5433_decon_pm_ops,
		.of_match_table = exynos5433_decon_driver_dt_match,
	},
};<|MERGE_RESOLUTION|>--- conflicted
+++ resolved
@@ -172,13 +172,8 @@
 		return;
 
 	if (!(ctx->out_type & I80_HW_TRG)) {
-<<<<<<< HEAD
-		writel(TRIGCON_TE_AUTO_MASK | TRIGCON_SWTRIGEN
-		       | TRIGCON_TE_AUTO_MASK | TRIGCON_SWTRIGEN,
-=======
 		writel(TRIGCON_TRIGEN_PER_F | TRIGCON_TRIGEN_F |
 		       TRIGCON_TE_AUTO_MASK | TRIGCON_SWTRIGEN,
->>>>>>> 2ac97f0f
 		       ctx->addr + DECON_TRIGCON);
 		return;
 	}
@@ -679,11 +674,7 @@
 			    (VIDOUT_INTERLACE_EN_F | VIDOUT_INTERLACE_FIELD_F))
 				return IRQ_HANDLED;
 		}
-<<<<<<< HEAD
-		drm_crtc_handle_vblank(&ctx->crtc->base);
-=======
 		decon_handle_vblank(ctx);
->>>>>>> 2ac97f0f
 	}
 
 out:
@@ -764,11 +755,7 @@
 		ctx->out_type |= IFTYPE_I80;
 	}
 
-<<<<<<< HEAD
-	if (ctx->out_type | I80_HW_TRG) {
-=======
 	if (ctx->out_type & I80_HW_TRG) {
->>>>>>> 2ac97f0f
 		ctx->sysreg = syscon_regmap_lookup_by_phandle(dev->of_node,
 							"samsung,disp-sysreg");
 		if (IS_ERR(ctx->sysreg)) {
