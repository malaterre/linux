--- conflicted
+++ resolved
@@ -171,11 +171,7 @@
 			}
 		}
 	} else {
-<<<<<<< HEAD
-		msm_dsi_host_reset_phy(mdsi->host);
-=======
 		msm_dsi_host_reset_phy(msm_dsi->host);
->>>>>>> 2ac97f0f
 		ret = enable_phy(msm_dsi, src_pll_id, &shared_timings[id]);
 		if (ret)
 			return ret;
