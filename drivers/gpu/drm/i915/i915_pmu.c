--- conflicted
+++ resolved
@@ -320,8 +320,6 @@
 		break;
 	case I915_SAMPLE_SEMA:
 		if (INTEL_GEN(engine->i915) < 6)
-<<<<<<< HEAD
-=======
 			return -ENODEV;
 		break;
 	default:
@@ -342,7 +340,6 @@
 		/* Fall-through. */
 	case I915_PMU_REQUESTED_FREQUENCY:
 		if (INTEL_GEN(i915) < 6)
->>>>>>> b4eec0fa
 			return -ENODEV;
 		break;
 	case I915_PMU_INTERRUPTS:
@@ -436,11 +433,7 @@
 	return val;
 }
 
-<<<<<<< HEAD
-static u64 get_rc6(struct drm_i915_private *i915, bool locked)
-=======
 static u64 get_rc6(struct drm_i915_private *i915)
->>>>>>> b4eec0fa
 {
 #if IS_ENABLED(CONFIG_PM)
 	unsigned long flags;
@@ -456,12 +449,7 @@
 		 * previously.
 		 */
 
-<<<<<<< HEAD
-		if (!locked)
-			spin_lock_irqsave(&i915->pmu.lock, flags);
-=======
 		spin_lock_irqsave(&i915->pmu.lock, flags);
->>>>>>> b4eec0fa
 
 		if (val >= i915->pmu.sample[__I915_SAMPLE_RC6_ESTIMATED].cur) {
 			i915->pmu.sample[__I915_SAMPLE_RC6_ESTIMATED].cur = 0;
@@ -470,19 +458,10 @@
 			val = i915->pmu.sample[__I915_SAMPLE_RC6_ESTIMATED].cur;
 		}
 
-<<<<<<< HEAD
-		if (!locked)
-			spin_unlock_irqrestore(&i915->pmu.lock, flags);
-	} else {
-		struct pci_dev *pdev = i915->drm.pdev;
-		struct device *kdev = &pdev->dev;
-		unsigned long flags2;
-=======
 		spin_unlock_irqrestore(&i915->pmu.lock, flags);
 	} else {
 		struct pci_dev *pdev = i915->drm.pdev;
 		struct device *kdev = &pdev->dev;
->>>>>>> b4eec0fa
 
 		/*
 		 * We are runtime suspended.
@@ -491,15 +470,8 @@
 		 * on top of the last known real value, as the approximated RC6
 		 * counter value.
 		 */
-<<<<<<< HEAD
-		if (!locked)
-			spin_lock_irqsave(&i915->pmu.lock, flags);
-
-		spin_lock_irqsave(&kdev->power.lock, flags2);
-=======
 		spin_lock_irqsave(&i915->pmu.lock, flags);
 		spin_lock(&kdev->power.lock);
->>>>>>> b4eec0fa
 
 		if (!i915->pmu.sample[__I915_SAMPLE_RC6_ESTIMATED].cur)
 			i915->pmu.suspended_jiffies_last =
@@ -509,22 +481,13 @@
 		      i915->pmu.suspended_jiffies_last;
 		val += jiffies - kdev->power.accounting_timestamp;
 
-<<<<<<< HEAD
-		spin_unlock_irqrestore(&kdev->power.lock, flags2);
-=======
 		spin_unlock(&kdev->power.lock);
->>>>>>> b4eec0fa
 
 		val = jiffies_to_nsecs(val);
 		val += i915->pmu.sample[__I915_SAMPLE_RC6].cur;
 		i915->pmu.sample[__I915_SAMPLE_RC6_ESTIMATED].cur = val;
 
-<<<<<<< HEAD
-		if (!locked)
-			spin_unlock_irqrestore(&i915->pmu.lock, flags);
-=======
 		spin_unlock_irqrestore(&i915->pmu.lock, flags);
->>>>>>> b4eec0fa
 	}
 
 	return val;
@@ -533,11 +496,7 @@
 #endif
 }
 
-<<<<<<< HEAD
-static u64 __i915_pmu_event_read(struct perf_event *event, bool locked)
-=======
 static u64 __i915_pmu_event_read(struct perf_event *event)
->>>>>>> b4eec0fa
 {
 	struct drm_i915_private *i915 =
 		container_of(event->pmu, typeof(*i915), pmu.base);
@@ -575,11 +534,7 @@
 			val = count_interrupts(i915);
 			break;
 		case I915_PMU_RC6_RESIDENCY:
-<<<<<<< HEAD
-			val = get_rc6(i915, locked);
-=======
 			val = get_rc6(i915);
->>>>>>> b4eec0fa
 			break;
 		}
 	}
@@ -594,7 +549,7 @@
 
 again:
 	prev = local64_read(&hwc->prev_count);
-	new = __i915_pmu_event_read(event, false);
+	new = __i915_pmu_event_read(event);
 
 	if (local64_cmpxchg(&hwc->prev_count, prev, new) != prev)
 		goto again;
@@ -651,13 +606,7 @@
 	 * for all listeners. Even when the event was already enabled and has
 	 * an existing non-zero value.
 	 */
-<<<<<<< HEAD
-	local64_set(&event->hw.prev_count, __i915_pmu_event_read(event, true));
-
-	spin_unlock_irqrestore(&i915->pmu.lock, flags);
-=======
 	local64_set(&event->hw.prev_count, __i915_pmu_event_read(event));
->>>>>>> b4eec0fa
 }
 
 static void i915_pmu_disable(struct perf_event *event)
