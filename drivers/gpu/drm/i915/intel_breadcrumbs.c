--- conflicted
+++ resolved
@@ -701,30 +701,6 @@
 				dma_fence_signal(&request->fence);
 				GEM_BUG_ON(!i915_gem_request_completed(request));
 				local_bh_enable(); /* kick start the tasklets */
-<<<<<<< HEAD
-			}
-
-			spin_lock_irq(&b->rb_lock);
-
-			/* Wake up all other completed waiters and select the
-			 * next bottom-half for the next user interrupt.
-			 */
-			__intel_engine_remove_wait(engine,
-						   &request->signaling.wait);
-
-			/* Find the next oldest signal. Note that as we have
-			 * not been holding the lock, another client may
-			 * have installed an even older signal than the one
-			 * we just completed - so double check we are still
-			 * the oldest before picking the next one.
-			 */
-			if (request == rcu_access_pointer(b->first_signal)) {
-				struct rb_node *rb =
-					rb_next(&request->signaling.node);
-				rcu_assign_pointer(b->first_signal,
-						   rb ? to_signaler(rb) : NULL);
-=======
->>>>>>> 128cccea
 			}
 
 			if (READ_ONCE(request->signaling.wait.seqno)) {
