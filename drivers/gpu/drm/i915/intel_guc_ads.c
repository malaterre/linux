--- conflicted
+++ resolved
@@ -121,12 +121,8 @@
 	 * to find it. Note that we have to skip our header (1 page),
 	 * because our GuC shared data is there.
 	 */
-<<<<<<< HEAD
-	kernel_ctx_vma = dev_priv->kernel_context->engine[RCS].state;
-=======
 	kernel_ctx_vma = to_intel_context(dev_priv->kernel_context,
 					  dev_priv->engine[RCS])->state;
->>>>>>> 01f83786
 	blob->ads.golden_context_lrca =
 		intel_guc_ggtt_offset(guc, kernel_ctx_vma) + skipped_offset;
 
