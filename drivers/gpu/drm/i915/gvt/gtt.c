/*
 * GTT virtualization
 *
 * Copyright(c) 2011-2016 Intel Corporation. All rights reserved.
 *
 * Permission is hereby granted, free of charge, to any person obtaining a
 * copy of this software and associated documentation files (the "Software"),
 * to deal in the Software without restriction, including without limitation
 * the rights to use, copy, modify, merge, publish, distribute, sublicense,
 * and/or sell copies of the Software, and to permit persons to whom the
 * Software is furnished to do so, subject to the following conditions:
 *
 * The above copyright notice and this permission notice (including the next
 * paragraph) shall be included in all copies or substantial portions of the
 * Software.
 *
 * THE SOFTWARE IS PROVIDED "AS IS", WITHOUT WARRANTY OF ANY KIND, EXPRESS OR
 * IMPLIED, INCLUDING BUT NOT LIMITED TO THE WARRANTIES OF MERCHANTABILITY,
 * FITNESS FOR A PARTICULAR PURPOSE AND NONINFRINGEMENT.  IN NO EVENT SHALL
 * THE AUTHORS OR COPYRIGHT HOLDERS BE LIABLE FOR ANY CLAIM, DAMAGES OR OTHER
 * LIABILITY, WHETHER IN AN ACTION OF CONTRACT, TORT OR OTHERWISE, ARISING FROM,
 * OUT OF OR IN CONNECTION WITH THE SOFTWARE OR THE USE OR OTHER DEALINGS IN THE
 * SOFTWARE.
 *
 * Authors:
 *    Zhi Wang <zhi.a.wang@intel.com>
 *    Zhenyu Wang <zhenyuw@linux.intel.com>
 *    Xiao Zheng <xiao.zheng@intel.com>
 *
 * Contributors:
 *    Min He <min.he@intel.com>
 *    Bing Niu <bing.niu@intel.com>
 *
 */

#include "i915_drv.h"
#include "gvt.h"
#include "i915_pvinfo.h"
#include "trace.h"

static bool enable_out_of_sync = false;
static int preallocated_oos_pages = 8192;

/*
 * validate a gm address and related range size,
 * translate it to host gm address
 */
bool intel_gvt_ggtt_validate_range(struct intel_vgpu *vgpu, u64 addr, u32 size)
{
	if ((!vgpu_gmadr_is_valid(vgpu, addr)) || (size
			&& !vgpu_gmadr_is_valid(vgpu, addr + size - 1))) {
		gvt_vgpu_err("invalid range gmadr 0x%llx size 0x%x\n",
				addr, size);
		return false;
	}
	return true;
}

/* translate a guest gmadr to host gmadr */
int intel_gvt_ggtt_gmadr_g2h(struct intel_vgpu *vgpu, u64 g_addr, u64 *h_addr)
{
	if (WARN(!vgpu_gmadr_is_valid(vgpu, g_addr),
		 "invalid guest gmadr %llx\n", g_addr))
		return -EACCES;

	if (vgpu_gmadr_is_aperture(vgpu, g_addr))
		*h_addr = vgpu_aperture_gmadr_base(vgpu)
			  + (g_addr - vgpu_aperture_offset(vgpu));
	else
		*h_addr = vgpu_hidden_gmadr_base(vgpu)
			  + (g_addr - vgpu_hidden_offset(vgpu));
	return 0;
}

/* translate a host gmadr to guest gmadr */
int intel_gvt_ggtt_gmadr_h2g(struct intel_vgpu *vgpu, u64 h_addr, u64 *g_addr)
{
	if (WARN(!gvt_gmadr_is_valid(vgpu->gvt, h_addr),
		 "invalid host gmadr %llx\n", h_addr))
		return -EACCES;

	if (gvt_gmadr_is_aperture(vgpu->gvt, h_addr))
		*g_addr = vgpu_aperture_gmadr_base(vgpu)
			+ (h_addr - gvt_aperture_gmadr_base(vgpu->gvt));
	else
		*g_addr = vgpu_hidden_gmadr_base(vgpu)
			+ (h_addr - gvt_hidden_gmadr_base(vgpu->gvt));
	return 0;
}

int intel_gvt_ggtt_index_g2h(struct intel_vgpu *vgpu, unsigned long g_index,
			     unsigned long *h_index)
{
	u64 h_addr;
	int ret;

	ret = intel_gvt_ggtt_gmadr_g2h(vgpu, g_index << GTT_PAGE_SHIFT,
				       &h_addr);
	if (ret)
		return ret;

	*h_index = h_addr >> GTT_PAGE_SHIFT;
	return 0;
}

int intel_gvt_ggtt_h2g_index(struct intel_vgpu *vgpu, unsigned long h_index,
			     unsigned long *g_index)
{
	u64 g_addr;
	int ret;

	ret = intel_gvt_ggtt_gmadr_h2g(vgpu, h_index << GTT_PAGE_SHIFT,
				       &g_addr);
	if (ret)
		return ret;

	*g_index = g_addr >> GTT_PAGE_SHIFT;
	return 0;
}

#define gtt_type_is_entry(type) \
	(type > GTT_TYPE_INVALID && type < GTT_TYPE_PPGTT_ENTRY \
	 && type != GTT_TYPE_PPGTT_PTE_ENTRY \
	 && type != GTT_TYPE_PPGTT_ROOT_ENTRY)

#define gtt_type_is_pt(type) \
	(type >= GTT_TYPE_PPGTT_PTE_PT && type < GTT_TYPE_MAX)

#define gtt_type_is_pte_pt(type) \
	(type == GTT_TYPE_PPGTT_PTE_PT)

#define gtt_type_is_root_pointer(type) \
	(gtt_type_is_entry(type) && type > GTT_TYPE_PPGTT_ROOT_ENTRY)

#define gtt_init_entry(e, t, p, v) do { \
	(e)->type = t; \
	(e)->pdev = p; \
	memcpy(&(e)->val64, &v, sizeof(v)); \
} while (0)

/*
 * Mappings between GTT_TYPE* enumerations.
 * Following information can be found according to the given type:
 * - type of next level page table
 * - type of entry inside this level page table
 * - type of entry with PSE set
 *
 * If the given type doesn't have such a kind of information,
 * e.g. give a l4 root entry type, then request to get its PSE type,
 * give a PTE page table type, then request to get its next level page
 * table type, as we know l4 root entry doesn't have a PSE bit,
 * and a PTE page table doesn't have a next level page table type,
 * GTT_TYPE_INVALID will be returned. This is useful when traversing a
 * page table.
 */

struct gtt_type_table_entry {
	int entry_type;
	int next_pt_type;
	int pse_entry_type;
};

#define GTT_TYPE_TABLE_ENTRY(type, e_type, npt_type, pse_type) \
	[type] = { \
		.entry_type = e_type, \
		.next_pt_type = npt_type, \
		.pse_entry_type = pse_type, \
	}

static struct gtt_type_table_entry gtt_type_table[] = {
	GTT_TYPE_TABLE_ENTRY(GTT_TYPE_PPGTT_ROOT_L4_ENTRY,
			GTT_TYPE_PPGTT_ROOT_L4_ENTRY,
			GTT_TYPE_PPGTT_PML4_PT,
			GTT_TYPE_INVALID),
	GTT_TYPE_TABLE_ENTRY(GTT_TYPE_PPGTT_PML4_PT,
			GTT_TYPE_PPGTT_PML4_ENTRY,
			GTT_TYPE_PPGTT_PDP_PT,
			GTT_TYPE_INVALID),
	GTT_TYPE_TABLE_ENTRY(GTT_TYPE_PPGTT_PML4_ENTRY,
			GTT_TYPE_PPGTT_PML4_ENTRY,
			GTT_TYPE_PPGTT_PDP_PT,
			GTT_TYPE_INVALID),
	GTT_TYPE_TABLE_ENTRY(GTT_TYPE_PPGTT_PDP_PT,
			GTT_TYPE_PPGTT_PDP_ENTRY,
			GTT_TYPE_PPGTT_PDE_PT,
			GTT_TYPE_PPGTT_PTE_1G_ENTRY),
	GTT_TYPE_TABLE_ENTRY(GTT_TYPE_PPGTT_ROOT_L3_ENTRY,
			GTT_TYPE_PPGTT_ROOT_L3_ENTRY,
			GTT_TYPE_PPGTT_PDE_PT,
			GTT_TYPE_PPGTT_PTE_1G_ENTRY),
	GTT_TYPE_TABLE_ENTRY(GTT_TYPE_PPGTT_PDP_ENTRY,
			GTT_TYPE_PPGTT_PDP_ENTRY,
			GTT_TYPE_PPGTT_PDE_PT,
			GTT_TYPE_PPGTT_PTE_1G_ENTRY),
	GTT_TYPE_TABLE_ENTRY(GTT_TYPE_PPGTT_PDE_PT,
			GTT_TYPE_PPGTT_PDE_ENTRY,
			GTT_TYPE_PPGTT_PTE_PT,
			GTT_TYPE_PPGTT_PTE_2M_ENTRY),
	GTT_TYPE_TABLE_ENTRY(GTT_TYPE_PPGTT_PDE_ENTRY,
			GTT_TYPE_PPGTT_PDE_ENTRY,
			GTT_TYPE_PPGTT_PTE_PT,
			GTT_TYPE_PPGTT_PTE_2M_ENTRY),
	GTT_TYPE_TABLE_ENTRY(GTT_TYPE_PPGTT_PTE_PT,
			GTT_TYPE_PPGTT_PTE_4K_ENTRY,
			GTT_TYPE_INVALID,
			GTT_TYPE_INVALID),
	GTT_TYPE_TABLE_ENTRY(GTT_TYPE_PPGTT_PTE_4K_ENTRY,
			GTT_TYPE_PPGTT_PTE_4K_ENTRY,
			GTT_TYPE_INVALID,
			GTT_TYPE_INVALID),
	GTT_TYPE_TABLE_ENTRY(GTT_TYPE_PPGTT_PTE_2M_ENTRY,
			GTT_TYPE_PPGTT_PDE_ENTRY,
			GTT_TYPE_INVALID,
			GTT_TYPE_PPGTT_PTE_2M_ENTRY),
	GTT_TYPE_TABLE_ENTRY(GTT_TYPE_PPGTT_PTE_1G_ENTRY,
			GTT_TYPE_PPGTT_PDP_ENTRY,
			GTT_TYPE_INVALID,
			GTT_TYPE_PPGTT_PTE_1G_ENTRY),
	GTT_TYPE_TABLE_ENTRY(GTT_TYPE_GGTT_PTE,
			GTT_TYPE_GGTT_PTE,
			GTT_TYPE_INVALID,
			GTT_TYPE_INVALID),
};

static inline int get_next_pt_type(int type)
{
	return gtt_type_table[type].next_pt_type;
}

static inline int get_entry_type(int type)
{
	return gtt_type_table[type].entry_type;
}

static inline int get_pse_type(int type)
{
	return gtt_type_table[type].pse_entry_type;
}

static u64 read_pte64(struct drm_i915_private *dev_priv, unsigned long index)
{
	void __iomem *addr = (gen8_pte_t __iomem *)dev_priv->ggtt.gsm + index;

	return readq(addr);
}

static void write_pte64(struct drm_i915_private *dev_priv,
		unsigned long index, u64 pte)
{
	void __iomem *addr = (gen8_pte_t __iomem *)dev_priv->ggtt.gsm + index;

	writeq(pte, addr);

	I915_WRITE(GFX_FLSH_CNTL_GEN6, GFX_FLSH_CNTL_EN);
	POSTING_READ(GFX_FLSH_CNTL_GEN6);
}

static inline struct intel_gvt_gtt_entry *gtt_get_entry64(void *pt,
		struct intel_gvt_gtt_entry *e,
		unsigned long index, bool hypervisor_access, unsigned long gpa,
		struct intel_vgpu *vgpu)
{
	const struct intel_gvt_device_info *info = &vgpu->gvt->device_info;
	int ret;

	if (WARN_ON(info->gtt_entry_size != 8))
		return e;

	if (hypervisor_access) {
		ret = intel_gvt_hypervisor_read_gpa(vgpu, gpa +
				(index << info->gtt_entry_size_shift),
				&e->val64, 8);
		WARN_ON(ret);
	} else if (!pt) {
		e->val64 = read_pte64(vgpu->gvt->dev_priv, index);
	} else {
		e->val64 = *((u64 *)pt + index);
	}
	return e;
}

static inline struct intel_gvt_gtt_entry *gtt_set_entry64(void *pt,
		struct intel_gvt_gtt_entry *e,
		unsigned long index, bool hypervisor_access, unsigned long gpa,
		struct intel_vgpu *vgpu)
{
	const struct intel_gvt_device_info *info = &vgpu->gvt->device_info;
	int ret;

	if (WARN_ON(info->gtt_entry_size != 8))
		return e;

	if (hypervisor_access) {
		ret = intel_gvt_hypervisor_write_gpa(vgpu, gpa +
				(index << info->gtt_entry_size_shift),
				&e->val64, 8);
		WARN_ON(ret);
	} else if (!pt) {
		write_pte64(vgpu->gvt->dev_priv, index, e->val64);
	} else {
		*((u64 *)pt + index) = e->val64;
	}
	return e;
}

#define GTT_HAW 46

#define ADDR_1G_MASK (((1UL << (GTT_HAW - 30 + 1)) - 1) << 30)
#define ADDR_2M_MASK (((1UL << (GTT_HAW - 21 + 1)) - 1) << 21)
#define ADDR_4K_MASK (((1UL << (GTT_HAW - 12 + 1)) - 1) << 12)

static unsigned long gen8_gtt_get_pfn(struct intel_gvt_gtt_entry *e)
{
	unsigned long pfn;

	if (e->type == GTT_TYPE_PPGTT_PTE_1G_ENTRY)
		pfn = (e->val64 & ADDR_1G_MASK) >> 12;
	else if (e->type == GTT_TYPE_PPGTT_PTE_2M_ENTRY)
		pfn = (e->val64 & ADDR_2M_MASK) >> 12;
	else
		pfn = (e->val64 & ADDR_4K_MASK) >> 12;
	return pfn;
}

static void gen8_gtt_set_pfn(struct intel_gvt_gtt_entry *e, unsigned long pfn)
{
	if (e->type == GTT_TYPE_PPGTT_PTE_1G_ENTRY) {
		e->val64 &= ~ADDR_1G_MASK;
		pfn &= (ADDR_1G_MASK >> 12);
	} else if (e->type == GTT_TYPE_PPGTT_PTE_2M_ENTRY) {
		e->val64 &= ~ADDR_2M_MASK;
		pfn &= (ADDR_2M_MASK >> 12);
	} else {
		e->val64 &= ~ADDR_4K_MASK;
		pfn &= (ADDR_4K_MASK >> 12);
	}

	e->val64 |= (pfn << 12);
}

static bool gen8_gtt_test_pse(struct intel_gvt_gtt_entry *e)
{
	/* Entry doesn't have PSE bit. */
	if (get_pse_type(e->type) == GTT_TYPE_INVALID)
		return false;

	e->type = get_entry_type(e->type);
	if (!(e->val64 & (1 << 7)))
		return false;

	e->type = get_pse_type(e->type);
	return true;
}

static bool gen8_gtt_test_present(struct intel_gvt_gtt_entry *e)
{
	/*
	 * i915 writes PDP root pointer registers without present bit,
	 * it also works, so we need to treat root pointer entry
	 * specifically.
	 */
	if (e->type == GTT_TYPE_PPGTT_ROOT_L3_ENTRY
			|| e->type == GTT_TYPE_PPGTT_ROOT_L4_ENTRY)
		return (e->val64 != 0);
	else
		return (e->val64 & (1 << 0));
}

static void gtt_entry_clear_present(struct intel_gvt_gtt_entry *e)
{
	e->val64 &= ~(1 << 0);
}

/*
 * Per-platform GMA routines.
 */
static unsigned long gma_to_ggtt_pte_index(unsigned long gma)
{
	unsigned long x = (gma >> GTT_PAGE_SHIFT);

	trace_gma_index(__func__, gma, x);
	return x;
}

#define DEFINE_PPGTT_GMA_TO_INDEX(prefix, ename, exp) \
static unsigned long prefix##_gma_to_##ename##_index(unsigned long gma) \
{ \
	unsigned long x = (exp); \
	trace_gma_index(__func__, gma, x); \
	return x; \
}

DEFINE_PPGTT_GMA_TO_INDEX(gen8, pte, (gma >> 12 & 0x1ff));
DEFINE_PPGTT_GMA_TO_INDEX(gen8, pde, (gma >> 21 & 0x1ff));
DEFINE_PPGTT_GMA_TO_INDEX(gen8, l3_pdp, (gma >> 30 & 0x3));
DEFINE_PPGTT_GMA_TO_INDEX(gen8, l4_pdp, (gma >> 30 & 0x1ff));
DEFINE_PPGTT_GMA_TO_INDEX(gen8, pml4, (gma >> 39 & 0x1ff));

static struct intel_gvt_gtt_pte_ops gen8_gtt_pte_ops = {
	.get_entry = gtt_get_entry64,
	.set_entry = gtt_set_entry64,
	.clear_present = gtt_entry_clear_present,
	.test_present = gen8_gtt_test_present,
	.test_pse = gen8_gtt_test_pse,
	.get_pfn = gen8_gtt_get_pfn,
	.set_pfn = gen8_gtt_set_pfn,
};

static struct intel_gvt_gtt_gma_ops gen8_gtt_gma_ops = {
	.gma_to_ggtt_pte_index = gma_to_ggtt_pte_index,
	.gma_to_pte_index = gen8_gma_to_pte_index,
	.gma_to_pde_index = gen8_gma_to_pde_index,
	.gma_to_l3_pdp_index = gen8_gma_to_l3_pdp_index,
	.gma_to_l4_pdp_index = gen8_gma_to_l4_pdp_index,
	.gma_to_pml4_index = gen8_gma_to_pml4_index,
};

static int gtt_entry_p2m(struct intel_vgpu *vgpu, struct intel_gvt_gtt_entry *p,
		struct intel_gvt_gtt_entry *m)
{
	struct intel_gvt_gtt_pte_ops *ops = vgpu->gvt->gtt.pte_ops;
	unsigned long gfn, mfn;

	*m = *p;

	if (!ops->test_present(p))
		return 0;

	gfn = ops->get_pfn(p);

	mfn = intel_gvt_hypervisor_gfn_to_mfn(vgpu, gfn);
	if (mfn == INTEL_GVT_INVALID_ADDR) {
		gvt_vgpu_err("fail to translate gfn: 0x%lx\n", gfn);
		return -ENXIO;
	}

	ops->set_pfn(m, mfn);
	return 0;
}

/*
 * MM helpers.
 */
struct intel_gvt_gtt_entry *intel_vgpu_mm_get_entry(struct intel_vgpu_mm *mm,
		void *page_table, struct intel_gvt_gtt_entry *e,
		unsigned long index)
{
	struct intel_gvt *gvt = mm->vgpu->gvt;
	struct intel_gvt_gtt_pte_ops *ops = gvt->gtt.pte_ops;

	e->type = mm->page_table_entry_type;

	ops->get_entry(page_table, e, index, false, 0, mm->vgpu);
	ops->test_pse(e);
	return e;
}

struct intel_gvt_gtt_entry *intel_vgpu_mm_set_entry(struct intel_vgpu_mm *mm,
		void *page_table, struct intel_gvt_gtt_entry *e,
		unsigned long index)
{
	struct intel_gvt *gvt = mm->vgpu->gvt;
	struct intel_gvt_gtt_pte_ops *ops = gvt->gtt.pte_ops;

	return ops->set_entry(page_table, e, index, false, 0, mm->vgpu);
}

/*
 * PPGTT shadow page table helpers.
 */
static inline struct intel_gvt_gtt_entry *ppgtt_spt_get_entry(
		struct intel_vgpu_ppgtt_spt *spt,
		void *page_table, int type,
		struct intel_gvt_gtt_entry *e, unsigned long index,
		bool guest)
{
	struct intel_gvt *gvt = spt->vgpu->gvt;
	struct intel_gvt_gtt_pte_ops *ops = gvt->gtt.pte_ops;

	e->type = get_entry_type(type);

	if (WARN(!gtt_type_is_entry(e->type), "invalid entry type\n"))
		return e;

	ops->get_entry(page_table, e, index, guest,
			spt->guest_page.gfn << GTT_PAGE_SHIFT,
			spt->vgpu);
	ops->test_pse(e);
	return e;
}

static inline struct intel_gvt_gtt_entry *ppgtt_spt_set_entry(
		struct intel_vgpu_ppgtt_spt *spt,
		void *page_table, int type,
		struct intel_gvt_gtt_entry *e, unsigned long index,
		bool guest)
{
	struct intel_gvt *gvt = spt->vgpu->gvt;
	struct intel_gvt_gtt_pte_ops *ops = gvt->gtt.pte_ops;

	if (WARN(!gtt_type_is_entry(e->type), "invalid entry type\n"))
		return e;

	return ops->set_entry(page_table, e, index, guest,
			spt->guest_page.gfn << GTT_PAGE_SHIFT,
			spt->vgpu);
}

#define ppgtt_get_guest_entry(spt, e, index) \
	ppgtt_spt_get_entry(spt, NULL, \
		spt->guest_page_type, e, index, true)

#define ppgtt_set_guest_entry(spt, e, index) \
	ppgtt_spt_set_entry(spt, NULL, \
		spt->guest_page_type, e, index, true)

#define ppgtt_get_shadow_entry(spt, e, index) \
	ppgtt_spt_get_entry(spt, spt->shadow_page.vaddr, \
		spt->shadow_page.type, e, index, false)

#define ppgtt_set_shadow_entry(spt, e, index) \
	ppgtt_spt_set_entry(spt, spt->shadow_page.vaddr, \
		spt->shadow_page.type, e, index, false)

/**
 * intel_vgpu_init_guest_page - init a guest page data structure
 * @vgpu: a vGPU
 * @p: a guest page data structure
 * @gfn: guest memory page frame number
 * @handler: function will be called when target guest memory page has
 * been modified.
 *
 * This function is called when user wants to track a guest memory page.
 *
 * Returns:
 * Zero on success, negative error code if failed.
 */
int intel_vgpu_init_guest_page(struct intel_vgpu *vgpu,
		struct intel_vgpu_guest_page *p,
		unsigned long gfn,
		int (*handler)(void *, u64, void *, int),
		void *data)
{
	INIT_HLIST_NODE(&p->node);

	p->writeprotection = false;
	p->gfn = gfn;
	p->handler = handler;
	p->data = data;
	p->oos_page = NULL;
	p->write_cnt = 0;

	hash_add(vgpu->gtt.guest_page_hash_table, &p->node, p->gfn);
	return 0;
}

static int detach_oos_page(struct intel_vgpu *vgpu,
		struct intel_vgpu_oos_page *oos_page);

/**
 * intel_vgpu_clean_guest_page - release the resource owned by guest page data
 * structure
 * @vgpu: a vGPU
 * @p: a tracked guest page
 *
 * This function is called when user tries to stop tracking a guest memory
 * page.
 */
void intel_vgpu_clean_guest_page(struct intel_vgpu *vgpu,
		struct intel_vgpu_guest_page *p)
{
	if (!hlist_unhashed(&p->node))
		hash_del(&p->node);

	if (p->oos_page)
		detach_oos_page(vgpu, p->oos_page);

	if (p->writeprotection)
		intel_gvt_hypervisor_unset_wp_page(vgpu, p);
}

/**
 * intel_vgpu_find_guest_page - find a guest page data structure by GFN.
 * @vgpu: a vGPU
 * @gfn: guest memory page frame number
 *
 * This function is called when emulation logic wants to know if a trapped GFN
 * is a tracked guest page.
 *
 * Returns:
 * Pointer to guest page data structure, NULL if failed.
 */
struct intel_vgpu_guest_page *intel_vgpu_find_guest_page(
		struct intel_vgpu *vgpu, unsigned long gfn)
{
	struct intel_vgpu_guest_page *p;

	hash_for_each_possible(vgpu->gtt.guest_page_hash_table,
		p, node, gfn) {
		if (p->gfn == gfn)
			return p;
	}
	return NULL;
}

static inline int init_shadow_page(struct intel_vgpu *vgpu,
		struct intel_vgpu_shadow_page *p, int type)
{
	struct device *kdev = &vgpu->gvt->dev_priv->drm.pdev->dev;
	dma_addr_t daddr;

	daddr = dma_map_page(kdev, p->page, 0, 4096, PCI_DMA_BIDIRECTIONAL);
	if (dma_mapping_error(kdev, daddr)) {
<<<<<<< HEAD
		gvt_err("fail to map dma addr\n");
=======
		gvt_vgpu_err("fail to map dma addr\n");
>>>>>>> 2ac97f0f
		return -EINVAL;
	}

	p->vaddr = page_address(p->page);
	p->type = type;

	INIT_HLIST_NODE(&p->node);

	p->mfn = daddr >> GTT_PAGE_SHIFT;
	hash_add(vgpu->gtt.shadow_page_hash_table, &p->node, p->mfn);
	return 0;
}

static inline void clean_shadow_page(struct intel_vgpu *vgpu,
		struct intel_vgpu_shadow_page *p)
{
	struct device *kdev = &vgpu->gvt->dev_priv->drm.pdev->dev;

	dma_unmap_page(kdev, p->mfn << GTT_PAGE_SHIFT, 4096,
			PCI_DMA_BIDIRECTIONAL);

	if (!hlist_unhashed(&p->node))
		hash_del(&p->node);
}

static inline struct intel_vgpu_shadow_page *find_shadow_page(
		struct intel_vgpu *vgpu, unsigned long mfn)
{
	struct intel_vgpu_shadow_page *p;

	hash_for_each_possible(vgpu->gtt.shadow_page_hash_table,
		p, node, mfn) {
		if (p->mfn == mfn)
			return p;
	}
	return NULL;
}

#define guest_page_to_ppgtt_spt(ptr) \
	container_of(ptr, struct intel_vgpu_ppgtt_spt, guest_page)

#define shadow_page_to_ppgtt_spt(ptr) \
	container_of(ptr, struct intel_vgpu_ppgtt_spt, shadow_page)

static void *alloc_spt(gfp_t gfp_mask)
{
	struct intel_vgpu_ppgtt_spt *spt;

	spt = kzalloc(sizeof(*spt), gfp_mask);
	if (!spt)
		return NULL;

	spt->shadow_page.page = alloc_page(gfp_mask);
	if (!spt->shadow_page.page) {
		kfree(spt);
		return NULL;
	}
	return spt;
}

static void free_spt(struct intel_vgpu_ppgtt_spt *spt)
{
	__free_page(spt->shadow_page.page);
	kfree(spt);
}

static void ppgtt_free_shadow_page(struct intel_vgpu_ppgtt_spt *spt)
{
	trace_spt_free(spt->vgpu->id, spt, spt->shadow_page.type);

	clean_shadow_page(spt->vgpu, &spt->shadow_page);
	intel_vgpu_clean_guest_page(spt->vgpu, &spt->guest_page);
	list_del_init(&spt->post_shadow_list);

	free_spt(spt);
}

static void ppgtt_free_all_shadow_page(struct intel_vgpu *vgpu)
{
	struct hlist_node *n;
	struct intel_vgpu_shadow_page *sp;
	int i;

	hash_for_each_safe(vgpu->gtt.shadow_page_hash_table, i, n, sp, node)
		ppgtt_free_shadow_page(shadow_page_to_ppgtt_spt(sp));
}

static int ppgtt_handle_guest_write_page_table_bytes(void *gp,
		u64 pa, void *p_data, int bytes);

static int ppgtt_write_protection_handler(void *gp, u64 pa,
		void *p_data, int bytes)
{
	struct intel_vgpu_guest_page *gpt = (struct intel_vgpu_guest_page *)gp;
	int ret;

	if (bytes != 4 && bytes != 8)
		return -EINVAL;

	if (!gpt->writeprotection)
		return -EINVAL;

	ret = ppgtt_handle_guest_write_page_table_bytes(gp,
		pa, p_data, bytes);
	if (ret)
		return ret;
	return ret;
}

static int reclaim_one_mm(struct intel_gvt *gvt);

static struct intel_vgpu_ppgtt_spt *ppgtt_alloc_shadow_page(
		struct intel_vgpu *vgpu, int type, unsigned long gfn)
{
	struct intel_vgpu_ppgtt_spt *spt = NULL;
	int ret;

retry:
	spt = alloc_spt(GFP_KERNEL | __GFP_ZERO);
	if (!spt) {
		if (reclaim_one_mm(vgpu->gvt))
			goto retry;

		gvt_vgpu_err("fail to allocate ppgtt shadow page\n");
		return ERR_PTR(-ENOMEM);
	}

	spt->vgpu = vgpu;
	spt->guest_page_type = type;
	atomic_set(&spt->refcount, 1);
	INIT_LIST_HEAD(&spt->post_shadow_list);

	/*
	 * TODO: guest page type may be different with shadow page type,
	 *	 when we support PSE page in future.
	 */
	ret = init_shadow_page(vgpu, &spt->shadow_page, type);
	if (ret) {
		gvt_vgpu_err("fail to initialize shadow page for spt\n");
		goto err;
	}

	ret = intel_vgpu_init_guest_page(vgpu, &spt->guest_page,
			gfn, ppgtt_write_protection_handler, NULL);
	if (ret) {
		gvt_vgpu_err("fail to initialize guest page for spt\n");
		goto err;
	}

	trace_spt_alloc(vgpu->id, spt, type, spt->shadow_page.mfn, gfn);
	return spt;
err:
	ppgtt_free_shadow_page(spt);
	return ERR_PTR(ret);
}

static struct intel_vgpu_ppgtt_spt *ppgtt_find_shadow_page(
		struct intel_vgpu *vgpu, unsigned long mfn)
{
	struct intel_vgpu_shadow_page *p = find_shadow_page(vgpu, mfn);

	if (p)
		return shadow_page_to_ppgtt_spt(p);

	gvt_vgpu_err("fail to find ppgtt shadow page: 0x%lx\n", mfn);
	return NULL;
}

#define pt_entry_size_shift(spt) \
	((spt)->vgpu->gvt->device_info.gtt_entry_size_shift)

#define pt_entries(spt) \
	(GTT_PAGE_SIZE >> pt_entry_size_shift(spt))

#define for_each_present_guest_entry(spt, e, i) \
	for (i = 0; i < pt_entries(spt); i++) \
	if (spt->vgpu->gvt->gtt.pte_ops->test_present( \
		ppgtt_get_guest_entry(spt, e, i)))

#define for_each_present_shadow_entry(spt, e, i) \
	for (i = 0; i < pt_entries(spt); i++) \
	if (spt->vgpu->gvt->gtt.pte_ops->test_present( \
		ppgtt_get_shadow_entry(spt, e, i)))

static void ppgtt_get_shadow_page(struct intel_vgpu_ppgtt_spt *spt)
{
	int v = atomic_read(&spt->refcount);

	trace_spt_refcount(spt->vgpu->id, "inc", spt, v, (v + 1));

	atomic_inc(&spt->refcount);
}

static int ppgtt_invalidate_shadow_page(struct intel_vgpu_ppgtt_spt *spt);

static int ppgtt_invalidate_shadow_page_by_shadow_entry(struct intel_vgpu *vgpu,
		struct intel_gvt_gtt_entry *e)
{
	struct intel_gvt_gtt_pte_ops *ops = vgpu->gvt->gtt.pte_ops;
	struct intel_vgpu_ppgtt_spt *s;
	intel_gvt_gtt_type_t cur_pt_type;

	if (WARN_ON(!gtt_type_is_pt(get_next_pt_type(e->type))))
		return -EINVAL;

	if (e->type != GTT_TYPE_PPGTT_ROOT_L3_ENTRY
		&& e->type != GTT_TYPE_PPGTT_ROOT_L4_ENTRY) {
		cur_pt_type = get_next_pt_type(e->type) + 1;
		if (ops->get_pfn(e) ==
			vgpu->gtt.scratch_pt[cur_pt_type].page_mfn)
			return 0;
	}
	s = ppgtt_find_shadow_page(vgpu, ops->get_pfn(e));
	if (!s) {
		gvt_vgpu_err("fail to find shadow page: mfn: 0x%lx\n",
				ops->get_pfn(e));
		return -ENXIO;
	}
	return ppgtt_invalidate_shadow_page(s);
}

static int ppgtt_invalidate_shadow_page(struct intel_vgpu_ppgtt_spt *spt)
{
	struct intel_vgpu *vgpu = spt->vgpu;
	struct intel_gvt_gtt_entry e;
	unsigned long index;
	int ret;
	int v = atomic_read(&spt->refcount);

	trace_spt_change(spt->vgpu->id, "die", spt,
			spt->guest_page.gfn, spt->shadow_page.type);

	trace_spt_refcount(spt->vgpu->id, "dec", spt, v, (v - 1));

	if (atomic_dec_return(&spt->refcount) > 0)
		return 0;

	if (gtt_type_is_pte_pt(spt->shadow_page.type))
		goto release;

	for_each_present_shadow_entry(spt, &e, index) {
		if (!gtt_type_is_pt(get_next_pt_type(e.type))) {
			gvt_vgpu_err("GVT doesn't support pse bit for now\n");
			return -EINVAL;
		}
		ret = ppgtt_invalidate_shadow_page_by_shadow_entry(
				spt->vgpu, &e);
		if (ret)
			goto fail;
	}
release:
	trace_spt_change(spt->vgpu->id, "release", spt,
			spt->guest_page.gfn, spt->shadow_page.type);
	ppgtt_free_shadow_page(spt);
	return 0;
fail:
	gvt_vgpu_err("fail: shadow page %p shadow entry 0x%llx type %d\n",
			spt, e.val64, e.type);
	return ret;
}

static int ppgtt_populate_shadow_page(struct intel_vgpu_ppgtt_spt *spt);

static struct intel_vgpu_ppgtt_spt *ppgtt_populate_shadow_page_by_guest_entry(
		struct intel_vgpu *vgpu, struct intel_gvt_gtt_entry *we)
{
	struct intel_gvt_gtt_pte_ops *ops = vgpu->gvt->gtt.pte_ops;
	struct intel_vgpu_ppgtt_spt *s = NULL;
	struct intel_vgpu_guest_page *g;
	int ret;

	if (WARN_ON(!gtt_type_is_pt(get_next_pt_type(we->type)))) {
		ret = -EINVAL;
		goto fail;
	}

	g = intel_vgpu_find_guest_page(vgpu, ops->get_pfn(we));
	if (g) {
		s = guest_page_to_ppgtt_spt(g);
		ppgtt_get_shadow_page(s);
	} else {
		int type = get_next_pt_type(we->type);

		s = ppgtt_alloc_shadow_page(vgpu, type, ops->get_pfn(we));
		if (IS_ERR(s)) {
			ret = PTR_ERR(s);
			goto fail;
		}

		ret = intel_gvt_hypervisor_set_wp_page(vgpu, &s->guest_page);
		if (ret)
			goto fail;

		ret = ppgtt_populate_shadow_page(s);
		if (ret)
			goto fail;

		trace_spt_change(vgpu->id, "new", s, s->guest_page.gfn,
			s->shadow_page.type);
	}
	return s;
fail:
	gvt_vgpu_err("fail: shadow page %p guest entry 0x%llx type %d\n",
			s, we->val64, we->type);
	return ERR_PTR(ret);
}

static inline void ppgtt_generate_shadow_entry(struct intel_gvt_gtt_entry *se,
		struct intel_vgpu_ppgtt_spt *s, struct intel_gvt_gtt_entry *ge)
{
	struct intel_gvt_gtt_pte_ops *ops = s->vgpu->gvt->gtt.pte_ops;

	se->type = ge->type;
	se->val64 = ge->val64;

	ops->set_pfn(se, s->shadow_page.mfn);
}

static int ppgtt_populate_shadow_page(struct intel_vgpu_ppgtt_spt *spt)
{
	struct intel_vgpu *vgpu = spt->vgpu;
	struct intel_vgpu_ppgtt_spt *s;
	struct intel_gvt_gtt_entry se, ge;
	unsigned long i;
	int ret;

	trace_spt_change(spt->vgpu->id, "born", spt,
			spt->guest_page.gfn, spt->shadow_page.type);

	if (gtt_type_is_pte_pt(spt->shadow_page.type)) {
		for_each_present_guest_entry(spt, &ge, i) {
			ret = gtt_entry_p2m(vgpu, &ge, &se);
			if (ret)
				goto fail;
			ppgtt_set_shadow_entry(spt, &se, i);
		}
		return 0;
	}

	for_each_present_guest_entry(spt, &ge, i) {
		if (!gtt_type_is_pt(get_next_pt_type(ge.type))) {
			gvt_vgpu_err("GVT doesn't support pse bit now\n");
			ret = -EINVAL;
			goto fail;
		}

		s = ppgtt_populate_shadow_page_by_guest_entry(vgpu, &ge);
		if (IS_ERR(s)) {
			ret = PTR_ERR(s);
			goto fail;
		}
		ppgtt_get_shadow_entry(spt, &se, i);
		ppgtt_generate_shadow_entry(&se, s, &ge);
		ppgtt_set_shadow_entry(spt, &se, i);
	}
	return 0;
fail:
	gvt_vgpu_err("fail: shadow page %p guest entry 0x%llx type %d\n",
			spt, ge.val64, ge.type);
	return ret;
}

static int ppgtt_handle_guest_entry_removal(struct intel_vgpu_guest_page *gpt,
		unsigned long index)
{
	struct intel_vgpu_ppgtt_spt *spt = guest_page_to_ppgtt_spt(gpt);
	struct intel_vgpu_shadow_page *sp = &spt->shadow_page;
	struct intel_vgpu *vgpu = spt->vgpu;
	struct intel_gvt_gtt_pte_ops *ops = vgpu->gvt->gtt.pte_ops;
	struct intel_gvt_gtt_entry e;
	int ret;

	ppgtt_get_shadow_entry(spt, &e, index);

	trace_gpt_change(spt->vgpu->id, "remove", spt, sp->type, e.val64,
			 index);

	if (!ops->test_present(&e))
		return 0;

	if (ops->get_pfn(&e) == vgpu->gtt.scratch_pt[sp->type].page_mfn)
		return 0;

	if (gtt_type_is_pt(get_next_pt_type(e.type))) {
		struct intel_vgpu_ppgtt_spt *s =
			ppgtt_find_shadow_page(vgpu, ops->get_pfn(&e));
		if (!s) {
			gvt_vgpu_err("fail to find guest page\n");
			ret = -ENXIO;
			goto fail;
		}
		ret = ppgtt_invalidate_shadow_page(s);
		if (ret)
			goto fail;
	}
	ops->set_pfn(&e, vgpu->gtt.scratch_pt[sp->type].page_mfn);
	ppgtt_set_shadow_entry(spt, &e, index);
	return 0;
fail:
	gvt_vgpu_err("fail: shadow page %p guest entry 0x%llx type %d\n",
			spt, e.val64, e.type);
	return ret;
}

static int ppgtt_handle_guest_entry_add(struct intel_vgpu_guest_page *gpt,
		struct intel_gvt_gtt_entry *we, unsigned long index)
{
	struct intel_vgpu_ppgtt_spt *spt = guest_page_to_ppgtt_spt(gpt);
	struct intel_vgpu_shadow_page *sp = &spt->shadow_page;
	struct intel_vgpu *vgpu = spt->vgpu;
	struct intel_gvt_gtt_entry m;
	struct intel_vgpu_ppgtt_spt *s;
	int ret;

	trace_gpt_change(spt->vgpu->id, "add", spt, sp->type,
		we->val64, index);

	if (gtt_type_is_pt(get_next_pt_type(we->type))) {
		s = ppgtt_populate_shadow_page_by_guest_entry(vgpu, we);
		if (IS_ERR(s)) {
			ret = PTR_ERR(s);
			goto fail;
		}
		ppgtt_get_shadow_entry(spt, &m, index);
		ppgtt_generate_shadow_entry(&m, s, we);
		ppgtt_set_shadow_entry(spt, &m, index);
	} else {
		ret = gtt_entry_p2m(vgpu, we, &m);
		if (ret)
			goto fail;
		ppgtt_set_shadow_entry(spt, &m, index);
	}
	return 0;
fail:
	gvt_vgpu_err("fail: spt %p guest entry 0x%llx type %d\n",
		spt, we->val64, we->type);
	return ret;
}

static int sync_oos_page(struct intel_vgpu *vgpu,
		struct intel_vgpu_oos_page *oos_page)
{
	const struct intel_gvt_device_info *info = &vgpu->gvt->device_info;
	struct intel_gvt *gvt = vgpu->gvt;
	struct intel_gvt_gtt_pte_ops *ops = gvt->gtt.pte_ops;
	struct intel_vgpu_ppgtt_spt *spt =
		guest_page_to_ppgtt_spt(oos_page->guest_page);
	struct intel_gvt_gtt_entry old, new, m;
	int index;
	int ret;

	trace_oos_change(vgpu->id, "sync", oos_page->id,
			oos_page->guest_page, spt->guest_page_type);

	old.type = new.type = get_entry_type(spt->guest_page_type);
	old.val64 = new.val64 = 0;

	for (index = 0; index < (GTT_PAGE_SIZE >> info->gtt_entry_size_shift);
		index++) {
		ops->get_entry(oos_page->mem, &old, index, false, 0, vgpu);
		ops->get_entry(NULL, &new, index, true,
			oos_page->guest_page->gfn << PAGE_SHIFT, vgpu);

		if (old.val64 == new.val64
			&& !test_and_clear_bit(index, spt->post_shadow_bitmap))
			continue;

		trace_oos_sync(vgpu->id, oos_page->id,
				oos_page->guest_page, spt->guest_page_type,
				new.val64, index);

		ret = gtt_entry_p2m(vgpu, &new, &m);
		if (ret)
			return ret;

		ops->set_entry(oos_page->mem, &new, index, false, 0, vgpu);
		ppgtt_set_shadow_entry(spt, &m, index);
	}

	oos_page->guest_page->write_cnt = 0;
	list_del_init(&spt->post_shadow_list);
	return 0;
}

static int detach_oos_page(struct intel_vgpu *vgpu,
		struct intel_vgpu_oos_page *oos_page)
{
	struct intel_gvt *gvt = vgpu->gvt;
	struct intel_vgpu_ppgtt_spt *spt =
		guest_page_to_ppgtt_spt(oos_page->guest_page);

	trace_oos_change(vgpu->id, "detach", oos_page->id,
			oos_page->guest_page, spt->guest_page_type);

	oos_page->guest_page->write_cnt = 0;
	oos_page->guest_page->oos_page = NULL;
	oos_page->guest_page = NULL;

	list_del_init(&oos_page->vm_list);
	list_move_tail(&oos_page->list, &gvt->gtt.oos_page_free_list_head);

	return 0;
}

static int attach_oos_page(struct intel_vgpu *vgpu,
		struct intel_vgpu_oos_page *oos_page,
		struct intel_vgpu_guest_page *gpt)
{
	struct intel_gvt *gvt = vgpu->gvt;
	int ret;

	ret = intel_gvt_hypervisor_read_gpa(vgpu, gpt->gfn << GTT_PAGE_SHIFT,
		oos_page->mem, GTT_PAGE_SIZE);
	if (ret)
		return ret;

	oos_page->guest_page = gpt;
	gpt->oos_page = oos_page;

	list_move_tail(&oos_page->list, &gvt->gtt.oos_page_use_list_head);

	trace_oos_change(vgpu->id, "attach", gpt->oos_page->id,
			gpt, guest_page_to_ppgtt_spt(gpt)->guest_page_type);
	return 0;
}

static int ppgtt_set_guest_page_sync(struct intel_vgpu *vgpu,
		struct intel_vgpu_guest_page *gpt)
{
	int ret;

	ret = intel_gvt_hypervisor_set_wp_page(vgpu, gpt);
	if (ret)
		return ret;

	trace_oos_change(vgpu->id, "set page sync", gpt->oos_page->id,
			gpt, guest_page_to_ppgtt_spt(gpt)->guest_page_type);

	list_del_init(&gpt->oos_page->vm_list);
	return sync_oos_page(vgpu, gpt->oos_page);
}

static int ppgtt_allocate_oos_page(struct intel_vgpu *vgpu,
		struct intel_vgpu_guest_page *gpt)
{
	struct intel_gvt *gvt = vgpu->gvt;
	struct intel_gvt_gtt *gtt = &gvt->gtt;
	struct intel_vgpu_oos_page *oos_page = gpt->oos_page;
	int ret;

	WARN(oos_page, "shadow PPGTT page has already has a oos page\n");

	if (list_empty(&gtt->oos_page_free_list_head)) {
		oos_page = container_of(gtt->oos_page_use_list_head.next,
			struct intel_vgpu_oos_page, list);
		ret = ppgtt_set_guest_page_sync(vgpu, oos_page->guest_page);
		if (ret)
			return ret;
		ret = detach_oos_page(vgpu, oos_page);
		if (ret)
			return ret;
	} else
		oos_page = container_of(gtt->oos_page_free_list_head.next,
			struct intel_vgpu_oos_page, list);
	return attach_oos_page(vgpu, oos_page, gpt);
}

static int ppgtt_set_guest_page_oos(struct intel_vgpu *vgpu,
		struct intel_vgpu_guest_page *gpt)
{
	struct intel_vgpu_oos_page *oos_page = gpt->oos_page;

	if (WARN(!oos_page, "shadow PPGTT page should have a oos page\n"))
		return -EINVAL;

	trace_oos_change(vgpu->id, "set page out of sync", gpt->oos_page->id,
			gpt, guest_page_to_ppgtt_spt(gpt)->guest_page_type);

	list_add_tail(&oos_page->vm_list, &vgpu->gtt.oos_page_list_head);
	return intel_gvt_hypervisor_unset_wp_page(vgpu, gpt);
}

/**
 * intel_vgpu_sync_oos_pages - sync all the out-of-synced shadow for vGPU
 * @vgpu: a vGPU
 *
 * This function is called before submitting a guest workload to host,
 * to sync all the out-of-synced shadow for vGPU
 *
 * Returns:
 * Zero on success, negative error code if failed.
 */
int intel_vgpu_sync_oos_pages(struct intel_vgpu *vgpu)
{
	struct list_head *pos, *n;
	struct intel_vgpu_oos_page *oos_page;
	int ret;

	if (!enable_out_of_sync)
		return 0;

	list_for_each_safe(pos, n, &vgpu->gtt.oos_page_list_head) {
		oos_page = container_of(pos,
				struct intel_vgpu_oos_page, vm_list);
		ret = ppgtt_set_guest_page_sync(vgpu, oos_page->guest_page);
		if (ret)
			return ret;
	}
	return 0;
}

/*
 * The heart of PPGTT shadow page table.
 */
static int ppgtt_handle_guest_write_page_table(
		struct intel_vgpu_guest_page *gpt,
		struct intel_gvt_gtt_entry *we, unsigned long index)
{
	struct intel_vgpu_ppgtt_spt *spt = guest_page_to_ppgtt_spt(gpt);
	struct intel_vgpu *vgpu = spt->vgpu;
	struct intel_gvt_gtt_pte_ops *ops = vgpu->gvt->gtt.pte_ops;

	int ret;
	int new_present;

	new_present = ops->test_present(we);

	ret = ppgtt_handle_guest_entry_removal(gpt, index);
	if (ret)
		goto fail;

	if (new_present) {
		ret = ppgtt_handle_guest_entry_add(gpt, we, index);
		if (ret)
			goto fail;
	}
	return 0;
fail:
	gvt_vgpu_err("fail: shadow page %p guest entry 0x%llx type %d.\n",
			spt, we->val64, we->type);
	return ret;
}

static inline bool can_do_out_of_sync(struct intel_vgpu_guest_page *gpt)
{
	return enable_out_of_sync
		&& gtt_type_is_pte_pt(
			guest_page_to_ppgtt_spt(gpt)->guest_page_type)
		&& gpt->write_cnt >= 2;
}

static void ppgtt_set_post_shadow(struct intel_vgpu_ppgtt_spt *spt,
		unsigned long index)
{
	set_bit(index, spt->post_shadow_bitmap);
	if (!list_empty(&spt->post_shadow_list))
		return;

	list_add_tail(&spt->post_shadow_list,
			&spt->vgpu->gtt.post_shadow_list_head);
}

/**
 * intel_vgpu_flush_post_shadow - flush the post shadow transactions
 * @vgpu: a vGPU
 *
 * This function is called before submitting a guest workload to host,
 * to flush all the post shadows for a vGPU.
 *
 * Returns:
 * Zero on success, negative error code if failed.
 */
int intel_vgpu_flush_post_shadow(struct intel_vgpu *vgpu)
{
	struct list_head *pos, *n;
	struct intel_vgpu_ppgtt_spt *spt;
	struct intel_gvt_gtt_entry ge;
	unsigned long index;
	int ret;

	list_for_each_safe(pos, n, &vgpu->gtt.post_shadow_list_head) {
		spt = container_of(pos, struct intel_vgpu_ppgtt_spt,
				post_shadow_list);

		for_each_set_bit(index, spt->post_shadow_bitmap,
				GTT_ENTRY_NUM_IN_ONE_PAGE) {
			ppgtt_get_guest_entry(spt, &ge, index);

			ret = ppgtt_handle_guest_write_page_table(
					&spt->guest_page, &ge, index);
			if (ret)
				return ret;
			clear_bit(index, spt->post_shadow_bitmap);
		}
		list_del_init(&spt->post_shadow_list);
	}
	return 0;
}

static int ppgtt_handle_guest_write_page_table_bytes(void *gp,
		u64 pa, void *p_data, int bytes)
{
	struct intel_vgpu_guest_page *gpt = (struct intel_vgpu_guest_page *)gp;
	struct intel_vgpu_ppgtt_spt *spt = guest_page_to_ppgtt_spt(gpt);
	struct intel_vgpu *vgpu = spt->vgpu;
	struct intel_gvt_gtt_pte_ops *ops = vgpu->gvt->gtt.pte_ops;
	const struct intel_gvt_device_info *info = &vgpu->gvt->device_info;
	struct intel_gvt_gtt_entry we;
	unsigned long index;
	int ret;

	index = (pa & (PAGE_SIZE - 1)) >> info->gtt_entry_size_shift;

	ppgtt_get_guest_entry(spt, &we, index);

	ops->test_pse(&we);

	if (bytes == info->gtt_entry_size) {
		ret = ppgtt_handle_guest_write_page_table(gpt, &we, index);
		if (ret)
			return ret;
	} else {
		if (!test_bit(index, spt->post_shadow_bitmap)) {
			ret = ppgtt_handle_guest_entry_removal(gpt, index);
			if (ret)
				return ret;
		}

		ppgtt_set_post_shadow(spt, index);
	}

	if (!enable_out_of_sync)
		return 0;

	gpt->write_cnt++;

	if (gpt->oos_page)
		ops->set_entry(gpt->oos_page->mem, &we, index,
				false, 0, vgpu);

	if (can_do_out_of_sync(gpt)) {
		if (!gpt->oos_page)
			ppgtt_allocate_oos_page(vgpu, gpt);

		ret = ppgtt_set_guest_page_oos(vgpu, gpt);
		if (ret < 0)
			return ret;
	}
	return 0;
}

/*
 * mm page table allocation policy for bdw+
 *  - for ggtt, only virtual page table will be allocated.
 *  - for ppgtt, dedicated virtual/shadow page table will be allocated.
 */
static int gen8_mm_alloc_page_table(struct intel_vgpu_mm *mm)
{
	struct intel_vgpu *vgpu = mm->vgpu;
	struct intel_gvt *gvt = vgpu->gvt;
	const struct intel_gvt_device_info *info = &gvt->device_info;
	void *mem;

	if (mm->type == INTEL_GVT_MM_PPGTT) {
		mm->page_table_entry_cnt = 4;
		mm->page_table_entry_size = mm->page_table_entry_cnt *
			info->gtt_entry_size;
		mem = kzalloc(mm->has_shadow_page_table ?
			mm->page_table_entry_size * 2
				: mm->page_table_entry_size, GFP_KERNEL);
		if (!mem)
			return -ENOMEM;
		mm->virtual_page_table = mem;
		if (!mm->has_shadow_page_table)
			return 0;
		mm->shadow_page_table = mem + mm->page_table_entry_size;
	} else if (mm->type == INTEL_GVT_MM_GGTT) {
		mm->page_table_entry_cnt =
			(gvt_ggtt_gm_sz(gvt) >> GTT_PAGE_SHIFT);
		mm->page_table_entry_size = mm->page_table_entry_cnt *
			info->gtt_entry_size;
		mem = vzalloc(mm->page_table_entry_size);
		if (!mem)
			return -ENOMEM;
		mm->virtual_page_table = mem;
	}
	return 0;
}

static void gen8_mm_free_page_table(struct intel_vgpu_mm *mm)
{
	if (mm->type == INTEL_GVT_MM_PPGTT) {
		kfree(mm->virtual_page_table);
	} else if (mm->type == INTEL_GVT_MM_GGTT) {
		if (mm->virtual_page_table)
			vfree(mm->virtual_page_table);
	}
	mm->virtual_page_table = mm->shadow_page_table = NULL;
}

static void invalidate_mm(struct intel_vgpu_mm *mm)
{
	struct intel_vgpu *vgpu = mm->vgpu;
	struct intel_gvt *gvt = vgpu->gvt;
	struct intel_gvt_gtt *gtt = &gvt->gtt;
	struct intel_gvt_gtt_pte_ops *ops = gtt->pte_ops;
	struct intel_gvt_gtt_entry se;
	int i;

	if (WARN_ON(!mm->has_shadow_page_table || !mm->shadowed))
		return;

	for (i = 0; i < mm->page_table_entry_cnt; i++) {
		ppgtt_get_shadow_root_entry(mm, &se, i);
		if (!ops->test_present(&se))
			continue;
		ppgtt_invalidate_shadow_page_by_shadow_entry(
				vgpu, &se);
		se.val64 = 0;
		ppgtt_set_shadow_root_entry(mm, &se, i);

		trace_gpt_change(vgpu->id, "destroy root pointer",
				NULL, se.type, se.val64, i);
	}
	mm->shadowed = false;
}

/**
 * intel_vgpu_destroy_mm - destroy a mm object
 * @mm: a kref object
 *
 * This function is used to destroy a mm object for vGPU
 *
 */
void intel_vgpu_destroy_mm(struct kref *mm_ref)
{
	struct intel_vgpu_mm *mm = container_of(mm_ref, typeof(*mm), ref);
	struct intel_vgpu *vgpu = mm->vgpu;
	struct intel_gvt *gvt = vgpu->gvt;
	struct intel_gvt_gtt *gtt = &gvt->gtt;

	if (!mm->initialized)
		goto out;

	list_del(&mm->list);
	list_del(&mm->lru_list);

	if (mm->has_shadow_page_table)
		invalidate_mm(mm);

	gtt->mm_free_page_table(mm);
out:
	kfree(mm);
}

static int shadow_mm(struct intel_vgpu_mm *mm)
{
	struct intel_vgpu *vgpu = mm->vgpu;
	struct intel_gvt *gvt = vgpu->gvt;
	struct intel_gvt_gtt *gtt = &gvt->gtt;
	struct intel_gvt_gtt_pte_ops *ops = gtt->pte_ops;
	struct intel_vgpu_ppgtt_spt *spt;
	struct intel_gvt_gtt_entry ge, se;
	int i;
	int ret;

	if (WARN_ON(!mm->has_shadow_page_table || mm->shadowed))
		return 0;

	mm->shadowed = true;

	for (i = 0; i < mm->page_table_entry_cnt; i++) {
		ppgtt_get_guest_root_entry(mm, &ge, i);
		if (!ops->test_present(&ge))
			continue;

		trace_gpt_change(vgpu->id, __func__, NULL,
				ge.type, ge.val64, i);

		spt = ppgtt_populate_shadow_page_by_guest_entry(vgpu, &ge);
		if (IS_ERR(spt)) {
			gvt_vgpu_err("fail to populate guest root pointer\n");
			ret = PTR_ERR(spt);
			goto fail;
		}
		ppgtt_generate_shadow_entry(&se, spt, &ge);
		ppgtt_set_shadow_root_entry(mm, &se, i);

		trace_gpt_change(vgpu->id, "populate root pointer",
				NULL, se.type, se.val64, i);
	}
	return 0;
fail:
	invalidate_mm(mm);
	return ret;
}

/**
 * intel_vgpu_create_mm - create a mm object for a vGPU
 * @vgpu: a vGPU
 * @mm_type: mm object type, should be PPGTT or GGTT
 * @virtual_page_table: page table root pointers. Could be NULL if user wants
 *	to populate shadow later.
 * @page_table_level: describe the page table level of the mm object
 * @pde_base_index: pde root pointer base in GGTT MMIO.
 *
 * This function is used to create a mm object for a vGPU.
 *
 * Returns:
 * Zero on success, negative error code in pointer if failed.
 */
struct intel_vgpu_mm *intel_vgpu_create_mm(struct intel_vgpu *vgpu,
		int mm_type, void *virtual_page_table, int page_table_level,
		u32 pde_base_index)
{
	struct intel_gvt *gvt = vgpu->gvt;
	struct intel_gvt_gtt *gtt = &gvt->gtt;
	struct intel_vgpu_mm *mm;
	int ret;

	mm = kzalloc(sizeof(*mm), GFP_KERNEL);
	if (!mm) {
		ret = -ENOMEM;
		goto fail;
	}

	mm->type = mm_type;

	if (page_table_level == 1)
		mm->page_table_entry_type = GTT_TYPE_GGTT_PTE;
	else if (page_table_level == 3)
		mm->page_table_entry_type = GTT_TYPE_PPGTT_ROOT_L3_ENTRY;
	else if (page_table_level == 4)
		mm->page_table_entry_type = GTT_TYPE_PPGTT_ROOT_L4_ENTRY;
	else {
		WARN_ON(1);
		ret = -EINVAL;
		goto fail;
	}

	mm->page_table_level = page_table_level;
	mm->pde_base_index = pde_base_index;

	mm->vgpu = vgpu;
	mm->has_shadow_page_table = !!(mm_type == INTEL_GVT_MM_PPGTT);

	kref_init(&mm->ref);
	atomic_set(&mm->pincount, 0);
	INIT_LIST_HEAD(&mm->list);
	INIT_LIST_HEAD(&mm->lru_list);
	list_add_tail(&mm->list, &vgpu->gtt.mm_list_head);

	ret = gtt->mm_alloc_page_table(mm);
	if (ret) {
		gvt_vgpu_err("fail to allocate page table for mm\n");
		goto fail;
	}

	mm->initialized = true;

	if (virtual_page_table)
		memcpy(mm->virtual_page_table, virtual_page_table,
				mm->page_table_entry_size);

	if (mm->has_shadow_page_table) {
		ret = shadow_mm(mm);
		if (ret)
			goto fail;
		list_add_tail(&mm->lru_list, &gvt->gtt.mm_lru_list_head);
	}
	return mm;
fail:
	gvt_vgpu_err("fail to create mm\n");
	if (mm)
		intel_gvt_mm_unreference(mm);
	return ERR_PTR(ret);
}

/**
 * intel_vgpu_unpin_mm - decrease the pin count of a vGPU mm object
 * @mm: a vGPU mm object
 *
 * This function is called when user doesn't want to use a vGPU mm object
 */
void intel_vgpu_unpin_mm(struct intel_vgpu_mm *mm)
{
	if (WARN_ON(mm->type != INTEL_GVT_MM_PPGTT))
		return;

	atomic_dec(&mm->pincount);
}

/**
 * intel_vgpu_pin_mm - increase the pin count of a vGPU mm object
 * @vgpu: a vGPU
 *
 * This function is called when user wants to use a vGPU mm object. If this
 * mm object hasn't been shadowed yet, the shadow will be populated at this
 * time.
 *
 * Returns:
 * Zero on success, negative error code if failed.
 */
int intel_vgpu_pin_mm(struct intel_vgpu_mm *mm)
{
	int ret;

	if (WARN_ON(mm->type != INTEL_GVT_MM_PPGTT))
		return 0;

	atomic_inc(&mm->pincount);

	if (!mm->shadowed) {
		ret = shadow_mm(mm);
		if (ret)
			return ret;
	}

	list_del_init(&mm->lru_list);
	list_add_tail(&mm->lru_list, &mm->vgpu->gvt->gtt.mm_lru_list_head);
	return 0;
}

static int reclaim_one_mm(struct intel_gvt *gvt)
{
	struct intel_vgpu_mm *mm;
	struct list_head *pos, *n;

	list_for_each_safe(pos, n, &gvt->gtt.mm_lru_list_head) {
		mm = container_of(pos, struct intel_vgpu_mm, lru_list);

		if (mm->type != INTEL_GVT_MM_PPGTT)
			continue;
		if (atomic_read(&mm->pincount))
			continue;

		list_del_init(&mm->lru_list);
		invalidate_mm(mm);
		return 1;
	}
	return 0;
}

/*
 * GMA translation APIs.
 */
static inline int ppgtt_get_next_level_entry(struct intel_vgpu_mm *mm,
		struct intel_gvt_gtt_entry *e, unsigned long index, bool guest)
{
	struct intel_vgpu *vgpu = mm->vgpu;
	struct intel_gvt_gtt_pte_ops *ops = vgpu->gvt->gtt.pte_ops;
	struct intel_vgpu_ppgtt_spt *s;

	if (WARN_ON(!mm->has_shadow_page_table))
		return -EINVAL;

	s = ppgtt_find_shadow_page(vgpu, ops->get_pfn(e));
	if (!s)
		return -ENXIO;

	if (!guest)
		ppgtt_get_shadow_entry(s, e, index);
	else
		ppgtt_get_guest_entry(s, e, index);
	return 0;
}

/**
 * intel_vgpu_gma_to_gpa - translate a gma to GPA
 * @mm: mm object. could be a PPGTT or GGTT mm object
 * @gma: graphics memory address in this mm object
 *
 * This function is used to translate a graphics memory address in specific
 * graphics memory space to guest physical address.
 *
 * Returns:
 * Guest physical address on success, INTEL_GVT_INVALID_ADDR if failed.
 */
unsigned long intel_vgpu_gma_to_gpa(struct intel_vgpu_mm *mm, unsigned long gma)
{
	struct intel_vgpu *vgpu = mm->vgpu;
	struct intel_gvt *gvt = vgpu->gvt;
	struct intel_gvt_gtt_pte_ops *pte_ops = gvt->gtt.pte_ops;
	struct intel_gvt_gtt_gma_ops *gma_ops = gvt->gtt.gma_ops;
	unsigned long gpa = INTEL_GVT_INVALID_ADDR;
	unsigned long gma_index[4];
	struct intel_gvt_gtt_entry e;
	int i, index;
	int ret;

	if (mm->type != INTEL_GVT_MM_GGTT && mm->type != INTEL_GVT_MM_PPGTT)
		return INTEL_GVT_INVALID_ADDR;

	if (mm->type == INTEL_GVT_MM_GGTT) {
		if (!vgpu_gmadr_is_valid(vgpu, gma))
			goto err;

		ggtt_get_guest_entry(mm, &e,
			gma_ops->gma_to_ggtt_pte_index(gma));
		gpa = (pte_ops->get_pfn(&e) << GTT_PAGE_SHIFT)
			+ (gma & ~GTT_PAGE_MASK);

		trace_gma_translate(vgpu->id, "ggtt", 0, 0, gma, gpa);
		return gpa;
	}

	switch (mm->page_table_level) {
	case 4:
		ppgtt_get_shadow_root_entry(mm, &e, 0);
		gma_index[0] = gma_ops->gma_to_pml4_index(gma);
		gma_index[1] = gma_ops->gma_to_l4_pdp_index(gma);
		gma_index[2] = gma_ops->gma_to_pde_index(gma);
		gma_index[3] = gma_ops->gma_to_pte_index(gma);
		index = 4;
		break;
	case 3:
		ppgtt_get_shadow_root_entry(mm, &e,
				gma_ops->gma_to_l3_pdp_index(gma));
		gma_index[0] = gma_ops->gma_to_pde_index(gma);
		gma_index[1] = gma_ops->gma_to_pte_index(gma);
		index = 2;
		break;
	case 2:
		ppgtt_get_shadow_root_entry(mm, &e,
				gma_ops->gma_to_pde_index(gma));
		gma_index[0] = gma_ops->gma_to_pte_index(gma);
		index = 1;
		break;
	default:
		WARN_ON(1);
		goto err;
	}

	/* walk into the shadow page table and get gpa from guest entry */
	for (i = 0; i < index; i++) {
		ret = ppgtt_get_next_level_entry(mm, &e, gma_index[i],
			(i == index - 1));
		if (ret)
			goto err;
	}

	gpa = (pte_ops->get_pfn(&e) << GTT_PAGE_SHIFT)
		+ (gma & ~GTT_PAGE_MASK);

	trace_gma_translate(vgpu->id, "ppgtt", 0,
			mm->page_table_level, gma, gpa);
	return gpa;
err:
	gvt_vgpu_err("invalid mm type: %d gma %lx\n", mm->type, gma);
	return INTEL_GVT_INVALID_ADDR;
}

static int emulate_gtt_mmio_read(struct intel_vgpu *vgpu,
	unsigned int off, void *p_data, unsigned int bytes)
{
	struct intel_vgpu_mm *ggtt_mm = vgpu->gtt.ggtt_mm;
	const struct intel_gvt_device_info *info = &vgpu->gvt->device_info;
	unsigned long index = off >> info->gtt_entry_size_shift;
	struct intel_gvt_gtt_entry e;

	if (bytes != 4 && bytes != 8)
		return -EINVAL;

	ggtt_get_guest_entry(ggtt_mm, &e, index);
	memcpy(p_data, (void *)&e.val64 + (off & (info->gtt_entry_size - 1)),
			bytes);
	return 0;
}

/**
 * intel_vgpu_emulate_gtt_mmio_read - emulate GTT MMIO register read
 * @vgpu: a vGPU
 * @off: register offset
 * @p_data: data will be returned to guest
 * @bytes: data length
 *
 * This function is used to emulate the GTT MMIO register read
 *
 * Returns:
 * Zero on success, error code if failed.
 */
int intel_vgpu_emulate_gtt_mmio_read(struct intel_vgpu *vgpu, unsigned int off,
	void *p_data, unsigned int bytes)
{
	const struct intel_gvt_device_info *info = &vgpu->gvt->device_info;
	int ret;

	if (bytes != 4 && bytes != 8)
		return -EINVAL;

	off -= info->gtt_start_offset;
	ret = emulate_gtt_mmio_read(vgpu, off, p_data, bytes);
	return ret;
}

static int emulate_gtt_mmio_write(struct intel_vgpu *vgpu, unsigned int off,
	void *p_data, unsigned int bytes)
{
	struct intel_gvt *gvt = vgpu->gvt;
	const struct intel_gvt_device_info *info = &gvt->device_info;
	struct intel_vgpu_mm *ggtt_mm = vgpu->gtt.ggtt_mm;
	struct intel_gvt_gtt_pte_ops *ops = gvt->gtt.pte_ops;
	unsigned long g_gtt_index = off >> info->gtt_entry_size_shift;
	unsigned long gma;
	struct intel_gvt_gtt_entry e, m;
	int ret;

	if (bytes != 4 && bytes != 8)
		return -EINVAL;

	gma = g_gtt_index << GTT_PAGE_SHIFT;

	/* the VM may configure the whole GM space when ballooning is used */
	if (!vgpu_gmadr_is_valid(vgpu, gma))
		return 0;

	ggtt_get_guest_entry(ggtt_mm, &e, g_gtt_index);

	memcpy((void *)&e.val64 + (off & (info->gtt_entry_size - 1)), p_data,
			bytes);

	if (ops->test_present(&e)) {
		ret = gtt_entry_p2m(vgpu, &e, &m);
		if (ret) {
			gvt_vgpu_err("fail to translate guest gtt entry\n");
			/* guest driver may read/write the entry when partial
			 * update the entry in this situation p2m will fail
			 * settting the shadow entry to point to a scratch page
			 */
			ops->set_pfn(&m, gvt->gtt.scratch_ggtt_mfn);
		}
	} else {
		m = e;
		ops->set_pfn(&m, gvt->gtt.scratch_ggtt_mfn);
	}

	ggtt_set_shadow_entry(ggtt_mm, &m, g_gtt_index);
	ggtt_set_guest_entry(ggtt_mm, &e, g_gtt_index);
	return 0;
}

/*
 * intel_vgpu_emulate_gtt_mmio_write - emulate GTT MMIO register write
 * @vgpu: a vGPU
 * @off: register offset
 * @p_data: data from guest write
 * @bytes: data length
 *
 * This function is used to emulate the GTT MMIO register write
 *
 * Returns:
 * Zero on success, error code if failed.
 */
int intel_vgpu_emulate_gtt_mmio_write(struct intel_vgpu *vgpu, unsigned int off,
	void *p_data, unsigned int bytes)
{
	const struct intel_gvt_device_info *info = &vgpu->gvt->device_info;
	int ret;

	if (bytes != 4 && bytes != 8)
		return -EINVAL;

	off -= info->gtt_start_offset;
	ret = emulate_gtt_mmio_write(vgpu, off, p_data, bytes);
	return ret;
}

static int alloc_scratch_pages(struct intel_vgpu *vgpu,
		intel_gvt_gtt_type_t type)
{
	struct intel_vgpu_gtt *gtt = &vgpu->gtt;
	struct intel_gvt_gtt_pte_ops *ops = vgpu->gvt->gtt.pte_ops;
	int page_entry_num = GTT_PAGE_SIZE >>
				vgpu->gvt->device_info.gtt_entry_size_shift;
	void *scratch_pt;
	int i;
	struct device *dev = &vgpu->gvt->dev_priv->drm.pdev->dev;
	dma_addr_t daddr;

	if (WARN_ON(type < GTT_TYPE_PPGTT_PTE_PT || type >= GTT_TYPE_MAX))
		return -EINVAL;

	scratch_pt = (void *)get_zeroed_page(GFP_KERNEL);
	if (!scratch_pt) {
		gvt_vgpu_err("fail to allocate scratch page\n");
		return -ENOMEM;
	}

	daddr = dma_map_page(dev, virt_to_page(scratch_pt), 0,
			4096, PCI_DMA_BIDIRECTIONAL);
	if (dma_mapping_error(dev, daddr)) {
<<<<<<< HEAD
		gvt_err("fail to dmamap scratch_pt\n");
=======
		gvt_vgpu_err("fail to dmamap scratch_pt\n");
>>>>>>> 2ac97f0f
		__free_page(virt_to_page(scratch_pt));
		return -ENOMEM;
	}
	gtt->scratch_pt[type].page_mfn =
		(unsigned long)(daddr >> GTT_PAGE_SHIFT);
	gtt->scratch_pt[type].page = virt_to_page(scratch_pt);
	gvt_dbg_mm("vgpu%d create scratch_pt: type %d mfn=0x%lx\n",
			vgpu->id, type, gtt->scratch_pt[type].page_mfn);

	/* Build the tree by full filled the scratch pt with the entries which
	 * point to the next level scratch pt or scratch page. The
	 * scratch_pt[type] indicate the scratch pt/scratch page used by the
	 * 'type' pt.
	 * e.g. scratch_pt[GTT_TYPE_PPGTT_PDE_PT] is used by
	 * GTT_TYPE_PPGTT_PDE_PT level pt, that means this scratch_pt it self
	 * is GTT_TYPE_PPGTT_PTE_PT, and full filled by scratch page mfn.
	 */
	if (type > GTT_TYPE_PPGTT_PTE_PT && type < GTT_TYPE_MAX) {
		struct intel_gvt_gtt_entry se;

		memset(&se, 0, sizeof(struct intel_gvt_gtt_entry));
		se.type = get_entry_type(type - 1);
		ops->set_pfn(&se, gtt->scratch_pt[type - 1].page_mfn);

		/* The entry parameters like present/writeable/cache type
		 * set to the same as i915's scratch page tree.
		 */
		se.val64 |= _PAGE_PRESENT | _PAGE_RW;
		if (type == GTT_TYPE_PPGTT_PDE_PT)
			se.val64 |= PPAT_CACHED_INDEX;

		for (i = 0; i < page_entry_num; i++)
			ops->set_entry(scratch_pt, &se, i, false, 0, vgpu);
	}

	return 0;
}

static int release_scratch_page_tree(struct intel_vgpu *vgpu)
{
	int i;
	struct device *dev = &vgpu->gvt->dev_priv->drm.pdev->dev;
	dma_addr_t daddr;

	for (i = GTT_TYPE_PPGTT_PTE_PT; i < GTT_TYPE_MAX; i++) {
		if (vgpu->gtt.scratch_pt[i].page != NULL) {
			daddr = (dma_addr_t)(vgpu->gtt.scratch_pt[i].page_mfn <<
					GTT_PAGE_SHIFT);
			dma_unmap_page(dev, daddr, 4096, PCI_DMA_BIDIRECTIONAL);
			__free_page(vgpu->gtt.scratch_pt[i].page);
			vgpu->gtt.scratch_pt[i].page = NULL;
			vgpu->gtt.scratch_pt[i].page_mfn = 0;
		}
	}

	return 0;
}

static int create_scratch_page_tree(struct intel_vgpu *vgpu)
{
	int i, ret;

	for (i = GTT_TYPE_PPGTT_PTE_PT; i < GTT_TYPE_MAX; i++) {
		ret = alloc_scratch_pages(vgpu, i);
		if (ret)
			goto err;
	}

	return 0;

err:
	release_scratch_page_tree(vgpu);
	return ret;
}

/**
 * intel_vgpu_init_gtt - initialize per-vGPU graphics memory virulization
 * @vgpu: a vGPU
 *
 * This function is used to initialize per-vGPU graphics memory virtualization
 * components.
 *
 * Returns:
 * Zero on success, error code if failed.
 */
int intel_vgpu_init_gtt(struct intel_vgpu *vgpu)
{
	struct intel_vgpu_gtt *gtt = &vgpu->gtt;
	struct intel_vgpu_mm *ggtt_mm;

	hash_init(gtt->guest_page_hash_table);
	hash_init(gtt->shadow_page_hash_table);

	INIT_LIST_HEAD(&gtt->mm_list_head);
	INIT_LIST_HEAD(&gtt->oos_page_list_head);
	INIT_LIST_HEAD(&gtt->post_shadow_list_head);

	intel_vgpu_reset_ggtt(vgpu);

	ggtt_mm = intel_vgpu_create_mm(vgpu, INTEL_GVT_MM_GGTT,
			NULL, 1, 0);
	if (IS_ERR(ggtt_mm)) {
		gvt_vgpu_err("fail to create mm for ggtt.\n");
		return PTR_ERR(ggtt_mm);
	}

	gtt->ggtt_mm = ggtt_mm;

	return create_scratch_page_tree(vgpu);
}

static void intel_vgpu_free_mm(struct intel_vgpu *vgpu, int type)
{
	struct list_head *pos, *n;
	struct intel_vgpu_mm *mm;

	list_for_each_safe(pos, n, &vgpu->gtt.mm_list_head) {
		mm = container_of(pos, struct intel_vgpu_mm, list);
		if (mm->type == type) {
			vgpu->gvt->gtt.mm_free_page_table(mm);
			list_del(&mm->list);
			list_del(&mm->lru_list);
			kfree(mm);
		}
	}
}

/**
 * intel_vgpu_clean_gtt - clean up per-vGPU graphics memory virulization
 * @vgpu: a vGPU
 *
 * This function is used to clean up per-vGPU graphics memory virtualization
 * components.
 *
 * Returns:
 * Zero on success, error code if failed.
 */
void intel_vgpu_clean_gtt(struct intel_vgpu *vgpu)
{
	ppgtt_free_all_shadow_page(vgpu);
	release_scratch_page_tree(vgpu);

	intel_vgpu_free_mm(vgpu, INTEL_GVT_MM_PPGTT);
	intel_vgpu_free_mm(vgpu, INTEL_GVT_MM_GGTT);
}

static void clean_spt_oos(struct intel_gvt *gvt)
{
	struct intel_gvt_gtt *gtt = &gvt->gtt;
	struct list_head *pos, *n;
	struct intel_vgpu_oos_page *oos_page;

	WARN(!list_empty(&gtt->oos_page_use_list_head),
		"someone is still using oos page\n");

	list_for_each_safe(pos, n, &gtt->oos_page_free_list_head) {
		oos_page = container_of(pos, struct intel_vgpu_oos_page, list);
		list_del(&oos_page->list);
		kfree(oos_page);
	}
}

static int setup_spt_oos(struct intel_gvt *gvt)
{
	struct intel_gvt_gtt *gtt = &gvt->gtt;
	struct intel_vgpu_oos_page *oos_page;
	int i;
	int ret;

	INIT_LIST_HEAD(&gtt->oos_page_free_list_head);
	INIT_LIST_HEAD(&gtt->oos_page_use_list_head);

	for (i = 0; i < preallocated_oos_pages; i++) {
		oos_page = kzalloc(sizeof(*oos_page), GFP_KERNEL);
		if (!oos_page) {
			ret = -ENOMEM;
			goto fail;
		}

		INIT_LIST_HEAD(&oos_page->list);
		INIT_LIST_HEAD(&oos_page->vm_list);
		oos_page->id = i;
		list_add_tail(&oos_page->list, &gtt->oos_page_free_list_head);
	}

	gvt_dbg_mm("%d oos pages preallocated\n", i);

	return 0;
fail:
	clean_spt_oos(gvt);
	return ret;
}

/**
 * intel_vgpu_find_ppgtt_mm - find a PPGTT mm object
 * @vgpu: a vGPU
 * @page_table_level: PPGTT page table level
 * @root_entry: PPGTT page table root pointers
 *
 * This function is used to find a PPGTT mm object from mm object pool
 *
 * Returns:
 * pointer to mm object on success, NULL if failed.
 */
struct intel_vgpu_mm *intel_vgpu_find_ppgtt_mm(struct intel_vgpu *vgpu,
		int page_table_level, void *root_entry)
{
	struct list_head *pos;
	struct intel_vgpu_mm *mm;
	u64 *src, *dst;

	list_for_each(pos, &vgpu->gtt.mm_list_head) {
		mm = container_of(pos, struct intel_vgpu_mm, list);
		if (mm->type != INTEL_GVT_MM_PPGTT)
			continue;

		if (mm->page_table_level != page_table_level)
			continue;

		src = root_entry;
		dst = mm->virtual_page_table;

		if (page_table_level == 3) {
			if (src[0] == dst[0]
					&& src[1] == dst[1]
					&& src[2] == dst[2]
					&& src[3] == dst[3])
				return mm;
		} else {
			if (src[0] == dst[0])
				return mm;
		}
	}
	return NULL;
}

/**
 * intel_vgpu_g2v_create_ppgtt_mm - create a PPGTT mm object from
 * g2v notification
 * @vgpu: a vGPU
 * @page_table_level: PPGTT page table level
 *
 * This function is used to create a PPGTT mm object from a guest to GVT-g
 * notification.
 *
 * Returns:
 * Zero on success, negative error code if failed.
 */
int intel_vgpu_g2v_create_ppgtt_mm(struct intel_vgpu *vgpu,
		int page_table_level)
{
	u64 *pdp = (u64 *)&vgpu_vreg64(vgpu, vgtif_reg(pdp[0]));
	struct intel_vgpu_mm *mm;

	if (WARN_ON((page_table_level != 4) && (page_table_level != 3)))
		return -EINVAL;

	mm = intel_vgpu_find_ppgtt_mm(vgpu, page_table_level, pdp);
	if (mm) {
		intel_gvt_mm_reference(mm);
	} else {
		mm = intel_vgpu_create_mm(vgpu, INTEL_GVT_MM_PPGTT,
				pdp, page_table_level, 0);
		if (IS_ERR(mm)) {
			gvt_vgpu_err("fail to create mm\n");
			return PTR_ERR(mm);
		}
	}
	return 0;
}

/**
 * intel_vgpu_g2v_destroy_ppgtt_mm - destroy a PPGTT mm object from
 * g2v notification
 * @vgpu: a vGPU
 * @page_table_level: PPGTT page table level
 *
 * This function is used to create a PPGTT mm object from a guest to GVT-g
 * notification.
 *
 * Returns:
 * Zero on success, negative error code if failed.
 */
int intel_vgpu_g2v_destroy_ppgtt_mm(struct intel_vgpu *vgpu,
		int page_table_level)
{
	u64 *pdp = (u64 *)&vgpu_vreg64(vgpu, vgtif_reg(pdp[0]));
	struct intel_vgpu_mm *mm;

	if (WARN_ON((page_table_level != 4) && (page_table_level != 3)))
		return -EINVAL;

	mm = intel_vgpu_find_ppgtt_mm(vgpu, page_table_level, pdp);
	if (!mm) {
		gvt_vgpu_err("fail to find ppgtt instance.\n");
		return -EINVAL;
	}
	intel_gvt_mm_unreference(mm);
	return 0;
}

/**
 * intel_gvt_init_gtt - initialize mm components of a GVT device
 * @gvt: GVT device
 *
 * This function is called at the initialization stage, to initialize
 * the mm components of a GVT device.
 *
 * Returns:
 * zero on success, negative error code if failed.
 */
int intel_gvt_init_gtt(struct intel_gvt *gvt)
{
	int ret;
	void *page;
	struct device *dev = &gvt->dev_priv->drm.pdev->dev;
	dma_addr_t daddr;

	gvt_dbg_core("init gtt\n");

	if (IS_BROADWELL(gvt->dev_priv) || IS_SKYLAKE(gvt->dev_priv)) {
		gvt->gtt.pte_ops = &gen8_gtt_pte_ops;
		gvt->gtt.gma_ops = &gen8_gtt_gma_ops;
		gvt->gtt.mm_alloc_page_table = gen8_mm_alloc_page_table;
		gvt->gtt.mm_free_page_table = gen8_mm_free_page_table;
	} else {
		return -ENODEV;
	}

	page = (void *)get_zeroed_page(GFP_KERNEL);
	if (!page) {
		gvt_err("fail to allocate scratch ggtt page\n");
		return -ENOMEM;
	}

	daddr = dma_map_page(dev, virt_to_page(page), 0,
			4096, PCI_DMA_BIDIRECTIONAL);
	if (dma_mapping_error(dev, daddr)) {
		gvt_err("fail to dmamap scratch ggtt page\n");
		__free_page(virt_to_page(page));
		return -ENOMEM;
	}
	gvt->gtt.scratch_ggtt_page = virt_to_page(page);
	gvt->gtt.scratch_ggtt_mfn = (unsigned long)(daddr >> GTT_PAGE_SHIFT);

	if (enable_out_of_sync) {
		ret = setup_spt_oos(gvt);
		if (ret) {
			gvt_err("fail to initialize SPT oos\n");
			return ret;
		}
	}
	INIT_LIST_HEAD(&gvt->gtt.mm_lru_list_head);
	return 0;
}

/**
 * intel_gvt_clean_gtt - clean up mm components of a GVT device
 * @gvt: GVT device
 *
 * This function is called at the driver unloading stage, to clean up the
 * the mm components of a GVT device.
 *
 */
void intel_gvt_clean_gtt(struct intel_gvt *gvt)
{
	struct device *dev = &gvt->dev_priv->drm.pdev->dev;
	dma_addr_t daddr = (dma_addr_t)(gvt->gtt.scratch_ggtt_mfn <<
					GTT_PAGE_SHIFT);

	dma_unmap_page(dev, daddr, 4096, PCI_DMA_BIDIRECTIONAL);

	__free_page(gvt->gtt.scratch_ggtt_page);

	if (enable_out_of_sync)
		clean_spt_oos(gvt);
}

/**
 * intel_vgpu_reset_ggtt - reset the GGTT entry
 * @vgpu: a vGPU
 *
 * This function is called at the vGPU create stage
 * to reset all the GGTT entries.
 *
 */
void intel_vgpu_reset_ggtt(struct intel_vgpu *vgpu)
{
	struct intel_gvt *gvt = vgpu->gvt;
	struct intel_gvt_gtt_pte_ops *ops = vgpu->gvt->gtt.pte_ops;
	u32 index;
	u32 offset;
	u32 num_entries;
	struct intel_gvt_gtt_entry e;

	memset(&e, 0, sizeof(struct intel_gvt_gtt_entry));
	e.type = GTT_TYPE_GGTT_PTE;
	ops->set_pfn(&e, gvt->gtt.scratch_ggtt_mfn);
	e.val64 |= _PAGE_PRESENT;

	index = vgpu_aperture_gmadr_base(vgpu) >> PAGE_SHIFT;
	num_entries = vgpu_aperture_sz(vgpu) >> PAGE_SHIFT;
	for (offset = 0; offset < num_entries; offset++)
		ops->set_entry(NULL, &e, index + offset, false, 0, vgpu);

	index = vgpu_hidden_gmadr_base(vgpu) >> PAGE_SHIFT;
	num_entries = vgpu_hidden_sz(vgpu) >> PAGE_SHIFT;
	for (offset = 0; offset < num_entries; offset++)
		ops->set_entry(NULL, &e, index + offset, false, 0, vgpu);
}

/**
 * intel_vgpu_reset_gtt - reset the all GTT related status
 * @vgpu: a vGPU
 * @dmlr: true for vGPU Device Model Level Reset, false for GT Reset
 *
 * This function is called from vfio core to reset reset all
 * GTT related status, including GGTT, PPGTT, scratch page.
 *
 */
void intel_vgpu_reset_gtt(struct intel_vgpu *vgpu, bool dmlr)
{
	int i;

	ppgtt_free_all_shadow_page(vgpu);

	/* Shadow pages are only created when there is no page
	 * table tracking data, so remove page tracking data after
	 * removing the shadow pages.
	 */
	intel_vgpu_free_mm(vgpu, INTEL_GVT_MM_PPGTT);

	if (!dmlr)
		return;

	intel_vgpu_reset_ggtt(vgpu);

	/* clear scratch page for security */
	for (i = GTT_TYPE_PPGTT_PTE_PT; i < GTT_TYPE_MAX; i++) {
		if (vgpu->gtt.scratch_pt[i].page != NULL)
			memset(page_address(vgpu->gtt.scratch_pt[i].page),
				0, PAGE_SIZE);
	}
}<|MERGE_RESOLUTION|>--- conflicted
+++ resolved
@@ -611,11 +611,7 @@
 
 	daddr = dma_map_page(kdev, p->page, 0, 4096, PCI_DMA_BIDIRECTIONAL);
 	if (dma_mapping_error(kdev, daddr)) {
-<<<<<<< HEAD
-		gvt_err("fail to map dma addr\n");
-=======
 		gvt_vgpu_err("fail to map dma addr\n");
->>>>>>> 2ac97f0f
 		return -EINVAL;
 	}
 
@@ -1907,11 +1903,7 @@
 	daddr = dma_map_page(dev, virt_to_page(scratch_pt), 0,
 			4096, PCI_DMA_BIDIRECTIONAL);
 	if (dma_mapping_error(dev, daddr)) {
-<<<<<<< HEAD
-		gvt_err("fail to dmamap scratch_pt\n");
-=======
 		gvt_vgpu_err("fail to dmamap scratch_pt\n");
->>>>>>> 2ac97f0f
 		__free_page(virt_to_page(scratch_pt));
 		return -ENOMEM;
 	}
