--- conflicted
+++ resolved
@@ -3296,22 +3296,12 @@
 	spin_unlock_irqrestore(&dev_priv->uncore.lock, irqflags);
 }
 
-<<<<<<< HEAD
-static bool i9xx_plane_get_hw_state(struct intel_plane *primary)
-{
-
-	struct drm_i915_private *dev_priv = to_i915(primary->base.dev);
-	enum intel_display_power_domain power_domain;
-	enum plane plane = primary->plane;
-	enum pipe pipe = primary->pipe;
-=======
 static bool i9xx_plane_get_hw_state(struct intel_plane *plane)
 {
 	struct drm_i915_private *dev_priv = to_i915(plane->base.dev);
 	enum intel_display_power_domain power_domain;
 	enum i9xx_plane_id i9xx_plane = plane->i9xx_plane;
 	enum pipe pipe = plane->pipe;
->>>>>>> 9be712ef
 	bool ret;
 
 	/*
@@ -3323,11 +3313,7 @@
 	if (!intel_display_power_get_if_enabled(dev_priv, power_domain))
 		return false;
 
-<<<<<<< HEAD
-	ret = I915_READ(DSPCNTR(plane)) & DISPLAY_PLANE_ENABLE;
-=======
 	ret = I915_READ(DSPCNTR(i9xx_plane)) & DISPLAY_PLANE_ENABLE;
->>>>>>> 9be712ef
 
 	intel_display_power_put(dev_priv, power_domain);
 
@@ -4869,11 +4855,6 @@
 	 */
 	WARN_ON(!(crtc_state->active_planes & ~BIT(PLANE_CURSOR)));
 
-<<<<<<< HEAD
-	assert_plane_enabled(to_intel_plane(crtc->base.primary));
-
-=======
->>>>>>> 9be712ef
 	if (IS_BROADWELL(dev_priv)) {
 		mutex_lock(&dev_priv->pcu_lock);
 		WARN_ON(sandybridge_pcode_write(dev_priv, DISPLAY_IPS_CONTROL,
@@ -4907,11 +4888,6 @@
 	if (!crtc_state->ips_enabled)
 		return;
 
-<<<<<<< HEAD
-	assert_plane_enabled(to_intel_plane(crtc->base.primary));
-
-=======
->>>>>>> 9be712ef
 	if (IS_BROADWELL(dev_priv)) {
 		mutex_lock(&dev_priv->pcu_lock);
 		WARN_ON(sandybridge_pcode_write(dev_priv, DISPLAY_IPS_CONTROL, 0));
@@ -9879,39 +9855,11 @@
 	if (!mode)
 		mode = &load_detect_mode;
 
-<<<<<<< HEAD
-	/* We need a framebuffer large enough to accommodate all accesses
-	 * that the plane may generate whilst we perform load detection.
-	 * We can not rely on the fbcon either being present (we get called
-	 * during its initialisation to detect all boot displays, or it may
-	 * not even exist) or that it is large enough to satisfy the
-	 * requested mode.
-	 */
-	fb = mode_fits_in_fbdev(dev, mode);
-	if (fb == NULL) {
-		DRM_DEBUG_KMS("creating tmp fb for load-detection\n");
-		fb = intel_framebuffer_create_for_mode(dev, mode, 24, 32);
-	} else
-		DRM_DEBUG_KMS("reusing fbdev for load-detection framebuffer\n");
-	if (IS_ERR(fb)) {
-		DRM_DEBUG_KMS("failed to allocate framebuffer for load-detection\n");
-		ret = PTR_ERR(fb);
-		goto fail;
-	}
-
-	ret = intel_modeset_setup_plane_state(state, crtc, mode, fb, 0, 0);
-	drm_framebuffer_put(fb);
-	if (ret)
-		goto fail;
-
-	ret = drm_atomic_set_mode_for_crtc(&crtc_state->base, mode);
-=======
 	ret = drm_atomic_set_mode_for_crtc(&crtc_state->base, mode);
 	if (ret)
 		goto fail;
 
 	ret = intel_modeset_disable_planes(state, crtc);
->>>>>>> 9be712ef
 	if (ret)
 		goto fail;
 
@@ -13232,26 +13180,16 @@
 		num_formats = ARRAY_SIZE(i965_primary_formats);
 		modifiers = i9xx_format_modifiers;
 
-<<<<<<< HEAD
-		primary->update_plane = i9xx_update_primary_plane;
-		primary->disable_plane = i9xx_disable_primary_plane;
-=======
 		primary->update_plane = i9xx_update_plane;
 		primary->disable_plane = i9xx_disable_plane;
->>>>>>> 9be712ef
 		primary->get_hw_state = i9xx_plane_get_hw_state;
 	} else {
 		intel_primary_formats = i8xx_primary_formats;
 		num_formats = ARRAY_SIZE(i8xx_primary_formats);
 		modifiers = i9xx_format_modifiers;
 
-<<<<<<< HEAD
-		primary->update_plane = i9xx_update_primary_plane;
-		primary->disable_plane = i9xx_disable_primary_plane;
-=======
 		primary->update_plane = i9xx_update_plane;
 		primary->disable_plane = i9xx_disable_plane;
->>>>>>> 9be712ef
 		primary->get_hw_state = i9xx_plane_get_hw_state;
 	}
 
@@ -14741,19 +14679,11 @@
 }
 
 static bool intel_plane_mapping_ok(struct intel_crtc *crtc,
-<<<<<<< HEAD
-				   struct intel_plane *primary)
-{
-	struct drm_i915_private *dev_priv = to_i915(crtc->base.dev);
-	enum plane plane = primary->plane;
-	u32 val = I915_READ(DSPCNTR(plane));
-=======
 				   struct intel_plane *plane)
 {
 	struct drm_i915_private *dev_priv = to_i915(crtc->base.dev);
 	enum i9xx_plane_id i9xx_plane = plane->i9xx_plane;
 	u32 val = I915_READ(DSPCNTR(i9xx_plane));
->>>>>>> 9be712ef
 
 	return (val & DISPLAY_PLANE_ENABLE) == 0 ||
 		(val & DISPPLANE_SEL_PIPE_MASK) == DISPPLANE_SEL_PIPE(crtc->pipe);
