--- conflicted
+++ resolved
@@ -1434,11 +1434,6 @@
 		goto out;
 	}
 
-<<<<<<< HEAD
-	intel_guc_suspend(dev_priv);
-
-=======
->>>>>>> 2ac97f0f
 	intel_display_suspend(dev);
 
 	intel_dp_mst_suspend(dev);
@@ -1789,7 +1784,7 @@
 		goto error;
 	}
 
-	i915_gem_reset_finish(dev_priv);
+	i915_gem_reset(dev_priv);
 	intel_overlay_reset(dev_priv);
 
 	/* Ok, now get things going again... */
@@ -1815,10 +1810,7 @@
 	i915_queue_hangcheck(dev_priv);
 
 wakeup:
-<<<<<<< HEAD
-=======
 	i915_gem_reset_finish(dev_priv);
->>>>>>> 2ac97f0f
 	enable_irq(dev_priv->drm.irq);
 	wake_up_bit(&error->flags, I915_RESET_IN_PROGRESS);
 	return;
