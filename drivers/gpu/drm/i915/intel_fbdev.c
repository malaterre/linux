--- conflicted
+++ resolved
@@ -821,11 +821,7 @@
 {
 	struct intel_fbdev *ifbdev = to_i915(dev)->fbdev;
 
-<<<<<<< HEAD
-	if (ifbdev && ifbdev->vma)
-=======
 	if (ifbdev)
->>>>>>> 56d27666
 		drm_fb_helper_hotplug_event(&ifbdev->helper);
 }
 
