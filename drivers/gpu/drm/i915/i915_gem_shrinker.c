--- conflicted
+++ resolved
@@ -58,11 +58,7 @@
 	if (!unlock)
 		return;
 
-<<<<<<< HEAD
-	mutex_unlock(&dev->struct_mutex);
-=======
 	mutex_unlock(&dev_priv->drm.struct_mutex);
->>>>>>> 2a172037
 }
 
 static bool any_vma_pinned(struct drm_i915_gem_object *obj)
