/*
 * Analog Devices ADV7511 HDMI transmitter driver
 *
 * Copyright 2012 Analog Devices Inc.
 *
 * Licensed under the GPL-2.
 */

#ifndef __DRM_I2C_ADV7511_H__
#define __DRM_I2C_ADV7511_H__

#include <linux/hdmi.h>
#include <linux/i2c.h>
#include <linux/regmap.h>
#include <linux/regulator/consumer.h>

#include <drm/drm_crtc_helper.h>
#include <drm/drm_mipi_dsi.h>

#define ADV7511_REG_CHIP_REVISION		0x00
#define ADV7511_REG_N0				0x01
#define ADV7511_REG_N1				0x02
#define ADV7511_REG_N2				0x03
#define ADV7511_REG_SPDIF_FREQ			0x04
#define ADV7511_REG_CTS_AUTOMATIC1		0x05
#define ADV7511_REG_CTS_AUTOMATIC2		0x06
#define ADV7511_REG_CTS_MANUAL0			0x07
#define ADV7511_REG_CTS_MANUAL1			0x08
#define ADV7511_REG_CTS_MANUAL2			0x09
#define ADV7511_REG_AUDIO_SOURCE		0x0a
#define ADV7511_REG_AUDIO_CONFIG		0x0b
#define ADV7511_REG_I2S_CONFIG			0x0c
#define ADV7511_REG_I2S_WIDTH			0x0d
#define ADV7511_REG_AUDIO_SUB_SRC0		0x0e
#define ADV7511_REG_AUDIO_SUB_SRC1		0x0f
#define ADV7511_REG_AUDIO_SUB_SRC2		0x10
#define ADV7511_REG_AUDIO_SUB_SRC3		0x11
#define ADV7511_REG_AUDIO_CFG1			0x12
#define ADV7511_REG_AUDIO_CFG2			0x13
#define ADV7511_REG_AUDIO_CFG3			0x14
#define ADV7511_REG_I2C_FREQ_ID_CFG		0x15
#define ADV7511_REG_VIDEO_INPUT_CFG1		0x16
#define ADV7511_REG_CSC_UPPER(x)		(0x18 + (x) * 2)
#define ADV7511_REG_CSC_LOWER(x)		(0x19 + (x) * 2)
#define ADV7511_REG_SYNC_DECODER(x)		(0x30 + (x))
#define ADV7511_REG_DE_GENERATOR		(0x35 + (x))
#define ADV7511_REG_PIXEL_REPETITION		0x3b
#define ADV7511_REG_VIC_MANUAL			0x3c
#define ADV7511_REG_VIC_SEND			0x3d
#define ADV7511_REG_VIC_DETECTED		0x3e
#define ADV7511_REG_AUX_VIC_DETECTED		0x3f
#define ADV7511_REG_PACKET_ENABLE0		0x40
#define ADV7511_REG_POWER			0x41
#define ADV7511_REG_STATUS			0x42
#define ADV7511_REG_EDID_I2C_ADDR		0x43
#define ADV7511_REG_PACKET_ENABLE1		0x44
#define ADV7511_REG_PACKET_I2C_ADDR		0x45
#define ADV7511_REG_DSD_ENABLE			0x46
#define ADV7511_REG_VIDEO_INPUT_CFG2		0x48
#define ADV7511_REG_INFOFRAME_UPDATE		0x4a
#define ADV7511_REG_GC(x)			(0x4b + (x)) /* 0x4b - 0x51 */
#define ADV7511_REG_AVI_INFOFRAME_VERSION	0x52
#define ADV7511_REG_AVI_INFOFRAME_LENGTH	0x53
#define ADV7511_REG_AVI_INFOFRAME_CHECKSUM	0x54
#define ADV7511_REG_AVI_INFOFRAME(x)		(0x55 + (x)) /* 0x55 - 0x6f */
#define ADV7511_REG_AUDIO_INFOFRAME_VERSION	0x70
#define ADV7511_REG_AUDIO_INFOFRAME_LENGTH	0x71
#define ADV7511_REG_AUDIO_INFOFRAME_CHECKSUM	0x72
#define ADV7511_REG_AUDIO_INFOFRAME(x)		(0x73 + (x)) /* 0x73 - 0x7c */
#define ADV7511_REG_INT_ENABLE(x)		(0x94 + (x))
#define ADV7511_REG_INT(x)			(0x96 + (x))
#define ADV7511_REG_INPUT_CLK_DIV		0x9d
#define ADV7511_REG_PLL_STATUS			0x9e
#define ADV7511_REG_HDMI_POWER			0xa1
#define ADV7511_REG_HDCP_HDMI_CFG		0xaf
#define ADV7511_REG_AN(x)			(0xb0 + (x)) /* 0xb0 - 0xb7 */
#define ADV7511_REG_HDCP_STATUS			0xb8
#define ADV7511_REG_BCAPS			0xbe
#define ADV7511_REG_BKSV(x)			(0xc0 + (x)) /* 0xc0 - 0xc3 */
#define ADV7511_REG_EDID_SEGMENT		0xc4
#define ADV7511_REG_DDC_STATUS			0xc8
#define ADV7511_REG_EDID_READ_CTRL		0xc9
#define ADV7511_REG_BSTATUS(x)			(0xca + (x)) /* 0xca - 0xcb */
#define ADV7511_REG_TIMING_GEN_SEQ		0xd0
#define ADV7511_REG_POWER2			0xd6
#define ADV7511_REG_HSYNC_PLACEMENT_MSB		0xfa

#define ADV7511_REG_SYNC_ADJUSTMENT(x)		(0xd7 + (x)) /* 0xd7 - 0xdc */
#define ADV7511_REG_TMDS_CLOCK_INV		0xde
#define ADV7511_REG_ARC_CTRL			0xdf
#define ADV7511_REG_CEC_I2C_ADDR		0xe1
#define ADV7511_REG_CEC_CTRL			0xe2
#define ADV7511_REG_CHIP_ID_HIGH		0xf5
#define ADV7511_REG_CHIP_ID_LOW			0xf6

#define ADV7511_CSC_ENABLE			BIT(7)
#define ADV7511_CSC_UPDATE_MODE			BIT(5)

#define ADV7511_INT0_HPD			BIT(7)
#define ADV7511_INT0_VSYNC			BIT(5)
#define ADV7511_INT0_AUDIO_FIFO_FULL		BIT(4)
#define ADV7511_INT0_EDID_READY			BIT(2)
#define ADV7511_INT0_HDCP_AUTHENTICATED		BIT(1)

#define ADV7511_INT1_DDC_ERROR			BIT(7)
#define ADV7511_INT1_BKSV			BIT(6)
#define ADV7511_INT1_CEC_TX_READY		BIT(5)
#define ADV7511_INT1_CEC_TX_ARBIT_LOST		BIT(4)
#define ADV7511_INT1_CEC_TX_RETRY_TIMEOUT	BIT(3)
#define ADV7511_INT1_CEC_RX_READY3		BIT(2)
#define ADV7511_INT1_CEC_RX_READY2		BIT(1)
#define ADV7511_INT1_CEC_RX_READY1		BIT(0)

#define ADV7511_ARC_CTRL_POWER_DOWN		BIT(0)

#define ADV7511_CEC_CTRL_POWER_DOWN		BIT(0)

#define ADV7511_POWER_POWER_DOWN		BIT(6)

#define ADV7511_HDMI_CFG_MODE_MASK		0x2
#define ADV7511_HDMI_CFG_MODE_DVI		0x0
#define ADV7511_HDMI_CFG_MODE_HDMI		0x2

#define ADV7511_AUDIO_SELECT_I2C		0x0
#define ADV7511_AUDIO_SELECT_SPDIF		0x1
#define ADV7511_AUDIO_SELECT_DSD		0x2
#define ADV7511_AUDIO_SELECT_HBR		0x3
#define ADV7511_AUDIO_SELECT_DST		0x4

#define ADV7511_I2S_SAMPLE_LEN_16		0x2
#define ADV7511_I2S_SAMPLE_LEN_20		0x3
#define ADV7511_I2S_SAMPLE_LEN_18		0x4
#define ADV7511_I2S_SAMPLE_LEN_22		0x5
#define ADV7511_I2S_SAMPLE_LEN_19		0x8
#define ADV7511_I2S_SAMPLE_LEN_23		0x9
#define ADV7511_I2S_SAMPLE_LEN_24		0xb
#define ADV7511_I2S_SAMPLE_LEN_17		0xc
#define ADV7511_I2S_SAMPLE_LEN_21		0xd

#define ADV7511_SAMPLE_FREQ_44100		0x0
#define ADV7511_SAMPLE_FREQ_48000		0x2
#define ADV7511_SAMPLE_FREQ_32000		0x3
#define ADV7511_SAMPLE_FREQ_88200		0x8
#define ADV7511_SAMPLE_FREQ_96000		0xa
#define ADV7511_SAMPLE_FREQ_176400		0xc
#define ADV7511_SAMPLE_FREQ_192000		0xe

#define ADV7511_STATUS_POWER_DOWN_POLARITY	BIT(7)
#define ADV7511_STATUS_HPD			BIT(6)
#define ADV7511_STATUS_MONITOR_SENSE		BIT(5)
#define ADV7511_STATUS_I2S_32BIT_MODE		BIT(3)

#define ADV7511_PACKET_ENABLE_N_CTS		BIT(8+6)
#define ADV7511_PACKET_ENABLE_AUDIO_SAMPLE	BIT(8+5)
#define ADV7511_PACKET_ENABLE_AVI_INFOFRAME	BIT(8+4)
#define ADV7511_PACKET_ENABLE_AUDIO_INFOFRAME	BIT(8+3)
#define ADV7511_PACKET_ENABLE_GC		BIT(7)
#define ADV7511_PACKET_ENABLE_SPD		BIT(6)
#define ADV7511_PACKET_ENABLE_MPEG		BIT(5)
#define ADV7511_PACKET_ENABLE_ACP		BIT(4)
#define ADV7511_PACKET_ENABLE_ISRC		BIT(3)
#define ADV7511_PACKET_ENABLE_GM		BIT(2)
#define ADV7511_PACKET_ENABLE_SPARE2		BIT(1)
#define ADV7511_PACKET_ENABLE_SPARE1		BIT(0)

#define ADV7511_REG_POWER2_HPD_SRC_MASK		0xc0
#define ADV7511_REG_POWER2_HPD_SRC_BOTH		0x00
#define ADV7511_REG_POWER2_HPD_SRC_HPD		0x40
#define ADV7511_REG_POWER2_HPD_SRC_CEC		0x80
#define ADV7511_REG_POWER2_HPD_SRC_NONE		0xc0
#define ADV7511_REG_POWER2_TDMS_ENABLE		BIT(4)
#define ADV7511_REG_POWER2_GATE_INPUT_CLK	BIT(0)

#define ADV7511_LOW_REFRESH_RATE_NONE		0x0
#define ADV7511_LOW_REFRESH_RATE_24HZ		0x1
#define ADV7511_LOW_REFRESH_RATE_25HZ		0x2
#define ADV7511_LOW_REFRESH_RATE_30HZ		0x3

#define ADV7511_AUDIO_CFG3_LEN_MASK		0x0f
#define ADV7511_I2C_FREQ_ID_CFG_RATE_MASK	0xf0

#define ADV7511_AUDIO_SOURCE_I2S		0
#define ADV7511_AUDIO_SOURCE_SPDIF		1

#define ADV7511_I2S_FORMAT_I2S			0
#define ADV7511_I2S_FORMAT_RIGHT_J		1
#define ADV7511_I2S_FORMAT_LEFT_J		2

#define ADV7511_PACKET(p, x)	    ((p) * 0x20 + (x))
#define ADV7511_PACKET_SDP(x)	    ADV7511_PACKET(0, x)
#define ADV7511_PACKET_MPEG(x)	    ADV7511_PACKET(1, x)
#define ADV7511_PACKET_ACP(x)	    ADV7511_PACKET(2, x)
#define ADV7511_PACKET_ISRC1(x)	    ADV7511_PACKET(3, x)
#define ADV7511_PACKET_ISRC2(x)	    ADV7511_PACKET(4, x)
#define ADV7511_PACKET_GM(x)	    ADV7511_PACKET(5, x)
#define ADV7511_PACKET_SPARE(x)	    ADV7511_PACKET(6, x)

#define ADV7511_REG_CEC_TX_FRAME_HDR	0x00
#define ADV7511_REG_CEC_TX_FRAME_DATA0	0x01
#define ADV7511_REG_CEC_TX_FRAME_LEN	0x10
#define ADV7511_REG_CEC_TX_ENABLE	0x11
#define ADV7511_REG_CEC_TX_RETRY	0x12
#define ADV7511_REG_CEC_TX_LOW_DRV_CNT	0x14
#define ADV7511_REG_CEC_RX_FRAME_HDR	0x15
#define ADV7511_REG_CEC_RX_FRAME_DATA0	0x16
#define ADV7511_REG_CEC_RX_FRAME_LEN	0x25
#define ADV7511_REG_CEC_RX_ENABLE	0x26
#define ADV7511_REG_CEC_RX_BUFFERS	0x4a
#define ADV7511_REG_CEC_LOG_ADDR_MASK	0x4b
#define ADV7511_REG_CEC_LOG_ADDR_0_1	0x4c
#define ADV7511_REG_CEC_LOG_ADDR_2	0x4d
#define ADV7511_REG_CEC_CLK_DIV		0x4e
#define ADV7511_REG_CEC_SOFT_RESET	0x50

#define ADV7533_REG_CEC_OFFSET		0x70

enum adv7511_input_clock {
	ADV7511_INPUT_CLOCK_1X,
	ADV7511_INPUT_CLOCK_2X,
	ADV7511_INPUT_CLOCK_DDR,
};

enum adv7511_input_justification {
	ADV7511_INPUT_JUSTIFICATION_EVENLY = 0,
	ADV7511_INPUT_JUSTIFICATION_RIGHT = 1,
	ADV7511_INPUT_JUSTIFICATION_LEFT = 2,
};

enum adv7511_input_sync_pulse {
	ADV7511_INPUT_SYNC_PULSE_DE = 0,
	ADV7511_INPUT_SYNC_PULSE_HSYNC = 1,
	ADV7511_INPUT_SYNC_PULSE_VSYNC = 2,
	ADV7511_INPUT_SYNC_PULSE_NONE = 3,
};

/**
 * enum adv7511_sync_polarity - Polarity for the input sync signals
 * @ADV7511_SYNC_POLARITY_PASSTHROUGH:  Sync polarity matches that of
 *				       the currently configured mode.
 * @ADV7511_SYNC_POLARITY_LOW:	    Sync polarity is low
 * @ADV7511_SYNC_POLARITY_HIGH:	    Sync polarity is high
 *
 * If the polarity is set to either LOW or HIGH the driver will configure the
 * ADV7511 to internally invert the sync signal if required to match the sync
 * polarity setting for the currently selected output mode.
 *
 * If the polarity is set to PASSTHROUGH, the ADV7511 will route the signal
 * unchanged. This is used when the upstream graphics core already generates
 * the sync signals with the correct polarity.
 */
enum adv7511_sync_polarity {
	ADV7511_SYNC_POLARITY_PASSTHROUGH,
	ADV7511_SYNC_POLARITY_LOW,
	ADV7511_SYNC_POLARITY_HIGH,
};

/**
 * struct adv7511_link_config - Describes adv7511 hardware configuration
 * @input_color_depth:		Number of bits per color component (8, 10 or 12)
 * @input_colorspace:		The input colorspace (RGB, YUV444, YUV422)
 * @input_clock:		The input video clock style (1x, 2x, DDR)
 * @input_style:		The input component arrangement variant
 * @input_justification:	Video input format bit justification
 * @clock_delay:		Clock delay for the input clock (in ps)
 * @embedded_sync:		Video input uses BT.656-style embedded sync
 * @sync_pulse:			Select the sync pulse
 * @vsync_polarity:		vsync input signal configuration
 * @hsync_polarity:		hsync input signal configuration
 */
struct adv7511_link_config {
	unsigned int input_color_depth;
	enum hdmi_colorspace input_colorspace;
	enum adv7511_input_clock input_clock;
	unsigned int input_style;
	enum adv7511_input_justification input_justification;

	int clock_delay;

	bool embedded_sync;
	enum adv7511_input_sync_pulse sync_pulse;
	enum adv7511_sync_polarity vsync_polarity;
	enum adv7511_sync_polarity hsync_polarity;
};

/**
 * enum adv7511_csc_scaling - Scaling factor for the ADV7511 CSC
 * @ADV7511_CSC_SCALING_1: CSC results are not scaled
 * @ADV7511_CSC_SCALING_2: CSC results are scaled by a factor of two
 * @ADV7511_CSC_SCALING_4: CSC results are scalled by a factor of four
 */
enum adv7511_csc_scaling {
	ADV7511_CSC_SCALING_1 = 0,
	ADV7511_CSC_SCALING_2 = 1,
	ADV7511_CSC_SCALING_4 = 2,
};

/**
 * struct adv7511_video_config - Describes adv7511 hardware configuration
 * @csc_enable:			Whether to enable color space conversion
 * @csc_scaling_factor:		Color space conversion scaling factor
 * @csc_coefficents:		Color space conversion coefficents
 * @hdmi_mode:			Whether to use HDMI or DVI output mode
 * @avi_infoframe:		HDMI infoframe
 */
struct adv7511_video_config {
	bool csc_enable;
	enum adv7511_csc_scaling csc_scaling_factor;
	const uint16_t *csc_coefficents;

	bool hdmi_mode;
	struct hdmi_avi_infoframe avi_infoframe;
};

enum adv7511_type {
	ADV7511,
	ADV7533,
};

#define ADV7511_MAX_ADDRS 3

struct adv7511 {
	struct i2c_client *i2c_main;
	struct i2c_client *i2c_edid;
	struct i2c_client *i2c_cec;

	struct regmap *regmap;
	struct regmap *regmap_cec;
	enum drm_connector_status status;
	bool powered;

	struct drm_display_mode curr_mode;

	unsigned int f_tmds;
	unsigned int f_audio;
	unsigned int audio_source;

	unsigned int current_edid_segment;
	uint8_t edid_buf[256];
	bool edid_read;

	wait_queue_head_t wq;
	struct work_struct hpd_work;

	struct drm_bridge bridge;
	struct drm_connector connector;

	bool embedded_sync;
	enum adv7511_sync_polarity vsync_polarity;
	enum adv7511_sync_polarity hsync_polarity;
	bool rgb;

	struct gpio_desc *gpio_pd;

	struct regulator_bulk_data *supplies;
	unsigned int num_supplies;

	/* ADV7533 DSI RX related params */
	struct device_node *host_node;
	struct mipi_dsi_device *dsi;
	u8 num_dsi_lanes;
	bool use_timing_gen;

	enum adv7511_type type;
	struct platform_device *audio_pdev;

	struct cec_adapter *cec_adap;
	u8   cec_addr[ADV7511_MAX_ADDRS];
	u8   cec_valid_addrs;
	bool cec_enabled_adap;
	struct clk *cec_clk;
	u32 cec_clk_freq;
};

#ifdef CONFIG_DRM_I2C_ADV7511_CEC
<<<<<<< HEAD
int adv7511_cec_init(struct device *dev, struct adv7511 *adv7511,
		     unsigned int offset);
void adv7511_cec_irq_process(struct adv7511 *adv7511, unsigned int irq1);
=======
int adv7511_cec_init(struct device *dev, struct adv7511 *adv7511);
void adv7511_cec_irq_process(struct adv7511 *adv7511, unsigned int irq1);
#else
static inline int adv7511_cec_init(struct device *dev, struct adv7511 *adv7511)
{
	unsigned int offset = adv7511->type == ADV7533 ?
						ADV7533_REG_CEC_OFFSET : 0;

	regmap_write(adv7511->regmap, ADV7511_REG_CEC_CTRL + offset,
		     ADV7511_CEC_CTRL_POWER_DOWN);
	return 0;
}
>>>>>>> 39051dd8
#endif

#ifdef CONFIG_DRM_I2C_ADV7533
void adv7533_dsi_power_on(struct adv7511 *adv);
void adv7533_dsi_power_off(struct adv7511 *adv);
void adv7533_mode_set(struct adv7511 *adv, struct drm_display_mode *mode);
int adv7533_patch_registers(struct adv7511 *adv);
int adv7533_patch_cec_registers(struct adv7511 *adv);
int adv7533_attach_dsi(struct adv7511 *adv);
void adv7533_detach_dsi(struct adv7511 *adv);
int adv7533_parse_dt(struct device_node *np, struct adv7511 *adv);
#else
static inline void adv7533_dsi_power_on(struct adv7511 *adv)
{
}

static inline void adv7533_dsi_power_off(struct adv7511 *adv)
{
}

static inline void adv7533_mode_set(struct adv7511 *adv,
				    struct drm_display_mode *mode)
{
}

static inline int adv7533_patch_registers(struct adv7511 *adv)
{
	return -ENODEV;
}

static inline int adv7533_patch_cec_registers(struct adv7511 *adv)
{
	return -ENODEV;
}

static inline int adv7533_attach_dsi(struct adv7511 *adv)
{
	return -ENODEV;
}

static inline void adv7533_detach_dsi(struct adv7511 *adv)
{
}

static inline int adv7533_parse_dt(struct device_node *np, struct adv7511 *adv)
{
	return -ENODEV;
}
#endif

#ifdef CONFIG_DRM_I2C_ADV7511_AUDIO
int adv7511_audio_init(struct device *dev, struct adv7511 *adv7511);
void adv7511_audio_exit(struct adv7511 *adv7511);
#else /*CONFIG_DRM_I2C_ADV7511_AUDIO */
static inline int adv7511_audio_init(struct device *dev, struct adv7511 *adv7511)
{
	return 0;
}
static inline void adv7511_audio_exit(struct adv7511 *adv7511)
{
}
#endif /* CONFIG_DRM_I2C_ADV7511_AUDIO */

#endif /* __DRM_I2C_ADV7511_H__ */<|MERGE_RESOLUTION|>--- conflicted
+++ resolved
@@ -372,11 +372,6 @@
 };
 
 #ifdef CONFIG_DRM_I2C_ADV7511_CEC
-<<<<<<< HEAD
-int adv7511_cec_init(struct device *dev, struct adv7511 *adv7511,
-		     unsigned int offset);
-void adv7511_cec_irq_process(struct adv7511 *adv7511, unsigned int irq1);
-=======
 int adv7511_cec_init(struct device *dev, struct adv7511 *adv7511);
 void adv7511_cec_irq_process(struct adv7511 *adv7511, unsigned int irq1);
 #else
@@ -389,7 +384,6 @@
 		     ADV7511_CEC_CTRL_POWER_DOWN);
 	return 0;
 }
->>>>>>> 39051dd8
 #endif
 
 #ifdef CONFIG_DRM_I2C_ADV7533
