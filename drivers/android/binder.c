/* binder.c
 *
 * Android IPC Subsystem
 *
 * Copyright (C) 2007-2008 Google, Inc.
 *
 * This software is licensed under the terms of the GNU General Public
 * License version 2, as published by the Free Software Foundation, and
 * may be copied, distributed, and modified under those terms.
 *
 * This program is distributed in the hope that it will be useful,
 * but WITHOUT ANY WARRANTY; without even the implied warranty of
 * MERCHANTABILITY or FITNESS FOR A PARTICULAR PURPOSE.  See the
 * GNU General Public License for more details.
 *
 */

/*
 * Locking overview
 *
 * There are 3 main spinlocks which must be acquired in the
 * order shown:
 *
 * 1) proc->outer_lock : protects binder_ref
 *    binder_proc_lock() and binder_proc_unlock() are
 *    used to acq/rel.
 * 2) node->lock : protects most fields of binder_node.
 *    binder_node_lock() and binder_node_unlock() are
 *    used to acq/rel
 * 3) proc->inner_lock : protects the thread and node lists
 *    (proc->threads, proc->waiting_threads, proc->nodes)
 *    and all todo lists associated with the binder_proc
 *    (proc->todo, thread->todo, proc->delivered_death and
 *    node->async_todo), as well as thread->transaction_stack
 *    binder_inner_proc_lock() and binder_inner_proc_unlock()
 *    are used to acq/rel
 *
 * Any lock under procA must never be nested under any lock at the same
 * level or below on procB.
 *
 * Functions that require a lock held on entry indicate which lock
 * in the suffix of the function name:
 *
 * foo_olocked() : requires node->outer_lock
 * foo_nlocked() : requires node->lock
 * foo_ilocked() : requires proc->inner_lock
 * foo_oilocked(): requires proc->outer_lock and proc->inner_lock
 * foo_nilocked(): requires node->lock and proc->inner_lock
 * ...
 */

#define pr_fmt(fmt) KBUILD_MODNAME ": " fmt

#include <asm/cacheflush.h>
#include <linux/fdtable.h>
#include <linux/file.h>
#include <linux/freezer.h>
#include <linux/fs.h>
#include <linux/list.h>
#include <linux/miscdevice.h>
#include <linux/module.h>
#include <linux/mutex.h>
#include <linux/nsproxy.h>
#include <linux/poll.h>
#include <linux/debugfs.h>
#include <linux/rbtree.h>
#include <linux/sched/signal.h>
#include <linux/sched/mm.h>
#include <linux/seq_file.h>
#include <linux/uaccess.h>
#include <linux/pid_namespace.h>
#include <linux/security.h>
#include <linux/spinlock.h>

#ifdef CONFIG_ANDROID_BINDER_IPC_32BIT
#define BINDER_IPC_32BIT 1
#endif

#include <uapi/linux/android/binder.h>
#include "binder_alloc.h"
#include "binder_trace.h"

static HLIST_HEAD(binder_deferred_list);
static DEFINE_MUTEX(binder_deferred_lock);

static HLIST_HEAD(binder_devices);
static HLIST_HEAD(binder_procs);
static DEFINE_MUTEX(binder_procs_lock);

static HLIST_HEAD(binder_dead_nodes);
static DEFINE_SPINLOCK(binder_dead_nodes_lock);

static struct dentry *binder_debugfs_dir_entry_root;
static struct dentry *binder_debugfs_dir_entry_proc;
static atomic_t binder_last_id;

#define BINDER_DEBUG_ENTRY(name) \
static int binder_##name##_open(struct inode *inode, struct file *file) \
{ \
	return single_open(file, binder_##name##_show, inode->i_private); \
} \
\
static const struct file_operations binder_##name##_fops = { \
	.owner = THIS_MODULE, \
	.open = binder_##name##_open, \
	.read = seq_read, \
	.llseek = seq_lseek, \
	.release = single_release, \
}

static int binder_proc_show(struct seq_file *m, void *unused);
BINDER_DEBUG_ENTRY(proc);

/* This is only defined in include/asm-arm/sizes.h */
#ifndef SZ_1K
#define SZ_1K                               0x400
#endif

#ifndef SZ_4M
#define SZ_4M                               0x400000
#endif

#define FORBIDDEN_MMAP_FLAGS                (VM_WRITE)

enum {
	BINDER_DEBUG_USER_ERROR             = 1U << 0,
	BINDER_DEBUG_FAILED_TRANSACTION     = 1U << 1,
	BINDER_DEBUG_DEAD_TRANSACTION       = 1U << 2,
	BINDER_DEBUG_OPEN_CLOSE             = 1U << 3,
	BINDER_DEBUG_DEAD_BINDER            = 1U << 4,
	BINDER_DEBUG_DEATH_NOTIFICATION     = 1U << 5,
	BINDER_DEBUG_READ_WRITE             = 1U << 6,
	BINDER_DEBUG_USER_REFS              = 1U << 7,
	BINDER_DEBUG_THREADS                = 1U << 8,
	BINDER_DEBUG_TRANSACTION            = 1U << 9,
	BINDER_DEBUG_TRANSACTION_COMPLETE   = 1U << 10,
	BINDER_DEBUG_FREE_BUFFER            = 1U << 11,
	BINDER_DEBUG_INTERNAL_REFS          = 1U << 12,
	BINDER_DEBUG_PRIORITY_CAP           = 1U << 13,
	BINDER_DEBUG_SPINLOCKS              = 1U << 14,
};
static uint32_t binder_debug_mask = BINDER_DEBUG_USER_ERROR |
	BINDER_DEBUG_FAILED_TRANSACTION | BINDER_DEBUG_DEAD_TRANSACTION;
module_param_named(debug_mask, binder_debug_mask, uint, S_IWUSR | S_IRUGO);

static char *binder_devices_param = CONFIG_ANDROID_BINDER_DEVICES;
module_param_named(devices, binder_devices_param, charp, 0444);

static DECLARE_WAIT_QUEUE_HEAD(binder_user_error_wait);
static int binder_stop_on_user_error;

static int binder_set_stop_on_user_error(const char *val,
					 struct kernel_param *kp)
{
	int ret;

	ret = param_set_int(val, kp);
	if (binder_stop_on_user_error < 2)
		wake_up(&binder_user_error_wait);
	return ret;
}
module_param_call(stop_on_user_error, binder_set_stop_on_user_error,
	param_get_int, &binder_stop_on_user_error, S_IWUSR | S_IRUGO);

#define binder_debug(mask, x...) \
	do { \
		if (binder_debug_mask & mask) \
			pr_info(x); \
	} while (0)

#define binder_user_error(x...) \
	do { \
		if (binder_debug_mask & BINDER_DEBUG_USER_ERROR) \
			pr_info(x); \
		if (binder_stop_on_user_error) \
			binder_stop_on_user_error = 2; \
	} while (0)

#define to_flat_binder_object(hdr) \
	container_of(hdr, struct flat_binder_object, hdr)

#define to_binder_fd_object(hdr) container_of(hdr, struct binder_fd_object, hdr)

#define to_binder_buffer_object(hdr) \
	container_of(hdr, struct binder_buffer_object, hdr)

#define to_binder_fd_array_object(hdr) \
	container_of(hdr, struct binder_fd_array_object, hdr)

enum binder_stat_types {
	BINDER_STAT_PROC,
	BINDER_STAT_THREAD,
	BINDER_STAT_NODE,
	BINDER_STAT_REF,
	BINDER_STAT_DEATH,
	BINDER_STAT_TRANSACTION,
	BINDER_STAT_TRANSACTION_COMPLETE,
	BINDER_STAT_COUNT
};

struct binder_stats {
	atomic_t br[_IOC_NR(BR_FAILED_REPLY) + 1];
	atomic_t bc[_IOC_NR(BC_REPLY_SG) + 1];
	atomic_t obj_created[BINDER_STAT_COUNT];
	atomic_t obj_deleted[BINDER_STAT_COUNT];
};

static struct binder_stats binder_stats;

static inline void binder_stats_deleted(enum binder_stat_types type)
{
	atomic_inc(&binder_stats.obj_deleted[type]);
}

static inline void binder_stats_created(enum binder_stat_types type)
{
	atomic_inc(&binder_stats.obj_created[type]);
}

struct binder_transaction_log_entry {
	int debug_id;
	int debug_id_done;
	int call_type;
	int from_proc;
	int from_thread;
	int target_handle;
	int to_proc;
	int to_thread;
	int to_node;
	int data_size;
	int offsets_size;
	int return_error_line;
	uint32_t return_error;
	uint32_t return_error_param;
	const char *context_name;
};
struct binder_transaction_log {
	atomic_t cur;
	bool full;
	struct binder_transaction_log_entry entry[32];
};
static struct binder_transaction_log binder_transaction_log;
static struct binder_transaction_log binder_transaction_log_failed;

static struct binder_transaction_log_entry *binder_transaction_log_add(
	struct binder_transaction_log *log)
{
	struct binder_transaction_log_entry *e;
	unsigned int cur = atomic_inc_return(&log->cur);

	if (cur >= ARRAY_SIZE(log->entry))
		log->full = 1;
	e = &log->entry[cur % ARRAY_SIZE(log->entry)];
	WRITE_ONCE(e->debug_id_done, 0);
	/*
	 * write-barrier to synchronize access to e->debug_id_done.
	 * We make sure the initialized 0 value is seen before
	 * memset() other fields are zeroed by memset.
	 */
	smp_wmb();
	memset(e, 0, sizeof(*e));
	return e;
}

struct binder_context {
	struct binder_node *binder_context_mgr_node;
	struct mutex context_mgr_node_lock;

	kuid_t binder_context_mgr_uid;
	const char *name;
};

struct binder_device {
	struct hlist_node hlist;
	struct miscdevice miscdev;
	struct binder_context context;
};

/**
 * struct binder_work - work enqueued on a worklist
 * @entry:             node enqueued on list
 * @type:              type of work to be performed
 *
 * There are separate work lists for proc, thread, and node (async).
 */
struct binder_work {
	struct list_head entry;

	enum {
		BINDER_WORK_TRANSACTION = 1,
		BINDER_WORK_TRANSACTION_COMPLETE,
		BINDER_WORK_RETURN_ERROR,
		BINDER_WORK_NODE,
		BINDER_WORK_DEAD_BINDER,
		BINDER_WORK_DEAD_BINDER_AND_CLEAR,
		BINDER_WORK_CLEAR_DEATH_NOTIFICATION,
	} type;
};

struct binder_error {
	struct binder_work work;
	uint32_t cmd;
};

/**
 * struct binder_node - binder node bookkeeping
 * @debug_id:             unique ID for debugging
 *                        (invariant after initialized)
 * @lock:                 lock for node fields
 * @work:                 worklist element for node work
 *                        (protected by @proc->inner_lock)
 * @rb_node:              element for proc->nodes tree
 *                        (protected by @proc->inner_lock)
 * @dead_node:            element for binder_dead_nodes list
 *                        (protected by binder_dead_nodes_lock)
 * @proc:                 binder_proc that owns this node
 *                        (invariant after initialized)
 * @refs:                 list of references on this node
 *                        (protected by @lock)
 * @internal_strong_refs: used to take strong references when
 *                        initiating a transaction
 *                        (protected by @proc->inner_lock if @proc
 *                        and by @lock)
 * @local_weak_refs:      weak user refs from local process
 *                        (protected by @proc->inner_lock if @proc
 *                        and by @lock)
 * @local_strong_refs:    strong user refs from local process
 *                        (protected by @proc->inner_lock if @proc
 *                        and by @lock)
 * @tmp_refs:             temporary kernel refs
 *                        (protected by @proc->inner_lock while @proc
 *                        is valid, and by binder_dead_nodes_lock
 *                        if @proc is NULL. During inc/dec and node release
 *                        it is also protected by @lock to provide safety
 *                        as the node dies and @proc becomes NULL)
 * @ptr:                  userspace pointer for node
 *                        (invariant, no lock needed)
 * @cookie:               userspace cookie for node
 *                        (invariant, no lock needed)
 * @has_strong_ref:       userspace notified of strong ref
 *                        (protected by @proc->inner_lock if @proc
 *                        and by @lock)
 * @pending_strong_ref:   userspace has acked notification of strong ref
 *                        (protected by @proc->inner_lock if @proc
 *                        and by @lock)
 * @has_weak_ref:         userspace notified of weak ref
 *                        (protected by @proc->inner_lock if @proc
 *                        and by @lock)
 * @pending_weak_ref:     userspace has acked notification of weak ref
 *                        (protected by @proc->inner_lock if @proc
 *                        and by @lock)
 * @has_async_transaction: async transaction to node in progress
 *                        (protected by @lock)
 * @accept_fds:           file descriptor operations supported for node
 *                        (invariant after initialized)
 * @min_priority:         minimum scheduling priority
 *                        (invariant after initialized)
 * @async_todo:           list of async work items
 *                        (protected by @proc->inner_lock)
 *
 * Bookkeeping structure for binder nodes.
 */
struct binder_node {
	int debug_id;
	spinlock_t lock;
	struct binder_work work;
	union {
		struct rb_node rb_node;
		struct hlist_node dead_node;
	};
	struct binder_proc *proc;
	struct hlist_head refs;
	int internal_strong_refs;
	int local_weak_refs;
	int local_strong_refs;
	int tmp_refs;
	binder_uintptr_t ptr;
	binder_uintptr_t cookie;
	struct {
		/*
		 * bitfield elements protected by
		 * proc inner_lock
		 */
		u8 has_strong_ref:1;
		u8 pending_strong_ref:1;
		u8 has_weak_ref:1;
		u8 pending_weak_ref:1;
	};
	struct {
		/*
		 * invariant after initialization
		 */
		u8 accept_fds:1;
		u8 min_priority;
	};
	bool has_async_transaction;
	struct list_head async_todo;
};

struct binder_ref_death {
	/**
	 * @work: worklist element for death notifications
	 *        (protected by inner_lock of the proc that
	 *        this ref belongs to)
	 */
	struct binder_work work;
	binder_uintptr_t cookie;
};

/**
 * struct binder_ref_data - binder_ref counts and id
 * @debug_id:        unique ID for the ref
 * @desc:            unique userspace handle for ref
 * @strong:          strong ref count (debugging only if not locked)
 * @weak:            weak ref count (debugging only if not locked)
 *
 * Structure to hold ref count and ref id information. Since
 * the actual ref can only be accessed with a lock, this structure
 * is used to return information about the ref to callers of
 * ref inc/dec functions.
 */
struct binder_ref_data {
	int debug_id;
	uint32_t desc;
	int strong;
	int weak;
};

/**
 * struct binder_ref - struct to track references on nodes
 * @data:        binder_ref_data containing id, handle, and current refcounts
 * @rb_node_desc: node for lookup by @data.desc in proc's rb_tree
 * @rb_node_node: node for lookup by @node in proc's rb_tree
 * @node_entry:  list entry for node->refs list in target node
 *               (protected by @node->lock)
 * @proc:        binder_proc containing ref
 * @node:        binder_node of target node. When cleaning up a
 *               ref for deletion in binder_cleanup_ref, a non-NULL
 *               @node indicates the node must be freed
 * @death:       pointer to death notification (ref_death) if requested
 *               (protected by @node->lock)
 *
 * Structure to track references from procA to target node (on procB). This
 * structure is unsafe to access without holding @proc->outer_lock.
 */
struct binder_ref {
	/* Lookups needed: */
	/*   node + proc => ref (transaction) */
	/*   desc + proc => ref (transaction, inc/dec ref) */
	/*   node => refs + procs (proc exit) */
	struct binder_ref_data data;
	struct rb_node rb_node_desc;
	struct rb_node rb_node_node;
	struct hlist_node node_entry;
	struct binder_proc *proc;
	struct binder_node *node;
	struct binder_ref_death *death;
};

enum binder_deferred_state {
	BINDER_DEFERRED_PUT_FILES    = 0x01,
	BINDER_DEFERRED_FLUSH        = 0x02,
	BINDER_DEFERRED_RELEASE      = 0x04,
};

/**
 * struct binder_proc - binder process bookkeeping
 * @proc_node:            element for binder_procs list
 * @threads:              rbtree of binder_threads in this proc
 *                        (protected by @inner_lock)
 * @nodes:                rbtree of binder nodes associated with
 *                        this proc ordered by node->ptr
 *                        (protected by @inner_lock)
 * @refs_by_desc:         rbtree of refs ordered by ref->desc
 *                        (protected by @outer_lock)
 * @refs_by_node:         rbtree of refs ordered by ref->node
 *                        (protected by @outer_lock)
 * @waiting_threads:      threads currently waiting for proc work
 *                        (protected by @inner_lock)
 * @pid                   PID of group_leader of process
 *                        (invariant after initialized)
 * @tsk                   task_struct for group_leader of process
 *                        (invariant after initialized)
 * @files                 files_struct for process
 *                        (invariant after initialized)
 * @deferred_work_node:   element for binder_deferred_list
 *                        (protected by binder_deferred_lock)
 * @deferred_work:        bitmap of deferred work to perform
 *                        (protected by binder_deferred_lock)
 * @is_dead:              process is dead and awaiting free
 *                        when outstanding transactions are cleaned up
 *                        (protected by @inner_lock)
 * @todo:                 list of work for this process
 *                        (protected by @inner_lock)
 * @wait:                 wait queue head to wait for proc work
 *                        (invariant after initialized)
 * @stats:                per-process binder statistics
 *                        (atomics, no lock needed)
 * @delivered_death:      list of delivered death notification
 *                        (protected by @inner_lock)
 * @max_threads:          cap on number of binder threads
 *                        (protected by @inner_lock)
 * @requested_threads:    number of binder threads requested but not
 *                        yet started. In current implementation, can
 *                        only be 0 or 1.
 *                        (protected by @inner_lock)
 * @requested_threads_started: number binder threads started
 *                        (protected by @inner_lock)
 * @tmp_ref:              temporary reference to indicate proc is in use
 *                        (protected by @inner_lock)
 * @default_priority:     default scheduler priority
 *                        (invariant after initialized)
 * @debugfs_entry:        debugfs node
 * @alloc:                binder allocator bookkeeping
 * @context:              binder_context for this proc
 *                        (invariant after initialized)
 * @inner_lock:           can nest under outer_lock and/or node lock
 * @outer_lock:           no nesting under innor or node lock
 *                        Lock order: 1) outer, 2) node, 3) inner
 *
 * Bookkeeping structure for binder processes
 */
struct binder_proc {
	struct hlist_node proc_node;
	struct rb_root threads;
	struct rb_root nodes;
	struct rb_root refs_by_desc;
	struct rb_root refs_by_node;
	struct list_head waiting_threads;
	int pid;
	struct task_struct *tsk;
	struct files_struct *files;
	struct hlist_node deferred_work_node;
	int deferred_work;
	bool is_dead;

	struct list_head todo;
	wait_queue_head_t wait;
	struct binder_stats stats;
	struct list_head delivered_death;
	int max_threads;
	int requested_threads;
	int requested_threads_started;
	int tmp_ref;
	long default_priority;
	struct dentry *debugfs_entry;
	struct binder_alloc alloc;
	struct binder_context *context;
	spinlock_t inner_lock;
	spinlock_t outer_lock;
};

enum {
	BINDER_LOOPER_STATE_REGISTERED  = 0x01,
	BINDER_LOOPER_STATE_ENTERED     = 0x02,
	BINDER_LOOPER_STATE_EXITED      = 0x04,
	BINDER_LOOPER_STATE_INVALID     = 0x08,
	BINDER_LOOPER_STATE_WAITING     = 0x10,
	BINDER_LOOPER_STATE_POLL        = 0x20,
};

/**
 * struct binder_thread - binder thread bookkeeping
 * @proc:                 binder process for this thread
 *                        (invariant after initialization)
 * @rb_node:              element for proc->threads rbtree
 *                        (protected by @proc->inner_lock)
 * @waiting_thread_node:  element for @proc->waiting_threads list
 *                        (protected by @proc->inner_lock)
 * @pid:                  PID for this thread
 *                        (invariant after initialization)
 * @looper:               bitmap of looping state
 *                        (only accessed by this thread)
 * @looper_needs_return:  looping thread needs to exit driver
 *                        (no lock needed)
 * @transaction_stack:    stack of in-progress transactions for this thread
 *                        (protected by @proc->inner_lock)
 * @todo:                 list of work to do for this thread
 *                        (protected by @proc->inner_lock)
 * @return_error:         transaction errors reported by this thread
 *                        (only accessed by this thread)
 * @reply_error:          transaction errors reported by target thread
 *                        (protected by @proc->inner_lock)
 * @wait:                 wait queue for thread work
 * @stats:                per-thread statistics
 *                        (atomics, no lock needed)
 * @tmp_ref:              temporary reference to indicate thread is in use
 *                        (atomic since @proc->inner_lock cannot
 *                        always be acquired)
 * @is_dead:              thread is dead and awaiting free
 *                        when outstanding transactions are cleaned up
 *                        (protected by @proc->inner_lock)
 *
 * Bookkeeping structure for binder threads.
 */
struct binder_thread {
	struct binder_proc *proc;
	struct rb_node rb_node;
	struct list_head waiting_thread_node;
	int pid;
	int looper;              /* only modified by this thread */
	bool looper_need_return; /* can be written by other thread */
	struct binder_transaction *transaction_stack;
	struct list_head todo;
	struct binder_error return_error;
	struct binder_error reply_error;
	wait_queue_head_t wait;
	struct binder_stats stats;
	atomic_t tmp_ref;
	bool is_dead;
};

struct binder_transaction {
	int debug_id;
	struct binder_work work;
	struct binder_thread *from;
	struct binder_transaction *from_parent;
	struct binder_proc *to_proc;
	struct binder_thread *to_thread;
	struct binder_transaction *to_parent;
	unsigned need_reply:1;
	/* unsigned is_dead:1; */	/* not used at the moment */

	struct binder_buffer *buffer;
	unsigned int	code;
	unsigned int	flags;
	long	priority;
	long	saved_priority;
	kuid_t	sender_euid;
	/**
	 * @lock:  protects @from, @to_proc, and @to_thread
	 *
	 * @from, @to_proc, and @to_thread can be set to NULL
	 * during thread teardown
	 */
	spinlock_t lock;
};

/**
 * binder_proc_lock() - Acquire outer lock for given binder_proc
 * @proc:         struct binder_proc to acquire
 *
 * Acquires proc->outer_lock. Used to protect binder_ref
 * structures associated with the given proc.
 */
#define binder_proc_lock(proc) _binder_proc_lock(proc, __LINE__)
static void
_binder_proc_lock(struct binder_proc *proc, int line)
{
	binder_debug(BINDER_DEBUG_SPINLOCKS,
		     "%s: line=%d\n", __func__, line);
	spin_lock(&proc->outer_lock);
}

/**
 * binder_proc_unlock() - Release spinlock for given binder_proc
 * @proc:         struct binder_proc to acquire
 *
 * Release lock acquired via binder_proc_lock()
 */
#define binder_proc_unlock(_proc) _binder_proc_unlock(_proc, __LINE__)
static void
_binder_proc_unlock(struct binder_proc *proc, int line)
{
	binder_debug(BINDER_DEBUG_SPINLOCKS,
		     "%s: line=%d\n", __func__, line);
	spin_unlock(&proc->outer_lock);
}

/**
 * binder_inner_proc_lock() - Acquire inner lock for given binder_proc
 * @proc:         struct binder_proc to acquire
 *
 * Acquires proc->inner_lock. Used to protect todo lists
 */
#define binder_inner_proc_lock(proc) _binder_inner_proc_lock(proc, __LINE__)
static void
_binder_inner_proc_lock(struct binder_proc *proc, int line)
{
	binder_debug(BINDER_DEBUG_SPINLOCKS,
		     "%s: line=%d\n", __func__, line);
	spin_lock(&proc->inner_lock);
}

/**
 * binder_inner_proc_unlock() - Release inner lock for given binder_proc
 * @proc:         struct binder_proc to acquire
 *
 * Release lock acquired via binder_inner_proc_lock()
 */
#define binder_inner_proc_unlock(proc) _binder_inner_proc_unlock(proc, __LINE__)
static void
_binder_inner_proc_unlock(struct binder_proc *proc, int line)
{
	binder_debug(BINDER_DEBUG_SPINLOCKS,
		     "%s: line=%d\n", __func__, line);
	spin_unlock(&proc->inner_lock);
}

/**
 * binder_node_lock() - Acquire spinlock for given binder_node
 * @node:         struct binder_node to acquire
 *
 * Acquires node->lock. Used to protect binder_node fields
 */
#define binder_node_lock(node) _binder_node_lock(node, __LINE__)
static void
_binder_node_lock(struct binder_node *node, int line)
{
	binder_debug(BINDER_DEBUG_SPINLOCKS,
		     "%s: line=%d\n", __func__, line);
	spin_lock(&node->lock);
}

/**
 * binder_node_unlock() - Release spinlock for given binder_proc
 * @node:         struct binder_node to acquire
 *
 * Release lock acquired via binder_node_lock()
 */
#define binder_node_unlock(node) _binder_node_unlock(node, __LINE__)
static void
_binder_node_unlock(struct binder_node *node, int line)
{
	binder_debug(BINDER_DEBUG_SPINLOCKS,
		     "%s: line=%d\n", __func__, line);
	spin_unlock(&node->lock);
}

/**
 * binder_node_inner_lock() - Acquire node and inner locks
 * @node:         struct binder_node to acquire
 *
 * Acquires node->lock. If node->proc also acquires
 * proc->inner_lock. Used to protect binder_node fields
 */
#define binder_node_inner_lock(node) _binder_node_inner_lock(node, __LINE__)
static void
_binder_node_inner_lock(struct binder_node *node, int line)
{
	binder_debug(BINDER_DEBUG_SPINLOCKS,
		     "%s: line=%d\n", __func__, line);
	spin_lock(&node->lock);
	if (node->proc)
		binder_inner_proc_lock(node->proc);
}

/**
 * binder_node_unlock() - Release node and inner locks
 * @node:         struct binder_node to acquire
 *
 * Release lock acquired via binder_node_lock()
 */
#define binder_node_inner_unlock(node) _binder_node_inner_unlock(node, __LINE__)
static void
_binder_node_inner_unlock(struct binder_node *node, int line)
{
	struct binder_proc *proc = node->proc;

	binder_debug(BINDER_DEBUG_SPINLOCKS,
		     "%s: line=%d\n", __func__, line);
	if (proc)
		binder_inner_proc_unlock(proc);
	spin_unlock(&node->lock);
}

static bool binder_worklist_empty_ilocked(struct list_head *list)
{
	return list_empty(list);
}

/**
 * binder_worklist_empty() - Check if no items on the work list
 * @proc:       binder_proc associated with list
 * @list:	list to check
 *
 * Return: true if there are no items on list, else false
 */
static bool binder_worklist_empty(struct binder_proc *proc,
				  struct list_head *list)
{
	bool ret;

	binder_inner_proc_lock(proc);
	ret = binder_worklist_empty_ilocked(list);
	binder_inner_proc_unlock(proc);
	return ret;
}

static void
binder_enqueue_work_ilocked(struct binder_work *work,
			   struct list_head *target_list)
{
	BUG_ON(target_list == NULL);
	BUG_ON(work->entry.next && !list_empty(&work->entry));
	list_add_tail(&work->entry, target_list);
}

/**
 * binder_enqueue_work() - Add an item to the work list
 * @proc:         binder_proc associated with list
 * @work:         struct binder_work to add to list
 * @target_list:  list to add work to
 *
 * Adds the work to the specified list. Asserts that work
 * is not already on a list.
 */
static void
binder_enqueue_work(struct binder_proc *proc,
		    struct binder_work *work,
		    struct list_head *target_list)
{
	binder_inner_proc_lock(proc);
	binder_enqueue_work_ilocked(work, target_list);
	binder_inner_proc_unlock(proc);
}

static void
binder_dequeue_work_ilocked(struct binder_work *work)
{
	list_del_init(&work->entry);
}

/**
 * binder_dequeue_work() - Removes an item from the work list
 * @proc:         binder_proc associated with list
 * @work:         struct binder_work to remove from list
 *
 * Removes the specified work item from whatever list it is on.
 * Can safely be called if work is not on any list.
 */
static void
binder_dequeue_work(struct binder_proc *proc, struct binder_work *work)
{
	binder_inner_proc_lock(proc);
	binder_dequeue_work_ilocked(work);
	binder_inner_proc_unlock(proc);
}

static struct binder_work *binder_dequeue_work_head_ilocked(
					struct list_head *list)
{
	struct binder_work *w;

	w = list_first_entry_or_null(list, struct binder_work, entry);
	if (w)
		list_del_init(&w->entry);
	return w;
}

/**
 * binder_dequeue_work_head() - Dequeues the item at head of list
 * @proc:         binder_proc associated with list
 * @list:         list to dequeue head
 *
 * Removes the head of the list if there are items on the list
 *
 * Return: pointer dequeued binder_work, NULL if list was empty
 */
static struct binder_work *binder_dequeue_work_head(
					struct binder_proc *proc,
					struct list_head *list)
{
	struct binder_work *w;

	binder_inner_proc_lock(proc);
	w = binder_dequeue_work_head_ilocked(list);
	binder_inner_proc_unlock(proc);
	return w;
}

static void
binder_defer_work(struct binder_proc *proc, enum binder_deferred_state defer);
static void binder_free_thread(struct binder_thread *thread);
static void binder_free_proc(struct binder_proc *proc);
static void binder_inc_node_tmpref_ilocked(struct binder_node *node);

static int task_get_unused_fd_flags(struct binder_proc *proc, int flags)
{
	struct files_struct *files = proc->files;
	unsigned long rlim_cur;
	unsigned long irqs;

	if (files == NULL)
		return -ESRCH;

	if (!lock_task_sighand(proc->tsk, &irqs))
		return -EMFILE;

	rlim_cur = task_rlimit(proc->tsk, RLIMIT_NOFILE);
	unlock_task_sighand(proc->tsk, &irqs);

	return __alloc_fd(files, 0, rlim_cur, flags);
}

/*
 * copied from fd_install
 */
static void task_fd_install(
	struct binder_proc *proc, unsigned int fd, struct file *file)
{
	if (proc->files)
		__fd_install(proc->files, fd, file);
}

/*
 * copied from sys_close
 */
static long task_close_fd(struct binder_proc *proc, unsigned int fd)
{
	int retval;

	if (proc->files == NULL)
		return -ESRCH;

	retval = __close_fd(proc->files, fd);
	/* can't restart close syscall because file table entry was cleared */
	if (unlikely(retval == -ERESTARTSYS ||
		     retval == -ERESTARTNOINTR ||
		     retval == -ERESTARTNOHAND ||
		     retval == -ERESTART_RESTARTBLOCK))
		retval = -EINTR;

	return retval;
}

static bool binder_has_work_ilocked(struct binder_thread *thread,
				    bool do_proc_work)
{
	return !binder_worklist_empty_ilocked(&thread->todo) ||
		thread->looper_need_return ||
		(do_proc_work &&
		 !binder_worklist_empty_ilocked(&thread->proc->todo));
}

static bool binder_has_work(struct binder_thread *thread, bool do_proc_work)
{
	bool has_work;

	binder_inner_proc_lock(thread->proc);
	has_work = binder_has_work_ilocked(thread, do_proc_work);
	binder_inner_proc_unlock(thread->proc);

	return has_work;
}

static bool binder_available_for_proc_work_ilocked(struct binder_thread *thread)
{
	return !thread->transaction_stack &&
		binder_worklist_empty_ilocked(&thread->todo) &&
		(thread->looper & (BINDER_LOOPER_STATE_ENTERED |
				   BINDER_LOOPER_STATE_REGISTERED));
}

static void binder_wakeup_poll_threads_ilocked(struct binder_proc *proc,
					       bool sync)
{
	struct rb_node *n;
	struct binder_thread *thread;

	for (n = rb_first(&proc->threads); n != NULL; n = rb_next(n)) {
		thread = rb_entry(n, struct binder_thread, rb_node);
		if (thread->looper & BINDER_LOOPER_STATE_POLL &&
		    binder_available_for_proc_work_ilocked(thread)) {
			if (sync)
				wake_up_interruptible_sync(&thread->wait);
			else
				wake_up_interruptible(&thread->wait);
		}
	}
}

/**
 * binder_select_thread_ilocked() - selects a thread for doing proc work.
 * @proc:	process to select a thread from
 *
 * Note that calling this function moves the thread off the waiting_threads
 * list, so it can only be woken up by the caller of this function, or a
 * signal. Therefore, callers *should* always wake up the thread this function
 * returns.
 *
 * Return:	If there's a thread currently waiting for process work,
 *		returns that thread. Otherwise returns NULL.
 */
static struct binder_thread *
binder_select_thread_ilocked(struct binder_proc *proc)
{
	struct binder_thread *thread;

	assert_spin_locked(&proc->inner_lock);
	thread = list_first_entry_or_null(&proc->waiting_threads,
					  struct binder_thread,
					  waiting_thread_node);

	if (thread)
		list_del_init(&thread->waiting_thread_node);

	return thread;
}

/**
 * binder_wakeup_thread_ilocked() - wakes up a thread for doing proc work.
 * @proc:	process to wake up a thread in
 * @thread:	specific thread to wake-up (may be NULL)
 * @sync:	whether to do a synchronous wake-up
 *
 * This function wakes up a thread in the @proc process.
 * The caller may provide a specific thread to wake-up in
 * the @thread parameter. If @thread is NULL, this function
 * will wake up threads that have called poll().
 *
 * Note that for this function to work as expected, callers
 * should first call binder_select_thread() to find a thread
 * to handle the work (if they don't have a thread already),
 * and pass the result into the @thread parameter.
 */
static void binder_wakeup_thread_ilocked(struct binder_proc *proc,
					 struct binder_thread *thread,
					 bool sync)
{
	assert_spin_locked(&proc->inner_lock);

	if (thread) {
		if (sync)
			wake_up_interruptible_sync(&thread->wait);
		else
			wake_up_interruptible(&thread->wait);
		return;
	}

	/* Didn't find a thread waiting for proc work; this can happen
	 * in two scenarios:
	 * 1. All threads are busy handling transactions
	 *    In that case, one of those threads should call back into
	 *    the kernel driver soon and pick up this work.
	 * 2. Threads are using the (e)poll interface, in which case
	 *    they may be blocked on the waitqueue without having been
	 *    added to waiting_threads. For this case, we just iterate
	 *    over all threads not handling transaction work, and
	 *    wake them all up. We wake all because we don't know whether
	 *    a thread that called into (e)poll is handling non-binder
	 *    work currently.
	 */
	binder_wakeup_poll_threads_ilocked(proc, sync);
}

static void binder_wakeup_proc_ilocked(struct binder_proc *proc)
{
	struct binder_thread *thread = binder_select_thread_ilocked(proc);

	binder_wakeup_thread_ilocked(proc, thread, /* sync = */false);
}

static void binder_set_nice(long nice)
{
	long min_nice;

	if (can_nice(current, nice)) {
		set_user_nice(current, nice);
		return;
	}
	min_nice = rlimit_to_nice(rlimit(RLIMIT_NICE));
	binder_debug(BINDER_DEBUG_PRIORITY_CAP,
		     "%d: nice value %ld not allowed use %ld instead\n",
		      current->pid, nice, min_nice);
	set_user_nice(current, min_nice);
	if (min_nice <= MAX_NICE)
		return;
	binder_user_error("%d RLIMIT_NICE not set\n", current->pid);
}

static struct binder_node *binder_get_node_ilocked(struct binder_proc *proc,
						   binder_uintptr_t ptr)
{
	struct rb_node *n = proc->nodes.rb_node;
	struct binder_node *node;

	assert_spin_locked(&proc->inner_lock);

	while (n) {
		node = rb_entry(n, struct binder_node, rb_node);

		if (ptr < node->ptr)
			n = n->rb_left;
		else if (ptr > node->ptr)
			n = n->rb_right;
		else {
			/*
			 * take an implicit weak reference
			 * to ensure node stays alive until
			 * call to binder_put_node()
			 */
			binder_inc_node_tmpref_ilocked(node);
			return node;
		}
	}
	return NULL;
}

static struct binder_node *binder_get_node(struct binder_proc *proc,
					   binder_uintptr_t ptr)
{
	struct binder_node *node;

	binder_inner_proc_lock(proc);
	node = binder_get_node_ilocked(proc, ptr);
	binder_inner_proc_unlock(proc);
	return node;
}

static struct binder_node *binder_init_node_ilocked(
						struct binder_proc *proc,
						struct binder_node *new_node,
						struct flat_binder_object *fp)
{
	struct rb_node **p = &proc->nodes.rb_node;
	struct rb_node *parent = NULL;
	struct binder_node *node;
	binder_uintptr_t ptr = fp ? fp->binder : 0;
	binder_uintptr_t cookie = fp ? fp->cookie : 0;
	__u32 flags = fp ? fp->flags : 0;

	assert_spin_locked(&proc->inner_lock);

	while (*p) {

		parent = *p;
		node = rb_entry(parent, struct binder_node, rb_node);

		if (ptr < node->ptr)
			p = &(*p)->rb_left;
		else if (ptr > node->ptr)
			p = &(*p)->rb_right;
		else {
			/*
			 * A matching node is already in
			 * the rb tree. Abandon the init
			 * and return it.
			 */
			binder_inc_node_tmpref_ilocked(node);
			return node;
		}
	}
	node = new_node;
	binder_stats_created(BINDER_STAT_NODE);
	node->tmp_refs++;
	rb_link_node(&node->rb_node, parent, p);
	rb_insert_color(&node->rb_node, &proc->nodes);
	node->debug_id = atomic_inc_return(&binder_last_id);
	node->proc = proc;
	node->ptr = ptr;
	node->cookie = cookie;
	node->work.type = BINDER_WORK_NODE;
	node->min_priority = flags & FLAT_BINDER_FLAG_PRIORITY_MASK;
	node->accept_fds = !!(flags & FLAT_BINDER_FLAG_ACCEPTS_FDS);
	spin_lock_init(&node->lock);
	INIT_LIST_HEAD(&node->work.entry);
	INIT_LIST_HEAD(&node->async_todo);
	binder_debug(BINDER_DEBUG_INTERNAL_REFS,
		     "%d:%d node %d u%016llx c%016llx created\n",
		     proc->pid, current->pid, node->debug_id,
		     (u64)node->ptr, (u64)node->cookie);

	return node;
}

static struct binder_node *binder_new_node(struct binder_proc *proc,
					   struct flat_binder_object *fp)
<<<<<<< HEAD
{
	struct binder_node *node;
	struct binder_node *new_node = kzalloc(sizeof(*node), GFP_KERNEL);

	if (!new_node)
		return NULL;
	binder_inner_proc_lock(proc);
	node = binder_init_node_ilocked(proc, new_node, fp);
	binder_inner_proc_unlock(proc);
	if (node != new_node)
		/*
		 * The node was already added by another thread
		 */
		kfree(new_node);

	return node;
}

static void binder_free_node(struct binder_node *node)
{
=======
{
	struct binder_node *node;
	struct binder_node *new_node = kzalloc(sizeof(*node), GFP_KERNEL);

	if (!new_node)
		return NULL;
	binder_inner_proc_lock(proc);
	node = binder_init_node_ilocked(proc, new_node, fp);
	binder_inner_proc_unlock(proc);
	if (node != new_node)
		/*
		 * The node was already added by another thread
		 */
		kfree(new_node);

	return node;
}

static void binder_free_node(struct binder_node *node)
{
>>>>>>> 6c3cc51a
	kfree(node);
	binder_stats_deleted(BINDER_STAT_NODE);
}

static int binder_inc_node_nilocked(struct binder_node *node, int strong,
				    int internal,
				    struct list_head *target_list)
{
	struct binder_proc *proc = node->proc;

	assert_spin_locked(&node->lock);
	if (proc)
		assert_spin_locked(&proc->inner_lock);
	if (strong) {
		if (internal) {
			if (target_list == NULL &&
			    node->internal_strong_refs == 0 &&
			    !(node->proc &&
			      node == node->proc->context->binder_context_mgr_node &&
			      node->has_strong_ref)) {
				pr_err("invalid inc strong node for %d\n",
					node->debug_id);
				return -EINVAL;
			}
			node->internal_strong_refs++;
		} else
			node->local_strong_refs++;
		if (!node->has_strong_ref && target_list) {
			binder_dequeue_work_ilocked(&node->work);
			binder_enqueue_work_ilocked(&node->work, target_list);
		}
	} else {
		if (!internal)
			node->local_weak_refs++;
		if (!node->has_weak_ref && list_empty(&node->work.entry)) {
			if (target_list == NULL) {
				pr_err("invalid inc weak node for %d\n",
					node->debug_id);
				return -EINVAL;
			}
			binder_enqueue_work_ilocked(&node->work, target_list);
		}
	}
	return 0;
}

static int binder_inc_node(struct binder_node *node, int strong, int internal,
			   struct list_head *target_list)
{
	int ret;

	binder_node_inner_lock(node);
	ret = binder_inc_node_nilocked(node, strong, internal, target_list);
	binder_node_inner_unlock(node);

	return ret;
}

static bool binder_dec_node_nilocked(struct binder_node *node,
				     int strong, int internal)
{
	struct binder_proc *proc = node->proc;

	assert_spin_locked(&node->lock);
	if (proc)
		assert_spin_locked(&proc->inner_lock);
	if (strong) {
		if (internal)
			node->internal_strong_refs--;
		else
			node->local_strong_refs--;
		if (node->local_strong_refs || node->internal_strong_refs)
			return false;
	} else {
		if (!internal)
			node->local_weak_refs--;
		if (node->local_weak_refs || node->tmp_refs ||
				!hlist_empty(&node->refs))
			return false;
	}

	if (proc && (node->has_strong_ref || node->has_weak_ref)) {
		if (list_empty(&node->work.entry)) {
			binder_enqueue_work_ilocked(&node->work, &proc->todo);
			binder_wakeup_proc_ilocked(proc);
		}
	} else {
		if (hlist_empty(&node->refs) && !node->local_strong_refs &&
		    !node->local_weak_refs && !node->tmp_refs) {
			if (proc) {
				binder_dequeue_work_ilocked(&node->work);
				rb_erase(&node->rb_node, &proc->nodes);
				binder_debug(BINDER_DEBUG_INTERNAL_REFS,
					     "refless node %d deleted\n",
					     node->debug_id);
			} else {
				BUG_ON(!list_empty(&node->work.entry));
				spin_lock(&binder_dead_nodes_lock);
				/*
				 * tmp_refs could have changed so
				 * check it again
				 */
				if (node->tmp_refs) {
					spin_unlock(&binder_dead_nodes_lock);
					return false;
				}
				hlist_del(&node->dead_node);
				spin_unlock(&binder_dead_nodes_lock);
				binder_debug(BINDER_DEBUG_INTERNAL_REFS,
					     "dead node %d deleted\n",
					     node->debug_id);
			}
			return true;
		}
	}
	return false;
}

static void binder_dec_node(struct binder_node *node, int strong, int internal)
{
	bool free_node;

	binder_node_inner_lock(node);
	free_node = binder_dec_node_nilocked(node, strong, internal);
	binder_node_inner_unlock(node);
	if (free_node)
		binder_free_node(node);
}

static void binder_inc_node_tmpref_ilocked(struct binder_node *node)
{
	/*
	 * No call to binder_inc_node() is needed since we
	 * don't need to inform userspace of any changes to
	 * tmp_refs
	 */
	node->tmp_refs++;
}

/**
 * binder_inc_node_tmpref() - take a temporary reference on node
 * @node:	node to reference
 *
 * Take reference on node to prevent the node from being freed
 * while referenced only by a local variable. The inner lock is
 * needed to serialize with the node work on the queue (which
 * isn't needed after the node is dead). If the node is dead
 * (node->proc is NULL), use binder_dead_nodes_lock to protect
 * node->tmp_refs against dead-node-only cases where the node
 * lock cannot be acquired (eg traversing the dead node list to
 * print nodes)
 */
static void binder_inc_node_tmpref(struct binder_node *node)
{
	binder_node_lock(node);
	if (node->proc)
		binder_inner_proc_lock(node->proc);
	else
		spin_lock(&binder_dead_nodes_lock);
	binder_inc_node_tmpref_ilocked(node);
	if (node->proc)
		binder_inner_proc_unlock(node->proc);
	else
		spin_unlock(&binder_dead_nodes_lock);
	binder_node_unlock(node);
}

/**
 * binder_dec_node_tmpref() - remove a temporary reference on node
 * @node:	node to reference
 *
 * Release temporary reference on node taken via binder_inc_node_tmpref()
 */
static void binder_dec_node_tmpref(struct binder_node *node)
{
	bool free_node;

	binder_node_inner_lock(node);
	if (!node->proc)
		spin_lock(&binder_dead_nodes_lock);
	node->tmp_refs--;
	BUG_ON(node->tmp_refs < 0);
	if (!node->proc)
		spin_unlock(&binder_dead_nodes_lock);
	/*
	 * Call binder_dec_node() to check if all refcounts are 0
	 * and cleanup is needed. Calling with strong=0 and internal=1
	 * causes no actual reference to be released in binder_dec_node().
	 * If that changes, a change is needed here too.
	 */
	free_node = binder_dec_node_nilocked(node, 0, 1);
	binder_node_inner_unlock(node);
	if (free_node)
		binder_free_node(node);
}

static void binder_put_node(struct binder_node *node)
{
	binder_dec_node_tmpref(node);
}

static struct binder_ref *binder_get_ref_olocked(struct binder_proc *proc,
						 u32 desc, bool need_strong_ref)
{
	struct rb_node *n = proc->refs_by_desc.rb_node;
	struct binder_ref *ref;

	while (n) {
		ref = rb_entry(n, struct binder_ref, rb_node_desc);

		if (desc < ref->data.desc) {
			n = n->rb_left;
		} else if (desc > ref->data.desc) {
			n = n->rb_right;
		} else if (need_strong_ref && !ref->data.strong) {
			binder_user_error("tried to use weak ref as strong ref\n");
			return NULL;
		} else {
			return ref;
		}
	}
	return NULL;
}

/**
 * binder_get_ref_for_node_olocked() - get the ref associated with given node
 * @proc:	binder_proc that owns the ref
 * @node:	binder_node of target
 * @new_ref:	newly allocated binder_ref to be initialized or %NULL
 *
 * Look up the ref for the given node and return it if it exists
 *
 * If it doesn't exist and the caller provides a newly allocated
 * ref, initialize the fields of the newly allocated ref and insert
 * into the given proc rb_trees and node refs list.
 *
 * Return:	the ref for node. It is possible that another thread
 *		allocated/initialized the ref first in which case the
 *		returned ref would be different than the passed-in
 *		new_ref. new_ref must be kfree'd by the caller in
 *		this case.
 */
static struct binder_ref *binder_get_ref_for_node_olocked(
					struct binder_proc *proc,
					struct binder_node *node,
					struct binder_ref *new_ref)
{
	struct binder_context *context = proc->context;
	struct rb_node **p = &proc->refs_by_node.rb_node;
	struct rb_node *parent = NULL;
	struct binder_ref *ref;
	struct rb_node *n;

	while (*p) {
		parent = *p;
		ref = rb_entry(parent, struct binder_ref, rb_node_node);

		if (node < ref->node)
			p = &(*p)->rb_left;
		else if (node > ref->node)
			p = &(*p)->rb_right;
		else
			return ref;
	}
	if (!new_ref)
		return NULL;

	binder_stats_created(BINDER_STAT_REF);
	new_ref->data.debug_id = atomic_inc_return(&binder_last_id);
	new_ref->proc = proc;
	new_ref->node = node;
	rb_link_node(&new_ref->rb_node_node, parent, p);
	rb_insert_color(&new_ref->rb_node_node, &proc->refs_by_node);

	new_ref->data.desc = (node == context->binder_context_mgr_node) ? 0 : 1;
	for (n = rb_first(&proc->refs_by_desc); n != NULL; n = rb_next(n)) {
		ref = rb_entry(n, struct binder_ref, rb_node_desc);
		if (ref->data.desc > new_ref->data.desc)
			break;
		new_ref->data.desc = ref->data.desc + 1;
	}

	p = &proc->refs_by_desc.rb_node;
	while (*p) {
		parent = *p;
		ref = rb_entry(parent, struct binder_ref, rb_node_desc);

		if (new_ref->data.desc < ref->data.desc)
			p = &(*p)->rb_left;
		else if (new_ref->data.desc > ref->data.desc)
			p = &(*p)->rb_right;
		else
			BUG();
	}
	rb_link_node(&new_ref->rb_node_desc, parent, p);
	rb_insert_color(&new_ref->rb_node_desc, &proc->refs_by_desc);

	binder_node_lock(node);
	hlist_add_head(&new_ref->node_entry, &node->refs);

	binder_debug(BINDER_DEBUG_INTERNAL_REFS,
		     "%d new ref %d desc %d for node %d\n",
		      proc->pid, new_ref->data.debug_id, new_ref->data.desc,
		      node->debug_id);
	binder_node_unlock(node);
	return new_ref;
}

static void binder_cleanup_ref_olocked(struct binder_ref *ref)
{
	bool delete_node = false;

	binder_debug(BINDER_DEBUG_INTERNAL_REFS,
		     "%d delete ref %d desc %d for node %d\n",
		      ref->proc->pid, ref->data.debug_id, ref->data.desc,
		      ref->node->debug_id);

	rb_erase(&ref->rb_node_desc, &ref->proc->refs_by_desc);
	rb_erase(&ref->rb_node_node, &ref->proc->refs_by_node);

	binder_node_inner_lock(ref->node);
	if (ref->data.strong)
		binder_dec_node_nilocked(ref->node, 1, 1);

	hlist_del(&ref->node_entry);
	delete_node = binder_dec_node_nilocked(ref->node, 0, 1);
	binder_node_inner_unlock(ref->node);
	/*
	 * Clear ref->node unless we want the caller to free the node
	 */
	if (!delete_node) {
		/*
		 * The caller uses ref->node to determine
		 * whether the node needs to be freed. Clear
		 * it since the node is still alive.
		 */
		ref->node = NULL;
	}

	if (ref->death) {
		binder_debug(BINDER_DEBUG_DEAD_BINDER,
			     "%d delete ref %d desc %d has death notification\n",
			      ref->proc->pid, ref->data.debug_id,
			      ref->data.desc);
		binder_dequeue_work(ref->proc, &ref->death->work);
		binder_stats_deleted(BINDER_STAT_DEATH);
	}
	binder_stats_deleted(BINDER_STAT_REF);
}

/**
 * binder_inc_ref_olocked() - increment the ref for given handle
 * @ref:         ref to be incremented
 * @strong:      if true, strong increment, else weak
 * @target_list: list to queue node work on
 *
 * Increment the ref. @ref->proc->outer_lock must be held on entry
 *
 * Return: 0, if successful, else errno
 */
static int binder_inc_ref_olocked(struct binder_ref *ref, int strong,
				  struct list_head *target_list)
{
	int ret;

	if (strong) {
		if (ref->data.strong == 0) {
			ret = binder_inc_node(ref->node, 1, 1, target_list);
			if (ret)
				return ret;
		}
		ref->data.strong++;
	} else {
		if (ref->data.weak == 0) {
			ret = binder_inc_node(ref->node, 0, 1, target_list);
			if (ret)
				return ret;
		}
		ref->data.weak++;
	}
	return 0;
}

/**
 * binder_dec_ref() - dec the ref for given handle
 * @ref:	ref to be decremented
 * @strong:	if true, strong decrement, else weak
 *
 * Decrement the ref.
 *
 * Return: true if ref is cleaned up and ready to be freed
 */
static bool binder_dec_ref_olocked(struct binder_ref *ref, int strong)
{
	if (strong) {
		if (ref->data.strong == 0) {
			binder_user_error("%d invalid dec strong, ref %d desc %d s %d w %d\n",
					  ref->proc->pid, ref->data.debug_id,
					  ref->data.desc, ref->data.strong,
					  ref->data.weak);
			return false;
		}
		ref->data.strong--;
		if (ref->data.strong == 0)
			binder_dec_node(ref->node, strong, 1);
	} else {
		if (ref->data.weak == 0) {
			binder_user_error("%d invalid dec weak, ref %d desc %d s %d w %d\n",
					  ref->proc->pid, ref->data.debug_id,
					  ref->data.desc, ref->data.strong,
					  ref->data.weak);
			return false;
		}
		ref->data.weak--;
	}
	if (ref->data.strong == 0 && ref->data.weak == 0) {
		binder_cleanup_ref_olocked(ref);
		return true;
	}
	return false;
}

/**
 * binder_get_node_from_ref() - get the node from the given proc/desc
 * @proc:	proc containing the ref
 * @desc:	the handle associated with the ref
 * @need_strong_ref: if true, only return node if ref is strong
 * @rdata:	the id/refcount data for the ref
 *
 * Given a proc and ref handle, return the associated binder_node
 *
 * Return: a binder_node or NULL if not found or not strong when strong required
 */
static struct binder_node *binder_get_node_from_ref(
		struct binder_proc *proc,
		u32 desc, bool need_strong_ref,
		struct binder_ref_data *rdata)
{
	struct binder_node *node;
	struct binder_ref *ref;

	binder_proc_lock(proc);
	ref = binder_get_ref_olocked(proc, desc, need_strong_ref);
	if (!ref)
		goto err_no_ref;
	node = ref->node;
	/*
	 * Take an implicit reference on the node to ensure
	 * it stays alive until the call to binder_put_node()
	 */
	binder_inc_node_tmpref(node);
	if (rdata)
		*rdata = ref->data;
	binder_proc_unlock(proc);

	return node;

err_no_ref:
	binder_proc_unlock(proc);
	return NULL;
}

/**
 * binder_free_ref() - free the binder_ref
 * @ref:	ref to free
 *
 * Free the binder_ref. Free the binder_node indicated by ref->node
 * (if non-NULL) and the binder_ref_death indicated by ref->death.
 */
static void binder_free_ref(struct binder_ref *ref)
{
	if (ref->node)
		binder_free_node(ref->node);
	kfree(ref->death);
	kfree(ref);
}

/**
 * binder_update_ref_for_handle() - inc/dec the ref for given handle
 * @proc:	proc containing the ref
 * @desc:	the handle associated with the ref
 * @increment:	true=inc reference, false=dec reference
 * @strong:	true=strong reference, false=weak reference
 * @rdata:	the id/refcount data for the ref
 *
 * Given a proc and ref handle, increment or decrement the ref
 * according to "increment" arg.
 *
 * Return: 0 if successful, else errno
 */
static int binder_update_ref_for_handle(struct binder_proc *proc,
		uint32_t desc, bool increment, bool strong,
		struct binder_ref_data *rdata)
{
	int ret = 0;
	struct binder_ref *ref;
	bool delete_ref = false;

	binder_proc_lock(proc);
	ref = binder_get_ref_olocked(proc, desc, strong);
	if (!ref) {
		ret = -EINVAL;
		goto err_no_ref;
	}
	if (increment)
		ret = binder_inc_ref_olocked(ref, strong, NULL);
	else
		delete_ref = binder_dec_ref_olocked(ref, strong);

	if (rdata)
		*rdata = ref->data;
	binder_proc_unlock(proc);

	if (delete_ref)
		binder_free_ref(ref);
	return ret;

err_no_ref:
	binder_proc_unlock(proc);
	return ret;
}

/**
 * binder_dec_ref_for_handle() - dec the ref for given handle
 * @proc:	proc containing the ref
 * @desc:	the handle associated with the ref
 * @strong:	true=strong reference, false=weak reference
 * @rdata:	the id/refcount data for the ref
 *
 * Just calls binder_update_ref_for_handle() to decrement the ref.
 *
 * Return: 0 if successful, else errno
 */
static int binder_dec_ref_for_handle(struct binder_proc *proc,
		uint32_t desc, bool strong, struct binder_ref_data *rdata)
{
	return binder_update_ref_for_handle(proc, desc, false, strong, rdata);
}


/**
 * binder_inc_ref_for_node() - increment the ref for given proc/node
 * @proc:	 proc containing the ref
 * @node:	 target node
 * @strong:	 true=strong reference, false=weak reference
 * @target_list: worklist to use if node is incremented
 * @rdata:	 the id/refcount data for the ref
 *
 * Given a proc and node, increment the ref. Create the ref if it
 * doesn't already exist
 *
 * Return: 0 if successful, else errno
 */
static int binder_inc_ref_for_node(struct binder_proc *proc,
			struct binder_node *node,
			bool strong,
			struct list_head *target_list,
			struct binder_ref_data *rdata)
{
	struct binder_ref *ref;
	struct binder_ref *new_ref = NULL;
	int ret = 0;

	binder_proc_lock(proc);
	ref = binder_get_ref_for_node_olocked(proc, node, NULL);
	if (!ref) {
		binder_proc_unlock(proc);
		new_ref = kzalloc(sizeof(*ref), GFP_KERNEL);
		if (!new_ref)
			return -ENOMEM;
		binder_proc_lock(proc);
		ref = binder_get_ref_for_node_olocked(proc, node, new_ref);
	}
	ret = binder_inc_ref_olocked(ref, strong, target_list);
	*rdata = ref->data;
	binder_proc_unlock(proc);
	if (new_ref && ref != new_ref)
		/*
		 * Another thread created the ref first so
		 * free the one we allocated
		 */
		kfree(new_ref);
	return ret;
}

static void binder_pop_transaction_ilocked(struct binder_thread *target_thread,
					   struct binder_transaction *t)
{
	BUG_ON(!target_thread);
	assert_spin_locked(&target_thread->proc->inner_lock);
	BUG_ON(target_thread->transaction_stack != t);
	BUG_ON(target_thread->transaction_stack->from != target_thread);
	target_thread->transaction_stack =
		target_thread->transaction_stack->from_parent;
	t->from = NULL;
}

/**
 * binder_thread_dec_tmpref() - decrement thread->tmp_ref
 * @thread:	thread to decrement
 *
 * A thread needs to be kept alive while being used to create or
 * handle a transaction. binder_get_txn_from() is used to safely
 * extract t->from from a binder_transaction and keep the thread
 * indicated by t->from from being freed. When done with that
 * binder_thread, this function is called to decrement the
 * tmp_ref and free if appropriate (thread has been released
 * and no transaction being processed by the driver)
 */
static void binder_thread_dec_tmpref(struct binder_thread *thread)
{
	/*
	 * atomic is used to protect the counter value while
	 * it cannot reach zero or thread->is_dead is false
	 */
	binder_inner_proc_lock(thread->proc);
	atomic_dec(&thread->tmp_ref);
	if (thread->is_dead && !atomic_read(&thread->tmp_ref)) {
		binder_inner_proc_unlock(thread->proc);
		binder_free_thread(thread);
		return;
	}
	binder_inner_proc_unlock(thread->proc);
}

/**
 * binder_proc_dec_tmpref() - decrement proc->tmp_ref
 * @proc:	proc to decrement
 *
 * A binder_proc needs to be kept alive while being used to create or
 * handle a transaction. proc->tmp_ref is incremented when
 * creating a new transaction or the binder_proc is currently in-use
 * by threads that are being released. When done with the binder_proc,
 * this function is called to decrement the counter and free the
 * proc if appropriate (proc has been released, all threads have
 * been released and not currenly in-use to process a transaction).
 */
static void binder_proc_dec_tmpref(struct binder_proc *proc)
{
	binder_inner_proc_lock(proc);
	proc->tmp_ref--;
	if (proc->is_dead && RB_EMPTY_ROOT(&proc->threads) &&
			!proc->tmp_ref) {
		binder_inner_proc_unlock(proc);
		binder_free_proc(proc);
		return;
	}
	binder_inner_proc_unlock(proc);
}

/**
 * binder_get_txn_from() - safely extract the "from" thread in transaction
 * @t:	binder transaction for t->from
 *
 * Atomically return the "from" thread and increment the tmp_ref
 * count for the thread to ensure it stays alive until
 * binder_thread_dec_tmpref() is called.
 *
 * Return: the value of t->from
 */
static struct binder_thread *binder_get_txn_from(
		struct binder_transaction *t)
{
	struct binder_thread *from;

	spin_lock(&t->lock);
	from = t->from;
	if (from)
		atomic_inc(&from->tmp_ref);
	spin_unlock(&t->lock);
	return from;
}

/**
 * binder_get_txn_from_and_acq_inner() - get t->from and acquire inner lock
 * @t:	binder transaction for t->from
 *
 * Same as binder_get_txn_from() except it also acquires the proc->inner_lock
 * to guarantee that the thread cannot be released while operating on it.
 * The caller must call binder_inner_proc_unlock() to release the inner lock
 * as well as call binder_dec_thread_txn() to release the reference.
 *
 * Return: the value of t->from
 */
static struct binder_thread *binder_get_txn_from_and_acq_inner(
		struct binder_transaction *t)
{
	struct binder_thread *from;

	from = binder_get_txn_from(t);
	if (!from)
		return NULL;
	binder_inner_proc_lock(from->proc);
	if (t->from) {
		BUG_ON(from != t->from);
		return from;
	}
	binder_inner_proc_unlock(from->proc);
	binder_thread_dec_tmpref(from);
	return NULL;
}

static void binder_free_transaction(struct binder_transaction *t)
{
	if (t->buffer)
		t->buffer->transaction = NULL;
	kfree(t);
	binder_stats_deleted(BINDER_STAT_TRANSACTION);
}

static void binder_send_failed_reply(struct binder_transaction *t,
				     uint32_t error_code)
{
	struct binder_thread *target_thread;
	struct binder_transaction *next;

	BUG_ON(t->flags & TF_ONE_WAY);
	while (1) {
		target_thread = binder_get_txn_from_and_acq_inner(t);
		if (target_thread) {
			binder_debug(BINDER_DEBUG_FAILED_TRANSACTION,
				     "send failed reply for transaction %d to %d:%d\n",
				      t->debug_id,
				      target_thread->proc->pid,
				      target_thread->pid);

			binder_pop_transaction_ilocked(target_thread, t);
			if (target_thread->reply_error.cmd == BR_OK) {
				target_thread->reply_error.cmd = error_code;
				binder_enqueue_work_ilocked(
					&target_thread->reply_error.work,
					&target_thread->todo);
				wake_up_interruptible(&target_thread->wait);
			} else {
				WARN(1, "Unexpected reply error: %u\n",
						target_thread->reply_error.cmd);
			}
			binder_inner_proc_unlock(target_thread->proc);
			binder_thread_dec_tmpref(target_thread);
			binder_free_transaction(t);
			return;
		}
		next = t->from_parent;

		binder_debug(BINDER_DEBUG_FAILED_TRANSACTION,
			     "send failed reply for transaction %d, target dead\n",
			     t->debug_id);

		binder_free_transaction(t);
		if (next == NULL) {
			binder_debug(BINDER_DEBUG_DEAD_BINDER,
				     "reply failed, no target thread at root\n");
			return;
		}
		t = next;
		binder_debug(BINDER_DEBUG_DEAD_BINDER,
			     "reply failed, no target thread -- retry %d\n",
			      t->debug_id);
	}
}

/**
 * binder_validate_object() - checks for a valid metadata object in a buffer.
 * @buffer:	binder_buffer that we're parsing.
 * @offset:	offset in the buffer at which to validate an object.
 *
 * Return:	If there's a valid metadata object at @offset in @buffer, the
 *		size of that object. Otherwise, it returns zero.
 */
static size_t binder_validate_object(struct binder_buffer *buffer, u64 offset)
{
	/* Check if we can read a header first */
	struct binder_object_header *hdr;
	size_t object_size = 0;

	if (offset > buffer->data_size - sizeof(*hdr) ||
	    buffer->data_size < sizeof(*hdr) ||
	    !IS_ALIGNED(offset, sizeof(u32)))
		return 0;

	/* Ok, now see if we can read a complete object. */
	hdr = (struct binder_object_header *)(buffer->data + offset);
	switch (hdr->type) {
	case BINDER_TYPE_BINDER:
	case BINDER_TYPE_WEAK_BINDER:
	case BINDER_TYPE_HANDLE:
	case BINDER_TYPE_WEAK_HANDLE:
		object_size = sizeof(struct flat_binder_object);
		break;
	case BINDER_TYPE_FD:
		object_size = sizeof(struct binder_fd_object);
		break;
	case BINDER_TYPE_PTR:
		object_size = sizeof(struct binder_buffer_object);
		break;
	case BINDER_TYPE_FDA:
		object_size = sizeof(struct binder_fd_array_object);
		break;
	default:
		return 0;
	}
	if (offset <= buffer->data_size - object_size &&
	    buffer->data_size >= object_size)
		return object_size;
	else
		return 0;
}

/**
 * binder_validate_ptr() - validates binder_buffer_object in a binder_buffer.
 * @b:		binder_buffer containing the object
 * @index:	index in offset array at which the binder_buffer_object is
 *		located
 * @start:	points to the start of the offset array
 * @num_valid:	the number of valid offsets in the offset array
 *
 * Return:	If @index is within the valid range of the offset array
 *		described by @start and @num_valid, and if there's a valid
 *		binder_buffer_object at the offset found in index @index
 *		of the offset array, that object is returned. Otherwise,
 *		%NULL is returned.
 *		Note that the offset found in index @index itself is not
 *		verified; this function assumes that @num_valid elements
 *		from @start were previously verified to have valid offsets.
 */
static struct binder_buffer_object *binder_validate_ptr(struct binder_buffer *b,
							binder_size_t index,
							binder_size_t *start,
							binder_size_t num_valid)
{
	struct binder_buffer_object *buffer_obj;
	binder_size_t *offp;

	if (index >= num_valid)
		return NULL;

	offp = start + index;
	buffer_obj = (struct binder_buffer_object *)(b->data + *offp);
	if (buffer_obj->hdr.type != BINDER_TYPE_PTR)
		return NULL;

	return buffer_obj;
}

/**
 * binder_validate_fixup() - validates pointer/fd fixups happen in order.
 * @b:			transaction buffer
 * @objects_start	start of objects buffer
 * @buffer:		binder_buffer_object in which to fix up
 * @offset:		start offset in @buffer to fix up
 * @last_obj:		last binder_buffer_object that we fixed up in
 * @last_min_offset:	minimum fixup offset in @last_obj
 *
 * Return:		%true if a fixup in buffer @buffer at offset @offset is
 *			allowed.
 *
 * For safety reasons, we only allow fixups inside a buffer to happen
 * at increasing offsets; additionally, we only allow fixup on the last
 * buffer object that was verified, or one of its parents.
 *
 * Example of what is allowed:
 *
 * A
 *   B (parent = A, offset = 0)
 *   C (parent = A, offset = 16)
 *     D (parent = C, offset = 0)
 *   E (parent = A, offset = 32) // min_offset is 16 (C.parent_offset)
 *
 * Examples of what is not allowed:
 *
 * Decreasing offsets within the same parent:
 * A
 *   C (parent = A, offset = 16)
 *   B (parent = A, offset = 0) // decreasing offset within A
 *
 * Referring to a parent that wasn't the last object or any of its parents:
 * A
 *   B (parent = A, offset = 0)
 *   C (parent = A, offset = 0)
 *   C (parent = A, offset = 16)
 *     D (parent = B, offset = 0) // B is not A or any of A's parents
 */
static bool binder_validate_fixup(struct binder_buffer *b,
				  binder_size_t *objects_start,
				  struct binder_buffer_object *buffer,
				  binder_size_t fixup_offset,
				  struct binder_buffer_object *last_obj,
				  binder_size_t last_min_offset)
{
	if (!last_obj) {
		/* Nothing to fix up in */
		return false;
	}

	while (last_obj != buffer) {
		/*
		 * Safe to retrieve the parent of last_obj, since it
		 * was already previously verified by the driver.
		 */
		if ((last_obj->flags & BINDER_BUFFER_FLAG_HAS_PARENT) == 0)
			return false;
		last_min_offset = last_obj->parent_offset + sizeof(uintptr_t);
		last_obj = (struct binder_buffer_object *)
			(b->data + *(objects_start + last_obj->parent));
	}
	return (fixup_offset >= last_min_offset);
}

static void binder_transaction_buffer_release(struct binder_proc *proc,
					      struct binder_buffer *buffer,
					      binder_size_t *failed_at)
{
	binder_size_t *offp, *off_start, *off_end;
	int debug_id = buffer->debug_id;

	binder_debug(BINDER_DEBUG_TRANSACTION,
		     "%d buffer release %d, size %zd-%zd, failed at %p\n",
		     proc->pid, buffer->debug_id,
		     buffer->data_size, buffer->offsets_size, failed_at);

	if (buffer->target_node)
		binder_dec_node(buffer->target_node, 1, 0);

	off_start = (binder_size_t *)(buffer->data +
				      ALIGN(buffer->data_size, sizeof(void *)));
	if (failed_at)
		off_end = failed_at;
	else
		off_end = (void *)off_start + buffer->offsets_size;
	for (offp = off_start; offp < off_end; offp++) {
		struct binder_object_header *hdr;
		size_t object_size = binder_validate_object(buffer, *offp);

		if (object_size == 0) {
			pr_err("transaction release %d bad object at offset %lld, size %zd\n",
			       debug_id, (u64)*offp, buffer->data_size);
			continue;
		}
		hdr = (struct binder_object_header *)(buffer->data + *offp);
		switch (hdr->type) {
		case BINDER_TYPE_BINDER:
		case BINDER_TYPE_WEAK_BINDER: {
			struct flat_binder_object *fp;
			struct binder_node *node;

			fp = to_flat_binder_object(hdr);
			node = binder_get_node(proc, fp->binder);
			if (node == NULL) {
				pr_err("transaction release %d bad node %016llx\n",
				       debug_id, (u64)fp->binder);
				break;
			}
			binder_debug(BINDER_DEBUG_TRANSACTION,
				     "        node %d u%016llx\n",
				     node->debug_id, (u64)node->ptr);
			binder_dec_node(node, hdr->type == BINDER_TYPE_BINDER,
					0);
			binder_put_node(node);
		} break;
		case BINDER_TYPE_HANDLE:
		case BINDER_TYPE_WEAK_HANDLE: {
			struct flat_binder_object *fp;
			struct binder_ref_data rdata;
			int ret;

			fp = to_flat_binder_object(hdr);
			ret = binder_dec_ref_for_handle(proc, fp->handle,
				hdr->type == BINDER_TYPE_HANDLE, &rdata);

			if (ret) {
				pr_err("transaction release %d bad handle %d, ret = %d\n",
				 debug_id, fp->handle, ret);
				break;
			}
			binder_debug(BINDER_DEBUG_TRANSACTION,
				     "        ref %d desc %d\n",
				     rdata.debug_id, rdata.desc);
		} break;

		case BINDER_TYPE_FD: {
			struct binder_fd_object *fp = to_binder_fd_object(hdr);

			binder_debug(BINDER_DEBUG_TRANSACTION,
				     "        fd %d\n", fp->fd);
			if (failed_at)
				task_close_fd(proc, fp->fd);
		} break;
		case BINDER_TYPE_PTR:
			/*
			 * Nothing to do here, this will get cleaned up when the
			 * transaction buffer gets freed
			 */
			break;
		case BINDER_TYPE_FDA: {
			struct binder_fd_array_object *fda;
			struct binder_buffer_object *parent;
			uintptr_t parent_buffer;
			u32 *fd_array;
			size_t fd_index;
			binder_size_t fd_buf_size;

			fda = to_binder_fd_array_object(hdr);
			parent = binder_validate_ptr(buffer, fda->parent,
						     off_start,
						     offp - off_start);
			if (!parent) {
				pr_err("transaction release %d bad parent offset",
				       debug_id);
				continue;
			}
			/*
			 * Since the parent was already fixed up, convert it
			 * back to kernel address space to access it
			 */
			parent_buffer = parent->buffer -
				binder_alloc_get_user_buffer_offset(
						&proc->alloc);

			fd_buf_size = sizeof(u32) * fda->num_fds;
			if (fda->num_fds >= SIZE_MAX / sizeof(u32)) {
				pr_err("transaction release %d invalid number of fds (%lld)\n",
				       debug_id, (u64)fda->num_fds);
				continue;
			}
			if (fd_buf_size > parent->length ||
			    fda->parent_offset > parent->length - fd_buf_size) {
				/* No space for all file descriptors here. */
				pr_err("transaction release %d not enough space for %lld fds in buffer\n",
				       debug_id, (u64)fda->num_fds);
				continue;
			}
			fd_array = (u32 *)(parent_buffer + (uintptr_t)fda->parent_offset);
			for (fd_index = 0; fd_index < fda->num_fds; fd_index++)
				task_close_fd(proc, fd_array[fd_index]);
		} break;
		default:
			pr_err("transaction release %d bad object type %x\n",
				debug_id, hdr->type);
			break;
		}
	}
}

static int binder_translate_binder(struct flat_binder_object *fp,
				   struct binder_transaction *t,
				   struct binder_thread *thread)
{
	struct binder_node *node;
	struct binder_proc *proc = thread->proc;
	struct binder_proc *target_proc = t->to_proc;
	struct binder_ref_data rdata;
	int ret = 0;

	node = binder_get_node(proc, fp->binder);
	if (!node) {
		node = binder_new_node(proc, fp);
		if (!node)
			return -ENOMEM;
	}
	if (fp->cookie != node->cookie) {
		binder_user_error("%d:%d sending u%016llx node %d, cookie mismatch %016llx != %016llx\n",
				  proc->pid, thread->pid, (u64)fp->binder,
				  node->debug_id, (u64)fp->cookie,
				  (u64)node->cookie);
		ret = -EINVAL;
		goto done;
	}
	if (security_binder_transfer_binder(proc->tsk, target_proc->tsk)) {
		ret = -EPERM;
		goto done;
	}

	ret = binder_inc_ref_for_node(target_proc, node,
			fp->hdr.type == BINDER_TYPE_BINDER,
			&thread->todo, &rdata);
	if (ret)
		goto done;

	if (fp->hdr.type == BINDER_TYPE_BINDER)
		fp->hdr.type = BINDER_TYPE_HANDLE;
	else
		fp->hdr.type = BINDER_TYPE_WEAK_HANDLE;
	fp->binder = 0;
	fp->handle = rdata.desc;
	fp->cookie = 0;

	trace_binder_transaction_node_to_ref(t, node, &rdata);
	binder_debug(BINDER_DEBUG_TRANSACTION,
		     "        node %d u%016llx -> ref %d desc %d\n",
		     node->debug_id, (u64)node->ptr,
		     rdata.debug_id, rdata.desc);
done:
	binder_put_node(node);
	return ret;
}

static int binder_translate_handle(struct flat_binder_object *fp,
				   struct binder_transaction *t,
				   struct binder_thread *thread)
{
	struct binder_proc *proc = thread->proc;
	struct binder_proc *target_proc = t->to_proc;
	struct binder_node *node;
	struct binder_ref_data src_rdata;
	int ret = 0;

	node = binder_get_node_from_ref(proc, fp->handle,
			fp->hdr.type == BINDER_TYPE_HANDLE, &src_rdata);
	if (!node) {
		binder_user_error("%d:%d got transaction with invalid handle, %d\n",
				  proc->pid, thread->pid, fp->handle);
		return -EINVAL;
	}
	if (security_binder_transfer_binder(proc->tsk, target_proc->tsk)) {
		ret = -EPERM;
		goto done;
	}

	binder_node_lock(node);
	if (node->proc == target_proc) {
		if (fp->hdr.type == BINDER_TYPE_HANDLE)
			fp->hdr.type = BINDER_TYPE_BINDER;
		else
			fp->hdr.type = BINDER_TYPE_WEAK_BINDER;
		fp->binder = node->ptr;
		fp->cookie = node->cookie;
		if (node->proc)
			binder_inner_proc_lock(node->proc);
		binder_inc_node_nilocked(node,
					 fp->hdr.type == BINDER_TYPE_BINDER,
					 0, NULL);
		if (node->proc)
			binder_inner_proc_unlock(node->proc);
		trace_binder_transaction_ref_to_node(t, node, &src_rdata);
		binder_debug(BINDER_DEBUG_TRANSACTION,
			     "        ref %d desc %d -> node %d u%016llx\n",
			     src_rdata.debug_id, src_rdata.desc, node->debug_id,
			     (u64)node->ptr);
		binder_node_unlock(node);
	} else {
<<<<<<< HEAD
		int ret;
=======
>>>>>>> 6c3cc51a
		struct binder_ref_data dest_rdata;

		binder_node_unlock(node);
		ret = binder_inc_ref_for_node(target_proc, node,
				fp->hdr.type == BINDER_TYPE_HANDLE,
				NULL, &dest_rdata);
		if (ret)
			goto done;

		fp->binder = 0;
		fp->handle = dest_rdata.desc;
		fp->cookie = 0;
		trace_binder_transaction_ref_to_ref(t, node, &src_rdata,
						    &dest_rdata);
		binder_debug(BINDER_DEBUG_TRANSACTION,
			     "        ref %d desc %d -> ref %d desc %d (node %d)\n",
			     src_rdata.debug_id, src_rdata.desc,
			     dest_rdata.debug_id, dest_rdata.desc,
			     node->debug_id);
	}
done:
	binder_put_node(node);
	return ret;
}

static int binder_translate_fd(int fd,
			       struct binder_transaction *t,
			       struct binder_thread *thread,
			       struct binder_transaction *in_reply_to)
{
	struct binder_proc *proc = thread->proc;
	struct binder_proc *target_proc = t->to_proc;
	int target_fd;
	struct file *file;
	int ret;
	bool target_allows_fd;

	if (in_reply_to)
		target_allows_fd = !!(in_reply_to->flags & TF_ACCEPT_FDS);
	else
		target_allows_fd = t->buffer->target_node->accept_fds;
	if (!target_allows_fd) {
		binder_user_error("%d:%d got %s with fd, %d, but target does not allow fds\n",
				  proc->pid, thread->pid,
				  in_reply_to ? "reply" : "transaction",
				  fd);
		ret = -EPERM;
		goto err_fd_not_accepted;
	}

	file = fget(fd);
	if (!file) {
		binder_user_error("%d:%d got transaction with invalid fd, %d\n",
				  proc->pid, thread->pid, fd);
		ret = -EBADF;
		goto err_fget;
	}
	ret = security_binder_transfer_file(proc->tsk, target_proc->tsk, file);
	if (ret < 0) {
		ret = -EPERM;
		goto err_security;
	}

	target_fd = task_get_unused_fd_flags(target_proc, O_CLOEXEC);
	if (target_fd < 0) {
		ret = -ENOMEM;
		goto err_get_unused_fd;
	}
	task_fd_install(target_proc, target_fd, file);
	trace_binder_transaction_fd(t, fd, target_fd);
	binder_debug(BINDER_DEBUG_TRANSACTION, "        fd %d -> %d\n",
		     fd, target_fd);

	return target_fd;

err_get_unused_fd:
err_security:
	fput(file);
err_fget:
err_fd_not_accepted:
	return ret;
}

static int binder_translate_fd_array(struct binder_fd_array_object *fda,
				     struct binder_buffer_object *parent,
				     struct binder_transaction *t,
				     struct binder_thread *thread,
				     struct binder_transaction *in_reply_to)
{
	binder_size_t fdi, fd_buf_size, num_installed_fds;
	int target_fd;
	uintptr_t parent_buffer;
	u32 *fd_array;
	struct binder_proc *proc = thread->proc;
	struct binder_proc *target_proc = t->to_proc;

	fd_buf_size = sizeof(u32) * fda->num_fds;
	if (fda->num_fds >= SIZE_MAX / sizeof(u32)) {
		binder_user_error("%d:%d got transaction with invalid number of fds (%lld)\n",
				  proc->pid, thread->pid, (u64)fda->num_fds);
		return -EINVAL;
	}
	if (fd_buf_size > parent->length ||
	    fda->parent_offset > parent->length - fd_buf_size) {
		/* No space for all file descriptors here. */
		binder_user_error("%d:%d not enough space to store %lld fds in buffer\n",
				  proc->pid, thread->pid, (u64)fda->num_fds);
		return -EINVAL;
	}
	/*
	 * Since the parent was already fixed up, convert it
	 * back to the kernel address space to access it
	 */
	parent_buffer = parent->buffer -
		binder_alloc_get_user_buffer_offset(&target_proc->alloc);
<<<<<<< HEAD
	fd_array = (u32 *)(parent_buffer + fda->parent_offset);
=======
	fd_array = (u32 *)(parent_buffer + (uintptr_t)fda->parent_offset);
>>>>>>> 6c3cc51a
	if (!IS_ALIGNED((unsigned long)fd_array, sizeof(u32))) {
		binder_user_error("%d:%d parent offset not aligned correctly.\n",
				  proc->pid, thread->pid);
		return -EINVAL;
	}
	for (fdi = 0; fdi < fda->num_fds; fdi++) {
		target_fd = binder_translate_fd(fd_array[fdi], t, thread,
						in_reply_to);
		if (target_fd < 0)
			goto err_translate_fd_failed;
		fd_array[fdi] = target_fd;
	}
	return 0;

err_translate_fd_failed:
	/*
	 * Failed to allocate fd or security error, free fds
	 * installed so far.
	 */
	num_installed_fds = fdi;
	for (fdi = 0; fdi < num_installed_fds; fdi++)
		task_close_fd(target_proc, fd_array[fdi]);
	return target_fd;
}

static int binder_fixup_parent(struct binder_transaction *t,
			       struct binder_thread *thread,
			       struct binder_buffer_object *bp,
			       binder_size_t *off_start,
			       binder_size_t num_valid,
			       struct binder_buffer_object *last_fixup_obj,
			       binder_size_t last_fixup_min_off)
{
	struct binder_buffer_object *parent;
	u8 *parent_buffer;
	struct binder_buffer *b = t->buffer;
	struct binder_proc *proc = thread->proc;
	struct binder_proc *target_proc = t->to_proc;

	if (!(bp->flags & BINDER_BUFFER_FLAG_HAS_PARENT))
		return 0;

	parent = binder_validate_ptr(b, bp->parent, off_start, num_valid);
	if (!parent) {
		binder_user_error("%d:%d got transaction with invalid parent offset or type\n",
				  proc->pid, thread->pid);
		return -EINVAL;
	}

	if (!binder_validate_fixup(b, off_start,
				   parent, bp->parent_offset,
				   last_fixup_obj,
				   last_fixup_min_off)) {
		binder_user_error("%d:%d got transaction with out-of-order buffer fixup\n",
				  proc->pid, thread->pid);
		return -EINVAL;
	}

	if (parent->length < sizeof(binder_uintptr_t) ||
	    bp->parent_offset > parent->length - sizeof(binder_uintptr_t)) {
		/* No space for a pointer here! */
		binder_user_error("%d:%d got transaction with invalid parent offset\n",
				  proc->pid, thread->pid);
		return -EINVAL;
	}
<<<<<<< HEAD
	parent_buffer = (u8 *)(parent->buffer -
=======
	parent_buffer = (u8 *)((uintptr_t)parent->buffer -
>>>>>>> 6c3cc51a
			binder_alloc_get_user_buffer_offset(
				&target_proc->alloc));
	*(binder_uintptr_t *)(parent_buffer + bp->parent_offset) = bp->buffer;

	return 0;
}

/**
 * binder_proc_transaction() - sends a transaction to a process and wakes it up
 * @t:		transaction to send
 * @proc:	process to send the transaction to
 * @thread:	thread in @proc to send the transaction to (may be NULL)
 *
 * This function queues a transaction to the specified process. It will try
 * to find a thread in the target process to handle the transaction and
 * wake it up. If no thread is found, the work is queued to the proc
 * waitqueue.
 *
 * If the @thread parameter is not NULL, the transaction is always queued
 * to the waitlist of that specific thread.
 *
 * Return:	true if the transactions was successfully queued
 *		false if the target process or thread is dead
 */
static bool binder_proc_transaction(struct binder_transaction *t,
				    struct binder_proc *proc,
				    struct binder_thread *thread)
{
	struct list_head *target_list = NULL;
	struct binder_node *node = t->buffer->target_node;
	bool oneway = !!(t->flags & TF_ONE_WAY);
	bool wakeup = true;

	BUG_ON(!node);
	binder_node_lock(node);
	if (oneway) {
		BUG_ON(thread);
		if (node->has_async_transaction) {
			target_list = &node->async_todo;
			wakeup = false;
		} else {
			node->has_async_transaction = 1;
		}
	}

	binder_inner_proc_lock(proc);

	if (proc->is_dead || (thread && thread->is_dead)) {
		binder_inner_proc_unlock(proc);
		binder_node_unlock(node);
		return false;
	}

	if (!thread && !target_list)
		thread = binder_select_thread_ilocked(proc);

	if (thread)
		target_list = &thread->todo;
	else if (!target_list)
		target_list = &proc->todo;
	else
		BUG_ON(target_list != &node->async_todo);

	binder_enqueue_work_ilocked(&t->work, target_list);

	if (wakeup)
		binder_wakeup_thread_ilocked(proc, thread, !oneway /* sync */);

	binder_inner_proc_unlock(proc);
	binder_node_unlock(node);

	return true;
}

static void binder_transaction(struct binder_proc *proc,
			       struct binder_thread *thread,
			       struct binder_transaction_data *tr, int reply,
			       binder_size_t extra_buffers_size)
{
	int ret;
	struct binder_transaction *t;
	struct binder_work *tcomplete;
	binder_size_t *offp, *off_end, *off_start;
	binder_size_t off_min;
	u8 *sg_bufp, *sg_buf_end;
	struct binder_proc *target_proc = NULL;
	struct binder_thread *target_thread = NULL;
	struct binder_node *target_node = NULL;
	struct binder_transaction *in_reply_to = NULL;
	struct binder_transaction_log_entry *e;
	uint32_t return_error = 0;
	uint32_t return_error_param = 0;
	uint32_t return_error_line = 0;
	struct binder_buffer_object *last_fixup_obj = NULL;
	binder_size_t last_fixup_min_off = 0;
	struct binder_context *context = proc->context;
	int t_debug_id = atomic_inc_return(&binder_last_id);

	e = binder_transaction_log_add(&binder_transaction_log);
	e->debug_id = t_debug_id;
	e->call_type = reply ? 2 : !!(tr->flags & TF_ONE_WAY);
	e->from_proc = proc->pid;
	e->from_thread = thread->pid;
	e->target_handle = tr->target.handle;
	e->data_size = tr->data_size;
	e->offsets_size = tr->offsets_size;
	e->context_name = proc->context->name;

	if (reply) {
		binder_inner_proc_lock(proc);
		in_reply_to = thread->transaction_stack;
		if (in_reply_to == NULL) {
			binder_inner_proc_unlock(proc);
			binder_user_error("%d:%d got reply transaction with no transaction stack\n",
					  proc->pid, thread->pid);
			return_error = BR_FAILED_REPLY;
			return_error_param = -EPROTO;
			return_error_line = __LINE__;
			goto err_empty_call_stack;
		}
		if (in_reply_to->to_thread != thread) {
			spin_lock(&in_reply_to->lock);
			binder_user_error("%d:%d got reply transaction with bad transaction stack, transaction %d has target %d:%d\n",
				proc->pid, thread->pid, in_reply_to->debug_id,
				in_reply_to->to_proc ?
				in_reply_to->to_proc->pid : 0,
				in_reply_to->to_thread ?
				in_reply_to->to_thread->pid : 0);
			spin_unlock(&in_reply_to->lock);
			binder_inner_proc_unlock(proc);
			return_error = BR_FAILED_REPLY;
			return_error_param = -EPROTO;
			return_error_line = __LINE__;
			in_reply_to = NULL;
			goto err_bad_call_stack;
		}
		thread->transaction_stack = in_reply_to->to_parent;
		binder_inner_proc_unlock(proc);
		binder_set_nice(in_reply_to->saved_priority);
		target_thread = binder_get_txn_from_and_acq_inner(in_reply_to);
		if (target_thread == NULL) {
			return_error = BR_DEAD_REPLY;
			return_error_line = __LINE__;
			goto err_dead_binder;
		}
		if (target_thread->transaction_stack != in_reply_to) {
			binder_user_error("%d:%d got reply transaction with bad target transaction stack %d, expected %d\n",
				proc->pid, thread->pid,
				target_thread->transaction_stack ?
				target_thread->transaction_stack->debug_id : 0,
				in_reply_to->debug_id);
			binder_inner_proc_unlock(target_thread->proc);
			return_error = BR_FAILED_REPLY;
			return_error_param = -EPROTO;
			return_error_line = __LINE__;
			in_reply_to = NULL;
			target_thread = NULL;
			goto err_dead_binder;
		}
		target_proc = target_thread->proc;
		target_proc->tmp_ref++;
		binder_inner_proc_unlock(target_thread->proc);
	} else {
		if (tr->target.handle) {
			struct binder_ref *ref;

			/*
			 * There must already be a strong ref
			 * on this node. If so, do a strong
			 * increment on the node to ensure it
			 * stays alive until the transaction is
			 * done.
			 */
			binder_proc_lock(proc);
			ref = binder_get_ref_olocked(proc, tr->target.handle,
						     true);
			if (ref) {
				binder_inc_node(ref->node, 1, 0, NULL);
				target_node = ref->node;
			}
			binder_proc_unlock(proc);
			if (target_node == NULL) {
				binder_user_error("%d:%d got transaction to invalid handle\n",
					proc->pid, thread->pid);
				return_error = BR_FAILED_REPLY;
				return_error_param = -EINVAL;
				return_error_line = __LINE__;
				goto err_invalid_target_handle;
			}
		} else {
			mutex_lock(&context->context_mgr_node_lock);
			target_node = context->binder_context_mgr_node;
			if (target_node == NULL) {
				return_error = BR_DEAD_REPLY;
				mutex_unlock(&context->context_mgr_node_lock);
				return_error_line = __LINE__;
				goto err_no_context_mgr_node;
			}
			binder_inc_node(target_node, 1, 0, NULL);
			mutex_unlock(&context->context_mgr_node_lock);
		}
		e->to_node = target_node->debug_id;
		binder_node_lock(target_node);
		target_proc = target_node->proc;
		if (target_proc == NULL) {
			binder_node_unlock(target_node);
			return_error = BR_DEAD_REPLY;
			return_error_line = __LINE__;
			goto err_dead_binder;
		}
		binder_inner_proc_lock(target_proc);
		target_proc->tmp_ref++;
		binder_inner_proc_unlock(target_proc);
		binder_node_unlock(target_node);
		if (security_binder_transaction(proc->tsk,
						target_proc->tsk) < 0) {
			return_error = BR_FAILED_REPLY;
			return_error_param = -EPERM;
			return_error_line = __LINE__;
			goto err_invalid_target_handle;
		}
		binder_inner_proc_lock(proc);
		if (!(tr->flags & TF_ONE_WAY) && thread->transaction_stack) {
			struct binder_transaction *tmp;

			tmp = thread->transaction_stack;
			if (tmp->to_thread != thread) {
				spin_lock(&tmp->lock);
				binder_user_error("%d:%d got new transaction with bad transaction stack, transaction %d has target %d:%d\n",
					proc->pid, thread->pid, tmp->debug_id,
					tmp->to_proc ? tmp->to_proc->pid : 0,
					tmp->to_thread ?
					tmp->to_thread->pid : 0);
				spin_unlock(&tmp->lock);
				binder_inner_proc_unlock(proc);
				return_error = BR_FAILED_REPLY;
				return_error_param = -EPROTO;
				return_error_line = __LINE__;
				goto err_bad_call_stack;
			}
			while (tmp) {
				struct binder_thread *from;

				spin_lock(&tmp->lock);
				from = tmp->from;
				if (from && from->proc == target_proc) {
					atomic_inc(&from->tmp_ref);
					target_thread = from;
					spin_unlock(&tmp->lock);
					break;
				}
				spin_unlock(&tmp->lock);
				tmp = tmp->from_parent;
			}
		}
		binder_inner_proc_unlock(proc);
	}
	if (target_thread)
		e->to_thread = target_thread->pid;
	e->to_proc = target_proc->pid;

	/* TODO: reuse incoming transaction for reply */
	t = kzalloc(sizeof(*t), GFP_KERNEL);
	if (t == NULL) {
		return_error = BR_FAILED_REPLY;
		return_error_param = -ENOMEM;
		return_error_line = __LINE__;
		goto err_alloc_t_failed;
	}
	binder_stats_created(BINDER_STAT_TRANSACTION);
	spin_lock_init(&t->lock);

	tcomplete = kzalloc(sizeof(*tcomplete), GFP_KERNEL);
	if (tcomplete == NULL) {
		return_error = BR_FAILED_REPLY;
		return_error_param = -ENOMEM;
		return_error_line = __LINE__;
		goto err_alloc_tcomplete_failed;
	}
	binder_stats_created(BINDER_STAT_TRANSACTION_COMPLETE);

	t->debug_id = t_debug_id;

	if (reply)
		binder_debug(BINDER_DEBUG_TRANSACTION,
			     "%d:%d BC_REPLY %d -> %d:%d, data %016llx-%016llx size %lld-%lld-%lld\n",
			     proc->pid, thread->pid, t->debug_id,
			     target_proc->pid, target_thread->pid,
			     (u64)tr->data.ptr.buffer,
			     (u64)tr->data.ptr.offsets,
			     (u64)tr->data_size, (u64)tr->offsets_size,
			     (u64)extra_buffers_size);
	else
		binder_debug(BINDER_DEBUG_TRANSACTION,
			     "%d:%d BC_TRANSACTION %d -> %d - node %d, data %016llx-%016llx size %lld-%lld-%lld\n",
			     proc->pid, thread->pid, t->debug_id,
			     target_proc->pid, target_node->debug_id,
			     (u64)tr->data.ptr.buffer,
			     (u64)tr->data.ptr.offsets,
			     (u64)tr->data_size, (u64)tr->offsets_size,
			     (u64)extra_buffers_size);

	if (!reply && !(tr->flags & TF_ONE_WAY))
		t->from = thread;
	else
		t->from = NULL;
	t->sender_euid = task_euid(proc->tsk);
	t->to_proc = target_proc;
	t->to_thread = target_thread;
	t->code = tr->code;
	t->flags = tr->flags;
	t->priority = task_nice(current);

	trace_binder_transaction(reply, t, target_node);

	t->buffer = binder_alloc_new_buf(&target_proc->alloc, tr->data_size,
		tr->offsets_size, extra_buffers_size,
		!reply && (t->flags & TF_ONE_WAY));
	if (IS_ERR(t->buffer)) {
		/*
		 * -ESRCH indicates VMA cleared. The target is dying.
		 */
		return_error_param = PTR_ERR(t->buffer);
		return_error = return_error_param == -ESRCH ?
			BR_DEAD_REPLY : BR_FAILED_REPLY;
		return_error_line = __LINE__;
		t->buffer = NULL;
		goto err_binder_alloc_buf_failed;
	}
	t->buffer->allow_user_free = 0;
	t->buffer->debug_id = t->debug_id;
	t->buffer->transaction = t;
	t->buffer->target_node = target_node;
	trace_binder_transaction_alloc_buf(t->buffer);
	off_start = (binder_size_t *)(t->buffer->data +
				      ALIGN(tr->data_size, sizeof(void *)));
	offp = off_start;

	if (copy_from_user(t->buffer->data, (const void __user *)(uintptr_t)
			   tr->data.ptr.buffer, tr->data_size)) {
		binder_user_error("%d:%d got transaction with invalid data ptr\n",
				proc->pid, thread->pid);
		return_error = BR_FAILED_REPLY;
		return_error_param = -EFAULT;
		return_error_line = __LINE__;
		goto err_copy_data_failed;
	}
	if (copy_from_user(offp, (const void __user *)(uintptr_t)
			   tr->data.ptr.offsets, tr->offsets_size)) {
		binder_user_error("%d:%d got transaction with invalid offsets ptr\n",
				proc->pid, thread->pid);
		return_error = BR_FAILED_REPLY;
		return_error_param = -EFAULT;
		return_error_line = __LINE__;
		goto err_copy_data_failed;
	}
	if (!IS_ALIGNED(tr->offsets_size, sizeof(binder_size_t))) {
		binder_user_error("%d:%d got transaction with invalid offsets size, %lld\n",
				proc->pid, thread->pid, (u64)tr->offsets_size);
		return_error = BR_FAILED_REPLY;
		return_error_param = -EINVAL;
		return_error_line = __LINE__;
		goto err_bad_offset;
	}
	if (!IS_ALIGNED(extra_buffers_size, sizeof(u64))) {
		binder_user_error("%d:%d got transaction with unaligned buffers size, %lld\n",
				  proc->pid, thread->pid,
				  (u64)extra_buffers_size);
		return_error = BR_FAILED_REPLY;
		return_error_param = -EINVAL;
		return_error_line = __LINE__;
		goto err_bad_offset;
	}
	off_end = (void *)off_start + tr->offsets_size;
	sg_bufp = (u8 *)(PTR_ALIGN(off_end, sizeof(void *)));
	sg_buf_end = sg_bufp + extra_buffers_size;
	off_min = 0;
	for (; offp < off_end; offp++) {
		struct binder_object_header *hdr;
		size_t object_size = binder_validate_object(t->buffer, *offp);

		if (object_size == 0 || *offp < off_min) {
			binder_user_error("%d:%d got transaction with invalid offset (%lld, min %lld max %lld) or object.\n",
					  proc->pid, thread->pid, (u64)*offp,
					  (u64)off_min,
					  (u64)t->buffer->data_size);
			return_error = BR_FAILED_REPLY;
			return_error_param = -EINVAL;
			return_error_line = __LINE__;
			goto err_bad_offset;
		}

		hdr = (struct binder_object_header *)(t->buffer->data + *offp);
		off_min = *offp + object_size;
		switch (hdr->type) {
		case BINDER_TYPE_BINDER:
		case BINDER_TYPE_WEAK_BINDER: {
			struct flat_binder_object *fp;

			fp = to_flat_binder_object(hdr);
			ret = binder_translate_binder(fp, t, thread);
			if (ret < 0) {
				return_error = BR_FAILED_REPLY;
				return_error_param = ret;
				return_error_line = __LINE__;
				goto err_translate_failed;
			}
		} break;
		case BINDER_TYPE_HANDLE:
		case BINDER_TYPE_WEAK_HANDLE: {
			struct flat_binder_object *fp;

			fp = to_flat_binder_object(hdr);
			ret = binder_translate_handle(fp, t, thread);
			if (ret < 0) {
				return_error = BR_FAILED_REPLY;
				return_error_param = ret;
				return_error_line = __LINE__;
				goto err_translate_failed;
			}
		} break;

		case BINDER_TYPE_FD: {
			struct binder_fd_object *fp = to_binder_fd_object(hdr);
			int target_fd = binder_translate_fd(fp->fd, t, thread,
							    in_reply_to);

			if (target_fd < 0) {
				return_error = BR_FAILED_REPLY;
				return_error_param = target_fd;
				return_error_line = __LINE__;
				goto err_translate_failed;
			}
			fp->pad_binder = 0;
			fp->fd = target_fd;
		} break;
		case BINDER_TYPE_FDA: {
			struct binder_fd_array_object *fda =
				to_binder_fd_array_object(hdr);
			struct binder_buffer_object *parent =
				binder_validate_ptr(t->buffer, fda->parent,
						    off_start,
						    offp - off_start);
			if (!parent) {
				binder_user_error("%d:%d got transaction with invalid parent offset or type\n",
						  proc->pid, thread->pid);
				return_error = BR_FAILED_REPLY;
				return_error_param = -EINVAL;
				return_error_line = __LINE__;
				goto err_bad_parent;
			}
			if (!binder_validate_fixup(t->buffer, off_start,
						   parent, fda->parent_offset,
						   last_fixup_obj,
						   last_fixup_min_off)) {
				binder_user_error("%d:%d got transaction with out-of-order buffer fixup\n",
						  proc->pid, thread->pid);
				return_error = BR_FAILED_REPLY;
				return_error_param = -EINVAL;
				return_error_line = __LINE__;
				goto err_bad_parent;
			}
			ret = binder_translate_fd_array(fda, parent, t, thread,
							in_reply_to);
			if (ret < 0) {
				return_error = BR_FAILED_REPLY;
				return_error_param = ret;
				return_error_line = __LINE__;
				goto err_translate_failed;
			}
			last_fixup_obj = parent;
			last_fixup_min_off =
				fda->parent_offset + sizeof(u32) * fda->num_fds;
		} break;
		case BINDER_TYPE_PTR: {
			struct binder_buffer_object *bp =
				to_binder_buffer_object(hdr);
			size_t buf_left = sg_buf_end - sg_bufp;

			if (bp->length > buf_left) {
				binder_user_error("%d:%d got transaction with too large buffer\n",
						  proc->pid, thread->pid);
				return_error = BR_FAILED_REPLY;
				return_error_param = -EINVAL;
				return_error_line = __LINE__;
				goto err_bad_offset;
			}
			if (copy_from_user(sg_bufp,
					   (const void __user *)(uintptr_t)
					   bp->buffer, bp->length)) {
				binder_user_error("%d:%d got transaction with invalid offsets ptr\n",
						  proc->pid, thread->pid);
				return_error_param = -EFAULT;
				return_error = BR_FAILED_REPLY;
				return_error_line = __LINE__;
				goto err_copy_data_failed;
			}
			/* Fixup buffer pointer to target proc address space */
			bp->buffer = (uintptr_t)sg_bufp +
				binder_alloc_get_user_buffer_offset(
						&target_proc->alloc);
			sg_bufp += ALIGN(bp->length, sizeof(u64));

			ret = binder_fixup_parent(t, thread, bp, off_start,
						  offp - off_start,
						  last_fixup_obj,
						  last_fixup_min_off);
			if (ret < 0) {
				return_error = BR_FAILED_REPLY;
				return_error_param = ret;
				return_error_line = __LINE__;
				goto err_translate_failed;
			}
			last_fixup_obj = bp;
			last_fixup_min_off = 0;
		} break;
		default:
			binder_user_error("%d:%d got transaction with invalid object type, %x\n",
				proc->pid, thread->pid, hdr->type);
			return_error = BR_FAILED_REPLY;
			return_error_param = -EINVAL;
			return_error_line = __LINE__;
			goto err_bad_object_type;
		}
	}
	tcomplete->type = BINDER_WORK_TRANSACTION_COMPLETE;
	binder_enqueue_work(proc, tcomplete, &thread->todo);
	t->work.type = BINDER_WORK_TRANSACTION;

	if (reply) {
		binder_inner_proc_lock(target_proc);
		if (target_thread->is_dead) {
			binder_inner_proc_unlock(target_proc);
			goto err_dead_proc_or_thread;
		}
		BUG_ON(t->buffer->async_transaction != 0);
		binder_pop_transaction_ilocked(target_thread, in_reply_to);
		binder_enqueue_work_ilocked(&t->work, &target_thread->todo);
		binder_inner_proc_unlock(target_proc);
		wake_up_interruptible_sync(&target_thread->wait);
		binder_free_transaction(in_reply_to);
	} else if (!(t->flags & TF_ONE_WAY)) {
		BUG_ON(t->buffer->async_transaction != 0);
		binder_inner_proc_lock(proc);
		t->need_reply = 1;
		t->from_parent = thread->transaction_stack;
		thread->transaction_stack = t;
		binder_inner_proc_unlock(proc);
		if (!binder_proc_transaction(t, target_proc, target_thread)) {
			binder_inner_proc_lock(proc);
			binder_pop_transaction_ilocked(thread, t);
			binder_inner_proc_unlock(proc);
			goto err_dead_proc_or_thread;
		}
	} else {
		BUG_ON(target_node == NULL);
		BUG_ON(t->buffer->async_transaction != 1);
		if (!binder_proc_transaction(t, target_proc, NULL))
			goto err_dead_proc_or_thread;
	}
	if (target_thread)
		binder_thread_dec_tmpref(target_thread);
	binder_proc_dec_tmpref(target_proc);
	/*
	 * write barrier to synchronize with initialization
	 * of log entry
	 */
	smp_wmb();
	WRITE_ONCE(e->debug_id_done, t_debug_id);
	return;

err_dead_proc_or_thread:
	return_error = BR_DEAD_REPLY;
	return_error_line = __LINE__;
<<<<<<< HEAD
=======
	binder_dequeue_work(proc, tcomplete);
>>>>>>> 6c3cc51a
err_translate_failed:
err_bad_object_type:
err_bad_offset:
err_bad_parent:
err_copy_data_failed:
	trace_binder_transaction_failed_buffer_release(t->buffer);
	binder_transaction_buffer_release(target_proc, t->buffer, offp);
	target_node = NULL;
	t->buffer->transaction = NULL;
	binder_alloc_free_buf(&target_proc->alloc, t->buffer);
err_binder_alloc_buf_failed:
	kfree(tcomplete);
	binder_stats_deleted(BINDER_STAT_TRANSACTION_COMPLETE);
err_alloc_tcomplete_failed:
	kfree(t);
	binder_stats_deleted(BINDER_STAT_TRANSACTION);
err_alloc_t_failed:
err_bad_call_stack:
err_empty_call_stack:
err_dead_binder:
err_invalid_target_handle:
err_no_context_mgr_node:
	if (target_thread)
		binder_thread_dec_tmpref(target_thread);
	if (target_proc)
		binder_proc_dec_tmpref(target_proc);
	if (target_node)
		binder_dec_node(target_node, 1, 0);

	binder_debug(BINDER_DEBUG_FAILED_TRANSACTION,
		     "%d:%d transaction failed %d/%d, size %lld-%lld line %d\n",
		     proc->pid, thread->pid, return_error, return_error_param,
		     (u64)tr->data_size, (u64)tr->offsets_size,
		     return_error_line);

	{
		struct binder_transaction_log_entry *fe;

		e->return_error = return_error;
		e->return_error_param = return_error_param;
		e->return_error_line = return_error_line;
		fe = binder_transaction_log_add(&binder_transaction_log_failed);
		*fe = *e;
		/*
		 * write barrier to synchronize with initialization
		 * of log entry
		 */
		smp_wmb();
		WRITE_ONCE(e->debug_id_done, t_debug_id);
		WRITE_ONCE(fe->debug_id_done, t_debug_id);
	}

	BUG_ON(thread->return_error.cmd != BR_OK);
	if (in_reply_to) {
		thread->return_error.cmd = BR_TRANSACTION_COMPLETE;
		binder_enqueue_work(thread->proc,
				    &thread->return_error.work,
				    &thread->todo);
		binder_send_failed_reply(in_reply_to, return_error);
	} else {
		thread->return_error.cmd = return_error;
		binder_enqueue_work(thread->proc,
				    &thread->return_error.work,
				    &thread->todo);
	}
}

static int binder_thread_write(struct binder_proc *proc,
			struct binder_thread *thread,
			binder_uintptr_t binder_buffer, size_t size,
			binder_size_t *consumed)
{
	uint32_t cmd;
	struct binder_context *context = proc->context;
	void __user *buffer = (void __user *)(uintptr_t)binder_buffer;
	void __user *ptr = buffer + *consumed;
	void __user *end = buffer + size;

	while (ptr < end && thread->return_error.cmd == BR_OK) {
		int ret;

		if (get_user(cmd, (uint32_t __user *)ptr))
			return -EFAULT;
		ptr += sizeof(uint32_t);
		trace_binder_command(cmd);
		if (_IOC_NR(cmd) < ARRAY_SIZE(binder_stats.bc)) {
			atomic_inc(&binder_stats.bc[_IOC_NR(cmd)]);
			atomic_inc(&proc->stats.bc[_IOC_NR(cmd)]);
			atomic_inc(&thread->stats.bc[_IOC_NR(cmd)]);
		}
		switch (cmd) {
		case BC_INCREFS:
		case BC_ACQUIRE:
		case BC_RELEASE:
		case BC_DECREFS: {
			uint32_t target;
			const char *debug_string;
			bool strong = cmd == BC_ACQUIRE || cmd == BC_RELEASE;
			bool increment = cmd == BC_INCREFS || cmd == BC_ACQUIRE;
			struct binder_ref_data rdata;

			if (get_user(target, (uint32_t __user *)ptr))
				return -EFAULT;

			ptr += sizeof(uint32_t);
			ret = -1;
			if (increment && !target) {
				struct binder_node *ctx_mgr_node;
				mutex_lock(&context->context_mgr_node_lock);
				ctx_mgr_node = context->binder_context_mgr_node;
				if (ctx_mgr_node)
					ret = binder_inc_ref_for_node(
							proc, ctx_mgr_node,
							strong, NULL, &rdata);
				mutex_unlock(&context->context_mgr_node_lock);
			}
			if (ret)
				ret = binder_update_ref_for_handle(
						proc, target, increment, strong,
						&rdata);
			if (!ret && rdata.desc != target) {
				binder_user_error("%d:%d tried to acquire reference to desc %d, got %d instead\n",
					proc->pid, thread->pid,
					target, rdata.desc);
			}
			switch (cmd) {
			case BC_INCREFS:
				debug_string = "IncRefs";
				break;
			case BC_ACQUIRE:
				debug_string = "Acquire";
				break;
			case BC_RELEASE:
				debug_string = "Release";
				break;
			case BC_DECREFS:
			default:
				debug_string = "DecRefs";
				break;
			}
			if (ret) {
				binder_user_error("%d:%d %s %d refcount change on invalid ref %d ret %d\n",
					proc->pid, thread->pid, debug_string,
					strong, target, ret);
				break;
			}
			binder_debug(BINDER_DEBUG_USER_REFS,
				     "%d:%d %s ref %d desc %d s %d w %d\n",
				     proc->pid, thread->pid, debug_string,
				     rdata.debug_id, rdata.desc, rdata.strong,
				     rdata.weak);
			break;
		}
		case BC_INCREFS_DONE:
		case BC_ACQUIRE_DONE: {
			binder_uintptr_t node_ptr;
			binder_uintptr_t cookie;
			struct binder_node *node;
			bool free_node;

			if (get_user(node_ptr, (binder_uintptr_t __user *)ptr))
				return -EFAULT;
			ptr += sizeof(binder_uintptr_t);
			if (get_user(cookie, (binder_uintptr_t __user *)ptr))
				return -EFAULT;
			ptr += sizeof(binder_uintptr_t);
			node = binder_get_node(proc, node_ptr);
			if (node == NULL) {
				binder_user_error("%d:%d %s u%016llx no match\n",
					proc->pid, thread->pid,
					cmd == BC_INCREFS_DONE ?
					"BC_INCREFS_DONE" :
					"BC_ACQUIRE_DONE",
					(u64)node_ptr);
				break;
			}
			if (cookie != node->cookie) {
				binder_user_error("%d:%d %s u%016llx node %d cookie mismatch %016llx != %016llx\n",
					proc->pid, thread->pid,
					cmd == BC_INCREFS_DONE ?
					"BC_INCREFS_DONE" : "BC_ACQUIRE_DONE",
					(u64)node_ptr, node->debug_id,
					(u64)cookie, (u64)node->cookie);
				binder_put_node(node);
				break;
			}
			binder_node_inner_lock(node);
			if (cmd == BC_ACQUIRE_DONE) {
				if (node->pending_strong_ref == 0) {
					binder_user_error("%d:%d BC_ACQUIRE_DONE node %d has no pending acquire request\n",
						proc->pid, thread->pid,
						node->debug_id);
					binder_node_inner_unlock(node);
					binder_put_node(node);
					break;
				}
				node->pending_strong_ref = 0;
			} else {
				if (node->pending_weak_ref == 0) {
					binder_user_error("%d:%d BC_INCREFS_DONE node %d has no pending increfs request\n",
						proc->pid, thread->pid,
						node->debug_id);
					binder_node_inner_unlock(node);
					binder_put_node(node);
					break;
				}
				node->pending_weak_ref = 0;
			}
			free_node = binder_dec_node_nilocked(node,
					cmd == BC_ACQUIRE_DONE, 0);
			WARN_ON(free_node);
			binder_debug(BINDER_DEBUG_USER_REFS,
				     "%d:%d %s node %d ls %d lw %d tr %d\n",
				     proc->pid, thread->pid,
				     cmd == BC_INCREFS_DONE ? "BC_INCREFS_DONE" : "BC_ACQUIRE_DONE",
				     node->debug_id, node->local_strong_refs,
				     node->local_weak_refs, node->tmp_refs);
			binder_node_inner_unlock(node);
			binder_put_node(node);
			break;
		}
		case BC_ATTEMPT_ACQUIRE:
			pr_err("BC_ATTEMPT_ACQUIRE not supported\n");
			return -EINVAL;
		case BC_ACQUIRE_RESULT:
			pr_err("BC_ACQUIRE_RESULT not supported\n");
			return -EINVAL;

		case BC_FREE_BUFFER: {
			binder_uintptr_t data_ptr;
			struct binder_buffer *buffer;

			if (get_user(data_ptr, (binder_uintptr_t __user *)ptr))
				return -EFAULT;
			ptr += sizeof(binder_uintptr_t);

			buffer = binder_alloc_prepare_to_free(&proc->alloc,
							      data_ptr);
			if (buffer == NULL) {
				binder_user_error("%d:%d BC_FREE_BUFFER u%016llx no match\n",
					proc->pid, thread->pid, (u64)data_ptr);
				break;
			}
			if (!buffer->allow_user_free) {
				binder_user_error("%d:%d BC_FREE_BUFFER u%016llx matched unreturned buffer\n",
					proc->pid, thread->pid, (u64)data_ptr);
				break;
			}
			binder_debug(BINDER_DEBUG_FREE_BUFFER,
				     "%d:%d BC_FREE_BUFFER u%016llx found buffer %d for %s transaction\n",
				     proc->pid, thread->pid, (u64)data_ptr,
				     buffer->debug_id,
				     buffer->transaction ? "active" : "finished");

			if (buffer->transaction) {
				buffer->transaction->buffer = NULL;
				buffer->transaction = NULL;
			}
			if (buffer->async_transaction && buffer->target_node) {
				struct binder_node *buf_node;
				struct binder_work *w;

				buf_node = buffer->target_node;
				binder_node_inner_lock(buf_node);
				BUG_ON(!buf_node->has_async_transaction);
				BUG_ON(buf_node->proc != proc);
				w = binder_dequeue_work_head_ilocked(
						&buf_node->async_todo);
				if (!w) {
					buf_node->has_async_transaction = 0;
				} else {
					binder_enqueue_work_ilocked(
							w, &proc->todo);
					binder_wakeup_proc_ilocked(proc);
				}
				binder_node_inner_unlock(buf_node);
			}
			trace_binder_transaction_buffer_release(buffer);
			binder_transaction_buffer_release(proc, buffer, NULL);
			binder_alloc_free_buf(&proc->alloc, buffer);
			break;
		}

		case BC_TRANSACTION_SG:
		case BC_REPLY_SG: {
			struct binder_transaction_data_sg tr;

			if (copy_from_user(&tr, ptr, sizeof(tr)))
				return -EFAULT;
			ptr += sizeof(tr);
			binder_transaction(proc, thread, &tr.transaction_data,
					   cmd == BC_REPLY_SG, tr.buffers_size);
			break;
		}
		case BC_TRANSACTION:
		case BC_REPLY: {
			struct binder_transaction_data tr;

			if (copy_from_user(&tr, ptr, sizeof(tr)))
				return -EFAULT;
			ptr += sizeof(tr);
			binder_transaction(proc, thread, &tr,
					   cmd == BC_REPLY, 0);
			break;
		}

		case BC_REGISTER_LOOPER:
			binder_debug(BINDER_DEBUG_THREADS,
				     "%d:%d BC_REGISTER_LOOPER\n",
				     proc->pid, thread->pid);
			binder_inner_proc_lock(proc);
			if (thread->looper & BINDER_LOOPER_STATE_ENTERED) {
				thread->looper |= BINDER_LOOPER_STATE_INVALID;
				binder_user_error("%d:%d ERROR: BC_REGISTER_LOOPER called after BC_ENTER_LOOPER\n",
					proc->pid, thread->pid);
			} else if (proc->requested_threads == 0) {
				thread->looper |= BINDER_LOOPER_STATE_INVALID;
				binder_user_error("%d:%d ERROR: BC_REGISTER_LOOPER called without request\n",
					proc->pid, thread->pid);
			} else {
				proc->requested_threads--;
				proc->requested_threads_started++;
			}
			thread->looper |= BINDER_LOOPER_STATE_REGISTERED;
			binder_inner_proc_unlock(proc);
			break;
		case BC_ENTER_LOOPER:
			binder_debug(BINDER_DEBUG_THREADS,
				     "%d:%d BC_ENTER_LOOPER\n",
				     proc->pid, thread->pid);
			if (thread->looper & BINDER_LOOPER_STATE_REGISTERED) {
				thread->looper |= BINDER_LOOPER_STATE_INVALID;
				binder_user_error("%d:%d ERROR: BC_ENTER_LOOPER called after BC_REGISTER_LOOPER\n",
					proc->pid, thread->pid);
			}
			thread->looper |= BINDER_LOOPER_STATE_ENTERED;
			break;
		case BC_EXIT_LOOPER:
			binder_debug(BINDER_DEBUG_THREADS,
				     "%d:%d BC_EXIT_LOOPER\n",
				     proc->pid, thread->pid);
			thread->looper |= BINDER_LOOPER_STATE_EXITED;
			break;

		case BC_REQUEST_DEATH_NOTIFICATION:
		case BC_CLEAR_DEATH_NOTIFICATION: {
			uint32_t target;
			binder_uintptr_t cookie;
			struct binder_ref *ref;
			struct binder_ref_death *death = NULL;

			if (get_user(target, (uint32_t __user *)ptr))
				return -EFAULT;
			ptr += sizeof(uint32_t);
			if (get_user(cookie, (binder_uintptr_t __user *)ptr))
				return -EFAULT;
			ptr += sizeof(binder_uintptr_t);
			if (cmd == BC_REQUEST_DEATH_NOTIFICATION) {
				/*
				 * Allocate memory for death notification
				 * before taking lock
				 */
				death = kzalloc(sizeof(*death), GFP_KERNEL);
				if (death == NULL) {
					WARN_ON(thread->return_error.cmd !=
						BR_OK);
					thread->return_error.cmd = BR_ERROR;
					binder_enqueue_work(
						thread->proc,
						&thread->return_error.work,
						&thread->todo);
					binder_debug(
						BINDER_DEBUG_FAILED_TRANSACTION,
						"%d:%d BC_REQUEST_DEATH_NOTIFICATION failed\n",
						proc->pid, thread->pid);
					break;
				}
			}
			binder_proc_lock(proc);
			ref = binder_get_ref_olocked(proc, target, false);
			if (ref == NULL) {
				binder_user_error("%d:%d %s invalid ref %d\n",
					proc->pid, thread->pid,
					cmd == BC_REQUEST_DEATH_NOTIFICATION ?
					"BC_REQUEST_DEATH_NOTIFICATION" :
					"BC_CLEAR_DEATH_NOTIFICATION",
					target);
				binder_proc_unlock(proc);
				kfree(death);
				break;
			}

			binder_debug(BINDER_DEBUG_DEATH_NOTIFICATION,
				     "%d:%d %s %016llx ref %d desc %d s %d w %d for node %d\n",
				     proc->pid, thread->pid,
				     cmd == BC_REQUEST_DEATH_NOTIFICATION ?
				     "BC_REQUEST_DEATH_NOTIFICATION" :
				     "BC_CLEAR_DEATH_NOTIFICATION",
				     (u64)cookie, ref->data.debug_id,
				     ref->data.desc, ref->data.strong,
				     ref->data.weak, ref->node->debug_id);

			binder_node_lock(ref->node);
			if (cmd == BC_REQUEST_DEATH_NOTIFICATION) {
				if (ref->death) {
					binder_user_error("%d:%d BC_REQUEST_DEATH_NOTIFICATION death notification already set\n",
						proc->pid, thread->pid);
					binder_node_unlock(ref->node);
					binder_proc_unlock(proc);
					kfree(death);
					break;
				}
				binder_stats_created(BINDER_STAT_DEATH);
				INIT_LIST_HEAD(&death->work.entry);
				death->cookie = cookie;
				ref->death = death;
				if (ref->node->proc == NULL) {
					ref->death->work.type = BINDER_WORK_DEAD_BINDER;

					binder_inner_proc_lock(proc);
					binder_enqueue_work_ilocked(
						&ref->death->work, &proc->todo);
					binder_wakeup_proc_ilocked(proc);
					binder_inner_proc_unlock(proc);
				}
			} else {
				if (ref->death == NULL) {
					binder_user_error("%d:%d BC_CLEAR_DEATH_NOTIFICATION death notification not active\n",
						proc->pid, thread->pid);
					binder_node_unlock(ref->node);
					binder_proc_unlock(proc);
					break;
				}
				death = ref->death;
				if (death->cookie != cookie) {
					binder_user_error("%d:%d BC_CLEAR_DEATH_NOTIFICATION death notification cookie mismatch %016llx != %016llx\n",
						proc->pid, thread->pid,
						(u64)death->cookie,
						(u64)cookie);
					binder_node_unlock(ref->node);
					binder_proc_unlock(proc);
					break;
				}
				ref->death = NULL;
				binder_inner_proc_lock(proc);
				if (list_empty(&death->work.entry)) {
					death->work.type = BINDER_WORK_CLEAR_DEATH_NOTIFICATION;
					if (thread->looper &
					    (BINDER_LOOPER_STATE_REGISTERED |
					     BINDER_LOOPER_STATE_ENTERED))
						binder_enqueue_work_ilocked(
								&death->work,
								&thread->todo);
					else {
						binder_enqueue_work_ilocked(
								&death->work,
								&proc->todo);
						binder_wakeup_proc_ilocked(
								proc);
					}
				} else {
					BUG_ON(death->work.type != BINDER_WORK_DEAD_BINDER);
					death->work.type = BINDER_WORK_DEAD_BINDER_AND_CLEAR;
				}
				binder_inner_proc_unlock(proc);
			}
			binder_node_unlock(ref->node);
			binder_proc_unlock(proc);
		} break;
		case BC_DEAD_BINDER_DONE: {
			struct binder_work *w;
			binder_uintptr_t cookie;
			struct binder_ref_death *death = NULL;

			if (get_user(cookie, (binder_uintptr_t __user *)ptr))
				return -EFAULT;

			ptr += sizeof(cookie);
			binder_inner_proc_lock(proc);
			list_for_each_entry(w, &proc->delivered_death,
					    entry) {
				struct binder_ref_death *tmp_death =
					container_of(w,
						     struct binder_ref_death,
						     work);

				if (tmp_death->cookie == cookie) {
					death = tmp_death;
					break;
				}
			}
			binder_debug(BINDER_DEBUG_DEAD_BINDER,
				     "%d:%d BC_DEAD_BINDER_DONE %016llx found %p\n",
				     proc->pid, thread->pid, (u64)cookie,
				     death);
			if (death == NULL) {
				binder_user_error("%d:%d BC_DEAD_BINDER_DONE %016llx not found\n",
					proc->pid, thread->pid, (u64)cookie);
				binder_inner_proc_unlock(proc);
				break;
			}
			binder_dequeue_work_ilocked(&death->work);
			if (death->work.type == BINDER_WORK_DEAD_BINDER_AND_CLEAR) {
				death->work.type = BINDER_WORK_CLEAR_DEATH_NOTIFICATION;
				if (thread->looper &
					(BINDER_LOOPER_STATE_REGISTERED |
					 BINDER_LOOPER_STATE_ENTERED))
					binder_enqueue_work_ilocked(
						&death->work, &thread->todo);
				else {
					binder_enqueue_work_ilocked(
							&death->work,
							&proc->todo);
					binder_wakeup_proc_ilocked(proc);
				}
			}
			binder_inner_proc_unlock(proc);
		} break;

		default:
			pr_err("%d:%d unknown command %d\n",
			       proc->pid, thread->pid, cmd);
			return -EINVAL;
		}
		*consumed = ptr - buffer;
	}
	return 0;
}

static void binder_stat_br(struct binder_proc *proc,
			   struct binder_thread *thread, uint32_t cmd)
{
	trace_binder_return(cmd);
	if (_IOC_NR(cmd) < ARRAY_SIZE(binder_stats.br)) {
		atomic_inc(&binder_stats.br[_IOC_NR(cmd)]);
		atomic_inc(&proc->stats.br[_IOC_NR(cmd)]);
		atomic_inc(&thread->stats.br[_IOC_NR(cmd)]);
	}
}

static int binder_has_thread_work(struct binder_thread *thread)
{
	return !binder_worklist_empty(thread->proc, &thread->todo) ||
		thread->looper_need_return;
}

static int binder_put_node_cmd(struct binder_proc *proc,
			       struct binder_thread *thread,
			       void __user **ptrp,
			       binder_uintptr_t node_ptr,
			       binder_uintptr_t node_cookie,
			       int node_debug_id,
			       uint32_t cmd, const char *cmd_name)
{
	void __user *ptr = *ptrp;

	if (put_user(cmd, (uint32_t __user *)ptr))
		return -EFAULT;
	ptr += sizeof(uint32_t);

	if (put_user(node_ptr, (binder_uintptr_t __user *)ptr))
		return -EFAULT;
	ptr += sizeof(binder_uintptr_t);

	if (put_user(node_cookie, (binder_uintptr_t __user *)ptr))
		return -EFAULT;
	ptr += sizeof(binder_uintptr_t);

	binder_stat_br(proc, thread, cmd);
	binder_debug(BINDER_DEBUG_USER_REFS, "%d:%d %s %d u%016llx c%016llx\n",
		     proc->pid, thread->pid, cmd_name, node_debug_id,
		     (u64)node_ptr, (u64)node_cookie);

	*ptrp = ptr;
	return 0;
}

static int binder_wait_for_work(struct binder_thread *thread,
				bool do_proc_work)
{
	DEFINE_WAIT(wait);
	struct binder_proc *proc = thread->proc;
	int ret = 0;

	freezer_do_not_count();
	binder_inner_proc_lock(proc);
	for (;;) {
		prepare_to_wait(&thread->wait, &wait, TASK_INTERRUPTIBLE);
		if (binder_has_work_ilocked(thread, do_proc_work))
			break;
		if (do_proc_work)
			list_add(&thread->waiting_thread_node,
				 &proc->waiting_threads);
		binder_inner_proc_unlock(proc);
		schedule();
		binder_inner_proc_lock(proc);
		list_del_init(&thread->waiting_thread_node);
		if (signal_pending(current)) {
			ret = -ERESTARTSYS;
			break;
		}
	}
	finish_wait(&thread->wait, &wait);
	binder_inner_proc_unlock(proc);
	freezer_count();

	return ret;
}

static int binder_thread_read(struct binder_proc *proc,
			      struct binder_thread *thread,
			      binder_uintptr_t binder_buffer, size_t size,
			      binder_size_t *consumed, int non_block)
{
	void __user *buffer = (void __user *)(uintptr_t)binder_buffer;
	void __user *ptr = buffer + *consumed;
	void __user *end = buffer + size;

	int ret = 0;
	int wait_for_proc_work;

	if (*consumed == 0) {
		if (put_user(BR_NOOP, (uint32_t __user *)ptr))
			return -EFAULT;
		ptr += sizeof(uint32_t);
	}

retry:
	binder_inner_proc_lock(proc);
	wait_for_proc_work = binder_available_for_proc_work_ilocked(thread);
	binder_inner_proc_unlock(proc);

	thread->looper |= BINDER_LOOPER_STATE_WAITING;

	trace_binder_wait_for_work(wait_for_proc_work,
				   !!thread->transaction_stack,
				   !binder_worklist_empty(proc, &thread->todo));
	if (wait_for_proc_work) {
		if (!(thread->looper & (BINDER_LOOPER_STATE_REGISTERED |
					BINDER_LOOPER_STATE_ENTERED))) {
			binder_user_error("%d:%d ERROR: Thread waiting for process work before calling BC_REGISTER_LOOPER or BC_ENTER_LOOPER (state %x)\n",
				proc->pid, thread->pid, thread->looper);
			wait_event_interruptible(binder_user_error_wait,
						 binder_stop_on_user_error < 2);
		}
		binder_set_nice(proc->default_priority);
	}

	if (non_block) {
		if (!binder_has_work(thread, wait_for_proc_work))
			ret = -EAGAIN;
	} else {
		ret = binder_wait_for_work(thread, wait_for_proc_work);
	}

	thread->looper &= ~BINDER_LOOPER_STATE_WAITING;

	if (ret)
		return ret;

	while (1) {
		uint32_t cmd;
		struct binder_transaction_data tr;
		struct binder_work *w = NULL;
		struct list_head *list = NULL;
		struct binder_transaction *t = NULL;
		struct binder_thread *t_from;

		binder_inner_proc_lock(proc);
		if (!binder_worklist_empty_ilocked(&thread->todo))
			list = &thread->todo;
		else if (!binder_worklist_empty_ilocked(&proc->todo) &&
			   wait_for_proc_work)
			list = &proc->todo;
		else {
			binder_inner_proc_unlock(proc);

			/* no data added */
			if (ptr - buffer == 4 && !thread->looper_need_return)
				goto retry;
			break;
		}

		if (end - ptr < sizeof(tr) + 4) {
			binder_inner_proc_unlock(proc);
			break;
		}
		w = binder_dequeue_work_head_ilocked(list);

		switch (w->type) {
		case BINDER_WORK_TRANSACTION: {
			binder_inner_proc_unlock(proc);
			t = container_of(w, struct binder_transaction, work);
		} break;
		case BINDER_WORK_RETURN_ERROR: {
			struct binder_error *e = container_of(
					w, struct binder_error, work);

			WARN_ON(e->cmd == BR_OK);
			binder_inner_proc_unlock(proc);
			if (put_user(e->cmd, (uint32_t __user *)ptr))
				return -EFAULT;
			e->cmd = BR_OK;
			ptr += sizeof(uint32_t);

			binder_stat_br(proc, thread, e->cmd);
		} break;
		case BINDER_WORK_TRANSACTION_COMPLETE: {
			binder_inner_proc_unlock(proc);
			cmd = BR_TRANSACTION_COMPLETE;
			if (put_user(cmd, (uint32_t __user *)ptr))
				return -EFAULT;
			ptr += sizeof(uint32_t);

			binder_stat_br(proc, thread, cmd);
			binder_debug(BINDER_DEBUG_TRANSACTION_COMPLETE,
				     "%d:%d BR_TRANSACTION_COMPLETE\n",
				     proc->pid, thread->pid);
			kfree(w);
			binder_stats_deleted(BINDER_STAT_TRANSACTION_COMPLETE);
		} break;
		case BINDER_WORK_NODE: {
			struct binder_node *node = container_of(w, struct binder_node, work);
			int strong, weak;
			binder_uintptr_t node_ptr = node->ptr;
			binder_uintptr_t node_cookie = node->cookie;
			int node_debug_id = node->debug_id;
			int has_weak_ref;
			int has_strong_ref;
			void __user *orig_ptr = ptr;

			BUG_ON(proc != node->proc);
			strong = node->internal_strong_refs ||
					node->local_strong_refs;
			weak = !hlist_empty(&node->refs) ||
					node->local_weak_refs ||
					node->tmp_refs || strong;
			has_strong_ref = node->has_strong_ref;
			has_weak_ref = node->has_weak_ref;

			if (weak && !has_weak_ref) {
				node->has_weak_ref = 1;
				node->pending_weak_ref = 1;
				node->local_weak_refs++;
			}
			if (strong && !has_strong_ref) {
				node->has_strong_ref = 1;
				node->pending_strong_ref = 1;
				node->local_strong_refs++;
			}
			if (!strong && has_strong_ref)
				node->has_strong_ref = 0;
			if (!weak && has_weak_ref)
				node->has_weak_ref = 0;
			if (!weak && !strong) {
				binder_debug(BINDER_DEBUG_INTERNAL_REFS,
					     "%d:%d node %d u%016llx c%016llx deleted\n",
					     proc->pid, thread->pid,
					     node_debug_id,
					     (u64)node_ptr,
					     (u64)node_cookie);
				rb_erase(&node->rb_node, &proc->nodes);
				binder_inner_proc_unlock(proc);
				binder_node_lock(node);
				/*
				 * Acquire the node lock before freeing the
				 * node to serialize with other threads that
				 * may have been holding the node lock while
				 * decrementing this node (avoids race where
				 * this thread frees while the other thread
				 * is unlocking the node after the final
				 * decrement)
				 */
				binder_node_unlock(node);
				binder_free_node(node);
			} else
				binder_inner_proc_unlock(proc);

			if (weak && !has_weak_ref)
				ret = binder_put_node_cmd(
						proc, thread, &ptr, node_ptr,
						node_cookie, node_debug_id,
						BR_INCREFS, "BR_INCREFS");
			if (!ret && strong && !has_strong_ref)
				ret = binder_put_node_cmd(
						proc, thread, &ptr, node_ptr,
						node_cookie, node_debug_id,
						BR_ACQUIRE, "BR_ACQUIRE");
			if (!ret && !strong && has_strong_ref)
				ret = binder_put_node_cmd(
						proc, thread, &ptr, node_ptr,
						node_cookie, node_debug_id,
						BR_RELEASE, "BR_RELEASE");
			if (!ret && !weak && has_weak_ref)
				ret = binder_put_node_cmd(
						proc, thread, &ptr, node_ptr,
						node_cookie, node_debug_id,
						BR_DECREFS, "BR_DECREFS");
			if (orig_ptr == ptr)
				binder_debug(BINDER_DEBUG_INTERNAL_REFS,
					     "%d:%d node %d u%016llx c%016llx state unchanged\n",
					     proc->pid, thread->pid,
					     node_debug_id,
					     (u64)node_ptr,
					     (u64)node_cookie);
			if (ret)
				return ret;
		} break;
		case BINDER_WORK_DEAD_BINDER:
		case BINDER_WORK_DEAD_BINDER_AND_CLEAR:
		case BINDER_WORK_CLEAR_DEATH_NOTIFICATION: {
			struct binder_ref_death *death;
			uint32_t cmd;
			binder_uintptr_t cookie;

			death = container_of(w, struct binder_ref_death, work);
			if (w->type == BINDER_WORK_CLEAR_DEATH_NOTIFICATION)
				cmd = BR_CLEAR_DEATH_NOTIFICATION_DONE;
			else
				cmd = BR_DEAD_BINDER;
			cookie = death->cookie;

			binder_debug(BINDER_DEBUG_DEATH_NOTIFICATION,
				     "%d:%d %s %016llx\n",
				      proc->pid, thread->pid,
				      cmd == BR_DEAD_BINDER ?
				      "BR_DEAD_BINDER" :
				      "BR_CLEAR_DEATH_NOTIFICATION_DONE",
				      (u64)cookie);
			if (w->type == BINDER_WORK_CLEAR_DEATH_NOTIFICATION) {
				binder_inner_proc_unlock(proc);
				kfree(death);
				binder_stats_deleted(BINDER_STAT_DEATH);
			} else {
				binder_enqueue_work_ilocked(
						w, &proc->delivered_death);
				binder_inner_proc_unlock(proc);
			}
			if (put_user(cmd, (uint32_t __user *)ptr))
				return -EFAULT;
			ptr += sizeof(uint32_t);
			if (put_user(cookie,
				     (binder_uintptr_t __user *)ptr))
				return -EFAULT;
			ptr += sizeof(binder_uintptr_t);
			binder_stat_br(proc, thread, cmd);
			if (cmd == BR_DEAD_BINDER)
				goto done; /* DEAD_BINDER notifications can cause transactions */
		} break;
		}

		if (!t)
			continue;

		BUG_ON(t->buffer == NULL);
		if (t->buffer->target_node) {
			struct binder_node *target_node = t->buffer->target_node;

			tr.target.ptr = target_node->ptr;
			tr.cookie =  target_node->cookie;
			t->saved_priority = task_nice(current);
			if (t->priority < target_node->min_priority &&
			    !(t->flags & TF_ONE_WAY))
				binder_set_nice(t->priority);
			else if (!(t->flags & TF_ONE_WAY) ||
				 t->saved_priority > target_node->min_priority)
				binder_set_nice(target_node->min_priority);
			cmd = BR_TRANSACTION;
		} else {
			tr.target.ptr = 0;
			tr.cookie = 0;
			cmd = BR_REPLY;
		}
		tr.code = t->code;
		tr.flags = t->flags;
		tr.sender_euid = from_kuid(current_user_ns(), t->sender_euid);

		t_from = binder_get_txn_from(t);
		if (t_from) {
			struct task_struct *sender = t_from->proc->tsk;

			tr.sender_pid = task_tgid_nr_ns(sender,
							task_active_pid_ns(current));
		} else {
			tr.sender_pid = 0;
		}

		tr.data_size = t->buffer->data_size;
		tr.offsets_size = t->buffer->offsets_size;
		tr.data.ptr.buffer = (binder_uintptr_t)
			((uintptr_t)t->buffer->data +
			binder_alloc_get_user_buffer_offset(&proc->alloc));
		tr.data.ptr.offsets = tr.data.ptr.buffer +
					ALIGN(t->buffer->data_size,
					    sizeof(void *));

		if (put_user(cmd, (uint32_t __user *)ptr)) {
			if (t_from)
				binder_thread_dec_tmpref(t_from);
			return -EFAULT;
		}
		ptr += sizeof(uint32_t);
		if (copy_to_user(ptr, &tr, sizeof(tr))) {
			if (t_from)
				binder_thread_dec_tmpref(t_from);
			return -EFAULT;
		}
		ptr += sizeof(tr);

		trace_binder_transaction_received(t);
		binder_stat_br(proc, thread, cmd);
		binder_debug(BINDER_DEBUG_TRANSACTION,
			     "%d:%d %s %d %d:%d, cmd %d size %zd-%zd ptr %016llx-%016llx\n",
			     proc->pid, thread->pid,
			     (cmd == BR_TRANSACTION) ? "BR_TRANSACTION" :
			     "BR_REPLY",
			     t->debug_id, t_from ? t_from->proc->pid : 0,
			     t_from ? t_from->pid : 0, cmd,
			     t->buffer->data_size, t->buffer->offsets_size,
			     (u64)tr.data.ptr.buffer, (u64)tr.data.ptr.offsets);

		if (t_from)
			binder_thread_dec_tmpref(t_from);
		t->buffer->allow_user_free = 1;
		if (cmd == BR_TRANSACTION && !(t->flags & TF_ONE_WAY)) {
			binder_inner_proc_lock(thread->proc);
			t->to_parent = thread->transaction_stack;
			t->to_thread = thread;
			thread->transaction_stack = t;
			binder_inner_proc_unlock(thread->proc);
		} else {
			binder_free_transaction(t);
		}
		break;
	}

done:

	*consumed = ptr - buffer;
	binder_inner_proc_lock(proc);
	if (proc->requested_threads == 0 &&
	    list_empty(&thread->proc->waiting_threads) &&
	    proc->requested_threads_started < proc->max_threads &&
	    (thread->looper & (BINDER_LOOPER_STATE_REGISTERED |
	     BINDER_LOOPER_STATE_ENTERED)) /* the user-space code fails to */
	     /*spawn a new thread if we leave this out */) {
		proc->requested_threads++;
		binder_inner_proc_unlock(proc);
		binder_debug(BINDER_DEBUG_THREADS,
			     "%d:%d BR_SPAWN_LOOPER\n",
			     proc->pid, thread->pid);
		if (put_user(BR_SPAWN_LOOPER, (uint32_t __user *)buffer))
			return -EFAULT;
		binder_stat_br(proc, thread, BR_SPAWN_LOOPER);
	} else
		binder_inner_proc_unlock(proc);
	return 0;
}

static void binder_release_work(struct binder_proc *proc,
				struct list_head *list)
{
	struct binder_work *w;

	while (1) {
		w = binder_dequeue_work_head(proc, list);
		if (!w)
			return;

		switch (w->type) {
		case BINDER_WORK_TRANSACTION: {
			struct binder_transaction *t;

			t = container_of(w, struct binder_transaction, work);
			if (t->buffer->target_node &&
			    !(t->flags & TF_ONE_WAY)) {
				binder_send_failed_reply(t, BR_DEAD_REPLY);
			} else {
				binder_debug(BINDER_DEBUG_DEAD_TRANSACTION,
					"undelivered transaction %d\n",
					t->debug_id);
				binder_free_transaction(t);
			}
		} break;
		case BINDER_WORK_RETURN_ERROR: {
			struct binder_error *e = container_of(
					w, struct binder_error, work);

			binder_debug(BINDER_DEBUG_DEAD_TRANSACTION,
				"undelivered TRANSACTION_ERROR: %u\n",
				e->cmd);
		} break;
		case BINDER_WORK_TRANSACTION_COMPLETE: {
			binder_debug(BINDER_DEBUG_DEAD_TRANSACTION,
				"undelivered TRANSACTION_COMPLETE\n");
			kfree(w);
			binder_stats_deleted(BINDER_STAT_TRANSACTION_COMPLETE);
		} break;
		case BINDER_WORK_DEAD_BINDER_AND_CLEAR:
		case BINDER_WORK_CLEAR_DEATH_NOTIFICATION: {
			struct binder_ref_death *death;

			death = container_of(w, struct binder_ref_death, work);
			binder_debug(BINDER_DEBUG_DEAD_TRANSACTION,
				"undelivered death notification, %016llx\n",
				(u64)death->cookie);
			kfree(death);
			binder_stats_deleted(BINDER_STAT_DEATH);
		} break;
		default:
			pr_err("unexpected work type, %d, not freed\n",
			       w->type);
			break;
		}
	}

}

static struct binder_thread *binder_get_thread_ilocked(
		struct binder_proc *proc, struct binder_thread *new_thread)
{
	struct binder_thread *thread = NULL;
	struct rb_node *parent = NULL;
	struct rb_node **p = &proc->threads.rb_node;

	while (*p) {
		parent = *p;
		thread = rb_entry(parent, struct binder_thread, rb_node);

		if (current->pid < thread->pid)
			p = &(*p)->rb_left;
		else if (current->pid > thread->pid)
			p = &(*p)->rb_right;
		else
			return thread;
	}
	if (!new_thread)
		return NULL;
	thread = new_thread;
	binder_stats_created(BINDER_STAT_THREAD);
	thread->proc = proc;
	thread->pid = current->pid;
	atomic_set(&thread->tmp_ref, 0);
	init_waitqueue_head(&thread->wait);
	INIT_LIST_HEAD(&thread->todo);
	rb_link_node(&thread->rb_node, parent, p);
	rb_insert_color(&thread->rb_node, &proc->threads);
	thread->looper_need_return = true;
	thread->return_error.work.type = BINDER_WORK_RETURN_ERROR;
	thread->return_error.cmd = BR_OK;
	thread->reply_error.work.type = BINDER_WORK_RETURN_ERROR;
	thread->reply_error.cmd = BR_OK;
	INIT_LIST_HEAD(&new_thread->waiting_thread_node);
	return thread;
}

static struct binder_thread *binder_get_thread(struct binder_proc *proc)
{
	struct binder_thread *thread;
	struct binder_thread *new_thread;

	binder_inner_proc_lock(proc);
	thread = binder_get_thread_ilocked(proc, NULL);
	binder_inner_proc_unlock(proc);
	if (!thread) {
		new_thread = kzalloc(sizeof(*thread), GFP_KERNEL);
		if (new_thread == NULL)
			return NULL;
		binder_inner_proc_lock(proc);
		thread = binder_get_thread_ilocked(proc, new_thread);
		binder_inner_proc_unlock(proc);
		if (thread != new_thread)
			kfree(new_thread);
	}
	return thread;
}

static void binder_free_proc(struct binder_proc *proc)
{
	BUG_ON(!list_empty(&proc->todo));
	BUG_ON(!list_empty(&proc->delivered_death));
	binder_alloc_deferred_release(&proc->alloc);
	put_task_struct(proc->tsk);
	binder_stats_deleted(BINDER_STAT_PROC);
	kfree(proc);
}

static void binder_free_thread(struct binder_thread *thread)
{
	BUG_ON(!list_empty(&thread->todo));
	binder_stats_deleted(BINDER_STAT_THREAD);
	binder_proc_dec_tmpref(thread->proc);
	kfree(thread);
}

static int binder_thread_release(struct binder_proc *proc,
				 struct binder_thread *thread)
{
	struct binder_transaction *t;
	struct binder_transaction *send_reply = NULL;
	int active_transactions = 0;
	struct binder_transaction *last_t = NULL;

	binder_inner_proc_lock(thread->proc);
	/*
	 * take a ref on the proc so it survives
	 * after we remove this thread from proc->threads.
	 * The corresponding dec is when we actually
	 * free the thread in binder_free_thread()
	 */
	proc->tmp_ref++;
	/*
	 * take a ref on this thread to ensure it
	 * survives while we are releasing it
	 */
	atomic_inc(&thread->tmp_ref);
	rb_erase(&thread->rb_node, &proc->threads);
	t = thread->transaction_stack;
	if (t) {
		spin_lock(&t->lock);
		if (t->to_thread == thread)
			send_reply = t;
	}
	thread->is_dead = true;

	while (t) {
		last_t = t;
		active_transactions++;
		binder_debug(BINDER_DEBUG_DEAD_TRANSACTION,
			     "release %d:%d transaction %d %s, still active\n",
			      proc->pid, thread->pid,
			     t->debug_id,
			     (t->to_thread == thread) ? "in" : "out");

		if (t->to_thread == thread) {
			t->to_proc = NULL;
			t->to_thread = NULL;
			if (t->buffer) {
				t->buffer->transaction = NULL;
				t->buffer = NULL;
			}
			t = t->to_parent;
		} else if (t->from == thread) {
			t->from = NULL;
			t = t->from_parent;
		} else
			BUG();
		spin_unlock(&last_t->lock);
		if (t)
			spin_lock(&t->lock);
	}
	binder_inner_proc_unlock(thread->proc);

	if (send_reply)
		binder_send_failed_reply(send_reply, BR_DEAD_REPLY);
	binder_release_work(proc, &thread->todo);
	binder_thread_dec_tmpref(thread);
	return active_transactions;
}

static unsigned int binder_poll(struct file *filp,
				struct poll_table_struct *wait)
{
	struct binder_proc *proc = filp->private_data;
	struct binder_thread *thread = NULL;
	bool wait_for_proc_work;

	thread = binder_get_thread(proc);

	binder_inner_proc_lock(thread->proc);
	thread->looper |= BINDER_LOOPER_STATE_POLL;
	wait_for_proc_work = binder_available_for_proc_work_ilocked(thread);

	binder_inner_proc_unlock(thread->proc);

	if (binder_has_work(thread, wait_for_proc_work))
		return POLLIN;

	poll_wait(filp, &thread->wait, wait);

	if (binder_has_thread_work(thread))
		return POLLIN;

	return 0;
}

static int binder_ioctl_write_read(struct file *filp,
				unsigned int cmd, unsigned long arg,
				struct binder_thread *thread)
{
	int ret = 0;
	struct binder_proc *proc = filp->private_data;
	unsigned int size = _IOC_SIZE(cmd);
	void __user *ubuf = (void __user *)arg;
	struct binder_write_read bwr;

	if (size != sizeof(struct binder_write_read)) {
		ret = -EINVAL;
		goto out;
	}
	if (copy_from_user(&bwr, ubuf, sizeof(bwr))) {
		ret = -EFAULT;
		goto out;
	}
	binder_debug(BINDER_DEBUG_READ_WRITE,
		     "%d:%d write %lld at %016llx, read %lld at %016llx\n",
		     proc->pid, thread->pid,
		     (u64)bwr.write_size, (u64)bwr.write_buffer,
		     (u64)bwr.read_size, (u64)bwr.read_buffer);

	if (bwr.write_size > 0) {
		ret = binder_thread_write(proc, thread,
					  bwr.write_buffer,
					  bwr.write_size,
					  &bwr.write_consumed);
		trace_binder_write_done(ret);
		if (ret < 0) {
			bwr.read_consumed = 0;
			if (copy_to_user(ubuf, &bwr, sizeof(bwr)))
				ret = -EFAULT;
			goto out;
		}
	}
	if (bwr.read_size > 0) {
		ret = binder_thread_read(proc, thread, bwr.read_buffer,
					 bwr.read_size,
					 &bwr.read_consumed,
					 filp->f_flags & O_NONBLOCK);
		trace_binder_read_done(ret);
		binder_inner_proc_lock(proc);
		if (!binder_worklist_empty_ilocked(&proc->todo))
			binder_wakeup_proc_ilocked(proc);
		binder_inner_proc_unlock(proc);
		if (ret < 0) {
			if (copy_to_user(ubuf, &bwr, sizeof(bwr)))
				ret = -EFAULT;
			goto out;
		}
	}
	binder_debug(BINDER_DEBUG_READ_WRITE,
		     "%d:%d wrote %lld of %lld, read return %lld of %lld\n",
		     proc->pid, thread->pid,
		     (u64)bwr.write_consumed, (u64)bwr.write_size,
		     (u64)bwr.read_consumed, (u64)bwr.read_size);
	if (copy_to_user(ubuf, &bwr, sizeof(bwr))) {
		ret = -EFAULT;
		goto out;
	}
out:
	return ret;
}

static int binder_ioctl_set_ctx_mgr(struct file *filp)
{
	int ret = 0;
	struct binder_proc *proc = filp->private_data;
	struct binder_context *context = proc->context;
	struct binder_node *new_node;
	kuid_t curr_euid = current_euid();

	mutex_lock(&context->context_mgr_node_lock);
	if (context->binder_context_mgr_node) {
		pr_err("BINDER_SET_CONTEXT_MGR already set\n");
		ret = -EBUSY;
		goto out;
	}
	ret = security_binder_set_context_mgr(proc->tsk);
	if (ret < 0)
		goto out;
	if (uid_valid(context->binder_context_mgr_uid)) {
		if (!uid_eq(context->binder_context_mgr_uid, curr_euid)) {
			pr_err("BINDER_SET_CONTEXT_MGR bad uid %d != %d\n",
			       from_kuid(&init_user_ns, curr_euid),
			       from_kuid(&init_user_ns,
					 context->binder_context_mgr_uid));
			ret = -EPERM;
			goto out;
		}
	} else {
		context->binder_context_mgr_uid = curr_euid;
	}
	new_node = binder_new_node(proc, NULL);
	if (!new_node) {
		ret = -ENOMEM;
		goto out;
	}
	binder_node_lock(new_node);
	new_node->local_weak_refs++;
	new_node->local_strong_refs++;
	new_node->has_strong_ref = 1;
	new_node->has_weak_ref = 1;
	context->binder_context_mgr_node = new_node;
	binder_node_unlock(new_node);
	binder_put_node(new_node);
out:
	mutex_unlock(&context->context_mgr_node_lock);
	return ret;
}

static int binder_ioctl_get_node_debug_info(struct binder_proc *proc,
				struct binder_node_debug_info *info)
{
	struct rb_node *n;
	binder_uintptr_t ptr = info->ptr;

	memset(info, 0, sizeof(*info));

	binder_inner_proc_lock(proc);
	for (n = rb_first(&proc->nodes); n != NULL; n = rb_next(n)) {
		struct binder_node *node = rb_entry(n, struct binder_node,
						    rb_node);
		if (node->ptr > ptr) {
			info->ptr = node->ptr;
			info->cookie = node->cookie;
			info->has_strong_ref = node->has_strong_ref;
			info->has_weak_ref = node->has_weak_ref;
			break;
		}
	}
	binder_inner_proc_unlock(proc);

	return 0;
}

static long binder_ioctl(struct file *filp, unsigned int cmd, unsigned long arg)
{
	int ret;
	struct binder_proc *proc = filp->private_data;
	struct binder_thread *thread;
	unsigned int size = _IOC_SIZE(cmd);
	void __user *ubuf = (void __user *)arg;

	/*pr_info("binder_ioctl: %d:%d %x %lx\n",
			proc->pid, current->pid, cmd, arg);*/

	binder_selftest_alloc(&proc->alloc);

	trace_binder_ioctl(cmd, arg);

	ret = wait_event_interruptible(binder_user_error_wait, binder_stop_on_user_error < 2);
	if (ret)
		goto err_unlocked;

	thread = binder_get_thread(proc);
	if (thread == NULL) {
		ret = -ENOMEM;
		goto err;
	}

	switch (cmd) {
	case BINDER_WRITE_READ:
		ret = binder_ioctl_write_read(filp, cmd, arg, thread);
		if (ret)
			goto err;
		break;
	case BINDER_SET_MAX_THREADS: {
		int max_threads;

		if (copy_from_user(&max_threads, ubuf,
				   sizeof(max_threads))) {
			ret = -EINVAL;
			goto err;
		}
		binder_inner_proc_lock(proc);
		proc->max_threads = max_threads;
		binder_inner_proc_unlock(proc);
		break;
	}
	case BINDER_SET_CONTEXT_MGR:
		ret = binder_ioctl_set_ctx_mgr(filp);
		if (ret)
			goto err;
		break;
	case BINDER_THREAD_EXIT:
		binder_debug(BINDER_DEBUG_THREADS, "%d:%d exit\n",
			     proc->pid, thread->pid);
		binder_thread_release(proc, thread);
		thread = NULL;
		break;
	case BINDER_VERSION: {
		struct binder_version __user *ver = ubuf;

		if (size != sizeof(struct binder_version)) {
			ret = -EINVAL;
			goto err;
		}
		if (put_user(BINDER_CURRENT_PROTOCOL_VERSION,
			     &ver->protocol_version)) {
			ret = -EINVAL;
			goto err;
		}
		break;
	}
	case BINDER_GET_NODE_DEBUG_INFO: {
		struct binder_node_debug_info info;

		if (copy_from_user(&info, ubuf, sizeof(info))) {
			ret = -EFAULT;
			goto err;
		}

		ret = binder_ioctl_get_node_debug_info(proc, &info);
		if (ret < 0)
			goto err;

		if (copy_to_user(ubuf, &info, sizeof(info))) {
			ret = -EFAULT;
			goto err;
		}
		break;
	}
	default:
		ret = -EINVAL;
		goto err;
	}
	ret = 0;
err:
	if (thread)
		thread->looper_need_return = false;
	wait_event_interruptible(binder_user_error_wait, binder_stop_on_user_error < 2);
	if (ret && ret != -ERESTARTSYS)
		pr_info("%d:%d ioctl %x %lx returned %d\n", proc->pid, current->pid, cmd, arg, ret);
err_unlocked:
	trace_binder_ioctl_done(ret);
	return ret;
}

static void binder_vma_open(struct vm_area_struct *vma)
{
	struct binder_proc *proc = vma->vm_private_data;

	binder_debug(BINDER_DEBUG_OPEN_CLOSE,
		     "%d open vm area %lx-%lx (%ld K) vma %lx pagep %lx\n",
		     proc->pid, vma->vm_start, vma->vm_end,
		     (vma->vm_end - vma->vm_start) / SZ_1K, vma->vm_flags,
		     (unsigned long)pgprot_val(vma->vm_page_prot));
}

static void binder_vma_close(struct vm_area_struct *vma)
{
	struct binder_proc *proc = vma->vm_private_data;

	binder_debug(BINDER_DEBUG_OPEN_CLOSE,
		     "%d close vm area %lx-%lx (%ld K) vma %lx pagep %lx\n",
		     proc->pid, vma->vm_start, vma->vm_end,
		     (vma->vm_end - vma->vm_start) / SZ_1K, vma->vm_flags,
		     (unsigned long)pgprot_val(vma->vm_page_prot));
	binder_alloc_vma_close(&proc->alloc);
	binder_defer_work(proc, BINDER_DEFERRED_PUT_FILES);
}

static int binder_vm_fault(struct vm_fault *vmf)
{
	return VM_FAULT_SIGBUS;
}

static const struct vm_operations_struct binder_vm_ops = {
	.open = binder_vma_open,
	.close = binder_vma_close,
	.fault = binder_vm_fault,
};

static int binder_mmap(struct file *filp, struct vm_area_struct *vma)
{
	int ret;
	struct binder_proc *proc = filp->private_data;
	const char *failure_string;

	if (proc->tsk != current->group_leader)
		return -EINVAL;

	if ((vma->vm_end - vma->vm_start) > SZ_4M)
		vma->vm_end = vma->vm_start + SZ_4M;

	binder_debug(BINDER_DEBUG_OPEN_CLOSE,
		     "%s: %d %lx-%lx (%ld K) vma %lx pagep %lx\n",
		     __func__, proc->pid, vma->vm_start, vma->vm_end,
		     (vma->vm_end - vma->vm_start) / SZ_1K, vma->vm_flags,
		     (unsigned long)pgprot_val(vma->vm_page_prot));

	if (vma->vm_flags & FORBIDDEN_MMAP_FLAGS) {
		ret = -EPERM;
		failure_string = "bad vm_flags";
		goto err_bad_arg;
	}
	vma->vm_flags = (vma->vm_flags | VM_DONTCOPY) & ~VM_MAYWRITE;
	vma->vm_ops = &binder_vm_ops;
	vma->vm_private_data = proc;

	ret = binder_alloc_mmap_handler(&proc->alloc, vma);
	if (ret)
		return ret;
	proc->files = get_files_struct(current);
	return 0;

err_bad_arg:
	pr_err("binder_mmap: %d %lx-%lx %s failed %d\n",
	       proc->pid, vma->vm_start, vma->vm_end, failure_string, ret);
	return ret;
}

static int binder_open(struct inode *nodp, struct file *filp)
{
	struct binder_proc *proc;
	struct binder_device *binder_dev;

	binder_debug(BINDER_DEBUG_OPEN_CLOSE, "binder_open: %d:%d\n",
		     current->group_leader->pid, current->pid);

	proc = kzalloc(sizeof(*proc), GFP_KERNEL);
	if (proc == NULL)
		return -ENOMEM;
	spin_lock_init(&proc->inner_lock);
	spin_lock_init(&proc->outer_lock);
	get_task_struct(current->group_leader);
	proc->tsk = current->group_leader;
	INIT_LIST_HEAD(&proc->todo);
	proc->default_priority = task_nice(current);
	binder_dev = container_of(filp->private_data, struct binder_device,
				  miscdev);
	proc->context = &binder_dev->context;
	binder_alloc_init(&proc->alloc);

	binder_stats_created(BINDER_STAT_PROC);
	proc->pid = current->group_leader->pid;
	INIT_LIST_HEAD(&proc->delivered_death);
	INIT_LIST_HEAD(&proc->waiting_threads);
	filp->private_data = proc;

	mutex_lock(&binder_procs_lock);
	hlist_add_head(&proc->proc_node, &binder_procs);
	mutex_unlock(&binder_procs_lock);

	if (binder_debugfs_dir_entry_proc) {
		char strbuf[11];

		snprintf(strbuf, sizeof(strbuf), "%u", proc->pid);
		/*
		 * proc debug entries are shared between contexts, so
		 * this will fail if the process tries to open the driver
		 * again with a different context. The priting code will
		 * anyway print all contexts that a given PID has, so this
		 * is not a problem.
		 */
		proc->debugfs_entry = debugfs_create_file(strbuf, S_IRUGO,
			binder_debugfs_dir_entry_proc,
			(void *)(unsigned long)proc->pid,
			&binder_proc_fops);
	}

	return 0;
}

static int binder_flush(struct file *filp, fl_owner_t id)
{
	struct binder_proc *proc = filp->private_data;

	binder_defer_work(proc, BINDER_DEFERRED_FLUSH);

	return 0;
}

static void binder_deferred_flush(struct binder_proc *proc)
{
	struct rb_node *n;
	int wake_count = 0;

	binder_inner_proc_lock(proc);
	for (n = rb_first(&proc->threads); n != NULL; n = rb_next(n)) {
		struct binder_thread *thread = rb_entry(n, struct binder_thread, rb_node);

		thread->looper_need_return = true;
		if (thread->looper & BINDER_LOOPER_STATE_WAITING) {
			wake_up_interruptible(&thread->wait);
			wake_count++;
		}
	}
	binder_inner_proc_unlock(proc);

	binder_debug(BINDER_DEBUG_OPEN_CLOSE,
		     "binder_flush: %d woke %d threads\n", proc->pid,
		     wake_count);
}

static int binder_release(struct inode *nodp, struct file *filp)
{
	struct binder_proc *proc = filp->private_data;

	debugfs_remove(proc->debugfs_entry);
	binder_defer_work(proc, BINDER_DEFERRED_RELEASE);

	return 0;
}

static int binder_node_release(struct binder_node *node, int refs)
{
	struct binder_ref *ref;
	int death = 0;
	struct binder_proc *proc = node->proc;

	binder_release_work(proc, &node->async_todo);

	binder_node_lock(node);
	binder_inner_proc_lock(proc);
	binder_dequeue_work_ilocked(&node->work);
	/*
	 * The caller must have taken a temporary ref on the node,
	 */
	BUG_ON(!node->tmp_refs);
	if (hlist_empty(&node->refs) && node->tmp_refs == 1) {
		binder_inner_proc_unlock(proc);
		binder_node_unlock(node);
		binder_free_node(node);

		return refs;
	}

	node->proc = NULL;
	node->local_strong_refs = 0;
	node->local_weak_refs = 0;
	binder_inner_proc_unlock(proc);

	spin_lock(&binder_dead_nodes_lock);
	hlist_add_head(&node->dead_node, &binder_dead_nodes);
	spin_unlock(&binder_dead_nodes_lock);

	hlist_for_each_entry(ref, &node->refs, node_entry) {
		refs++;
		/*
		 * Need the node lock to synchronize
		 * with new notification requests and the
		 * inner lock to synchronize with queued
		 * death notifications.
		 */
		binder_inner_proc_lock(ref->proc);
		if (!ref->death) {
			binder_inner_proc_unlock(ref->proc);
			continue;
		}

		death++;

		BUG_ON(!list_empty(&ref->death->work.entry));
		ref->death->work.type = BINDER_WORK_DEAD_BINDER;
		binder_enqueue_work_ilocked(&ref->death->work,
					    &ref->proc->todo);
		binder_wakeup_proc_ilocked(ref->proc);
		binder_inner_proc_unlock(ref->proc);
	}

	binder_debug(BINDER_DEBUG_DEAD_BINDER,
		     "node %d now dead, refs %d, death %d\n",
		     node->debug_id, refs, death);
	binder_node_unlock(node);
	binder_put_node(node);

	return refs;
}

static void binder_deferred_release(struct binder_proc *proc)
{
	struct binder_context *context = proc->context;
	struct rb_node *n;
	int threads, nodes, incoming_refs, outgoing_refs, active_transactions;

	BUG_ON(proc->files);

	mutex_lock(&binder_procs_lock);
	hlist_del(&proc->proc_node);
	mutex_unlock(&binder_procs_lock);

	mutex_lock(&context->context_mgr_node_lock);
	if (context->binder_context_mgr_node &&
	    context->binder_context_mgr_node->proc == proc) {
		binder_debug(BINDER_DEBUG_DEAD_BINDER,
			     "%s: %d context_mgr_node gone\n",
			     __func__, proc->pid);
		context->binder_context_mgr_node = NULL;
	}
	mutex_unlock(&context->context_mgr_node_lock);
	binder_inner_proc_lock(proc);
	/*
	 * Make sure proc stays alive after we
	 * remove all the threads
	 */
	proc->tmp_ref++;

	proc->is_dead = true;
	threads = 0;
	active_transactions = 0;
	while ((n = rb_first(&proc->threads))) {
		struct binder_thread *thread;

		thread = rb_entry(n, struct binder_thread, rb_node);
		binder_inner_proc_unlock(proc);
		threads++;
		active_transactions += binder_thread_release(proc, thread);
		binder_inner_proc_lock(proc);
	}

	nodes = 0;
	incoming_refs = 0;
	while ((n = rb_first(&proc->nodes))) {
		struct binder_node *node;

		node = rb_entry(n, struct binder_node, rb_node);
		nodes++;
		/*
		 * take a temporary ref on the node before
		 * calling binder_node_release() which will either
		 * kfree() the node or call binder_put_node()
		 */
		binder_inc_node_tmpref_ilocked(node);
		rb_erase(&node->rb_node, &proc->nodes);
		binder_inner_proc_unlock(proc);
		incoming_refs = binder_node_release(node, incoming_refs);
		binder_inner_proc_lock(proc);
	}
	binder_inner_proc_unlock(proc);

	outgoing_refs = 0;
	binder_proc_lock(proc);
	while ((n = rb_first(&proc->refs_by_desc))) {
		struct binder_ref *ref;

		ref = rb_entry(n, struct binder_ref, rb_node_desc);
		outgoing_refs++;
		binder_cleanup_ref_olocked(ref);
		binder_proc_unlock(proc);
		binder_free_ref(ref);
		binder_proc_lock(proc);
	}
	binder_proc_unlock(proc);

	binder_release_work(proc, &proc->todo);
	binder_release_work(proc, &proc->delivered_death);

	binder_debug(BINDER_DEBUG_OPEN_CLOSE,
		     "%s: %d threads %d, nodes %d (ref %d), refs %d, active transactions %d\n",
		     __func__, proc->pid, threads, nodes, incoming_refs,
		     outgoing_refs, active_transactions);

	binder_proc_dec_tmpref(proc);
}

static void binder_deferred_func(struct work_struct *work)
{
	struct binder_proc *proc;
	struct files_struct *files;

	int defer;

	do {
		mutex_lock(&binder_deferred_lock);
		if (!hlist_empty(&binder_deferred_list)) {
			proc = hlist_entry(binder_deferred_list.first,
					struct binder_proc, deferred_work_node);
			hlist_del_init(&proc->deferred_work_node);
			defer = proc->deferred_work;
			proc->deferred_work = 0;
		} else {
			proc = NULL;
			defer = 0;
		}
		mutex_unlock(&binder_deferred_lock);

		files = NULL;
		if (defer & BINDER_DEFERRED_PUT_FILES) {
			files = proc->files;
			if (files)
				proc->files = NULL;
		}

		if (defer & BINDER_DEFERRED_FLUSH)
			binder_deferred_flush(proc);

		if (defer & BINDER_DEFERRED_RELEASE)
			binder_deferred_release(proc); /* frees proc */

		if (files)
			put_files_struct(files);
	} while (proc);
}
static DECLARE_WORK(binder_deferred_work, binder_deferred_func);

static void
binder_defer_work(struct binder_proc *proc, enum binder_deferred_state defer)
{
	mutex_lock(&binder_deferred_lock);
	proc->deferred_work |= defer;
	if (hlist_unhashed(&proc->deferred_work_node)) {
		hlist_add_head(&proc->deferred_work_node,
				&binder_deferred_list);
		schedule_work(&binder_deferred_work);
	}
	mutex_unlock(&binder_deferred_lock);
}

static void print_binder_transaction_ilocked(struct seq_file *m,
					     struct binder_proc *proc,
					     const char *prefix,
					     struct binder_transaction *t)
{
	struct binder_proc *to_proc;
	struct binder_buffer *buffer = t->buffer;

	spin_lock(&t->lock);
	to_proc = t->to_proc;
	seq_printf(m,
		   "%s %d: %p from %d:%d to %d:%d code %x flags %x pri %ld r%d",
		   prefix, t->debug_id, t,
		   t->from ? t->from->proc->pid : 0,
		   t->from ? t->from->pid : 0,
		   to_proc ? to_proc->pid : 0,
		   t->to_thread ? t->to_thread->pid : 0,
		   t->code, t->flags, t->priority, t->need_reply);
	spin_unlock(&t->lock);

	if (proc != to_proc) {
		/*
		 * Can only safely deref buffer if we are holding the
		 * correct proc inner lock for this node
		 */
		seq_puts(m, "\n");
		return;
	}

	if (buffer == NULL) {
		seq_puts(m, " buffer free\n");
		return;
	}
	if (buffer->target_node)
		seq_printf(m, " node %d", buffer->target_node->debug_id);
	seq_printf(m, " size %zd:%zd data %p\n",
		   buffer->data_size, buffer->offsets_size,
		   buffer->data);
}

static void print_binder_work_ilocked(struct seq_file *m,
				     struct binder_proc *proc,
				     const char *prefix,
				     const char *transaction_prefix,
				     struct binder_work *w)
{
	struct binder_node *node;
	struct binder_transaction *t;

	switch (w->type) {
	case BINDER_WORK_TRANSACTION:
		t = container_of(w, struct binder_transaction, work);
		print_binder_transaction_ilocked(
				m, proc, transaction_prefix, t);
		break;
	case BINDER_WORK_RETURN_ERROR: {
		struct binder_error *e = container_of(
				w, struct binder_error, work);

		seq_printf(m, "%stransaction error: %u\n",
			   prefix, e->cmd);
	} break;
	case BINDER_WORK_TRANSACTION_COMPLETE:
		seq_printf(m, "%stransaction complete\n", prefix);
		break;
	case BINDER_WORK_NODE:
		node = container_of(w, struct binder_node, work);
		seq_printf(m, "%snode work %d: u%016llx c%016llx\n",
			   prefix, node->debug_id,
			   (u64)node->ptr, (u64)node->cookie);
		break;
	case BINDER_WORK_DEAD_BINDER:
		seq_printf(m, "%shas dead binder\n", prefix);
		break;
	case BINDER_WORK_DEAD_BINDER_AND_CLEAR:
		seq_printf(m, "%shas cleared dead binder\n", prefix);
		break;
	case BINDER_WORK_CLEAR_DEATH_NOTIFICATION:
		seq_printf(m, "%shas cleared death notification\n", prefix);
		break;
	default:
		seq_printf(m, "%sunknown work: type %d\n", prefix, w->type);
		break;
	}
}

static void print_binder_thread_ilocked(struct seq_file *m,
					struct binder_thread *thread,
					int print_always)
{
	struct binder_transaction *t;
	struct binder_work *w;
	size_t start_pos = m->count;
	size_t header_pos;

	seq_printf(m, "  thread %d: l %02x need_return %d tr %d\n",
			thread->pid, thread->looper,
			thread->looper_need_return,
			atomic_read(&thread->tmp_ref));
	header_pos = m->count;
	t = thread->transaction_stack;
	while (t) {
		if (t->from == thread) {
			print_binder_transaction_ilocked(m, thread->proc,
					"    outgoing transaction", t);
			t = t->from_parent;
		} else if (t->to_thread == thread) {
			print_binder_transaction_ilocked(m, thread->proc,
						 "    incoming transaction", t);
			t = t->to_parent;
		} else {
			print_binder_transaction_ilocked(m, thread->proc,
					"    bad transaction", t);
			t = NULL;
		}
	}
	list_for_each_entry(w, &thread->todo, entry) {
		print_binder_work_ilocked(m, thread->proc, "    ",
					  "    pending transaction", w);
	}
	if (!print_always && m->count == header_pos)
		m->count = start_pos;
}

static void print_binder_node_nilocked(struct seq_file *m,
				       struct binder_node *node)
{
	struct binder_ref *ref;
	struct binder_work *w;
	int count;

	count = 0;
	hlist_for_each_entry(ref, &node->refs, node_entry)
		count++;

	seq_printf(m, "  node %d: u%016llx c%016llx hs %d hw %d ls %d lw %d is %d iw %d tr %d",
		   node->debug_id, (u64)node->ptr, (u64)node->cookie,
		   node->has_strong_ref, node->has_weak_ref,
		   node->local_strong_refs, node->local_weak_refs,
		   node->internal_strong_refs, count, node->tmp_refs);
	if (count) {
		seq_puts(m, " proc");
		hlist_for_each_entry(ref, &node->refs, node_entry)
			seq_printf(m, " %d", ref->proc->pid);
	}
	seq_puts(m, "\n");
	if (node->proc) {
		list_for_each_entry(w, &node->async_todo, entry)
			print_binder_work_ilocked(m, node->proc, "    ",
					  "    pending async transaction", w);
	}
}

static void print_binder_ref_olocked(struct seq_file *m,
				     struct binder_ref *ref)
{
	binder_node_lock(ref->node);
	seq_printf(m, "  ref %d: desc %d %snode %d s %d w %d d %pK\n",
		   ref->data.debug_id, ref->data.desc,
		   ref->node->proc ? "" : "dead ",
		   ref->node->debug_id, ref->data.strong,
		   ref->data.weak, ref->death);
	binder_node_unlock(ref->node);
}

static void print_binder_proc(struct seq_file *m,
			      struct binder_proc *proc, int print_all)
{
	struct binder_work *w;
	struct rb_node *n;
	size_t start_pos = m->count;
	size_t header_pos;
	struct binder_node *last_node = NULL;

	seq_printf(m, "proc %d\n", proc->pid);
	seq_printf(m, "context %s\n", proc->context->name);
	header_pos = m->count;

	binder_inner_proc_lock(proc);
	for (n = rb_first(&proc->threads); n != NULL; n = rb_next(n))
		print_binder_thread_ilocked(m, rb_entry(n, struct binder_thread,
						rb_node), print_all);

	for (n = rb_first(&proc->nodes); n != NULL; n = rb_next(n)) {
		struct binder_node *node = rb_entry(n, struct binder_node,
						    rb_node);
		/*
		 * take a temporary reference on the node so it
		 * survives and isn't removed from the tree
		 * while we print it.
		 */
		binder_inc_node_tmpref_ilocked(node);
		/* Need to drop inner lock to take node lock */
		binder_inner_proc_unlock(proc);
		if (last_node)
			binder_put_node(last_node);
		binder_node_inner_lock(node);
		print_binder_node_nilocked(m, node);
		binder_node_inner_unlock(node);
		last_node = node;
		binder_inner_proc_lock(proc);
	}
	binder_inner_proc_unlock(proc);
	if (last_node)
		binder_put_node(last_node);

	if (print_all) {
		binder_proc_lock(proc);
		for (n = rb_first(&proc->refs_by_desc);
		     n != NULL;
		     n = rb_next(n))
			print_binder_ref_olocked(m, rb_entry(n,
							    struct binder_ref,
							    rb_node_desc));
		binder_proc_unlock(proc);
	}
	binder_alloc_print_allocated(m, &proc->alloc);
	binder_inner_proc_lock(proc);
	list_for_each_entry(w, &proc->todo, entry)
		print_binder_work_ilocked(m, proc, "  ",
					  "  pending transaction", w);
	list_for_each_entry(w, &proc->delivered_death, entry) {
		seq_puts(m, "  has delivered dead binder\n");
		break;
	}
	binder_inner_proc_unlock(proc);
	if (!print_all && m->count == header_pos)
		m->count = start_pos;
}

static const char * const binder_return_strings[] = {
	"BR_ERROR",
	"BR_OK",
	"BR_TRANSACTION",
	"BR_REPLY",
	"BR_ACQUIRE_RESULT",
	"BR_DEAD_REPLY",
	"BR_TRANSACTION_COMPLETE",
	"BR_INCREFS",
	"BR_ACQUIRE",
	"BR_RELEASE",
	"BR_DECREFS",
	"BR_ATTEMPT_ACQUIRE",
	"BR_NOOP",
	"BR_SPAWN_LOOPER",
	"BR_FINISHED",
	"BR_DEAD_BINDER",
	"BR_CLEAR_DEATH_NOTIFICATION_DONE",
	"BR_FAILED_REPLY"
};

static const char * const binder_command_strings[] = {
	"BC_TRANSACTION",
	"BC_REPLY",
	"BC_ACQUIRE_RESULT",
	"BC_FREE_BUFFER",
	"BC_INCREFS",
	"BC_ACQUIRE",
	"BC_RELEASE",
	"BC_DECREFS",
	"BC_INCREFS_DONE",
	"BC_ACQUIRE_DONE",
	"BC_ATTEMPT_ACQUIRE",
	"BC_REGISTER_LOOPER",
	"BC_ENTER_LOOPER",
	"BC_EXIT_LOOPER",
	"BC_REQUEST_DEATH_NOTIFICATION",
	"BC_CLEAR_DEATH_NOTIFICATION",
	"BC_DEAD_BINDER_DONE",
	"BC_TRANSACTION_SG",
	"BC_REPLY_SG",
};

static const char * const binder_objstat_strings[] = {
	"proc",
	"thread",
	"node",
	"ref",
	"death",
	"transaction",
	"transaction_complete"
};

static void print_binder_stats(struct seq_file *m, const char *prefix,
			       struct binder_stats *stats)
{
	int i;

	BUILD_BUG_ON(ARRAY_SIZE(stats->bc) !=
		     ARRAY_SIZE(binder_command_strings));
	for (i = 0; i < ARRAY_SIZE(stats->bc); i++) {
		int temp = atomic_read(&stats->bc[i]);

		if (temp)
			seq_printf(m, "%s%s: %d\n", prefix,
				   binder_command_strings[i], temp);
	}

	BUILD_BUG_ON(ARRAY_SIZE(stats->br) !=
		     ARRAY_SIZE(binder_return_strings));
	for (i = 0; i < ARRAY_SIZE(stats->br); i++) {
		int temp = atomic_read(&stats->br[i]);

		if (temp)
			seq_printf(m, "%s%s: %d\n", prefix,
				   binder_return_strings[i], temp);
	}

	BUILD_BUG_ON(ARRAY_SIZE(stats->obj_created) !=
		     ARRAY_SIZE(binder_objstat_strings));
	BUILD_BUG_ON(ARRAY_SIZE(stats->obj_created) !=
		     ARRAY_SIZE(stats->obj_deleted));
	for (i = 0; i < ARRAY_SIZE(stats->obj_created); i++) {
		int created = atomic_read(&stats->obj_created[i]);
		int deleted = atomic_read(&stats->obj_deleted[i]);

		if (created || deleted)
			seq_printf(m, "%s%s: active %d total %d\n",
				prefix,
				binder_objstat_strings[i],
				created - deleted,
				created);
	}
}

static void print_binder_proc_stats(struct seq_file *m,
				    struct binder_proc *proc)
{
	struct binder_work *w;
	struct binder_thread *thread;
	struct rb_node *n;
	int count, strong, weak, ready_threads;
	size_t free_async_space =
		binder_alloc_get_free_async_space(&proc->alloc);

	seq_printf(m, "proc %d\n", proc->pid);
	seq_printf(m, "context %s\n", proc->context->name);
	count = 0;
	ready_threads = 0;
	binder_inner_proc_lock(proc);
	for (n = rb_first(&proc->threads); n != NULL; n = rb_next(n))
		count++;

	list_for_each_entry(thread, &proc->waiting_threads, waiting_thread_node)
		ready_threads++;

	seq_printf(m, "  threads: %d\n", count);
	seq_printf(m, "  requested threads: %d+%d/%d\n"
			"  ready threads %d\n"
			"  free async space %zd\n", proc->requested_threads,
			proc->requested_threads_started, proc->max_threads,
			ready_threads,
			free_async_space);
	count = 0;
	for (n = rb_first(&proc->nodes); n != NULL; n = rb_next(n))
		count++;
	binder_inner_proc_unlock(proc);
	seq_printf(m, "  nodes: %d\n", count);
	count = 0;
	strong = 0;
	weak = 0;
	binder_proc_lock(proc);
	for (n = rb_first(&proc->refs_by_desc); n != NULL; n = rb_next(n)) {
		struct binder_ref *ref = rb_entry(n, struct binder_ref,
						  rb_node_desc);
		count++;
		strong += ref->data.strong;
		weak += ref->data.weak;
	}
	binder_proc_unlock(proc);
	seq_printf(m, "  refs: %d s %d w %d\n", count, strong, weak);

	count = binder_alloc_get_allocated_count(&proc->alloc);
	seq_printf(m, "  buffers: %d\n", count);

	binder_alloc_print_pages(m, &proc->alloc);

	count = 0;
	binder_inner_proc_lock(proc);
	list_for_each_entry(w, &proc->todo, entry) {
		if (w->type == BINDER_WORK_TRANSACTION)
			count++;
	}
	binder_inner_proc_unlock(proc);
	seq_printf(m, "  pending transactions: %d\n", count);

	print_binder_stats(m, "  ", &proc->stats);
}


static int binder_state_show(struct seq_file *m, void *unused)
{
	struct binder_proc *proc;
	struct binder_node *node;
	struct binder_node *last_node = NULL;

	seq_puts(m, "binder state:\n");

	spin_lock(&binder_dead_nodes_lock);
	if (!hlist_empty(&binder_dead_nodes))
		seq_puts(m, "dead nodes:\n");
	hlist_for_each_entry(node, &binder_dead_nodes, dead_node) {
		/*
		 * take a temporary reference on the node so it
		 * survives and isn't removed from the list
		 * while we print it.
		 */
		node->tmp_refs++;
		spin_unlock(&binder_dead_nodes_lock);
		if (last_node)
			binder_put_node(last_node);
		binder_node_lock(node);
		print_binder_node_nilocked(m, node);
		binder_node_unlock(node);
		last_node = node;
		spin_lock(&binder_dead_nodes_lock);
	}
	spin_unlock(&binder_dead_nodes_lock);
	if (last_node)
		binder_put_node(last_node);

	mutex_lock(&binder_procs_lock);
	hlist_for_each_entry(proc, &binder_procs, proc_node)
		print_binder_proc(m, proc, 1);
	mutex_unlock(&binder_procs_lock);

	return 0;
}

static int binder_stats_show(struct seq_file *m, void *unused)
{
	struct binder_proc *proc;

	seq_puts(m, "binder stats:\n");

	print_binder_stats(m, "", &binder_stats);

	mutex_lock(&binder_procs_lock);
	hlist_for_each_entry(proc, &binder_procs, proc_node)
		print_binder_proc_stats(m, proc);
	mutex_unlock(&binder_procs_lock);

	return 0;
}

static int binder_transactions_show(struct seq_file *m, void *unused)
{
	struct binder_proc *proc;

	seq_puts(m, "binder transactions:\n");
	mutex_lock(&binder_procs_lock);
	hlist_for_each_entry(proc, &binder_procs, proc_node)
		print_binder_proc(m, proc, 0);
	mutex_unlock(&binder_procs_lock);

	return 0;
}

static int binder_proc_show(struct seq_file *m, void *unused)
{
	struct binder_proc *itr;
	int pid = (unsigned long)m->private;

	mutex_lock(&binder_procs_lock);
	hlist_for_each_entry(itr, &binder_procs, proc_node) {
		if (itr->pid == pid) {
			seq_puts(m, "binder proc state:\n");
			print_binder_proc(m, itr, 1);
		}
	}
	mutex_unlock(&binder_procs_lock);

	return 0;
}

static void print_binder_transaction_log_entry(struct seq_file *m,
					struct binder_transaction_log_entry *e)
{
	int debug_id = READ_ONCE(e->debug_id_done);
	/*
	 * read barrier to guarantee debug_id_done read before
	 * we print the log values
	 */
	smp_rmb();
	seq_printf(m,
		   "%d: %s from %d:%d to %d:%d context %s node %d handle %d size %d:%d ret %d/%d l=%d",
		   e->debug_id, (e->call_type == 2) ? "reply" :
		   ((e->call_type == 1) ? "async" : "call "), e->from_proc,
		   e->from_thread, e->to_proc, e->to_thread, e->context_name,
		   e->to_node, e->target_handle, e->data_size, e->offsets_size,
		   e->return_error, e->return_error_param,
		   e->return_error_line);
	/*
	 * read-barrier to guarantee read of debug_id_done after
	 * done printing the fields of the entry
	 */
	smp_rmb();
	seq_printf(m, debug_id && debug_id == READ_ONCE(e->debug_id_done) ?
			"\n" : " (incomplete)\n");
}

static int binder_transaction_log_show(struct seq_file *m, void *unused)
{
	struct binder_transaction_log *log = m->private;
	unsigned int log_cur = atomic_read(&log->cur);
	unsigned int count;
	unsigned int cur;
	int i;

	count = log_cur + 1;
	cur = count < ARRAY_SIZE(log->entry) && !log->full ?
		0 : count % ARRAY_SIZE(log->entry);
	if (count > ARRAY_SIZE(log->entry) || log->full)
		count = ARRAY_SIZE(log->entry);
	for (i = 0; i < count; i++) {
		unsigned int index = cur++ % ARRAY_SIZE(log->entry);

		print_binder_transaction_log_entry(m, &log->entry[index]);
	}
	return 0;
}

static const struct file_operations binder_fops = {
	.owner = THIS_MODULE,
	.poll = binder_poll,
	.unlocked_ioctl = binder_ioctl,
	.compat_ioctl = binder_ioctl,
	.mmap = binder_mmap,
	.open = binder_open,
	.flush = binder_flush,
	.release = binder_release,
};

BINDER_DEBUG_ENTRY(state);
BINDER_DEBUG_ENTRY(stats);
BINDER_DEBUG_ENTRY(transactions);
BINDER_DEBUG_ENTRY(transaction_log);

static int __init init_binder_device(const char *name)
{
	int ret;
	struct binder_device *binder_device;

	binder_device = kzalloc(sizeof(*binder_device), GFP_KERNEL);
	if (!binder_device)
		return -ENOMEM;

	binder_device->miscdev.fops = &binder_fops;
	binder_device->miscdev.minor = MISC_DYNAMIC_MINOR;
	binder_device->miscdev.name = name;

	binder_device->context.binder_context_mgr_uid = INVALID_UID;
	binder_device->context.name = name;
	mutex_init(&binder_device->context.context_mgr_node_lock);

	ret = misc_register(&binder_device->miscdev);
	if (ret < 0) {
		kfree(binder_device);
		return ret;
	}

	hlist_add_head(&binder_device->hlist, &binder_devices);

	return ret;
}

static int __init binder_init(void)
{
	int ret;
	char *device_name, *device_names, *device_tmp;
	struct binder_device *device;
	struct hlist_node *tmp;

	binder_alloc_shrinker_init();

	atomic_set(&binder_transaction_log.cur, ~0U);
	atomic_set(&binder_transaction_log_failed.cur, ~0U);

	binder_debugfs_dir_entry_root = debugfs_create_dir("binder", NULL);
	if (binder_debugfs_dir_entry_root)
		binder_debugfs_dir_entry_proc = debugfs_create_dir("proc",
						 binder_debugfs_dir_entry_root);

	if (binder_debugfs_dir_entry_root) {
		debugfs_create_file("state",
				    S_IRUGO,
				    binder_debugfs_dir_entry_root,
				    NULL,
				    &binder_state_fops);
		debugfs_create_file("stats",
				    S_IRUGO,
				    binder_debugfs_dir_entry_root,
				    NULL,
				    &binder_stats_fops);
		debugfs_create_file("transactions",
				    S_IRUGO,
				    binder_debugfs_dir_entry_root,
				    NULL,
				    &binder_transactions_fops);
		debugfs_create_file("transaction_log",
				    S_IRUGO,
				    binder_debugfs_dir_entry_root,
				    &binder_transaction_log,
				    &binder_transaction_log_fops);
		debugfs_create_file("failed_transaction_log",
				    S_IRUGO,
				    binder_debugfs_dir_entry_root,
				    &binder_transaction_log_failed,
				    &binder_transaction_log_fops);
	}

	/*
	 * Copy the module_parameter string, because we don't want to
	 * tokenize it in-place.
	 */
	device_names = kzalloc(strlen(binder_devices_param) + 1, GFP_KERNEL);
	if (!device_names) {
		ret = -ENOMEM;
		goto err_alloc_device_names_failed;
	}
	strcpy(device_names, binder_devices_param);

	device_tmp = device_names;
	while ((device_name = strsep(&device_tmp, ","))) {
		ret = init_binder_device(device_name);
		if (ret)
			goto err_init_binder_device_failed;
	}

	return ret;

err_init_binder_device_failed:
	hlist_for_each_entry_safe(device, tmp, &binder_devices, hlist) {
		misc_deregister(&device->miscdev);
		hlist_del(&device->hlist);
		kfree(device);
	}

	kfree(device_names);

err_alloc_device_names_failed:
	debugfs_remove_recursive(binder_debugfs_dir_entry_root);

	return ret;
}

device_initcall(binder_init);

#define CREATE_TRACE_POINTS
#include "binder_trace.h"

MODULE_LICENSE("GPL v2");<|MERGE_RESOLUTION|>--- conflicted
+++ resolved
@@ -1166,7 +1166,6 @@
 
 static struct binder_node *binder_new_node(struct binder_proc *proc,
 					   struct flat_binder_object *fp)
-<<<<<<< HEAD
 {
 	struct binder_node *node;
 	struct binder_node *new_node = kzalloc(sizeof(*node), GFP_KERNEL);
@@ -1187,28 +1186,6 @@
 
 static void binder_free_node(struct binder_node *node)
 {
-=======
-{
-	struct binder_node *node;
-	struct binder_node *new_node = kzalloc(sizeof(*node), GFP_KERNEL);
-
-	if (!new_node)
-		return NULL;
-	binder_inner_proc_lock(proc);
-	node = binder_init_node_ilocked(proc, new_node, fp);
-	binder_inner_proc_unlock(proc);
-	if (node != new_node)
-		/*
-		 * The node was already added by another thread
-		 */
-		kfree(new_node);
-
-	return node;
-}
-
-static void binder_free_node(struct binder_node *node)
-{
->>>>>>> 6c3cc51a
 	kfree(node);
 	binder_stats_deleted(BINDER_STAT_NODE);
 }
@@ -2349,10 +2326,6 @@
 			     (u64)node->ptr);
 		binder_node_unlock(node);
 	} else {
-<<<<<<< HEAD
-		int ret;
-=======
->>>>>>> 6c3cc51a
 		struct binder_ref_data dest_rdata;
 
 		binder_node_unlock(node);
@@ -2468,11 +2441,7 @@
 	 */
 	parent_buffer = parent->buffer -
 		binder_alloc_get_user_buffer_offset(&target_proc->alloc);
-<<<<<<< HEAD
-	fd_array = (u32 *)(parent_buffer + fda->parent_offset);
-=======
 	fd_array = (u32 *)(parent_buffer + (uintptr_t)fda->parent_offset);
->>>>>>> 6c3cc51a
 	if (!IS_ALIGNED((unsigned long)fd_array, sizeof(u32))) {
 		binder_user_error("%d:%d parent offset not aligned correctly.\n",
 				  proc->pid, thread->pid);
@@ -2538,11 +2507,7 @@
 				  proc->pid, thread->pid);
 		return -EINVAL;
 	}
-<<<<<<< HEAD
-	parent_buffer = (u8 *)(parent->buffer -
-=======
 	parent_buffer = (u8 *)((uintptr_t)parent->buffer -
->>>>>>> 6c3cc51a
 			binder_alloc_get_user_buffer_offset(
 				&target_proc->alloc));
 	*(binder_uintptr_t *)(parent_buffer + bp->parent_offset) = bp->buffer;
@@ -3117,10 +3082,7 @@
 err_dead_proc_or_thread:
 	return_error = BR_DEAD_REPLY;
 	return_error_line = __LINE__;
-<<<<<<< HEAD
-=======
 	binder_dequeue_work(proc, tcomplete);
->>>>>>> 6c3cc51a
 err_translate_failed:
 err_bad_object_type:
 err_bad_offset:
