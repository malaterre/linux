// SPDX-License-Identifier: GPL-2.0+
/*
 * Copyright (C) 2003-2008 Takahiro Hirofuchi
 */

#include <linux/kthread.h>
#include <linux/slab.h>

#include "usbip_common.h"
#include "vhci.h"

/* get URB from transmitted urb queue. caller must hold vdev->priv_lock */
struct urb *pickup_urb_and_free_priv(struct vhci_device *vdev, __u32 seqnum)
{
	struct vhci_priv *priv, *tmp;
	struct urb *urb = NULL;
	int status;

	list_for_each_entry_safe(priv, tmp, &vdev->priv_rx, list) {
		if (priv->seqnum != seqnum)
			continue;

		urb = priv->urb;
		status = urb->status;

		usbip_dbg_vhci_rx("find urb seqnum %u\n", seqnum);

		switch (status) {
		case -ENOENT:
			/* fall through */
		case -ECONNRESET:
<<<<<<< HEAD
			dev_dbg(&urb->dev->dev,
				 "urb seq# %u was unlinked %ssynchronuously\n",
				 seqnum, status == -ENOENT ? "" : "a");
=======
			dev_info(&urb->dev->dev,
				 "urb %p was unlinked %ssynchronously.\n", urb,
				 status == -ENOENT ? "" : "a");
>>>>>>> 3df613ec
			break;
		case -EINPROGRESS:
			/* no info output */
			break;
		default:
			dev_dbg(&urb->dev->dev,
				 "urb seq# %u may be in a error, status %d\n",
				 seqnum, status);
		}

		list_del(&priv->list);
		kfree(priv);
		urb->hcpriv = NULL;

		break;
	}

	return urb;
}

static void vhci_recv_ret_submit(struct vhci_device *vdev,
				 struct usbip_header *pdu)
{
	struct vhci_hcd *vhci_hcd = vdev_to_vhci_hcd(vdev);
	struct vhci *vhci = vhci_hcd->vhci;
	struct usbip_device *ud = &vdev->ud;
	struct urb *urb;
	unsigned long flags;

	spin_lock_irqsave(&vdev->priv_lock, flags);
	urb = pickup_urb_and_free_priv(vdev, pdu->base.seqnum);
	spin_unlock_irqrestore(&vdev->priv_lock, flags);

	if (!urb) {
		pr_err("cannot find a urb of seqnum %u max seqnum %d\n",
			pdu->base.seqnum,
			atomic_read(&vhci_hcd->seqnum));
		usbip_event_add(ud, VDEV_EVENT_ERROR_TCP);
		return;
	}

	/* unpack the pdu to a urb */
	usbip_pack_pdu(pdu, urb, USBIP_RET_SUBMIT, 0);

	/* recv transfer buffer */
	if (usbip_recv_xbuff(ud, urb) < 0)
		return;

	/* recv iso_packet_descriptor */
	if (usbip_recv_iso(ud, urb) < 0)
		return;

	/* restore the padding in iso packets */
	usbip_pad_iso(ud, urb);

	if (usbip_dbg_flag_vhci_rx)
		usbip_dump_urb(urb);

	usbip_dbg_vhci_rx("now giveback urb %u\n", pdu->base.seqnum);

	spin_lock_irqsave(&vhci->lock, flags);
	usb_hcd_unlink_urb_from_ep(vhci_hcd_to_hcd(vhci_hcd), urb);
	spin_unlock_irqrestore(&vhci->lock, flags);

	usb_hcd_giveback_urb(vhci_hcd_to_hcd(vhci_hcd), urb, urb->status);

	usbip_dbg_vhci_rx("Leave\n");
}

static struct vhci_unlink *dequeue_pending_unlink(struct vhci_device *vdev,
						  struct usbip_header *pdu)
{
	struct vhci_unlink *unlink, *tmp;
	unsigned long flags;

	spin_lock_irqsave(&vdev->priv_lock, flags);

	list_for_each_entry_safe(unlink, tmp, &vdev->unlink_rx, list) {
		pr_info("unlink->seqnum %lu\n", unlink->seqnum);
		if (unlink->seqnum == pdu->base.seqnum) {
			usbip_dbg_vhci_rx("found pending unlink, %lu\n",
					  unlink->seqnum);
			list_del(&unlink->list);

			spin_unlock_irqrestore(&vdev->priv_lock, flags);
			return unlink;
		}
	}

	spin_unlock_irqrestore(&vdev->priv_lock, flags);

	return NULL;
}

static void vhci_recv_ret_unlink(struct vhci_device *vdev,
				 struct usbip_header *pdu)
{
	struct vhci_hcd *vhci_hcd = vdev_to_vhci_hcd(vdev);
	struct vhci *vhci = vhci_hcd->vhci;
	struct vhci_unlink *unlink;
	struct urb *urb;
	unsigned long flags;

	usbip_dump_header(pdu);

	unlink = dequeue_pending_unlink(vdev, pdu);
	if (!unlink) {
		pr_info("cannot find the pending unlink %u\n",
			pdu->base.seqnum);
		return;
	}

	spin_lock_irqsave(&vdev->priv_lock, flags);
	urb = pickup_urb_and_free_priv(vdev, unlink->unlink_seqnum);
	spin_unlock_irqrestore(&vdev->priv_lock, flags);

	if (!urb) {
		/*
		 * I get the result of a unlink request. But, it seems that I
		 * already received the result of its submit result and gave
		 * back the URB.
		 */
		pr_info("the urb (seqnum %d) was already given back\n",
			pdu->base.seqnum);
	} else {
		usbip_dbg_vhci_rx("now giveback urb %d\n", pdu->base.seqnum);

		/* If unlink is successful, status is -ECONNRESET */
		urb->status = pdu->u.ret_unlink.status;
		pr_info("urb->status %d\n", urb->status);

		spin_lock_irqsave(&vhci->lock, flags);
		usb_hcd_unlink_urb_from_ep(vhci_hcd_to_hcd(vhci_hcd), urb);
		spin_unlock_irqrestore(&vhci->lock, flags);

		usb_hcd_giveback_urb(vhci_hcd_to_hcd(vhci_hcd), urb, urb->status);
	}

	kfree(unlink);
}

static int vhci_priv_tx_empty(struct vhci_device *vdev)
{
	int empty = 0;
	unsigned long flags;

	spin_lock_irqsave(&vdev->priv_lock, flags);
	empty = list_empty(&vdev->priv_rx);
	spin_unlock_irqrestore(&vdev->priv_lock, flags);

	return empty;
}

/* recv a pdu */
static void vhci_rx_pdu(struct usbip_device *ud)
{
	int ret;
	struct usbip_header pdu;
	struct vhci_device *vdev = container_of(ud, struct vhci_device, ud);

	usbip_dbg_vhci_rx("Enter\n");

	memset(&pdu, 0, sizeof(pdu));

	/* receive a pdu header */
	ret = usbip_recv(ud->tcp_socket, &pdu, sizeof(pdu));
	if (ret < 0) {
		if (ret == -ECONNRESET)
			pr_info("connection reset by peer\n");
		else if (ret == -EAGAIN) {
			/* ignore if connection was idle */
			if (vhci_priv_tx_empty(vdev))
				return;
			pr_info("connection timed out with pending urbs\n");
		} else if (ret != -ERESTARTSYS)
			pr_info("xmit failed %d\n", ret);

		usbip_event_add(ud, VDEV_EVENT_ERROR_TCP);
		return;
	}
	if (ret == 0) {
		pr_info("connection closed");
		usbip_event_add(ud, VDEV_EVENT_DOWN);
		return;
	}
	if (ret != sizeof(pdu)) {
		pr_err("received pdu size is %d, should be %d\n", ret,
		       (unsigned int)sizeof(pdu));
		usbip_event_add(ud, VDEV_EVENT_ERROR_TCP);
		return;
	}

	usbip_header_correct_endian(&pdu, 0);

	if (usbip_dbg_flag_vhci_rx)
		usbip_dump_header(&pdu);

	switch (pdu.base.command) {
	case USBIP_RET_SUBMIT:
		vhci_recv_ret_submit(vdev, &pdu);
		break;
	case USBIP_RET_UNLINK:
		vhci_recv_ret_unlink(vdev, &pdu);
		break;
	default:
		/* NOT REACHED */
		pr_err("unknown pdu %u\n", pdu.base.command);
		usbip_dump_header(&pdu);
		usbip_event_add(ud, VDEV_EVENT_ERROR_TCP);
		break;
	}
}

int vhci_rx_loop(void *data)
{
	struct usbip_device *ud = data;

	while (!kthread_should_stop()) {
		if (usbip_event_happened(ud))
			break;

		vhci_rx_pdu(ud);
	}

	return 0;
}<|MERGE_RESOLUTION|>--- conflicted
+++ resolved
@@ -29,15 +29,9 @@
 		case -ENOENT:
 			/* fall through */
 		case -ECONNRESET:
-<<<<<<< HEAD
 			dev_dbg(&urb->dev->dev,
-				 "urb seq# %u was unlinked %ssynchronuously\n",
+				 "urb seq# %u was unlinked %ssynchronously\n",
 				 seqnum, status == -ENOENT ? "" : "a");
-=======
-			dev_info(&urb->dev->dev,
-				 "urb %p was unlinked %ssynchronously.\n", urb,
-				 status == -ENOENT ? "" : "a");
->>>>>>> 3df613ec
 			break;
 		case -EINPROGRESS:
 			/* no info output */
