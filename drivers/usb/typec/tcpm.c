// SPDX-License-Identifier: GPL-2.0+
/*
 * Copyright 2015-2017 Google, Inc
 *
 * USB Power Delivery protocol stack.
 */

#include <linux/completion.h>
#include <linux/debugfs.h>
#include <linux/device.h>
#include <linux/jiffies.h>
#include <linux/kernel.h>
#include <linux/module.h>
#include <linux/mutex.h>
#include <linux/power_supply.h>
#include <linux/proc_fs.h>
#include <linux/property.h>
#include <linux/sched/clock.h>
#include <linux/seq_file.h>
#include <linux/slab.h>
#include <linux/spinlock.h>
#include <linux/usb/pd.h>
#include <linux/usb/pd_ado.h>
#include <linux/usb/pd_bdo.h>
#include <linux/usb/pd_ext_sdb.h>
#include <linux/usb/pd_vdo.h>
#include <linux/usb/role.h>
#include <linux/usb/tcpm.h>
#include <linux/usb/typec.h>
#include <linux/workqueue.h>

#define FOREACH_STATE(S)			\
	S(INVALID_STATE),			\
	S(DRP_TOGGLING),			\
	S(SRC_UNATTACHED),			\
	S(SRC_ATTACH_WAIT),			\
	S(SRC_ATTACHED),			\
	S(SRC_STARTUP),				\
	S(SRC_SEND_CAPABILITIES),		\
	S(SRC_NEGOTIATE_CAPABILITIES),		\
	S(SRC_TRANSITION_SUPPLY),		\
	S(SRC_READY),				\
	S(SRC_WAIT_NEW_CAPABILITIES),		\
						\
	S(SNK_UNATTACHED),			\
	S(SNK_ATTACH_WAIT),			\
	S(SNK_DEBOUNCED),			\
	S(SNK_ATTACHED),			\
	S(SNK_STARTUP),				\
	S(SNK_DISCOVERY),			\
	S(SNK_DISCOVERY_DEBOUNCE),		\
	S(SNK_DISCOVERY_DEBOUNCE_DONE),		\
	S(SNK_WAIT_CAPABILITIES),		\
	S(SNK_NEGOTIATE_CAPABILITIES),		\
	S(SNK_NEGOTIATE_PPS_CAPABILITIES),	\
	S(SNK_TRANSITION_SINK),			\
	S(SNK_TRANSITION_SINK_VBUS),		\
	S(SNK_READY),				\
						\
	S(ACC_UNATTACHED),			\
	S(DEBUG_ACC_ATTACHED),			\
	S(AUDIO_ACC_ATTACHED),			\
	S(AUDIO_ACC_DEBOUNCE),			\
						\
	S(HARD_RESET_SEND),			\
	S(HARD_RESET_START),			\
	S(SRC_HARD_RESET_VBUS_OFF),		\
	S(SRC_HARD_RESET_VBUS_ON),		\
	S(SNK_HARD_RESET_SINK_OFF),		\
	S(SNK_HARD_RESET_WAIT_VBUS),		\
	S(SNK_HARD_RESET_SINK_ON),		\
						\
	S(SOFT_RESET),				\
	S(SOFT_RESET_SEND),			\
						\
	S(DR_SWAP_ACCEPT),			\
	S(DR_SWAP_SEND),			\
	S(DR_SWAP_SEND_TIMEOUT),		\
	S(DR_SWAP_CANCEL),			\
	S(DR_SWAP_CHANGE_DR),			\
						\
	S(PR_SWAP_ACCEPT),			\
	S(PR_SWAP_SEND),			\
	S(PR_SWAP_SEND_TIMEOUT),		\
	S(PR_SWAP_CANCEL),			\
	S(PR_SWAP_START),			\
	S(PR_SWAP_SRC_SNK_TRANSITION_OFF),	\
	S(PR_SWAP_SRC_SNK_SOURCE_OFF),		\
	S(PR_SWAP_SRC_SNK_SOURCE_OFF_CC_DEBOUNCED), \
	S(PR_SWAP_SRC_SNK_SINK_ON),		\
	S(PR_SWAP_SNK_SRC_SINK_OFF),		\
	S(PR_SWAP_SNK_SRC_SOURCE_ON),		\
	S(PR_SWAP_SNK_SRC_SOURCE_ON_VBUS_RAMPED_UP),    \
						\
	S(VCONN_SWAP_ACCEPT),			\
	S(VCONN_SWAP_SEND),			\
	S(VCONN_SWAP_SEND_TIMEOUT),		\
	S(VCONN_SWAP_CANCEL),			\
	S(VCONN_SWAP_START),			\
	S(VCONN_SWAP_WAIT_FOR_VCONN),		\
	S(VCONN_SWAP_TURN_ON_VCONN),		\
	S(VCONN_SWAP_TURN_OFF_VCONN),		\
						\
	S(SNK_TRY),				\
	S(SNK_TRY_WAIT),			\
	S(SNK_TRY_WAIT_DEBOUNCE),               \
	S(SNK_TRY_WAIT_DEBOUNCE_CHECK_VBUS),    \
	S(SRC_TRYWAIT),				\
	S(SRC_TRYWAIT_DEBOUNCE),		\
	S(SRC_TRYWAIT_UNATTACHED),		\
						\
	S(SRC_TRY),				\
	S(SRC_TRY_WAIT),                        \
	S(SRC_TRY_DEBOUNCE),			\
	S(SNK_TRYWAIT),				\
	S(SNK_TRYWAIT_DEBOUNCE),		\
	S(SNK_TRYWAIT_VBUS),			\
	S(BIST_RX),				\
						\
	S(GET_STATUS_SEND),			\
	S(GET_STATUS_SEND_TIMEOUT),		\
	S(GET_PPS_STATUS_SEND),			\
	S(GET_PPS_STATUS_SEND_TIMEOUT),		\
						\
	S(ERROR_RECOVERY),			\
	S(PORT_RESET),				\
	S(PORT_RESET_WAIT_OFF)

#define GENERATE_ENUM(e)	e
#define GENERATE_STRING(s)	#s

enum tcpm_state {
	FOREACH_STATE(GENERATE_ENUM)
};

static const char * const tcpm_states[] = {
	FOREACH_STATE(GENERATE_STRING)
};

enum vdm_states {
	VDM_STATE_ERR_BUSY = -3,
	VDM_STATE_ERR_SEND = -2,
	VDM_STATE_ERR_TMOUT = -1,
	VDM_STATE_DONE = 0,
	/* Anything >0 represents an active state */
	VDM_STATE_READY = 1,
	VDM_STATE_BUSY = 2,
	VDM_STATE_WAIT_RSP_BUSY = 3,
};

enum pd_msg_request {
	PD_MSG_NONE = 0,
	PD_MSG_CTRL_REJECT,
	PD_MSG_CTRL_WAIT,
	PD_MSG_CTRL_NOT_SUPP,
	PD_MSG_DATA_SINK_CAP,
	PD_MSG_DATA_SOURCE_CAP,
};

/* Events from low level driver */

#define TCPM_CC_EVENT		BIT(0)
#define TCPM_VBUS_EVENT		BIT(1)
#define TCPM_RESET_EVENT	BIT(2)

#define LOG_BUFFER_ENTRIES	1024
#define LOG_BUFFER_ENTRY_SIZE	128

/* Alternate mode support */

#define SVID_DISCOVERY_MAX	16

struct pd_mode_data {
	int svid_index;		/* current SVID index		*/
	int nsvids;
	u16 svids[SVID_DISCOVERY_MAX];
	int altmodes;		/* number of alternate modes	*/
	struct typec_altmode_desc altmode_desc[SVID_DISCOVERY_MAX];
};

struct pd_pps_data {
	u32 min_volt;
	u32 max_volt;
	u32 max_curr;
	u32 out_volt;
	u32 op_curr;
	bool supported;
	bool active;
};

struct tcpm_port {
	struct device *dev;

	struct mutex lock;		/* tcpm state machine lock */
	struct workqueue_struct *wq;

	struct typec_capability typec_caps;
	struct typec_port *typec_port;

	struct tcpc_dev	*tcpc;
	struct usb_role_switch *role_sw;

	enum typec_role vconn_role;
	enum typec_role pwr_role;
	enum typec_data_role data_role;
	enum typec_pwr_opmode pwr_opmode;

	struct usb_pd_identity partner_ident;
	struct typec_partner_desc partner_desc;
	struct typec_partner *partner;

	enum typec_cc_status cc_req;

	enum typec_cc_status cc1;
	enum typec_cc_status cc2;
	enum typec_cc_polarity polarity;

	bool attached;
	bool connected;
	enum typec_port_type port_type;
	bool vbus_present;
	bool vbus_never_low;
	bool vbus_source;
	bool vbus_charge;

	bool send_discover;
	bool op_vsafe5v;

	int try_role;
	int try_snk_count;
	int try_src_count;

	enum pd_msg_request queued_message;

	enum tcpm_state enter_state;
	enum tcpm_state prev_state;
	enum tcpm_state state;
	enum tcpm_state delayed_state;
	unsigned long delayed_runtime;
	unsigned long delay_ms;

	spinlock_t pd_event_lock;
	u32 pd_events;

	struct work_struct event_work;
	struct delayed_work state_machine;
	struct delayed_work vdm_state_machine;
	bool state_machine_running;

	struct completion tx_complete;
	enum tcpm_transmit_status tx_status;

	struct mutex swap_lock;		/* swap command lock */
	bool swap_pending;
	bool non_pd_role_swap;
	struct completion swap_complete;
	int swap_status;

	unsigned int negotiated_rev;
	unsigned int message_id;
	unsigned int caps_count;
	unsigned int hard_reset_count;
	bool pd_capable;
	bool explicit_contract;
	unsigned int rx_msgid;

	/* Partner capabilities/requests */
	u32 sink_request;
	u32 source_caps[PDO_MAX_OBJECTS];
	unsigned int nr_source_caps;
	u32 sink_caps[PDO_MAX_OBJECTS];
	unsigned int nr_sink_caps;

	/* Local capabilities */
	u32 src_pdo[PDO_MAX_OBJECTS];
	unsigned int nr_src_pdo;
	u32 snk_pdo[PDO_MAX_OBJECTS];
	unsigned int nr_snk_pdo;
	u32 snk_vdo[VDO_MAX_OBJECTS];
	unsigned int nr_snk_vdo;

	unsigned int operating_snk_mw;
	bool update_sink_caps;

	/* Requested current / voltage */
	u32 current_limit;
	u32 supply_voltage;

	/* Used to export TA voltage and current */
	struct power_supply *psy;
	struct power_supply_desc psy_desc;
	enum power_supply_usb_type usb_type;

	u32 bist_request;

	/* PD state for Vendor Defined Messages */
	enum vdm_states vdm_state;
	u32 vdm_retries;
	/* next Vendor Defined Message to send */
	u32 vdo_data[VDO_MAX_SIZE];
	u8 vdo_count;
	/* VDO to retry if UFP responder replied busy */
	u32 vdo_retry;

	/* PPS */
	struct pd_pps_data pps_data;
	struct completion pps_complete;
	bool pps_pending;
	int pps_status;

	/* Alternate mode data */
	struct pd_mode_data mode_data;
	struct typec_altmode *partner_altmode[SVID_DISCOVERY_MAX];
	struct typec_altmode *port_altmode[SVID_DISCOVERY_MAX];

	/* Deadline in jiffies to exit src_try_wait state */
	unsigned long max_wait;

#ifdef CONFIG_DEBUG_FS
	struct dentry *dentry;
	struct mutex logbuffer_lock;	/* log buffer access lock */
	int logbuffer_head;
	int logbuffer_tail;
	u8 *logbuffer[LOG_BUFFER_ENTRIES];
#endif
};

struct pd_rx_event {
	struct work_struct work;
	struct tcpm_port *port;
	struct pd_message msg;
};

#define tcpm_cc_is_sink(cc) \
	((cc) == TYPEC_CC_RP_DEF || (cc) == TYPEC_CC_RP_1_5 || \
	 (cc) == TYPEC_CC_RP_3_0)

#define tcpm_port_is_sink(port) \
	((tcpm_cc_is_sink((port)->cc1) && !tcpm_cc_is_sink((port)->cc2)) || \
	 (tcpm_cc_is_sink((port)->cc2) && !tcpm_cc_is_sink((port)->cc1)))

#define tcpm_cc_is_source(cc) ((cc) == TYPEC_CC_RD)
#define tcpm_cc_is_audio(cc) ((cc) == TYPEC_CC_RA)
#define tcpm_cc_is_open(cc) ((cc) == TYPEC_CC_OPEN)

#define tcpm_port_is_source(port) \
	((tcpm_cc_is_source((port)->cc1) && \
	 !tcpm_cc_is_source((port)->cc2)) || \
	 (tcpm_cc_is_source((port)->cc2) && \
	  !tcpm_cc_is_source((port)->cc1)))

#define tcpm_port_is_debug(port) \
	(tcpm_cc_is_source((port)->cc1) && tcpm_cc_is_source((port)->cc2))

#define tcpm_port_is_audio(port) \
	(tcpm_cc_is_audio((port)->cc1) && tcpm_cc_is_audio((port)->cc2))

#define tcpm_port_is_audio_detached(port) \
	((tcpm_cc_is_audio((port)->cc1) && tcpm_cc_is_open((port)->cc2)) || \
	 (tcpm_cc_is_audio((port)->cc2) && tcpm_cc_is_open((port)->cc1)))

#define tcpm_try_snk(port) \
	((port)->try_snk_count == 0 && (port)->try_role == TYPEC_SINK && \
	(port)->port_type == TYPEC_PORT_DRP)

#define tcpm_try_src(port) \
	((port)->try_src_count == 0 && (port)->try_role == TYPEC_SOURCE && \
	(port)->port_type == TYPEC_PORT_DRP)

static enum tcpm_state tcpm_default_state(struct tcpm_port *port)
{
	if (port->port_type == TYPEC_PORT_DRP) {
		if (port->try_role == TYPEC_SINK)
			return SNK_UNATTACHED;
		else if (port->try_role == TYPEC_SOURCE)
			return SRC_UNATTACHED;
		else if (port->tcpc->config->default_role == TYPEC_SINK)
			return SNK_UNATTACHED;
		/* Fall through to return SRC_UNATTACHED */
	} else if (port->port_type == TYPEC_PORT_SNK) {
		return SNK_UNATTACHED;
	}
	return SRC_UNATTACHED;
}

static inline
struct tcpm_port *typec_cap_to_tcpm(const struct typec_capability *cap)
{
	return container_of(cap, struct tcpm_port, typec_caps);
}

static bool tcpm_port_is_disconnected(struct tcpm_port *port)
{
	return (!port->attached && port->cc1 == TYPEC_CC_OPEN &&
		port->cc2 == TYPEC_CC_OPEN) ||
	       (port->attached && ((port->polarity == TYPEC_POLARITY_CC1 &&
				    port->cc1 == TYPEC_CC_OPEN) ||
				   (port->polarity == TYPEC_POLARITY_CC2 &&
				    port->cc2 == TYPEC_CC_OPEN)));
}

/*
 * Logging
 */

#ifdef CONFIG_DEBUG_FS

static bool tcpm_log_full(struct tcpm_port *port)
{
	return port->logbuffer_tail ==
		(port->logbuffer_head + 1) % LOG_BUFFER_ENTRIES;
}

__printf(2, 0)
static void _tcpm_log(struct tcpm_port *port, const char *fmt, va_list args)
{
	char tmpbuffer[LOG_BUFFER_ENTRY_SIZE];
	u64 ts_nsec = local_clock();
	unsigned long rem_nsec;

	if (!port->logbuffer[port->logbuffer_head]) {
		port->logbuffer[port->logbuffer_head] =
				kzalloc(LOG_BUFFER_ENTRY_SIZE, GFP_KERNEL);
		if (!port->logbuffer[port->logbuffer_head])
			return;
	}

	vsnprintf(tmpbuffer, sizeof(tmpbuffer), fmt, args);

	mutex_lock(&port->logbuffer_lock);

	if (tcpm_log_full(port)) {
		port->logbuffer_head = max(port->logbuffer_head - 1, 0);
		strcpy(tmpbuffer, "overflow");
	}

	if (port->logbuffer_head < 0 ||
	    port->logbuffer_head >= LOG_BUFFER_ENTRIES) {
		dev_warn(port->dev,
			 "Bad log buffer index %d\n", port->logbuffer_head);
		goto abort;
	}

	if (!port->logbuffer[port->logbuffer_head]) {
		dev_warn(port->dev,
			 "Log buffer index %d is NULL\n", port->logbuffer_head);
		goto abort;
	}

	rem_nsec = do_div(ts_nsec, 1000000000);
	scnprintf(port->logbuffer[port->logbuffer_head],
		  LOG_BUFFER_ENTRY_SIZE, "[%5lu.%06lu] %s",
		  (unsigned long)ts_nsec, rem_nsec / 1000,
		  tmpbuffer);
	port->logbuffer_head = (port->logbuffer_head + 1) % LOG_BUFFER_ENTRIES;

abort:
	mutex_unlock(&port->logbuffer_lock);
}

__printf(2, 3)
static void tcpm_log(struct tcpm_port *port, const char *fmt, ...)
{
	va_list args;

	/* Do not log while disconnected and unattached */
	if (tcpm_port_is_disconnected(port) &&
	    (port->state == SRC_UNATTACHED || port->state == SNK_UNATTACHED ||
	     port->state == DRP_TOGGLING))
		return;

	va_start(args, fmt);
	_tcpm_log(port, fmt, args);
	va_end(args);
}

__printf(2, 3)
static void tcpm_log_force(struct tcpm_port *port, const char *fmt, ...)
{
	va_list args;

	va_start(args, fmt);
	_tcpm_log(port, fmt, args);
	va_end(args);
}

static void tcpm_log_source_caps(struct tcpm_port *port)
{
	int i;

	for (i = 0; i < port->nr_source_caps; i++) {
		u32 pdo = port->source_caps[i];
		enum pd_pdo_type type = pdo_type(pdo);
		char msg[64];

		switch (type) {
		case PDO_TYPE_FIXED:
			scnprintf(msg, sizeof(msg),
				  "%u mV, %u mA [%s%s%s%s%s%s]",
				  pdo_fixed_voltage(pdo),
				  pdo_max_current(pdo),
				  (pdo & PDO_FIXED_DUAL_ROLE) ?
							"R" : "",
				  (pdo & PDO_FIXED_SUSPEND) ?
							"S" : "",
				  (pdo & PDO_FIXED_HIGHER_CAP) ?
							"H" : "",
				  (pdo & PDO_FIXED_USB_COMM) ?
							"U" : "",
				  (pdo & PDO_FIXED_DATA_SWAP) ?
							"D" : "",
				  (pdo & PDO_FIXED_EXTPOWER) ?
							"E" : "");
			break;
		case PDO_TYPE_VAR:
			scnprintf(msg, sizeof(msg),
				  "%u-%u mV, %u mA",
				  pdo_min_voltage(pdo),
				  pdo_max_voltage(pdo),
				  pdo_max_current(pdo));
			break;
		case PDO_TYPE_BATT:
			scnprintf(msg, sizeof(msg),
				  "%u-%u mV, %u mW",
				  pdo_min_voltage(pdo),
				  pdo_max_voltage(pdo),
				  pdo_max_power(pdo));
			break;
		case PDO_TYPE_APDO:
			if (pdo_apdo_type(pdo) == APDO_TYPE_PPS)
				scnprintf(msg, sizeof(msg),
					  "%u-%u mV, %u mA",
					  pdo_pps_apdo_min_voltage(pdo),
					  pdo_pps_apdo_max_voltage(pdo),
					  pdo_pps_apdo_max_current(pdo));
			else
				strcpy(msg, "undefined APDO");
			break;
		default:
			strcpy(msg, "undefined");
			break;
		}
		tcpm_log(port, " PDO %d: type %d, %s",
			 i, type, msg);
	}
}

static int tcpm_debug_show(struct seq_file *s, void *v)
{
	struct tcpm_port *port = (struct tcpm_port *)s->private;
	int tail;

	mutex_lock(&port->logbuffer_lock);
	tail = port->logbuffer_tail;
	while (tail != port->logbuffer_head) {
		seq_printf(s, "%s\n", port->logbuffer[tail]);
		tail = (tail + 1) % LOG_BUFFER_ENTRIES;
	}
	if (!seq_has_overflowed(s))
		port->logbuffer_tail = tail;
	mutex_unlock(&port->logbuffer_lock);

	return 0;
}
DEFINE_SHOW_ATTRIBUTE(tcpm_debug);

static struct dentry *rootdir;

static int tcpm_debugfs_init(struct tcpm_port *port)
{
	mutex_init(&port->logbuffer_lock);
	/* /sys/kernel/debug/tcpm/usbcX */
	if (!rootdir) {
		rootdir = debugfs_create_dir("tcpm", NULL);
		if (!rootdir)
			return -ENOMEM;
	}

	port->dentry = debugfs_create_file(dev_name(port->dev),
					   S_IFREG | 0444, rootdir,
					   port, &tcpm_debug_fops);

	return 0;
}

static void tcpm_debugfs_exit(struct tcpm_port *port)
{
	debugfs_remove(port->dentry);
}

#else

__printf(2, 3)
static void tcpm_log(const struct tcpm_port *port, const char *fmt, ...) { }
__printf(2, 3)
static void tcpm_log_force(struct tcpm_port *port, const char *fmt, ...) { }
static void tcpm_log_source_caps(struct tcpm_port *port) { }
static int tcpm_debugfs_init(const struct tcpm_port *port) { return 0; }
static void tcpm_debugfs_exit(const struct tcpm_port *port) { }

#endif

static int tcpm_pd_transmit(struct tcpm_port *port,
			    enum tcpm_transmit_type type,
			    const struct pd_message *msg)
{
	unsigned long timeout;
	int ret;

	if (msg)
		tcpm_log(port, "PD TX, header: %#x", le16_to_cpu(msg->header));
	else
		tcpm_log(port, "PD TX, type: %#x", type);

	reinit_completion(&port->tx_complete);
	ret = port->tcpc->pd_transmit(port->tcpc, type, msg);
	if (ret < 0)
		return ret;

	mutex_unlock(&port->lock);
	timeout = wait_for_completion_timeout(&port->tx_complete,
				msecs_to_jiffies(PD_T_TCPC_TX_TIMEOUT));
	mutex_lock(&port->lock);
	if (!timeout)
		return -ETIMEDOUT;

	switch (port->tx_status) {
	case TCPC_TX_SUCCESS:
		port->message_id = (port->message_id + 1) & PD_HEADER_ID_MASK;
		return 0;
	case TCPC_TX_DISCARDED:
		return -EAGAIN;
	case TCPC_TX_FAILED:
	default:
		return -EIO;
	}
}

void tcpm_pd_transmit_complete(struct tcpm_port *port,
			       enum tcpm_transmit_status status)
{
	tcpm_log(port, "PD TX complete, status: %u", status);
	port->tx_status = status;
	complete(&port->tx_complete);
}
EXPORT_SYMBOL_GPL(tcpm_pd_transmit_complete);

static int tcpm_mux_set(struct tcpm_port *port, enum tcpc_mux_mode mode,
			enum usb_role usb_role,
			enum typec_orientation orientation)
{
	int ret;

	tcpm_log(port, "Requesting mux mode %d, usb-role %d, orientation %d",
		 mode, usb_role, orientation);

	ret = typec_set_orientation(port->typec_port, orientation);
	if (ret)
		return ret;

	if (port->role_sw) {
		ret = usb_role_switch_set_role(port->role_sw, usb_role);
		if (ret)
			return ret;
	}

	return typec_set_mode(port->typec_port, mode);
}

static int tcpm_set_polarity(struct tcpm_port *port,
			     enum typec_cc_polarity polarity)
{
	int ret;

	tcpm_log(port, "polarity %d", polarity);

	ret = port->tcpc->set_polarity(port->tcpc, polarity);
	if (ret < 0)
		return ret;

	port->polarity = polarity;

	return 0;
}

static int tcpm_set_vconn(struct tcpm_port *port, bool enable)
{
	int ret;

	tcpm_log(port, "vconn:=%d", enable);

	ret = port->tcpc->set_vconn(port->tcpc, enable);
	if (!ret) {
		port->vconn_role = enable ? TYPEC_SOURCE : TYPEC_SINK;
		typec_set_vconn_role(port->typec_port, port->vconn_role);
	}

	return ret;
}

static u32 tcpm_get_current_limit(struct tcpm_port *port)
{
	enum typec_cc_status cc;
	u32 limit;

	cc = port->polarity ? port->cc2 : port->cc1;
	switch (cc) {
	case TYPEC_CC_RP_1_5:
		limit = 1500;
		break;
	case TYPEC_CC_RP_3_0:
		limit = 3000;
		break;
	case TYPEC_CC_RP_DEF:
	default:
		if (port->tcpc->get_current_limit)
			limit = port->tcpc->get_current_limit(port->tcpc);
		else
			limit = 0;
		break;
	}

	return limit;
}

static int tcpm_set_current_limit(struct tcpm_port *port, u32 max_ma, u32 mv)
{
	int ret = -EOPNOTSUPP;

	tcpm_log(port, "Setting voltage/current limit %u mV %u mA", mv, max_ma);

	if (port->tcpc->set_current_limit)
		ret = port->tcpc->set_current_limit(port->tcpc, max_ma, mv);

	return ret;
}

/*
 * Determine RP value to set based on maximum current supported
 * by a port if configured as source.
 * Returns CC value to report to link partner.
 */
static enum typec_cc_status tcpm_rp_cc(struct tcpm_port *port)
{
	const u32 *src_pdo = port->src_pdo;
	int nr_pdo = port->nr_src_pdo;
	int i;

	/*
	 * Search for first entry with matching voltage.
	 * It should report the maximum supported current.
	 */
	for (i = 0; i < nr_pdo; i++) {
		const u32 pdo = src_pdo[i];

		if (pdo_type(pdo) == PDO_TYPE_FIXED &&
		    pdo_fixed_voltage(pdo) == 5000) {
			unsigned int curr = pdo_max_current(pdo);

			if (curr >= 3000)
				return TYPEC_CC_RP_3_0;
			else if (curr >= 1500)
				return TYPEC_CC_RP_1_5;
			return TYPEC_CC_RP_DEF;
		}
	}

	return TYPEC_CC_RP_DEF;
}

static int tcpm_set_attached_state(struct tcpm_port *port, bool attached)
{
	return port->tcpc->set_roles(port->tcpc, attached, port->pwr_role,
				     port->data_role);
}

static int tcpm_set_roles(struct tcpm_port *port, bool attached,
			  enum typec_role role, enum typec_data_role data)
{
	enum typec_orientation orientation;
	enum usb_role usb_role;
	int ret;

	if (port->polarity == TYPEC_POLARITY_CC1)
		orientation = TYPEC_ORIENTATION_NORMAL;
	else
		orientation = TYPEC_ORIENTATION_REVERSE;

	if (data == TYPEC_HOST)
		usb_role = USB_ROLE_HOST;
	else
		usb_role = USB_ROLE_DEVICE;

	ret = tcpm_mux_set(port, TYPEC_MUX_USB, usb_role, orientation);
	if (ret < 0)
		return ret;

	ret = port->tcpc->set_roles(port->tcpc, attached, role, data);
	if (ret < 0)
		return ret;

	port->pwr_role = role;
	port->data_role = data;
	typec_set_data_role(port->typec_port, data);
	typec_set_pwr_role(port->typec_port, role);

	return 0;
}

static int tcpm_set_pwr_role(struct tcpm_port *port, enum typec_role role)
{
	int ret;

	ret = port->tcpc->set_roles(port->tcpc, true, role,
				    port->data_role);
	if (ret < 0)
		return ret;

	port->pwr_role = role;
	typec_set_pwr_role(port->typec_port, role);

	return 0;
}

static int tcpm_pd_send_source_caps(struct tcpm_port *port)
{
	struct pd_message msg;
	int i;

	memset(&msg, 0, sizeof(msg));
	if (!port->nr_src_pdo) {
		/* No source capabilities defined, sink only */
		msg.header = PD_HEADER_LE(PD_CTRL_REJECT,
					  port->pwr_role,
					  port->data_role,
					  port->negotiated_rev,
					  port->message_id, 0);
	} else {
		msg.header = PD_HEADER_LE(PD_DATA_SOURCE_CAP,
					  port->pwr_role,
					  port->data_role,
					  port->negotiated_rev,
					  port->message_id,
					  port->nr_src_pdo);
	}
	for (i = 0; i < port->nr_src_pdo; i++)
		msg.payload[i] = cpu_to_le32(port->src_pdo[i]);

	return tcpm_pd_transmit(port, TCPC_TX_SOP, &msg);
}

static int tcpm_pd_send_sink_caps(struct tcpm_port *port)
{
	struct pd_message msg;
	int i;

	memset(&msg, 0, sizeof(msg));
	if (!port->nr_snk_pdo) {
		/* No sink capabilities defined, source only */
		msg.header = PD_HEADER_LE(PD_CTRL_REJECT,
					  port->pwr_role,
					  port->data_role,
					  port->negotiated_rev,
					  port->message_id, 0);
	} else {
		msg.header = PD_HEADER_LE(PD_DATA_SINK_CAP,
					  port->pwr_role,
					  port->data_role,
					  port->negotiated_rev,
					  port->message_id,
					  port->nr_snk_pdo);
	}
	for (i = 0; i < port->nr_snk_pdo; i++)
		msg.payload[i] = cpu_to_le32(port->snk_pdo[i]);

	return tcpm_pd_transmit(port, TCPC_TX_SOP, &msg);
}

static void tcpm_set_state(struct tcpm_port *port, enum tcpm_state state,
			   unsigned int delay_ms)
{
	if (delay_ms) {
		tcpm_log(port, "pending state change %s -> %s @ %u ms",
			 tcpm_states[port->state], tcpm_states[state],
			 delay_ms);
		port->delayed_state = state;
		mod_delayed_work(port->wq, &port->state_machine,
				 msecs_to_jiffies(delay_ms));
		port->delayed_runtime = jiffies + msecs_to_jiffies(delay_ms);
		port->delay_ms = delay_ms;
	} else {
		tcpm_log(port, "state change %s -> %s",
			 tcpm_states[port->state], tcpm_states[state]);
		port->delayed_state = INVALID_STATE;
		port->prev_state = port->state;
		port->state = state;
		/*
		 * Don't re-queue the state machine work item if we're currently
		 * in the state machine and we're immediately changing states.
		 * tcpm_state_machine_work() will continue running the state
		 * machine.
		 */
		if (!port->state_machine_running)
			mod_delayed_work(port->wq, &port->state_machine, 0);
	}
}

static void tcpm_set_state_cond(struct tcpm_port *port, enum tcpm_state state,
				unsigned int delay_ms)
{
	if (port->enter_state == port->state)
		tcpm_set_state(port, state, delay_ms);
	else
		tcpm_log(port,
			 "skipped %sstate change %s -> %s [%u ms], context state %s",
			 delay_ms ? "delayed " : "",
			 tcpm_states[port->state], tcpm_states[state],
			 delay_ms, tcpm_states[port->enter_state]);
}

static void tcpm_queue_message(struct tcpm_port *port,
			       enum pd_msg_request message)
{
	port->queued_message = message;
	mod_delayed_work(port->wq, &port->state_machine, 0);
}

/*
 * VDM/VDO handling functions
 */
static void tcpm_queue_vdm(struct tcpm_port *port, const u32 header,
			   const u32 *data, int cnt)
{
	port->vdo_count = cnt + 1;
	port->vdo_data[0] = header;
	memcpy(&port->vdo_data[1], data, sizeof(u32) * cnt);
	/* Set ready, vdm state machine will actually send */
	port->vdm_retries = 0;
	port->vdm_state = VDM_STATE_READY;
}

static void svdm_consume_identity(struct tcpm_port *port, const __le32 *payload,
				  int cnt)
{
	u32 vdo = le32_to_cpu(payload[VDO_INDEX_IDH]);
	u32 product = le32_to_cpu(payload[VDO_INDEX_PRODUCT]);

	memset(&port->mode_data, 0, sizeof(port->mode_data));

	port->partner_ident.id_header = vdo;
	port->partner_ident.cert_stat = le32_to_cpu(payload[VDO_INDEX_CSTAT]);
	port->partner_ident.product = product;

	typec_partner_set_identity(port->partner);

	tcpm_log(port, "Identity: %04x:%04x.%04x",
		 PD_IDH_VID(vdo),
		 PD_PRODUCT_PID(product), product & 0xffff);
}

static bool svdm_consume_svids(struct tcpm_port *port, const __le32 *payload,
			       int cnt)
{
	struct pd_mode_data *pmdata = &port->mode_data;
	int i;

	for (i = 1; i < cnt; i++) {
		u32 p = le32_to_cpu(payload[i]);
		u16 svid;

		svid = (p >> 16) & 0xffff;
		if (!svid)
			return false;

		if (pmdata->nsvids >= SVID_DISCOVERY_MAX)
			goto abort;

		pmdata->svids[pmdata->nsvids++] = svid;
		tcpm_log(port, "SVID %d: 0x%x", pmdata->nsvids, svid);

		svid = p & 0xffff;
		if (!svid)
			return false;

		if (pmdata->nsvids >= SVID_DISCOVERY_MAX)
			goto abort;

		pmdata->svids[pmdata->nsvids++] = svid;
		tcpm_log(port, "SVID %d: 0x%x", pmdata->nsvids, svid);
	}
	return true;
abort:
	tcpm_log(port, "SVID_DISCOVERY_MAX(%d) too low!", SVID_DISCOVERY_MAX);
	return false;
}

static void svdm_consume_modes(struct tcpm_port *port, const __le32 *payload,
			       int cnt)
{
	struct pd_mode_data *pmdata = &port->mode_data;
	struct typec_altmode_desc *paltmode;
	struct typec_mode_desc *pmode;
	int i;

	if (pmdata->altmodes >= ARRAY_SIZE(port->partner_altmode)) {
		/* Already logged in svdm_consume_svids() */
		return;
	}

	paltmode = &pmdata->altmode_desc[pmdata->altmodes];
	memset(paltmode, 0, sizeof(*paltmode));

	paltmode->svid = pmdata->svids[pmdata->svid_index];

	tcpm_log(port, " Alternate mode %d: SVID 0x%04x",
		 pmdata->altmodes, paltmode->svid);

	for (i = 1; i < cnt && paltmode->n_modes < ALTMODE_MAX_MODES; i++) {
		pmode = &paltmode->modes[paltmode->n_modes];
		memset(pmode, 0, sizeof(*pmode));
		pmode->vdo = le32_to_cpu(payload[i]);
		pmode->index = i - 1;
		paltmode->n_modes++;
		tcpm_log(port, "  VDO %d: 0x%08x",
			 pmode->index, pmode->vdo);
	}
	port->partner_altmode[pmdata->altmodes] =
		typec_partner_register_altmode(port->partner, paltmode);
	if (!port->partner_altmode[pmdata->altmodes]) {
		tcpm_log(port,
			 "Failed to register alternate modes for SVID 0x%04x",
			 paltmode->svid);
		return;
	}
	pmdata->altmodes++;
}

#define supports_modal(port)	PD_IDH_MODAL_SUPP((port)->partner_ident.id_header)

static int tcpm_pd_svdm(struct tcpm_port *port, const __le32 *payload, int cnt,
			u32 *response)
{
	u32 p0 = le32_to_cpu(payload[0]);
	int cmd_type = PD_VDO_CMDT(p0);
	int cmd = PD_VDO_CMD(p0);
	struct pd_mode_data *modep;
	int rlen = 0;
	u16 svid;
	int i;

	tcpm_log(port, "Rx VDM cmd 0x%x type %d cmd %d len %d",
		 p0, cmd_type, cmd, cnt);

	modep = &port->mode_data;

	switch (cmd_type) {
	case CMDT_INIT:
		switch (cmd) {
		case CMD_DISCOVER_IDENT:
			/* 6.4.4.3.1: Only respond as UFP (device) */
			if (port->data_role == TYPEC_DEVICE &&
			    port->nr_snk_vdo) {
				for (i = 0; i <  port->nr_snk_vdo; i++)
					response[i + 1] = port->snk_vdo[i];
				rlen = port->nr_snk_vdo + 1;
			}
			break;
		case CMD_DISCOVER_SVID:
			break;
		case CMD_DISCOVER_MODES:
			break;
		case CMD_ENTER_MODE:
			break;
		case CMD_EXIT_MODE:
			break;
		case CMD_ATTENTION:
			break;
		default:
			break;
		}
		if (rlen >= 1) {
			response[0] = p0 | VDO_CMDT(CMDT_RSP_ACK);
		} else if (rlen == 0) {
			response[0] = p0 | VDO_CMDT(CMDT_RSP_NAK);
			rlen = 1;
		} else {
			response[0] = p0 | VDO_CMDT(CMDT_RSP_BUSY);
			rlen = 1;
		}
		break;
	case CMDT_RSP_ACK:
		/* silently drop message if we are not connected */
		if (IS_ERR_OR_NULL(port->partner))
			break;

		switch (cmd) {
		case CMD_DISCOVER_IDENT:
			/* 6.4.4.3.1 */
			svdm_consume_identity(port, payload, cnt);
			response[0] = VDO(USB_SID_PD, 1, CMD_DISCOVER_SVID);
			rlen = 1;
			break;
		case CMD_DISCOVER_SVID:
			/* 6.4.4.3.2 */
			if (svdm_consume_svids(port, payload, cnt)) {
				response[0] = VDO(USB_SID_PD, 1,
						  CMD_DISCOVER_SVID);
				rlen = 1;
			} else if (modep->nsvids && supports_modal(port)) {
				response[0] = VDO(modep->svids[0], 1,
						  CMD_DISCOVER_MODES);
				rlen = 1;
			}
			break;
		case CMD_DISCOVER_MODES:
			/* 6.4.4.3.3 */
			svdm_consume_modes(port, payload, cnt);
			modep->svid_index++;
			if (modep->svid_index < modep->nsvids) {
				svid = modep->svids[modep->svid_index];
				response[0] = VDO(svid, 1, CMD_DISCOVER_MODES);
				rlen = 1;
			} else {
				/* enter alternate mode if/when implemented */
			}
			break;
		case CMD_ENTER_MODE:
			break;
		default:
			break;
		}
		break;
	default:
		break;
	}

	return rlen;
}

static void tcpm_handle_vdm_request(struct tcpm_port *port,
				    const __le32 *payload, int cnt)
{
	int rlen = 0;
	u32 response[8] = { };
	u32 p0 = le32_to_cpu(payload[0]);

	if (port->vdm_state == VDM_STATE_BUSY) {
		/* If UFP responded busy retry after timeout */
		if (PD_VDO_CMDT(p0) == CMDT_RSP_BUSY) {
			port->vdm_state = VDM_STATE_WAIT_RSP_BUSY;
			port->vdo_retry = (p0 & ~VDO_CMDT_MASK) |
				CMDT_INIT;
			mod_delayed_work(port->wq, &port->vdm_state_machine,
					 msecs_to_jiffies(PD_T_VDM_BUSY));
			return;
		}
		port->vdm_state = VDM_STATE_DONE;
	}

	if (PD_VDO_SVDM(p0))
		rlen = tcpm_pd_svdm(port, payload, cnt, response);

	if (rlen > 0) {
		tcpm_queue_vdm(port, response[0], &response[1], rlen - 1);
		mod_delayed_work(port->wq, &port->vdm_state_machine, 0);
	}
}

static void tcpm_send_vdm(struct tcpm_port *port, u32 vid, int cmd,
			  const u32 *data, int count)
{
	u32 header;

	if (WARN_ON(count > VDO_MAX_SIZE - 1))
		count = VDO_MAX_SIZE - 1;

	/* set VDM header with VID & CMD */
	header = VDO(vid, ((vid & USB_SID_PD) == USB_SID_PD) ?
			1 : (PD_VDO_CMD(cmd) <= CMD_ATTENTION), cmd);
	tcpm_queue_vdm(port, header, data, count);

	mod_delayed_work(port->wq, &port->vdm_state_machine, 0);
}

static unsigned int vdm_ready_timeout(u32 vdm_hdr)
{
	unsigned int timeout;
	int cmd = PD_VDO_CMD(vdm_hdr);

	/* its not a structured VDM command */
	if (!PD_VDO_SVDM(vdm_hdr))
		return PD_T_VDM_UNSTRUCTURED;

	switch (PD_VDO_CMDT(vdm_hdr)) {
	case CMDT_INIT:
		if (cmd == CMD_ENTER_MODE || cmd == CMD_EXIT_MODE)
			timeout = PD_T_VDM_WAIT_MODE_E;
		else
			timeout = PD_T_VDM_SNDR_RSP;
		break;
	default:
		if (cmd == CMD_ENTER_MODE || cmd == CMD_EXIT_MODE)
			timeout = PD_T_VDM_E_MODE;
		else
			timeout = PD_T_VDM_RCVR_RSP;
		break;
	}
	return timeout;
}

static void vdm_run_state_machine(struct tcpm_port *port)
{
	struct pd_message msg;
	int i, res;

	switch (port->vdm_state) {
	case VDM_STATE_READY:
		/* Only transmit VDM if attached */
		if (!port->attached) {
			port->vdm_state = VDM_STATE_ERR_BUSY;
			break;
		}

		/*
		 * if there's traffic or we're not in PDO ready state don't send
		 * a VDM.
		 */
		if (port->state != SRC_READY && port->state != SNK_READY)
			break;

		/* Prepare and send VDM */
		memset(&msg, 0, sizeof(msg));
		msg.header = PD_HEADER_LE(PD_DATA_VENDOR_DEF,
					  port->pwr_role,
					  port->data_role,
					  port->negotiated_rev,
					  port->message_id, port->vdo_count);
		for (i = 0; i < port->vdo_count; i++)
			msg.payload[i] = cpu_to_le32(port->vdo_data[i]);
		res = tcpm_pd_transmit(port, TCPC_TX_SOP, &msg);
		if (res < 0) {
			port->vdm_state = VDM_STATE_ERR_SEND;
		} else {
			unsigned long timeout;

			port->vdm_retries = 0;
			port->vdm_state = VDM_STATE_BUSY;
			timeout = vdm_ready_timeout(port->vdo_data[0]);
			mod_delayed_work(port->wq, &port->vdm_state_machine,
					 timeout);
		}
		break;
	case VDM_STATE_WAIT_RSP_BUSY:
		port->vdo_data[0] = port->vdo_retry;
		port->vdo_count = 1;
		port->vdm_state = VDM_STATE_READY;
		break;
	case VDM_STATE_BUSY:
		port->vdm_state = VDM_STATE_ERR_TMOUT;
		break;
	case VDM_STATE_ERR_SEND:
		/*
		 * A partner which does not support USB PD will not reply,
		 * so this is not a fatal error. At the same time, some
		 * devices may not return GoodCRC under some circumstances,
		 * so we need to retry.
		 */
		if (port->vdm_retries < 3) {
			tcpm_log(port, "VDM Tx error, retry");
			port->vdm_retries++;
			port->vdm_state = VDM_STATE_READY;
		}
		break;
	default:
		break;
	}
}

static void vdm_state_machine_work(struct work_struct *work)
{
	struct tcpm_port *port = container_of(work, struct tcpm_port,
					      vdm_state_machine.work);
	enum vdm_states prev_state;

	mutex_lock(&port->lock);

	/*
	 * Continue running as long as the port is not busy and there was
	 * a state change.
	 */
	do {
		prev_state = port->vdm_state;
		vdm_run_state_machine(port);
	} while (port->vdm_state != prev_state &&
		 port->vdm_state != VDM_STATE_BUSY);

	mutex_unlock(&port->lock);
}

enum pdo_err {
	PDO_NO_ERR,
	PDO_ERR_NO_VSAFE5V,
	PDO_ERR_VSAFE5V_NOT_FIRST,
	PDO_ERR_PDO_TYPE_NOT_IN_ORDER,
	PDO_ERR_FIXED_NOT_SORTED,
	PDO_ERR_VARIABLE_BATT_NOT_SORTED,
	PDO_ERR_DUPE_PDO,
	PDO_ERR_PPS_APDO_NOT_SORTED,
	PDO_ERR_DUPE_PPS_APDO,
};

static const char * const pdo_err_msg[] = {
	[PDO_ERR_NO_VSAFE5V] =
	" err: source/sink caps should atleast have vSafe5V",
	[PDO_ERR_VSAFE5V_NOT_FIRST] =
	" err: vSafe5V Fixed Supply Object Shall always be the first object",
	[PDO_ERR_PDO_TYPE_NOT_IN_ORDER] =
	" err: PDOs should be in the following order: Fixed; Battery; Variable",
	[PDO_ERR_FIXED_NOT_SORTED] =
	" err: Fixed supply pdos should be in increasing order of their fixed voltage",
	[PDO_ERR_VARIABLE_BATT_NOT_SORTED] =
	" err: Variable/Battery supply pdos should be in increasing order of their minimum voltage",
	[PDO_ERR_DUPE_PDO] =
	" err: Variable/Batt supply pdos cannot have same min/max voltage",
	[PDO_ERR_PPS_APDO_NOT_SORTED] =
	" err: Programmable power supply apdos should be in increasing order of their maximum voltage",
	[PDO_ERR_DUPE_PPS_APDO] =
	" err: Programmable power supply apdos cannot have same min/max voltage and max current",
};

static enum pdo_err tcpm_caps_err(struct tcpm_port *port, const u32 *pdo,
				  unsigned int nr_pdo)
{
	unsigned int i;

	/* Should at least contain vSafe5v */
	if (nr_pdo < 1)
		return PDO_ERR_NO_VSAFE5V;

	/* The vSafe5V Fixed Supply Object Shall always be the first object */
	if (pdo_type(pdo[0]) != PDO_TYPE_FIXED ||
	    pdo_fixed_voltage(pdo[0]) != VSAFE5V)
		return PDO_ERR_VSAFE5V_NOT_FIRST;

	for (i = 1; i < nr_pdo; i++) {
		if (pdo_type(pdo[i]) < pdo_type(pdo[i - 1])) {
			return PDO_ERR_PDO_TYPE_NOT_IN_ORDER;
		} else if (pdo_type(pdo[i]) == pdo_type(pdo[i - 1])) {
			enum pd_pdo_type type = pdo_type(pdo[i]);

			switch (type) {
			/*
			 * The remaining Fixed Supply Objects, if
			 * present, shall be sent in voltage order;
			 * lowest to highest.
			 */
			case PDO_TYPE_FIXED:
				if (pdo_fixed_voltage(pdo[i]) <=
				    pdo_fixed_voltage(pdo[i - 1]))
					return PDO_ERR_FIXED_NOT_SORTED;
				break;
			/*
			 * The Battery Supply Objects and Variable
			 * supply, if present shall be sent in Minimum
			 * Voltage order; lowest to highest.
			 */
			case PDO_TYPE_VAR:
			case PDO_TYPE_BATT:
				if (pdo_min_voltage(pdo[i]) <
				    pdo_min_voltage(pdo[i - 1]))
					return PDO_ERR_VARIABLE_BATT_NOT_SORTED;
				else if ((pdo_min_voltage(pdo[i]) ==
					  pdo_min_voltage(pdo[i - 1])) &&
					 (pdo_max_voltage(pdo[i]) ==
					  pdo_min_voltage(pdo[i - 1])))
					return PDO_ERR_DUPE_PDO;
				break;
			/*
			 * The Programmable Power Supply APDOs, if present,
			 * shall be sent in Maximum Voltage order;
			 * lowest to highest.
			 */
			case PDO_TYPE_APDO:
				if (pdo_apdo_type(pdo[i]) != APDO_TYPE_PPS)
					break;

				if (pdo_pps_apdo_max_current(pdo[i]) <
				    pdo_pps_apdo_max_current(pdo[i - 1]))
					return PDO_ERR_PPS_APDO_NOT_SORTED;
				else if (pdo_pps_apdo_min_voltage(pdo[i]) ==
					  pdo_pps_apdo_min_voltage(pdo[i - 1]) &&
					 pdo_pps_apdo_max_voltage(pdo[i]) ==
					  pdo_pps_apdo_max_voltage(pdo[i - 1]) &&
					 pdo_pps_apdo_max_current(pdo[i]) ==
					  pdo_pps_apdo_max_current(pdo[i - 1]))
					return PDO_ERR_DUPE_PPS_APDO;
				break;
			default:
				tcpm_log_force(port, " Unknown pdo type");
			}
		}
	}

	return PDO_NO_ERR;
}

static int tcpm_validate_caps(struct tcpm_port *port, const u32 *pdo,
			      unsigned int nr_pdo)
{
	enum pdo_err err_index = tcpm_caps_err(port, pdo, nr_pdo);

	if (err_index != PDO_NO_ERR) {
		tcpm_log_force(port, " %s", pdo_err_msg[err_index]);
		return -EINVAL;
	}

	return 0;
}

/*
 * PD (data, control) command handling functions
 */
static inline enum tcpm_state ready_state(struct tcpm_port *port)
{
	if (port->pwr_role == TYPEC_SOURCE)
		return SRC_READY;
	else
		return SNK_READY;
}

static int tcpm_pd_send_control(struct tcpm_port *port,
				enum pd_ctrl_msg_type type);

static void tcpm_handle_alert(struct tcpm_port *port, const __le32 *payload,
			      int cnt)
{
	u32 p0 = le32_to_cpu(payload[0]);
	unsigned int type = usb_pd_ado_type(p0);

	if (!type) {
		tcpm_log(port, "Alert message received with no type");
		return;
	}

	/* Just handling non-battery alerts for now */
	if (!(type & USB_PD_ADO_TYPE_BATT_STATUS_CHANGE)) {
		switch (port->state) {
		case SRC_READY:
		case SNK_READY:
			tcpm_set_state(port, GET_STATUS_SEND, 0);
			break;
		default:
			tcpm_queue_message(port, PD_MSG_CTRL_WAIT);
			break;
		}
	}
}

static void tcpm_pd_data_request(struct tcpm_port *port,
				 const struct pd_message *msg)
{
	enum pd_data_msg_type type = pd_header_type_le(msg->header);
	unsigned int cnt = pd_header_cnt_le(msg->header);
	unsigned int rev = pd_header_rev_le(msg->header);
	unsigned int i;

	switch (type) {
	case PD_DATA_SOURCE_CAP:
		if (port->pwr_role != TYPEC_SINK)
			break;

		for (i = 0; i < cnt; i++)
			port->source_caps[i] = le32_to_cpu(msg->payload[i]);

		port->nr_source_caps = cnt;

		tcpm_log_source_caps(port);

		tcpm_validate_caps(port, port->source_caps,
				   port->nr_source_caps);

		/*
		 * Adjust revision in subsequent message headers, as required,
		 * to comply with 6.2.1.1.5 of the USB PD 3.0 spec. We don't
		 * support Rev 1.0 so just do nothing in that scenario.
		 */
		if (rev == PD_REV10)
			break;

		if (rev < PD_MAX_REV)
			port->negotiated_rev = rev;

		/*
		 * This message may be received even if VBUS is not
		 * present. This is quite unexpected; see USB PD
		 * specification, sections 8.3.3.6.3.1 and 8.3.3.6.3.2.
		 * However, at the same time, we must be ready to
		 * receive this message and respond to it 15ms after
		 * receiving PS_RDY during power swap operations, no matter
		 * if VBUS is available or not (USB PD specification,
		 * section 6.5.9.2).
		 * So we need to accept the message either way,
		 * but be prepared to keep waiting for VBUS after it was
		 * handled.
		 */
		tcpm_set_state(port, SNK_NEGOTIATE_CAPABILITIES, 0);
		break;
	case PD_DATA_REQUEST:
		if (port->pwr_role != TYPEC_SOURCE ||
		    cnt != 1) {
			tcpm_queue_message(port, PD_MSG_CTRL_REJECT);
			break;
		}

		/*
		 * Adjust revision in subsequent message headers, as required,
		 * to comply with 6.2.1.1.5 of the USB PD 3.0 spec. We don't
		 * support Rev 1.0 so just reject in that scenario.
		 */
		if (rev == PD_REV10) {
			tcpm_queue_message(port, PD_MSG_CTRL_REJECT);
			break;
		}

		if (rev < PD_MAX_REV)
			port->negotiated_rev = rev;

		port->sink_request = le32_to_cpu(msg->payload[0]);
		tcpm_set_state(port, SRC_NEGOTIATE_CAPABILITIES, 0);
		break;
	case PD_DATA_SINK_CAP:
		/* We don't do anything with this at the moment... */
		for (i = 0; i < cnt; i++)
			port->sink_caps[i] = le32_to_cpu(msg->payload[i]);
		port->nr_sink_caps = cnt;
		break;
	case PD_DATA_VENDOR_DEF:
		tcpm_handle_vdm_request(port, msg->payload, cnt);
		break;
	case PD_DATA_BIST:
		if (port->state == SRC_READY || port->state == SNK_READY) {
			port->bist_request = le32_to_cpu(msg->payload[0]);
			tcpm_set_state(port, BIST_RX, 0);
		}
		break;
	case PD_DATA_ALERT:
		tcpm_handle_alert(port, msg->payload, cnt);
		break;
	case PD_DATA_BATT_STATUS:
	case PD_DATA_GET_COUNTRY_INFO:
		/* Currently unsupported */
		tcpm_queue_message(port, PD_MSG_CTRL_NOT_SUPP);
		break;
	default:
		tcpm_log(port, "Unhandled data message type %#x", type);
		break;
	}
}

static void tcpm_pps_complete(struct tcpm_port *port, int result)
{
	if (port->pps_pending) {
		port->pps_status = result;
		port->pps_pending = false;
		complete(&port->pps_complete);
	}
}

static void tcpm_pd_ctrl_request(struct tcpm_port *port,
				 const struct pd_message *msg)
{
	enum pd_ctrl_msg_type type = pd_header_type_le(msg->header);
	enum tcpm_state next_state;

	switch (type) {
	case PD_CTRL_GOOD_CRC:
	case PD_CTRL_PING:
		break;
	case PD_CTRL_GET_SOURCE_CAP:
		switch (port->state) {
		case SRC_READY:
		case SNK_READY:
			tcpm_queue_message(port, PD_MSG_DATA_SOURCE_CAP);
			break;
		default:
			tcpm_queue_message(port, PD_MSG_CTRL_REJECT);
			break;
		}
		break;
	case PD_CTRL_GET_SINK_CAP:
		switch (port->state) {
		case SRC_READY:
		case SNK_READY:
			tcpm_queue_message(port, PD_MSG_DATA_SINK_CAP);
			break;
		default:
			tcpm_queue_message(port, PD_MSG_CTRL_REJECT);
			break;
		}
		break;
	case PD_CTRL_GOTO_MIN:
		break;
	case PD_CTRL_PS_RDY:
		switch (port->state) {
		case SNK_TRANSITION_SINK:
			if (port->vbus_present) {
				tcpm_set_current_limit(port,
						       port->current_limit,
						       port->supply_voltage);
				port->explicit_contract = true;
				tcpm_set_state(port, SNK_READY, 0);
			} else {
				/*
				 * Seen after power swap. Keep waiting for VBUS
				 * in a transitional state.
				 */
				tcpm_set_state(port,
					       SNK_TRANSITION_SINK_VBUS, 0);
			}
			break;
		case PR_SWAP_SRC_SNK_SOURCE_OFF_CC_DEBOUNCED:
			tcpm_set_state(port, PR_SWAP_SRC_SNK_SINK_ON, 0);
			break;
		case PR_SWAP_SNK_SRC_SINK_OFF:
			tcpm_set_state(port, PR_SWAP_SNK_SRC_SOURCE_ON, 0);
			break;
		case VCONN_SWAP_WAIT_FOR_VCONN:
			tcpm_set_state(port, VCONN_SWAP_TURN_OFF_VCONN, 0);
			break;
		default:
			break;
		}
		break;
	case PD_CTRL_REJECT:
	case PD_CTRL_WAIT:
	case PD_CTRL_NOT_SUPP:
		switch (port->state) {
		case SNK_NEGOTIATE_CAPABILITIES:
			/* USB PD specification, Figure 8-43 */
			if (port->explicit_contract)
				next_state = SNK_READY;
			else
				next_state = SNK_WAIT_CAPABILITIES;
			tcpm_set_state(port, next_state, 0);
			break;
		case SNK_NEGOTIATE_PPS_CAPABILITIES:
			/* Revert data back from any requested PPS updates */
			port->pps_data.out_volt = port->supply_voltage;
			port->pps_data.op_curr = port->current_limit;
			port->pps_status = (type == PD_CTRL_WAIT ?
					    -EAGAIN : -EOPNOTSUPP);
			tcpm_set_state(port, SNK_READY, 0);
			break;
		case DR_SWAP_SEND:
			port->swap_status = (type == PD_CTRL_WAIT ?
					     -EAGAIN : -EOPNOTSUPP);
			tcpm_set_state(port, DR_SWAP_CANCEL, 0);
			break;
		case PR_SWAP_SEND:
			port->swap_status = (type == PD_CTRL_WAIT ?
					     -EAGAIN : -EOPNOTSUPP);
			tcpm_set_state(port, PR_SWAP_CANCEL, 0);
			break;
		case VCONN_SWAP_SEND:
			port->swap_status = (type == PD_CTRL_WAIT ?
					     -EAGAIN : -EOPNOTSUPP);
			tcpm_set_state(port, VCONN_SWAP_CANCEL, 0);
			break;
		default:
			break;
		}
		break;
	case PD_CTRL_ACCEPT:
		switch (port->state) {
		case SNK_NEGOTIATE_CAPABILITIES:
			port->pps_data.active = false;
			tcpm_set_state(port, SNK_TRANSITION_SINK, 0);
			break;
		case SNK_NEGOTIATE_PPS_CAPABILITIES:
			port->pps_data.active = true;
			port->supply_voltage = port->pps_data.out_volt;
			port->current_limit = port->pps_data.op_curr;
			tcpm_set_state(port, SNK_TRANSITION_SINK, 0);
			break;
		case SOFT_RESET_SEND:
			port->message_id = 0;
			port->rx_msgid = -1;
			if (port->pwr_role == TYPEC_SOURCE)
				next_state = SRC_SEND_CAPABILITIES;
			else
				next_state = SNK_WAIT_CAPABILITIES;
			tcpm_set_state(port, next_state, 0);
			break;
		case DR_SWAP_SEND:
			tcpm_set_state(port, DR_SWAP_CHANGE_DR, 0);
			break;
		case PR_SWAP_SEND:
			tcpm_set_state(port, PR_SWAP_START, 0);
			break;
		case VCONN_SWAP_SEND:
			tcpm_set_state(port, VCONN_SWAP_START, 0);
			break;
		default:
			break;
		}
		break;
	case PD_CTRL_SOFT_RESET:
		tcpm_set_state(port, SOFT_RESET, 0);
		break;
	case PD_CTRL_DR_SWAP:
		if (port->port_type != TYPEC_PORT_DRP) {
			tcpm_queue_message(port, PD_MSG_CTRL_REJECT);
			break;
		}
		/*
		 * XXX
		 * 6.3.9: If an alternate mode is active, a request to swap
		 * alternate modes shall trigger a port reset.
		 */
		switch (port->state) {
		case SRC_READY:
		case SNK_READY:
			tcpm_set_state(port, DR_SWAP_ACCEPT, 0);
			break;
		default:
			tcpm_queue_message(port, PD_MSG_CTRL_WAIT);
			break;
		}
		break;
	case PD_CTRL_PR_SWAP:
		if (port->port_type != TYPEC_PORT_DRP) {
			tcpm_queue_message(port, PD_MSG_CTRL_REJECT);
			break;
		}
		switch (port->state) {
		case SRC_READY:
		case SNK_READY:
			tcpm_set_state(port, PR_SWAP_ACCEPT, 0);
			break;
		default:
			tcpm_queue_message(port, PD_MSG_CTRL_WAIT);
			break;
		}
		break;
	case PD_CTRL_VCONN_SWAP:
		switch (port->state) {
		case SRC_READY:
		case SNK_READY:
			tcpm_set_state(port, VCONN_SWAP_ACCEPT, 0);
			break;
		default:
			tcpm_queue_message(port, PD_MSG_CTRL_WAIT);
			break;
		}
		break;
	case PD_CTRL_GET_SOURCE_CAP_EXT:
	case PD_CTRL_GET_STATUS:
	case PD_CTRL_FR_SWAP:
	case PD_CTRL_GET_PPS_STATUS:
	case PD_CTRL_GET_COUNTRY_CODES:
		/* Currently not supported */
		tcpm_queue_message(port, PD_MSG_CTRL_NOT_SUPP);
		break;
	default:
		tcpm_log(port, "Unhandled ctrl message type %#x", type);
		break;
	}
}

static void tcpm_pd_ext_msg_request(struct tcpm_port *port,
				    const struct pd_message *msg)
{
	enum pd_ext_msg_type type = pd_header_type_le(msg->header);
	unsigned int data_size = pd_ext_header_data_size_le(msg->ext_msg.header);

<<<<<<< HEAD
	if (!(msg->ext_msg.header && PD_EXT_HDR_CHUNKED)) {
=======
	if (!(msg->ext_msg.header & PD_EXT_HDR_CHUNKED)) {
>>>>>>> 2c093cdb
		tcpm_log(port, "Unchunked extended messages unsupported");
		return;
	}

	if (data_size > PD_EXT_MAX_CHUNK_DATA) {
		tcpm_log(port, "Chunk handling not yet supported");
		return;
	}

	switch (type) {
	case PD_EXT_STATUS:
		/*
		 * If PPS related events raised then get PPS status to clear
		 * (see USB PD 3.0 Spec, 6.5.2.4)
		 */
		if (msg->ext_msg.data[USB_PD_EXT_SDB_EVENT_FLAGS] &
		    USB_PD_EXT_SDB_PPS_EVENTS)
			tcpm_set_state(port, GET_PPS_STATUS_SEND, 0);
		else
			tcpm_set_state(port, ready_state(port), 0);
		break;
	case PD_EXT_PPS_STATUS:
		/*
		 * For now the PPS status message is used to clear events
		 * and nothing more.
		 */
		tcpm_set_state(port, ready_state(port), 0);
		break;
	case PD_EXT_SOURCE_CAP_EXT:
	case PD_EXT_GET_BATT_CAP:
	case PD_EXT_GET_BATT_STATUS:
	case PD_EXT_BATT_CAP:
	case PD_EXT_GET_MANUFACTURER_INFO:
	case PD_EXT_MANUFACTURER_INFO:
	case PD_EXT_SECURITY_REQUEST:
	case PD_EXT_SECURITY_RESPONSE:
	case PD_EXT_FW_UPDATE_REQUEST:
	case PD_EXT_FW_UPDATE_RESPONSE:
	case PD_EXT_COUNTRY_INFO:
	case PD_EXT_COUNTRY_CODES:
		tcpm_queue_message(port, PD_MSG_CTRL_NOT_SUPP);
		break;
	default:
		tcpm_log(port, "Unhandled extended message type %#x", type);
		break;
	}
}

static void tcpm_pd_rx_handler(struct work_struct *work)
{
	struct pd_rx_event *event = container_of(work,
						 struct pd_rx_event, work);
	const struct pd_message *msg = &event->msg;
	unsigned int cnt = pd_header_cnt_le(msg->header);
	struct tcpm_port *port = event->port;

	mutex_lock(&port->lock);

	tcpm_log(port, "PD RX, header: %#x [%d]", le16_to_cpu(msg->header),
		 port->attached);

	if (port->attached) {
		enum pd_ctrl_msg_type type = pd_header_type_le(msg->header);
		unsigned int msgid = pd_header_msgid_le(msg->header);

		/*
		 * USB PD standard, 6.6.1.2:
		 * "... if MessageID value in a received Message is the
		 * same as the stored value, the receiver shall return a
		 * GoodCRC Message with that MessageID value and drop
		 * the Message (this is a retry of an already received
		 * Message). Note: this shall not apply to the Soft_Reset
		 * Message which always has a MessageID value of zero."
		 */
		if (msgid == port->rx_msgid && type != PD_CTRL_SOFT_RESET)
			goto done;
		port->rx_msgid = msgid;

		/*
		 * If both ends believe to be DFP/host, we have a data role
		 * mismatch.
		 */
		if (!!(le16_to_cpu(msg->header) & PD_HEADER_DATA_ROLE) ==
		    (port->data_role == TYPEC_HOST)) {
			tcpm_log(port,
				 "Data role mismatch, initiating error recovery");
			tcpm_set_state(port, ERROR_RECOVERY, 0);
		} else {
			if (msg->header & PD_HEADER_EXT_HDR)
				tcpm_pd_ext_msg_request(port, msg);
			else if (cnt)
				tcpm_pd_data_request(port, msg);
			else
				tcpm_pd_ctrl_request(port, msg);
		}
	}

done:
	mutex_unlock(&port->lock);
	kfree(event);
}

void tcpm_pd_receive(struct tcpm_port *port, const struct pd_message *msg)
{
	struct pd_rx_event *event;

	event = kzalloc(sizeof(*event), GFP_ATOMIC);
	if (!event)
		return;

	INIT_WORK(&event->work, tcpm_pd_rx_handler);
	event->port = port;
	memcpy(&event->msg, msg, sizeof(*msg));
	queue_work(port->wq, &event->work);
}
EXPORT_SYMBOL_GPL(tcpm_pd_receive);

static int tcpm_pd_send_control(struct tcpm_port *port,
				enum pd_ctrl_msg_type type)
{
	struct pd_message msg;

	memset(&msg, 0, sizeof(msg));
	msg.header = PD_HEADER_LE(type, port->pwr_role,
				  port->data_role,
				  port->negotiated_rev,
				  port->message_id, 0);

	return tcpm_pd_transmit(port, TCPC_TX_SOP, &msg);
}

/*
 * Send queued message without affecting state.
 * Return true if state machine should go back to sleep,
 * false otherwise.
 */
static bool tcpm_send_queued_message(struct tcpm_port *port)
{
	enum pd_msg_request queued_message;

	do {
		queued_message = port->queued_message;
		port->queued_message = PD_MSG_NONE;

		switch (queued_message) {
		case PD_MSG_CTRL_WAIT:
			tcpm_pd_send_control(port, PD_CTRL_WAIT);
			break;
		case PD_MSG_CTRL_REJECT:
			tcpm_pd_send_control(port, PD_CTRL_REJECT);
			break;
		case PD_MSG_CTRL_NOT_SUPP:
			tcpm_pd_send_control(port, PD_CTRL_NOT_SUPP);
			break;
		case PD_MSG_DATA_SINK_CAP:
			tcpm_pd_send_sink_caps(port);
			break;
		case PD_MSG_DATA_SOURCE_CAP:
			tcpm_pd_send_source_caps(port);
			break;
		default:
			break;
		}
	} while (port->queued_message != PD_MSG_NONE);

	if (port->delayed_state != INVALID_STATE) {
		if (time_is_after_jiffies(port->delayed_runtime)) {
			mod_delayed_work(port->wq, &port->state_machine,
					 port->delayed_runtime - jiffies);
			return true;
		}
		port->delayed_state = INVALID_STATE;
	}
	return false;
}

static int tcpm_pd_check_request(struct tcpm_port *port)
{
	u32 pdo, rdo = port->sink_request;
	unsigned int max, op, pdo_max, index;
	enum pd_pdo_type type;

	index = rdo_index(rdo);
	if (!index || index > port->nr_src_pdo)
		return -EINVAL;

	pdo = port->src_pdo[index - 1];
	type = pdo_type(pdo);
	switch (type) {
	case PDO_TYPE_FIXED:
	case PDO_TYPE_VAR:
		max = rdo_max_current(rdo);
		op = rdo_op_current(rdo);
		pdo_max = pdo_max_current(pdo);

		if (op > pdo_max)
			return -EINVAL;
		if (max > pdo_max && !(rdo & RDO_CAP_MISMATCH))
			return -EINVAL;

		if (type == PDO_TYPE_FIXED)
			tcpm_log(port,
				 "Requested %u mV, %u mA for %u / %u mA",
				 pdo_fixed_voltage(pdo), pdo_max, op, max);
		else
			tcpm_log(port,
				 "Requested %u -> %u mV, %u mA for %u / %u mA",
				 pdo_min_voltage(pdo), pdo_max_voltage(pdo),
				 pdo_max, op, max);
		break;
	case PDO_TYPE_BATT:
		max = rdo_max_power(rdo);
		op = rdo_op_power(rdo);
		pdo_max = pdo_max_power(pdo);

		if (op > pdo_max)
			return -EINVAL;
		if (max > pdo_max && !(rdo & RDO_CAP_MISMATCH))
			return -EINVAL;
		tcpm_log(port,
			 "Requested %u -> %u mV, %u mW for %u / %u mW",
			 pdo_min_voltage(pdo), pdo_max_voltage(pdo),
			 pdo_max, op, max);
		break;
	default:
		return -EINVAL;
	}

	port->op_vsafe5v = index == 1;

	return 0;
}

#define min_power(x, y) min(pdo_max_power(x), pdo_max_power(y))
#define min_current(x, y) min(pdo_max_current(x), pdo_max_current(y))

static int tcpm_pd_select_pdo(struct tcpm_port *port, int *sink_pdo,
			      int *src_pdo)
{
	unsigned int i, j, max_src_mv = 0, min_src_mv = 0, max_mw = 0,
		     max_mv = 0, src_mw = 0, src_ma = 0, max_snk_mv = 0,
		     min_snk_mv = 0;
	int ret = -EINVAL;

	port->pps_data.supported = false;
	port->usb_type = POWER_SUPPLY_USB_TYPE_PD;

	/*
	 * Select the source PDO providing the most power which has a
	 * matchig sink cap.
	 */
	for (i = 0; i < port->nr_source_caps; i++) {
		u32 pdo = port->source_caps[i];
		enum pd_pdo_type type = pdo_type(pdo);

		switch (type) {
		case PDO_TYPE_FIXED:
			max_src_mv = pdo_fixed_voltage(pdo);
			min_src_mv = max_src_mv;
			break;
		case PDO_TYPE_BATT:
		case PDO_TYPE_VAR:
			max_src_mv = pdo_max_voltage(pdo);
			min_src_mv = pdo_min_voltage(pdo);
			break;
		case PDO_TYPE_APDO:
			if (pdo_apdo_type(pdo) == APDO_TYPE_PPS) {
				port->pps_data.supported = true;
				port->usb_type =
					POWER_SUPPLY_USB_TYPE_PD_PPS;
			}
			continue;
		default:
			tcpm_log(port, "Invalid source PDO type, ignoring");
			continue;
		}

		switch (type) {
		case PDO_TYPE_FIXED:
		case PDO_TYPE_VAR:
			src_ma = pdo_max_current(pdo);
			src_mw = src_ma * min_src_mv / 1000;
			break;
		case PDO_TYPE_BATT:
			src_mw = pdo_max_power(pdo);
			break;
		case PDO_TYPE_APDO:
			continue;
		default:
			tcpm_log(port, "Invalid source PDO type, ignoring");
			continue;
		}

		for (j = 0; j < port->nr_snk_pdo; j++) {
			pdo = port->snk_pdo[j];

			switch (pdo_type(pdo)) {
			case PDO_TYPE_FIXED:
				max_snk_mv = pdo_fixed_voltage(pdo);
				min_snk_mv = max_snk_mv;
				break;
			case PDO_TYPE_BATT:
			case PDO_TYPE_VAR:
				max_snk_mv = pdo_max_voltage(pdo);
				min_snk_mv = pdo_min_voltage(pdo);
				break;
			case PDO_TYPE_APDO:
				continue;
			default:
				tcpm_log(port, "Invalid sink PDO type, ignoring");
				continue;
			}

			if (max_src_mv <= max_snk_mv &&
				min_src_mv >= min_snk_mv) {
				/* Prefer higher voltages if available */
				if ((src_mw == max_mw && min_src_mv > max_mv) ||
							src_mw > max_mw) {
					*src_pdo = i;
					*sink_pdo = j;
					max_mw = src_mw;
					max_mv = min_src_mv;
					ret = 0;
				}
			}
		}
	}

	return ret;
}

#define min_pps_apdo_current(x, y)	\
	min(pdo_pps_apdo_max_current(x), pdo_pps_apdo_max_current(y))

static unsigned int tcpm_pd_select_pps_apdo(struct tcpm_port *port)
{
	unsigned int i, j, max_mw = 0, max_mv = 0;
	unsigned int min_src_mv, max_src_mv, src_ma, src_mw;
	unsigned int min_snk_mv, max_snk_mv, snk_ma;
	u32 pdo;
	unsigned int src_pdo = 0, snk_pdo = 0;

	/*
	 * Select the source PPS APDO providing the most power while staying
	 * within the board's limits. We skip the first PDO as this is always
	 * 5V 3A.
	 */
	for (i = 1; i < port->nr_source_caps; ++i) {
		pdo = port->source_caps[i];

		switch (pdo_type(pdo)) {
		case PDO_TYPE_APDO:
			if (pdo_apdo_type(pdo) != APDO_TYPE_PPS) {
				tcpm_log(port, "Not PPS APDO (source), ignoring");
				continue;
			}

			min_src_mv = pdo_pps_apdo_min_voltage(pdo);
			max_src_mv = pdo_pps_apdo_max_voltage(pdo);
			src_ma = pdo_pps_apdo_max_current(pdo);
			src_mw = (src_ma * max_src_mv) / 1000;

			/*
			 * Now search through the sink PDOs to find a matching
			 * PPS APDO. Again skip the first sink PDO as this will
			 * always be 5V 3A.
			 */
			for (j = i; j < port->nr_snk_pdo; j++) {
				pdo = port->snk_pdo[j];

				switch (pdo_type(pdo)) {
				case PDO_TYPE_APDO:
					if (pdo_apdo_type(pdo) != APDO_TYPE_PPS) {
						tcpm_log(port,
							 "Not PPS APDO (sink), ignoring");
						continue;
					}

					min_snk_mv =
						pdo_pps_apdo_min_voltage(pdo);
					max_snk_mv =
						pdo_pps_apdo_max_voltage(pdo);
					snk_ma =
						pdo_pps_apdo_max_current(pdo);
					break;
				default:
					tcpm_log(port,
						 "Not APDO type (sink), ignoring");
					continue;
				}

				if (max_src_mv <= max_snk_mv &&
				    min_src_mv >= min_snk_mv) {
					/* Prefer higher voltages if available */
					if ((src_mw == max_mw &&
					     min_src_mv > max_mv) ||
					    src_mw > max_mw) {
						src_pdo = i;
						snk_pdo = j;
						max_mw = src_mw;
						max_mv = max_src_mv;
					}
				}
			}

			break;
		default:
			tcpm_log(port, "Not APDO type (source), ignoring");
			continue;
		}
	}

	if (src_pdo) {
		pdo = port->source_caps[src_pdo];

		port->pps_data.min_volt = pdo_pps_apdo_min_voltage(pdo);
		port->pps_data.max_volt = pdo_pps_apdo_max_voltage(pdo);
		port->pps_data.max_curr =
			min_pps_apdo_current(pdo, port->snk_pdo[snk_pdo]);
		port->pps_data.out_volt =
			min(pdo_pps_apdo_max_voltage(pdo), port->pps_data.out_volt);
		port->pps_data.op_curr =
			min(port->pps_data.max_curr, port->pps_data.op_curr);
	}

	return src_pdo;
}

static int tcpm_pd_build_request(struct tcpm_port *port, u32 *rdo)
{
	unsigned int mv, ma, mw, flags;
	unsigned int max_ma, max_mw;
	enum pd_pdo_type type;
	u32 pdo, matching_snk_pdo;
	int src_pdo_index = 0;
	int snk_pdo_index = 0;
	int ret;

	ret = tcpm_pd_select_pdo(port, &snk_pdo_index, &src_pdo_index);
	if (ret < 0)
		return ret;

	pdo = port->source_caps[src_pdo_index];
	matching_snk_pdo = port->snk_pdo[snk_pdo_index];
	type = pdo_type(pdo);

	switch (type) {
	case PDO_TYPE_FIXED:
		mv = pdo_fixed_voltage(pdo);
		break;
	case PDO_TYPE_BATT:
	case PDO_TYPE_VAR:
		mv = pdo_min_voltage(pdo);
		break;
	default:
		tcpm_log(port, "Invalid PDO selected!");
		return -EINVAL;
	}

	/* Select maximum available current within the sink pdo's limit */
	if (type == PDO_TYPE_BATT) {
		mw = min_power(pdo, matching_snk_pdo);
		ma = 1000 * mw / mv;
	} else {
		ma = min_current(pdo, matching_snk_pdo);
		mw = ma * mv / 1000;
	}

	flags = RDO_USB_COMM | RDO_NO_SUSPEND;

	/* Set mismatch bit if offered power is less than operating power */
	max_ma = ma;
	max_mw = mw;
	if (mw < port->operating_snk_mw) {
		flags |= RDO_CAP_MISMATCH;
		if (type == PDO_TYPE_BATT &&
		    (pdo_max_power(matching_snk_pdo) > pdo_max_power(pdo)))
			max_mw = pdo_max_power(matching_snk_pdo);
		else if (pdo_max_current(matching_snk_pdo) >
			 pdo_max_current(pdo))
			max_ma = pdo_max_current(matching_snk_pdo);
	}

	tcpm_log(port, "cc=%d cc1=%d cc2=%d vbus=%d vconn=%s polarity=%d",
		 port->cc_req, port->cc1, port->cc2, port->vbus_source,
		 port->vconn_role == TYPEC_SOURCE ? "source" : "sink",
		 port->polarity);

	if (type == PDO_TYPE_BATT) {
		*rdo = RDO_BATT(src_pdo_index + 1, mw, max_mw, flags);

		tcpm_log(port, "Requesting PDO %d: %u mV, %u mW%s",
			 src_pdo_index, mv, mw,
			 flags & RDO_CAP_MISMATCH ? " [mismatch]" : "");
	} else {
		*rdo = RDO_FIXED(src_pdo_index + 1, ma, max_ma, flags);

		tcpm_log(port, "Requesting PDO %d: %u mV, %u mA%s",
			 src_pdo_index, mv, ma,
			 flags & RDO_CAP_MISMATCH ? " [mismatch]" : "");
	}

	port->current_limit = ma;
	port->supply_voltage = mv;

	return 0;
}

static int tcpm_pd_send_request(struct tcpm_port *port)
{
	struct pd_message msg;
	int ret;
	u32 rdo;

	ret = tcpm_pd_build_request(port, &rdo);
	if (ret < 0)
		return ret;

	memset(&msg, 0, sizeof(msg));
	msg.header = PD_HEADER_LE(PD_DATA_REQUEST,
				  port->pwr_role,
				  port->data_role,
				  port->negotiated_rev,
				  port->message_id, 1);
	msg.payload[0] = cpu_to_le32(rdo);

	return tcpm_pd_transmit(port, TCPC_TX_SOP, &msg);
}

static int tcpm_pd_build_pps_request(struct tcpm_port *port, u32 *rdo)
{
	unsigned int out_mv, op_ma, op_mw, min_mv, max_mv, max_ma, flags;
	enum pd_pdo_type type;
	unsigned int src_pdo_index;
	u32 pdo;

	src_pdo_index = tcpm_pd_select_pps_apdo(port);
	if (!src_pdo_index)
		return -EOPNOTSUPP;

	pdo = port->source_caps[src_pdo_index];
	type = pdo_type(pdo);

	switch (type) {
	case PDO_TYPE_APDO:
		if (pdo_apdo_type(pdo) != APDO_TYPE_PPS) {
			tcpm_log(port, "Invalid APDO selected!");
			return -EINVAL;
		}
		min_mv = port->pps_data.min_volt;
		max_mv = port->pps_data.max_volt;
		max_ma = port->pps_data.max_curr;
		out_mv = port->pps_data.out_volt;
		op_ma = port->pps_data.op_curr;
		break;
	default:
		tcpm_log(port, "Invalid PDO selected!");
		return -EINVAL;
	}

	flags = RDO_USB_COMM | RDO_NO_SUSPEND;

	op_mw = (op_ma * out_mv) / 1000;
	if (op_mw < port->operating_snk_mw) {
		/*
		 * Try raising current to meet power needs. If that's not enough
		 * then try upping the voltage. If that's still not enough
		 * then we've obviously chosen a PPS APDO which really isn't
		 * suitable so abandon ship.
		 */
		op_ma = (port->operating_snk_mw * 1000) / out_mv;
		if ((port->operating_snk_mw * 1000) % out_mv)
			++op_ma;
		op_ma += RDO_PROG_CURR_MA_STEP - (op_ma % RDO_PROG_CURR_MA_STEP);

		if (op_ma > max_ma) {
			op_ma = max_ma;
			out_mv = (port->operating_snk_mw * 1000) / op_ma;
			if ((port->operating_snk_mw * 1000) % op_ma)
				++out_mv;
			out_mv += RDO_PROG_VOLT_MV_STEP -
				  (out_mv % RDO_PROG_VOLT_MV_STEP);

			if (out_mv > max_mv) {
				tcpm_log(port, "Invalid PPS APDO selected!");
				return -EINVAL;
			}
		}
	}

	tcpm_log(port, "cc=%d cc1=%d cc2=%d vbus=%d vconn=%s polarity=%d",
		 port->cc_req, port->cc1, port->cc2, port->vbus_source,
		 port->vconn_role == TYPEC_SOURCE ? "source" : "sink",
		 port->polarity);

	*rdo = RDO_PROG(src_pdo_index + 1, out_mv, op_ma, flags);

	tcpm_log(port, "Requesting APDO %d: %u mV, %u mA",
		 src_pdo_index, out_mv, op_ma);

	port->pps_data.op_curr = op_ma;
	port->pps_data.out_volt = out_mv;

	return 0;
}

static int tcpm_pd_send_pps_request(struct tcpm_port *port)
{
	struct pd_message msg;
	int ret;
	u32 rdo;

	ret = tcpm_pd_build_pps_request(port, &rdo);
	if (ret < 0)
		return ret;

	memset(&msg, 0, sizeof(msg));
	msg.header = PD_HEADER_LE(PD_DATA_REQUEST,
				  port->pwr_role,
				  port->data_role,
				  port->negotiated_rev,
				  port->message_id, 1);
	msg.payload[0] = cpu_to_le32(rdo);

	return tcpm_pd_transmit(port, TCPC_TX_SOP, &msg);
}

static int tcpm_set_vbus(struct tcpm_port *port, bool enable)
{
	int ret;

	if (enable && port->vbus_charge)
		return -EINVAL;

	tcpm_log(port, "vbus:=%d charge=%d", enable, port->vbus_charge);

	ret = port->tcpc->set_vbus(port->tcpc, enable, port->vbus_charge);
	if (ret < 0)
		return ret;

	port->vbus_source = enable;
	return 0;
}

static int tcpm_set_charge(struct tcpm_port *port, bool charge)
{
	int ret;

	if (charge && port->vbus_source)
		return -EINVAL;

	if (charge != port->vbus_charge) {
		tcpm_log(port, "vbus=%d charge:=%d", port->vbus_source, charge);
		ret = port->tcpc->set_vbus(port->tcpc, port->vbus_source,
					   charge);
		if (ret < 0)
			return ret;
	}
	port->vbus_charge = charge;
	return 0;
}

static bool tcpm_start_drp_toggling(struct tcpm_port *port)
{
	int ret;

	if (port->tcpc->start_drp_toggling &&
	    port->port_type == TYPEC_PORT_DRP) {
		tcpm_log_force(port, "Start DRP toggling");
		ret = port->tcpc->start_drp_toggling(port->tcpc,
						     tcpm_rp_cc(port));
		if (!ret)
			return true;
	}

	return false;
}

static void tcpm_set_cc(struct tcpm_port *port, enum typec_cc_status cc)
{
	tcpm_log(port, "cc:=%d", cc);
	port->cc_req = cc;
	port->tcpc->set_cc(port->tcpc, cc);
}

static int tcpm_init_vbus(struct tcpm_port *port)
{
	int ret;

	ret = port->tcpc->set_vbus(port->tcpc, false, false);
	port->vbus_source = false;
	port->vbus_charge = false;
	return ret;
}

static int tcpm_init_vconn(struct tcpm_port *port)
{
	int ret;

	ret = port->tcpc->set_vconn(port->tcpc, false);
	port->vconn_role = TYPEC_SINK;
	return ret;
}

static void tcpm_typec_connect(struct tcpm_port *port)
{
	if (!port->connected) {
		/* Make sure we don't report stale identity information */
		memset(&port->partner_ident, 0, sizeof(port->partner_ident));
		port->partner_desc.usb_pd = port->pd_capable;
		if (tcpm_port_is_debug(port))
			port->partner_desc.accessory = TYPEC_ACCESSORY_DEBUG;
		else if (tcpm_port_is_audio(port))
			port->partner_desc.accessory = TYPEC_ACCESSORY_AUDIO;
		else
			port->partner_desc.accessory = TYPEC_ACCESSORY_NONE;
		port->partner = typec_register_partner(port->typec_port,
						       &port->partner_desc);
		port->connected = true;
	}
}

static int tcpm_src_attach(struct tcpm_port *port)
{
	enum typec_cc_polarity polarity =
				port->cc2 == TYPEC_CC_RD ? TYPEC_POLARITY_CC2
							 : TYPEC_POLARITY_CC1;
	int ret;

	if (port->attached)
		return 0;

	ret = tcpm_set_polarity(port, polarity);
	if (ret < 0)
		return ret;

	ret = tcpm_set_roles(port, true, TYPEC_SOURCE, TYPEC_HOST);
	if (ret < 0)
		return ret;

	ret = port->tcpc->set_pd_rx(port->tcpc, true);
	if (ret < 0)
		goto out_disable_mux;

	/*
	 * USB Type-C specification, version 1.2,
	 * chapter 4.5.2.2.8.1 (Attached.SRC Requirements)
	 * Enable VCONN only if the non-RD port is set to RA.
	 */
	if ((polarity == TYPEC_POLARITY_CC1 && port->cc2 == TYPEC_CC_RA) ||
	    (polarity == TYPEC_POLARITY_CC2 && port->cc1 == TYPEC_CC_RA)) {
		ret = tcpm_set_vconn(port, true);
		if (ret < 0)
			goto out_disable_pd;
	}

	ret = tcpm_set_vbus(port, true);
	if (ret < 0)
		goto out_disable_vconn;

	port->pd_capable = false;

	port->partner = NULL;

	port->attached = true;
	port->send_discover = true;

	return 0;

out_disable_vconn:
	tcpm_set_vconn(port, false);
out_disable_pd:
	port->tcpc->set_pd_rx(port->tcpc, false);
out_disable_mux:
	tcpm_mux_set(port, TYPEC_MUX_NONE, USB_ROLE_NONE,
		     TYPEC_ORIENTATION_NONE);
	return ret;
}

static void tcpm_typec_disconnect(struct tcpm_port *port)
{
	if (port->connected) {
		typec_unregister_partner(port->partner);
		port->partner = NULL;
		port->connected = false;
	}
}

static void tcpm_unregister_altmodes(struct tcpm_port *port)
{
	struct pd_mode_data *modep = &port->mode_data;
	int i;

	for (i = 0; i < modep->altmodes; i++) {
		typec_unregister_altmode(port->partner_altmode[i]);
		port->partner_altmode[i] = NULL;
	}

	memset(modep, 0, sizeof(*modep));
}

static void tcpm_reset_port(struct tcpm_port *port)
{
	tcpm_unregister_altmodes(port);
	tcpm_typec_disconnect(port);
	port->attached = false;
	port->pd_capable = false;
	port->pps_data.supported = false;

	/*
	 * First Rx ID should be 0; set this to a sentinel of -1 so that
	 * we can check tcpm_pd_rx_handler() if we had seen it before.
	 */
	port->rx_msgid = -1;

	port->tcpc->set_pd_rx(port->tcpc, false);
	tcpm_init_vbus(port);	/* also disables charging */
	tcpm_init_vconn(port);
	tcpm_set_current_limit(port, 0, 0);
	tcpm_set_polarity(port, TYPEC_POLARITY_CC1);
	tcpm_mux_set(port, TYPEC_MUX_NONE, USB_ROLE_NONE,
		     TYPEC_ORIENTATION_NONE);
	tcpm_set_attached_state(port, false);
	port->try_src_count = 0;
	port->try_snk_count = 0;
	port->supply_voltage = 0;
	port->current_limit = 0;
	port->usb_type = POWER_SUPPLY_USB_TYPE_C;

	power_supply_changed(port->psy);
}

static void tcpm_detach(struct tcpm_port *port)
{
	if (!port->attached)
		return;

	if (tcpm_port_is_disconnected(port))
		port->hard_reset_count = 0;

	tcpm_reset_port(port);
}

static void tcpm_src_detach(struct tcpm_port *port)
{
	tcpm_detach(port);
}

static int tcpm_snk_attach(struct tcpm_port *port)
{
	int ret;

	if (port->attached)
		return 0;

	ret = tcpm_set_polarity(port, port->cc2 != TYPEC_CC_OPEN ?
				TYPEC_POLARITY_CC2 : TYPEC_POLARITY_CC1);
	if (ret < 0)
		return ret;

	ret = tcpm_set_roles(port, true, TYPEC_SINK, TYPEC_DEVICE);
	if (ret < 0)
		return ret;

	port->pd_capable = false;

	port->partner = NULL;

	port->attached = true;
	port->send_discover = true;

	return 0;
}

static void tcpm_snk_detach(struct tcpm_port *port)
{
	tcpm_detach(port);
}

static int tcpm_acc_attach(struct tcpm_port *port)
{
	int ret;

	if (port->attached)
		return 0;

	ret = tcpm_set_roles(port, true, TYPEC_SOURCE, TYPEC_HOST);
	if (ret < 0)
		return ret;

	port->partner = NULL;

	tcpm_typec_connect(port);

	port->attached = true;

	return 0;
}

static void tcpm_acc_detach(struct tcpm_port *port)
{
	tcpm_detach(port);
}

static inline enum tcpm_state hard_reset_state(struct tcpm_port *port)
{
	if (port->hard_reset_count < PD_N_HARD_RESET_COUNT)
		return HARD_RESET_SEND;
	if (port->pd_capable)
		return ERROR_RECOVERY;
	if (port->pwr_role == TYPEC_SOURCE)
		return SRC_UNATTACHED;
	if (port->state == SNK_WAIT_CAPABILITIES)
		return SNK_READY;
	return SNK_UNATTACHED;
}

static inline enum tcpm_state unattached_state(struct tcpm_port *port)
{
	if (port->port_type == TYPEC_PORT_DRP) {
		if (port->pwr_role == TYPEC_SOURCE)
			return SRC_UNATTACHED;
		else
			return SNK_UNATTACHED;
	} else if (port->port_type == TYPEC_PORT_SRC) {
		return SRC_UNATTACHED;
	}

	return SNK_UNATTACHED;
}

static void tcpm_check_send_discover(struct tcpm_port *port)
{
	if (port->data_role == TYPEC_HOST && port->send_discover &&
	    port->pd_capable) {
		tcpm_send_vdm(port, USB_SID_PD, CMD_DISCOVER_IDENT, NULL, 0);
		port->send_discover = false;
	}
}

static void tcpm_swap_complete(struct tcpm_port *port, int result)
{
	if (port->swap_pending) {
		port->swap_status = result;
		port->swap_pending = false;
		port->non_pd_role_swap = false;
		complete(&port->swap_complete);
	}
}

static enum typec_pwr_opmode tcpm_get_pwr_opmode(enum typec_cc_status cc)
{
	switch (cc) {
	case TYPEC_CC_RP_1_5:
		return TYPEC_PWR_MODE_1_5A;
	case TYPEC_CC_RP_3_0:
		return TYPEC_PWR_MODE_3_0A;
	case TYPEC_CC_RP_DEF:
	default:
		return TYPEC_PWR_MODE_USB;
	}
}

static void run_state_machine(struct tcpm_port *port)
{
	int ret;
	enum typec_pwr_opmode opmode;
	unsigned int msecs;

	port->enter_state = port->state;
	switch (port->state) {
	case DRP_TOGGLING:
		break;
	/* SRC states */
	case SRC_UNATTACHED:
		if (!port->non_pd_role_swap)
			tcpm_swap_complete(port, -ENOTCONN);
		tcpm_src_detach(port);
		if (tcpm_start_drp_toggling(port)) {
			tcpm_set_state(port, DRP_TOGGLING, 0);
			break;
		}
		tcpm_set_cc(port, tcpm_rp_cc(port));
		if (port->port_type == TYPEC_PORT_DRP)
			tcpm_set_state(port, SNK_UNATTACHED, PD_T_DRP_SNK);
		break;
	case SRC_ATTACH_WAIT:
		if (tcpm_port_is_debug(port))
			tcpm_set_state(port, DEBUG_ACC_ATTACHED,
				       PD_T_CC_DEBOUNCE);
		else if (tcpm_port_is_audio(port))
			tcpm_set_state(port, AUDIO_ACC_ATTACHED,
				       PD_T_CC_DEBOUNCE);
		else if (tcpm_port_is_source(port))
			tcpm_set_state(port,
				       tcpm_try_snk(port) ? SNK_TRY
							  : SRC_ATTACHED,
				       PD_T_CC_DEBOUNCE);
		break;

	case SNK_TRY:
		port->try_snk_count++;
		/*
		 * Requirements:
		 * - Do not drive vconn or vbus
		 * - Terminate CC pins (both) to Rd
		 * Action:
		 * - Wait for tDRPTry (PD_T_DRP_TRY).
		 *   Until then, ignore any state changes.
		 */
		tcpm_set_cc(port, TYPEC_CC_RD);
		tcpm_set_state(port, SNK_TRY_WAIT, PD_T_DRP_TRY);
		break;
	case SNK_TRY_WAIT:
		if (tcpm_port_is_sink(port)) {
			tcpm_set_state(port, SNK_TRY_WAIT_DEBOUNCE, 0);
		} else {
			tcpm_set_state(port, SRC_TRYWAIT, 0);
			port->max_wait = 0;
		}
		break;
	case SNK_TRY_WAIT_DEBOUNCE:
		tcpm_set_state(port, SNK_TRY_WAIT_DEBOUNCE_CHECK_VBUS,
			       PD_T_PD_DEBOUNCE);
		break;
	case SNK_TRY_WAIT_DEBOUNCE_CHECK_VBUS:
		if (port->vbus_present && tcpm_port_is_sink(port)) {
			tcpm_set_state(port, SNK_ATTACHED, 0);
		} else {
			tcpm_set_state(port, SRC_TRYWAIT, 0);
			port->max_wait = 0;
		}
		break;
	case SRC_TRYWAIT:
		tcpm_set_cc(port, tcpm_rp_cc(port));
		if (port->max_wait == 0) {
			port->max_wait = jiffies +
					 msecs_to_jiffies(PD_T_DRP_TRY);
			tcpm_set_state(port, SRC_TRYWAIT_UNATTACHED,
				       PD_T_DRP_TRY);
		} else {
			if (time_is_after_jiffies(port->max_wait))
				tcpm_set_state(port, SRC_TRYWAIT_UNATTACHED,
					       jiffies_to_msecs(port->max_wait -
								jiffies));
			else
				tcpm_set_state(port, SNK_UNATTACHED, 0);
		}
		break;
	case SRC_TRYWAIT_DEBOUNCE:
		tcpm_set_state(port, SRC_ATTACHED, PD_T_CC_DEBOUNCE);
		break;
	case SRC_TRYWAIT_UNATTACHED:
		tcpm_set_state(port, SNK_UNATTACHED, 0);
		break;

	case SRC_ATTACHED:
		ret = tcpm_src_attach(port);
		tcpm_set_state(port, SRC_UNATTACHED,
			       ret < 0 ? 0 : PD_T_PS_SOURCE_ON);
		break;
	case SRC_STARTUP:
		opmode =  tcpm_get_pwr_opmode(tcpm_rp_cc(port));
		typec_set_pwr_opmode(port->typec_port, opmode);
		port->pwr_opmode = TYPEC_PWR_MODE_USB;
		port->caps_count = 0;
		port->negotiated_rev = PD_MAX_REV;
		port->message_id = 0;
		port->rx_msgid = -1;
		port->explicit_contract = false;
		tcpm_set_state(port, SRC_SEND_CAPABILITIES, 0);
		break;
	case SRC_SEND_CAPABILITIES:
		port->caps_count++;
		if (port->caps_count > PD_N_CAPS_COUNT) {
			tcpm_set_state(port, SRC_READY, 0);
			break;
		}
		ret = tcpm_pd_send_source_caps(port);
		if (ret < 0) {
			tcpm_set_state(port, SRC_SEND_CAPABILITIES,
				       PD_T_SEND_SOURCE_CAP);
		} else {
			/*
			 * Per standard, we should clear the reset counter here.
			 * However, that can result in state machine hang-ups.
			 * Reset it only in READY state to improve stability.
			 */
			/* port->hard_reset_count = 0; */
			port->caps_count = 0;
			port->pd_capable = true;
			tcpm_set_state_cond(port, hard_reset_state(port),
					    PD_T_SEND_SOURCE_CAP);
		}
		break;
	case SRC_NEGOTIATE_CAPABILITIES:
		ret = tcpm_pd_check_request(port);
		if (ret < 0) {
			tcpm_pd_send_control(port, PD_CTRL_REJECT);
			if (!port->explicit_contract) {
				tcpm_set_state(port,
					       SRC_WAIT_NEW_CAPABILITIES, 0);
			} else {
				tcpm_set_state(port, SRC_READY, 0);
			}
		} else {
			tcpm_pd_send_control(port, PD_CTRL_ACCEPT);
			tcpm_set_state(port, SRC_TRANSITION_SUPPLY,
				       PD_T_SRC_TRANSITION);
		}
		break;
	case SRC_TRANSITION_SUPPLY:
		/* XXX: regulator_set_voltage(vbus, ...) */
		tcpm_pd_send_control(port, PD_CTRL_PS_RDY);
		port->explicit_contract = true;
		typec_set_pwr_opmode(port->typec_port, TYPEC_PWR_MODE_PD);
		port->pwr_opmode = TYPEC_PWR_MODE_PD;
		tcpm_set_state_cond(port, SRC_READY, 0);
		break;
	case SRC_READY:
#if 1
		port->hard_reset_count = 0;
#endif
		port->try_src_count = 0;

		tcpm_swap_complete(port, 0);
		tcpm_typec_connect(port);

		tcpm_check_send_discover(port);
		/*
		 * 6.3.5
		 * Sending ping messages is not necessary if
		 * - the source operates at vSafe5V
		 * or
		 * - The system is not operating in PD mode
		 * or
		 * - Both partners are connected using a Type-C connector
		 *
		 * There is no actual need to send PD messages since the local
		 * port type-c and the spec does not clearly say whether PD is
		 * possible when type-c is connected to Type-A/B
		 */
		break;
	case SRC_WAIT_NEW_CAPABILITIES:
		/* Nothing to do... */
		break;

	/* SNK states */
	case SNK_UNATTACHED:
		if (!port->non_pd_role_swap)
			tcpm_swap_complete(port, -ENOTCONN);
		tcpm_pps_complete(port, -ENOTCONN);
		tcpm_snk_detach(port);
		if (tcpm_start_drp_toggling(port)) {
			tcpm_set_state(port, DRP_TOGGLING, 0);
			break;
		}
		tcpm_set_cc(port, TYPEC_CC_RD);
		if (port->port_type == TYPEC_PORT_DRP)
			tcpm_set_state(port, SRC_UNATTACHED, PD_T_DRP_SRC);
		break;
	case SNK_ATTACH_WAIT:
		if ((port->cc1 == TYPEC_CC_OPEN &&
		     port->cc2 != TYPEC_CC_OPEN) ||
		    (port->cc1 != TYPEC_CC_OPEN &&
		     port->cc2 == TYPEC_CC_OPEN))
			tcpm_set_state(port, SNK_DEBOUNCED,
				       PD_T_CC_DEBOUNCE);
		else if (tcpm_port_is_disconnected(port))
			tcpm_set_state(port, SNK_UNATTACHED,
				       PD_T_PD_DEBOUNCE);
		break;
	case SNK_DEBOUNCED:
		if (tcpm_port_is_disconnected(port))
			tcpm_set_state(port, SNK_UNATTACHED,
				       PD_T_PD_DEBOUNCE);
		else if (port->vbus_present)
			tcpm_set_state(port,
				       tcpm_try_src(port) ? SRC_TRY
							  : SNK_ATTACHED,
				       0);
		else
			/* Wait for VBUS, but not forever */
			tcpm_set_state(port, PORT_RESET, PD_T_PS_SOURCE_ON);
		break;

	case SRC_TRY:
		port->try_src_count++;
		tcpm_set_cc(port, tcpm_rp_cc(port));
		port->max_wait = 0;
		tcpm_set_state(port, SRC_TRY_WAIT, 0);
		break;
	case SRC_TRY_WAIT:
		if (port->max_wait == 0) {
			port->max_wait = jiffies +
					 msecs_to_jiffies(PD_T_DRP_TRY);
			msecs = PD_T_DRP_TRY;
		} else {
			if (time_is_after_jiffies(port->max_wait))
				msecs = jiffies_to_msecs(port->max_wait -
							 jiffies);
			else
				msecs = 0;
		}
		tcpm_set_state(port, SNK_TRYWAIT, msecs);
		break;
	case SRC_TRY_DEBOUNCE:
		tcpm_set_state(port, SRC_ATTACHED, PD_T_PD_DEBOUNCE);
		break;
	case SNK_TRYWAIT:
		tcpm_set_cc(port, TYPEC_CC_RD);
		tcpm_set_state(port, SNK_TRYWAIT_VBUS, PD_T_CC_DEBOUNCE);
		break;
	case SNK_TRYWAIT_VBUS:
		/*
		 * TCPM stays in this state indefinitely until VBUS
		 * is detected as long as Rp is not detected for
		 * more than a time period of tPDDebounce.
		 */
		if (port->vbus_present && tcpm_port_is_sink(port)) {
			tcpm_set_state(port, SNK_ATTACHED, 0);
			break;
		}
		if (!tcpm_port_is_sink(port))
			tcpm_set_state(port, SNK_TRYWAIT_DEBOUNCE, 0);
		break;
	case SNK_TRYWAIT_DEBOUNCE:
		tcpm_set_state(port, SNK_UNATTACHED, PD_T_PD_DEBOUNCE);
		break;
	case SNK_ATTACHED:
		ret = tcpm_snk_attach(port);
		if (ret < 0)
			tcpm_set_state(port, SNK_UNATTACHED, 0);
		else
			tcpm_set_state(port, SNK_STARTUP, 0);
		break;
	case SNK_STARTUP:
		opmode =  tcpm_get_pwr_opmode(port->polarity ?
					      port->cc2 : port->cc1);
		typec_set_pwr_opmode(port->typec_port, opmode);
		port->pwr_opmode = TYPEC_PWR_MODE_USB;
		port->negotiated_rev = PD_MAX_REV;
		port->message_id = 0;
		port->rx_msgid = -1;
		port->explicit_contract = false;
		tcpm_set_state(port, SNK_DISCOVERY, 0);
		break;
	case SNK_DISCOVERY:
		if (port->vbus_present) {
			tcpm_set_current_limit(port,
					       tcpm_get_current_limit(port),
					       5000);
			tcpm_set_charge(port, true);
			tcpm_set_state(port, SNK_WAIT_CAPABILITIES, 0);
			break;
		}
		/*
		 * For DRP, timeouts differ. Also, handling is supposed to be
		 * different and much more complex (dead battery detection;
		 * see USB power delivery specification, section 8.3.3.6.1.5.1).
		 */
		tcpm_set_state(port, hard_reset_state(port),
			       port->port_type == TYPEC_PORT_DRP ?
					PD_T_DB_DETECT : PD_T_NO_RESPONSE);
		break;
	case SNK_DISCOVERY_DEBOUNCE:
		tcpm_set_state(port, SNK_DISCOVERY_DEBOUNCE_DONE,
			       PD_T_CC_DEBOUNCE);
		break;
	case SNK_DISCOVERY_DEBOUNCE_DONE:
		if (!tcpm_port_is_disconnected(port) &&
		    tcpm_port_is_sink(port) &&
		    time_is_after_jiffies(port->delayed_runtime)) {
			tcpm_set_state(port, SNK_DISCOVERY,
				       port->delayed_runtime - jiffies);
			break;
		}
		tcpm_set_state(port, unattached_state(port), 0);
		break;
	case SNK_WAIT_CAPABILITIES:
		ret = port->tcpc->set_pd_rx(port->tcpc, true);
		if (ret < 0) {
			tcpm_set_state(port, SNK_READY, 0);
			break;
		}
		/*
		 * If VBUS has never been low, and we time out waiting
		 * for source cap, try a soft reset first, in case we
		 * were already in a stable contract before this boot.
		 * Do this only once.
		 */
		if (port->vbus_never_low) {
			port->vbus_never_low = false;
			tcpm_set_state(port, SOFT_RESET_SEND,
				       PD_T_SINK_WAIT_CAP);
		} else {
			tcpm_set_state(port, hard_reset_state(port),
				       PD_T_SINK_WAIT_CAP);
		}
		break;
	case SNK_NEGOTIATE_CAPABILITIES:
		port->pd_capable = true;
		port->hard_reset_count = 0;
		ret = tcpm_pd_send_request(port);
		if (ret < 0) {
			/* Let the Source send capabilities again. */
			tcpm_set_state(port, SNK_WAIT_CAPABILITIES, 0);
		} else {
			tcpm_set_state_cond(port, hard_reset_state(port),
					    PD_T_SENDER_RESPONSE);
		}
		break;
	case SNK_NEGOTIATE_PPS_CAPABILITIES:
		ret = tcpm_pd_send_pps_request(port);
		if (ret < 0) {
			port->pps_status = ret;
			/*
			 * If this was called due to updates to sink
			 * capabilities, and pps is no longer valid, we should
			 * safely fall back to a standard PDO.
			 */
			if (port->update_sink_caps)
				tcpm_set_state(port, SNK_NEGOTIATE_CAPABILITIES, 0);
			else
				tcpm_set_state(port, SNK_READY, 0);
		} else {
			tcpm_set_state_cond(port, hard_reset_state(port),
					    PD_T_SENDER_RESPONSE);
		}
		break;
	case SNK_TRANSITION_SINK:
	case SNK_TRANSITION_SINK_VBUS:
		tcpm_set_state(port, hard_reset_state(port),
			       PD_T_PS_TRANSITION);
		break;
	case SNK_READY:
		port->try_snk_count = 0;
		port->update_sink_caps = false;
		if (port->explicit_contract) {
			typec_set_pwr_opmode(port->typec_port,
					     TYPEC_PWR_MODE_PD);
			port->pwr_opmode = TYPEC_PWR_MODE_PD;
		}

		tcpm_swap_complete(port, 0);
		tcpm_typec_connect(port);
		tcpm_check_send_discover(port);
		tcpm_pps_complete(port, port->pps_status);

		power_supply_changed(port->psy);

		break;

	/* Accessory states */
	case ACC_UNATTACHED:
		tcpm_acc_detach(port);
		tcpm_set_state(port, SRC_UNATTACHED, 0);
		break;
	case DEBUG_ACC_ATTACHED:
	case AUDIO_ACC_ATTACHED:
		ret = tcpm_acc_attach(port);
		if (ret < 0)
			tcpm_set_state(port, ACC_UNATTACHED, 0);
		break;
	case AUDIO_ACC_DEBOUNCE:
		tcpm_set_state(port, ACC_UNATTACHED, PD_T_CC_DEBOUNCE);
		break;

	/* Hard_Reset states */
	case HARD_RESET_SEND:
		tcpm_pd_transmit(port, TCPC_TX_HARD_RESET, NULL);
		tcpm_set_state(port, HARD_RESET_START, 0);
		break;
	case HARD_RESET_START:
		port->hard_reset_count++;
		port->tcpc->set_pd_rx(port->tcpc, false);
		tcpm_unregister_altmodes(port);
		port->send_discover = true;
		if (port->pwr_role == TYPEC_SOURCE)
			tcpm_set_state(port, SRC_HARD_RESET_VBUS_OFF,
				       PD_T_PS_HARD_RESET);
		else
			tcpm_set_state(port, SNK_HARD_RESET_SINK_OFF, 0);
		break;
	case SRC_HARD_RESET_VBUS_OFF:
		tcpm_set_vconn(port, true);
		tcpm_set_vbus(port, false);
		tcpm_set_roles(port, false, TYPEC_SOURCE, TYPEC_HOST);
		tcpm_set_state(port, SRC_HARD_RESET_VBUS_ON, PD_T_SRC_RECOVER);
		break;
	case SRC_HARD_RESET_VBUS_ON:
		tcpm_set_vbus(port, true);
		port->tcpc->set_pd_rx(port->tcpc, true);
		tcpm_set_attached_state(port, true);
		tcpm_set_state(port, SRC_UNATTACHED, PD_T_PS_SOURCE_ON);
		break;
	case SNK_HARD_RESET_SINK_OFF:
		memset(&port->pps_data, 0, sizeof(port->pps_data));
		tcpm_set_vconn(port, false);
		tcpm_set_charge(port, false);
		tcpm_set_roles(port, false, TYPEC_SINK, TYPEC_DEVICE);
		/*
		 * VBUS may or may not toggle, depending on the adapter.
		 * If it doesn't toggle, transition to SNK_HARD_RESET_SINK_ON
		 * directly after timeout.
		 */
		tcpm_set_state(port, SNK_HARD_RESET_SINK_ON, PD_T_SAFE_0V);
		break;
	case SNK_HARD_RESET_WAIT_VBUS:
		/* Assume we're disconnected if VBUS doesn't come back. */
		tcpm_set_state(port, SNK_UNATTACHED,
			       PD_T_SRC_RECOVER_MAX + PD_T_SRC_TURN_ON);
		break;
	case SNK_HARD_RESET_SINK_ON:
		/* Note: There is no guarantee that VBUS is on in this state */
		/*
		 * XXX:
		 * The specification suggests that dual mode ports in sink
		 * mode should transition to state PE_SRC_Transition_to_default.
		 * See USB power delivery specification chapter 8.3.3.6.1.3.
		 * This would mean to to
		 * - turn off VCONN, reset power supply
		 * - request hardware reset
		 * - turn on VCONN
		 * - Transition to state PE_Src_Startup
		 * SNK only ports shall transition to state Snk_Startup
		 * (see chapter 8.3.3.3.8).
		 * Similar, dual-mode ports in source mode should transition
		 * to PE_SNK_Transition_to_default.
		 */
		tcpm_set_attached_state(port, true);
		tcpm_set_state(port, SNK_STARTUP, 0);
		break;

	/* Soft_Reset states */
	case SOFT_RESET:
		port->message_id = 0;
		port->rx_msgid = -1;
		tcpm_pd_send_control(port, PD_CTRL_ACCEPT);
		if (port->pwr_role == TYPEC_SOURCE)
			tcpm_set_state(port, SRC_SEND_CAPABILITIES, 0);
		else
			tcpm_set_state(port, SNK_WAIT_CAPABILITIES, 0);
		break;
	case SOFT_RESET_SEND:
		port->message_id = 0;
		port->rx_msgid = -1;
		if (tcpm_pd_send_control(port, PD_CTRL_SOFT_RESET))
			tcpm_set_state_cond(port, hard_reset_state(port), 0);
		else
			tcpm_set_state_cond(port, hard_reset_state(port),
					    PD_T_SENDER_RESPONSE);
		break;

	/* DR_Swap states */
	case DR_SWAP_SEND:
		tcpm_pd_send_control(port, PD_CTRL_DR_SWAP);
		tcpm_set_state_cond(port, DR_SWAP_SEND_TIMEOUT,
				    PD_T_SENDER_RESPONSE);
		break;
	case DR_SWAP_ACCEPT:
		tcpm_pd_send_control(port, PD_CTRL_ACCEPT);
		tcpm_set_state_cond(port, DR_SWAP_CHANGE_DR, 0);
		break;
	case DR_SWAP_SEND_TIMEOUT:
		tcpm_swap_complete(port, -ETIMEDOUT);
		tcpm_set_state(port, ready_state(port), 0);
		break;
	case DR_SWAP_CHANGE_DR:
		if (port->data_role == TYPEC_HOST) {
			tcpm_unregister_altmodes(port);
			tcpm_set_roles(port, true, port->pwr_role,
				       TYPEC_DEVICE);
		} else {
			tcpm_set_roles(port, true, port->pwr_role,
				       TYPEC_HOST);
			port->send_discover = true;
		}
		tcpm_set_state(port, ready_state(port), 0);
		break;

	/* PR_Swap states */
	case PR_SWAP_ACCEPT:
		tcpm_pd_send_control(port, PD_CTRL_ACCEPT);
		tcpm_set_state(port, PR_SWAP_START, 0);
		break;
	case PR_SWAP_SEND:
		tcpm_pd_send_control(port, PD_CTRL_PR_SWAP);
		tcpm_set_state_cond(port, PR_SWAP_SEND_TIMEOUT,
				    PD_T_SENDER_RESPONSE);
		break;
	case PR_SWAP_SEND_TIMEOUT:
		tcpm_swap_complete(port, -ETIMEDOUT);
		tcpm_set_state(port, ready_state(port), 0);
		break;
	case PR_SWAP_START:
		if (port->pwr_role == TYPEC_SOURCE)
			tcpm_set_state(port, PR_SWAP_SRC_SNK_TRANSITION_OFF,
				       PD_T_SRC_TRANSITION);
		else
			tcpm_set_state(port, PR_SWAP_SNK_SRC_SINK_OFF, 0);
		break;
	case PR_SWAP_SRC_SNK_TRANSITION_OFF:
		tcpm_set_vbus(port, false);
		port->explicit_contract = false;
		/* allow time for Vbus discharge, must be < tSrcSwapStdby */
		tcpm_set_state(port, PR_SWAP_SRC_SNK_SOURCE_OFF,
			       PD_T_SRCSWAPSTDBY);
		break;
	case PR_SWAP_SRC_SNK_SOURCE_OFF:
		tcpm_set_cc(port, TYPEC_CC_RD);
		/* allow CC debounce */
		tcpm_set_state(port, PR_SWAP_SRC_SNK_SOURCE_OFF_CC_DEBOUNCED,
			       PD_T_CC_DEBOUNCE);
		break;
	case PR_SWAP_SRC_SNK_SOURCE_OFF_CC_DEBOUNCED:
		/*
		 * USB-PD standard, 6.2.1.4, Port Power Role:
		 * "During the Power Role Swap Sequence, for the initial Source
		 * Port, the Port Power Role field shall be set to Sink in the
		 * PS_RDY Message indicating that the initial Source’s power
		 * supply is turned off"
		 */
		tcpm_set_pwr_role(port, TYPEC_SINK);
		if (tcpm_pd_send_control(port, PD_CTRL_PS_RDY)) {
			tcpm_set_state(port, ERROR_RECOVERY, 0);
			break;
		}
		tcpm_set_state_cond(port, SNK_UNATTACHED, PD_T_PS_SOURCE_ON);
		break;
	case PR_SWAP_SRC_SNK_SINK_ON:
		tcpm_set_state(port, SNK_STARTUP, 0);
		break;
	case PR_SWAP_SNK_SRC_SINK_OFF:
		tcpm_set_charge(port, false);
		tcpm_set_state(port, hard_reset_state(port),
			       PD_T_PS_SOURCE_OFF);
		break;
	case PR_SWAP_SNK_SRC_SOURCE_ON:
		tcpm_set_cc(port, tcpm_rp_cc(port));
		tcpm_set_vbus(port, true);
		/*
		 * allow time VBUS ramp-up, must be < tNewSrc
		 * Also, this window overlaps with CC debounce as well.
		 * So, Wait for the max of two which is PD_T_NEWSRC
		 */
		tcpm_set_state(port, PR_SWAP_SNK_SRC_SOURCE_ON_VBUS_RAMPED_UP,
			       PD_T_NEWSRC);
		break;
	case PR_SWAP_SNK_SRC_SOURCE_ON_VBUS_RAMPED_UP:
		/*
		 * USB PD standard, 6.2.1.4:
		 * "Subsequent Messages initiated by the Policy Engine,
		 * such as the PS_RDY Message sent to indicate that Vbus
		 * is ready, will have the Port Power Role field set to
		 * Source."
		 */
		tcpm_set_pwr_role(port, TYPEC_SOURCE);
		tcpm_pd_send_control(port, PD_CTRL_PS_RDY);
		tcpm_set_state(port, SRC_STARTUP, 0);
		break;

	case VCONN_SWAP_ACCEPT:
		tcpm_pd_send_control(port, PD_CTRL_ACCEPT);
		tcpm_set_state(port, VCONN_SWAP_START, 0);
		break;
	case VCONN_SWAP_SEND:
		tcpm_pd_send_control(port, PD_CTRL_VCONN_SWAP);
		tcpm_set_state(port, VCONN_SWAP_SEND_TIMEOUT,
			       PD_T_SENDER_RESPONSE);
		break;
	case VCONN_SWAP_SEND_TIMEOUT:
		tcpm_swap_complete(port, -ETIMEDOUT);
		tcpm_set_state(port, ready_state(port), 0);
		break;
	case VCONN_SWAP_START:
		if (port->vconn_role == TYPEC_SOURCE)
			tcpm_set_state(port, VCONN_SWAP_WAIT_FOR_VCONN, 0);
		else
			tcpm_set_state(port, VCONN_SWAP_TURN_ON_VCONN, 0);
		break;
	case VCONN_SWAP_WAIT_FOR_VCONN:
		tcpm_set_state(port, hard_reset_state(port),
			       PD_T_VCONN_SOURCE_ON);
		break;
	case VCONN_SWAP_TURN_ON_VCONN:
		tcpm_set_vconn(port, true);
		tcpm_pd_send_control(port, PD_CTRL_PS_RDY);
		tcpm_set_state(port, ready_state(port), 0);
		break;
	case VCONN_SWAP_TURN_OFF_VCONN:
		tcpm_set_vconn(port, false);
		tcpm_set_state(port, ready_state(port), 0);
		break;

	case DR_SWAP_CANCEL:
	case PR_SWAP_CANCEL:
	case VCONN_SWAP_CANCEL:
		tcpm_swap_complete(port, port->swap_status);
		if (port->pwr_role == TYPEC_SOURCE)
			tcpm_set_state(port, SRC_READY, 0);
		else
			tcpm_set_state(port, SNK_READY, 0);
		break;

	case BIST_RX:
		switch (BDO_MODE_MASK(port->bist_request)) {
		case BDO_MODE_CARRIER2:
			tcpm_pd_transmit(port, TCPC_TX_BIST_MODE_2, NULL);
			break;
		default:
			break;
		}
		/* Always switch to unattached state */
		tcpm_set_state(port, unattached_state(port), 0);
		break;
	case GET_STATUS_SEND:
		tcpm_pd_send_control(port, PD_CTRL_GET_STATUS);
		tcpm_set_state(port, GET_STATUS_SEND_TIMEOUT,
			       PD_T_SENDER_RESPONSE);
		break;
	case GET_STATUS_SEND_TIMEOUT:
		tcpm_set_state(port, ready_state(port), 0);
		break;
	case GET_PPS_STATUS_SEND:
		tcpm_pd_send_control(port, PD_CTRL_GET_PPS_STATUS);
		tcpm_set_state(port, GET_PPS_STATUS_SEND_TIMEOUT,
			       PD_T_SENDER_RESPONSE);
		break;
	case GET_PPS_STATUS_SEND_TIMEOUT:
		tcpm_set_state(port, ready_state(port), 0);
		break;
	case ERROR_RECOVERY:
		tcpm_swap_complete(port, -EPROTO);
		tcpm_pps_complete(port, -EPROTO);
		tcpm_set_state(port, PORT_RESET, 0);
		break;
	case PORT_RESET:
		tcpm_reset_port(port);
		tcpm_set_cc(port, TYPEC_CC_OPEN);
		tcpm_set_state(port, PORT_RESET_WAIT_OFF,
			       PD_T_ERROR_RECOVERY);
		break;
	case PORT_RESET_WAIT_OFF:
		tcpm_set_state(port,
			       tcpm_default_state(port),
			       port->vbus_present ? PD_T_PS_SOURCE_OFF : 0);
		break;
	default:
		WARN(1, "Unexpected port state %d\n", port->state);
		break;
	}
}

static void tcpm_state_machine_work(struct work_struct *work)
{
	struct tcpm_port *port = container_of(work, struct tcpm_port,
					      state_machine.work);
	enum tcpm_state prev_state;

	mutex_lock(&port->lock);
	port->state_machine_running = true;

	if (port->queued_message && tcpm_send_queued_message(port))
		goto done;

	/* If we were queued due to a delayed state change, update it now */
	if (port->delayed_state) {
		tcpm_log(port, "state change %s -> %s [delayed %ld ms]",
			 tcpm_states[port->state],
			 tcpm_states[port->delayed_state], port->delay_ms);
		port->prev_state = port->state;
		port->state = port->delayed_state;
		port->delayed_state = INVALID_STATE;
	}

	/*
	 * Continue running as long as we have (non-delayed) state changes
	 * to make.
	 */
	do {
		prev_state = port->state;
		run_state_machine(port);
		if (port->queued_message)
			tcpm_send_queued_message(port);
	} while (port->state != prev_state && !port->delayed_state);

done:
	port->state_machine_running = false;
	mutex_unlock(&port->lock);
}

static void _tcpm_cc_change(struct tcpm_port *port, enum typec_cc_status cc1,
			    enum typec_cc_status cc2)
{
	enum typec_cc_status old_cc1, old_cc2;
	enum tcpm_state new_state;

	old_cc1 = port->cc1;
	old_cc2 = port->cc2;
	port->cc1 = cc1;
	port->cc2 = cc2;

	tcpm_log_force(port,
		       "CC1: %u -> %u, CC2: %u -> %u [state %s, polarity %d, %s]",
		       old_cc1, cc1, old_cc2, cc2, tcpm_states[port->state],
		       port->polarity,
		       tcpm_port_is_disconnected(port) ? "disconnected"
						       : "connected");

	switch (port->state) {
	case DRP_TOGGLING:
		if (tcpm_port_is_debug(port) || tcpm_port_is_audio(port) ||
		    tcpm_port_is_source(port))
			tcpm_set_state(port, SRC_ATTACH_WAIT, 0);
		else if (tcpm_port_is_sink(port))
			tcpm_set_state(port, SNK_ATTACH_WAIT, 0);
		break;
	case SRC_UNATTACHED:
	case ACC_UNATTACHED:
		if (tcpm_port_is_debug(port) || tcpm_port_is_audio(port) ||
		    tcpm_port_is_source(port))
			tcpm_set_state(port, SRC_ATTACH_WAIT, 0);
		break;
	case SRC_ATTACH_WAIT:
		if (tcpm_port_is_disconnected(port) ||
		    tcpm_port_is_audio_detached(port))
			tcpm_set_state(port, SRC_UNATTACHED, 0);
		else if (cc1 != old_cc1 || cc2 != old_cc2)
			tcpm_set_state(port, SRC_ATTACH_WAIT, 0);
		break;
	case SRC_ATTACHED:
	case SRC_SEND_CAPABILITIES:
	case SRC_READY:
		if (tcpm_port_is_disconnected(port) ||
		    !tcpm_port_is_source(port))
			tcpm_set_state(port, SRC_UNATTACHED, 0);
		break;
	case SNK_UNATTACHED:
		if (tcpm_port_is_sink(port))
			tcpm_set_state(port, SNK_ATTACH_WAIT, 0);
		break;
	case SNK_ATTACH_WAIT:
		if ((port->cc1 == TYPEC_CC_OPEN &&
		     port->cc2 != TYPEC_CC_OPEN) ||
		    (port->cc1 != TYPEC_CC_OPEN &&
		     port->cc2 == TYPEC_CC_OPEN))
			new_state = SNK_DEBOUNCED;
		else if (tcpm_port_is_disconnected(port))
			new_state = SNK_UNATTACHED;
		else
			break;
		if (new_state != port->delayed_state)
			tcpm_set_state(port, SNK_ATTACH_WAIT, 0);
		break;
	case SNK_DEBOUNCED:
		if (tcpm_port_is_disconnected(port))
			new_state = SNK_UNATTACHED;
		else if (port->vbus_present)
			new_state = tcpm_try_src(port) ? SRC_TRY : SNK_ATTACHED;
		else
			new_state = SNK_UNATTACHED;
		if (new_state != port->delayed_state)
			tcpm_set_state(port, SNK_DEBOUNCED, 0);
		break;
	case SNK_READY:
		if (tcpm_port_is_disconnected(port))
			tcpm_set_state(port, unattached_state(port), 0);
		else if (!port->pd_capable &&
			 (cc1 != old_cc1 || cc2 != old_cc2))
			tcpm_set_current_limit(port,
					       tcpm_get_current_limit(port),
					       5000);
		break;

	case AUDIO_ACC_ATTACHED:
		if (cc1 == TYPEC_CC_OPEN || cc2 == TYPEC_CC_OPEN)
			tcpm_set_state(port, AUDIO_ACC_DEBOUNCE, 0);
		break;
	case AUDIO_ACC_DEBOUNCE:
		if (tcpm_port_is_audio(port))
			tcpm_set_state(port, AUDIO_ACC_ATTACHED, 0);
		break;

	case DEBUG_ACC_ATTACHED:
		if (cc1 == TYPEC_CC_OPEN || cc2 == TYPEC_CC_OPEN)
			tcpm_set_state(port, ACC_UNATTACHED, 0);
		break;

	case SNK_TRY:
		/* Do nothing, waiting for timeout */
		break;

	case SNK_DISCOVERY:
		/* CC line is unstable, wait for debounce */
		if (tcpm_port_is_disconnected(port))
			tcpm_set_state(port, SNK_DISCOVERY_DEBOUNCE, 0);
		break;
	case SNK_DISCOVERY_DEBOUNCE:
		break;

	case SRC_TRYWAIT:
		/* Hand over to state machine if needed */
		if (!port->vbus_present && tcpm_port_is_source(port))
			tcpm_set_state(port, SRC_TRYWAIT_DEBOUNCE, 0);
		break;
	case SRC_TRYWAIT_DEBOUNCE:
		if (port->vbus_present || !tcpm_port_is_source(port))
			tcpm_set_state(port, SRC_TRYWAIT, 0);
		break;
	case SNK_TRY_WAIT_DEBOUNCE:
		if (!tcpm_port_is_sink(port)) {
			port->max_wait = 0;
			tcpm_set_state(port, SRC_TRYWAIT, 0);
		}
		break;
	case SRC_TRY_WAIT:
		if (tcpm_port_is_source(port))
			tcpm_set_state(port, SRC_TRY_DEBOUNCE, 0);
		break;
	case SRC_TRY_DEBOUNCE:
		tcpm_set_state(port, SRC_TRY_WAIT, 0);
		break;
	case SNK_TRYWAIT_DEBOUNCE:
		if (tcpm_port_is_sink(port))
			tcpm_set_state(port, SNK_TRYWAIT_VBUS, 0);
		break;
	case SNK_TRYWAIT_VBUS:
		if (!tcpm_port_is_sink(port))
			tcpm_set_state(port, SNK_TRYWAIT_DEBOUNCE, 0);
		break;
	case SNK_TRYWAIT:
		/* Do nothing, waiting for tCCDebounce */
		break;
	case PR_SWAP_SNK_SRC_SINK_OFF:
	case PR_SWAP_SRC_SNK_TRANSITION_OFF:
	case PR_SWAP_SRC_SNK_SOURCE_OFF:
	case PR_SWAP_SRC_SNK_SOURCE_OFF_CC_DEBOUNCED:
	case PR_SWAP_SNK_SRC_SOURCE_ON:
		/*
		 * CC state change is expected in PR_SWAP
		 * Ignore it.
		 */
		break;

	default:
		if (tcpm_port_is_disconnected(port))
			tcpm_set_state(port, unattached_state(port), 0);
		break;
	}
}

static void _tcpm_pd_vbus_on(struct tcpm_port *port)
{
	tcpm_log_force(port, "VBUS on");
	port->vbus_present = true;
	switch (port->state) {
	case SNK_TRANSITION_SINK_VBUS:
		port->explicit_contract = true;
		tcpm_set_state(port, SNK_READY, 0);
		break;
	case SNK_DISCOVERY:
		tcpm_set_state(port, SNK_DISCOVERY, 0);
		break;

	case SNK_DEBOUNCED:
		tcpm_set_state(port, tcpm_try_src(port) ? SRC_TRY
							: SNK_ATTACHED,
				       0);
		break;
	case SNK_HARD_RESET_WAIT_VBUS:
		tcpm_set_state(port, SNK_HARD_RESET_SINK_ON, 0);
		break;
	case SRC_ATTACHED:
		tcpm_set_state(port, SRC_STARTUP, 0);
		break;
	case SRC_HARD_RESET_VBUS_ON:
		tcpm_set_state(port, SRC_STARTUP, 0);
		break;

	case SNK_TRY:
		/* Do nothing, waiting for timeout */
		break;
	case SRC_TRYWAIT:
		/* Do nothing, Waiting for Rd to be detected */
		break;
	case SRC_TRYWAIT_DEBOUNCE:
		tcpm_set_state(port, SRC_TRYWAIT, 0);
		break;
	case SNK_TRY_WAIT_DEBOUNCE:
		/* Do nothing, waiting for PD_DEBOUNCE to do be done */
		break;
	case SNK_TRYWAIT:
		/* Do nothing, waiting for tCCDebounce */
		break;
	case SNK_TRYWAIT_VBUS:
		if (tcpm_port_is_sink(port))
			tcpm_set_state(port, SNK_ATTACHED, 0);
		break;
	case SNK_TRYWAIT_DEBOUNCE:
		/* Do nothing, waiting for Rp */
		break;
	case SRC_TRY_WAIT:
	case SRC_TRY_DEBOUNCE:
		/* Do nothing, waiting for sink detection */
		break;
	default:
		break;
	}
}

static void _tcpm_pd_vbus_off(struct tcpm_port *port)
{
	tcpm_log_force(port, "VBUS off");
	port->vbus_present = false;
	port->vbus_never_low = false;
	switch (port->state) {
	case SNK_HARD_RESET_SINK_OFF:
		tcpm_set_state(port, SNK_HARD_RESET_WAIT_VBUS, 0);
		break;
	case SRC_HARD_RESET_VBUS_OFF:
		tcpm_set_state(port, SRC_HARD_RESET_VBUS_ON, 0);
		break;
	case HARD_RESET_SEND:
		break;

	case SNK_TRY:
		/* Do nothing, waiting for timeout */
		break;
	case SRC_TRYWAIT:
		/* Hand over to state machine if needed */
		if (tcpm_port_is_source(port))
			tcpm_set_state(port, SRC_TRYWAIT_DEBOUNCE, 0);
		break;
	case SNK_TRY_WAIT_DEBOUNCE:
		/* Do nothing, waiting for PD_DEBOUNCE to do be done */
		break;
	case SNK_TRYWAIT:
	case SNK_TRYWAIT_VBUS:
	case SNK_TRYWAIT_DEBOUNCE:
		break;
	case SNK_ATTACH_WAIT:
		tcpm_set_state(port, SNK_UNATTACHED, 0);
		break;

	case SNK_NEGOTIATE_CAPABILITIES:
		break;

	case PR_SWAP_SRC_SNK_TRANSITION_OFF:
		tcpm_set_state(port, PR_SWAP_SRC_SNK_SOURCE_OFF, 0);
		break;

	case PR_SWAP_SNK_SRC_SINK_OFF:
		/* Do nothing, expected */
		break;

	case PORT_RESET_WAIT_OFF:
		tcpm_set_state(port, tcpm_default_state(port), 0);
		break;
	case SRC_TRY_WAIT:
	case SRC_TRY_DEBOUNCE:
		/* Do nothing, waiting for sink detection */
		break;
	default:
		if (port->pwr_role == TYPEC_SINK &&
		    port->attached)
			tcpm_set_state(port, SNK_UNATTACHED, 0);
		break;
	}
}

static void _tcpm_pd_hard_reset(struct tcpm_port *port)
{
	tcpm_log_force(port, "Received hard reset");
	/*
	 * If we keep receiving hard reset requests, executing the hard reset
	 * must have failed. Revert to error recovery if that happens.
	 */
	tcpm_set_state(port,
		       port->hard_reset_count < PD_N_HARD_RESET_COUNT ?
				HARD_RESET_START : ERROR_RECOVERY,
		       0);
}

static void tcpm_pd_event_handler(struct work_struct *work)
{
	struct tcpm_port *port = container_of(work, struct tcpm_port,
					      event_work);
	u32 events;

	mutex_lock(&port->lock);

	spin_lock(&port->pd_event_lock);
	while (port->pd_events) {
		events = port->pd_events;
		port->pd_events = 0;
		spin_unlock(&port->pd_event_lock);
		if (events & TCPM_RESET_EVENT)
			_tcpm_pd_hard_reset(port);
		if (events & TCPM_VBUS_EVENT) {
			bool vbus;

			vbus = port->tcpc->get_vbus(port->tcpc);
			if (vbus)
				_tcpm_pd_vbus_on(port);
			else
				_tcpm_pd_vbus_off(port);
		}
		if (events & TCPM_CC_EVENT) {
			enum typec_cc_status cc1, cc2;

			if (port->tcpc->get_cc(port->tcpc, &cc1, &cc2) == 0)
				_tcpm_cc_change(port, cc1, cc2);
		}
		spin_lock(&port->pd_event_lock);
	}
	spin_unlock(&port->pd_event_lock);
	mutex_unlock(&port->lock);
}

void tcpm_cc_change(struct tcpm_port *port)
{
	spin_lock(&port->pd_event_lock);
	port->pd_events |= TCPM_CC_EVENT;
	spin_unlock(&port->pd_event_lock);
	queue_work(port->wq, &port->event_work);
}
EXPORT_SYMBOL_GPL(tcpm_cc_change);

void tcpm_vbus_change(struct tcpm_port *port)
{
	spin_lock(&port->pd_event_lock);
	port->pd_events |= TCPM_VBUS_EVENT;
	spin_unlock(&port->pd_event_lock);
	queue_work(port->wq, &port->event_work);
}
EXPORT_SYMBOL_GPL(tcpm_vbus_change);

void tcpm_pd_hard_reset(struct tcpm_port *port)
{
	spin_lock(&port->pd_event_lock);
	port->pd_events = TCPM_RESET_EVENT;
	spin_unlock(&port->pd_event_lock);
	queue_work(port->wq, &port->event_work);
}
EXPORT_SYMBOL_GPL(tcpm_pd_hard_reset);

static int tcpm_dr_set(const struct typec_capability *cap,
		       enum typec_data_role data)
{
	struct tcpm_port *port = typec_cap_to_tcpm(cap);
	int ret;

	mutex_lock(&port->swap_lock);
	mutex_lock(&port->lock);

	if (port->port_type != TYPEC_PORT_DRP) {
		ret = -EINVAL;
		goto port_unlock;
	}
	if (port->state != SRC_READY && port->state != SNK_READY) {
		ret = -EAGAIN;
		goto port_unlock;
	}

	if (port->data_role == data) {
		ret = 0;
		goto port_unlock;
	}

	/*
	 * XXX
	 * 6.3.9: If an alternate mode is active, a request to swap
	 * alternate modes shall trigger a port reset.
	 * Reject data role swap request in this case.
	 */

	if (!port->pd_capable) {
		/*
		 * If the partner is not PD capable, reset the port to
		 * trigger a role change. This can only work if a preferred
		 * role is configured, and if it matches the requested role.
		 */
		if (port->try_role == TYPEC_NO_PREFERRED_ROLE ||
		    port->try_role == port->pwr_role) {
			ret = -EINVAL;
			goto port_unlock;
		}
		port->non_pd_role_swap = true;
		tcpm_set_state(port, PORT_RESET, 0);
	} else {
		tcpm_set_state(port, DR_SWAP_SEND, 0);
	}

	port->swap_status = 0;
	port->swap_pending = true;
	reinit_completion(&port->swap_complete);
	mutex_unlock(&port->lock);

	if (!wait_for_completion_timeout(&port->swap_complete,
				msecs_to_jiffies(PD_ROLE_SWAP_TIMEOUT)))
		ret = -ETIMEDOUT;
	else
		ret = port->swap_status;

	port->non_pd_role_swap = false;
	goto swap_unlock;

port_unlock:
	mutex_unlock(&port->lock);
swap_unlock:
	mutex_unlock(&port->swap_lock);
	return ret;
}

static int tcpm_pr_set(const struct typec_capability *cap,
		       enum typec_role role)
{
	struct tcpm_port *port = typec_cap_to_tcpm(cap);
	int ret;

	mutex_lock(&port->swap_lock);
	mutex_lock(&port->lock);

	if (port->port_type != TYPEC_PORT_DRP) {
		ret = -EINVAL;
		goto port_unlock;
	}
	if (port->state != SRC_READY && port->state != SNK_READY) {
		ret = -EAGAIN;
		goto port_unlock;
	}

	if (role == port->pwr_role) {
		ret = 0;
		goto port_unlock;
	}

	port->swap_status = 0;
	port->swap_pending = true;
	reinit_completion(&port->swap_complete);
	tcpm_set_state(port, PR_SWAP_SEND, 0);
	mutex_unlock(&port->lock);

	if (!wait_for_completion_timeout(&port->swap_complete,
				msecs_to_jiffies(PD_ROLE_SWAP_TIMEOUT)))
		ret = -ETIMEDOUT;
	else
		ret = port->swap_status;

	goto swap_unlock;

port_unlock:
	mutex_unlock(&port->lock);
swap_unlock:
	mutex_unlock(&port->swap_lock);
	return ret;
}

static int tcpm_vconn_set(const struct typec_capability *cap,
			  enum typec_role role)
{
	struct tcpm_port *port = typec_cap_to_tcpm(cap);
	int ret;

	mutex_lock(&port->swap_lock);
	mutex_lock(&port->lock);

	if (port->state != SRC_READY && port->state != SNK_READY) {
		ret = -EAGAIN;
		goto port_unlock;
	}

	if (role == port->vconn_role) {
		ret = 0;
		goto port_unlock;
	}

	port->swap_status = 0;
	port->swap_pending = true;
	reinit_completion(&port->swap_complete);
	tcpm_set_state(port, VCONN_SWAP_SEND, 0);
	mutex_unlock(&port->lock);

	if (!wait_for_completion_timeout(&port->swap_complete,
				msecs_to_jiffies(PD_ROLE_SWAP_TIMEOUT)))
		ret = -ETIMEDOUT;
	else
		ret = port->swap_status;

	goto swap_unlock;

port_unlock:
	mutex_unlock(&port->lock);
swap_unlock:
	mutex_unlock(&port->swap_lock);
	return ret;
}

static int tcpm_try_role(const struct typec_capability *cap, int role)
{
	struct tcpm_port *port = typec_cap_to_tcpm(cap);
	struct tcpc_dev	*tcpc = port->tcpc;
	int ret = 0;

	mutex_lock(&port->lock);
	if (tcpc->try_role)
		ret = tcpc->try_role(tcpc, role);
	if (!ret && !tcpc->config->try_role_hw)
		port->try_role = role;
	port->try_src_count = 0;
	port->try_snk_count = 0;
	mutex_unlock(&port->lock);

	return ret;
}

static int tcpm_pps_set_op_curr(struct tcpm_port *port, u16 op_curr)
{
	unsigned int target_mw;
	int ret;

	mutex_lock(&port->swap_lock);
	mutex_lock(&port->lock);

	if (!port->pps_data.active) {
		ret = -EOPNOTSUPP;
		goto port_unlock;
	}

	if (port->state != SNK_READY) {
		ret = -EAGAIN;
		goto port_unlock;
	}

	if (op_curr > port->pps_data.max_curr) {
		ret = -EINVAL;
		goto port_unlock;
	}

	target_mw = (op_curr * port->pps_data.out_volt) / 1000;
	if (target_mw < port->operating_snk_mw) {
		ret = -EINVAL;
		goto port_unlock;
	}

	reinit_completion(&port->pps_complete);
	port->pps_data.op_curr = op_curr;
	port->pps_status = 0;
	port->pps_pending = true;
	tcpm_set_state(port, SNK_NEGOTIATE_PPS_CAPABILITIES, 0);
	mutex_unlock(&port->lock);

	if (!wait_for_completion_timeout(&port->pps_complete,
				msecs_to_jiffies(PD_PPS_CTRL_TIMEOUT)))
		ret = -ETIMEDOUT;
	else
		ret = port->pps_status;

	goto swap_unlock;

port_unlock:
	mutex_unlock(&port->lock);
swap_unlock:
	mutex_unlock(&port->swap_lock);

	return ret;
}

static int tcpm_pps_set_out_volt(struct tcpm_port *port, u16 out_volt)
{
	unsigned int target_mw;
	int ret;

	mutex_lock(&port->swap_lock);
	mutex_lock(&port->lock);

	if (!port->pps_data.active) {
		ret = -EOPNOTSUPP;
		goto port_unlock;
	}

	if (port->state != SNK_READY) {
		ret = -EAGAIN;
		goto port_unlock;
	}

	if (out_volt < port->pps_data.min_volt ||
	    out_volt > port->pps_data.max_volt) {
		ret = -EINVAL;
		goto port_unlock;
	}

	target_mw = (port->pps_data.op_curr * out_volt) / 1000;
	if (target_mw < port->operating_snk_mw) {
		ret = -EINVAL;
		goto port_unlock;
	}

	reinit_completion(&port->pps_complete);
	port->pps_data.out_volt = out_volt;
	port->pps_status = 0;
	port->pps_pending = true;
	tcpm_set_state(port, SNK_NEGOTIATE_PPS_CAPABILITIES, 0);
	mutex_unlock(&port->lock);

	if (!wait_for_completion_timeout(&port->pps_complete,
				msecs_to_jiffies(PD_PPS_CTRL_TIMEOUT)))
		ret = -ETIMEDOUT;
	else
		ret = port->pps_status;

	goto swap_unlock;

port_unlock:
	mutex_unlock(&port->lock);
swap_unlock:
	mutex_unlock(&port->swap_lock);

	return ret;
}

static int tcpm_pps_activate(struct tcpm_port *port, bool activate)
{
	int ret = 0;

	mutex_lock(&port->swap_lock);
	mutex_lock(&port->lock);

	if (!port->pps_data.supported) {
		ret = -EOPNOTSUPP;
		goto port_unlock;
	}

	/* Trying to deactivate PPS when already deactivated so just bail */
	if (!port->pps_data.active && !activate)
		goto port_unlock;

	if (port->state != SNK_READY) {
		ret = -EAGAIN;
		goto port_unlock;
	}

	reinit_completion(&port->pps_complete);
	port->pps_status = 0;
	port->pps_pending = true;

	/* Trigger PPS request or move back to standard PDO contract */
	if (activate) {
		port->pps_data.out_volt = port->supply_voltage;
		port->pps_data.op_curr = port->current_limit;
		tcpm_set_state(port, SNK_NEGOTIATE_PPS_CAPABILITIES, 0);
	} else {
		tcpm_set_state(port, SNK_NEGOTIATE_CAPABILITIES, 0);
	}
	mutex_unlock(&port->lock);

	if (!wait_for_completion_timeout(&port->pps_complete,
				msecs_to_jiffies(PD_PPS_CTRL_TIMEOUT)))
		ret = -ETIMEDOUT;
	else
		ret = port->pps_status;

	goto swap_unlock;

port_unlock:
	mutex_unlock(&port->lock);
swap_unlock:
	mutex_unlock(&port->swap_lock);

	return ret;
}

static void tcpm_init(struct tcpm_port *port)
{
	enum typec_cc_status cc1, cc2;

	port->tcpc->init(port->tcpc);

	tcpm_reset_port(port);

	/*
	 * XXX
	 * Should possibly wait for VBUS to settle if it was enabled locally
	 * since tcpm_reset_port() will disable VBUS.
	 */
	port->vbus_present = port->tcpc->get_vbus(port->tcpc);
	if (port->vbus_present)
		port->vbus_never_low = true;

	tcpm_set_state(port, tcpm_default_state(port), 0);

	if (port->tcpc->get_cc(port->tcpc, &cc1, &cc2) == 0)
		_tcpm_cc_change(port, cc1, cc2);

	/*
	 * Some adapters need a clean slate at startup, and won't recover
	 * otherwise. So do not try to be fancy and force a clean disconnect.
	 */
	tcpm_set_state(port, PORT_RESET, 0);
}

static int tcpm_port_type_set(const struct typec_capability *cap,
			      enum typec_port_type type)
{
	struct tcpm_port *port = typec_cap_to_tcpm(cap);

	mutex_lock(&port->lock);
	if (type == port->port_type)
		goto port_unlock;

	port->port_type = type;

	if (!port->connected) {
		tcpm_set_state(port, PORT_RESET, 0);
	} else if (type == TYPEC_PORT_SNK) {
		if (!(port->pwr_role == TYPEC_SINK &&
		      port->data_role == TYPEC_DEVICE))
			tcpm_set_state(port, PORT_RESET, 0);
	} else if (type == TYPEC_PORT_SRC) {
		if (!(port->pwr_role == TYPEC_SOURCE &&
		      port->data_role == TYPEC_HOST))
			tcpm_set_state(port, PORT_RESET, 0);
	}

port_unlock:
	mutex_unlock(&port->lock);
	return 0;
}

void tcpm_tcpc_reset(struct tcpm_port *port)
{
	mutex_lock(&port->lock);
	/* XXX: Maintain PD connection if possible? */
	tcpm_init(port);
	mutex_unlock(&port->lock);
}
EXPORT_SYMBOL_GPL(tcpm_tcpc_reset);

static int tcpm_copy_pdos(u32 *dest_pdo, const u32 *src_pdo,
			  unsigned int nr_pdo)
{
	unsigned int i;

	if (nr_pdo > PDO_MAX_OBJECTS)
		nr_pdo = PDO_MAX_OBJECTS;

	for (i = 0; i < nr_pdo; i++)
		dest_pdo[i] = src_pdo[i];

	return nr_pdo;
}

static int tcpm_copy_vdos(u32 *dest_vdo, const u32 *src_vdo,
			  unsigned int nr_vdo)
{
	unsigned int i;

	if (nr_vdo > VDO_MAX_OBJECTS)
		nr_vdo = VDO_MAX_OBJECTS;

	for (i = 0; i < nr_vdo; i++)
		dest_vdo[i] = src_vdo[i];

	return nr_vdo;
}

int tcpm_update_source_capabilities(struct tcpm_port *port, const u32 *pdo,
				    unsigned int nr_pdo)
{
	if (tcpm_validate_caps(port, pdo, nr_pdo))
		return -EINVAL;

	mutex_lock(&port->lock);
	port->nr_src_pdo = tcpm_copy_pdos(port->src_pdo, pdo, nr_pdo);
	switch (port->state) {
	case SRC_UNATTACHED:
	case SRC_ATTACH_WAIT:
	case SRC_TRYWAIT:
		tcpm_set_cc(port, tcpm_rp_cc(port));
		break;
	case SRC_SEND_CAPABILITIES:
	case SRC_NEGOTIATE_CAPABILITIES:
	case SRC_READY:
	case SRC_WAIT_NEW_CAPABILITIES:
		tcpm_set_cc(port, tcpm_rp_cc(port));
		tcpm_set_state(port, SRC_SEND_CAPABILITIES, 0);
		break;
	default:
		break;
	}
	mutex_unlock(&port->lock);
	return 0;
}
EXPORT_SYMBOL_GPL(tcpm_update_source_capabilities);

int tcpm_update_sink_capabilities(struct tcpm_port *port, const u32 *pdo,
				  unsigned int nr_pdo,
				  unsigned int operating_snk_mw)
{
	if (tcpm_validate_caps(port, pdo, nr_pdo))
		return -EINVAL;

	mutex_lock(&port->lock);
	port->nr_snk_pdo = tcpm_copy_pdos(port->snk_pdo, pdo, nr_pdo);
	port->operating_snk_mw = operating_snk_mw;
	port->update_sink_caps = true;

	switch (port->state) {
	case SNK_NEGOTIATE_CAPABILITIES:
	case SNK_NEGOTIATE_PPS_CAPABILITIES:
	case SNK_READY:
	case SNK_TRANSITION_SINK:
	case SNK_TRANSITION_SINK_VBUS:
		if (port->pps_data.active)
			tcpm_set_state(port, SNK_NEGOTIATE_PPS_CAPABILITIES, 0);
		else
			tcpm_set_state(port, SNK_NEGOTIATE_CAPABILITIES, 0);
		break;
	default:
		break;
	}
	mutex_unlock(&port->lock);
	return 0;
}
EXPORT_SYMBOL_GPL(tcpm_update_sink_capabilities);

/* Power Supply access to expose source power information */
enum tcpm_psy_online_states {
	TCPM_PSY_OFFLINE = 0,
	TCPM_PSY_FIXED_ONLINE,
	TCPM_PSY_PROG_ONLINE,
};

static enum power_supply_property tcpm_psy_props[] = {
	POWER_SUPPLY_PROP_USB_TYPE,
	POWER_SUPPLY_PROP_ONLINE,
	POWER_SUPPLY_PROP_VOLTAGE_MIN,
	POWER_SUPPLY_PROP_VOLTAGE_MAX,
	POWER_SUPPLY_PROP_VOLTAGE_NOW,
	POWER_SUPPLY_PROP_CURRENT_MAX,
	POWER_SUPPLY_PROP_CURRENT_NOW,
};

static int tcpm_psy_get_online(struct tcpm_port *port,
			       union power_supply_propval *val)
{
	if (port->vbus_charge) {
		if (port->pps_data.active)
			val->intval = TCPM_PSY_PROG_ONLINE;
		else
			val->intval = TCPM_PSY_FIXED_ONLINE;
	} else {
		val->intval = TCPM_PSY_OFFLINE;
	}

	return 0;
}

static int tcpm_psy_get_voltage_min(struct tcpm_port *port,
				    union power_supply_propval *val)
{
	if (port->pps_data.active)
		val->intval = port->pps_data.min_volt * 1000;
	else
		val->intval = port->supply_voltage * 1000;

	return 0;
}

static int tcpm_psy_get_voltage_max(struct tcpm_port *port,
				    union power_supply_propval *val)
{
	if (port->pps_data.active)
		val->intval = port->pps_data.max_volt * 1000;
	else
		val->intval = port->supply_voltage * 1000;

	return 0;
}

static int tcpm_psy_get_voltage_now(struct tcpm_port *port,
				    union power_supply_propval *val)
{
	val->intval = port->supply_voltage * 1000;

	return 0;
}

static int tcpm_psy_get_current_max(struct tcpm_port *port,
				    union power_supply_propval *val)
{
	if (port->pps_data.active)
		val->intval = port->pps_data.max_curr * 1000;
	else
		val->intval = port->current_limit * 1000;

	return 0;
}

static int tcpm_psy_get_current_now(struct tcpm_port *port,
				    union power_supply_propval *val)
{
	val->intval = port->current_limit * 1000;

	return 0;
}

static int tcpm_psy_get_prop(struct power_supply *psy,
			     enum power_supply_property psp,
			     union power_supply_propval *val)
{
	struct tcpm_port *port = power_supply_get_drvdata(psy);
	int ret = 0;

	switch (psp) {
	case POWER_SUPPLY_PROP_USB_TYPE:
		val->intval = port->usb_type;
		break;
	case POWER_SUPPLY_PROP_ONLINE:
		ret = tcpm_psy_get_online(port, val);
		break;
	case POWER_SUPPLY_PROP_VOLTAGE_MIN:
		ret = tcpm_psy_get_voltage_min(port, val);
		break;
	case POWER_SUPPLY_PROP_VOLTAGE_MAX:
		ret = tcpm_psy_get_voltage_max(port, val);
		break;
	case POWER_SUPPLY_PROP_VOLTAGE_NOW:
		ret = tcpm_psy_get_voltage_now(port, val);
		break;
	case POWER_SUPPLY_PROP_CURRENT_MAX:
		ret = tcpm_psy_get_current_max(port, val);
		break;
	case POWER_SUPPLY_PROP_CURRENT_NOW:
		ret = tcpm_psy_get_current_now(port, val);
		break;
	default:
		ret = -EINVAL;
		break;
	}

	return ret;
}

static int tcpm_psy_set_online(struct tcpm_port *port,
			       const union power_supply_propval *val)
{
	int ret;

	switch (val->intval) {
	case TCPM_PSY_FIXED_ONLINE:
		ret = tcpm_pps_activate(port, false);
		break;
	case TCPM_PSY_PROG_ONLINE:
		ret = tcpm_pps_activate(port, true);
		break;
	default:
		ret = -EINVAL;
		break;
	}

	return ret;
}

static int tcpm_psy_set_prop(struct power_supply *psy,
			     enum power_supply_property psp,
			     const union power_supply_propval *val)
{
	struct tcpm_port *port = power_supply_get_drvdata(psy);
	int ret;

	switch (psp) {
	case POWER_SUPPLY_PROP_ONLINE:
		ret = tcpm_psy_set_online(port, val);
		break;
	case POWER_SUPPLY_PROP_VOLTAGE_NOW:
		if (val->intval < port->pps_data.min_volt * 1000 ||
		    val->intval > port->pps_data.max_volt * 1000)
			ret = -EINVAL;
		else
			ret = tcpm_pps_set_out_volt(port, val->intval / 1000);
		break;
	case POWER_SUPPLY_PROP_CURRENT_NOW:
		if (val->intval > port->pps_data.max_curr * 1000)
			ret = -EINVAL;
		else
			ret = tcpm_pps_set_op_curr(port, val->intval / 1000);
		break;
	default:
		ret = -EINVAL;
		break;
	}

	return ret;
}

static int tcpm_psy_prop_writeable(struct power_supply *psy,
				   enum power_supply_property psp)
{
	switch (psp) {
	case POWER_SUPPLY_PROP_ONLINE:
	case POWER_SUPPLY_PROP_VOLTAGE_NOW:
	case POWER_SUPPLY_PROP_CURRENT_NOW:
		return 1;
	default:
		return 0;
	}
}

static enum power_supply_usb_type tcpm_psy_usb_types[] = {
	POWER_SUPPLY_USB_TYPE_C,
	POWER_SUPPLY_USB_TYPE_PD,
	POWER_SUPPLY_USB_TYPE_PD_PPS,
};

static const char *tcpm_psy_name_prefix = "tcpm-source-psy-";

static int devm_tcpm_psy_register(struct tcpm_port *port)
{
	struct power_supply_config psy_cfg = {};
	const char *port_dev_name = dev_name(port->dev);
	size_t psy_name_len = strlen(tcpm_psy_name_prefix) +
				     strlen(port_dev_name) + 1;
	char *psy_name;

	psy_cfg.drv_data = port;
<<<<<<< HEAD
=======
	psy_cfg.fwnode = dev_fwnode(port->dev);
>>>>>>> 2c093cdb
	psy_name = devm_kzalloc(port->dev, psy_name_len, GFP_KERNEL);
	if (!psy_name)
		return -ENOMEM;

	snprintf(psy_name, psy_name_len, "%s%s", tcpm_psy_name_prefix,
		 port_dev_name);
	port->psy_desc.name = psy_name;
	port->psy_desc.type = POWER_SUPPLY_TYPE_USB,
	port->psy_desc.usb_types = tcpm_psy_usb_types;
	port->psy_desc.num_usb_types = ARRAY_SIZE(tcpm_psy_usb_types);
	port->psy_desc.properties = tcpm_psy_props,
	port->psy_desc.num_properties = ARRAY_SIZE(tcpm_psy_props),
	port->psy_desc.get_property = tcpm_psy_get_prop,
	port->psy_desc.set_property = tcpm_psy_set_prop,
	port->psy_desc.property_is_writeable = tcpm_psy_prop_writeable,

	port->usb_type = POWER_SUPPLY_USB_TYPE_C;

	port->psy = devm_power_supply_register(port->dev, &port->psy_desc,
					       &psy_cfg);

	return PTR_ERR_OR_ZERO(port->psy);
}

struct tcpm_port *tcpm_register_port(struct device *dev, struct tcpc_dev *tcpc)
{
	struct tcpm_port *port;
	int i, err;

	if (!dev || !tcpc || !tcpc->config ||
	    !tcpc->get_vbus || !tcpc->set_cc || !tcpc->get_cc ||
	    !tcpc->set_polarity || !tcpc->set_vconn || !tcpc->set_vbus ||
	    !tcpc->set_pd_rx || !tcpc->set_roles || !tcpc->pd_transmit)
		return ERR_PTR(-EINVAL);

	port = devm_kzalloc(dev, sizeof(*port), GFP_KERNEL);
	if (!port)
		return ERR_PTR(-ENOMEM);

	port->dev = dev;
	port->tcpc = tcpc;

	mutex_init(&port->lock);
	mutex_init(&port->swap_lock);

	port->wq = create_singlethread_workqueue(dev_name(dev));
	if (!port->wq)
		return ERR_PTR(-ENOMEM);
	INIT_DELAYED_WORK(&port->state_machine, tcpm_state_machine_work);
	INIT_DELAYED_WORK(&port->vdm_state_machine, vdm_state_machine_work);
	INIT_WORK(&port->event_work, tcpm_pd_event_handler);

	spin_lock_init(&port->pd_event_lock);

	init_completion(&port->tx_complete);
	init_completion(&port->swap_complete);
	init_completion(&port->pps_complete);
	tcpm_debugfs_init(port);

	if (tcpm_validate_caps(port, tcpc->config->src_pdo,
			       tcpc->config->nr_src_pdo) ||
	    tcpm_validate_caps(port, tcpc->config->snk_pdo,
			       tcpc->config->nr_snk_pdo)) {
		err = -EINVAL;
		goto out_destroy_wq;
	}
	port->nr_src_pdo = tcpm_copy_pdos(port->src_pdo, tcpc->config->src_pdo,
					  tcpc->config->nr_src_pdo);
	port->nr_snk_pdo = tcpm_copy_pdos(port->snk_pdo, tcpc->config->snk_pdo,
					  tcpc->config->nr_snk_pdo);
	port->nr_snk_vdo = tcpm_copy_vdos(port->snk_vdo, tcpc->config->snk_vdo,
					  tcpc->config->nr_snk_vdo);

	port->operating_snk_mw = tcpc->config->operating_snk_mw;
	if (!tcpc->config->try_role_hw)
		port->try_role = tcpc->config->default_role;
	else
		port->try_role = TYPEC_NO_PREFERRED_ROLE;

	port->typec_caps.prefer_role = tcpc->config->default_role;
	port->typec_caps.type = tcpc->config->type;
	port->typec_caps.data = tcpc->config->data;
	port->typec_caps.revision = 0x0120;	/* Type-C spec release 1.2 */
	port->typec_caps.pd_revision = 0x0300;	/* USB-PD spec release 3.0 */
	port->typec_caps.dr_set = tcpm_dr_set;
	port->typec_caps.pr_set = tcpm_pr_set;
	port->typec_caps.vconn_set = tcpm_vconn_set;
	port->typec_caps.try_role = tcpm_try_role;
	port->typec_caps.port_type_set = tcpm_port_type_set;

	port->partner_desc.identity = &port->partner_ident;
	port->port_type = tcpc->config->type;

	port->role_sw = usb_role_switch_get(port->dev);
	if (IS_ERR(port->role_sw)) {
		err = PTR_ERR(port->role_sw);
		goto out_destroy_wq;
	}

	err = devm_tcpm_psy_register(port);
	if (err)
		goto out_destroy_wq;

	port->typec_port = typec_register_port(port->dev, &port->typec_caps);
	if (IS_ERR(port->typec_port)) {
		err = PTR_ERR(port->typec_port);
		goto out_destroy_wq;
	}

	if (tcpc->config->alt_modes) {
		const struct typec_altmode_desc *paltmode = tcpc->config->alt_modes;

		i = 0;
		while (paltmode->svid && i < ARRAY_SIZE(port->port_altmode)) {
			struct typec_altmode *alt;

			alt = typec_port_register_altmode(port->typec_port,
							  paltmode);
			if (IS_ERR(alt)) {
				tcpm_log(port,
					 "%s: failed to register port alternate mode 0x%x",
					 dev_name(dev), paltmode->svid);
				break;
			}
			port->port_altmode[i] = alt;
			i++;
			paltmode++;
		}
	}

	mutex_lock(&port->lock);
	tcpm_init(port);
	mutex_unlock(&port->lock);

	tcpm_log(port, "%s: registered", dev_name(dev));
	return port;

out_destroy_wq:
	usb_role_switch_put(port->role_sw);
	destroy_workqueue(port->wq);
	return ERR_PTR(err);
}
EXPORT_SYMBOL_GPL(tcpm_register_port);

void tcpm_unregister_port(struct tcpm_port *port)
{
	int i;

	tcpm_reset_port(port);
	for (i = 0; i < ARRAY_SIZE(port->port_altmode); i++)
		typec_unregister_altmode(port->port_altmode[i]);
	typec_unregister_port(port->typec_port);
	usb_role_switch_put(port->role_sw);
	tcpm_debugfs_exit(port);
	destroy_workqueue(port->wq);
}
EXPORT_SYMBOL_GPL(tcpm_unregister_port);

MODULE_AUTHOR("Guenter Roeck <groeck@chromium.org>");
MODULE_DESCRIPTION("USB Type-C Port Manager");
MODULE_LICENSE("GPL");<|MERGE_RESOLUTION|>--- conflicted
+++ resolved
@@ -1773,11 +1773,7 @@
 	enum pd_ext_msg_type type = pd_header_type_le(msg->header);
 	unsigned int data_size = pd_ext_header_data_size_le(msg->ext_msg.header);
 
-<<<<<<< HEAD
-	if (!(msg->ext_msg.header && PD_EXT_HDR_CHUNKED)) {
-=======
 	if (!(msg->ext_msg.header & PD_EXT_HDR_CHUNKED)) {
->>>>>>> 2c093cdb
 		tcpm_log(port, "Unchunked extended messages unsupported");
 		return;
 	}
@@ -4505,10 +4501,7 @@
 	char *psy_name;
 
 	psy_cfg.drv_data = port;
-<<<<<<< HEAD
-=======
 	psy_cfg.fwnode = dev_fwnode(port->dev);
->>>>>>> 2c093cdb
 	psy_name = devm_kzalloc(port->dev, psy_name_len, GFP_KERNEL);
 	if (!psy_name)
 		return -ENOMEM;
