/*
 * f_hid.c -- USB HID function driver
 *
 * Copyright (C) 2010 Fabien Chouteau <fabien.chouteau@barco.com>
 *
 * This program is free software; you can redistribute it and/or modify
 * it under the terms of the GNU General Public License as published by
 * the Free Software Foundation; either version 2 of the License, or
 * (at your option) any later version.
 */

#include <linux/kernel.h>
#include <linux/module.h>
#include <linux/hid.h>
#include <linux/idr.h>
#include <linux/cdev.h>
#include <linux/mutex.h>
#include <linux/poll.h>
#include <linux/uaccess.h>
#include <linux/wait.h>
#include <linux/sched.h>
#include <linux/usb/g_hid.h>

#include "u_f.h"
#include "u_hid.h"

#define HIDG_MINORS	4

static int major, minors;
static struct class *hidg_class;
static DEFINE_IDA(hidg_ida);
static DEFINE_MUTEX(hidg_ida_lock); /* protects access to hidg_ida */

/*-------------------------------------------------------------------------*/
/*                            HID gadget struct                            */

struct f_hidg_req_list {
	struct usb_request	*req;
	unsigned int		pos;
	struct list_head 	list;
};

struct f_hidg {
	/* configuration */
	unsigned char			bInterfaceSubClass;
	unsigned char			bInterfaceProtocol;
	unsigned short			report_desc_length;
	char				*report_desc;
	unsigned short			report_length;

	/* recv report */
	struct list_head		completed_out_req;
	spinlock_t			read_spinlock;
	wait_queue_head_t		read_queue;
	unsigned int			qlen;

	/* send report */
	spinlock_t			write_spinlock;
	bool				write_pending;
	wait_queue_head_t		write_queue;
	struct usb_request		*req;

	int				minor;
	struct cdev			cdev;
	struct usb_function		func;

	struct usb_ep			*in_ep;
	struct usb_ep			*out_ep;
};

static inline struct f_hidg *func_to_hidg(struct usb_function *f)
{
	return container_of(f, struct f_hidg, func);
}

/*-------------------------------------------------------------------------*/
/*                           Static descriptors                            */

static struct usb_interface_descriptor hidg_interface_desc = {
	.bLength		= sizeof hidg_interface_desc,
	.bDescriptorType	= USB_DT_INTERFACE,
	/* .bInterfaceNumber	= DYNAMIC */
	.bAlternateSetting	= 0,
	.bNumEndpoints		= 2,
	.bInterfaceClass	= USB_CLASS_HID,
	/* .bInterfaceSubClass	= DYNAMIC */
	/* .bInterfaceProtocol	= DYNAMIC */
	/* .iInterface		= DYNAMIC */
};

static struct hid_descriptor hidg_desc = {
	.bLength			= sizeof hidg_desc,
	.bDescriptorType		= HID_DT_HID,
	.bcdHID				= 0x0101,
	.bCountryCode			= 0x00,
	.bNumDescriptors		= 0x1,
	/*.desc[0].bDescriptorType	= DYNAMIC */
	/*.desc[0].wDescriptorLenght	= DYNAMIC */
};

/* Super-Speed Support */

static struct usb_endpoint_descriptor hidg_ss_in_ep_desc = {
	.bLength		= USB_DT_ENDPOINT_SIZE,
	.bDescriptorType	= USB_DT_ENDPOINT,
	.bEndpointAddress	= USB_DIR_IN,
	.bmAttributes		= USB_ENDPOINT_XFER_INT,
	/*.wMaxPacketSize	= DYNAMIC */
	.bInterval		= 4, /* FIXME: Add this field in the
				      * HID gadget configuration?
				      * (struct hidg_func_descriptor)
				      */
};

static struct usb_ss_ep_comp_descriptor hidg_ss_in_comp_desc = {
	.bLength                = sizeof(hidg_ss_in_comp_desc),
	.bDescriptorType        = USB_DT_SS_ENDPOINT_COMP,

	/* .bMaxBurst           = 0, */
	/* .bmAttributes        = 0, */
	/* .wBytesPerInterval   = DYNAMIC */
};

static struct usb_endpoint_descriptor hidg_ss_out_ep_desc = {
	.bLength		= USB_DT_ENDPOINT_SIZE,
	.bDescriptorType	= USB_DT_ENDPOINT,
	.bEndpointAddress	= USB_DIR_OUT,
	.bmAttributes		= USB_ENDPOINT_XFER_INT,
	/*.wMaxPacketSize	= DYNAMIC */
	.bInterval		= 4, /* FIXME: Add this field in the
				      * HID gadget configuration?
				      * (struct hidg_func_descriptor)
				      */
};

static struct usb_ss_ep_comp_descriptor hidg_ss_out_comp_desc = {
	.bLength                = sizeof(hidg_ss_out_comp_desc),
	.bDescriptorType        = USB_DT_SS_ENDPOINT_COMP,

	/* .bMaxBurst           = 0, */
	/* .bmAttributes        = 0, */
	/* .wBytesPerInterval   = DYNAMIC */
};

static struct usb_descriptor_header *hidg_ss_descriptors[] = {
	(struct usb_descriptor_header *)&hidg_interface_desc,
	(struct usb_descriptor_header *)&hidg_desc,
	(struct usb_descriptor_header *)&hidg_ss_in_ep_desc,
	(struct usb_descriptor_header *)&hidg_ss_in_comp_desc,
	(struct usb_descriptor_header *)&hidg_ss_out_ep_desc,
	(struct usb_descriptor_header *)&hidg_ss_out_comp_desc,
	NULL,
};

/* High-Speed Support */

static struct usb_endpoint_descriptor hidg_hs_in_ep_desc = {
	.bLength		= USB_DT_ENDPOINT_SIZE,
	.bDescriptorType	= USB_DT_ENDPOINT,
	.bEndpointAddress	= USB_DIR_IN,
	.bmAttributes		= USB_ENDPOINT_XFER_INT,
	/*.wMaxPacketSize	= DYNAMIC */
	.bInterval		= 4, /* FIXME: Add this field in the
				      * HID gadget configuration?
				      * (struct hidg_func_descriptor)
				      */
};

static struct usb_endpoint_descriptor hidg_hs_out_ep_desc = {
	.bLength		= USB_DT_ENDPOINT_SIZE,
	.bDescriptorType	= USB_DT_ENDPOINT,
	.bEndpointAddress	= USB_DIR_OUT,
	.bmAttributes		= USB_ENDPOINT_XFER_INT,
	/*.wMaxPacketSize	= DYNAMIC */
	.bInterval		= 4, /* FIXME: Add this field in the
				      * HID gadget configuration?
				      * (struct hidg_func_descriptor)
				      */
};

static struct usb_descriptor_header *hidg_hs_descriptors[] = {
	(struct usb_descriptor_header *)&hidg_interface_desc,
	(struct usb_descriptor_header *)&hidg_desc,
	(struct usb_descriptor_header *)&hidg_hs_in_ep_desc,
	(struct usb_descriptor_header *)&hidg_hs_out_ep_desc,
	NULL,
};

/* Full-Speed Support */

static struct usb_endpoint_descriptor hidg_fs_in_ep_desc = {
	.bLength		= USB_DT_ENDPOINT_SIZE,
	.bDescriptorType	= USB_DT_ENDPOINT,
	.bEndpointAddress	= USB_DIR_IN,
	.bmAttributes		= USB_ENDPOINT_XFER_INT,
	/*.wMaxPacketSize	= DYNAMIC */
	.bInterval		= 10, /* FIXME: Add this field in the
				       * HID gadget configuration?
				       * (struct hidg_func_descriptor)
				       */
};

static struct usb_endpoint_descriptor hidg_fs_out_ep_desc = {
	.bLength		= USB_DT_ENDPOINT_SIZE,
	.bDescriptorType	= USB_DT_ENDPOINT,
	.bEndpointAddress	= USB_DIR_OUT,
	.bmAttributes		= USB_ENDPOINT_XFER_INT,
	/*.wMaxPacketSize	= DYNAMIC */
	.bInterval		= 10, /* FIXME: Add this field in the
				       * HID gadget configuration?
				       * (struct hidg_func_descriptor)
				       */
};

static struct usb_descriptor_header *hidg_fs_descriptors[] = {
	(struct usb_descriptor_header *)&hidg_interface_desc,
	(struct usb_descriptor_header *)&hidg_desc,
	(struct usb_descriptor_header *)&hidg_fs_in_ep_desc,
	(struct usb_descriptor_header *)&hidg_fs_out_ep_desc,
	NULL,
};

/*-------------------------------------------------------------------------*/
/*                                 Strings                                 */

#define CT_FUNC_HID_IDX	0

static struct usb_string ct_func_string_defs[] = {
	[CT_FUNC_HID_IDX].s	= "HID Interface",
	{},			/* end of list */
};

static struct usb_gadget_strings ct_func_string_table = {
	.language	= 0x0409,	/* en-US */
	.strings	= ct_func_string_defs,
};

static struct usb_gadget_strings *ct_func_strings[] = {
	&ct_func_string_table,
	NULL,
};

/*-------------------------------------------------------------------------*/
/*                              Char Device                                */

static ssize_t f_hidg_read(struct file *file, char __user *buffer,
			size_t count, loff_t *ptr)
{
	struct f_hidg *hidg = file->private_data;
	struct f_hidg_req_list *list;
	struct usb_request *req;
	unsigned long flags;
	int ret;

	if (!count)
		return 0;

	if (!access_ok(VERIFY_WRITE, buffer, count))
		return -EFAULT;

	spin_lock_irqsave(&hidg->read_spinlock, flags);

#define READ_COND (!list_empty(&hidg->completed_out_req))

	/* wait for at least one buffer to complete */
	while (!READ_COND) {
		spin_unlock_irqrestore(&hidg->read_spinlock, flags);
		if (file->f_flags & O_NONBLOCK)
			return -EAGAIN;

		if (wait_event_interruptible(hidg->read_queue, READ_COND))
			return -ERESTARTSYS;

		spin_lock_irqsave(&hidg->read_spinlock, flags);
	}

	/* pick the first one */
	list = list_first_entry(&hidg->completed_out_req,
				struct f_hidg_req_list, list);

	/*
	 * Remove this from list to protect it from beign free()
	 * while host disables our function
	 */
	list_del(&list->list);

	req = list->req;
	count = min_t(unsigned int, count, req->actual - list->pos);
	spin_unlock_irqrestore(&hidg->read_spinlock, flags);

	/* copy to user outside spinlock */
	count -= copy_to_user(buffer, req->buf + list->pos, count);
	list->pos += count;

	/*
	 * if this request is completely handled and transfered to
	 * userspace, remove its entry from the list and requeue it
	 * again. Otherwise, we will revisit it again upon the next
	 * call, taking into account its current read position.
	 */
	if (list->pos == req->actual) {
		kfree(list);

		req->length = hidg->report_length;
		ret = usb_ep_queue(hidg->out_ep, req, GFP_KERNEL);
		if (ret < 0) {
			free_ep_req(hidg->out_ep, req);
			return ret;
		}
	} else {
		spin_lock_irqsave(&hidg->read_spinlock, flags);
		list_add(&list->list, &hidg->completed_out_req);
		spin_unlock_irqrestore(&hidg->read_spinlock, flags);

		wake_up(&hidg->read_queue);
	}

	return count;
}

static void f_hidg_req_complete(struct usb_ep *ep, struct usb_request *req)
{
	struct f_hidg *hidg = (struct f_hidg *)ep->driver_data;
	unsigned long flags;

	if (req->status != 0) {
		ERROR(hidg->func.config->cdev,
			"End Point Request ERROR: %d\n", req->status);
	}

	spin_lock_irqsave(&hidg->write_spinlock, flags);
	hidg->write_pending = 0;
	spin_unlock_irqrestore(&hidg->write_spinlock, flags);
	wake_up(&hidg->write_queue);
}

static ssize_t f_hidg_write(struct file *file, const char __user *buffer,
			    size_t count, loff_t *offp)
{
	struct f_hidg *hidg  = file->private_data;
	struct usb_request *req;
	unsigned long flags;
	ssize_t status = -ENOMEM;

	if (!access_ok(VERIFY_READ, buffer, count))
		return -EFAULT;

	spin_lock_irqsave(&hidg->write_spinlock, flags);

#define WRITE_COND (!hidg->write_pending)
try_again:
	/* write queue */
	while (!WRITE_COND) {
		spin_unlock_irqrestore(&hidg->write_spinlock, flags);
		if (file->f_flags & O_NONBLOCK)
			return -EAGAIN;

		if (wait_event_interruptible_exclusive(
				hidg->write_queue, WRITE_COND))
			return -ERESTARTSYS;

		spin_lock_irqsave(&hidg->write_spinlock, flags);
	}

	hidg->write_pending = 1;
	req = hidg->req;
	count  = min_t(unsigned, count, hidg->report_length);

	spin_unlock_irqrestore(&hidg->write_spinlock, flags);
<<<<<<< HEAD
	status = copy_from_user(hidg->req->buf, buffer, count);
=======
	status = copy_from_user(req->buf, buffer, count);
>>>>>>> 2ac97f0f

	if (status != 0) {
		ERROR(hidg->func.config->cdev,
			"copy_from_user error\n");
		status = -EINVAL;
		goto release_write_pending;
	}

	spin_lock_irqsave(&hidg->write_spinlock, flags);
<<<<<<< HEAD

	/* we our function has been disabled by host */
	if (!hidg->req) {
		free_ep_req(hidg->in_ep, hidg->req);
		/*
		 * TODO
		 * Should we fail with error here?
		 */
		goto try_again;
	}

	req->status   = 0;
	req->zero     = 0;
	req->length   = count;
	req->complete = f_hidg_req_complete;
	req->context  = hidg;
=======
>>>>>>> 2ac97f0f

	/* when our function has been disabled by host */
	if (!hidg->req) {
		free_ep_req(hidg->in_ep, req);
		/*
		 * TODO
		 * Should we fail with error here?
		 */
		goto try_again;
	}

	req->status   = 0;
	req->zero     = 0;
	req->length   = count;
	req->complete = f_hidg_req_complete;
	req->context  = hidg;

	status = usb_ep_queue(hidg->in_ep, req, GFP_ATOMIC);
	if (status < 0) {
		ERROR(hidg->func.config->cdev,
			"usb_ep_queue error on int endpoint %zd\n", status);
		goto release_write_pending_unlocked;
	} else {
		status = count;
	}
	spin_unlock_irqrestore(&hidg->write_spinlock, flags);

	return status;
release_write_pending:
	spin_lock_irqsave(&hidg->write_spinlock, flags);
release_write_pending_unlocked:
	hidg->write_pending = 0;
	spin_unlock_irqrestore(&hidg->write_spinlock, flags);

	wake_up(&hidg->write_queue);

	return status;
}

static unsigned int f_hidg_poll(struct file *file, poll_table *wait)
{
	struct f_hidg	*hidg  = file->private_data;
	unsigned int	ret = 0;

	poll_wait(file, &hidg->read_queue, wait);
	poll_wait(file, &hidg->write_queue, wait);

	if (WRITE_COND)
		ret |= POLLOUT | POLLWRNORM;

	if (READ_COND)
		ret |= POLLIN | POLLRDNORM;

	return ret;
}

#undef WRITE_COND
#undef READ_COND

static int f_hidg_release(struct inode *inode, struct file *fd)
{
	fd->private_data = NULL;
	return 0;
}

static int f_hidg_open(struct inode *inode, struct file *fd)
{
	struct f_hidg *hidg =
		container_of(inode->i_cdev, struct f_hidg, cdev);

	fd->private_data = hidg;

	return 0;
}

/*-------------------------------------------------------------------------*/
/*                                usb_function                             */

static inline struct usb_request *hidg_alloc_ep_req(struct usb_ep *ep,
						    unsigned length)
{
	return alloc_ep_req(ep, length);
}

static void hidg_set_report_complete(struct usb_ep *ep, struct usb_request *req)
{
	struct f_hidg *hidg = (struct f_hidg *) req->context;
	struct usb_composite_dev *cdev = hidg->func.config->cdev;
	struct f_hidg_req_list *req_list;
	unsigned long flags;

	switch (req->status) {
	case 0:
		req_list = kzalloc(sizeof(*req_list), GFP_ATOMIC);
		if (!req_list) {
			ERROR(cdev, "Unable to allocate mem for req_list\n");
			goto free_req;
		}

		req_list->req = req;

		spin_lock_irqsave(&hidg->read_spinlock, flags);
		list_add_tail(&req_list->list, &hidg->completed_out_req);
		spin_unlock_irqrestore(&hidg->read_spinlock, flags);

		wake_up(&hidg->read_queue);
		break;
	default:
		ERROR(cdev, "Set report failed %d\n", req->status);
		/* FALLTHROUGH */
	case -ECONNABORTED:		/* hardware forced ep reset */
	case -ECONNRESET:		/* request dequeued */
	case -ESHUTDOWN:		/* disconnect from host */
free_req:
		free_ep_req(ep, req);
		return;
	}
}

static int hidg_setup(struct usb_function *f,
		const struct usb_ctrlrequest *ctrl)
{
	struct f_hidg			*hidg = func_to_hidg(f);
	struct usb_composite_dev	*cdev = f->config->cdev;
	struct usb_request		*req  = cdev->req;
	int status = 0;
	__u16 value, length;

	value	= __le16_to_cpu(ctrl->wValue);
	length	= __le16_to_cpu(ctrl->wLength);

	VDBG(cdev,
	     "%s crtl_request : bRequestType:0x%x bRequest:0x%x Value:0x%x\n",
	     __func__, ctrl->bRequestType, ctrl->bRequest, value);

	switch ((ctrl->bRequestType << 8) | ctrl->bRequest) {
	case ((USB_DIR_IN | USB_TYPE_CLASS | USB_RECIP_INTERFACE) << 8
		  | HID_REQ_GET_REPORT):
		VDBG(cdev, "get_report\n");

		/* send an empty report */
		length = min_t(unsigned, length, hidg->report_length);
		memset(req->buf, 0x0, length);

		goto respond;
		break;

	case ((USB_DIR_IN | USB_TYPE_CLASS | USB_RECIP_INTERFACE) << 8
		  | HID_REQ_GET_PROTOCOL):
		VDBG(cdev, "get_protocol\n");
		goto stall;
		break;

	case ((USB_DIR_OUT | USB_TYPE_CLASS | USB_RECIP_INTERFACE) << 8
		  | HID_REQ_SET_REPORT):
		VDBG(cdev, "set_report | wLength=%d\n", ctrl->wLength);
		goto stall;
		break;

	case ((USB_DIR_OUT | USB_TYPE_CLASS | USB_RECIP_INTERFACE) << 8
		  | HID_REQ_SET_PROTOCOL):
		VDBG(cdev, "set_protocol\n");
		goto stall;
		break;

	case ((USB_DIR_IN | USB_TYPE_STANDARD | USB_RECIP_INTERFACE) << 8
		  | USB_REQ_GET_DESCRIPTOR):
		switch (value >> 8) {
		case HID_DT_HID:
		{
			struct hid_descriptor hidg_desc_copy = hidg_desc;

			VDBG(cdev, "USB_REQ_GET_DESCRIPTOR: HID\n");
			hidg_desc_copy.desc[0].bDescriptorType = HID_DT_REPORT;
			hidg_desc_copy.desc[0].wDescriptorLength =
				cpu_to_le16(hidg->report_desc_length);

			length = min_t(unsigned short, length,
						   hidg_desc_copy.bLength);
			memcpy(req->buf, &hidg_desc_copy, length);
			goto respond;
			break;
		}
		case HID_DT_REPORT:
			VDBG(cdev, "USB_REQ_GET_DESCRIPTOR: REPORT\n");
			length = min_t(unsigned short, length,
						   hidg->report_desc_length);
			memcpy(req->buf, hidg->report_desc, length);
			goto respond;
			break;

		default:
			VDBG(cdev, "Unknown descriptor request 0x%x\n",
				 value >> 8);
			goto stall;
			break;
		}
		break;

	default:
		VDBG(cdev, "Unknown request 0x%x\n",
			 ctrl->bRequest);
		goto stall;
		break;
	}

stall:
	return -EOPNOTSUPP;

respond:
	req->zero = 0;
	req->length = length;
	status = usb_ep_queue(cdev->gadget->ep0, req, GFP_ATOMIC);
	if (status < 0)
		ERROR(cdev, "usb_ep_queue error on ep0 %d\n", value);
	return status;
}

static void hidg_disable(struct usb_function *f)
{
	struct f_hidg *hidg = func_to_hidg(f);
	struct f_hidg_req_list *list, *next;
	unsigned long flags;

	usb_ep_disable(hidg->in_ep);
	usb_ep_disable(hidg->out_ep);

	spin_lock_irqsave(&hidg->read_spinlock, flags);
	list_for_each_entry_safe(list, next, &hidg->completed_out_req, list) {
		free_ep_req(hidg->out_ep, list->req);
		list_del(&list->list);
		kfree(list);
	}
	spin_unlock_irqrestore(&hidg->read_spinlock, flags);

	spin_lock_irqsave(&hidg->write_spinlock, flags);
	if (!hidg->write_pending) {
		free_ep_req(hidg->in_ep, hidg->req);
		hidg->write_pending = 1;
	}

	hidg->req = NULL;
	spin_unlock_irqrestore(&hidg->write_spinlock, flags);
}

static int hidg_set_alt(struct usb_function *f, unsigned intf, unsigned alt)
{
	struct usb_composite_dev		*cdev = f->config->cdev;
	struct f_hidg				*hidg = func_to_hidg(f);
	struct usb_request			*req_in = NULL;
	unsigned long				flags;
	int i, status = 0;

	VDBG(cdev, "hidg_set_alt intf:%d alt:%d\n", intf, alt);

	if (hidg->in_ep != NULL) {
		/* restart endpoint */
		usb_ep_disable(hidg->in_ep);

		status = config_ep_by_speed(f->config->cdev->gadget, f,
					    hidg->in_ep);
		if (status) {
			ERROR(cdev, "config_ep_by_speed FAILED!\n");
			goto fail;
		}
		status = usb_ep_enable(hidg->in_ep);
		if (status < 0) {
			ERROR(cdev, "Enable IN endpoint FAILED!\n");
			goto fail;
		}
		hidg->in_ep->driver_data = hidg;

		req_in = hidg_alloc_ep_req(hidg->in_ep, hidg->report_length);
		if (!req_in) {
			status = -ENOMEM;
			goto disable_ep_in;
		}
	}


	if (hidg->out_ep != NULL) {
		/* restart endpoint */
		usb_ep_disable(hidg->out_ep);

		status = config_ep_by_speed(f->config->cdev->gadget, f,
					    hidg->out_ep);
		if (status) {
			ERROR(cdev, "config_ep_by_speed FAILED!\n");
			goto free_req_in;
		}
		status = usb_ep_enable(hidg->out_ep);
		if (status < 0) {
			ERROR(cdev, "Enable OUT endpoint FAILED!\n");
			goto free_req_in;
		}
		hidg->out_ep->driver_data = hidg;

		/*
		 * allocate a bunch of read buffers and queue them all at once.
		 */
		for (i = 0; i < hidg->qlen && status == 0; i++) {
			struct usb_request *req =
					hidg_alloc_ep_req(hidg->out_ep,
							  hidg->report_length);
			if (req) {
				req->complete = hidg_set_report_complete;
				req->context  = hidg;
				status = usb_ep_queue(hidg->out_ep, req,
						      GFP_ATOMIC);
				if (status) {
					ERROR(cdev, "%s queue req --> %d\n",
						hidg->out_ep->name, status);
					free_ep_req(hidg->out_ep, req);
				}
			} else {
				status = -ENOMEM;
				goto disable_out_ep;
			}
		}
	}

	if (hidg->in_ep != NULL) {
		spin_lock_irqsave(&hidg->write_spinlock, flags);
		hidg->req = req_in;
		hidg->write_pending = 0;
		spin_unlock_irqrestore(&hidg->write_spinlock, flags);

		wake_up(&hidg->write_queue);
	}
	return 0;
disable_out_ep:
	usb_ep_disable(hidg->out_ep);
free_req_in:
	if (req_in)
		free_ep_req(hidg->in_ep, req_in);

disable_ep_in:
	if (hidg->in_ep)
		usb_ep_disable(hidg->in_ep);

fail:
	return status;
}

static const struct file_operations f_hidg_fops = {
	.owner		= THIS_MODULE,
	.open		= f_hidg_open,
	.release	= f_hidg_release,
	.write		= f_hidg_write,
	.read		= f_hidg_read,
	.poll		= f_hidg_poll,
	.llseek		= noop_llseek,
};

static int hidg_bind(struct usb_configuration *c, struct usb_function *f)
{
	struct usb_ep		*ep;
	struct f_hidg		*hidg = func_to_hidg(f);
	struct usb_string	*us;
	struct device		*device;
	int			status;
	dev_t			dev;

	/* maybe allocate device-global string IDs, and patch descriptors */
	us = usb_gstrings_attach(c->cdev, ct_func_strings,
				 ARRAY_SIZE(ct_func_string_defs));
	if (IS_ERR(us))
		return PTR_ERR(us);
	hidg_interface_desc.iInterface = us[CT_FUNC_HID_IDX].id;

	/* allocate instance-specific interface IDs, and patch descriptors */
	status = usb_interface_id(c, f);
	if (status < 0)
		goto fail;
	hidg_interface_desc.bInterfaceNumber = status;

	/* allocate instance-specific endpoints */
	status = -ENODEV;
	ep = usb_ep_autoconfig(c->cdev->gadget, &hidg_fs_in_ep_desc);
	if (!ep)
		goto fail;
	hidg->in_ep = ep;

	ep = usb_ep_autoconfig(c->cdev->gadget, &hidg_fs_out_ep_desc);
	if (!ep)
		goto fail;
	hidg->out_ep = ep;

	/* set descriptor dynamic values */
	hidg_interface_desc.bInterfaceSubClass = hidg->bInterfaceSubClass;
	hidg_interface_desc.bInterfaceProtocol = hidg->bInterfaceProtocol;
	hidg_ss_in_ep_desc.wMaxPacketSize = cpu_to_le16(hidg->report_length);
	hidg_ss_in_comp_desc.wBytesPerInterval =
				cpu_to_le16(hidg->report_length);
	hidg_hs_in_ep_desc.wMaxPacketSize = cpu_to_le16(hidg->report_length);
	hidg_fs_in_ep_desc.wMaxPacketSize = cpu_to_le16(hidg->report_length);
	hidg_ss_out_ep_desc.wMaxPacketSize = cpu_to_le16(hidg->report_length);
	hidg_ss_out_comp_desc.wBytesPerInterval =
				cpu_to_le16(hidg->report_length);
	hidg_hs_out_ep_desc.wMaxPacketSize = cpu_to_le16(hidg->report_length);
	hidg_fs_out_ep_desc.wMaxPacketSize = cpu_to_le16(hidg->report_length);
	/*
	 * We can use hidg_desc struct here but we should not relay
	 * that its content won't change after returning from this function.
	 */
	hidg_desc.desc[0].bDescriptorType = HID_DT_REPORT;
	hidg_desc.desc[0].wDescriptorLength =
		cpu_to_le16(hidg->report_desc_length);

	hidg_hs_in_ep_desc.bEndpointAddress =
		hidg_fs_in_ep_desc.bEndpointAddress;
	hidg_hs_out_ep_desc.bEndpointAddress =
		hidg_fs_out_ep_desc.bEndpointAddress;

	hidg_ss_in_ep_desc.bEndpointAddress =
		hidg_fs_in_ep_desc.bEndpointAddress;
	hidg_ss_out_ep_desc.bEndpointAddress =
		hidg_fs_out_ep_desc.bEndpointAddress;

	status = usb_assign_descriptors(f, hidg_fs_descriptors,
			hidg_hs_descriptors, hidg_ss_descriptors, NULL);
	if (status)
		goto fail;

	spin_lock_init(&hidg->write_spinlock);
	hidg->write_pending = 1;
	hidg->req = NULL;
	spin_lock_init(&hidg->read_spinlock);
	init_waitqueue_head(&hidg->write_queue);
	init_waitqueue_head(&hidg->read_queue);
	INIT_LIST_HEAD(&hidg->completed_out_req);

	/* create char device */
	cdev_init(&hidg->cdev, &f_hidg_fops);
	dev = MKDEV(major, hidg->minor);
	status = cdev_add(&hidg->cdev, dev, 1);
	if (status)
		goto fail_free_descs;

	device = device_create(hidg_class, NULL, dev, NULL,
			       "%s%d", "hidg", hidg->minor);
	if (IS_ERR(device)) {
		status = PTR_ERR(device);
		goto del;
	}

	return 0;
del:
	cdev_del(&hidg->cdev);
fail_free_descs:
	usb_free_all_descriptors(f);
fail:
	ERROR(f->config->cdev, "hidg_bind FAILED\n");
	if (hidg->req != NULL)
		free_ep_req(hidg->in_ep, hidg->req);

	return status;
}

static inline int hidg_get_minor(void)
{
	int ret;

	ret = ida_simple_get(&hidg_ida, 0, 0, GFP_KERNEL);
	if (ret >= HIDG_MINORS) {
		ida_simple_remove(&hidg_ida, ret);
		ret = -ENODEV;
	}

	return ret;
}

static inline struct f_hid_opts *to_f_hid_opts(struct config_item *item)
{
	return container_of(to_config_group(item), struct f_hid_opts,
			    func_inst.group);
}

static void hid_attr_release(struct config_item *item)
{
	struct f_hid_opts *opts = to_f_hid_opts(item);

	usb_put_function_instance(&opts->func_inst);
}

static struct configfs_item_operations hidg_item_ops = {
	.release	= hid_attr_release,
};

#define F_HID_OPT(name, prec, limit)					\
static ssize_t f_hid_opts_##name##_show(struct config_item *item, char *page)\
{									\
	struct f_hid_opts *opts = to_f_hid_opts(item);			\
	int result;							\
									\
	mutex_lock(&opts->lock);					\
	result = sprintf(page, "%d\n", opts->name);			\
	mutex_unlock(&opts->lock);					\
									\
	return result;							\
}									\
									\
static ssize_t f_hid_opts_##name##_store(struct config_item *item,	\
					 const char *page, size_t len)	\
{									\
	struct f_hid_opts *opts = to_f_hid_opts(item);			\
	int ret;							\
	u##prec num;							\
									\
	mutex_lock(&opts->lock);					\
	if (opts->refcnt) {						\
		ret = -EBUSY;						\
		goto end;						\
	}								\
									\
	ret = kstrtou##prec(page, 0, &num);				\
	if (ret)							\
		goto end;						\
									\
	if (num > limit) {						\
		ret = -EINVAL;						\
		goto end;						\
	}								\
	opts->name = num;						\
	ret = len;							\
									\
end:									\
	mutex_unlock(&opts->lock);					\
	return ret;							\
}									\
									\
CONFIGFS_ATTR(f_hid_opts_, name)

F_HID_OPT(subclass, 8, 255);
F_HID_OPT(protocol, 8, 255);
F_HID_OPT(report_length, 16, 65535);

static ssize_t f_hid_opts_report_desc_show(struct config_item *item, char *page)
{
	struct f_hid_opts *opts = to_f_hid_opts(item);
	int result;

	mutex_lock(&opts->lock);
	result = opts->report_desc_length;
	memcpy(page, opts->report_desc, opts->report_desc_length);
	mutex_unlock(&opts->lock);

	return result;
}

static ssize_t f_hid_opts_report_desc_store(struct config_item *item,
					    const char *page, size_t len)
{
	struct f_hid_opts *opts = to_f_hid_opts(item);
	int ret = -EBUSY;
	char *d;

	mutex_lock(&opts->lock);

	if (opts->refcnt)
		goto end;
	if (len > PAGE_SIZE) {
		ret = -ENOSPC;
		goto end;
	}
	d = kmemdup(page, len, GFP_KERNEL);
	if (!d) {
		ret = -ENOMEM;
		goto end;
	}
	kfree(opts->report_desc);
	opts->report_desc = d;
	opts->report_desc_length = len;
	opts->report_desc_alloc = true;
	ret = len;
end:
	mutex_unlock(&opts->lock);
	return ret;
}

CONFIGFS_ATTR(f_hid_opts_, report_desc);

static ssize_t f_hid_opts_dev_show(struct config_item *item, char *page)
{
	struct f_hid_opts *opts = to_f_hid_opts(item);

	return sprintf(page, "%d:%d\n", major, opts->minor);
}

CONFIGFS_ATTR_RO(f_hid_opts_, dev);

static struct configfs_attribute *hid_attrs[] = {
	&f_hid_opts_attr_subclass,
	&f_hid_opts_attr_protocol,
	&f_hid_opts_attr_report_length,
	&f_hid_opts_attr_report_desc,
	&f_hid_opts_attr_dev,
	NULL,
};

static struct config_item_type hid_func_type = {
	.ct_item_ops	= &hidg_item_ops,
	.ct_attrs	= hid_attrs,
	.ct_owner	= THIS_MODULE,
};

static inline void hidg_put_minor(int minor)
{
	ida_simple_remove(&hidg_ida, minor);
}

static void hidg_free_inst(struct usb_function_instance *f)
{
	struct f_hid_opts *opts;

	opts = container_of(f, struct f_hid_opts, func_inst);

	mutex_lock(&hidg_ida_lock);

	hidg_put_minor(opts->minor);
	if (ida_is_empty(&hidg_ida))
		ghid_cleanup();

	mutex_unlock(&hidg_ida_lock);

	if (opts->report_desc_alloc)
		kfree(opts->report_desc);

	kfree(opts);
}

static struct usb_function_instance *hidg_alloc_inst(void)
{
	struct f_hid_opts *opts;
	struct usb_function_instance *ret;
	int status = 0;

	opts = kzalloc(sizeof(*opts), GFP_KERNEL);
	if (!opts)
		return ERR_PTR(-ENOMEM);
	mutex_init(&opts->lock);
	opts->func_inst.free_func_inst = hidg_free_inst;
	ret = &opts->func_inst;

	mutex_lock(&hidg_ida_lock);

	if (ida_is_empty(&hidg_ida)) {
		status = ghid_setup(NULL, HIDG_MINORS);
		if (status)  {
			ret = ERR_PTR(status);
			kfree(opts);
			goto unlock;
		}
	}

	opts->minor = hidg_get_minor();
	if (opts->minor < 0) {
		ret = ERR_PTR(opts->minor);
		kfree(opts);
		if (ida_is_empty(&hidg_ida))
			ghid_cleanup();
		goto unlock;
	}
	config_group_init_type_name(&opts->func_inst.group, "", &hid_func_type);

unlock:
	mutex_unlock(&hidg_ida_lock);
	return ret;
}

static void hidg_free(struct usb_function *f)
{
	struct f_hidg *hidg;
	struct f_hid_opts *opts;

	hidg = func_to_hidg(f);
	opts = container_of(f->fi, struct f_hid_opts, func_inst);
	kfree(hidg->report_desc);
	kfree(hidg);
	mutex_lock(&opts->lock);
	--opts->refcnt;
	mutex_unlock(&opts->lock);
}

static void hidg_unbind(struct usb_configuration *c, struct usb_function *f)
{
	struct f_hidg *hidg = func_to_hidg(f);

	device_destroy(hidg_class, MKDEV(major, hidg->minor));
	cdev_del(&hidg->cdev);

	usb_free_all_descriptors(f);
}

static struct usb_function *hidg_alloc(struct usb_function_instance *fi)
{
	struct f_hidg *hidg;
	struct f_hid_opts *opts;

	/* allocate and initialize one new instance */
	hidg = kzalloc(sizeof(*hidg), GFP_KERNEL);
	if (!hidg)
		return ERR_PTR(-ENOMEM);

	opts = container_of(fi, struct f_hid_opts, func_inst);

	mutex_lock(&opts->lock);
	++opts->refcnt;

	hidg->minor = opts->minor;
	hidg->bInterfaceSubClass = opts->subclass;
	hidg->bInterfaceProtocol = opts->protocol;
	hidg->report_length = opts->report_length;
	hidg->report_desc_length = opts->report_desc_length;
	if (opts->report_desc) {
		hidg->report_desc = kmemdup(opts->report_desc,
					    opts->report_desc_length,
					    GFP_KERNEL);
		if (!hidg->report_desc) {
			kfree(hidg);
			mutex_unlock(&opts->lock);
			return ERR_PTR(-ENOMEM);
		}
	}

	mutex_unlock(&opts->lock);

	hidg->func.name    = "hid";
	hidg->func.bind    = hidg_bind;
	hidg->func.unbind  = hidg_unbind;
	hidg->func.set_alt = hidg_set_alt;
	hidg->func.disable = hidg_disable;
	hidg->func.setup   = hidg_setup;
	hidg->func.free_func = hidg_free;

	/* this could me made configurable at some point */
	hidg->qlen	   = 4;

	return &hidg->func;
}

DECLARE_USB_FUNCTION_INIT(hid, hidg_alloc_inst, hidg_alloc);
MODULE_LICENSE("GPL");
MODULE_AUTHOR("Fabien Chouteau");

int ghid_setup(struct usb_gadget *g, int count)
{
	int status;
	dev_t dev;

	hidg_class = class_create(THIS_MODULE, "hidg");
	if (IS_ERR(hidg_class)) {
		status = PTR_ERR(hidg_class);
		hidg_class = NULL;
		return status;
	}

	status = alloc_chrdev_region(&dev, 0, count, "hidg");
	if (status) {
		class_destroy(hidg_class);
		hidg_class = NULL;
		return status;
	}

	major = MAJOR(dev);
	minors = count;

	return 0;
}

void ghid_cleanup(void)
{
	if (major) {
		unregister_chrdev_region(MKDEV(major, 0), minors);
		major = minors = 0;
	}

	class_destroy(hidg_class);
	hidg_class = NULL;
}<|MERGE_RESOLUTION|>--- conflicted
+++ resolved
@@ -367,11 +367,7 @@
 	count  = min_t(unsigned, count, hidg->report_length);
 
 	spin_unlock_irqrestore(&hidg->write_spinlock, flags);
-<<<<<<< HEAD
-	status = copy_from_user(hidg->req->buf, buffer, count);
-=======
 	status = copy_from_user(req->buf, buffer, count);
->>>>>>> 2ac97f0f
 
 	if (status != 0) {
 		ERROR(hidg->func.config->cdev,
@@ -381,25 +377,6 @@
 	}
 
 	spin_lock_irqsave(&hidg->write_spinlock, flags);
-<<<<<<< HEAD
-
-	/* we our function has been disabled by host */
-	if (!hidg->req) {
-		free_ep_req(hidg->in_ep, hidg->req);
-		/*
-		 * TODO
-		 * Should we fail with error here?
-		 */
-		goto try_again;
-	}
-
-	req->status   = 0;
-	req->zero     = 0;
-	req->length   = count;
-	req->complete = f_hidg_req_complete;
-	req->context  = hidg;
-=======
->>>>>>> 2ac97f0f
 
 	/* when our function has been disabled by host */
 	if (!hidg->req) {
