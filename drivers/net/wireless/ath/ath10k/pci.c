/*
 * Copyright (c) 2005-2011 Atheros Communications Inc.
 * Copyright (c) 2011-2013 Qualcomm Atheros, Inc.
 *
 * Permission to use, copy, modify, and/or distribute this software for any
 * purpose with or without fee is hereby granted, provided that the above
 * copyright notice and this permission notice appear in all copies.
 *
 * THE SOFTWARE IS PROVIDED "AS IS" AND THE AUTHOR DISCLAIMS ALL WARRANTIES
 * WITH REGARD TO THIS SOFTWARE INCLUDING ALL IMPLIED WARRANTIES OF
 * MERCHANTABILITY AND FITNESS. IN NO EVENT SHALL THE AUTHOR BE LIABLE FOR
 * ANY SPECIAL, DIRECT, INDIRECT, OR CONSEQUENTIAL DAMAGES OR ANY DAMAGES
 * WHATSOEVER RESULTING FROM LOSS OF USE, DATA OR PROFITS, WHETHER IN AN
 * ACTION OF CONTRACT, NEGLIGENCE OR OTHER TORTIOUS ACTION, ARISING OUT OF
 * OR IN CONNECTION WITH THE USE OR PERFORMANCE OF THIS SOFTWARE.
 */

#include <linux/pci.h>
#include <linux/module.h>
#include <linux/interrupt.h>
#include <linux/spinlock.h>
#include <linux/bitops.h>

#include "core.h"
#include "debug.h"

#include "targaddrs.h"
#include "bmi.h"

#include "hif.h"
#include "htc.h"

#include "ce.h"
#include "pci.h"

enum ath10k_pci_reset_mode {
	ATH10K_PCI_RESET_AUTO = 0,
	ATH10K_PCI_RESET_WARM_ONLY = 1,
};

static unsigned int ath10k_pci_irq_mode = ATH10K_PCI_IRQ_AUTO;
static unsigned int ath10k_pci_reset_mode = ATH10K_PCI_RESET_AUTO;

module_param_named(irq_mode, ath10k_pci_irq_mode, uint, 0644);
MODULE_PARM_DESC(irq_mode, "0: auto, 1: legacy, 2: msi (default: 0)");

module_param_named(reset_mode, ath10k_pci_reset_mode, uint, 0644);
MODULE_PARM_DESC(reset_mode, "0: auto, 1: warm only (default: 0)");

/* how long wait to wait for target to initialise, in ms */
#define ATH10K_PCI_TARGET_WAIT 3000
#define ATH10K_PCI_NUM_WARM_RESET_ATTEMPTS 3

static const struct pci_device_id ath10k_pci_id_table[] = {
	{ PCI_VDEVICE(ATHEROS, QCA988X_2_0_DEVICE_ID) }, /* PCI-E QCA988X V2 */
	{ PCI_VDEVICE(ATHEROS, QCA6164_2_1_DEVICE_ID) }, /* PCI-E QCA6164 V2.1 */
	{ PCI_VDEVICE(ATHEROS, QCA6174_2_1_DEVICE_ID) }, /* PCI-E QCA6174 V2.1 */
	{ PCI_VDEVICE(ATHEROS, QCA99X0_2_0_DEVICE_ID) }, /* PCI-E QCA99X0 V2 */
	{ PCI_VDEVICE(ATHEROS, QCA9888_2_0_DEVICE_ID) }, /* PCI-E QCA9888 V2 */
	{ PCI_VDEVICE(ATHEROS, QCA9984_1_0_DEVICE_ID) }, /* PCI-E QCA9984 V1 */
	{ PCI_VDEVICE(ATHEROS, QCA9377_1_0_DEVICE_ID) }, /* PCI-E QCA9377 V1 */
	{ PCI_VDEVICE(ATHEROS, QCA9887_1_0_DEVICE_ID) }, /* PCI-E QCA9887 */
	{0}
};

static const struct ath10k_pci_supp_chip ath10k_pci_supp_chips[] = {
	/* QCA988X pre 2.0 chips are not supported because they need some nasty
	 * hacks. ath10k doesn't have them and these devices crash horribly
	 * because of that.
	 */
	{ QCA988X_2_0_DEVICE_ID, QCA988X_HW_2_0_CHIP_ID_REV },

	{ QCA6164_2_1_DEVICE_ID, QCA6174_HW_2_1_CHIP_ID_REV },
	{ QCA6164_2_1_DEVICE_ID, QCA6174_HW_2_2_CHIP_ID_REV },
	{ QCA6164_2_1_DEVICE_ID, QCA6174_HW_3_0_CHIP_ID_REV },
	{ QCA6164_2_1_DEVICE_ID, QCA6174_HW_3_1_CHIP_ID_REV },
	{ QCA6164_2_1_DEVICE_ID, QCA6174_HW_3_2_CHIP_ID_REV },

	{ QCA6174_2_1_DEVICE_ID, QCA6174_HW_2_1_CHIP_ID_REV },
	{ QCA6174_2_1_DEVICE_ID, QCA6174_HW_2_2_CHIP_ID_REV },
	{ QCA6174_2_1_DEVICE_ID, QCA6174_HW_3_0_CHIP_ID_REV },
	{ QCA6174_2_1_DEVICE_ID, QCA6174_HW_3_1_CHIP_ID_REV },
	{ QCA6174_2_1_DEVICE_ID, QCA6174_HW_3_2_CHIP_ID_REV },

	{ QCA99X0_2_0_DEVICE_ID, QCA99X0_HW_2_0_CHIP_ID_REV },

	{ QCA9984_1_0_DEVICE_ID, QCA9984_HW_1_0_CHIP_ID_REV },

	{ QCA9888_2_0_DEVICE_ID, QCA9888_HW_2_0_CHIP_ID_REV },

	{ QCA9377_1_0_DEVICE_ID, QCA9377_HW_1_0_CHIP_ID_REV },
	{ QCA9377_1_0_DEVICE_ID, QCA9377_HW_1_1_CHIP_ID_REV },

	{ QCA9887_1_0_DEVICE_ID, QCA9887_HW_1_0_CHIP_ID_REV },
};

static void ath10k_pci_buffer_cleanup(struct ath10k *ar);
static int ath10k_pci_cold_reset(struct ath10k *ar);
static int ath10k_pci_safe_chip_reset(struct ath10k *ar);
static int ath10k_pci_init_irq(struct ath10k *ar);
static int ath10k_pci_deinit_irq(struct ath10k *ar);
static int ath10k_pci_request_irq(struct ath10k *ar);
static void ath10k_pci_free_irq(struct ath10k *ar);
static int ath10k_pci_bmi_wait(struct ath10k_ce_pipe *tx_pipe,
			       struct ath10k_ce_pipe *rx_pipe,
			       struct bmi_xfer *xfer);
static int ath10k_pci_qca99x0_chip_reset(struct ath10k *ar);
static void ath10k_pci_htc_tx_cb(struct ath10k_ce_pipe *ce_state);
static void ath10k_pci_htc_rx_cb(struct ath10k_ce_pipe *ce_state);
static void ath10k_pci_htt_tx_cb(struct ath10k_ce_pipe *ce_state);
static void ath10k_pci_htt_rx_cb(struct ath10k_ce_pipe *ce_state);
static void ath10k_pci_htt_htc_rx_cb(struct ath10k_ce_pipe *ce_state);
static void ath10k_pci_pktlog_rx_cb(struct ath10k_ce_pipe *ce_state);

static struct ce_attr host_ce_config_wlan[] = {
	/* CE0: host->target HTC control and raw streams */
	{
		.flags = CE_ATTR_FLAGS,
		.src_nentries = 16,
		.src_sz_max = 256,
		.dest_nentries = 0,
		.send_cb = ath10k_pci_htc_tx_cb,
	},

	/* CE1: target->host HTT + HTC control */
	{
		.flags = CE_ATTR_FLAGS,
		.src_nentries = 0,
		.src_sz_max = 2048,
		.dest_nentries = 512,
		.recv_cb = ath10k_pci_htt_htc_rx_cb,
	},

	/* CE2: target->host WMI */
	{
		.flags = CE_ATTR_FLAGS,
		.src_nentries = 0,
		.src_sz_max = 2048,
		.dest_nentries = 128,
		.recv_cb = ath10k_pci_htc_rx_cb,
	},

	/* CE3: host->target WMI */
	{
		.flags = CE_ATTR_FLAGS,
		.src_nentries = 32,
		.src_sz_max = 2048,
		.dest_nentries = 0,
		.send_cb = ath10k_pci_htc_tx_cb,
	},

	/* CE4: host->target HTT */
	{
		.flags = CE_ATTR_FLAGS | CE_ATTR_DIS_INTR,
		.src_nentries = CE_HTT_H2T_MSG_SRC_NENTRIES,
		.src_sz_max = 256,
		.dest_nentries = 0,
		.send_cb = ath10k_pci_htt_tx_cb,
	},

	/* CE5: target->host HTT (HIF->HTT) */
	{
		.flags = CE_ATTR_FLAGS,
		.src_nentries = 0,
		.src_sz_max = 512,
		.dest_nentries = 512,
		.recv_cb = ath10k_pci_htt_rx_cb,
	},

	/* CE6: target autonomous hif_memcpy */
	{
		.flags = CE_ATTR_FLAGS,
		.src_nentries = 0,
		.src_sz_max = 0,
		.dest_nentries = 0,
	},

	/* CE7: ce_diag, the Diagnostic Window */
	{
		.flags = CE_ATTR_FLAGS,
		.src_nentries = 2,
		.src_sz_max = DIAG_TRANSFER_LIMIT,
		.dest_nentries = 2,
	},

	/* CE8: target->host pktlog */
	{
		.flags = CE_ATTR_FLAGS,
		.src_nentries = 0,
		.src_sz_max = 2048,
		.dest_nentries = 128,
		.recv_cb = ath10k_pci_pktlog_rx_cb,
	},

	/* CE9 target autonomous qcache memcpy */
	{
		.flags = CE_ATTR_FLAGS,
		.src_nentries = 0,
		.src_sz_max = 0,
		.dest_nentries = 0,
	},

	/* CE10: target autonomous hif memcpy */
	{
		.flags = CE_ATTR_FLAGS,
		.src_nentries = 0,
		.src_sz_max = 0,
		.dest_nentries = 0,
	},

	/* CE11: target autonomous hif memcpy */
	{
		.flags = CE_ATTR_FLAGS,
		.src_nentries = 0,
		.src_sz_max = 0,
		.dest_nentries = 0,
	},
};

/* Target firmware's Copy Engine configuration. */
static struct ce_pipe_config target_ce_config_wlan[] = {
	/* CE0: host->target HTC control and raw streams */
	{
		.pipenum = __cpu_to_le32(0),
		.pipedir = __cpu_to_le32(PIPEDIR_OUT),
		.nentries = __cpu_to_le32(32),
		.nbytes_max = __cpu_to_le32(256),
		.flags = __cpu_to_le32(CE_ATTR_FLAGS),
		.reserved = __cpu_to_le32(0),
	},

	/* CE1: target->host HTT + HTC control */
	{
		.pipenum = __cpu_to_le32(1),
		.pipedir = __cpu_to_le32(PIPEDIR_IN),
		.nentries = __cpu_to_le32(32),
		.nbytes_max = __cpu_to_le32(2048),
		.flags = __cpu_to_le32(CE_ATTR_FLAGS),
		.reserved = __cpu_to_le32(0),
	},

	/* CE2: target->host WMI */
	{
		.pipenum = __cpu_to_le32(2),
		.pipedir = __cpu_to_le32(PIPEDIR_IN),
		.nentries = __cpu_to_le32(64),
		.nbytes_max = __cpu_to_le32(2048),
		.flags = __cpu_to_le32(CE_ATTR_FLAGS),
		.reserved = __cpu_to_le32(0),
	},

	/* CE3: host->target WMI */
	{
		.pipenum = __cpu_to_le32(3),
		.pipedir = __cpu_to_le32(PIPEDIR_OUT),
		.nentries = __cpu_to_le32(32),
		.nbytes_max = __cpu_to_le32(2048),
		.flags = __cpu_to_le32(CE_ATTR_FLAGS),
		.reserved = __cpu_to_le32(0),
	},

	/* CE4: host->target HTT */
	{
		.pipenum = __cpu_to_le32(4),
		.pipedir = __cpu_to_le32(PIPEDIR_OUT),
		.nentries = __cpu_to_le32(256),
		.nbytes_max = __cpu_to_le32(256),
		.flags = __cpu_to_le32(CE_ATTR_FLAGS),
		.reserved = __cpu_to_le32(0),
	},

	/* NB: 50% of src nentries, since tx has 2 frags */

	/* CE5: target->host HTT (HIF->HTT) */
	{
		.pipenum = __cpu_to_le32(5),
		.pipedir = __cpu_to_le32(PIPEDIR_IN),
		.nentries = __cpu_to_le32(32),
		.nbytes_max = __cpu_to_le32(512),
		.flags = __cpu_to_le32(CE_ATTR_FLAGS),
		.reserved = __cpu_to_le32(0),
	},

	/* CE6: Reserved for target autonomous hif_memcpy */
	{
		.pipenum = __cpu_to_le32(6),
		.pipedir = __cpu_to_le32(PIPEDIR_INOUT),
		.nentries = __cpu_to_le32(32),
		.nbytes_max = __cpu_to_le32(4096),
		.flags = __cpu_to_le32(CE_ATTR_FLAGS),
		.reserved = __cpu_to_le32(0),
	},

	/* CE7 used only by Host */
	{
		.pipenum = __cpu_to_le32(7),
		.pipedir = __cpu_to_le32(PIPEDIR_INOUT),
		.nentries = __cpu_to_le32(0),
		.nbytes_max = __cpu_to_le32(0),
		.flags = __cpu_to_le32(0),
		.reserved = __cpu_to_le32(0),
	},

	/* CE8 target->host packtlog */
	{
		.pipenum = __cpu_to_le32(8),
		.pipedir = __cpu_to_le32(PIPEDIR_IN),
		.nentries = __cpu_to_le32(64),
		.nbytes_max = __cpu_to_le32(2048),
		.flags = __cpu_to_le32(CE_ATTR_FLAGS | CE_ATTR_DIS_INTR),
		.reserved = __cpu_to_le32(0),
	},

	/* CE9 target autonomous qcache memcpy */
	{
		.pipenum = __cpu_to_le32(9),
		.pipedir = __cpu_to_le32(PIPEDIR_INOUT),
		.nentries = __cpu_to_le32(32),
		.nbytes_max = __cpu_to_le32(2048),
		.flags = __cpu_to_le32(CE_ATTR_FLAGS | CE_ATTR_DIS_INTR),
		.reserved = __cpu_to_le32(0),
	},

	/* It not necessary to send target wlan configuration for CE10 & CE11
	 * as these CEs are not actively used in target.
	 */
};

/*
 * Map from service/endpoint to Copy Engine.
 * This table is derived from the CE_PCI TABLE, above.
 * It is passed to the Target at startup for use by firmware.
 */
static struct service_to_pipe target_service_to_ce_map_wlan[] = {
	{
		__cpu_to_le32(ATH10K_HTC_SVC_ID_WMI_DATA_VO),
		__cpu_to_le32(PIPEDIR_OUT),	/* out = UL = host -> target */
		__cpu_to_le32(3),
	},
	{
		__cpu_to_le32(ATH10K_HTC_SVC_ID_WMI_DATA_VO),
		__cpu_to_le32(PIPEDIR_IN),	/* in = DL = target -> host */
		__cpu_to_le32(2),
	},
	{
		__cpu_to_le32(ATH10K_HTC_SVC_ID_WMI_DATA_BK),
		__cpu_to_le32(PIPEDIR_OUT),	/* out = UL = host -> target */
		__cpu_to_le32(3),
	},
	{
		__cpu_to_le32(ATH10K_HTC_SVC_ID_WMI_DATA_BK),
		__cpu_to_le32(PIPEDIR_IN),	/* in = DL = target -> host */
		__cpu_to_le32(2),
	},
	{
		__cpu_to_le32(ATH10K_HTC_SVC_ID_WMI_DATA_BE),
		__cpu_to_le32(PIPEDIR_OUT),	/* out = UL = host -> target */
		__cpu_to_le32(3),
	},
	{
		__cpu_to_le32(ATH10K_HTC_SVC_ID_WMI_DATA_BE),
		__cpu_to_le32(PIPEDIR_IN),	/* in = DL = target -> host */
		__cpu_to_le32(2),
	},
	{
		__cpu_to_le32(ATH10K_HTC_SVC_ID_WMI_DATA_VI),
		__cpu_to_le32(PIPEDIR_OUT),	/* out = UL = host -> target */
		__cpu_to_le32(3),
	},
	{
		__cpu_to_le32(ATH10K_HTC_SVC_ID_WMI_DATA_VI),
		__cpu_to_le32(PIPEDIR_IN),	/* in = DL = target -> host */
		__cpu_to_le32(2),
	},
	{
		__cpu_to_le32(ATH10K_HTC_SVC_ID_WMI_CONTROL),
		__cpu_to_le32(PIPEDIR_OUT),	/* out = UL = host -> target */
		__cpu_to_le32(3),
	},
	{
		__cpu_to_le32(ATH10K_HTC_SVC_ID_WMI_CONTROL),
		__cpu_to_le32(PIPEDIR_IN),	/* in = DL = target -> host */
		__cpu_to_le32(2),
	},
	{
		__cpu_to_le32(ATH10K_HTC_SVC_ID_RSVD_CTRL),
		__cpu_to_le32(PIPEDIR_OUT),	/* out = UL = host -> target */
		__cpu_to_le32(0),
	},
	{
		__cpu_to_le32(ATH10K_HTC_SVC_ID_RSVD_CTRL),
		__cpu_to_le32(PIPEDIR_IN),	/* in = DL = target -> host */
		__cpu_to_le32(1),
	},
	{ /* not used */
		__cpu_to_le32(ATH10K_HTC_SVC_ID_TEST_RAW_STREAMS),
		__cpu_to_le32(PIPEDIR_OUT),	/* out = UL = host -> target */
		__cpu_to_le32(0),
	},
	{ /* not used */
		__cpu_to_le32(ATH10K_HTC_SVC_ID_TEST_RAW_STREAMS),
		__cpu_to_le32(PIPEDIR_IN),	/* in = DL = target -> host */
		__cpu_to_le32(1),
	},
	{
		__cpu_to_le32(ATH10K_HTC_SVC_ID_HTT_DATA_MSG),
		__cpu_to_le32(PIPEDIR_OUT),	/* out = UL = host -> target */
		__cpu_to_le32(4),
	},
	{
		__cpu_to_le32(ATH10K_HTC_SVC_ID_HTT_DATA_MSG),
		__cpu_to_le32(PIPEDIR_IN),	/* in = DL = target -> host */
		__cpu_to_le32(5),
	},

	/* (Additions here) */

	{ /* must be last */
		__cpu_to_le32(0),
		__cpu_to_le32(0),
		__cpu_to_le32(0),
	},
};

static bool ath10k_pci_is_awake(struct ath10k *ar)
{
	struct ath10k_pci *ar_pci = ath10k_pci_priv(ar);
	u32 val = ioread32(ar_pci->mem + PCIE_LOCAL_BASE_ADDRESS +
			   RTC_STATE_ADDRESS);

	return RTC_STATE_V_GET(val) == RTC_STATE_V_ON;
}

static void __ath10k_pci_wake(struct ath10k *ar)
{
	struct ath10k_pci *ar_pci = ath10k_pci_priv(ar);

	lockdep_assert_held(&ar_pci->ps_lock);

	ath10k_dbg(ar, ATH10K_DBG_PCI_PS, "pci ps wake reg refcount %lu awake %d\n",
		   ar_pci->ps_wake_refcount, ar_pci->ps_awake);

	iowrite32(PCIE_SOC_WAKE_V_MASK,
		  ar_pci->mem + PCIE_LOCAL_BASE_ADDRESS +
		  PCIE_SOC_WAKE_ADDRESS);
}

static void __ath10k_pci_sleep(struct ath10k *ar)
{
	struct ath10k_pci *ar_pci = ath10k_pci_priv(ar);

	lockdep_assert_held(&ar_pci->ps_lock);

	ath10k_dbg(ar, ATH10K_DBG_PCI_PS, "pci ps sleep reg refcount %lu awake %d\n",
		   ar_pci->ps_wake_refcount, ar_pci->ps_awake);

	iowrite32(PCIE_SOC_WAKE_RESET,
		  ar_pci->mem + PCIE_LOCAL_BASE_ADDRESS +
		  PCIE_SOC_WAKE_ADDRESS);
	ar_pci->ps_awake = false;
}

static int ath10k_pci_wake_wait(struct ath10k *ar)
{
	int tot_delay = 0;
	int curr_delay = 5;

	while (tot_delay < PCIE_WAKE_TIMEOUT) {
		if (ath10k_pci_is_awake(ar)) {
			if (tot_delay > PCIE_WAKE_LATE_US)
				ath10k_warn(ar, "device wakeup took %d ms which is unusally long, otherwise it works normally.\n",
					    tot_delay / 1000);
			return 0;
		}

		udelay(curr_delay);
		tot_delay += curr_delay;

		if (curr_delay < 50)
			curr_delay += 5;
	}

	return -ETIMEDOUT;
}

static int ath10k_pci_force_wake(struct ath10k *ar)
{
	struct ath10k_pci *ar_pci = ath10k_pci_priv(ar);
	unsigned long flags;
	int ret = 0;

	if (ar_pci->pci_ps)
		return ret;

	spin_lock_irqsave(&ar_pci->ps_lock, flags);

	if (!ar_pci->ps_awake) {
		iowrite32(PCIE_SOC_WAKE_V_MASK,
			  ar_pci->mem + PCIE_LOCAL_BASE_ADDRESS +
			  PCIE_SOC_WAKE_ADDRESS);

		ret = ath10k_pci_wake_wait(ar);
		if (ret == 0)
			ar_pci->ps_awake = true;
	}

	spin_unlock_irqrestore(&ar_pci->ps_lock, flags);

	return ret;
}

static void ath10k_pci_force_sleep(struct ath10k *ar)
{
	struct ath10k_pci *ar_pci = ath10k_pci_priv(ar);
	unsigned long flags;

	spin_lock_irqsave(&ar_pci->ps_lock, flags);

	iowrite32(PCIE_SOC_WAKE_RESET,
		  ar_pci->mem + PCIE_LOCAL_BASE_ADDRESS +
		  PCIE_SOC_WAKE_ADDRESS);
	ar_pci->ps_awake = false;

	spin_unlock_irqrestore(&ar_pci->ps_lock, flags);
}

static int ath10k_pci_wake(struct ath10k *ar)
{
	struct ath10k_pci *ar_pci = ath10k_pci_priv(ar);
	unsigned long flags;
	int ret = 0;

	if (ar_pci->pci_ps == 0)
		return ret;

	spin_lock_irqsave(&ar_pci->ps_lock, flags);

	ath10k_dbg(ar, ATH10K_DBG_PCI_PS, "pci ps wake refcount %lu awake %d\n",
		   ar_pci->ps_wake_refcount, ar_pci->ps_awake);

	/* This function can be called very frequently. To avoid excessive
	 * CPU stalls for MMIO reads use a cache var to hold the device state.
	 */
	if (!ar_pci->ps_awake) {
		__ath10k_pci_wake(ar);

		ret = ath10k_pci_wake_wait(ar);
		if (ret == 0)
			ar_pci->ps_awake = true;
	}

	if (ret == 0) {
		ar_pci->ps_wake_refcount++;
		WARN_ON(ar_pci->ps_wake_refcount == 0);
	}

	spin_unlock_irqrestore(&ar_pci->ps_lock, flags);

	return ret;
}

static void ath10k_pci_sleep(struct ath10k *ar)
{
	struct ath10k_pci *ar_pci = ath10k_pci_priv(ar);
	unsigned long flags;

	if (ar_pci->pci_ps == 0)
		return;

	spin_lock_irqsave(&ar_pci->ps_lock, flags);

	ath10k_dbg(ar, ATH10K_DBG_PCI_PS, "pci ps sleep refcount %lu awake %d\n",
		   ar_pci->ps_wake_refcount, ar_pci->ps_awake);

	if (WARN_ON(ar_pci->ps_wake_refcount == 0))
		goto skip;

	ar_pci->ps_wake_refcount--;

	mod_timer(&ar_pci->ps_timer, jiffies +
		  msecs_to_jiffies(ATH10K_PCI_SLEEP_GRACE_PERIOD_MSEC));

skip:
	spin_unlock_irqrestore(&ar_pci->ps_lock, flags);
}

static void ath10k_pci_ps_timer(unsigned long ptr)
{
	struct ath10k *ar = (void *)ptr;
	struct ath10k_pci *ar_pci = ath10k_pci_priv(ar);
	unsigned long flags;

	spin_lock_irqsave(&ar_pci->ps_lock, flags);

	ath10k_dbg(ar, ATH10K_DBG_PCI_PS, "pci ps timer refcount %lu awake %d\n",
		   ar_pci->ps_wake_refcount, ar_pci->ps_awake);

	if (ar_pci->ps_wake_refcount > 0)
		goto skip;

	__ath10k_pci_sleep(ar);

skip:
	spin_unlock_irqrestore(&ar_pci->ps_lock, flags);
}

static void ath10k_pci_sleep_sync(struct ath10k *ar)
{
	struct ath10k_pci *ar_pci = ath10k_pci_priv(ar);
	unsigned long flags;

	if (ar_pci->pci_ps == 0) {
		ath10k_pci_force_sleep(ar);
		return;
	}

	del_timer_sync(&ar_pci->ps_timer);

	spin_lock_irqsave(&ar_pci->ps_lock, flags);
	WARN_ON(ar_pci->ps_wake_refcount > 0);
	__ath10k_pci_sleep(ar);
	spin_unlock_irqrestore(&ar_pci->ps_lock, flags);
}

static void ath10k_bus_pci_write32(struct ath10k *ar, u32 offset, u32 value)
{
	struct ath10k_pci *ar_pci = ath10k_pci_priv(ar);
	int ret;

	if (unlikely(offset + sizeof(value) > ar_pci->mem_len)) {
		ath10k_warn(ar, "refusing to write mmio out of bounds at 0x%08x - 0x%08zx (max 0x%08zx)\n",
			    offset, offset + sizeof(value), ar_pci->mem_len);
		return;
	}

	ret = ath10k_pci_wake(ar);
	if (ret) {
		ath10k_warn(ar, "failed to wake target for write32 of 0x%08x at 0x%08x: %d\n",
			    value, offset, ret);
		return;
	}

	iowrite32(value, ar_pci->mem + offset);
	ath10k_pci_sleep(ar);
}

static u32 ath10k_bus_pci_read32(struct ath10k *ar, u32 offset)
{
	struct ath10k_pci *ar_pci = ath10k_pci_priv(ar);
	u32 val;
	int ret;

	if (unlikely(offset + sizeof(val) > ar_pci->mem_len)) {
		ath10k_warn(ar, "refusing to read mmio out of bounds at 0x%08x - 0x%08zx (max 0x%08zx)\n",
			    offset, offset + sizeof(val), ar_pci->mem_len);
		return 0;
	}

	ret = ath10k_pci_wake(ar);
	if (ret) {
		ath10k_warn(ar, "failed to wake target for read32 at 0x%08x: %d\n",
			    offset, ret);
		return 0xffffffff;
	}

	val = ioread32(ar_pci->mem + offset);
	ath10k_pci_sleep(ar);

	return val;
}

inline void ath10k_pci_write32(struct ath10k *ar, u32 offset, u32 value)
{
	struct ath10k_pci *ar_pci = ath10k_pci_priv(ar);

	ar_pci->bus_ops->write32(ar, offset, value);
}

inline u32 ath10k_pci_read32(struct ath10k *ar, u32 offset)
{
	struct ath10k_pci *ar_pci = ath10k_pci_priv(ar);

	return ar_pci->bus_ops->read32(ar, offset);
}

u32 ath10k_pci_soc_read32(struct ath10k *ar, u32 addr)
{
	return ath10k_pci_read32(ar, RTC_SOC_BASE_ADDRESS + addr);
}

void ath10k_pci_soc_write32(struct ath10k *ar, u32 addr, u32 val)
{
	ath10k_pci_write32(ar, RTC_SOC_BASE_ADDRESS + addr, val);
}

u32 ath10k_pci_reg_read32(struct ath10k *ar, u32 addr)
{
	return ath10k_pci_read32(ar, PCIE_LOCAL_BASE_ADDRESS + addr);
}

void ath10k_pci_reg_write32(struct ath10k *ar, u32 addr, u32 val)
{
	ath10k_pci_write32(ar, PCIE_LOCAL_BASE_ADDRESS + addr, val);
}

bool ath10k_pci_irq_pending(struct ath10k *ar)
{
	u32 cause;

	/* Check if the shared legacy irq is for us */
	cause = ath10k_pci_read32(ar, SOC_CORE_BASE_ADDRESS +
				  PCIE_INTR_CAUSE_ADDRESS);
	if (cause & (PCIE_INTR_FIRMWARE_MASK | PCIE_INTR_CE_MASK_ALL))
		return true;

	return false;
}

void ath10k_pci_disable_and_clear_legacy_irq(struct ath10k *ar)
{
	/* IMPORTANT: INTR_CLR register has to be set after
	 * INTR_ENABLE is set to 0, otherwise interrupt can not be
	 * really cleared.
	 */
	ath10k_pci_write32(ar, SOC_CORE_BASE_ADDRESS + PCIE_INTR_ENABLE_ADDRESS,
			   0);
	ath10k_pci_write32(ar, SOC_CORE_BASE_ADDRESS + PCIE_INTR_CLR_ADDRESS,
			   PCIE_INTR_FIRMWARE_MASK | PCIE_INTR_CE_MASK_ALL);

	/* IMPORTANT: this extra read transaction is required to
	 * flush the posted write buffer.
	 */
	(void)ath10k_pci_read32(ar, SOC_CORE_BASE_ADDRESS +
				PCIE_INTR_ENABLE_ADDRESS);
}

void ath10k_pci_enable_legacy_irq(struct ath10k *ar)
{
	ath10k_pci_write32(ar, SOC_CORE_BASE_ADDRESS +
			   PCIE_INTR_ENABLE_ADDRESS,
			   PCIE_INTR_FIRMWARE_MASK | PCIE_INTR_CE_MASK_ALL);

	/* IMPORTANT: this extra read transaction is required to
	 * flush the posted write buffer.
	 */
	(void)ath10k_pci_read32(ar, SOC_CORE_BASE_ADDRESS +
				PCIE_INTR_ENABLE_ADDRESS);
}

static inline const char *ath10k_pci_get_irq_method(struct ath10k *ar)
{
	struct ath10k_pci *ar_pci = ath10k_pci_priv(ar);

	if (ar_pci->oper_irq_mode == ATH10K_PCI_IRQ_MSI)
		return "msi";

	return "legacy";
}

static int __ath10k_pci_rx_post_buf(struct ath10k_pci_pipe *pipe)
{
	struct ath10k *ar = pipe->hif_ce_state;
	struct ath10k_pci *ar_pci = ath10k_pci_priv(ar);
	struct ath10k_ce_pipe *ce_pipe = pipe->ce_hdl;
	struct sk_buff *skb;
	dma_addr_t paddr;
	int ret;

	skb = dev_alloc_skb(pipe->buf_sz);
	if (!skb)
		return -ENOMEM;

	WARN_ONCE((unsigned long)skb->data & 3, "unaligned skb");

	paddr = dma_map_single(ar->dev, skb->data,
			       skb->len + skb_tailroom(skb),
			       DMA_FROM_DEVICE);
	if (unlikely(dma_mapping_error(ar->dev, paddr))) {
		ath10k_warn(ar, "failed to dma map pci rx buf\n");
		dev_kfree_skb_any(skb);
		return -EIO;
	}

	ATH10K_SKB_RXCB(skb)->paddr = paddr;

	spin_lock_bh(&ar_pci->ce_lock);
	ret = __ath10k_ce_rx_post_buf(ce_pipe, skb, paddr);
	spin_unlock_bh(&ar_pci->ce_lock);
	if (ret) {
		dma_unmap_single(ar->dev, paddr, skb->len + skb_tailroom(skb),
				 DMA_FROM_DEVICE);
		dev_kfree_skb_any(skb);
		return ret;
	}

	return 0;
}

static void ath10k_pci_rx_post_pipe(struct ath10k_pci_pipe *pipe)
{
	struct ath10k *ar = pipe->hif_ce_state;
	struct ath10k_pci *ar_pci = ath10k_pci_priv(ar);
	struct ath10k_ce_pipe *ce_pipe = pipe->ce_hdl;
	int ret, num;

	if (pipe->buf_sz == 0)
		return;

	if (!ce_pipe->dest_ring)
		return;

	spin_lock_bh(&ar_pci->ce_lock);
	num = __ath10k_ce_rx_num_free_bufs(ce_pipe);
	spin_unlock_bh(&ar_pci->ce_lock);

	while (num >= 0) {
		ret = __ath10k_pci_rx_post_buf(pipe);
		if (ret) {
			if (ret == -ENOSPC)
				break;
			ath10k_warn(ar, "failed to post pci rx buf: %d\n", ret);
			mod_timer(&ar_pci->rx_post_retry, jiffies +
				  ATH10K_PCI_RX_POST_RETRY_MS);
			break;
		}
		num--;
	}
}

void ath10k_pci_rx_post(struct ath10k *ar)
{
	struct ath10k_pci *ar_pci = ath10k_pci_priv(ar);
	int i;

	for (i = 0; i < CE_COUNT; i++)
		ath10k_pci_rx_post_pipe(&ar_pci->pipe_info[i]);
}

void ath10k_pci_rx_replenish_retry(unsigned long ptr)
{
	struct ath10k *ar = (void *)ptr;

	ath10k_pci_rx_post(ar);
}

static u32 ath10k_pci_qca988x_targ_cpu_to_ce_addr(struct ath10k *ar, u32 addr)
{
	u32 val = 0, region = addr & 0xfffff;

	val = (ath10k_pci_read32(ar, SOC_CORE_BASE_ADDRESS + CORE_CTRL_ADDRESS)
				 & 0x7ff) << 21;
	val |= 0x100000 | region;
	return val;
}
<<<<<<< HEAD

static u32 ath10k_pci_qca99x0_targ_cpu_to_ce_addr(struct ath10k *ar, u32 addr)
{
	u32 val = 0, region = addr & 0xfffff;

=======

static u32 ath10k_pci_qca99x0_targ_cpu_to_ce_addr(struct ath10k *ar, u32 addr)
{
	u32 val = 0, region = addr & 0xfffff;

>>>>>>> 2ac97f0f
	val = ath10k_pci_read32(ar, PCIE_BAR_REG_ADDRESS);
	val |= 0x100000 | region;
	return val;
}

static u32 ath10k_pci_targ_cpu_to_ce_addr(struct ath10k *ar, u32 addr)
{
	struct ath10k_pci *ar_pci = ath10k_pci_priv(ar);

	if (WARN_ON_ONCE(!ar_pci->targ_cpu_to_ce_addr))
		return -ENOTSUPP;

	return ar_pci->targ_cpu_to_ce_addr(ar, addr);
}

/*
 * Diagnostic read/write access is provided for startup/config/debug usage.
 * Caller must guarantee proper alignment, when applicable, and single user
 * at any moment.
 */
static int ath10k_pci_diag_read_mem(struct ath10k *ar, u32 address, void *data,
				    int nbytes)
{
	struct ath10k_pci *ar_pci = ath10k_pci_priv(ar);
	int ret = 0;
	u32 *buf;
	unsigned int completed_nbytes, alloc_nbytes, remaining_bytes;
	struct ath10k_ce_pipe *ce_diag;
	/* Host buffer address in CE space */
	u32 ce_data;
	dma_addr_t ce_data_base = 0;
	void *data_buf = NULL;
	int i;

	spin_lock_bh(&ar_pci->ce_lock);

	ce_diag = ar_pci->ce_diag;

	/*
	 * Allocate a temporary bounce buffer to hold caller's data
	 * to be DMA'ed from Target. This guarantees
	 *   1) 4-byte alignment
	 *   2) Buffer in DMA-able space
	 */
	alloc_nbytes = min_t(unsigned int, nbytes, DIAG_TRANSFER_LIMIT);

	data_buf = (unsigned char *)dma_zalloc_coherent(ar->dev,
						       alloc_nbytes,
						       &ce_data_base,
						       GFP_ATOMIC);

	if (!data_buf) {
		ret = -ENOMEM;
		goto done;
	}

	remaining_bytes = nbytes;
	ce_data = ce_data_base;
	while (remaining_bytes) {
		nbytes = min_t(unsigned int, remaining_bytes,
			       DIAG_TRANSFER_LIMIT);

		ret = __ath10k_ce_rx_post_buf(ce_diag, &ce_data, ce_data);
		if (ret != 0)
			goto done;

		/* Request CE to send from Target(!) address to Host buffer */
		/*
		 * The address supplied by the caller is in the
		 * Target CPU virtual address space.
		 *
		 * In order to use this address with the diagnostic CE,
		 * convert it from Target CPU virtual address space
		 * to CE address space
		 */
		address = ath10k_pci_targ_cpu_to_ce_addr(ar, address);

		ret = ath10k_ce_send_nolock(ce_diag, NULL, (u32)address, nbytes, 0,
					    0);
		if (ret)
			goto done;

		i = 0;
		while (ath10k_ce_completed_send_next_nolock(ce_diag,
							    NULL) != 0) {
			mdelay(1);
			if (i++ > DIAG_ACCESS_CE_TIMEOUT_MS) {
				ret = -EBUSY;
				goto done;
			}
		}

		i = 0;
		while (ath10k_ce_completed_recv_next_nolock(ce_diag,
							    (void **)&buf,
							    &completed_nbytes)
								!= 0) {
			mdelay(1);

			if (i++ > DIAG_ACCESS_CE_TIMEOUT_MS) {
				ret = -EBUSY;
				goto done;
			}
		}

		if (nbytes != completed_nbytes) {
			ret = -EIO;
			goto done;
		}

		if (*buf != ce_data) {
			ret = -EIO;
			goto done;
		}

		remaining_bytes -= nbytes;
		memcpy(data, data_buf, nbytes);

		address += nbytes;
		data += nbytes;
	}

done:

	if (data_buf)
		dma_free_coherent(ar->dev, alloc_nbytes, data_buf,
				  ce_data_base);

	spin_unlock_bh(&ar_pci->ce_lock);

	return ret;
}

static int ath10k_pci_diag_read32(struct ath10k *ar, u32 address, u32 *value)
{
	__le32 val = 0;
	int ret;

	ret = ath10k_pci_diag_read_mem(ar, address, &val, sizeof(val));
	*value = __le32_to_cpu(val);

	return ret;
}

static int __ath10k_pci_diag_read_hi(struct ath10k *ar, void *dest,
				     u32 src, u32 len)
{
	u32 host_addr, addr;
	int ret;

	host_addr = host_interest_item_address(src);

	ret = ath10k_pci_diag_read32(ar, host_addr, &addr);
	if (ret != 0) {
		ath10k_warn(ar, "failed to get memcpy hi address for firmware address %d: %d\n",
			    src, ret);
		return ret;
	}

	ret = ath10k_pci_diag_read_mem(ar, addr, dest, len);
	if (ret != 0) {
		ath10k_warn(ar, "failed to memcpy firmware memory from %d (%d B): %d\n",
			    addr, len, ret);
		return ret;
	}

	return 0;
}

#define ath10k_pci_diag_read_hi(ar, dest, src, len)		\
	__ath10k_pci_diag_read_hi(ar, dest, HI_ITEM(src), len)

int ath10k_pci_diag_write_mem(struct ath10k *ar, u32 address,
			      const void *data, int nbytes)
{
	struct ath10k_pci *ar_pci = ath10k_pci_priv(ar);
	int ret = 0;
	u32 *buf;
	unsigned int completed_nbytes, orig_nbytes, remaining_bytes;
	struct ath10k_ce_pipe *ce_diag;
	void *data_buf = NULL;
	u32 ce_data;	/* Host buffer address in CE space */
	dma_addr_t ce_data_base = 0;
	int i;

	spin_lock_bh(&ar_pci->ce_lock);

	ce_diag = ar_pci->ce_diag;

	/*
	 * Allocate a temporary bounce buffer to hold caller's data
	 * to be DMA'ed to Target. This guarantees
	 *   1) 4-byte alignment
	 *   2) Buffer in DMA-able space
	 */
	orig_nbytes = nbytes;
	data_buf = (unsigned char *)dma_alloc_coherent(ar->dev,
						       orig_nbytes,
						       &ce_data_base,
						       GFP_ATOMIC);
	if (!data_buf) {
		ret = -ENOMEM;
		goto done;
	}

	/* Copy caller's data to allocated DMA buf */
	memcpy(data_buf, data, orig_nbytes);

	/*
	 * The address supplied by the caller is in the
	 * Target CPU virtual address space.
	 *
	 * In order to use this address with the diagnostic CE,
	 * convert it from
	 *    Target CPU virtual address space
	 * to
	 *    CE address space
	 */
	address = ath10k_pci_targ_cpu_to_ce_addr(ar, address);

	remaining_bytes = orig_nbytes;
	ce_data = ce_data_base;
	while (remaining_bytes) {
		/* FIXME: check cast */
		nbytes = min_t(int, remaining_bytes, DIAG_TRANSFER_LIMIT);

		/* Set up to receive directly into Target(!) address */
		ret = __ath10k_ce_rx_post_buf(ce_diag, &address, address);
		if (ret != 0)
			goto done;

		/*
		 * Request CE to send caller-supplied data that
		 * was copied to bounce buffer to Target(!) address.
		 */
		ret = ath10k_ce_send_nolock(ce_diag, NULL, (u32)ce_data,
					    nbytes, 0, 0);
		if (ret != 0)
			goto done;

		i = 0;
		while (ath10k_ce_completed_send_next_nolock(ce_diag,
							    NULL) != 0) {
			mdelay(1);

			if (i++ > DIAG_ACCESS_CE_TIMEOUT_MS) {
				ret = -EBUSY;
				goto done;
			}
		}

		i = 0;
		while (ath10k_ce_completed_recv_next_nolock(ce_diag,
							    (void **)&buf,
							    &completed_nbytes)
								!= 0) {
			mdelay(1);

			if (i++ > DIAG_ACCESS_CE_TIMEOUT_MS) {
				ret = -EBUSY;
				goto done;
			}
		}

		if (nbytes != completed_nbytes) {
			ret = -EIO;
			goto done;
		}

		if (*buf != address) {
			ret = -EIO;
			goto done;
		}

		remaining_bytes -= nbytes;
		address += nbytes;
		ce_data += nbytes;
	}

done:
	if (data_buf) {
		dma_free_coherent(ar->dev, orig_nbytes, data_buf,
				  ce_data_base);
	}

	if (ret != 0)
		ath10k_warn(ar, "failed to write diag value at 0x%x: %d\n",
			    address, ret);

	spin_unlock_bh(&ar_pci->ce_lock);

	return ret;
}

static int ath10k_pci_diag_write32(struct ath10k *ar, u32 address, u32 value)
{
	__le32 val = __cpu_to_le32(value);

	return ath10k_pci_diag_write_mem(ar, address, &val, sizeof(val));
}

/* Called by lower (CE) layer when a send to Target completes. */
static void ath10k_pci_htc_tx_cb(struct ath10k_ce_pipe *ce_state)
{
	struct ath10k *ar = ce_state->ar;
	struct sk_buff_head list;
	struct sk_buff *skb;

	__skb_queue_head_init(&list);
	while (ath10k_ce_completed_send_next(ce_state, (void **)&skb) == 0) {
		/* no need to call tx completion for NULL pointers */
		if (skb == NULL)
			continue;

		__skb_queue_tail(&list, skb);
	}

	while ((skb = __skb_dequeue(&list)))
		ath10k_htc_tx_completion_handler(ar, skb);
}

static void ath10k_pci_process_rx_cb(struct ath10k_ce_pipe *ce_state,
				     void (*callback)(struct ath10k *ar,
						      struct sk_buff *skb))
{
	struct ath10k *ar = ce_state->ar;
	struct ath10k_pci *ar_pci = ath10k_pci_priv(ar);
	struct ath10k_pci_pipe *pipe_info =  &ar_pci->pipe_info[ce_state->id];
	struct sk_buff *skb;
	struct sk_buff_head list;
	void *transfer_context;
	unsigned int nbytes, max_nbytes;

	__skb_queue_head_init(&list);
	while (ath10k_ce_completed_recv_next(ce_state, &transfer_context,
					     &nbytes) == 0) {
		skb = transfer_context;
		max_nbytes = skb->len + skb_tailroom(skb);
		dma_unmap_single(ar->dev, ATH10K_SKB_RXCB(skb)->paddr,
				 max_nbytes, DMA_FROM_DEVICE);

		if (unlikely(max_nbytes < nbytes)) {
			ath10k_warn(ar, "rxed more than expected (nbytes %d, max %d)",
				    nbytes, max_nbytes);
			dev_kfree_skb_any(skb);
			continue;
		}

		skb_put(skb, nbytes);
		__skb_queue_tail(&list, skb);
	}

	while ((skb = __skb_dequeue(&list))) {
		ath10k_dbg(ar, ATH10K_DBG_PCI, "pci rx ce pipe %d len %d\n",
			   ce_state->id, skb->len);
		ath10k_dbg_dump(ar, ATH10K_DBG_PCI_DUMP, NULL, "pci rx: ",
				skb->data, skb->len);

		callback(ar, skb);
	}

	ath10k_pci_rx_post_pipe(pipe_info);
}

static void ath10k_pci_process_htt_rx_cb(struct ath10k_ce_pipe *ce_state,
					 void (*callback)(struct ath10k *ar,
							  struct sk_buff *skb))
{
	struct ath10k *ar = ce_state->ar;
	struct ath10k_pci *ar_pci = ath10k_pci_priv(ar);
	struct ath10k_pci_pipe *pipe_info =  &ar_pci->pipe_info[ce_state->id];
	struct ath10k_ce_pipe *ce_pipe = pipe_info->ce_hdl;
	struct sk_buff *skb;
	struct sk_buff_head list;
	void *transfer_context;
	unsigned int nbytes, max_nbytes, nentries;
	int orig_len;

	/* No need to aquire ce_lock for CE5, since this is the only place CE5
	 * is processed other than init and deinit. Before releasing CE5
	 * buffers, interrupts are disabled. Thus CE5 access is serialized.
	 */
	__skb_queue_head_init(&list);
	while (ath10k_ce_completed_recv_next_nolock(ce_state, &transfer_context,
						    &nbytes) == 0) {
		skb = transfer_context;
		max_nbytes = skb->len + skb_tailroom(skb);

		if (unlikely(max_nbytes < nbytes)) {
			ath10k_warn(ar, "rxed more than expected (nbytes %d, max %d)",
				    nbytes, max_nbytes);
			continue;
		}

		dma_sync_single_for_cpu(ar->dev, ATH10K_SKB_RXCB(skb)->paddr,
					max_nbytes, DMA_FROM_DEVICE);
		skb_put(skb, nbytes);
		__skb_queue_tail(&list, skb);
	}

	nentries = skb_queue_len(&list);
	while ((skb = __skb_dequeue(&list))) {
		ath10k_dbg(ar, ATH10K_DBG_PCI, "pci rx ce pipe %d len %d\n",
			   ce_state->id, skb->len);
		ath10k_dbg_dump(ar, ATH10K_DBG_PCI_DUMP, NULL, "pci rx: ",
				skb->data, skb->len);

		orig_len = skb->len;
		callback(ar, skb);
		skb_push(skb, orig_len - skb->len);
		skb_reset_tail_pointer(skb);
		skb_trim(skb, 0);

		/*let device gain the buffer again*/
		dma_sync_single_for_device(ar->dev, ATH10K_SKB_RXCB(skb)->paddr,
					   skb->len + skb_tailroom(skb),
					   DMA_FROM_DEVICE);
	}
	ath10k_ce_rx_update_write_idx(ce_pipe, nentries);
}

/* Called by lower (CE) layer when data is received from the Target. */
static void ath10k_pci_htc_rx_cb(struct ath10k_ce_pipe *ce_state)
{
	ath10k_pci_process_rx_cb(ce_state, ath10k_htc_rx_completion_handler);
}

static void ath10k_pci_htt_htc_rx_cb(struct ath10k_ce_pipe *ce_state)
{
	/* CE4 polling needs to be done whenever CE pipe which transports
	 * HTT Rx (target->host) is processed.
	 */
	ath10k_ce_per_engine_service(ce_state->ar, 4);

	ath10k_pci_process_rx_cb(ce_state, ath10k_htc_rx_completion_handler);
}

/* Called by lower (CE) layer when data is received from the Target.
 * Only 10.4 firmware uses separate CE to transfer pktlog data.
 */
static void ath10k_pci_pktlog_rx_cb(struct ath10k_ce_pipe *ce_state)
{
	ath10k_pci_process_rx_cb(ce_state,
				 ath10k_htt_rx_pktlog_completion_handler);
}

/* Called by lower (CE) layer when a send to HTT Target completes. */
static void ath10k_pci_htt_tx_cb(struct ath10k_ce_pipe *ce_state)
{
	struct ath10k *ar = ce_state->ar;
	struct sk_buff *skb;

	while (ath10k_ce_completed_send_next(ce_state, (void **)&skb) == 0) {
		/* no need to call tx completion for NULL pointers */
		if (!skb)
			continue;

		dma_unmap_single(ar->dev, ATH10K_SKB_CB(skb)->paddr,
				 skb->len, DMA_TO_DEVICE);
		ath10k_htt_hif_tx_complete(ar, skb);
	}
}

static void ath10k_pci_htt_rx_deliver(struct ath10k *ar, struct sk_buff *skb)
{
	skb_pull(skb, sizeof(struct ath10k_htc_hdr));
	ath10k_htt_t2h_msg_handler(ar, skb);
}

/* Called by lower (CE) layer when HTT data is received from the Target. */
static void ath10k_pci_htt_rx_cb(struct ath10k_ce_pipe *ce_state)
{
	/* CE4 polling needs to be done whenever CE pipe which transports
	 * HTT Rx (target->host) is processed.
	 */
	ath10k_ce_per_engine_service(ce_state->ar, 4);

	ath10k_pci_process_htt_rx_cb(ce_state, ath10k_pci_htt_rx_deliver);
}

int ath10k_pci_hif_tx_sg(struct ath10k *ar, u8 pipe_id,
			 struct ath10k_hif_sg_item *items, int n_items)
{
	struct ath10k_pci *ar_pci = ath10k_pci_priv(ar);
	struct ath10k_pci_pipe *pci_pipe = &ar_pci->pipe_info[pipe_id];
	struct ath10k_ce_pipe *ce_pipe = pci_pipe->ce_hdl;
	struct ath10k_ce_ring *src_ring = ce_pipe->src_ring;
	unsigned int nentries_mask;
	unsigned int sw_index;
	unsigned int write_index;
	int err, i = 0;

	spin_lock_bh(&ar_pci->ce_lock);

	nentries_mask = src_ring->nentries_mask;
	sw_index = src_ring->sw_index;
	write_index = src_ring->write_index;

	if (unlikely(CE_RING_DELTA(nentries_mask,
				   write_index, sw_index - 1) < n_items)) {
		err = -ENOBUFS;
		goto err;
	}

	for (i = 0; i < n_items - 1; i++) {
		ath10k_dbg(ar, ATH10K_DBG_PCI,
			   "pci tx item %d paddr 0x%08x len %d n_items %d\n",
			   i, items[i].paddr, items[i].len, n_items);
		ath10k_dbg_dump(ar, ATH10K_DBG_PCI_DUMP, NULL, "pci tx data: ",
				items[i].vaddr, items[i].len);

		err = ath10k_ce_send_nolock(ce_pipe,
					    items[i].transfer_context,
					    items[i].paddr,
					    items[i].len,
					    items[i].transfer_id,
					    CE_SEND_FLAG_GATHER);
		if (err)
			goto err;
	}

	/* `i` is equal to `n_items -1` after for() */

	ath10k_dbg(ar, ATH10K_DBG_PCI,
		   "pci tx item %d paddr 0x%08x len %d n_items %d\n",
		   i, items[i].paddr, items[i].len, n_items);
	ath10k_dbg_dump(ar, ATH10K_DBG_PCI_DUMP, NULL, "pci tx data: ",
			items[i].vaddr, items[i].len);

	err = ath10k_ce_send_nolock(ce_pipe,
				    items[i].transfer_context,
				    items[i].paddr,
				    items[i].len,
				    items[i].transfer_id,
				    0);
	if (err)
		goto err;

	spin_unlock_bh(&ar_pci->ce_lock);
	return 0;

err:
	for (; i > 0; i--)
		__ath10k_ce_send_revert(ce_pipe);

	spin_unlock_bh(&ar_pci->ce_lock);
	return err;
}

int ath10k_pci_hif_diag_read(struct ath10k *ar, u32 address, void *buf,
			     size_t buf_len)
{
	return ath10k_pci_diag_read_mem(ar, address, buf, buf_len);
}

u16 ath10k_pci_hif_get_free_queue_number(struct ath10k *ar, u8 pipe)
{
	struct ath10k_pci *ar_pci = ath10k_pci_priv(ar);

	ath10k_dbg(ar, ATH10K_DBG_PCI, "pci hif get free queue number\n");

	return ath10k_ce_num_free_src_entries(ar_pci->pipe_info[pipe].ce_hdl);
}

static void ath10k_pci_dump_registers(struct ath10k *ar,
				      struct ath10k_fw_crash_data *crash_data)
{
	__le32 reg_dump_values[REG_DUMP_COUNT_QCA988X] = {};
	int i, ret;

	lockdep_assert_held(&ar->data_lock);

	ret = ath10k_pci_diag_read_hi(ar, &reg_dump_values[0],
				      hi_failure_state,
				      REG_DUMP_COUNT_QCA988X * sizeof(__le32));
	if (ret) {
		ath10k_err(ar, "failed to read firmware dump area: %d\n", ret);
		return;
	}

	BUILD_BUG_ON(REG_DUMP_COUNT_QCA988X % 4);

	ath10k_err(ar, "firmware register dump:\n");
	for (i = 0; i < REG_DUMP_COUNT_QCA988X; i += 4)
		ath10k_err(ar, "[%02d]: 0x%08X 0x%08X 0x%08X 0x%08X\n",
			   i,
			   __le32_to_cpu(reg_dump_values[i]),
			   __le32_to_cpu(reg_dump_values[i + 1]),
			   __le32_to_cpu(reg_dump_values[i + 2]),
			   __le32_to_cpu(reg_dump_values[i + 3]));

	if (!crash_data)
		return;

	for (i = 0; i < REG_DUMP_COUNT_QCA988X; i++)
		crash_data->registers[i] = reg_dump_values[i];
}

static void ath10k_pci_fw_crashed_dump(struct ath10k *ar)
{
	struct ath10k_fw_crash_data *crash_data;
	char uuid[50];

	spin_lock_bh(&ar->data_lock);

	ar->stats.fw_crash_counter++;

	crash_data = ath10k_debug_get_new_fw_crash_data(ar);

	if (crash_data)
		scnprintf(uuid, sizeof(uuid), "%pUl", &crash_data->uuid);
	else
		scnprintf(uuid, sizeof(uuid), "n/a");

	ath10k_err(ar, "firmware crashed! (uuid %s)\n", uuid);
	ath10k_print_driver_info(ar);
	ath10k_pci_dump_registers(ar, crash_data);
	ath10k_ce_dump_registers(ar, crash_data);

	spin_unlock_bh(&ar->data_lock);

	queue_work(ar->workqueue, &ar->restart_work);
}

void ath10k_pci_hif_send_complete_check(struct ath10k *ar, u8 pipe,
					int force)
{
	ath10k_dbg(ar, ATH10K_DBG_PCI, "pci hif send complete check\n");

	if (!force) {
		int resources;
		/*
		 * Decide whether to actually poll for completions, or just
		 * wait for a later chance.
		 * If there seem to be plenty of resources left, then just wait
		 * since checking involves reading a CE register, which is a
		 * relatively expensive operation.
		 */
		resources = ath10k_pci_hif_get_free_queue_number(ar, pipe);

		/*
		 * If at least 50% of the total resources are still available,
		 * don't bother checking again yet.
		 */
		if (resources > (host_ce_config_wlan[pipe].src_nentries >> 1))
			return;
	}
	ath10k_ce_per_engine_service(ar, pipe);
}

static void ath10k_pci_rx_retry_sync(struct ath10k *ar)
{
	struct ath10k_pci *ar_pci = ath10k_pci_priv(ar);

	del_timer_sync(&ar_pci->rx_post_retry);
}

int ath10k_pci_hif_map_service_to_pipe(struct ath10k *ar, u16 service_id,
				       u8 *ul_pipe, u8 *dl_pipe)
{
	const struct service_to_pipe *entry;
	bool ul_set = false, dl_set = false;
	int i;

	ath10k_dbg(ar, ATH10K_DBG_PCI, "pci hif map service\n");

	for (i = 0; i < ARRAY_SIZE(target_service_to_ce_map_wlan); i++) {
		entry = &target_service_to_ce_map_wlan[i];

		if (__le32_to_cpu(entry->service_id) != service_id)
			continue;

		switch (__le32_to_cpu(entry->pipedir)) {
		case PIPEDIR_NONE:
			break;
		case PIPEDIR_IN:
			WARN_ON(dl_set);
			*dl_pipe = __le32_to_cpu(entry->pipenum);
			dl_set = true;
			break;
		case PIPEDIR_OUT:
			WARN_ON(ul_set);
			*ul_pipe = __le32_to_cpu(entry->pipenum);
			ul_set = true;
			break;
		case PIPEDIR_INOUT:
			WARN_ON(dl_set);
			WARN_ON(ul_set);
			*dl_pipe = __le32_to_cpu(entry->pipenum);
			*ul_pipe = __le32_to_cpu(entry->pipenum);
			dl_set = true;
			ul_set = true;
			break;
		}
	}

	if (WARN_ON(!ul_set || !dl_set))
		return -ENOENT;

	return 0;
}

void ath10k_pci_hif_get_default_pipe(struct ath10k *ar,
				     u8 *ul_pipe, u8 *dl_pipe)
{
	ath10k_dbg(ar, ATH10K_DBG_PCI, "pci hif get default pipe\n");

	(void)ath10k_pci_hif_map_service_to_pipe(ar,
						 ATH10K_HTC_SVC_ID_RSVD_CTRL,
						 ul_pipe, dl_pipe);
}

void ath10k_pci_irq_msi_fw_mask(struct ath10k *ar)
{
	u32 val;

	switch (ar->hw_rev) {
	case ATH10K_HW_QCA988X:
	case ATH10K_HW_QCA9887:
	case ATH10K_HW_QCA6174:
	case ATH10K_HW_QCA9377:
		val = ath10k_pci_read32(ar, SOC_CORE_BASE_ADDRESS +
					CORE_CTRL_ADDRESS);
		val &= ~CORE_CTRL_PCIE_REG_31_MASK;
		ath10k_pci_write32(ar, SOC_CORE_BASE_ADDRESS +
				   CORE_CTRL_ADDRESS, val);
		break;
	case ATH10K_HW_QCA99X0:
	case ATH10K_HW_QCA9984:
	case ATH10K_HW_QCA9888:
	case ATH10K_HW_QCA4019:
		/* TODO: Find appropriate register configuration for QCA99X0
		 *  to mask irq/MSI.
		 */
		break;
	}
}

static void ath10k_pci_irq_msi_fw_unmask(struct ath10k *ar)
{
	u32 val;

	switch (ar->hw_rev) {
	case ATH10K_HW_QCA988X:
	case ATH10K_HW_QCA9887:
	case ATH10K_HW_QCA6174:
	case ATH10K_HW_QCA9377:
		val = ath10k_pci_read32(ar, SOC_CORE_BASE_ADDRESS +
					CORE_CTRL_ADDRESS);
		val |= CORE_CTRL_PCIE_REG_31_MASK;
		ath10k_pci_write32(ar, SOC_CORE_BASE_ADDRESS +
				   CORE_CTRL_ADDRESS, val);
		break;
	case ATH10K_HW_QCA99X0:
	case ATH10K_HW_QCA9984:
	case ATH10K_HW_QCA9888:
	case ATH10K_HW_QCA4019:
		/* TODO: Find appropriate register configuration for QCA99X0
		 *  to unmask irq/MSI.
		 */
		break;
	}
}

static void ath10k_pci_irq_disable(struct ath10k *ar)
{
	ath10k_ce_disable_interrupts(ar);
	ath10k_pci_disable_and_clear_legacy_irq(ar);
	ath10k_pci_irq_msi_fw_mask(ar);
}

static void ath10k_pci_irq_sync(struct ath10k *ar)
{
	struct ath10k_pci *ar_pci = ath10k_pci_priv(ar);

	synchronize_irq(ar_pci->pdev->irq);
}

static void ath10k_pci_irq_enable(struct ath10k *ar)
{
	ath10k_ce_enable_interrupts(ar);
	ath10k_pci_enable_legacy_irq(ar);
	ath10k_pci_irq_msi_fw_unmask(ar);
}

static int ath10k_pci_hif_start(struct ath10k *ar)
{
	struct ath10k_pci *ar_pci = ath10k_pci_priv(ar);

	ath10k_dbg(ar, ATH10K_DBG_BOOT, "boot hif start\n");

	napi_enable(&ar->napi);

	ath10k_pci_irq_enable(ar);
	ath10k_pci_rx_post(ar);

	pcie_capability_write_word(ar_pci->pdev, PCI_EXP_LNKCTL,
				   ar_pci->link_ctl);

	return 0;
}

static void ath10k_pci_rx_pipe_cleanup(struct ath10k_pci_pipe *pci_pipe)
{
	struct ath10k *ar;
	struct ath10k_ce_pipe *ce_pipe;
	struct ath10k_ce_ring *ce_ring;
	struct sk_buff *skb;
	int i;

	ar = pci_pipe->hif_ce_state;
	ce_pipe = pci_pipe->ce_hdl;
	ce_ring = ce_pipe->dest_ring;

	if (!ce_ring)
		return;

	if (!pci_pipe->buf_sz)
		return;

	for (i = 0; i < ce_ring->nentries; i++) {
		skb = ce_ring->per_transfer_context[i];
		if (!skb)
			continue;

		ce_ring->per_transfer_context[i] = NULL;

		dma_unmap_single(ar->dev, ATH10K_SKB_RXCB(skb)->paddr,
				 skb->len + skb_tailroom(skb),
				 DMA_FROM_DEVICE);
		dev_kfree_skb_any(skb);
	}
}

static void ath10k_pci_tx_pipe_cleanup(struct ath10k_pci_pipe *pci_pipe)
{
	struct ath10k *ar;
	struct ath10k_ce_pipe *ce_pipe;
	struct ath10k_ce_ring *ce_ring;
	struct sk_buff *skb;
	int i;

	ar = pci_pipe->hif_ce_state;
	ce_pipe = pci_pipe->ce_hdl;
	ce_ring = ce_pipe->src_ring;

	if (!ce_ring)
		return;

	if (!pci_pipe->buf_sz)
		return;

	for (i = 0; i < ce_ring->nentries; i++) {
		skb = ce_ring->per_transfer_context[i];
		if (!skb)
			continue;

		ce_ring->per_transfer_context[i] = NULL;

		ath10k_htc_tx_completion_handler(ar, skb);
	}
}

/*
 * Cleanup residual buffers for device shutdown:
 *    buffers that were enqueued for receive
 *    buffers that were to be sent
 * Note: Buffers that had completed but which were
 * not yet processed are on a completion queue. They
 * are handled when the completion thread shuts down.
 */
static void ath10k_pci_buffer_cleanup(struct ath10k *ar)
{
	struct ath10k_pci *ar_pci = ath10k_pci_priv(ar);
	int pipe_num;

	for (pipe_num = 0; pipe_num < CE_COUNT; pipe_num++) {
		struct ath10k_pci_pipe *pipe_info;

		pipe_info = &ar_pci->pipe_info[pipe_num];
		ath10k_pci_rx_pipe_cleanup(pipe_info);
		ath10k_pci_tx_pipe_cleanup(pipe_info);
	}
}

void ath10k_pci_ce_deinit(struct ath10k *ar)
{
	int i;

	for (i = 0; i < CE_COUNT; i++)
		ath10k_ce_deinit_pipe(ar, i);
}

void ath10k_pci_flush(struct ath10k *ar)
{
	ath10k_pci_rx_retry_sync(ar);
	ath10k_pci_buffer_cleanup(ar);
}

static void ath10k_pci_hif_stop(struct ath10k *ar)
{
	struct ath10k_pci *ar_pci = ath10k_pci_priv(ar);
	unsigned long flags;

	ath10k_dbg(ar, ATH10K_DBG_BOOT, "boot hif stop\n");

	/* Most likely the device has HTT Rx ring configured. The only way to
	 * prevent the device from accessing (and possible corrupting) host
	 * memory is to reset the chip now.
	 *
	 * There's also no known way of masking MSI interrupts on the device.
	 * For ranged MSI the CE-related interrupts can be masked. However
	 * regardless how many MSI interrupts are assigned the first one
	 * is always used for firmware indications (crashes) and cannot be
	 * masked. To prevent the device from asserting the interrupt reset it
	 * before proceeding with cleanup.
	 */
	ath10k_pci_safe_chip_reset(ar);

	ath10k_pci_irq_disable(ar);
	ath10k_pci_irq_sync(ar);
	ath10k_pci_flush(ar);
	napi_synchronize(&ar->napi);
	napi_disable(&ar->napi);

	spin_lock_irqsave(&ar_pci->ps_lock, flags);
	WARN_ON(ar_pci->ps_wake_refcount > 0);
	spin_unlock_irqrestore(&ar_pci->ps_lock, flags);
}

int ath10k_pci_hif_exchange_bmi_msg(struct ath10k *ar,
				    void *req, u32 req_len,
				    void *resp, u32 *resp_len)
{
	struct ath10k_pci *ar_pci = ath10k_pci_priv(ar);
	struct ath10k_pci_pipe *pci_tx = &ar_pci->pipe_info[BMI_CE_NUM_TO_TARG];
	struct ath10k_pci_pipe *pci_rx = &ar_pci->pipe_info[BMI_CE_NUM_TO_HOST];
	struct ath10k_ce_pipe *ce_tx = pci_tx->ce_hdl;
	struct ath10k_ce_pipe *ce_rx = pci_rx->ce_hdl;
	dma_addr_t req_paddr = 0;
	dma_addr_t resp_paddr = 0;
	struct bmi_xfer xfer = {};
	void *treq, *tresp = NULL;
	int ret = 0;

	might_sleep();

	if (resp && !resp_len)
		return -EINVAL;

	if (resp && resp_len && *resp_len == 0)
		return -EINVAL;

	treq = kmemdup(req, req_len, GFP_KERNEL);
	if (!treq)
		return -ENOMEM;

	req_paddr = dma_map_single(ar->dev, treq, req_len, DMA_TO_DEVICE);
	ret = dma_mapping_error(ar->dev, req_paddr);
	if (ret) {
		ret = -EIO;
		goto err_dma;
	}

	if (resp && resp_len) {
		tresp = kzalloc(*resp_len, GFP_KERNEL);
		if (!tresp) {
			ret = -ENOMEM;
			goto err_req;
		}

		resp_paddr = dma_map_single(ar->dev, tresp, *resp_len,
					    DMA_FROM_DEVICE);
		ret = dma_mapping_error(ar->dev, resp_paddr);
		if (ret) {
			ret = -EIO;
			goto err_req;
		}

		xfer.wait_for_resp = true;
		xfer.resp_len = 0;

		ath10k_ce_rx_post_buf(ce_rx, &xfer, resp_paddr);
	}

	ret = ath10k_ce_send(ce_tx, &xfer, req_paddr, req_len, -1, 0);
	if (ret)
		goto err_resp;

	ret = ath10k_pci_bmi_wait(ce_tx, ce_rx, &xfer);
	if (ret) {
		u32 unused_buffer;
		unsigned int unused_nbytes;
		unsigned int unused_id;

		ath10k_ce_cancel_send_next(ce_tx, NULL, &unused_buffer,
					   &unused_nbytes, &unused_id);
	} else {
		/* non-zero means we did not time out */
		ret = 0;
	}

err_resp:
	if (resp) {
		u32 unused_buffer;

		ath10k_ce_revoke_recv_next(ce_rx, NULL, &unused_buffer);
		dma_unmap_single(ar->dev, resp_paddr,
				 *resp_len, DMA_FROM_DEVICE);
	}
err_req:
	dma_unmap_single(ar->dev, req_paddr, req_len, DMA_TO_DEVICE);

	if (ret == 0 && resp_len) {
		*resp_len = min(*resp_len, xfer.resp_len);
		memcpy(resp, tresp, xfer.resp_len);
	}
err_dma:
	kfree(treq);
	kfree(tresp);

	return ret;
}

static void ath10k_pci_bmi_send_done(struct ath10k_ce_pipe *ce_state)
{
	struct bmi_xfer *xfer;

	if (ath10k_ce_completed_send_next(ce_state, (void **)&xfer))
		return;

	xfer->tx_done = true;
}

static void ath10k_pci_bmi_recv_data(struct ath10k_ce_pipe *ce_state)
{
	struct ath10k *ar = ce_state->ar;
	struct bmi_xfer *xfer;
	unsigned int nbytes;

	if (ath10k_ce_completed_recv_next(ce_state, (void **)&xfer,
					  &nbytes))
		return;

	if (WARN_ON_ONCE(!xfer))
		return;

	if (!xfer->wait_for_resp) {
		ath10k_warn(ar, "unexpected: BMI data received; ignoring\n");
		return;
	}

	xfer->resp_len = nbytes;
	xfer->rx_done = true;
}

static int ath10k_pci_bmi_wait(struct ath10k_ce_pipe *tx_pipe,
			       struct ath10k_ce_pipe *rx_pipe,
			       struct bmi_xfer *xfer)
{
	unsigned long timeout = jiffies + BMI_COMMUNICATION_TIMEOUT_HZ;

	while (time_before_eq(jiffies, timeout)) {
		ath10k_pci_bmi_send_done(tx_pipe);
		ath10k_pci_bmi_recv_data(rx_pipe);

		if (xfer->tx_done && (xfer->rx_done == xfer->wait_for_resp))
			return 0;

		schedule();
	}

	return -ETIMEDOUT;
}

/*
 * Send an interrupt to the device to wake up the Target CPU
 * so it has an opportunity to notice any changed state.
 */
static int ath10k_pci_wake_target_cpu(struct ath10k *ar)
{
	u32 addr, val;

	addr = SOC_CORE_BASE_ADDRESS + CORE_CTRL_ADDRESS;
	val = ath10k_pci_read32(ar, addr);
	val |= CORE_CTRL_CPU_INTR_MASK;
	ath10k_pci_write32(ar, addr, val);

	return 0;
}

static int ath10k_pci_get_num_banks(struct ath10k *ar)
{
	struct ath10k_pci *ar_pci = ath10k_pci_priv(ar);

	switch (ar_pci->pdev->device) {
	case QCA988X_2_0_DEVICE_ID:
	case QCA99X0_2_0_DEVICE_ID:
	case QCA9888_2_0_DEVICE_ID:
	case QCA9984_1_0_DEVICE_ID:
	case QCA9887_1_0_DEVICE_ID:
		return 1;
	case QCA6164_2_1_DEVICE_ID:
	case QCA6174_2_1_DEVICE_ID:
		switch (MS(ar->chip_id, SOC_CHIP_ID_REV)) {
		case QCA6174_HW_1_0_CHIP_ID_REV:
		case QCA6174_HW_1_1_CHIP_ID_REV:
		case QCA6174_HW_2_1_CHIP_ID_REV:
		case QCA6174_HW_2_2_CHIP_ID_REV:
			return 3;
		case QCA6174_HW_1_3_CHIP_ID_REV:
			return 2;
		case QCA6174_HW_3_0_CHIP_ID_REV:
		case QCA6174_HW_3_1_CHIP_ID_REV:
		case QCA6174_HW_3_2_CHIP_ID_REV:
			return 9;
		}
		break;
	case QCA9377_1_0_DEVICE_ID:
		return 4;
	}

	ath10k_warn(ar, "unknown number of banks, assuming 1\n");
	return 1;
}

static int ath10k_bus_get_num_banks(struct ath10k *ar)
{
	struct ath10k_pci *ar_pci = ath10k_pci_priv(ar);

	return ar_pci->bus_ops->get_num_banks(ar);
}

int ath10k_pci_init_config(struct ath10k *ar)
{
	u32 interconnect_targ_addr;
	u32 pcie_state_targ_addr = 0;
	u32 pipe_cfg_targ_addr = 0;
	u32 svc_to_pipe_map = 0;
	u32 pcie_config_flags = 0;
	u32 ealloc_value;
	u32 ealloc_targ_addr;
	u32 flag2_value;
	u32 flag2_targ_addr;
	int ret = 0;

	/* Download to Target the CE Config and the service-to-CE map */
	interconnect_targ_addr =
		host_interest_item_address(HI_ITEM(hi_interconnect_state));

	/* Supply Target-side CE configuration */
	ret = ath10k_pci_diag_read32(ar, interconnect_targ_addr,
				     &pcie_state_targ_addr);
	if (ret != 0) {
		ath10k_err(ar, "Failed to get pcie state addr: %d\n", ret);
		return ret;
	}

	if (pcie_state_targ_addr == 0) {
		ret = -EIO;
		ath10k_err(ar, "Invalid pcie state addr\n");
		return ret;
	}

	ret = ath10k_pci_diag_read32(ar, (pcie_state_targ_addr +
					  offsetof(struct pcie_state,
						   pipe_cfg_addr)),
				     &pipe_cfg_targ_addr);
	if (ret != 0) {
		ath10k_err(ar, "Failed to get pipe cfg addr: %d\n", ret);
		return ret;
	}

	if (pipe_cfg_targ_addr == 0) {
		ret = -EIO;
		ath10k_err(ar, "Invalid pipe cfg addr\n");
		return ret;
	}

	ret = ath10k_pci_diag_write_mem(ar, pipe_cfg_targ_addr,
					target_ce_config_wlan,
					sizeof(struct ce_pipe_config) *
					NUM_TARGET_CE_CONFIG_WLAN);

	if (ret != 0) {
		ath10k_err(ar, "Failed to write pipe cfg: %d\n", ret);
		return ret;
	}

	ret = ath10k_pci_diag_read32(ar, (pcie_state_targ_addr +
					  offsetof(struct pcie_state,
						   svc_to_pipe_map)),
				     &svc_to_pipe_map);
	if (ret != 0) {
		ath10k_err(ar, "Failed to get svc/pipe map: %d\n", ret);
		return ret;
	}

	if (svc_to_pipe_map == 0) {
		ret = -EIO;
		ath10k_err(ar, "Invalid svc_to_pipe map\n");
		return ret;
	}

	ret = ath10k_pci_diag_write_mem(ar, svc_to_pipe_map,
					target_service_to_ce_map_wlan,
					sizeof(target_service_to_ce_map_wlan));
	if (ret != 0) {
		ath10k_err(ar, "Failed to write svc/pipe map: %d\n", ret);
		return ret;
	}

	ret = ath10k_pci_diag_read32(ar, (pcie_state_targ_addr +
					  offsetof(struct pcie_state,
						   config_flags)),
				     &pcie_config_flags);
	if (ret != 0) {
		ath10k_err(ar, "Failed to get pcie config_flags: %d\n", ret);
		return ret;
	}

	pcie_config_flags &= ~PCIE_CONFIG_FLAG_ENABLE_L1;

	ret = ath10k_pci_diag_write32(ar, (pcie_state_targ_addr +
					   offsetof(struct pcie_state,
						    config_flags)),
				      pcie_config_flags);
	if (ret != 0) {
		ath10k_err(ar, "Failed to write pcie config_flags: %d\n", ret);
		return ret;
	}

	/* configure early allocation */
	ealloc_targ_addr = host_interest_item_address(HI_ITEM(hi_early_alloc));

	ret = ath10k_pci_diag_read32(ar, ealloc_targ_addr, &ealloc_value);
	if (ret != 0) {
		ath10k_err(ar, "Failed to get early alloc val: %d\n", ret);
		return ret;
	}

	/* first bank is switched to IRAM */
	ealloc_value |= ((HI_EARLY_ALLOC_MAGIC << HI_EARLY_ALLOC_MAGIC_SHIFT) &
			 HI_EARLY_ALLOC_MAGIC_MASK);
	ealloc_value |= ((ath10k_bus_get_num_banks(ar) <<
			  HI_EARLY_ALLOC_IRAM_BANKS_SHIFT) &
			 HI_EARLY_ALLOC_IRAM_BANKS_MASK);

	ret = ath10k_pci_diag_write32(ar, ealloc_targ_addr, ealloc_value);
	if (ret != 0) {
		ath10k_err(ar, "Failed to set early alloc val: %d\n", ret);
		return ret;
	}

	/* Tell Target to proceed with initialization */
	flag2_targ_addr = host_interest_item_address(HI_ITEM(hi_option_flag2));

	ret = ath10k_pci_diag_read32(ar, flag2_targ_addr, &flag2_value);
	if (ret != 0) {
		ath10k_err(ar, "Failed to get option val: %d\n", ret);
		return ret;
	}

	flag2_value |= HI_OPTION_EARLY_CFG_DONE;

	ret = ath10k_pci_diag_write32(ar, flag2_targ_addr, flag2_value);
	if (ret != 0) {
		ath10k_err(ar, "Failed to set option val: %d\n", ret);
		return ret;
	}

	return 0;
}

static void ath10k_pci_override_ce_config(struct ath10k *ar)
{
	struct ce_attr *attr;
	struct ce_pipe_config *config;

	/* For QCA6174 we're overriding the Copy Engine 5 configuration,
	 * since it is currently used for other feature.
	 */

	/* Override Host's Copy Engine 5 configuration */
	attr = &host_ce_config_wlan[5];
	attr->src_sz_max = 0;
	attr->dest_nentries = 0;

	/* Override Target firmware's Copy Engine configuration */
	config = &target_ce_config_wlan[5];
	config->pipedir = __cpu_to_le32(PIPEDIR_OUT);
	config->nbytes_max = __cpu_to_le32(2048);

	/* Map from service/endpoint to Copy Engine */
	target_service_to_ce_map_wlan[15].pipenum = __cpu_to_le32(1);
}

int ath10k_pci_alloc_pipes(struct ath10k *ar)
{
	struct ath10k_pci *ar_pci = ath10k_pci_priv(ar);
	struct ath10k_pci_pipe *pipe;
	int i, ret;

	for (i = 0; i < CE_COUNT; i++) {
		pipe = &ar_pci->pipe_info[i];
		pipe->ce_hdl = &ar_pci->ce_states[i];
		pipe->pipe_num = i;
		pipe->hif_ce_state = ar;

		ret = ath10k_ce_alloc_pipe(ar, i, &host_ce_config_wlan[i]);
		if (ret) {
			ath10k_err(ar, "failed to allocate copy engine pipe %d: %d\n",
				   i, ret);
			return ret;
		}

		/* Last CE is Diagnostic Window */
		if (i == CE_DIAG_PIPE) {
			ar_pci->ce_diag = pipe->ce_hdl;
			continue;
		}

		pipe->buf_sz = (size_t)(host_ce_config_wlan[i].src_sz_max);
	}

	return 0;
}

void ath10k_pci_free_pipes(struct ath10k *ar)
{
	int i;

	for (i = 0; i < CE_COUNT; i++)
		ath10k_ce_free_pipe(ar, i);
}

int ath10k_pci_init_pipes(struct ath10k *ar)
{
	int i, ret;

	for (i = 0; i < CE_COUNT; i++) {
		ret = ath10k_ce_init_pipe(ar, i, &host_ce_config_wlan[i]);
		if (ret) {
			ath10k_err(ar, "failed to initialize copy engine pipe %d: %d\n",
				   i, ret);
			return ret;
		}
	}

	return 0;
}

static bool ath10k_pci_has_fw_crashed(struct ath10k *ar)
{
	return ath10k_pci_read32(ar, FW_INDICATOR_ADDRESS) &
	       FW_IND_EVENT_PENDING;
}

static void ath10k_pci_fw_crashed_clear(struct ath10k *ar)
{
	u32 val;

	val = ath10k_pci_read32(ar, FW_INDICATOR_ADDRESS);
	val &= ~FW_IND_EVENT_PENDING;
	ath10k_pci_write32(ar, FW_INDICATOR_ADDRESS, val);
}

static bool ath10k_pci_has_device_gone(struct ath10k *ar)
{
	u32 val;

	val = ath10k_pci_read32(ar, FW_INDICATOR_ADDRESS);
	return (val == 0xffffffff);
}

/* this function effectively clears target memory controller assert line */
static void ath10k_pci_warm_reset_si0(struct ath10k *ar)
{
	u32 val;

	val = ath10k_pci_soc_read32(ar, SOC_RESET_CONTROL_ADDRESS);
	ath10k_pci_soc_write32(ar, SOC_RESET_CONTROL_ADDRESS,
			       val | SOC_RESET_CONTROL_SI0_RST_MASK);
	val = ath10k_pci_soc_read32(ar, SOC_RESET_CONTROL_ADDRESS);

	msleep(10);

	val = ath10k_pci_soc_read32(ar, SOC_RESET_CONTROL_ADDRESS);
	ath10k_pci_soc_write32(ar, SOC_RESET_CONTROL_ADDRESS,
			       val & ~SOC_RESET_CONTROL_SI0_RST_MASK);
	val = ath10k_pci_soc_read32(ar, SOC_RESET_CONTROL_ADDRESS);

	msleep(10);
}

static void ath10k_pci_warm_reset_cpu(struct ath10k *ar)
{
	u32 val;

	ath10k_pci_write32(ar, FW_INDICATOR_ADDRESS, 0);

	val = ath10k_pci_read32(ar, RTC_SOC_BASE_ADDRESS +
				SOC_RESET_CONTROL_ADDRESS);
	ath10k_pci_write32(ar, RTC_SOC_BASE_ADDRESS + SOC_RESET_CONTROL_ADDRESS,
			   val | SOC_RESET_CONTROL_CPU_WARM_RST_MASK);
}

static void ath10k_pci_warm_reset_ce(struct ath10k *ar)
{
	u32 val;

	val = ath10k_pci_read32(ar, RTC_SOC_BASE_ADDRESS +
				SOC_RESET_CONTROL_ADDRESS);

	ath10k_pci_write32(ar, RTC_SOC_BASE_ADDRESS + SOC_RESET_CONTROL_ADDRESS,
			   val | SOC_RESET_CONTROL_CE_RST_MASK);
	msleep(10);
	ath10k_pci_write32(ar, RTC_SOC_BASE_ADDRESS + SOC_RESET_CONTROL_ADDRESS,
			   val & ~SOC_RESET_CONTROL_CE_RST_MASK);
}

static void ath10k_pci_warm_reset_clear_lf(struct ath10k *ar)
{
	u32 val;

	val = ath10k_pci_read32(ar, RTC_SOC_BASE_ADDRESS +
				SOC_LF_TIMER_CONTROL0_ADDRESS);
	ath10k_pci_write32(ar, RTC_SOC_BASE_ADDRESS +
			   SOC_LF_TIMER_CONTROL0_ADDRESS,
			   val & ~SOC_LF_TIMER_CONTROL0_ENABLE_MASK);
}

static int ath10k_pci_warm_reset(struct ath10k *ar)
{
	int ret;

	ath10k_dbg(ar, ATH10K_DBG_BOOT, "boot warm reset\n");

	spin_lock_bh(&ar->data_lock);
	ar->stats.fw_warm_reset_counter++;
	spin_unlock_bh(&ar->data_lock);

	ath10k_pci_irq_disable(ar);

	/* Make sure the target CPU is not doing anything dangerous, e.g. if it
	 * were to access copy engine while host performs copy engine reset
	 * then it is possible for the device to confuse pci-e controller to
	 * the point of bringing host system to a complete stop (i.e. hang).
	 */
	ath10k_pci_warm_reset_si0(ar);
	ath10k_pci_warm_reset_cpu(ar);
	ath10k_pci_init_pipes(ar);
	ath10k_pci_wait_for_target_init(ar);

	ath10k_pci_warm_reset_clear_lf(ar);
	ath10k_pci_warm_reset_ce(ar);
	ath10k_pci_warm_reset_cpu(ar);
	ath10k_pci_init_pipes(ar);

	ret = ath10k_pci_wait_for_target_init(ar);
	if (ret) {
		ath10k_warn(ar, "failed to wait for target init: %d\n", ret);
		return ret;
	}

	ath10k_dbg(ar, ATH10K_DBG_BOOT, "boot warm reset complete\n");

	return 0;
}

static int ath10k_pci_qca99x0_soft_chip_reset(struct ath10k *ar)
{
	ath10k_pci_irq_disable(ar);
	return ath10k_pci_qca99x0_chip_reset(ar);
}

static int ath10k_pci_safe_chip_reset(struct ath10k *ar)
{
	struct ath10k_pci *ar_pci = ath10k_pci_priv(ar);

	if (!ar_pci->pci_soft_reset)
		return -ENOTSUPP;

	return ar_pci->pci_soft_reset(ar);
}

static int ath10k_pci_qca988x_chip_reset(struct ath10k *ar)
{
	int i, ret;
	u32 val;

	ath10k_dbg(ar, ATH10K_DBG_BOOT, "boot 988x chip reset\n");

	/* Some hardware revisions (e.g. CUS223v2) has issues with cold reset.
	 * It is thus preferred to use warm reset which is safer but may not be
	 * able to recover the device from all possible fail scenarios.
	 *
	 * Warm reset doesn't always work on first try so attempt it a few
	 * times before giving up.
	 */
	for (i = 0; i < ATH10K_PCI_NUM_WARM_RESET_ATTEMPTS; i++) {
		ret = ath10k_pci_warm_reset(ar);
		if (ret) {
			ath10k_warn(ar, "failed to warm reset attempt %d of %d: %d\n",
				    i + 1, ATH10K_PCI_NUM_WARM_RESET_ATTEMPTS,
				    ret);
			continue;
		}

		/* FIXME: Sometimes copy engine doesn't recover after warm
		 * reset. In most cases this needs cold reset. In some of these
		 * cases the device is in such a state that a cold reset may
		 * lock up the host.
		 *
		 * Reading any host interest register via copy engine is
		 * sufficient to verify if device is capable of booting
		 * firmware blob.
		 */
		ret = ath10k_pci_init_pipes(ar);
		if (ret) {
			ath10k_warn(ar, "failed to init copy engine: %d\n",
				    ret);
			continue;
		}

		ret = ath10k_pci_diag_read32(ar, QCA988X_HOST_INTEREST_ADDRESS,
					     &val);
		if (ret) {
			ath10k_warn(ar, "failed to poke copy engine: %d\n",
				    ret);
			continue;
		}

		ath10k_dbg(ar, ATH10K_DBG_BOOT, "boot chip reset complete (warm)\n");
		return 0;
	}

	if (ath10k_pci_reset_mode == ATH10K_PCI_RESET_WARM_ONLY) {
		ath10k_warn(ar, "refusing cold reset as requested\n");
		return -EPERM;
	}

	ret = ath10k_pci_cold_reset(ar);
	if (ret) {
		ath10k_warn(ar, "failed to cold reset: %d\n", ret);
		return ret;
	}

	ret = ath10k_pci_wait_for_target_init(ar);
	if (ret) {
		ath10k_warn(ar, "failed to wait for target after cold reset: %d\n",
			    ret);
		return ret;
	}

	ath10k_dbg(ar, ATH10K_DBG_BOOT, "boot qca988x chip reset complete (cold)\n");

	return 0;
}

static int ath10k_pci_qca6174_chip_reset(struct ath10k *ar)
{
	int ret;

	ath10k_dbg(ar, ATH10K_DBG_BOOT, "boot qca6174 chip reset\n");

	/* FIXME: QCA6174 requires cold + warm reset to work. */

	ret = ath10k_pci_cold_reset(ar);
	if (ret) {
		ath10k_warn(ar, "failed to cold reset: %d\n", ret);
		return ret;
	}

	ret = ath10k_pci_wait_for_target_init(ar);
	if (ret) {
		ath10k_warn(ar, "failed to wait for target after cold reset: %d\n",
			    ret);
		return ret;
	}

	ret = ath10k_pci_warm_reset(ar);
	if (ret) {
		ath10k_warn(ar, "failed to warm reset: %d\n", ret);
		return ret;
	}

	ath10k_dbg(ar, ATH10K_DBG_BOOT, "boot qca6174 chip reset complete (cold)\n");

	return 0;
}

static int ath10k_pci_qca99x0_chip_reset(struct ath10k *ar)
{
	int ret;

	ath10k_dbg(ar, ATH10K_DBG_BOOT, "boot qca99x0 chip reset\n");

	ret = ath10k_pci_cold_reset(ar);
	if (ret) {
		ath10k_warn(ar, "failed to cold reset: %d\n", ret);
		return ret;
	}

	ret = ath10k_pci_wait_for_target_init(ar);
	if (ret) {
		ath10k_warn(ar, "failed to wait for target after cold reset: %d\n",
			    ret);
		return ret;
	}

	ath10k_dbg(ar, ATH10K_DBG_BOOT, "boot qca99x0 chip reset complete (cold)\n");

	return 0;
}

static int ath10k_pci_chip_reset(struct ath10k *ar)
{
	struct ath10k_pci *ar_pci = ath10k_pci_priv(ar);

	if (WARN_ON(!ar_pci->pci_hard_reset))
		return -ENOTSUPP;

	return ar_pci->pci_hard_reset(ar);
}

static int ath10k_pci_hif_power_up(struct ath10k *ar)
{
	struct ath10k_pci *ar_pci = ath10k_pci_priv(ar);
	int ret;

	ath10k_dbg(ar, ATH10K_DBG_BOOT, "boot hif power up\n");

	pcie_capability_read_word(ar_pci->pdev, PCI_EXP_LNKCTL,
				  &ar_pci->link_ctl);
	pcie_capability_write_word(ar_pci->pdev, PCI_EXP_LNKCTL,
				   ar_pci->link_ctl & ~PCI_EXP_LNKCTL_ASPMC);

	/*
	 * Bring the target up cleanly.
	 *
	 * The target may be in an undefined state with an AUX-powered Target
	 * and a Host in WoW mode. If the Host crashes, loses power, or is
	 * restarted (without unloading the driver) then the Target is left
	 * (aux) powered and running. On a subsequent driver load, the Target
	 * is in an unexpected state. We try to catch that here in order to
	 * reset the Target and retry the probe.
	 */
	ret = ath10k_pci_chip_reset(ar);
	if (ret) {
		if (ath10k_pci_has_fw_crashed(ar)) {
			ath10k_warn(ar, "firmware crashed during chip reset\n");
			ath10k_pci_fw_crashed_clear(ar);
			ath10k_pci_fw_crashed_dump(ar);
		}

		ath10k_err(ar, "failed to reset chip: %d\n", ret);
		goto err_sleep;
	}

	ret = ath10k_pci_init_pipes(ar);
	if (ret) {
		ath10k_err(ar, "failed to initialize CE: %d\n", ret);
		goto err_sleep;
	}

	ret = ath10k_pci_init_config(ar);
	if (ret) {
		ath10k_err(ar, "failed to setup init config: %d\n", ret);
		goto err_ce;
	}

	ret = ath10k_pci_wake_target_cpu(ar);
	if (ret) {
		ath10k_err(ar, "could not wake up target CPU: %d\n", ret);
		goto err_ce;
	}

	return 0;

err_ce:
	ath10k_pci_ce_deinit(ar);

err_sleep:
	return ret;
}

void ath10k_pci_hif_power_down(struct ath10k *ar)
{
	ath10k_dbg(ar, ATH10K_DBG_BOOT, "boot hif power down\n");

	/* Currently hif_power_up performs effectively a reset and hif_stop
	 * resets the chip as well so there's no point in resetting here.
	 */
}

#ifdef CONFIG_PM

static int ath10k_pci_hif_suspend(struct ath10k *ar)
{
	/* The grace timer can still be counting down and ar->ps_awake be true.
	 * It is known that the device may be asleep after resuming regardless
	 * of the SoC powersave state before suspending. Hence make sure the
	 * device is asleep before proceeding.
	 */
	ath10k_pci_sleep_sync(ar);

	return 0;
}

static int ath10k_pci_hif_resume(struct ath10k *ar)
{
	struct ath10k_pci *ar_pci = ath10k_pci_priv(ar);
	struct pci_dev *pdev = ar_pci->pdev;
	u32 val;
	int ret = 0;

	ret = ath10k_pci_force_wake(ar);
	if (ret) {
		ath10k_err(ar, "failed to wake up target: %d\n", ret);
		return ret;
	}

	/* Suspend/Resume resets the PCI configuration space, so we have to
	 * re-disable the RETRY_TIMEOUT register (0x41) to keep PCI Tx retries
	 * from interfering with C3 CPU state. pci_restore_state won't help
	 * here since it only restores the first 64 bytes pci config header.
	 */
	pci_read_config_dword(pdev, 0x40, &val);
	if ((val & 0x0000ff00) != 0)
		pci_write_config_dword(pdev, 0x40, val & 0xffff00ff);

	return ret;
}
#endif

static bool ath10k_pci_validate_cal(void *data, size_t size)
{
	__le16 *cal_words = data;
	u16 checksum = 0;
	size_t i;

	if (size % 2 != 0)
		return false;

	for (i = 0; i < size / 2; i++)
		checksum ^= le16_to_cpu(cal_words[i]);

	return checksum == 0xffff;
}

static void ath10k_pci_enable_eeprom(struct ath10k *ar)
{
	/* Enable SI clock */
	ath10k_pci_soc_write32(ar, CLOCK_CONTROL_OFFSET, 0x0);

	/* Configure GPIOs for I2C operation */
	ath10k_pci_write32(ar,
			   GPIO_BASE_ADDRESS + GPIO_PIN0_OFFSET +
			   4 * QCA9887_1_0_I2C_SDA_GPIO_PIN,
			   SM(QCA9887_1_0_I2C_SDA_PIN_CONFIG,
			      GPIO_PIN0_CONFIG) |
			   SM(1, GPIO_PIN0_PAD_PULL));

	ath10k_pci_write32(ar,
			   GPIO_BASE_ADDRESS + GPIO_PIN0_OFFSET +
			   4 * QCA9887_1_0_SI_CLK_GPIO_PIN,
			   SM(QCA9887_1_0_SI_CLK_PIN_CONFIG, GPIO_PIN0_CONFIG) |
			   SM(1, GPIO_PIN0_PAD_PULL));

	ath10k_pci_write32(ar,
			   GPIO_BASE_ADDRESS +
			   QCA9887_1_0_GPIO_ENABLE_W1TS_LOW_ADDRESS,
			   1u << QCA9887_1_0_SI_CLK_GPIO_PIN);

	/* In Swift ASIC - EEPROM clock will be (110MHz/512) = 214KHz */
	ath10k_pci_write32(ar,
			   SI_BASE_ADDRESS + SI_CONFIG_OFFSET,
			   SM(1, SI_CONFIG_ERR_INT) |
			   SM(1, SI_CONFIG_BIDIR_OD_DATA) |
			   SM(1, SI_CONFIG_I2C) |
			   SM(1, SI_CONFIG_POS_SAMPLE) |
			   SM(1, SI_CONFIG_INACTIVE_DATA) |
			   SM(1, SI_CONFIG_INACTIVE_CLK) |
			   SM(8, SI_CONFIG_DIVIDER));
}

static int ath10k_pci_read_eeprom(struct ath10k *ar, u16 addr, u8 *out)
{
	u32 reg;
	int wait_limit;

	/* set device select byte and for the read operation */
	reg = QCA9887_EEPROM_SELECT_READ |
	      SM(addr, QCA9887_EEPROM_ADDR_LO) |
	      SM(addr >> 8, QCA9887_EEPROM_ADDR_HI);
	ath10k_pci_write32(ar, SI_BASE_ADDRESS + SI_TX_DATA0_OFFSET, reg);

	/* write transmit data, transfer length, and START bit */
	ath10k_pci_write32(ar, SI_BASE_ADDRESS + SI_CS_OFFSET,
			   SM(1, SI_CS_START) | SM(1, SI_CS_RX_CNT) |
			   SM(4, SI_CS_TX_CNT));

	/* wait max 1 sec */
	wait_limit = 100000;

	/* wait for SI_CS_DONE_INT */
	do {
		reg = ath10k_pci_read32(ar, SI_BASE_ADDRESS + SI_CS_OFFSET);
		if (MS(reg, SI_CS_DONE_INT))
			break;

		wait_limit--;
		udelay(10);
	} while (wait_limit > 0);

	if (!MS(reg, SI_CS_DONE_INT)) {
		ath10k_err(ar, "timeout while reading device EEPROM at %04x\n",
			   addr);
		return -ETIMEDOUT;
	}

	/* clear SI_CS_DONE_INT */
	ath10k_pci_write32(ar, SI_BASE_ADDRESS + SI_CS_OFFSET, reg);

	if (MS(reg, SI_CS_DONE_ERR)) {
		ath10k_err(ar, "failed to read device EEPROM at %04x\n", addr);
		return -EIO;
	}

	/* extract receive data */
	reg = ath10k_pci_read32(ar, SI_BASE_ADDRESS + SI_RX_DATA0_OFFSET);
	*out = reg;

	return 0;
}

static int ath10k_pci_hif_fetch_cal_eeprom(struct ath10k *ar, void **data,
					   size_t *data_len)
{
	u8 *caldata = NULL;
	size_t calsize, i;
	int ret;

	if (!QCA_REV_9887(ar))
		return -EOPNOTSUPP;

	calsize = ar->hw_params.cal_data_len;
	caldata = kmalloc(calsize, GFP_KERNEL);
	if (!caldata)
		return -ENOMEM;

	ath10k_pci_enable_eeprom(ar);

	for (i = 0; i < calsize; i++) {
		ret = ath10k_pci_read_eeprom(ar, i, &caldata[i]);
		if (ret)
			goto err_free;
	}

	if (!ath10k_pci_validate_cal(caldata, calsize))
		goto err_free;

	*data = caldata;
	*data_len = calsize;

	return 0;

err_free:
	kfree(caldata);

	return -EINVAL;
}

static const struct ath10k_hif_ops ath10k_pci_hif_ops = {
	.tx_sg			= ath10k_pci_hif_tx_sg,
	.diag_read		= ath10k_pci_hif_diag_read,
	.diag_write		= ath10k_pci_diag_write_mem,
	.exchange_bmi_msg	= ath10k_pci_hif_exchange_bmi_msg,
	.start			= ath10k_pci_hif_start,
	.stop			= ath10k_pci_hif_stop,
	.map_service_to_pipe	= ath10k_pci_hif_map_service_to_pipe,
	.get_default_pipe	= ath10k_pci_hif_get_default_pipe,
	.send_complete_check	= ath10k_pci_hif_send_complete_check,
	.get_free_queue_number	= ath10k_pci_hif_get_free_queue_number,
	.power_up		= ath10k_pci_hif_power_up,
	.power_down		= ath10k_pci_hif_power_down,
	.read32			= ath10k_pci_read32,
	.write32		= ath10k_pci_write32,
#ifdef CONFIG_PM
	.suspend		= ath10k_pci_hif_suspend,
	.resume			= ath10k_pci_hif_resume,
#endif
	.fetch_cal_eeprom	= ath10k_pci_hif_fetch_cal_eeprom,
};

/*
 * Top-level interrupt handler for all PCI interrupts from a Target.
 * When a block of MSI interrupts is allocated, this top-level handler
 * is not used; instead, we directly call the correct sub-handler.
 */
static irqreturn_t ath10k_pci_interrupt_handler(int irq, void *arg)
{
	struct ath10k *ar = arg;
	struct ath10k_pci *ar_pci = ath10k_pci_priv(ar);
	int ret;

	if (ath10k_pci_has_device_gone(ar))
		return IRQ_NONE;

	ret = ath10k_pci_force_wake(ar);
	if (ret) {
		ath10k_warn(ar, "failed to wake device up on irq: %d\n", ret);
		return IRQ_NONE;
	}

	if ((ar_pci->oper_irq_mode == ATH10K_PCI_IRQ_LEGACY) &&
	    !ath10k_pci_irq_pending(ar))
		return IRQ_NONE;

	ath10k_pci_disable_and_clear_legacy_irq(ar);
	ath10k_pci_irq_msi_fw_mask(ar);
	napi_schedule(&ar->napi);

	return IRQ_HANDLED;
}

static int ath10k_pci_napi_poll(struct napi_struct *ctx, int budget)
{
	struct ath10k *ar = container_of(ctx, struct ath10k, napi);
	int done = 0;

	if (ath10k_pci_has_fw_crashed(ar)) {
		ath10k_pci_fw_crashed_clear(ar);
		ath10k_pci_fw_crashed_dump(ar);
		napi_complete(ctx);
		return done;
	}

	ath10k_ce_per_engine_service_any(ar);

	done = ath10k_htt_txrx_compl_task(ar, budget);

	if (done < budget) {
		napi_complete_done(ctx, done);
		/* In case of MSI, it is possible that interrupts are received
		 * while NAPI poll is inprogress. So pending interrupts that are
		 * received after processing all copy engine pipes by NAPI poll
		 * will not be handled again. This is causing failure to
		 * complete boot sequence in x86 platform. So before enabling
		 * interrupts safer to check for pending interrupts for
		 * immediate servicing.
		 */
		if (CE_INTERRUPT_SUMMARY(ar)) {
			napi_reschedule(ctx);
			goto out;
		}
		ath10k_pci_enable_legacy_irq(ar);
		ath10k_pci_irq_msi_fw_unmask(ar);
	}

out:
	return done;
}

static int ath10k_pci_request_irq_msi(struct ath10k *ar)
{
	struct ath10k_pci *ar_pci = ath10k_pci_priv(ar);
	int ret;

	ret = request_irq(ar_pci->pdev->irq,
			  ath10k_pci_interrupt_handler,
			  IRQF_SHARED, "ath10k_pci", ar);
	if (ret) {
		ath10k_warn(ar, "failed to request MSI irq %d: %d\n",
			    ar_pci->pdev->irq, ret);
		return ret;
	}

	return 0;
}

static int ath10k_pci_request_irq_legacy(struct ath10k *ar)
{
	struct ath10k_pci *ar_pci = ath10k_pci_priv(ar);
	int ret;

	ret = request_irq(ar_pci->pdev->irq,
			  ath10k_pci_interrupt_handler,
			  IRQF_SHARED, "ath10k_pci", ar);
	if (ret) {
		ath10k_warn(ar, "failed to request legacy irq %d: %d\n",
			    ar_pci->pdev->irq, ret);
		return ret;
	}

	return 0;
}

static int ath10k_pci_request_irq(struct ath10k *ar)
{
	struct ath10k_pci *ar_pci = ath10k_pci_priv(ar);

	switch (ar_pci->oper_irq_mode) {
	case ATH10K_PCI_IRQ_LEGACY:
		return ath10k_pci_request_irq_legacy(ar);
	case ATH10K_PCI_IRQ_MSI:
		return ath10k_pci_request_irq_msi(ar);
	default:
		return -EINVAL;
	}
}

static void ath10k_pci_free_irq(struct ath10k *ar)
{
	struct ath10k_pci *ar_pci = ath10k_pci_priv(ar);

	free_irq(ar_pci->pdev->irq, ar);
}

void ath10k_pci_init_napi(struct ath10k *ar)
{
	netif_napi_add(&ar->napi_dev, &ar->napi, ath10k_pci_napi_poll,
		       ATH10K_NAPI_BUDGET);
}

static int ath10k_pci_init_irq(struct ath10k *ar)
{
	struct ath10k_pci *ar_pci = ath10k_pci_priv(ar);
	int ret;

	ath10k_pci_init_napi(ar);

	if (ath10k_pci_irq_mode != ATH10K_PCI_IRQ_AUTO)
		ath10k_info(ar, "limiting irq mode to: %d\n",
			    ath10k_pci_irq_mode);

	/* Try MSI */
	if (ath10k_pci_irq_mode != ATH10K_PCI_IRQ_LEGACY) {
		ar_pci->oper_irq_mode = ATH10K_PCI_IRQ_MSI;
		ret = pci_enable_msi(ar_pci->pdev);
		if (ret == 0)
			return 0;

		/* fall-through */
	}

	/* Try legacy irq
	 *
	 * A potential race occurs here: The CORE_BASE write
	 * depends on target correctly decoding AXI address but
	 * host won't know when target writes BAR to CORE_CTRL.
	 * This write might get lost if target has NOT written BAR.
	 * For now, fix the race by repeating the write in below
	 * synchronization checking.
	 */
	ar_pci->oper_irq_mode = ATH10K_PCI_IRQ_LEGACY;

	ath10k_pci_write32(ar, SOC_CORE_BASE_ADDRESS + PCIE_INTR_ENABLE_ADDRESS,
			   PCIE_INTR_FIRMWARE_MASK | PCIE_INTR_CE_MASK_ALL);

	return 0;
}

static void ath10k_pci_deinit_irq_legacy(struct ath10k *ar)
{
	ath10k_pci_write32(ar, SOC_CORE_BASE_ADDRESS + PCIE_INTR_ENABLE_ADDRESS,
			   0);
}

static int ath10k_pci_deinit_irq(struct ath10k *ar)
{
	struct ath10k_pci *ar_pci = ath10k_pci_priv(ar);

	switch (ar_pci->oper_irq_mode) {
	case ATH10K_PCI_IRQ_LEGACY:
		ath10k_pci_deinit_irq_legacy(ar);
		break;
	default:
		pci_disable_msi(ar_pci->pdev);
		break;
	}

	return 0;
}

int ath10k_pci_wait_for_target_init(struct ath10k *ar)
{
	struct ath10k_pci *ar_pci = ath10k_pci_priv(ar);
	unsigned long timeout;
	u32 val;

	ath10k_dbg(ar, ATH10K_DBG_BOOT, "boot waiting target to initialise\n");

	timeout = jiffies + msecs_to_jiffies(ATH10K_PCI_TARGET_WAIT);

	do {
		val = ath10k_pci_read32(ar, FW_INDICATOR_ADDRESS);

		ath10k_dbg(ar, ATH10K_DBG_BOOT, "boot target indicator %x\n",
			   val);

		/* target should never return this */
		if (val == 0xffffffff)
			continue;

		/* the device has crashed so don't bother trying anymore */
		if (val & FW_IND_EVENT_PENDING)
			break;

		if (val & FW_IND_INITIALIZED)
			break;

		if (ar_pci->oper_irq_mode == ATH10K_PCI_IRQ_LEGACY)
			/* Fix potential race by repeating CORE_BASE writes */
			ath10k_pci_enable_legacy_irq(ar);

		mdelay(10);
	} while (time_before(jiffies, timeout));

	ath10k_pci_disable_and_clear_legacy_irq(ar);
	ath10k_pci_irq_msi_fw_mask(ar);

	if (val == 0xffffffff) {
		ath10k_err(ar, "failed to read device register, device is gone\n");
		return -EIO;
	}

	if (val & FW_IND_EVENT_PENDING) {
		ath10k_warn(ar, "device has crashed during init\n");
		return -ECOMM;
	}

	if (!(val & FW_IND_INITIALIZED)) {
		ath10k_err(ar, "failed to receive initialized event from target: %08x\n",
			   val);
		return -ETIMEDOUT;
	}

	ath10k_dbg(ar, ATH10K_DBG_BOOT, "boot target initialised\n");
	return 0;
}

static int ath10k_pci_cold_reset(struct ath10k *ar)
{
	u32 val;

	ath10k_dbg(ar, ATH10K_DBG_BOOT, "boot cold reset\n");

	spin_lock_bh(&ar->data_lock);

	ar->stats.fw_cold_reset_counter++;

	spin_unlock_bh(&ar->data_lock);

	/* Put Target, including PCIe, into RESET. */
	val = ath10k_pci_reg_read32(ar, SOC_GLOBAL_RESET_ADDRESS);
	val |= 1;
	ath10k_pci_reg_write32(ar, SOC_GLOBAL_RESET_ADDRESS, val);

	/* After writing into SOC_GLOBAL_RESET to put device into
	 * reset and pulling out of reset pcie may not be stable
	 * for any immediate pcie register access and cause bus error,
	 * add delay before any pcie access request to fix this issue.
	 */
	msleep(20);

	/* Pull Target, including PCIe, out of RESET. */
	val &= ~1;
	ath10k_pci_reg_write32(ar, SOC_GLOBAL_RESET_ADDRESS, val);

	msleep(20);

	ath10k_dbg(ar, ATH10K_DBG_BOOT, "boot cold reset complete\n");

	return 0;
}

static int ath10k_pci_claim(struct ath10k *ar)
{
	struct ath10k_pci *ar_pci = ath10k_pci_priv(ar);
	struct pci_dev *pdev = ar_pci->pdev;
	int ret;

	pci_set_drvdata(pdev, ar);

	ret = pci_enable_device(pdev);
	if (ret) {
		ath10k_err(ar, "failed to enable pci device: %d\n", ret);
		return ret;
	}

	ret = pci_request_region(pdev, BAR_NUM, "ath");
	if (ret) {
		ath10k_err(ar, "failed to request region BAR%d: %d\n", BAR_NUM,
			   ret);
		goto err_device;
	}

	/* Target expects 32 bit DMA. Enforce it. */
	ret = pci_set_dma_mask(pdev, DMA_BIT_MASK(32));
	if (ret) {
		ath10k_err(ar, "failed to set dma mask to 32-bit: %d\n", ret);
		goto err_region;
	}

	ret = pci_set_consistent_dma_mask(pdev, DMA_BIT_MASK(32));
	if (ret) {
		ath10k_err(ar, "failed to set consistent dma mask to 32-bit: %d\n",
			   ret);
		goto err_region;
	}

	pci_set_master(pdev);

	/* Arrange for access to Target SoC registers. */
	ar_pci->mem_len = pci_resource_len(pdev, BAR_NUM);
	ar_pci->mem = pci_iomap(pdev, BAR_NUM, 0);
	if (!ar_pci->mem) {
		ath10k_err(ar, "failed to iomap BAR%d\n", BAR_NUM);
		ret = -EIO;
		goto err_master;
	}

	ath10k_dbg(ar, ATH10K_DBG_BOOT, "boot pci_mem 0x%pK\n", ar_pci->mem);
	return 0;

err_master:
	pci_clear_master(pdev);

err_region:
	pci_release_region(pdev, BAR_NUM);

err_device:
	pci_disable_device(pdev);

	return ret;
}

static void ath10k_pci_release(struct ath10k *ar)
{
	struct ath10k_pci *ar_pci = ath10k_pci_priv(ar);
	struct pci_dev *pdev = ar_pci->pdev;

	pci_iounmap(pdev, ar_pci->mem);
	pci_release_region(pdev, BAR_NUM);
	pci_clear_master(pdev);
	pci_disable_device(pdev);
}

static bool ath10k_pci_chip_is_supported(u32 dev_id, u32 chip_id)
{
	const struct ath10k_pci_supp_chip *supp_chip;
	int i;
	u32 rev_id = MS(chip_id, SOC_CHIP_ID_REV);

	for (i = 0; i < ARRAY_SIZE(ath10k_pci_supp_chips); i++) {
		supp_chip = &ath10k_pci_supp_chips[i];

		if (supp_chip->dev_id == dev_id &&
		    supp_chip->rev_id == rev_id)
			return true;
	}

	return false;
}

int ath10k_pci_setup_resource(struct ath10k *ar)
{
	struct ath10k_pci *ar_pci = ath10k_pci_priv(ar);
	int ret;

	spin_lock_init(&ar_pci->ce_lock);
	spin_lock_init(&ar_pci->ps_lock);

	setup_timer(&ar_pci->rx_post_retry, ath10k_pci_rx_replenish_retry,
		    (unsigned long)ar);

	if (QCA_REV_6174(ar) || QCA_REV_9377(ar))
		ath10k_pci_override_ce_config(ar);

	ret = ath10k_pci_alloc_pipes(ar);
	if (ret) {
		ath10k_err(ar, "failed to allocate copy engine pipes: %d\n",
			   ret);
		return ret;
	}

	return 0;
}

void ath10k_pci_release_resource(struct ath10k *ar)
{
	ath10k_pci_rx_retry_sync(ar);
	netif_napi_del(&ar->napi);
	ath10k_pci_ce_deinit(ar);
	ath10k_pci_free_pipes(ar);
}

static const struct ath10k_bus_ops ath10k_pci_bus_ops = {
	.read32		= ath10k_bus_pci_read32,
	.write32	= ath10k_bus_pci_write32,
	.get_num_banks	= ath10k_pci_get_num_banks,
};

static int ath10k_pci_probe(struct pci_dev *pdev,
			    const struct pci_device_id *pci_dev)
{
	int ret = 0;
	struct ath10k *ar;
	struct ath10k_pci *ar_pci;
	enum ath10k_hw_rev hw_rev;
	u32 chip_id;
	bool pci_ps;
	int (*pci_soft_reset)(struct ath10k *ar);
	int (*pci_hard_reset)(struct ath10k *ar);
	u32 (*targ_cpu_to_ce_addr)(struct ath10k *ar, u32 addr);

	switch (pci_dev->device) {
	case QCA988X_2_0_DEVICE_ID:
		hw_rev = ATH10K_HW_QCA988X;
		pci_ps = false;
		pci_soft_reset = ath10k_pci_warm_reset;
		pci_hard_reset = ath10k_pci_qca988x_chip_reset;
		targ_cpu_to_ce_addr = ath10k_pci_qca988x_targ_cpu_to_ce_addr;
		break;
	case QCA9887_1_0_DEVICE_ID:
		hw_rev = ATH10K_HW_QCA9887;
		pci_ps = false;
		pci_soft_reset = ath10k_pci_warm_reset;
		pci_hard_reset = ath10k_pci_qca988x_chip_reset;
		targ_cpu_to_ce_addr = ath10k_pci_qca988x_targ_cpu_to_ce_addr;
		break;
	case QCA6164_2_1_DEVICE_ID:
	case QCA6174_2_1_DEVICE_ID:
		hw_rev = ATH10K_HW_QCA6174;
		pci_ps = true;
		pci_soft_reset = ath10k_pci_warm_reset;
		pci_hard_reset = ath10k_pci_qca6174_chip_reset;
		targ_cpu_to_ce_addr = ath10k_pci_qca988x_targ_cpu_to_ce_addr;
		break;
	case QCA99X0_2_0_DEVICE_ID:
		hw_rev = ATH10K_HW_QCA99X0;
		pci_ps = false;
		pci_soft_reset = ath10k_pci_qca99x0_soft_chip_reset;
		pci_hard_reset = ath10k_pci_qca99x0_chip_reset;
		targ_cpu_to_ce_addr = ath10k_pci_qca99x0_targ_cpu_to_ce_addr;
		break;
	case QCA9984_1_0_DEVICE_ID:
		hw_rev = ATH10K_HW_QCA9984;
		pci_ps = false;
		pci_soft_reset = ath10k_pci_qca99x0_soft_chip_reset;
		pci_hard_reset = ath10k_pci_qca99x0_chip_reset;
		targ_cpu_to_ce_addr = ath10k_pci_qca99x0_targ_cpu_to_ce_addr;
		break;
	case QCA9888_2_0_DEVICE_ID:
		hw_rev = ATH10K_HW_QCA9888;
		pci_ps = false;
		pci_soft_reset = ath10k_pci_qca99x0_soft_chip_reset;
		pci_hard_reset = ath10k_pci_qca99x0_chip_reset;
		targ_cpu_to_ce_addr = ath10k_pci_qca99x0_targ_cpu_to_ce_addr;
		break;
	case QCA9377_1_0_DEVICE_ID:
		hw_rev = ATH10K_HW_QCA9377;
		pci_ps = true;
		pci_soft_reset = NULL;
		pci_hard_reset = ath10k_pci_qca6174_chip_reset;
		targ_cpu_to_ce_addr = ath10k_pci_qca988x_targ_cpu_to_ce_addr;
		break;
	default:
		WARN_ON(1);
		return -ENOTSUPP;
	}

	ar = ath10k_core_create(sizeof(*ar_pci), &pdev->dev, ATH10K_BUS_PCI,
				hw_rev, &ath10k_pci_hif_ops);
	if (!ar) {
		dev_err(&pdev->dev, "failed to allocate core\n");
		return -ENOMEM;
	}

	ath10k_dbg(ar, ATH10K_DBG_BOOT, "pci probe %04x:%04x %04x:%04x\n",
		   pdev->vendor, pdev->device,
		   pdev->subsystem_vendor, pdev->subsystem_device);

	ar_pci = ath10k_pci_priv(ar);
	ar_pci->pdev = pdev;
	ar_pci->dev = &pdev->dev;
	ar_pci->ar = ar;
	ar->dev_id = pci_dev->device;
	ar_pci->pci_ps = pci_ps;
	ar_pci->bus_ops = &ath10k_pci_bus_ops;
	ar_pci->pci_soft_reset = pci_soft_reset;
	ar_pci->pci_hard_reset = pci_hard_reset;
	ar_pci->targ_cpu_to_ce_addr = targ_cpu_to_ce_addr;

	ar->id.vendor = pdev->vendor;
	ar->id.device = pdev->device;
	ar->id.subsystem_vendor = pdev->subsystem_vendor;
	ar->id.subsystem_device = pdev->subsystem_device;

	setup_timer(&ar_pci->ps_timer, ath10k_pci_ps_timer,
		    (unsigned long)ar);

	ret = ath10k_pci_setup_resource(ar);
	if (ret) {
		ath10k_err(ar, "failed to setup resource: %d\n", ret);
		goto err_core_destroy;
	}

	ret = ath10k_pci_claim(ar);
	if (ret) {
		ath10k_err(ar, "failed to claim device: %d\n", ret);
		goto err_free_pipes;
	}

	ret = ath10k_pci_force_wake(ar);
	if (ret) {
		ath10k_warn(ar, "failed to wake up device : %d\n", ret);
		goto err_sleep;
	}

	ath10k_pci_ce_deinit(ar);
	ath10k_pci_irq_disable(ar);

	ret = ath10k_pci_init_irq(ar);
	if (ret) {
		ath10k_err(ar, "failed to init irqs: %d\n", ret);
		goto err_sleep;
	}

	ath10k_info(ar, "pci irq %s oper_irq_mode %d irq_mode %d reset_mode %d\n",
		    ath10k_pci_get_irq_method(ar), ar_pci->oper_irq_mode,
		    ath10k_pci_irq_mode, ath10k_pci_reset_mode);

	ret = ath10k_pci_request_irq(ar);
	if (ret) {
		ath10k_warn(ar, "failed to request irqs: %d\n", ret);
		goto err_deinit_irq;
	}

	ret = ath10k_pci_chip_reset(ar);
	if (ret) {
		ath10k_err(ar, "failed to reset chip: %d\n", ret);
		goto err_free_irq;
	}

	chip_id = ath10k_pci_soc_read32(ar, SOC_CHIP_ID_ADDRESS);
	if (chip_id == 0xffffffff) {
		ath10k_err(ar, "failed to get chip id\n");
		goto err_free_irq;
	}

	if (!ath10k_pci_chip_is_supported(pdev->device, chip_id)) {
		ath10k_err(ar, "device %04x with chip_id %08x isn't supported\n",
			   pdev->device, chip_id);
		goto err_free_irq;
	}

	ret = ath10k_core_register(ar, chip_id);
	if (ret) {
		ath10k_err(ar, "failed to register driver core: %d\n", ret);
		goto err_free_irq;
	}

	return 0;

err_free_irq:
	ath10k_pci_free_irq(ar);
	ath10k_pci_rx_retry_sync(ar);

err_deinit_irq:
	ath10k_pci_deinit_irq(ar);

err_sleep:
	ath10k_pci_sleep_sync(ar);
	ath10k_pci_release(ar);

err_free_pipes:
	ath10k_pci_free_pipes(ar);

err_core_destroy:
	ath10k_core_destroy(ar);

	return ret;
}

static void ath10k_pci_remove(struct pci_dev *pdev)
{
	struct ath10k *ar = pci_get_drvdata(pdev);
	struct ath10k_pci *ar_pci;

	ath10k_dbg(ar, ATH10K_DBG_PCI, "pci remove\n");

	if (!ar)
		return;

	ar_pci = ath10k_pci_priv(ar);

	if (!ar_pci)
		return;

	ath10k_core_unregister(ar);
	ath10k_pci_free_irq(ar);
	ath10k_pci_deinit_irq(ar);
	ath10k_pci_release_resource(ar);
	ath10k_pci_sleep_sync(ar);
	ath10k_pci_release(ar);
	ath10k_core_destroy(ar);
}

MODULE_DEVICE_TABLE(pci, ath10k_pci_id_table);

static struct pci_driver ath10k_pci_driver = {
	.name = "ath10k_pci",
	.id_table = ath10k_pci_id_table,
	.probe = ath10k_pci_probe,
	.remove = ath10k_pci_remove,
};

static int __init ath10k_pci_init(void)
{
	int ret;

	ret = pci_register_driver(&ath10k_pci_driver);
	if (ret)
		printk(KERN_ERR "failed to register ath10k pci driver: %d\n",
		       ret);

	ret = ath10k_ahb_init();
	if (ret)
		printk(KERN_ERR "ahb init failed: %d\n", ret);

	return ret;
}
module_init(ath10k_pci_init);

static void __exit ath10k_pci_exit(void)
{
	pci_unregister_driver(&ath10k_pci_driver);
	ath10k_ahb_exit();
}

module_exit(ath10k_pci_exit);

MODULE_AUTHOR("Qualcomm Atheros");
MODULE_DESCRIPTION("Driver support for Qualcomm Atheros 802.11ac WLAN PCIe/AHB devices");
MODULE_LICENSE("Dual BSD/GPL");

/* QCA988x 2.0 firmware files */
MODULE_FIRMWARE(QCA988X_HW_2_0_FW_DIR "/" ATH10K_FW_API2_FILE);
MODULE_FIRMWARE(QCA988X_HW_2_0_FW_DIR "/" ATH10K_FW_API3_FILE);
MODULE_FIRMWARE(QCA988X_HW_2_0_FW_DIR "/" ATH10K_FW_API4_FILE);
MODULE_FIRMWARE(QCA988X_HW_2_0_FW_DIR "/" ATH10K_FW_API5_FILE);
MODULE_FIRMWARE(QCA988X_HW_2_0_FW_DIR "/" QCA988X_HW_2_0_BOARD_DATA_FILE);
MODULE_FIRMWARE(QCA988X_HW_2_0_FW_DIR "/" ATH10K_BOARD_API2_FILE);

/* QCA9887 1.0 firmware files */
MODULE_FIRMWARE(QCA9887_HW_1_0_FW_DIR "/" ATH10K_FW_API5_FILE);
MODULE_FIRMWARE(QCA9887_HW_1_0_FW_DIR "/" QCA9887_HW_1_0_BOARD_DATA_FILE);
MODULE_FIRMWARE(QCA9887_HW_1_0_FW_DIR "/" ATH10K_BOARD_API2_FILE);

/* QCA6174 2.1 firmware files */
MODULE_FIRMWARE(QCA6174_HW_2_1_FW_DIR "/" ATH10K_FW_API4_FILE);
MODULE_FIRMWARE(QCA6174_HW_2_1_FW_DIR "/" ATH10K_FW_API5_FILE);
MODULE_FIRMWARE(QCA6174_HW_2_1_FW_DIR "/" QCA6174_HW_2_1_BOARD_DATA_FILE);
MODULE_FIRMWARE(QCA6174_HW_2_1_FW_DIR "/" ATH10K_BOARD_API2_FILE);

/* QCA6174 3.1 firmware files */
MODULE_FIRMWARE(QCA6174_HW_3_0_FW_DIR "/" ATH10K_FW_API4_FILE);
MODULE_FIRMWARE(QCA6174_HW_3_0_FW_DIR "/" ATH10K_FW_API5_FILE);
MODULE_FIRMWARE(QCA6174_HW_3_0_FW_DIR "/" ATH10K_FW_API6_FILE);
MODULE_FIRMWARE(QCA6174_HW_3_0_FW_DIR "/" QCA6174_HW_3_0_BOARD_DATA_FILE);
MODULE_FIRMWARE(QCA6174_HW_3_0_FW_DIR "/" ATH10K_BOARD_API2_FILE);

/* QCA9377 1.0 firmware files */
MODULE_FIRMWARE(QCA9377_HW_1_0_FW_DIR "/" ATH10K_FW_API5_FILE);
MODULE_FIRMWARE(QCA9377_HW_1_0_FW_DIR "/" QCA9377_HW_1_0_BOARD_DATA_FILE);<|MERGE_RESOLUTION|>--- conflicted
+++ resolved
@@ -852,19 +852,11 @@
 	val |= 0x100000 | region;
 	return val;
 }
-<<<<<<< HEAD
 
 static u32 ath10k_pci_qca99x0_targ_cpu_to_ce_addr(struct ath10k *ar, u32 addr)
 {
 	u32 val = 0, region = addr & 0xfffff;
 
-=======
-
-static u32 ath10k_pci_qca99x0_targ_cpu_to_ce_addr(struct ath10k *ar, u32 addr)
-{
-	u32 val = 0, region = addr & 0xfffff;
-
->>>>>>> 2ac97f0f
 	val = ath10k_pci_read32(ar, PCIE_BAR_REG_ADDRESS);
 	val |= 0x100000 | region;
 	return val;
