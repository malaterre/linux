--- conflicted
+++ resolved
@@ -537,12 +537,8 @@
 	{IWL_PCI_DEVICE(0xA370, 0x1030, iwl9560_2ac_cfg)},
 
 /* a000 Series */
-<<<<<<< HEAD
-	{IWL_PCI_DEVICE(0x2720, 0x0A10, iwla000_2ac_cfg_hr)},
-=======
 	{IWL_PCI_DEVICE(0x2720, 0x0A10, iwla000_2ac_cfg_hr_cdb)},
 	{IWL_PCI_DEVICE(0x2722, 0x0A10, iwla000_2ac_cfg_hr)},
->>>>>>> 2ac97f0f
 #endif /* CONFIG_IWLMVM */
 
 	{0}
@@ -676,26 +672,11 @@
 		iwl_trans->cfg = cfg_7265d;
 	}
 
-<<<<<<< HEAD
-	if (iwl_trans->cfg->rf_id) {
-		if (cfg == &iwl9460_2ac_cfg &&
-		    iwl_trans->hw_rf_id == CSR_HW_RF_ID_TYPE_LC) {
-			cfg = &iwl9000lc_2ac_cfg;
-			iwl_trans->cfg = cfg;
-		}
-
-		if (cfg == &iwla000_2ac_cfg_hr &&
-		    iwl_trans->hw_rf_id == CSR_HW_RF_ID_TYPE_JF) {
-			cfg = &iwla000_2ac_cfg_jf;
-			iwl_trans->cfg = cfg;
-		}
-=======
 	if (iwl_trans->cfg->rf_id &&
 	    (cfg == &iwla000_2ac_cfg_hr || cfg == &iwla000_2ac_cfg_hr_cdb) &&
 	     iwl_trans->hw_rf_id == CSR_HW_RF_ID_TYPE_JF) {
 		cfg = &iwla000_2ac_cfg_jf;
 		iwl_trans->cfg = cfg;
->>>>>>> 2ac97f0f
 	}
 #endif
 
