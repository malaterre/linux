--- conflicted
+++ resolved
@@ -452,10 +452,7 @@
 extern const struct iwl_cfg iwl9460_2ac_cfg;
 extern const struct iwl_cfg iwl9560_2ac_cfg;
 extern const struct iwl_cfg iwla000_2ac_cfg_hr;
-<<<<<<< HEAD
-=======
 extern const struct iwl_cfg iwla000_2ac_cfg_hr_cdb;
->>>>>>> 2ac97f0f
 extern const struct iwl_cfg iwla000_2ac_cfg_jf;
 #endif /* CONFIG_IWLMVM */
 
