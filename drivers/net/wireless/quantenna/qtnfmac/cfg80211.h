--- conflicted
+++ resolved
@@ -34,12 +34,9 @@
 		.aborted = aborted,
 	};
 
-<<<<<<< HEAD
-=======
 	if (timer_pending(&mac->scan_timeout))
 		del_timer_sync(&mac->scan_timeout);
 
->>>>>>> 6c3cc51a
 	mutex_lock(&mac->mac_lock);
 
 	if (mac->scan_req) {
