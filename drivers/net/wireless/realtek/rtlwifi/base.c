/******************************************************************************
 *
 * Copyright(c) 2009-2012  Realtek Corporation.
 *
 * This program is free software; you can redistribute it and/or modify it
 * under the terms of version 2 of the GNU General Public License as
 * published by the Free Software Foundation.
 *
 * This program is distributed in the hope that it will be useful, but WITHOUT
 * ANY WARRANTY; without even the implied warranty of MERCHANTABILITY or
 * FITNESS FOR A PARTICULAR PURPOSE.  See the GNU General Public License for
 * more details.
 *
 * The full GNU General Public License is included in this distribution in the
 * file called LICENSE.
 *
 * Contact Information:
 * wlanfae <wlanfae@realtek.com>
 * Realtek Corporation, No. 2, Innovation Road II, Hsinchu Science Park,
 * Hsinchu 300, Taiwan.
 *
 * Larry Finger <Larry.Finger@lwfinger.net>
 *
 *****************************************************************************/

#include "wifi.h"
#include "rc.h"
#include "base.h"
#include "efuse.h"
#include "cam.h"
#include "ps.h"
#include "regd.h"
#include "pci.h"
#include <linux/ip.h>
#include <linux/module.h>
#include <linux/udp.h>

/*
 *NOTICE!!!: This file will be very big, we should
 *keep it clear under following roles:
 *
 *This file include following parts, so, if you add new
 *functions into this file, please check which part it
 *should includes. or check if you should add new part
 *for this file:
 *
 *1) mac80211 init functions
 *2) tx information functions
 *3) functions called by core.c
 *4) wq & timer callback functions
 *5) frame process functions
 *6) IOT functions
 *7) sysfs functions
 *8) vif functions
 *9) ...
 */

/*********************************************************
 *
 * mac80211 init functions
 *
 *********************************************************/
static struct ieee80211_channel rtl_channeltable_2g[] = {
	{.center_freq = 2412, .hw_value = 1,},
	{.center_freq = 2417, .hw_value = 2,},
	{.center_freq = 2422, .hw_value = 3,},
	{.center_freq = 2427, .hw_value = 4,},
	{.center_freq = 2432, .hw_value = 5,},
	{.center_freq = 2437, .hw_value = 6,},
	{.center_freq = 2442, .hw_value = 7,},
	{.center_freq = 2447, .hw_value = 8,},
	{.center_freq = 2452, .hw_value = 9,},
	{.center_freq = 2457, .hw_value = 10,},
	{.center_freq = 2462, .hw_value = 11,},
	{.center_freq = 2467, .hw_value = 12,},
	{.center_freq = 2472, .hw_value = 13,},
	{.center_freq = 2484, .hw_value = 14,},
};

static struct ieee80211_channel rtl_channeltable_5g[] = {
	{.center_freq = 5180, .hw_value = 36,},
	{.center_freq = 5200, .hw_value = 40,},
	{.center_freq = 5220, .hw_value = 44,},
	{.center_freq = 5240, .hw_value = 48,},
	{.center_freq = 5260, .hw_value = 52,},
	{.center_freq = 5280, .hw_value = 56,},
	{.center_freq = 5300, .hw_value = 60,},
	{.center_freq = 5320, .hw_value = 64,},
	{.center_freq = 5500, .hw_value = 100,},
	{.center_freq = 5520, .hw_value = 104,},
	{.center_freq = 5540, .hw_value = 108,},
	{.center_freq = 5560, .hw_value = 112,},
	{.center_freq = 5580, .hw_value = 116,},
	{.center_freq = 5600, .hw_value = 120,},
	{.center_freq = 5620, .hw_value = 124,},
	{.center_freq = 5640, .hw_value = 128,},
	{.center_freq = 5660, .hw_value = 132,},
	{.center_freq = 5680, .hw_value = 136,},
	{.center_freq = 5700, .hw_value = 140,},
	{.center_freq = 5745, .hw_value = 149,},
	{.center_freq = 5765, .hw_value = 153,},
	{.center_freq = 5785, .hw_value = 157,},
	{.center_freq = 5805, .hw_value = 161,},
	{.center_freq = 5825, .hw_value = 165,},
};

static struct ieee80211_rate rtl_ratetable_2g[] = {
	{.bitrate = 10, .hw_value = 0x00,},
	{.bitrate = 20, .hw_value = 0x01,},
	{.bitrate = 55, .hw_value = 0x02,},
	{.bitrate = 110, .hw_value = 0x03,},
	{.bitrate = 60, .hw_value = 0x04,},
	{.bitrate = 90, .hw_value = 0x05,},
	{.bitrate = 120, .hw_value = 0x06,},
	{.bitrate = 180, .hw_value = 0x07,},
	{.bitrate = 240, .hw_value = 0x08,},
	{.bitrate = 360, .hw_value = 0x09,},
	{.bitrate = 480, .hw_value = 0x0a,},
	{.bitrate = 540, .hw_value = 0x0b,},
};

static struct ieee80211_rate rtl_ratetable_5g[] = {
	{.bitrate = 60, .hw_value = 0x04,},
	{.bitrate = 90, .hw_value = 0x05,},
	{.bitrate = 120, .hw_value = 0x06,},
	{.bitrate = 180, .hw_value = 0x07,},
	{.bitrate = 240, .hw_value = 0x08,},
	{.bitrate = 360, .hw_value = 0x09,},
	{.bitrate = 480, .hw_value = 0x0a,},
	{.bitrate = 540, .hw_value = 0x0b,},
};

static const struct ieee80211_supported_band rtl_band_2ghz = {
	.band = NL80211_BAND_2GHZ,

	.channels = rtl_channeltable_2g,
	.n_channels = ARRAY_SIZE(rtl_channeltable_2g),

	.bitrates = rtl_ratetable_2g,
	.n_bitrates = ARRAY_SIZE(rtl_ratetable_2g),

	.ht_cap = {0},
};

static struct ieee80211_supported_band rtl_band_5ghz = {
	.band = NL80211_BAND_5GHZ,

	.channels = rtl_channeltable_5g,
	.n_channels = ARRAY_SIZE(rtl_channeltable_5g),

	.bitrates = rtl_ratetable_5g,
	.n_bitrates = ARRAY_SIZE(rtl_ratetable_5g),

	.ht_cap = {0},
};

static const u8 tid_to_ac[] = {
	2, /* IEEE80211_AC_BE */
	3, /* IEEE80211_AC_BK */
	3, /* IEEE80211_AC_BK */
	2, /* IEEE80211_AC_BE */
	1, /* IEEE80211_AC_VI */
	1, /* IEEE80211_AC_VI */
	0, /* IEEE80211_AC_VO */
	0, /* IEEE80211_AC_VO */
};

u8 rtl_tid_to_ac(u8 tid)
{
	return tid_to_ac[tid];
}
EXPORT_SYMBOL_GPL(rtl_tid_to_ac);

static void _rtl_init_hw_ht_capab(struct ieee80211_hw *hw,
				  struct ieee80211_sta_ht_cap *ht_cap)
{
	struct rtl_priv *rtlpriv = rtl_priv(hw);
	struct rtl_phy *rtlphy = &(rtlpriv->phy);

	ht_cap->ht_supported = true;
	ht_cap->cap = IEEE80211_HT_CAP_SUP_WIDTH_20_40 |
	    IEEE80211_HT_CAP_SGI_40 |
	    IEEE80211_HT_CAP_SGI_20 |
	    IEEE80211_HT_CAP_DSSSCCK40 | IEEE80211_HT_CAP_MAX_AMSDU;

	if (rtlpriv->rtlhal.disable_amsdu_8k)
		ht_cap->cap &= ~IEEE80211_HT_CAP_MAX_AMSDU;

	/*
	 *Maximum length of AMPDU that the STA can receive.
	 *Length = 2 ^ (13 + max_ampdu_length_exp) - 1 (octets)
	 */
	ht_cap->ampdu_factor = IEEE80211_HT_MAX_AMPDU_64K;

	/*Minimum MPDU start spacing , */
	ht_cap->ampdu_density = IEEE80211_HT_MPDU_DENSITY_16;

	ht_cap->mcs.tx_params = IEEE80211_HT_MCS_TX_DEFINED;

	/*hw->wiphy->bands[NL80211_BAND_2GHZ]
	 *base on ant_num
	 *rx_mask: RX mask
	 *if rx_ant = 1 rx_mask[0]= 0xff;==>MCS0-MCS7
	 *if rx_ant = 2 rx_mask[1]= 0xff;==>MCS8-MCS15
	 *if rx_ant >= 3 rx_mask[2]= 0xff;
	 *if BW_40 rx_mask[4]= 0x01;
	 *highest supported RX rate
	 */
	if (rtlpriv->dm.supp_phymode_switch) {
		pr_info("Support phy mode switch\n");

		ht_cap->mcs.rx_mask[0] = 0xFF;
		ht_cap->mcs.rx_mask[1] = 0xFF;
		ht_cap->mcs.rx_mask[4] = 0x01;

		ht_cap->mcs.rx_highest = cpu_to_le16(MAX_BIT_RATE_40MHZ_MCS15);
	} else {
		if (get_rf_type(rtlphy) == RF_1T2R ||
		    get_rf_type(rtlphy) == RF_2T2R) {
			RT_TRACE(rtlpriv, COMP_INIT, DBG_DMESG,
				 "1T2R or 2T2R\n");
			ht_cap->mcs.rx_mask[0] = 0xFF;
			ht_cap->mcs.rx_mask[1] = 0xFF;
			ht_cap->mcs.rx_mask[4] = 0x01;

			ht_cap->mcs.rx_highest =
				 cpu_to_le16(MAX_BIT_RATE_40MHZ_MCS15);
		} else if (get_rf_type(rtlphy) == RF_1T1R) {
			RT_TRACE(rtlpriv, COMP_INIT, DBG_DMESG, "1T1R\n");

			ht_cap->mcs.rx_mask[0] = 0xFF;
			ht_cap->mcs.rx_mask[1] = 0x00;
			ht_cap->mcs.rx_mask[4] = 0x01;

			ht_cap->mcs.rx_highest =
				 cpu_to_le16(MAX_BIT_RATE_40MHZ_MCS7);
		}
	}
}

static void _rtl_init_hw_vht_capab(struct ieee80211_hw *hw,
				   struct ieee80211_sta_vht_cap *vht_cap)
{
	struct rtl_priv *rtlpriv = rtl_priv(hw);
	struct rtl_hal *rtlhal = rtl_hal(rtlpriv);

	if (rtlhal->hw_type == HARDWARE_TYPE_RTL8812AE) {
		u16 mcs_map;

		vht_cap->vht_supported = true;
		vht_cap->cap =
			IEEE80211_VHT_CAP_MAX_MPDU_LENGTH_3895 |
			IEEE80211_VHT_CAP_MAX_MPDU_LENGTH_7991 |
			IEEE80211_VHT_CAP_MAX_MPDU_LENGTH_11454 |
			IEEE80211_VHT_CAP_SHORT_GI_80 |
			IEEE80211_VHT_CAP_TXSTBC |
			IEEE80211_VHT_CAP_RXSTBC_1 |
			IEEE80211_VHT_CAP_SU_BEAMFORMER_CAPABLE |
			IEEE80211_VHT_CAP_SU_BEAMFORMEE_CAPABLE |
			IEEE80211_VHT_CAP_HTC_VHT |
			IEEE80211_VHT_CAP_MAX_A_MPDU_LENGTH_EXPONENT_MASK |
			IEEE80211_VHT_CAP_RX_ANTENNA_PATTERN |
			IEEE80211_VHT_CAP_TX_ANTENNA_PATTERN |
			0;

		mcs_map = IEEE80211_VHT_MCS_SUPPORT_0_9 << 0 |
			IEEE80211_VHT_MCS_SUPPORT_0_9 << 2 |
			IEEE80211_VHT_MCS_NOT_SUPPORTED << 4 |
			IEEE80211_VHT_MCS_NOT_SUPPORTED << 6 |
			IEEE80211_VHT_MCS_NOT_SUPPORTED << 8 |
			IEEE80211_VHT_MCS_NOT_SUPPORTED << 10 |
			IEEE80211_VHT_MCS_NOT_SUPPORTED << 12 |
			IEEE80211_VHT_MCS_NOT_SUPPORTED << 14;

		vht_cap->vht_mcs.rx_mcs_map = cpu_to_le16(mcs_map);
		vht_cap->vht_mcs.rx_highest =
			cpu_to_le16(MAX_BIT_RATE_SHORT_GI_2NSS_80MHZ_MCS9);
		vht_cap->vht_mcs.tx_mcs_map = cpu_to_le16(mcs_map);
		vht_cap->vht_mcs.tx_highest =
			cpu_to_le16(MAX_BIT_RATE_SHORT_GI_2NSS_80MHZ_MCS9);
	} else if (rtlhal->hw_type == HARDWARE_TYPE_RTL8821AE) {
		u16 mcs_map;

		vht_cap->vht_supported = true;
		vht_cap->cap =
			IEEE80211_VHT_CAP_MAX_MPDU_LENGTH_3895 |
			IEEE80211_VHT_CAP_MAX_MPDU_LENGTH_7991 |
			IEEE80211_VHT_CAP_MAX_MPDU_LENGTH_11454 |
			IEEE80211_VHT_CAP_SHORT_GI_80 |
			IEEE80211_VHT_CAP_TXSTBC |
			IEEE80211_VHT_CAP_RXSTBC_1 |
			IEEE80211_VHT_CAP_SU_BEAMFORMER_CAPABLE |
			IEEE80211_VHT_CAP_SU_BEAMFORMEE_CAPABLE |
			IEEE80211_VHT_CAP_HTC_VHT |
			IEEE80211_VHT_CAP_MAX_A_MPDU_LENGTH_EXPONENT_MASK |
			IEEE80211_VHT_CAP_RX_ANTENNA_PATTERN |
			IEEE80211_VHT_CAP_TX_ANTENNA_PATTERN |
			0;

		mcs_map = IEEE80211_VHT_MCS_SUPPORT_0_9 << 0 |
			IEEE80211_VHT_MCS_NOT_SUPPORTED << 2 |
			IEEE80211_VHT_MCS_NOT_SUPPORTED << 4 |
			IEEE80211_VHT_MCS_NOT_SUPPORTED << 6 |
			IEEE80211_VHT_MCS_NOT_SUPPORTED << 8 |
			IEEE80211_VHT_MCS_NOT_SUPPORTED << 10 |
			IEEE80211_VHT_MCS_NOT_SUPPORTED << 12 |
			IEEE80211_VHT_MCS_NOT_SUPPORTED << 14;

		vht_cap->vht_mcs.rx_mcs_map = cpu_to_le16(mcs_map);
		vht_cap->vht_mcs.rx_highest =
			cpu_to_le16(MAX_BIT_RATE_SHORT_GI_1NSS_80MHZ_MCS9);
		vht_cap->vht_mcs.tx_mcs_map = cpu_to_le16(mcs_map);
		vht_cap->vht_mcs.tx_highest =
			cpu_to_le16(MAX_BIT_RATE_SHORT_GI_1NSS_80MHZ_MCS9);
	}
}

static void _rtl_init_mac80211(struct ieee80211_hw *hw)
{
	struct rtl_priv *rtlpriv = rtl_priv(hw);
	struct rtl_hal *rtlhal = rtl_hal(rtlpriv);
	struct rtl_mac *rtlmac = rtl_mac(rtl_priv(hw));
	struct rtl_efuse *rtlefuse = rtl_efuse(rtl_priv(hw));
	struct ieee80211_supported_band *sband;

	if (rtlhal->macphymode == SINGLEMAC_SINGLEPHY &&
	    rtlhal->bandset == BAND_ON_BOTH) {
		/* 1: 2.4 G bands */
		/* <1> use  mac->bands as mem for hw->wiphy->bands */
		sband = &(rtlmac->bands[NL80211_BAND_2GHZ]);

		/* <2> set hw->wiphy->bands[NL80211_BAND_2GHZ]
		 * to default value(1T1R) */
		memcpy(&(rtlmac->bands[NL80211_BAND_2GHZ]), &rtl_band_2ghz,
				sizeof(struct ieee80211_supported_band));

		/* <3> init ht cap base on ant_num */
		_rtl_init_hw_ht_capab(hw, &sband->ht_cap);

		/* <4> set mac->sband to wiphy->sband */
		hw->wiphy->bands[NL80211_BAND_2GHZ] = sband;

		/* 2: 5 G bands */
		/* <1> use  mac->bands as mem for hw->wiphy->bands */
		sband = &(rtlmac->bands[NL80211_BAND_5GHZ]);

		/* <2> set hw->wiphy->bands[NL80211_BAND_5GHZ]
		 * to default value(1T1R) */
		memcpy(&(rtlmac->bands[NL80211_BAND_5GHZ]), &rtl_band_5ghz,
				sizeof(struct ieee80211_supported_band));

		/* <3> init ht cap base on ant_num */
		_rtl_init_hw_ht_capab(hw, &sband->ht_cap);

		_rtl_init_hw_vht_capab(hw, &sband->vht_cap);
		/* <4> set mac->sband to wiphy->sband */
		hw->wiphy->bands[NL80211_BAND_5GHZ] = sband;
	} else {
		if (rtlhal->current_bandtype == BAND_ON_2_4G) {
			/* <1> use  mac->bands as mem for hw->wiphy->bands */
			sband = &(rtlmac->bands[NL80211_BAND_2GHZ]);

			/* <2> set hw->wiphy->bands[NL80211_BAND_2GHZ]
			 * to default value(1T1R) */
			memcpy(&(rtlmac->bands[NL80211_BAND_2GHZ]),
			       &rtl_band_2ghz,
			       sizeof(struct ieee80211_supported_band));

			/* <3> init ht cap base on ant_num */
			_rtl_init_hw_ht_capab(hw, &sband->ht_cap);

			/* <4> set mac->sband to wiphy->sband */
			hw->wiphy->bands[NL80211_BAND_2GHZ] = sband;
		} else if (rtlhal->current_bandtype == BAND_ON_5G) {
			/* <1> use  mac->bands as mem for hw->wiphy->bands */
			sband = &(rtlmac->bands[NL80211_BAND_5GHZ]);

			/* <2> set hw->wiphy->bands[NL80211_BAND_5GHZ]
			 * to default value(1T1R) */
			memcpy(&(rtlmac->bands[NL80211_BAND_5GHZ]),
			       &rtl_band_5ghz,
			       sizeof(struct ieee80211_supported_band));

			/* <3> init ht cap base on ant_num */
			_rtl_init_hw_ht_capab(hw, &sband->ht_cap);

			_rtl_init_hw_vht_capab(hw, &sband->vht_cap);
			/* <4> set mac->sband to wiphy->sband */
			hw->wiphy->bands[NL80211_BAND_5GHZ] = sband;
		} else {
			pr_err("Err BAND %d\n",
			       rtlhal->current_bandtype);
		}
	}
	/* <5> set hw caps */
	ieee80211_hw_set(hw, SIGNAL_DBM);
	ieee80211_hw_set(hw, RX_INCLUDES_FCS);
	ieee80211_hw_set(hw, AMPDU_AGGREGATION);
	ieee80211_hw_set(hw, CONNECTION_MONITOR);
	ieee80211_hw_set(hw, MFP_CAPABLE);
	ieee80211_hw_set(hw, REPORTS_TX_ACK_STATUS);

	/* swlps or hwlps has been set in diff chip in init_sw_vars */
	if (rtlpriv->psc.swctrl_lps) {
		ieee80211_hw_set(hw, SUPPORTS_PS);
		ieee80211_hw_set(hw, PS_NULLFUNC_STACK);
	}
	hw->wiphy->interface_modes =
	    BIT(NL80211_IFTYPE_AP) |
	    BIT(NL80211_IFTYPE_STATION) |
	    BIT(NL80211_IFTYPE_ADHOC) |
	    BIT(NL80211_IFTYPE_MESH_POINT) |
	    BIT(NL80211_IFTYPE_P2P_CLIENT) |
	    BIT(NL80211_IFTYPE_P2P_GO);
	hw->wiphy->flags |= WIPHY_FLAG_IBSS_RSN;

	hw->wiphy->flags |= WIPHY_FLAG_HAS_REMAIN_ON_CHANNEL;

	hw->wiphy->rts_threshold = 2347;

	hw->queues = AC_MAX;
	hw->extra_tx_headroom = RTL_TX_HEADER_SIZE;

	/* TODO: Correct this value for our hw */
	/* TODO: define these hard code value */
	hw->max_listen_interval = 10;
	hw->max_rate_tries = 4;
	/* hw->max_rates = 1; */
	hw->sta_data_size = sizeof(struct rtl_sta_info);

/* wowlan is not supported by kernel if CONFIG_PM is not defined */
#ifdef CONFIG_PM
	if (rtlpriv->psc.wo_wlan_mode) {
		if (rtlpriv->psc.wo_wlan_mode & WAKE_ON_MAGIC_PACKET)
			rtlpriv->wowlan.flags = WIPHY_WOWLAN_MAGIC_PKT;
		if (rtlpriv->psc.wo_wlan_mode & WAKE_ON_PATTERN_MATCH) {
			rtlpriv->wowlan.n_patterns =
				MAX_SUPPORT_WOL_PATTERN_NUM;
			rtlpriv->wowlan.pattern_min_len = MIN_WOL_PATTERN_SIZE;
			rtlpriv->wowlan.pattern_max_len = MAX_WOL_PATTERN_SIZE;
		}
		hw->wiphy->wowlan = &rtlpriv->wowlan;
	}
#endif

	/* <6> mac address */
	if (is_valid_ether_addr(rtlefuse->dev_addr)) {
		SET_IEEE80211_PERM_ADDR(hw, rtlefuse->dev_addr);
	} else {
		u8 rtlmac1[] = { 0x00, 0xe0, 0x4c, 0x81, 0x92, 0x00 };
		get_random_bytes((rtlmac1 + (ETH_ALEN - 1)), 1);
		SET_IEEE80211_PERM_ADDR(hw, rtlmac1);
	}
}

static void _rtl_init_deferred_work(struct ieee80211_hw *hw)
{
	struct rtl_priv *rtlpriv = rtl_priv(hw);

	/* <1> timer */
	setup_timer(&rtlpriv->works.watchdog_timer,
		    rtl_watch_dog_timer_callback, (unsigned long)hw);
	setup_timer(&rtlpriv->works.dualmac_easyconcurrent_retrytimer,
		    rtl_easy_concurrent_retrytimer_callback, (unsigned long)hw);
	/* <2> work queue */
	rtlpriv->works.hw = hw;
	rtlpriv->works.rtl_wq = alloc_workqueue("%s", 0, 0, rtlpriv->cfg->name);
	INIT_DELAYED_WORK(&rtlpriv->works.watchdog_wq,
			  (void *)rtl_watchdog_wq_callback);
	INIT_DELAYED_WORK(&rtlpriv->works.ips_nic_off_wq,
			  (void *)rtl_ips_nic_off_wq_callback);
	INIT_DELAYED_WORK(&rtlpriv->works.ps_work,
			  (void *)rtl_swlps_wq_callback);
	INIT_DELAYED_WORK(&rtlpriv->works.ps_rfon_wq,
			  (void *)rtl_swlps_rfon_wq_callback);
	INIT_DELAYED_WORK(&rtlpriv->works.fwevt_wq,
			  (void *)rtl_fwevt_wq_callback);
	INIT_DELAYED_WORK(&rtlpriv->works.c2hcmd_wq,
			  (void *)rtl_c2hcmd_wq_callback);

}

void rtl_deinit_deferred_work(struct ieee80211_hw *hw)
{
	struct rtl_priv *rtlpriv = rtl_priv(hw);

	del_timer_sync(&rtlpriv->works.watchdog_timer);

	cancel_delayed_work(&rtlpriv->works.watchdog_wq);
	cancel_delayed_work(&rtlpriv->works.ips_nic_off_wq);
	cancel_delayed_work(&rtlpriv->works.ps_work);
	cancel_delayed_work(&rtlpriv->works.ps_rfon_wq);
	cancel_delayed_work(&rtlpriv->works.fwevt_wq);
	cancel_delayed_work(&rtlpriv->works.c2hcmd_wq);
}
EXPORT_SYMBOL_GPL(rtl_deinit_deferred_work);

void rtl_init_rfkill(struct ieee80211_hw *hw)
{
	struct rtl_priv *rtlpriv = rtl_priv(hw);

	bool radio_state;
	bool blocked;
	u8 valid = 0;

	/*set init state to on */
	rtlpriv->rfkill.rfkill_state = true;
	wiphy_rfkill_set_hw_state(hw->wiphy, 0);

	radio_state = rtlpriv->cfg->ops->radio_onoff_checking(hw, &valid);

	if (valid) {
		pr_info("rtlwifi: wireless switch is %s\n",
			rtlpriv->rfkill.rfkill_state ? "on" : "off");

		rtlpriv->rfkill.rfkill_state = radio_state;

		blocked = (rtlpriv->rfkill.rfkill_state == 1) ? 0 : 1;
		wiphy_rfkill_set_hw_state(hw->wiphy, blocked);
	}

	wiphy_rfkill_start_polling(hw->wiphy);
}
EXPORT_SYMBOL(rtl_init_rfkill);

void rtl_deinit_rfkill(struct ieee80211_hw *hw)
{
	wiphy_rfkill_stop_polling(hw->wiphy);
}
EXPORT_SYMBOL_GPL(rtl_deinit_rfkill);

int rtl_init_core(struct ieee80211_hw *hw)
{
	struct rtl_priv *rtlpriv = rtl_priv(hw);
	struct rtl_mac *rtlmac = rtl_mac(rtl_priv(hw));

	/* <1> init mac80211 */
	_rtl_init_mac80211(hw);
	rtlmac->hw = hw;

	/* <2> rate control register */
	hw->rate_control_algorithm = "rtl_rc";

	/*
	 * <3> init CRDA must come after init
	 * mac80211 hw  in _rtl_init_mac80211.
	 */
	if (rtl_regd_init(hw, rtl_reg_notifier)) {
		pr_err("REGD init failed\n");
		return 1;
	}

	/* <4> locks */
	mutex_init(&rtlpriv->locks.conf_mutex);
	spin_lock_init(&rtlpriv->locks.ips_lock);
	spin_lock_init(&rtlpriv->locks.irq_th_lock);
	spin_lock_init(&rtlpriv->locks.h2c_lock);
	spin_lock_init(&rtlpriv->locks.rf_ps_lock);
	spin_lock_init(&rtlpriv->locks.rf_lock);
	spin_lock_init(&rtlpriv->locks.waitq_lock);
	spin_lock_init(&rtlpriv->locks.entry_list_lock);
	spin_lock_init(&rtlpriv->locks.c2hcmd_lock);
	spin_lock_init(&rtlpriv->locks.cck_and_rw_pagea_lock);
	spin_lock_init(&rtlpriv->locks.check_sendpkt_lock);
	spin_lock_init(&rtlpriv->locks.fw_ps_lock);
	spin_lock_init(&rtlpriv->locks.lps_lock);
	spin_lock_init(&rtlpriv->locks.iqk_lock);
	/* <5> init list */
	INIT_LIST_HEAD(&rtlpriv->entry_list);
	INIT_LIST_HEAD(&rtlpriv->c2hcmd_list);

	rtlmac->link_state = MAC80211_NOLINK;

	/* <6> init deferred work */
	_rtl_init_deferred_work(hw);

	return 0;
}
EXPORT_SYMBOL_GPL(rtl_init_core);

void rtl_deinit_core(struct ieee80211_hw *hw)
{
	rtl_c2hcmd_launcher(hw, 0);
}
EXPORT_SYMBOL_GPL(rtl_deinit_core);

void rtl_init_rx_config(struct ieee80211_hw *hw)
{
	struct rtl_priv *rtlpriv = rtl_priv(hw);
	struct rtl_mac *mac = rtl_mac(rtl_priv(hw));

	rtlpriv->cfg->ops->get_hw_reg(hw, HW_VAR_RCR, (u8 *) (&mac->rx_conf));
}
EXPORT_SYMBOL_GPL(rtl_init_rx_config);

/*********************************************************
 *
 * tx information functions
 *
 *********************************************************/
static void _rtl_qurey_shortpreamble_mode(struct ieee80211_hw *hw,
					  struct rtl_tcb_desc *tcb_desc,
					  struct ieee80211_tx_info *info)
{
	struct rtl_priv *rtlpriv = rtl_priv(hw);
	u8 rate_flag = info->control.rates[0].flags;

	tcb_desc->use_shortpreamble = false;

	/* 1M can only use Long Preamble. 11B spec */
	if (tcb_desc->hw_rate == rtlpriv->cfg->maps[RTL_RC_CCK_RATE1M])
		return;
	else if (rate_flag & IEEE80211_TX_RC_USE_SHORT_PREAMBLE)
		tcb_desc->use_shortpreamble = true;

	return;
}

static void _rtl_query_shortgi(struct ieee80211_hw *hw,
			       struct ieee80211_sta *sta,
			       struct rtl_tcb_desc *tcb_desc,
			       struct ieee80211_tx_info *info)
{
	struct rtl_mac *mac = rtl_mac(rtl_priv(hw));
	u8 rate_flag = info->control.rates[0].flags;
	u8 sgi_40 = 0, sgi_20 = 0, bw_40 = 0;
	u8 sgi_80 = 0, bw_80 = 0;
	tcb_desc->use_shortgi = false;

	if (sta == NULL)
		return;

	sgi_40 = sta->ht_cap.cap & IEEE80211_HT_CAP_SGI_40;
	sgi_20 = sta->ht_cap.cap & IEEE80211_HT_CAP_SGI_20;
	sgi_80 = sta->vht_cap.cap & IEEE80211_VHT_CAP_SHORT_GI_80;

	if ((!sta->ht_cap.ht_supported) && (!sta->vht_cap.vht_supported))
		return;

	if (!sgi_40 && !sgi_20)
		return;

	if (mac->opmode == NL80211_IFTYPE_STATION) {
		bw_40 = mac->bw_40;
		bw_80 = mac->bw_80;
	} else if (mac->opmode == NL80211_IFTYPE_AP ||
		 mac->opmode == NL80211_IFTYPE_ADHOC ||
		 mac->opmode == NL80211_IFTYPE_MESH_POINT) {
		bw_40 = sta->ht_cap.cap & IEEE80211_HT_CAP_SUP_WIDTH_20_40;
		bw_80 = sta->vht_cap.vht_supported;
	}

	if (bw_80) {
		if (sgi_80)
			tcb_desc->use_shortgi = true;
		else
			tcb_desc->use_shortgi = false;
	} else {
		if (bw_40 && sgi_40)
			tcb_desc->use_shortgi = true;
		else if (!bw_40 && sgi_20)
			tcb_desc->use_shortgi = true;
	}

	if (!(rate_flag & IEEE80211_TX_RC_SHORT_GI))
		tcb_desc->use_shortgi = false;
}

static void _rtl_query_protection_mode(struct ieee80211_hw *hw,
				       struct rtl_tcb_desc *tcb_desc,
				       struct ieee80211_tx_info *info)
{
	struct rtl_priv *rtlpriv = rtl_priv(hw);
	u8 rate_flag = info->control.rates[0].flags;

	/* Common Settings */
	tcb_desc->rts_stbc = false;
	tcb_desc->cts_enable = false;
	tcb_desc->rts_sc = 0;
	tcb_desc->rts_bw = false;
	tcb_desc->rts_use_shortpreamble = false;
	tcb_desc->rts_use_shortgi = false;

	if (rate_flag & IEEE80211_TX_RC_USE_CTS_PROTECT) {
		/* Use CTS-to-SELF in protection mode. */
		tcb_desc->rts_enable = true;
		tcb_desc->cts_enable = true;
		tcb_desc->rts_rate = rtlpriv->cfg->maps[RTL_RC_OFDM_RATE24M];
	} else if (rate_flag & IEEE80211_TX_RC_USE_RTS_CTS) {
		/* Use RTS-CTS in protection mode. */
		tcb_desc->rts_enable = true;
		tcb_desc->rts_rate = rtlpriv->cfg->maps[RTL_RC_OFDM_RATE24M];
	}
}

static void _rtl_txrate_selectmode(struct ieee80211_hw *hw,
				   struct ieee80211_sta *sta,
				   struct rtl_tcb_desc *tcb_desc)
{
	struct rtl_priv *rtlpriv = rtl_priv(hw);
	struct rtl_mac *mac = rtl_mac(rtl_priv(hw));
	struct rtl_sta_info *sta_entry = NULL;
	u8 ratr_index = 7;

	if (sta) {
		sta_entry = (struct rtl_sta_info *) sta->drv_priv;
		ratr_index = sta_entry->ratr_index;
	}
	if (!tcb_desc->disable_ratefallback || !tcb_desc->use_driver_rate) {
		if (mac->opmode == NL80211_IFTYPE_STATION) {
			tcb_desc->ratr_index = 0;
		} else if (mac->opmode == NL80211_IFTYPE_ADHOC ||
				mac->opmode == NL80211_IFTYPE_MESH_POINT) {
			if (tcb_desc->multicast || tcb_desc->broadcast) {
				tcb_desc->hw_rate =
				    rtlpriv->cfg->maps[RTL_RC_CCK_RATE2M];
				tcb_desc->use_driver_rate = 1;
				tcb_desc->ratr_index = RATR_INX_WIRELESS_MC;
			} else {
				tcb_desc->ratr_index = ratr_index;
			}
		} else if (mac->opmode == NL80211_IFTYPE_AP) {
			tcb_desc->ratr_index = ratr_index;
		}
	}

	if (rtlpriv->dm.useramask) {
		tcb_desc->ratr_index = ratr_index;
		/* TODO we will differentiate adhoc and station future  */
		if (mac->opmode == NL80211_IFTYPE_STATION ||
		    mac->opmode == NL80211_IFTYPE_MESH_POINT) {
			tcb_desc->mac_id = 0;

			if (mac->mode == WIRELESS_MODE_AC_5G)
				tcb_desc->ratr_index =
					RATR_INX_WIRELESS_AC_5N;
			else if (mac->mode == WIRELESS_MODE_AC_24G)
				tcb_desc->ratr_index =
					RATR_INX_WIRELESS_AC_24N;
			else if (mac->mode == WIRELESS_MODE_N_24G)
				tcb_desc->ratr_index = RATR_INX_WIRELESS_NGB;
			else if (mac->mode == WIRELESS_MODE_N_5G)
				tcb_desc->ratr_index = RATR_INX_WIRELESS_NG;
			else if (mac->mode & WIRELESS_MODE_G)
				tcb_desc->ratr_index = RATR_INX_WIRELESS_GB;
			else if (mac->mode & WIRELESS_MODE_B)
				tcb_desc->ratr_index = RATR_INX_WIRELESS_B;
			else if (mac->mode & WIRELESS_MODE_A)
				tcb_desc->ratr_index = RATR_INX_WIRELESS_G;

		} else if (mac->opmode == NL80211_IFTYPE_AP ||
			mac->opmode == NL80211_IFTYPE_ADHOC) {
			if (NULL != sta) {
				if (sta->aid > 0)
					tcb_desc->mac_id = sta->aid + 1;
				else
					tcb_desc->mac_id = 1;
			} else {
				tcb_desc->mac_id = 0;
			}
		}
	}
}

static void _rtl_query_bandwidth_mode(struct ieee80211_hw *hw,
				      struct ieee80211_sta *sta,
				      struct rtl_tcb_desc *tcb_desc)
{
	struct rtl_priv *rtlpriv = rtl_priv(hw);
	struct rtl_mac *mac = rtl_mac(rtl_priv(hw));

	tcb_desc->packet_bw = false;
	if (!sta)
		return;
	if (mac->opmode == NL80211_IFTYPE_AP ||
	    mac->opmode == NL80211_IFTYPE_ADHOC ||
	    mac->opmode == NL80211_IFTYPE_MESH_POINT) {
		if (!(sta->ht_cap.ht_supported) ||
		    !(sta->ht_cap.cap & IEEE80211_HT_CAP_SUP_WIDTH_20_40))
			return;
	} else if (mac->opmode == NL80211_IFTYPE_STATION) {
		if (!mac->bw_40 || !(sta->ht_cap.ht_supported))
			return;
	}
	if (tcb_desc->multicast || tcb_desc->broadcast)
		return;

	/*use legency rate, shall use 20MHz */
	if (tcb_desc->hw_rate <= rtlpriv->cfg->maps[RTL_RC_OFDM_RATE54M])
		return;

	tcb_desc->packet_bw = HT_CHANNEL_WIDTH_20_40;

	if (rtlpriv->rtlhal.hw_type == HARDWARE_TYPE_RTL8812AE ||
	    rtlpriv->rtlhal.hw_type == HARDWARE_TYPE_RTL8821AE) {
		if (mac->opmode == NL80211_IFTYPE_AP ||
		    mac->opmode == NL80211_IFTYPE_ADHOC ||
		    mac->opmode == NL80211_IFTYPE_MESH_POINT) {
			if (!(sta->vht_cap.vht_supported))
				return;
		} else if (mac->opmode == NL80211_IFTYPE_STATION) {
			if (!mac->bw_80 ||
			    !(sta->vht_cap.vht_supported))
				return;
		}
		if (tcb_desc->hw_rate <=
			rtlpriv->cfg->maps[RTL_RC_HT_RATEMCS15])
			return;
		tcb_desc->packet_bw = HT_CHANNEL_WIDTH_80;
	}
}

static u8 _rtl_get_vht_highest_n_rate(struct ieee80211_hw *hw,
				      struct ieee80211_sta *sta)
{
	struct rtl_priv *rtlpriv = rtl_priv(hw);
	struct rtl_phy *rtlphy = &(rtlpriv->phy);
	u8 hw_rate;
	u16 tx_mcs_map = le16_to_cpu(sta->vht_cap.vht_mcs.tx_mcs_map);

	if ((get_rf_type(rtlphy) == RF_2T2R) &&
	    (tx_mcs_map & 0x000c) != 0x000c) {
		if ((tx_mcs_map & 0x000c) >> 2 ==
			IEEE80211_VHT_MCS_SUPPORT_0_7)
			hw_rate =
			rtlpriv->cfg->maps[RTL_RC_VHT_RATE_2SS_MCS7];
		else if ((tx_mcs_map  & 0x000c) >> 2 ==
			IEEE80211_VHT_MCS_SUPPORT_0_8)
			hw_rate =
			rtlpriv->cfg->maps[RTL_RC_VHT_RATE_2SS_MCS9];
		else
			hw_rate =
			rtlpriv->cfg->maps[RTL_RC_VHT_RATE_2SS_MCS9];
	} else {
		if ((tx_mcs_map  & 0x0003) ==
			IEEE80211_VHT_MCS_SUPPORT_0_7)
			hw_rate =
			rtlpriv->cfg->maps[RTL_RC_VHT_RATE_1SS_MCS7];
		else if ((tx_mcs_map  & 0x0003) ==
			IEEE80211_VHT_MCS_SUPPORT_0_8)
			hw_rate =
			rtlpriv->cfg->maps[RTL_RC_VHT_RATE_1SS_MCS9];
		else
			hw_rate =
			rtlpriv->cfg->maps[RTL_RC_VHT_RATE_1SS_MCS9];
	}

	return hw_rate;
}

static u8 _rtl_get_highest_n_rate(struct ieee80211_hw *hw,
				  struct ieee80211_sta *sta)
{
	struct rtl_priv *rtlpriv = rtl_priv(hw);
	struct rtl_phy *rtlphy = &rtlpriv->phy;
	u8 hw_rate;

	if ((get_rf_type(rtlphy) == RF_2T2R) &&
	    (sta->ht_cap.mcs.rx_mask[1] != 0))
		hw_rate = rtlpriv->cfg->maps[RTL_RC_HT_RATEMCS15];
	else
		hw_rate = rtlpriv->cfg->maps[RTL_RC_HT_RATEMCS7];

	return hw_rate;
}

/* mac80211's rate_idx is like this:
 *
 * 2.4G band:rx_status->band == NL80211_BAND_2GHZ
 *
 * B/G rate:
 * (rx_status->flag & RX_FLAG_HT) = 0,
 * DESC_RATE1M-->DESC_RATE54M ==> idx is 0-->11,
 *
 * N rate:
 * (rx_status->flag & RX_FLAG_HT) = 1,
 * DESC_RATEMCS0-->DESC_RATEMCS15 ==> idx is 0-->15
 *
 * 5G band:rx_status->band == NL80211_BAND_5GHZ
 * A rate:
 * (rx_status->flag & RX_FLAG_HT) = 0,
 * DESC_RATE6M-->DESC_RATE54M ==> idx is 0-->7,
 *
 * N rate:
 * (rx_status->flag & RX_FLAG_HT) = 1,
 * DESC_RATEMCS0-->DESC_RATEMCS15 ==> idx is 0-->15
 *
 * VHT rates:
 * DESC_RATEVHT1SS_MCS0-->DESC_RATEVHT1SS_MCS9 ==> idx is 0-->9
 * DESC_RATEVHT2SS_MCS0-->DESC_RATEVHT2SS_MCS9 ==> idx is 0-->9
 */
int rtlwifi_rate_mapping(struct ieee80211_hw *hw, bool isht, bool isvht,
			 u8 desc_rate)
{
	int rate_idx;

	if (isvht) {
		switch (desc_rate) {
		case DESC_RATEVHT1SS_MCS0:
			rate_idx = 0;
			break;
		case DESC_RATEVHT1SS_MCS1:
			rate_idx = 1;
			break;
		case DESC_RATEVHT1SS_MCS2:
			rate_idx = 2;
			break;
		case DESC_RATEVHT1SS_MCS3:
			rate_idx = 3;
			break;
		case DESC_RATEVHT1SS_MCS4:
			rate_idx = 4;
			break;
		case DESC_RATEVHT1SS_MCS5:
			rate_idx = 5;
			break;
		case DESC_RATEVHT1SS_MCS6:
			rate_idx = 6;
			break;
		case DESC_RATEVHT1SS_MCS7:
			rate_idx = 7;
			break;
		case DESC_RATEVHT1SS_MCS8:
			rate_idx = 8;
			break;
		case DESC_RATEVHT1SS_MCS9:
			rate_idx = 9;
			break;
		case DESC_RATEVHT2SS_MCS0:
			rate_idx = 0;
			break;
		case DESC_RATEVHT2SS_MCS1:
			rate_idx = 1;
			break;
		case DESC_RATEVHT2SS_MCS2:
			rate_idx = 2;
			break;
		case DESC_RATEVHT2SS_MCS3:
			rate_idx = 3;
			break;
		case DESC_RATEVHT2SS_MCS4:
			rate_idx = 4;
			break;
		case DESC_RATEVHT2SS_MCS5:
			rate_idx = 5;
			break;
		case DESC_RATEVHT2SS_MCS6:
			rate_idx = 6;
			break;
		case DESC_RATEVHT2SS_MCS7:
			rate_idx = 7;
			break;
		case DESC_RATEVHT2SS_MCS8:
			rate_idx = 8;
			break;
		case DESC_RATEVHT2SS_MCS9:
			rate_idx = 9;
			break;
		default:
			rate_idx = 0;
			break;
		}
		return rate_idx;
	}
	if (false == isht) {
		if (NL80211_BAND_2GHZ == hw->conf.chandef.chan->band) {
			switch (desc_rate) {
			case DESC_RATE1M:
				rate_idx = 0;
				break;
			case DESC_RATE2M:
				rate_idx = 1;
				break;
			case DESC_RATE5_5M:
				rate_idx = 2;
				break;
			case DESC_RATE11M:
				rate_idx = 3;
				break;
			case DESC_RATE6M:
				rate_idx = 4;
				break;
			case DESC_RATE9M:
				rate_idx = 5;
				break;
			case DESC_RATE12M:
				rate_idx = 6;
				break;
			case DESC_RATE18M:
				rate_idx = 7;
				break;
			case DESC_RATE24M:
				rate_idx = 8;
				break;
			case DESC_RATE36M:
				rate_idx = 9;
				break;
			case DESC_RATE48M:
				rate_idx = 10;
				break;
			case DESC_RATE54M:
				rate_idx = 11;
				break;
			default:
				rate_idx = 0;
				break;
			}
		} else {
			switch (desc_rate) {
			case DESC_RATE6M:
				rate_idx = 0;
				break;
			case DESC_RATE9M:
				rate_idx = 1;
				break;
			case DESC_RATE12M:
				rate_idx = 2;
				break;
			case DESC_RATE18M:
				rate_idx = 3;
				break;
			case DESC_RATE24M:
				rate_idx = 4;
				break;
			case DESC_RATE36M:
				rate_idx = 5;
				break;
			case DESC_RATE48M:
				rate_idx = 6;
				break;
			case DESC_RATE54M:
				rate_idx = 7;
				break;
			default:
				rate_idx = 0;
				break;
			}
		}
	} else {
		switch (desc_rate) {
		case DESC_RATEMCS0:
			rate_idx = 0;
			break;
		case DESC_RATEMCS1:
			rate_idx = 1;
			break;
		case DESC_RATEMCS2:
			rate_idx = 2;
			break;
		case DESC_RATEMCS3:
			rate_idx = 3;
			break;
		case DESC_RATEMCS4:
			rate_idx = 4;
			break;
		case DESC_RATEMCS5:
			rate_idx = 5;
			break;
		case DESC_RATEMCS6:
			rate_idx = 6;
			break;
		case DESC_RATEMCS7:
			rate_idx = 7;
			break;
		case DESC_RATEMCS8:
			rate_idx = 8;
			break;
		case DESC_RATEMCS9:
			rate_idx = 9;
			break;
		case DESC_RATEMCS10:
			rate_idx = 10;
			break;
		case DESC_RATEMCS11:
			rate_idx = 11;
			break;
		case DESC_RATEMCS12:
			rate_idx = 12;
			break;
		case DESC_RATEMCS13:
			rate_idx = 13;
			break;
		case DESC_RATEMCS14:
			rate_idx = 14;
			break;
		case DESC_RATEMCS15:
			rate_idx = 15;
			break;
		default:
			rate_idx = 0;
			break;
		}
	}
	return rate_idx;
}
EXPORT_SYMBOL(rtlwifi_rate_mapping);

void rtl_get_tcb_desc(struct ieee80211_hw *hw,
		      struct ieee80211_tx_info *info,
		      struct ieee80211_sta *sta,
		      struct sk_buff *skb, struct rtl_tcb_desc *tcb_desc)
{
	struct rtl_priv *rtlpriv = rtl_priv(hw);
	struct rtl_mac *rtlmac = rtl_mac(rtl_priv(hw));
	struct ieee80211_hdr *hdr = rtl_get_hdr(skb);
	struct ieee80211_rate *txrate;
	__le16 fc = rtl_get_fc(skb);

	txrate = ieee80211_get_tx_rate(hw, info);
	if (txrate)
		tcb_desc->hw_rate = txrate->hw_value;

	if (ieee80211_is_data(fc)) {
		/*
		 *we set data rate INX 0
		 *in rtl_rc.c   if skb is special data or
		 *mgt which need low data rate.
		 */

		/*
		 *So tcb_desc->hw_rate is just used for
		 *special data and mgt frames
		 */
		if (info->control.rates[0].idx == 0 ||
				ieee80211_is_nullfunc(fc)) {
			tcb_desc->use_driver_rate = true;
			tcb_desc->ratr_index = RATR_INX_WIRELESS_MC;

			tcb_desc->disable_ratefallback = 1;
		} else {
			/*
			 *because hw will nerver use hw_rate
			 *when tcb_desc->use_driver_rate = false
			 *so we never set highest N rate here,
			 *and N rate will all be controlled by FW
			 *when tcb_desc->use_driver_rate = false
			 */
			if (sta && sta->vht_cap.vht_supported) {
				tcb_desc->hw_rate =
				_rtl_get_vht_highest_n_rate(hw, sta);
			} else {
				if (sta && (sta->ht_cap.ht_supported)) {
					tcb_desc->hw_rate =
						_rtl_get_highest_n_rate(hw, sta);
				} else {
					if (rtlmac->mode == WIRELESS_MODE_B) {
						tcb_desc->hw_rate =
						    rtlpriv->cfg->maps[RTL_RC_CCK_RATE11M];
					} else {
						tcb_desc->hw_rate =
						    rtlpriv->cfg->maps[RTL_RC_OFDM_RATE54M];
					}
				}
			}
		}

		if (is_multicast_ether_addr(ieee80211_get_DA(hdr)))
			tcb_desc->multicast = 1;
		else if (is_broadcast_ether_addr(ieee80211_get_DA(hdr)))
			tcb_desc->broadcast = 1;

		_rtl_txrate_selectmode(hw, sta, tcb_desc);
		_rtl_query_bandwidth_mode(hw, sta, tcb_desc);
		_rtl_qurey_shortpreamble_mode(hw, tcb_desc, info);
		_rtl_query_shortgi(hw, sta, tcb_desc, info);
		_rtl_query_protection_mode(hw, tcb_desc, info);
	} else {
		tcb_desc->use_driver_rate = true;
		tcb_desc->ratr_index = RATR_INX_WIRELESS_MC;
		tcb_desc->disable_ratefallback = 1;
		tcb_desc->mac_id = 0;
		tcb_desc->packet_bw = false;
	}
}
EXPORT_SYMBOL(rtl_get_tcb_desc);

bool rtl_tx_mgmt_proc(struct ieee80211_hw *hw, struct sk_buff *skb)
{
	struct rtl_mac *mac = rtl_mac(rtl_priv(hw));
	struct rtl_priv *rtlpriv = rtl_priv(hw);
	__le16 fc = rtl_get_fc(skb);

	if (rtlpriv->dm.supp_phymode_switch &&
	    mac->link_state < MAC80211_LINKED &&
	    (ieee80211_is_auth(fc) || ieee80211_is_probe_req(fc))) {
		if (rtlpriv->cfg->ops->chk_switch_dmdp)
			rtlpriv->cfg->ops->chk_switch_dmdp(hw);
	}
	if (ieee80211_is_auth(fc)) {
		RT_TRACE(rtlpriv, COMP_SEND, DBG_DMESG, "MAC80211_LINKING\n");
		rtl_ips_nic_on(hw);

		mac->link_state = MAC80211_LINKING;
		/* Dul mac */
		rtlpriv->phy.need_iqk = true;

	}

	return true;
}
EXPORT_SYMBOL_GPL(rtl_tx_mgmt_proc);

struct sk_buff *rtl_make_del_ba(struct ieee80211_hw *hw, u8 *sa,
				u8 *bssid, u16 tid);

static void process_agg_start(struct ieee80211_hw *hw,
			      struct ieee80211_hdr *hdr, u16 tid)
{
	struct rtl_priv *rtlpriv = rtl_priv(hw);
	struct ieee80211_rx_status rx_status = { 0 };
	struct sk_buff *skb_delba = NULL;

	skb_delba = rtl_make_del_ba(hw, hdr->addr2, hdr->addr3, tid);
	if (skb_delba) {
		rx_status.freq = hw->conf.chandef.chan->center_freq;
		rx_status.band = hw->conf.chandef.chan->band;
		rx_status.flag |= RX_FLAG_DECRYPTED;
		rx_status.flag |= RX_FLAG_MACTIME_START;
		rx_status.rate_idx = 0;
		rx_status.signal = 50 + 10;
		memcpy(IEEE80211_SKB_RXCB(skb_delba),
		       &rx_status, sizeof(rx_status));
		RT_PRINT_DATA(rtlpriv, COMP_INIT, DBG_DMESG,
			      "fake del\n",
			      skb_delba->data,
			      skb_delba->len);
		ieee80211_rx_irqsafe(hw, skb_delba);
	}
}

bool rtl_action_proc(struct ieee80211_hw *hw, struct sk_buff *skb, u8 is_tx)
{
	struct rtl_mac *mac = rtl_mac(rtl_priv(hw));
	struct ieee80211_hdr *hdr = rtl_get_hdr(skb);
	struct rtl_priv *rtlpriv = rtl_priv(hw);
	__le16 fc = rtl_get_fc(skb);
	u8 *act = (u8 *)(((u8 *)skb->data + MAC80211_3ADDR_LEN));
	u8 category;

	if (!ieee80211_is_action(fc))
		return true;

	category = *act;
	act++;
	switch (category) {
	case ACT_CAT_BA:
		switch (*act) {
		case ACT_ADDBAREQ:
			if (mac->act_scanning)
				return false;

			RT_TRACE(rtlpriv, (COMP_SEND | COMP_RECV), DBG_DMESG,
				"%s ACT_ADDBAREQ From :%pM\n",
				is_tx ? "Tx" : "Rx", hdr->addr2);
			RT_PRINT_DATA(rtlpriv, COMP_INIT, DBG_DMESG, "req\n",
				skb->data, skb->len);
			if (!is_tx) {
				struct ieee80211_sta *sta = NULL;
				struct rtl_sta_info *sta_entry = NULL;
				struct rtl_tid_data *tid_data;
				struct ieee80211_mgmt *mgmt = (void *)skb->data;
				u16 capab = 0, tid = 0;

				rcu_read_lock();
				sta = rtl_find_sta(hw, hdr->addr3);
				if (sta == NULL) {
					RT_TRACE(rtlpriv, COMP_SEND | COMP_RECV,
						 DBG_DMESG, "sta is NULL\n");
					rcu_read_unlock();
					return true;
				}

				sta_entry =
					(struct rtl_sta_info *)sta->drv_priv;
				if (!sta_entry) {
					rcu_read_unlock();
					return true;
				}
				capab =
				  le16_to_cpu(mgmt->u.action.u.addba_req.capab);
				tid = (capab &
				       IEEE80211_ADDBA_PARAM_TID_MASK) >> 2;
				tid_data = &sta_entry->tids[tid];
				if (tid_data->agg.rx_agg_state ==
				    RTL_RX_AGG_START)
					process_agg_start(hw, hdr, tid);
				rcu_read_unlock();
			}
			break;
		case ACT_ADDBARSP:
			RT_TRACE(rtlpriv, (COMP_SEND | COMP_RECV), DBG_DMESG,
				 "%s ACT_ADDBARSP From :%pM\n",
				  is_tx ? "Tx" : "Rx", hdr->addr2);
			break;
		case ACT_DELBA:
			RT_TRACE(rtlpriv, (COMP_SEND | COMP_RECV), DBG_DMESG,
				 "ACT_ADDBADEL From :%pM\n", hdr->addr2);
			break;
		}
		break;
	default:
		break;
	}

	return true;
}
EXPORT_SYMBOL_GPL(rtl_action_proc);

static void setup_arp_tx(struct rtl_priv *rtlpriv, struct rtl_ps_ctl *ppsc)
{
	struct ieee80211_hw *hw = rtlpriv->hw;

	rtlpriv->ra.is_special_data = true;
	if (rtlpriv->cfg->ops->get_btc_status())
		rtlpriv->btcoexist.btc_ops->btc_special_packet_notify(
					rtlpriv, 1);
	rtl_lps_leave(hw);
	ppsc->last_delaylps_stamp_jiffies = jiffies;
}

/*should call before software enc*/
u8 rtl_is_special_data(struct ieee80211_hw *hw, struct sk_buff *skb, u8 is_tx,
		       bool is_enc)
{
	struct rtl_priv *rtlpriv = rtl_priv(hw);
	struct rtl_ps_ctl *ppsc = rtl_psc(rtl_priv(hw));
	__le16 fc = rtl_get_fc(skb);
	u16 ether_type;
	u8 mac_hdr_len = ieee80211_get_hdrlen_from_skb(skb);
	u8 encrypt_header_len = 0;
	u8 offset;
	const struct iphdr *ip;

	if (!ieee80211_is_data(fc))
		goto end;

	switch (rtlpriv->sec.pairwise_enc_algorithm) {
	case WEP40_ENCRYPTION:
	case WEP104_ENCRYPTION:
		encrypt_header_len = 4;/*WEP_IV_LEN*/
		break;
	case TKIP_ENCRYPTION:
		encrypt_header_len = 8;/*TKIP_IV_LEN*/
		break;
	case AESCCMP_ENCRYPTION:
		encrypt_header_len = 8;/*CCMP_HDR_LEN;*/
		break;
	default:
		break;
	}

	offset = mac_hdr_len + SNAP_SIZE;
	if (is_enc)
		offset += encrypt_header_len;
	ether_type = be16_to_cpup((__be16 *)(skb->data + offset));

	if (ETH_P_IP == ether_type) {
		ip = (struct iphdr *)((u8 *)skb->data + offset +
		     PROTOC_TYPE_SIZE);
		if (IPPROTO_UDP == ip->protocol) {
			struct udphdr *udp = (struct udphdr *)((u8 *)ip +
							       (ip->ihl << 2));
			if (((((u8 *)udp)[1] == 68) &&
			     (((u8 *)udp)[3] == 67)) ||
			    ((((u8 *)udp)[1] == 67) &&
			     (((u8 *)udp)[3] == 68))) {
				/* 68 : UDP BOOTP client
				 * 67 : UDP BOOTP server
				 */
				RT_TRACE(rtlpriv, (COMP_SEND | COMP_RECV),
					 DBG_DMESG, "dhcp %s !!\n",
					 (is_tx) ? "Tx" : "Rx");

				if (is_tx)
					setup_arp_tx(rtlpriv, ppsc);
				return true;
			}
		}
	} else if (ETH_P_ARP == ether_type) {
		if (is_tx)
			setup_arp_tx(rtlpriv, ppsc);

		return true;
	} else if (ETH_P_PAE == ether_type) {
		RT_TRACE(rtlpriv, (COMP_SEND | COMP_RECV), DBG_DMESG,
			 "802.1X %s EAPOL pkt!!\n", (is_tx) ? "Tx" : "Rx");

		if (is_tx) {
			rtlpriv->ra.is_special_data = true;
			rtl_lps_leave(hw);
			ppsc->last_delaylps_stamp_jiffies = jiffies;
		}

		return true;
	} else if (ETH_P_IPV6 == ether_type) {
		/* TODO: Handle any IPv6 cases that need special handling.
		 * For now, always return false
		 */
		goto end;
	}

end:
	rtlpriv->ra.is_special_data = false;
	return false;
}
EXPORT_SYMBOL_GPL(rtl_is_special_data);

/*********************************************************
 *
 * functions called by core.c
 *
 *********************************************************/
int rtl_tx_agg_start(struct ieee80211_hw *hw, struct ieee80211_vif *vif,
		     struct ieee80211_sta *sta, u16 tid, u16 *ssn)
{
	struct rtl_priv *rtlpriv = rtl_priv(hw);
	struct rtl_tid_data *tid_data;
	struct rtl_sta_info *sta_entry = NULL;

	if (sta == NULL)
		return -EINVAL;

	if (unlikely(tid >= MAX_TID_COUNT))
		return -EINVAL;

	sta_entry = (struct rtl_sta_info *)sta->drv_priv;
	if (!sta_entry)
		return -ENXIO;
	tid_data = &sta_entry->tids[tid];

	RT_TRACE(rtlpriv, COMP_SEND, DBG_DMESG,
		 "on ra = %pM tid = %d seq:%d\n", sta->addr, tid,
		 tid_data->seq_number);

	*ssn = tid_data->seq_number;
	tid_data->agg.agg_state = RTL_AGG_START;

	ieee80211_start_tx_ba_cb_irqsafe(vif, sta->addr, tid);
	return 0;
}

int rtl_tx_agg_stop(struct ieee80211_hw *hw, struct ieee80211_vif *vif,
		    struct ieee80211_sta *sta, u16 tid)
{
	struct rtl_priv *rtlpriv = rtl_priv(hw);
	struct rtl_tid_data *tid_data;
	struct rtl_sta_info *sta_entry = NULL;

	if (sta == NULL)
		return -EINVAL;

	RT_TRACE(rtlpriv, COMP_SEND, DBG_DMESG,
		 "on ra = %pM tid = %d\n", sta->addr, tid);

	if (unlikely(tid >= MAX_TID_COUNT))
		return -EINVAL;

	sta_entry = (struct rtl_sta_info *)sta->drv_priv;
	tid_data = &sta_entry->tids[tid];
	sta_entry->tids[tid].agg.agg_state = RTL_AGG_STOP;

	ieee80211_stop_tx_ba_cb_irqsafe(vif, sta->addr, tid);
	return 0;
}

int rtl_rx_agg_start(struct ieee80211_hw *hw,
		     struct ieee80211_sta *sta, u16 tid)
{
	struct rtl_priv *rtlpriv = rtl_priv(hw);
	struct rtl_tid_data *tid_data;
	struct rtl_sta_info *sta_entry = NULL;

	if (sta == NULL)
		return -EINVAL;

	if (unlikely(tid >= MAX_TID_COUNT))
		return -EINVAL;

	sta_entry = (struct rtl_sta_info *)sta->drv_priv;
	if (!sta_entry)
		return -ENXIO;
	tid_data = &sta_entry->tids[tid];

	RT_TRACE(rtlpriv, COMP_RECV, DBG_DMESG,
		 "on ra = %pM tid = %d seq:%d\n", sta->addr, tid,
		 tid_data->seq_number);

	tid_data->agg.rx_agg_state = RTL_RX_AGG_START;
	return 0;
}

int rtl_rx_agg_stop(struct ieee80211_hw *hw,
		    struct ieee80211_sta *sta, u16 tid)
{
	struct rtl_priv *rtlpriv = rtl_priv(hw);
	struct rtl_sta_info *sta_entry = NULL;

	if (sta == NULL)
		return -EINVAL;

	RT_TRACE(rtlpriv, COMP_SEND, DBG_DMESG,
		 "on ra = %pM tid = %d\n", sta->addr, tid);

	if (unlikely(tid >= MAX_TID_COUNT))
		return -EINVAL;

	sta_entry = (struct rtl_sta_info *)sta->drv_priv;
	sta_entry->tids[tid].agg.rx_agg_state = RTL_RX_AGG_STOP;

	return 0;
}
int rtl_tx_agg_oper(struct ieee80211_hw *hw,
		struct ieee80211_sta *sta, u16 tid)
{
	struct rtl_priv *rtlpriv = rtl_priv(hw);
	struct rtl_sta_info *sta_entry = NULL;

	if (sta == NULL)
		return -EINVAL;

	RT_TRACE(rtlpriv, COMP_SEND, DBG_DMESG,
		 "on ra = %pM tid = %d\n", sta->addr, tid);

	if (unlikely(tid >= MAX_TID_COUNT))
		return -EINVAL;

	sta_entry = (struct rtl_sta_info *)sta->drv_priv;
	sta_entry->tids[tid].agg.agg_state = RTL_AGG_OPERATIONAL;

	return 0;
}

/*********************************************************
 *
 * wq & timer callback functions
 *
 *********************************************************/
/* this function is used for roaming */
void rtl_beacon_statistic(struct ieee80211_hw *hw, struct sk_buff *skb)
{
	struct rtl_priv *rtlpriv = rtl_priv(hw);
	struct ieee80211_hdr *hdr = (struct ieee80211_hdr *)skb->data;

	if (rtlpriv->mac80211.opmode != NL80211_IFTYPE_STATION)
		return;

	if (rtlpriv->mac80211.link_state < MAC80211_LINKED)
		return;

	/* check if this really is a beacon */
	if (!ieee80211_is_beacon(hdr->frame_control) &&
	    !ieee80211_is_probe_resp(hdr->frame_control))
		return;

	/* min. beacon length + FCS_LEN */
	if (skb->len <= 40 + FCS_LEN)
		return;

	/* and only beacons from the associated BSSID, please */
	if (!ether_addr_equal(hdr->addr3, rtlpriv->mac80211.bssid))
		return;

	rtlpriv->link_info.bcn_rx_inperiod++;
}
EXPORT_SYMBOL_GPL(rtl_beacon_statistic);

void rtl_watchdog_wq_callback(void *data)
{
	struct rtl_works *rtlworks = container_of_dwork_rtl(data,
							    struct rtl_works,
							    watchdog_wq);
	struct ieee80211_hw *hw = rtlworks->hw;
	struct rtl_priv *rtlpriv = rtl_priv(hw);
	struct rtl_hal *rtlhal = rtl_hal(rtl_priv(hw));
	struct rtl_mac *mac = rtl_mac(rtl_priv(hw));
	bool busytraffic = false;
	bool tx_busy_traffic = false;
	bool rx_busy_traffic = false;
	bool higher_busytraffic = false;
	bool higher_busyrxtraffic = false;
	u8 idx, tid;
	u32 rx_cnt_inp4eriod = 0;
	u32 tx_cnt_inp4eriod = 0;
	u32 aver_rx_cnt_inperiod = 0;
	u32 aver_tx_cnt_inperiod = 0;
	u32 aver_tidtx_inperiod[MAX_TID_COUNT] = {0};
	u32 tidtx_inp4eriod[MAX_TID_COUNT] = {0};

	if (is_hal_stop(rtlhal))
		return;

	/* <1> Determine if action frame is allowed */
	if (mac->link_state > MAC80211_NOLINK) {
		if (mac->cnt_after_linked < 20)
			mac->cnt_after_linked++;
	} else {
		mac->cnt_after_linked = 0;
	}

	/* <2> to check if traffic busy, if
	 * busytraffic we don't change channel
	 */
	if (mac->link_state >= MAC80211_LINKED) {

		/* (1) get aver_rx_cnt_inperiod & aver_tx_cnt_inperiod */
		for (idx = 0; idx <= 2; idx++) {
			rtlpriv->link_info.num_rx_in4period[idx] =
			    rtlpriv->link_info.num_rx_in4period[idx + 1];
			rtlpriv->link_info.num_tx_in4period[idx] =
			    rtlpriv->link_info.num_tx_in4period[idx + 1];
		}
		rtlpriv->link_info.num_rx_in4period[3] =
		    rtlpriv->link_info.num_rx_inperiod;
		rtlpriv->link_info.num_tx_in4period[3] =
		    rtlpriv->link_info.num_tx_inperiod;
		for (idx = 0; idx <= 3; idx++) {
			rx_cnt_inp4eriod +=
			    rtlpriv->link_info.num_rx_in4period[idx];
			tx_cnt_inp4eriod +=
			    rtlpriv->link_info.num_tx_in4period[idx];
		}
		aver_rx_cnt_inperiod = rx_cnt_inp4eriod / 4;
		aver_tx_cnt_inperiod = tx_cnt_inp4eriod / 4;

		/* (2) check traffic busy */
		if (aver_rx_cnt_inperiod > 100 || aver_tx_cnt_inperiod > 100) {
			busytraffic = true;
			if (aver_rx_cnt_inperiod > aver_tx_cnt_inperiod)
				rx_busy_traffic = true;
			else
				tx_busy_traffic = false;
		}

		/* Higher Tx/Rx data. */
		if (aver_rx_cnt_inperiod > 4000 ||
		    aver_tx_cnt_inperiod > 4000) {
			higher_busytraffic = true;

			/* Extremely high Rx data. */
			if (aver_rx_cnt_inperiod > 5000)
				higher_busyrxtraffic = true;
		}

		/* check every tid's tx traffic */
		for (tid = 0; tid <= 7; tid++) {
			for (idx = 0; idx <= 2; idx++)
				rtlpriv->link_info.tidtx_in4period[tid][idx] =
					rtlpriv->link_info.tidtx_in4period[tid]
					[idx + 1];
			rtlpriv->link_info.tidtx_in4period[tid][3] =
				rtlpriv->link_info.tidtx_inperiod[tid];

			for (idx = 0; idx <= 3; idx++)
				tidtx_inp4eriod[tid] +=
				   rtlpriv->link_info.tidtx_in4period[tid][idx];
			aver_tidtx_inperiod[tid] = tidtx_inp4eriod[tid] / 4;
			if (aver_tidtx_inperiod[tid] > 5000)
				rtlpriv->link_info.higher_busytxtraffic[tid] =
									true;
			else
				rtlpriv->link_info.higher_busytxtraffic[tid] =
									false;
		}

		if (((rtlpriv->link_info.num_rx_inperiod +
		      rtlpriv->link_info.num_tx_inperiod) > 8) ||
		    (rtlpriv->link_info.num_rx_inperiod > 2))
			rtl_lps_leave(hw);
		else
			rtl_lps_enter(hw);
	}

	rtlpriv->link_info.num_rx_inperiod = 0;
	rtlpriv->link_info.num_tx_inperiod = 0;
	for (tid = 0; tid <= 7; tid++)
		rtlpriv->link_info.tidtx_inperiod[tid] = 0;

	rtlpriv->link_info.busytraffic = busytraffic;
	rtlpriv->link_info.higher_busytraffic = higher_busytraffic;
	rtlpriv->link_info.rx_busy_traffic = rx_busy_traffic;
	rtlpriv->link_info.tx_busy_traffic = tx_busy_traffic;
	rtlpriv->link_info.higher_busyrxtraffic = higher_busyrxtraffic;

	/* <3> DM */
	if (!rtlpriv->cfg->mod_params->disable_watchdog)
		rtlpriv->cfg->ops->dm_watchdog(hw);

	/* <4> roaming */
	if (mac->link_state == MAC80211_LINKED &&
	    mac->opmode == NL80211_IFTYPE_STATION) {
		if ((rtlpriv->link_info.bcn_rx_inperiod +
		    rtlpriv->link_info.num_rx_inperiod) == 0) {
			rtlpriv->link_info.roam_times++;
			RT_TRACE(rtlpriv, COMP_ERR, DBG_DMESG,
				 "AP off for %d s\n",
				(rtlpriv->link_info.roam_times * 2));

			/* if we can't recv beacon for 10s,
			 * we should reconnect this AP
			 */
			if (rtlpriv->link_info.roam_times >= 5) {
				pr_err("AP off, try to reconnect now\n");
				rtlpriv->link_info.roam_times = 0;
				ieee80211_connection_loss(
					rtlpriv->mac80211.vif);
			}
		} else {
			rtlpriv->link_info.roam_times = 0;
		}
	}

	if (rtlpriv->cfg->ops->get_btc_status())
		rtlpriv->btcoexist.btc_ops->btc_periodical(rtlpriv);

	rtlpriv->link_info.bcn_rx_inperiod = 0;
}

void rtl_watch_dog_timer_callback(unsigned long data)
{
	struct ieee80211_hw *hw = (struct ieee80211_hw *)data;
	struct rtl_priv *rtlpriv = rtl_priv(hw);

	queue_delayed_work(rtlpriv->works.rtl_wq,
			   &rtlpriv->works.watchdog_wq, 0);

	mod_timer(&rtlpriv->works.watchdog_timer,
		  jiffies + MSECS(RTL_WATCH_DOG_TIME));
}
void rtl_fwevt_wq_callback(void *data)
{
	struct rtl_works *rtlworks =
		container_of_dwork_rtl(data, struct rtl_works, fwevt_wq);
	struct ieee80211_hw *hw = rtlworks->hw;
	struct rtl_priv *rtlpriv = rtl_priv(hw);

	rtlpriv->cfg->ops->c2h_command_handle(hw);
}

void rtl_c2hcmd_enqueue(struct ieee80211_hw *hw, u8 tag, u8 len, u8 *val)
{
	struct rtl_priv *rtlpriv = rtl_priv(hw);
	unsigned long flags;
	struct rtl_c2hcmd *c2hcmd;

<<<<<<< HEAD
	c2hcmd = kmalloc(sizeof(*c2hcmd), GFP_KERNEL);
=======
	c2hcmd = kmalloc(sizeof(*c2hcmd),
			 in_interrupt() ? GFP_ATOMIC : GFP_KERNEL);
>>>>>>> 2ac97f0f

	if (!c2hcmd)
		goto label_err;

<<<<<<< HEAD
	c2hcmd->val = kmalloc(len, GFP_KERNEL);
=======
	c2hcmd->val = kmalloc(len,
			      in_interrupt() ? GFP_ATOMIC : GFP_KERNEL);
>>>>>>> 2ac97f0f

	if (!c2hcmd->val)
		goto label_err2;

	/* fill data */
	c2hcmd->tag = tag;
	c2hcmd->len = len;
	memcpy(c2hcmd->val, val, len);

	/* enqueue */
	spin_lock_irqsave(&rtlpriv->locks.c2hcmd_lock, flags);

	list_add_tail(&c2hcmd->list, &rtlpriv->c2hcmd_list);

	spin_unlock_irqrestore(&rtlpriv->locks.c2hcmd_lock, flags);

	/* wake up wq */
	queue_delayed_work(rtlpriv->works.rtl_wq, &rtlpriv->works.c2hcmd_wq, 0);

	return;

label_err2:
	kfree(c2hcmd);

label_err:
	RT_TRACE(rtlpriv, COMP_CMD, DBG_WARNING,
		 "C2H cmd enqueue fail.\n");
}
EXPORT_SYMBOL(rtl_c2hcmd_enqueue);

void rtl_c2hcmd_launcher(struct ieee80211_hw *hw, int exec)
{
	struct rtl_priv *rtlpriv = rtl_priv(hw);
	unsigned long flags;
	struct rtl_c2hcmd *c2hcmd;
	int i;

	for (i = 0; i < 200; i++) {
		/* dequeue a task */
		spin_lock_irqsave(&rtlpriv->locks.c2hcmd_lock, flags);

		c2hcmd = list_first_entry_or_null(&rtlpriv->c2hcmd_list,
						  struct rtl_c2hcmd, list);

		if (c2hcmd)
			list_del(&c2hcmd->list);

		spin_unlock_irqrestore(&rtlpriv->locks.c2hcmd_lock, flags);

		/* do it */
		if (!c2hcmd)
			break;

		if (rtlpriv->cfg->ops->c2h_content_parsing && exec)
			rtlpriv->cfg->ops->c2h_content_parsing(hw,
					c2hcmd->tag, c2hcmd->len, c2hcmd->val);

		/* free */
		kfree(c2hcmd->val);

		kfree(c2hcmd);
	}
}

void rtl_c2hcmd_wq_callback(void *data)
{
	struct rtl_works *rtlworks = container_of_dwork_rtl(data,
							    struct rtl_works,
							    c2hcmd_wq);
	struct ieee80211_hw *hw = rtlworks->hw;

	rtl_c2hcmd_launcher(hw, 1);
}

void rtl_easy_concurrent_retrytimer_callback(unsigned long data)
{
	struct ieee80211_hw *hw = (struct ieee80211_hw *)data;
	struct rtl_priv *rtlpriv = rtl_priv(hw);
	struct rtl_priv *buddy_priv = rtlpriv->buddy_priv;

	if (buddy_priv == NULL)
		return;

	rtlpriv->cfg->ops->dualmac_easy_concurrent(hw);
}
/*********************************************************
 *
 * frame process functions
 *
 *********************************************************/
u8 *rtl_find_ie(u8 *data, unsigned int len, u8 ie)
{
	struct ieee80211_mgmt *mgmt = (void *)data;
	u8 *pos, *end;

	pos = (u8 *)mgmt->u.beacon.variable;
	end = data + len;
	while (pos < end) {
		if (pos + 2 + pos[1] > end)
			return NULL;

		if (pos[0] == ie)
			return pos;

		pos += 2 + pos[1];
	}
	return NULL;
}

/* when we use 2 rx ants we send IEEE80211_SMPS_OFF */
/* when we use 1 rx ant we send IEEE80211_SMPS_STATIC */
static struct sk_buff *rtl_make_smps_action(struct ieee80211_hw *hw,
				     enum ieee80211_smps_mode smps,
				     u8 *da, u8 *bssid)
{
	struct rtl_efuse *rtlefuse = rtl_efuse(rtl_priv(hw));
	struct sk_buff *skb;
	struct ieee80211_mgmt *action_frame;

	/* 27 = header + category + action + smps mode */
	skb = dev_alloc_skb(27 + hw->extra_tx_headroom);
	if (!skb)
		return NULL;

	skb_reserve(skb, hw->extra_tx_headroom);
	action_frame = (void *)skb_put(skb, 27);
	memset(action_frame, 0, 27);
	memcpy(action_frame->da, da, ETH_ALEN);
	memcpy(action_frame->sa, rtlefuse->dev_addr, ETH_ALEN);
	memcpy(action_frame->bssid, bssid, ETH_ALEN);
	action_frame->frame_control = cpu_to_le16(IEEE80211_FTYPE_MGMT |
						  IEEE80211_STYPE_ACTION);
	action_frame->u.action.category = WLAN_CATEGORY_HT;
	action_frame->u.action.u.ht_smps.action = WLAN_HT_ACTION_SMPS;
	switch (smps) {
	case IEEE80211_SMPS_AUTOMATIC:/* 0 */
	case IEEE80211_SMPS_NUM_MODES:/* 4 */
		WARN_ON(1);
	/* Here will get a 'MISSING_BREAK' in Coverity Test, just ignore it.
	 * According to Kernel Code, here is right.
	 */
	case IEEE80211_SMPS_OFF:/* 1 */ /*MIMO_PS_NOLIMIT*/
		action_frame->u.action.u.ht_smps.smps_control =
				WLAN_HT_SMPS_CONTROL_DISABLED;/* 0 */
		break;
	case IEEE80211_SMPS_STATIC:/* 2 */ /*MIMO_PS_STATIC*/
		action_frame->u.action.u.ht_smps.smps_control =
				WLAN_HT_SMPS_CONTROL_STATIC;/* 1 */
		break;
	case IEEE80211_SMPS_DYNAMIC:/* 3 */ /*MIMO_PS_DYNAMIC*/
		action_frame->u.action.u.ht_smps.smps_control =
				WLAN_HT_SMPS_CONTROL_DYNAMIC;/* 3 */
		break;
	}

	return skb;
}

int rtl_send_smps_action(struct ieee80211_hw *hw,
			 struct ieee80211_sta *sta,
			 enum ieee80211_smps_mode smps)
{
	struct rtl_priv *rtlpriv = rtl_priv(hw);
	struct rtl_hal *rtlhal = rtl_hal(rtl_priv(hw));
	struct rtl_ps_ctl *ppsc = rtl_psc(rtl_priv(hw));
	struct sk_buff *skb = NULL;
	struct rtl_tcb_desc tcb_desc;
	u8 bssid[ETH_ALEN] = {0};

	memset(&tcb_desc, 0, sizeof(struct rtl_tcb_desc));

	if (rtlpriv->mac80211.act_scanning)
		goto err_free;

	if (!sta)
		goto err_free;

	if (unlikely(is_hal_stop(rtlhal) || ppsc->rfpwr_state != ERFON))
		goto err_free;

	if (!test_bit(RTL_STATUS_INTERFACE_START, &rtlpriv->status))
		goto err_free;

	if (rtlpriv->mac80211.opmode == NL80211_IFTYPE_AP)
		memcpy(bssid, rtlpriv->efuse.dev_addr, ETH_ALEN);
	else
		memcpy(bssid, rtlpriv->mac80211.bssid, ETH_ALEN);

	skb = rtl_make_smps_action(hw, smps, sta->addr, bssid);
	/* this is a type = mgmt * stype = action frame */
	if (skb) {
		struct ieee80211_tx_info *info = IEEE80211_SKB_CB(skb);
		struct rtl_sta_info *sta_entry =
			(struct rtl_sta_info *) sta->drv_priv;
		sta_entry->mimo_ps = smps;
		/* rtlpriv->cfg->ops->update_rate_tbl(hw, sta, 0); */

		info->control.rates[0].idx = 0;
		info->band = hw->conf.chandef.chan->band;
		rtlpriv->intf_ops->adapter_tx(hw, sta, skb, &tcb_desc);
	}
	return 1;

err_free:
	return 0;
}
EXPORT_SYMBOL(rtl_send_smps_action);

void rtl_phy_scan_operation_backup(struct ieee80211_hw *hw, u8 operation)
{
	struct rtl_priv *rtlpriv = rtl_priv(hw);
	struct rtl_hal *rtlhal = rtl_hal(rtl_priv(hw));
	enum io_type iotype;

	if (!is_hal_stop(rtlhal)) {
		switch (operation) {
		case SCAN_OPT_BACKUP:
			iotype = IO_CMD_PAUSE_DM_BY_SCAN;
			rtlpriv->cfg->ops->set_hw_reg(hw,
						      HW_VAR_IO_CMD,
						      (u8 *)&iotype);
			break;
		case SCAN_OPT_RESTORE:
			iotype = IO_CMD_RESUME_DM_BY_SCAN;
			rtlpriv->cfg->ops->set_hw_reg(hw,
						      HW_VAR_IO_CMD,
						      (u8 *)&iotype);
			break;
		default:
			pr_err("Unknown Scan Backup operation.\n");
			break;
		}
	}
}
EXPORT_SYMBOL(rtl_phy_scan_operation_backup);

/* because mac80211 have issues when can receive del ba
 * so here we just make a fake del_ba if we receive a ba_req
 * but rx_agg was opened to let mac80211 release some ba
 * related resources, so please this del_ba for tx
 */
struct sk_buff *rtl_make_del_ba(struct ieee80211_hw *hw,
				u8 *sa, u8 *bssid, u16 tid)
{
	struct rtl_efuse *rtlefuse = rtl_efuse(rtl_priv(hw));
	struct sk_buff *skb;
	struct ieee80211_mgmt *action_frame;
	u16 params;

	/* 27 = header + category + action + smps mode */
	skb = dev_alloc_skb(34 + hw->extra_tx_headroom);
	if (!skb)
		return NULL;

	skb_reserve(skb, hw->extra_tx_headroom);
	action_frame = (void *)skb_put(skb, 34);
	memset(action_frame, 0, 34);
	memcpy(action_frame->sa, sa, ETH_ALEN);
	memcpy(action_frame->da, rtlefuse->dev_addr, ETH_ALEN);
	memcpy(action_frame->bssid, bssid, ETH_ALEN);
	action_frame->frame_control = cpu_to_le16(IEEE80211_FTYPE_MGMT |
						  IEEE80211_STYPE_ACTION);
	action_frame->u.action.category = WLAN_CATEGORY_BACK;
	action_frame->u.action.u.delba.action_code = WLAN_ACTION_DELBA;
	params = (u16)(1 << 11);	/* bit 11 initiator */
	params |= (u16)(tid << 12);	/* bit 15:12 TID number */

	action_frame->u.action.u.delba.params = cpu_to_le16(params);
	action_frame->u.action.u.delba.reason_code =
		cpu_to_le16(WLAN_REASON_QSTA_TIMEOUT);

	return skb;
}

/*********************************************************
 *
 * IOT functions
 *
 *********************************************************/
static bool rtl_chk_vendor_ouisub(struct ieee80211_hw *hw,
				  struct octet_string vendor_ie)
{
	struct rtl_priv *rtlpriv = rtl_priv(hw);
	bool matched = false;
	static u8 athcap_1[] = { 0x00, 0x03, 0x7F };
	static u8 athcap_2[] = { 0x00, 0x13, 0x74 };
	static u8 broadcap_1[] = { 0x00, 0x10, 0x18 };
	static u8 broadcap_2[] = { 0x00, 0x0a, 0xf7 };
	static u8 broadcap_3[] = { 0x00, 0x05, 0xb5 };
	static u8 racap[] = { 0x00, 0x0c, 0x43 };
	static u8 ciscocap[] = { 0x00, 0x40, 0x96 };
	static u8 marvcap[] = { 0x00, 0x50, 0x43 };

	if (memcmp(vendor_ie.octet, athcap_1, 3) == 0 ||
		memcmp(vendor_ie.octet, athcap_2, 3) == 0) {
		rtlpriv->mac80211.vendor = PEER_ATH;
		matched = true;
	} else if (memcmp(vendor_ie.octet, broadcap_1, 3) == 0 ||
		memcmp(vendor_ie.octet, broadcap_2, 3) == 0 ||
		memcmp(vendor_ie.octet, broadcap_3, 3) == 0) {
		rtlpriv->mac80211.vendor = PEER_BROAD;
		matched = true;
	} else if (memcmp(vendor_ie.octet, racap, 3) == 0) {
		rtlpriv->mac80211.vendor = PEER_RAL;
		matched = true;
	} else if (memcmp(vendor_ie.octet, ciscocap, 3) == 0) {
		rtlpriv->mac80211.vendor = PEER_CISCO;
		matched = true;
	} else if (memcmp(vendor_ie.octet, marvcap, 3) == 0) {
		rtlpriv->mac80211.vendor = PEER_MARV;
		matched = true;
	}

	return matched;
}

static bool rtl_find_221_ie(struct ieee80211_hw *hw, u8 *data,
		unsigned int len)
{
	struct ieee80211_mgmt *mgmt = (void *)data;
	struct octet_string vendor_ie;
	u8 *pos, *end;

	pos = (u8 *)mgmt->u.beacon.variable;
	end = data + len;
	while (pos < end) {
		if (pos[0] == 221) {
			vendor_ie.length = pos[1];
			vendor_ie.octet = &pos[2];
			if (rtl_chk_vendor_ouisub(hw, vendor_ie))
				return true;
		}

		if (pos + 2 + pos[1] > end)
			return false;

		pos += 2 + pos[1];
	}
	return false;
}

void rtl_recognize_peer(struct ieee80211_hw *hw, u8 *data, unsigned int len)
{
	struct rtl_priv *rtlpriv = rtl_priv(hw);
	struct rtl_mac *mac = rtl_mac(rtl_priv(hw));
	struct ieee80211_hdr *hdr = (void *)data;
	u32 vendor = PEER_UNKNOWN;

	static u8 ap3_1[3] = { 0x00, 0x14, 0xbf };
	static u8 ap3_2[3] = { 0x00, 0x1a, 0x70 };
	static u8 ap3_3[3] = { 0x00, 0x1d, 0x7e };
	static u8 ap4_1[3] = { 0x00, 0x90, 0xcc };
	static u8 ap4_2[3] = { 0x00, 0x0e, 0x2e };
	static u8 ap4_3[3] = { 0x00, 0x18, 0x02 };
	static u8 ap4_4[3] = { 0x00, 0x17, 0x3f };
	static u8 ap4_5[3] = { 0x00, 0x1c, 0xdf };
	static u8 ap5_1[3] = { 0x00, 0x1c, 0xf0 };
	static u8 ap5_2[3] = { 0x00, 0x21, 0x91 };
	static u8 ap5_3[3] = { 0x00, 0x24, 0x01 };
	static u8 ap5_4[3] = { 0x00, 0x15, 0xe9 };
	static u8 ap5_5[3] = { 0x00, 0x17, 0x9A };
	static u8 ap5_6[3] = { 0x00, 0x18, 0xE7 };
	static u8 ap6_1[3] = { 0x00, 0x17, 0x94 };
	static u8 ap7_1[3] = { 0x00, 0x14, 0xa4 };

	if (mac->opmode != NL80211_IFTYPE_STATION)
		return;

	if (mac->link_state == MAC80211_NOLINK) {
		mac->vendor = PEER_UNKNOWN;
		return;
	}

	if (mac->cnt_after_linked > 2)
		return;

	/* check if this really is a beacon */
	if (!ieee80211_is_beacon(hdr->frame_control))
		return;

	/* min. beacon length + FCS_LEN */
	if (len <= 40 + FCS_LEN)
		return;

	/* and only beacons from the associated BSSID, please */
	if (!ether_addr_equal_64bits(hdr->addr3, rtlpriv->mac80211.bssid))
		return;

	if (rtl_find_221_ie(hw, data, len))
		vendor = mac->vendor;

	if ((memcmp(mac->bssid, ap5_1, 3) == 0) ||
		(memcmp(mac->bssid, ap5_2, 3) == 0) ||
		(memcmp(mac->bssid, ap5_3, 3) == 0) ||
		(memcmp(mac->bssid, ap5_4, 3) == 0) ||
		(memcmp(mac->bssid, ap5_5, 3) == 0) ||
		(memcmp(mac->bssid, ap5_6, 3) == 0) ||
		vendor == PEER_ATH) {
		vendor = PEER_ATH;
		RT_TRACE(rtlpriv, COMP_MAC80211, DBG_LOUD, "=>ath find\n");
	} else if ((memcmp(mac->bssid, ap4_4, 3) == 0) ||
		(memcmp(mac->bssid, ap4_5, 3) == 0) ||
		(memcmp(mac->bssid, ap4_1, 3) == 0) ||
		(memcmp(mac->bssid, ap4_2, 3) == 0) ||
		(memcmp(mac->bssid, ap4_3, 3) == 0) ||
		vendor == PEER_RAL) {
		RT_TRACE(rtlpriv, COMP_MAC80211, DBG_LOUD, "=>ral find\n");
		vendor = PEER_RAL;
	} else if (memcmp(mac->bssid, ap6_1, 3) == 0 ||
		vendor == PEER_CISCO) {
		vendor = PEER_CISCO;
		RT_TRACE(rtlpriv, COMP_MAC80211, DBG_LOUD, "=>cisco find\n");
	} else if ((memcmp(mac->bssid, ap3_1, 3) == 0) ||
		(memcmp(mac->bssid, ap3_2, 3) == 0) ||
		(memcmp(mac->bssid, ap3_3, 3) == 0) ||
		vendor == PEER_BROAD) {
		RT_TRACE(rtlpriv, COMP_MAC80211, DBG_LOUD, "=>broad find\n");
		vendor = PEER_BROAD;
	} else if (memcmp(mac->bssid, ap7_1, 3) == 0 ||
		vendor == PEER_MARV) {
		vendor = PEER_MARV;
		RT_TRACE(rtlpriv, COMP_MAC80211, DBG_LOUD, "=>marv find\n");
	}

	mac->vendor = vendor;
}
EXPORT_SYMBOL_GPL(rtl_recognize_peer);

MODULE_AUTHOR("lizhaoming	<chaoming_li@realsil.com.cn>");
MODULE_AUTHOR("Realtek WlanFAE	<wlanfae@realtek.com>");
MODULE_AUTHOR("Larry Finger	<Larry.FInger@lwfinger.net>");
MODULE_LICENSE("GPL");
MODULE_DESCRIPTION("Realtek 802.11n PCI wireless core");

struct rtl_global_var rtl_global_var = {};
EXPORT_SYMBOL_GPL(rtl_global_var);

static int __init rtl_core_module_init(void)
{
	if (rtl_rate_control_register())
		pr_err("rtl: Unable to register rtl_rc, use default RC !!\n");

	/* init some global vars */
	INIT_LIST_HEAD(&rtl_global_var.glb_priv_list);
	spin_lock_init(&rtl_global_var.glb_list_lock);

	return 0;
}

static void __exit rtl_core_module_exit(void)
{
	/*RC*/
	rtl_rate_control_unregister();
}

module_init(rtl_core_module_init);
module_exit(rtl_core_module_exit);<|MERGE_RESOLUTION|>--- conflicted
+++ resolved
@@ -1742,22 +1742,14 @@
 	unsigned long flags;
 	struct rtl_c2hcmd *c2hcmd;
 
-<<<<<<< HEAD
-	c2hcmd = kmalloc(sizeof(*c2hcmd), GFP_KERNEL);
-=======
 	c2hcmd = kmalloc(sizeof(*c2hcmd),
 			 in_interrupt() ? GFP_ATOMIC : GFP_KERNEL);
->>>>>>> 2ac97f0f
 
 	if (!c2hcmd)
 		goto label_err;
 
-<<<<<<< HEAD
-	c2hcmd->val = kmalloc(len, GFP_KERNEL);
-=======
 	c2hcmd->val = kmalloc(len,
 			      in_interrupt() ? GFP_ATOMIC : GFP_KERNEL);
->>>>>>> 2ac97f0f
 
 	if (!c2hcmd->val)
 		goto label_err2;
