--- conflicted
+++ resolved
@@ -609,11 +609,7 @@
 				     void *buf, void *ctx,
 				     unsigned int len,
 				     unsigned int *xdp_xmit,
-<<<<<<< HEAD
-				     unsigned int *rbytes)
-=======
 				     struct virtnet_rq_stats *stats)
->>>>>>> db57dc7c
 {
 	struct sk_buff *skb;
 	struct bpf_prog *xdp_prog;
@@ -628,11 +624,7 @@
 	int err;
 
 	len -= vi->hdr_len;
-<<<<<<< HEAD
-	*rbytes += len;
-=======
 	stats->bytes += len;
->>>>>>> db57dc7c
 
 	rcu_read_lock();
 	xdp_prog = rcu_dereference(rq->xdp_prog);
@@ -742,20 +734,12 @@
 				   struct receive_queue *rq,
 				   void *buf,
 				   unsigned int len,
-<<<<<<< HEAD
-				   unsigned int *rbytes)
-=======
 				   struct virtnet_rq_stats *stats)
->>>>>>> db57dc7c
 {
 	struct page *page = buf;
 	struct sk_buff *skb = page_to_skb(vi, rq, page, 0, len, PAGE_SIZE);
 
-<<<<<<< HEAD
-	*rbytes += len - vi->hdr_len;
-=======
 	stats->bytes += len - vi->hdr_len;
->>>>>>> db57dc7c
 	if (unlikely(!skb))
 		goto err;
 
@@ -774,11 +758,7 @@
 					 void *ctx,
 					 unsigned int len,
 					 unsigned int *xdp_xmit,
-<<<<<<< HEAD
-					 unsigned int *rbytes)
-=======
 					 struct virtnet_rq_stats *stats)
->>>>>>> db57dc7c
 {
 	struct virtio_net_hdr_mrg_rxbuf *hdr = buf;
 	u16 num_buf = virtio16_to_cpu(vi->vdev, hdr->num_buffers);
@@ -791,11 +771,7 @@
 	int err;
 
 	head_skb = NULL;
-<<<<<<< HEAD
-	*rbytes += len - vi->hdr_len;
-=======
 	stats->bytes += len - vi->hdr_len;
->>>>>>> db57dc7c
 
 	rcu_read_lock();
 	xdp_prog = rcu_dereference(rq->xdp_prog);
@@ -936,11 +912,7 @@
 			goto err_buf;
 		}
 
-<<<<<<< HEAD
-		*rbytes += len;
-=======
 		stats->bytes += len;
->>>>>>> db57dc7c
 		page = virt_to_head_page(buf);
 
 		truesize = mergeable_ctx_to_truesize(ctx);
@@ -997,11 +969,7 @@
 			dev->stats.rx_length_errors++;
 			break;
 		}
-<<<<<<< HEAD
-		*rbytes += len;
-=======
 		stats->bytes += len;
->>>>>>> db57dc7c
 		page = virt_to_head_page(buf);
 		put_page(page);
 	}
@@ -1014,12 +982,8 @@
 
 static void receive_buf(struct virtnet_info *vi, struct receive_queue *rq,
 			void *buf, unsigned int len, void **ctx,
-<<<<<<< HEAD
-			unsigned int *xdp_xmit, unsigned int *rbytes)
-=======
 			unsigned int *xdp_xmit,
 			struct virtnet_rq_stats *stats)
->>>>>>> db57dc7c
 {
 	struct net_device *dev = vi->dev;
 	struct sk_buff *skb;
@@ -1040,19 +1004,11 @@
 
 	if (vi->mergeable_rx_bufs)
 		skb = receive_mergeable(dev, vi, rq, buf, ctx, len, xdp_xmit,
-<<<<<<< HEAD
-					rbytes);
-	else if (vi->big_packets)
-		skb = receive_big(dev, vi, rq, buf, len, rbytes);
-	else
-		skb = receive_small(dev, vi, rq, buf, ctx, len, xdp_xmit, rbytes);
-=======
 					stats);
 	else if (vi->big_packets)
 		skb = receive_big(dev, vi, rq, buf, len, stats);
 	else
 		skb = receive_small(dev, vi, rq, buf, ctx, len, xdp_xmit, stats);
->>>>>>> db57dc7c
 
 	if (unlikely(!skb))
 		return;
@@ -1336,24 +1292,14 @@
 
 		while (stats.packets < budget &&
 		       (buf = virtqueue_get_buf_ctx(rq->vq, &len, &ctx))) {
-<<<<<<< HEAD
-			receive_buf(vi, rq, buf, len, ctx, xdp_xmit, &bytes);
-			received++;
-=======
 			receive_buf(vi, rq, buf, len, ctx, xdp_xmit, &stats);
 			stats.packets++;
->>>>>>> db57dc7c
 		}
 	} else {
 		while (stats.packets < budget &&
 		       (buf = virtqueue_get_buf(rq->vq, &len)) != NULL) {
-<<<<<<< HEAD
-			receive_buf(vi, rq, buf, len, NULL, xdp_xmit, &bytes);
-			received++;
-=======
 			receive_buf(vi, rq, buf, len, NULL, xdp_xmit, &stats);
 			stats.packets++;
->>>>>>> db57dc7c
 		}
 	}
 
