--- conflicted
+++ resolved
@@ -42,13 +42,10 @@
 int mv88e6xxx_g2_set_eeprom16(struct mv88e6xxx_chip *chip,
 			      struct ethtool_eeprom *eeprom, u8 *data);
 
-<<<<<<< HEAD
-=======
 int mv88e6xxx_g2_pvt_write(struct mv88e6xxx_chip *chip, int src_dev,
 			   int src_port, u16 data);
 int mv88e6xxx_g2_misc_4_bit_port(struct mv88e6xxx_chip *chip);
 
->>>>>>> 2ac97f0f
 int mv88e6xxx_g2_setup(struct mv88e6xxx_chip *chip);
 int mv88e6xxx_g2_irq_setup(struct mv88e6xxx_chip *chip);
 void mv88e6xxx_g2_irq_free(struct mv88e6xxx_chip *chip);
