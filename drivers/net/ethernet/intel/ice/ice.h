/* SPDX-License-Identifier: GPL-2.0 */
/* Copyright (c) 2018, Intel Corporation. */

#ifndef _ICE_H_
#define _ICE_H_

#include <linux/types.h>
#include <linux/errno.h>
#include <linux/kernel.h>
#include <linux/module.h>
#include <linux/netdevice.h>
#include <linux/compiler.h>
#include <linux/etherdevice.h>
#include <linux/skbuff.h>
#include <linux/cpumask.h>
#include <linux/rtnetlink.h>
#include <linux/if_vlan.h>
#include <linux/dma-mapping.h>
#include <linux/pci.h>
#include <linux/workqueue.h>
#include <linux/aer.h>
#include <linux/interrupt.h>
#include <linux/ethtool.h>
#include <linux/timer.h>
#include <linux/delay.h>
#include <linux/bitmap.h>
#include <linux/log2.h>
#include <linux/ip.h>
#include <linux/ipv6.h>
#include <linux/if_bridge.h>
#include <linux/avf/virtchnl.h>
#include <net/ipv6.h>
#include "ice_devids.h"
#include "ice_type.h"
#include "ice_txrx.h"
#include "ice_switch.h"
#include "ice_common.h"
#include "ice_sched.h"
#include "ice_virtchnl_pf.h"
#include "ice_sriov.h"

extern const char ice_drv_ver[];
#define ICE_BAR0		0
#define ICE_DFLT_NUM_DESC	128
#define ICE_REQ_DESC_MULTIPLE	32
#define ICE_MIN_NUM_DESC	ICE_REQ_DESC_MULTIPLE
#define ICE_MAX_NUM_DESC	8160
#define ICE_DFLT_TRAFFIC_CLASS	BIT(0)
#define ICE_INT_NAME_STR_LEN	(IFNAMSIZ + 16)
#define ICE_ETHTOOL_FWVER_LEN	32
#define ICE_AQ_LEN		64
#define ICE_MBXQ_LEN		64
#define ICE_MIN_MSIX		2
#define ICE_NO_VSI		0xffff
#define ICE_MAX_VSI_ALLOC	130
#define ICE_MAX_TXQS		2048
#define ICE_MAX_RXQS		2048
#define ICE_VSI_MAP_CONTIG	0
#define ICE_VSI_MAP_SCATTER	1
#define ICE_MAX_SCATTER_TXQS	16
#define ICE_MAX_SCATTER_RXQS	16
#define ICE_Q_WAIT_RETRY_LIMIT	10
#define ICE_Q_WAIT_MAX_RETRY	(5 * ICE_Q_WAIT_RETRY_LIMIT)
#define ICE_MAX_LG_RSS_QS	256
#define ICE_MAX_SMALL_RSS_QS	8
#define ICE_RES_VALID_BIT	0x8000
#define ICE_RES_MISC_VEC_ID	(ICE_RES_VALID_BIT - 1)
#define ICE_INVAL_Q_INDEX	0xffff
#define ICE_INVAL_VFID		256
#define ICE_MAX_VF_COUNT	256
#define ICE_MAX_QS_PER_VF		256
#define ICE_MIN_QS_PER_VF		1
#define ICE_DFLT_QS_PER_VF		4
#define ICE_MAX_BASE_QS_PER_VF		16
#define ICE_MAX_INTR_PER_VF		65
#define ICE_MIN_INTR_PER_VF		(ICE_MIN_QS_PER_VF + 1)
#define ICE_DFLT_INTR_PER_VF		(ICE_DFLT_QS_PER_VF + 1)

#define ICE_VSIQF_HKEY_ARRAY_SIZE	((VSIQF_HKEY_MAX_INDEX + 1) *	4)

#define ICE_DFLT_NETIF_M (NETIF_MSG_DRV | NETIF_MSG_PROBE | NETIF_MSG_LINK)

#define ICE_MAX_MTU	(ICE_AQ_SET_MAC_FRAME_SIZE_MAX - \
			 ETH_HLEN + ETH_FCS_LEN + VLAN_HLEN)

#define ICE_UP_TABLE_TRANSLATE(val, i) \
		(((val) << ICE_AQ_VSI_UP_TABLE_UP##i##_S) & \
		  ICE_AQ_VSI_UP_TABLE_UP##i##_M)

#define ICE_TX_DESC(R, i) (&(((struct ice_tx_desc *)((R)->desc))[i]))
#define ICE_RX_DESC(R, i) (&(((union ice_32b_rx_flex_desc *)((R)->desc))[i]))
#define ICE_TX_CTX_DESC(R, i) (&(((struct ice_tx_ctx_desc *)((R)->desc))[i]))

/* Macro for each VSI in a PF */
#define ice_for_each_vsi(pf, i) \
	for ((i) = 0; (i) < (pf)->num_alloc_vsi; (i)++)

/* Macros for each tx/rx ring in a VSI */
#define ice_for_each_txq(vsi, i) \
	for ((i) = 0; (i) < (vsi)->num_txq; (i)++)

#define ice_for_each_rxq(vsi, i) \
	for ((i) = 0; (i) < (vsi)->num_rxq; (i)++)

/* Macros for each allocated tx/rx ring whether used or not in a VSI */
#define ice_for_each_alloc_txq(vsi, i) \
	for ((i) = 0; (i) < (vsi)->alloc_txq; (i)++)

#define ice_for_each_alloc_rxq(vsi, i) \
	for ((i) = 0; (i) < (vsi)->alloc_rxq; (i)++)

struct ice_tc_info {
	u16 qoffset;
	u16 qcount;
};

struct ice_tc_cfg {
	u8 numtc; /* Total number of enabled TCs */
	u8 ena_tc; /* TX map */
	struct ice_tc_info tc_info[ICE_MAX_TRAFFIC_CLASS];
};

struct ice_res_tracker {
	u16 num_entries;
	u16 search_hint;
	u16 list[1];
};

struct ice_sw {
	struct ice_pf *pf;
	u16 sw_id;		/* switch ID for this switch */
	u16 bridge_mode;	/* VEB/VEPA/Port Virtualizer */
};

enum ice_state {
	__ICE_DOWN,
	__ICE_NEEDS_RESTART,
	__ICE_PREPARED_FOR_RESET,	/* set by driver when prepared */
	__ICE_RESET_OICR_RECV,		/* set by driver after rcv reset OICR */
	__ICE_PFR_REQ,			/* set by driver and peers */
	__ICE_CORER_REQ,		/* set by driver and peers */
	__ICE_GLOBR_REQ,		/* set by driver and peers */
	__ICE_CORER_RECV,		/* set by OICR handler */
	__ICE_GLOBR_RECV,		/* set by OICR handler */
	__ICE_EMPR_RECV,		/* set by OICR handler */
	__ICE_SUSPENDED,		/* set on module remove path */
	__ICE_RESET_FAILED,		/* set by reset/rebuild */
	/* When checking for the PF to be in a nominal operating state, the
	 * bits that are grouped at the beginning of the list need to be
	 * checked.  Bits occurring before __ICE_STATE_NOMINAL_CHECK_BITS will
	 * be checked.  If you need to add a bit into consideration for nominal
	 * operating state, it must be added before
	 * __ICE_STATE_NOMINAL_CHECK_BITS.  Do not move this entry's position
	 * without appropriate consideration.
	 */
	__ICE_STATE_NOMINAL_CHECK_BITS,
	__ICE_ADMINQ_EVENT_PENDING,
	__ICE_MAILBOXQ_EVENT_PENDING,
	__ICE_MDD_EVENT_PENDING,
	__ICE_VFLR_EVENT_PENDING,
	__ICE_FLTR_OVERFLOW_PROMISC,
	__ICE_VF_DIS,
	__ICE_CFG_BUSY,
	__ICE_SERVICE_SCHED,
	__ICE_SERVICE_DIS,
	__ICE_STATE_NBITS		/* must be last */
};

enum ice_vsi_flags {
	ICE_VSI_FLAG_UMAC_FLTR_CHANGED,
	ICE_VSI_FLAG_MMAC_FLTR_CHANGED,
	ICE_VSI_FLAG_VLAN_FLTR_CHANGED,
	ICE_VSI_FLAG_PROMISC_CHANGED,
	ICE_VSI_FLAG_NBITS		/* must be last */
};

/* struct that defines a VSI, associated with a dev */
struct ice_vsi {
	struct net_device *netdev;
	struct ice_sw *vsw;		 /* switch this VSI is on */
	struct ice_pf *back;		 /* back pointer to PF */
	struct ice_port_info *port_info; /* back pointer to port_info */
	struct ice_ring **rx_rings;	 /* rx ring array */
	struct ice_ring **tx_rings;	 /* tx ring array */
	struct ice_q_vector **q_vectors; /* q_vector array */

	irqreturn_t (*irq_handler)(int irq, void *data);

	u64 tx_linearize;
	DECLARE_BITMAP(state, __ICE_STATE_NBITS);
	DECLARE_BITMAP(flags, ICE_VSI_FLAG_NBITS);
	unsigned long active_vlans[BITS_TO_LONGS(VLAN_N_VID)];
	unsigned int current_netdev_flags;
	u32 tx_restart;
	u32 tx_busy;
	u32 rx_buf_failed;
	u32 rx_page_failed;
	int num_q_vectors;
	int sw_base_vector;		/* Irq base for OS reserved vectors */
	int hw_base_vector;		/* HW (absolute) index of a vector */
	enum ice_vsi_type type;
	u16 vsi_num;			 /* HW (absolute) index of this VSI */
	u16 idx;			 /* software index in pf->vsi[] */

	/* Interrupt thresholds */
	u16 work_lmt;

	s16 vf_id;			/* VF ID for SR-IOV VSIs */

	/* RSS config */
	u16 rss_table_size;	/* HW RSS table size */
	u16 rss_size;		/* Allocated RSS queues */
	u8 *rss_hkey_user;	/* User configured hash keys */
	u8 *rss_lut_user;	/* User configured lookup table entries */
	u8 rss_lut_type;	/* used to configure Get/Set RSS LUT AQ call */

	u16 max_frame;
	u16 rx_buf_len;

	struct ice_aqc_vsi_props info;	 /* VSI properties */

	/* VSI stats */
	struct rtnl_link_stats64 net_stats;
	struct ice_eth_stats eth_stats;
	struct ice_eth_stats eth_stats_prev;

	struct list_head tmp_sync_list;		/* MAC filters to be synced */
	struct list_head tmp_unsync_list;	/* MAC filters to be unsynced */

	u8 irqs_ready;
	u8 current_isup;		 /* Sync 'link up' logging */
	u8 stat_offsets_loaded;

	/* queue information */
	u8 tx_mapping_mode;		 /* ICE_MAP_MODE_[CONTIG|SCATTER] */
	u8 rx_mapping_mode;		 /* ICE_MAP_MODE_[CONTIG|SCATTER] */
	u16 txq_map[ICE_MAX_TXQS];	 /* index in pf->avail_txqs */
	u16 rxq_map[ICE_MAX_RXQS];	 /* index in pf->avail_rxqs */
	u16 alloc_txq;			 /* Allocated Tx queues */
	u16 num_txq;			 /* Used Tx queues */
	u16 alloc_rxq;			 /* Allocated Rx queues */
	u16 num_rxq;			 /* Used Rx queues */
	u16 num_desc;
	struct ice_tc_cfg tc_cfg;
} ____cacheline_internodealigned_in_smp;

/* struct that defines an interrupt vector */
struct ice_q_vector {
	struct ice_vsi *vsi;
	cpumask_t affinity_mask;
	struct napi_struct napi;
	struct ice_ring_container rx;
	struct ice_ring_container tx;
	struct irq_affinity_notify affinity_notify;
	u16 v_idx;			/* index in the vsi->q_vector array. */
	u8 num_ring_tx;			/* total number of tx rings in vector */
	u8 num_ring_rx;			/* total number of rx rings in vector */
	char name[ICE_INT_NAME_STR_LEN];
	/* in usecs, need to use ice_intrl_to_usecs_reg() before writing this
	 * value to the device
	 */
	u8 intrl;
} ____cacheline_internodealigned_in_smp;

enum ice_pf_flags {
	ICE_FLAG_MSIX_ENA,
	ICE_FLAG_FLTR_SYNC,
	ICE_FLAG_RSS_ENA,
	ICE_FLAG_SRIOV_ENA,
	ICE_FLAG_SRIOV_CAPABLE,
	ICE_PF_FLAGS_NBITS		/* must be last */
};

struct ice_pf {
	struct pci_dev *pdev;

	/* OS reserved IRQ details */
	struct msix_entry *msix_entries;
	struct ice_res_tracker *sw_irq_tracker;

	/* HW reserved Interrupts for this PF */
	struct ice_res_tracker *hw_irq_tracker;

	struct ice_vsi **vsi;		/* VSIs created by the driver */
	struct ice_sw *first_sw;	/* first switch created by firmware */
	/* Virtchnl/SR-IOV config info */
	struct ice_vf *vf;
	int num_alloc_vfs;		/* actual number of VFs allocated */
	u16 num_vfs_supported;		/* num VFs supported for this PF */
	u16 num_vf_qps;			/* num queue pairs per VF */
	u16 num_vf_msix;		/* num vectors per VF */
	DECLARE_BITMAP(state, __ICE_STATE_NBITS);
	DECLARE_BITMAP(avail_txqs, ICE_MAX_TXQS);
	DECLARE_BITMAP(avail_rxqs, ICE_MAX_RXQS);
	DECLARE_BITMAP(flags, ICE_PF_FLAGS_NBITS);
	unsigned long serv_tmr_period;
	unsigned long serv_tmr_prev;
	struct timer_list serv_tmr;
	struct work_struct serv_task;
	struct mutex avail_q_mutex;	/* protects access to avail_[rx|tx]qs */
	struct mutex sw_mutex;		/* lock for protecting VSI alloc flow */
	u32 msg_enable;
	u32 hw_csum_rx_error;
	u32 sw_oicr_idx;	/* Other interrupt cause SW vector index */
	u32 num_avail_sw_msix;	/* remaining MSIX SW vectors left unclaimed */
	u32 hw_oicr_idx;	/* Other interrupt cause vector HW index */
	u32 num_avail_hw_msix;	/* remaining HW MSIX vectors left unclaimed */
	u32 num_lan_msix;	/* Total MSIX vectors for base driver */
	u16 num_lan_tx;		/* num lan tx queues setup */
	u16 num_lan_rx;		/* num lan rx queues setup */
	u16 q_left_tx;		/* remaining num tx queues left unclaimed */
	u16 q_left_rx;		/* remaining num rx queues left unclaimed */
	u16 next_vsi;		/* Next free slot in pf->vsi[] - 0-based! */
	u16 num_alloc_vsi;
	u16 corer_count;	/* Core reset count */
	u16 globr_count;	/* Global reset count */
	u16 empr_count;		/* EMP reset count */
	u16 pfr_count;		/* PF reset count */

	struct ice_hw_port_stats stats;
	struct ice_hw_port_stats stats_prev;
	struct ice_hw hw;
	u8 stat_prev_loaded;	/* has previous stats been loaded */
<<<<<<< HEAD
=======
	u32 tx_timeout_count;
	unsigned long tx_timeout_last_recovery;
	u32 tx_timeout_recovery_level;
>>>>>>> 3bf0fb6f
	char int_name[ICE_INT_NAME_STR_LEN];
};

struct ice_netdev_priv {
	struct ice_vsi *vsi;
};

/**
 * ice_irq_dynamic_ena - Enable default interrupt generation settings
 * @hw: pointer to hw struct
 * @vsi: pointer to vsi struct, can be NULL
 * @q_vector: pointer to q_vector, can be NULL
 */
static inline void ice_irq_dynamic_ena(struct ice_hw *hw, struct ice_vsi *vsi,
				       struct ice_q_vector *q_vector)
{
	u32 vector = (vsi && q_vector) ? vsi->hw_base_vector + q_vector->v_idx :
				((struct ice_pf *)hw->back)->hw_oicr_idx;
	int itr = ICE_ITR_NONE;
	u32 val;

	/* clear the PBA here, as this function is meant to clean out all
	 * previous interrupts and enable the interrupt
	 */
	val = GLINT_DYN_CTL_INTENA_M | GLINT_DYN_CTL_CLEARPBA_M |
	      (itr << GLINT_DYN_CTL_ITR_INDX_S);
	if (vsi)
		if (test_bit(__ICE_DOWN, vsi->state))
			return;
	wr32(hw, GLINT_DYN_CTL(vector), val);
}

static inline void ice_vsi_set_tc_cfg(struct ice_vsi *vsi)
{
	vsi->tc_cfg.ena_tc =  ICE_DFLT_TRAFFIC_CLASS;
	vsi->tc_cfg.numtc = 1;
}

void ice_set_ethtool_ops(struct net_device *netdev);
int ice_up(struct ice_vsi *vsi);
int ice_down(struct ice_vsi *vsi);
int ice_set_rss(struct ice_vsi *vsi, u8 *seed, u8 *lut, u16 lut_size);
int ice_get_rss(struct ice_vsi *vsi, u8 *seed, u8 *lut, u16 lut_size);
void ice_fill_rss_lut(u8 *lut, u16 rss_table_size, u16 rss_size);
void ice_print_link_msg(struct ice_vsi *vsi, bool isup);

#endif /* _ICE_H_ */<|MERGE_RESOLUTION|>--- conflicted
+++ resolved
@@ -321,12 +321,9 @@
 	struct ice_hw_port_stats stats_prev;
 	struct ice_hw hw;
 	u8 stat_prev_loaded;	/* has previous stats been loaded */
-<<<<<<< HEAD
-=======
 	u32 tx_timeout_count;
 	unsigned long tx_timeout_last_recovery;
 	u32 tx_timeout_recovery_level;
->>>>>>> 3bf0fb6f
 	char int_name[ICE_INT_NAME_STR_LEN];
 };
 
