--- conflicted
+++ resolved
@@ -157,8 +157,6 @@
 #define VPINT_ALLOC_LAST_S			12
 #define VPINT_ALLOC_LAST_M			ICE_M(0x7FF, 12)
 #define VPINT_ALLOC_VALID_M			BIT(31)
-<<<<<<< HEAD
-=======
 #define VPINT_ALLOC_PCI(_VF)			(0x0009D000 + ((_VF) * 4))
 #define VPINT_ALLOC_PCI_FIRST_S			0
 #define VPINT_ALLOC_PCI_FIRST_M			ICE_M(0x7FF, 0)
@@ -166,7 +164,6 @@
 #define VPINT_ALLOC_PCI_LAST_M			ICE_M(0x7FF, 12)
 #define VPINT_ALLOC_PCI_VALID_M			BIT(31)
 #define GLLAN_RCTL_0				0x002941F8
->>>>>>> 9f51ae62
 #define QRX_CONTEXT(_i, _QRX)			(0x00280000 + ((_i) * 8192 + (_QRX) * 4))
 #define QRX_CTRL(_QRX)				(0x00120000 + ((_QRX) * 4))
 #define QRX_CTRL_MAX_INDEX			2047
@@ -330,10 +327,7 @@
 #define GLV_UPRCL(_i)				(0x003B2000 + ((_i) * 8))
 #define GLV_UPTCH(_i)				(0x0030A004 + ((_i) * 8))
 #define GLV_UPTCL(_i)				(0x0030A000 + ((_i) * 8))
-<<<<<<< HEAD
-=======
 #define PF_VT_PFALLOC_HIF			0x0009DD80
->>>>>>> 9f51ae62
 #define VSIQF_HKEY_MAX_INDEX			12
 #define VSIQF_HLUT_MAX_INDEX			15
 #define VFINT_DYN_CTLN(_i)			(0x00003800 + ((_i) * 4))
