--- conflicted
+++ resolved
@@ -286,21 +286,11 @@
 	struct net_device *netdev;
 	struct fm10k_l2_accel *l2_accel; /* pointer to L2 acceleration list */
 	struct pci_dev *pdev;
-<<<<<<< HEAD
-	unsigned long state;
-
-	u32 flags;
-#define FM10K_FLAG_RESET_REQUESTED		(u32)(BIT(0))
-#define FM10K_FLAG_RSS_FIELD_IPV4_UDP		(u32)(BIT(1))
-#define FM10K_FLAG_RSS_FIELD_IPV6_UDP		(u32)(BIT(2))
-#define FM10K_FLAG_SWPRI_CONFIG			(u32)(BIT(3))
-=======
 	DECLARE_BITMAP(state, __FM10K_STATE_SIZE__);
 
 	/* Access flag values using atomic *_bit() operations */
 	DECLARE_BITMAP(flags, __FM10K_FLAGS_SIZE__);
 
->>>>>>> 2ac97f0f
 	int xcast_mode;
 
 	/* Tx fast path data */
