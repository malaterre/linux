#
# Marvell device configuration
#

config NET_VENDOR_MARVELL
	bool "Marvell devices"
	default y
	depends on PCI || CPU_PXA168 || MV64X60 || PPC32 || PLAT_ORION || INET || COMPILE_TEST
	---help---
	  If you have a network (Ethernet) card belonging to this class, say Y.

	  Note that the answer to this question doesn't directly affect the
	  kernel: saying N will just cause the configurator to skip all
	  the questions about Marvell devices. If you say Y, you will be
	  asked for your specific card in the following questions.

if NET_VENDOR_MARVELL

config MV643XX_ETH
	tristate "Marvell Discovery (643XX) and Orion ethernet support"
	depends on (MV64X60 || PPC32 || PLAT_ORION || COMPILE_TEST) && INET
	depends on HAS_DMA
	select PHYLIB
	select MVMDIO
	---help---
	  This driver supports the gigabit ethernet MACs in the
	  Marvell Discovery PPC/MIPS chipset family (MV643XX) and
	  in the Marvell Orion ARM SoC family.

	  Some boards that use the Discovery chipset are the Momenco
	  Ocelot C and Jaguar ATX and Pegasos II.

config MVMDIO
	tristate "Marvell MDIO interface support"
	depends on HAS_IOMEM
	select PHYLIB
	---help---
	  This driver supports the MDIO interface found in the network
	  interface units of the Marvell EBU SoCs (Kirkwood, Orion5x,
	  Dove, Armada 370 and Armada XP).

	  This driver is used by the MV643XX_ETH and MVNETA drivers.

config MVNETA_BM_ENABLE
	tristate "Marvell Armada 38x/XP network interface BM support"
	depends on MVNETA
	depends on !64BIT
	---help---
	  This driver supports auxiliary block of the network
	  interface units in the Marvell ARMADA XP and ARMADA 38x SoC
	  family, which is called buffer manager.

	  This driver, when enabled, strictly cooperates with mvneta
	  driver and is common for all network ports of the devices,
	  even for Armada 370 SoC, which doesn't support hardware
	  buffer management.

config MVNETA
	tristate "Marvell Armada 370/38x/XP/37xx network interface support"
	depends on ARCH_MVEBU || COMPILE_TEST
	depends on HAS_DMA
	select MVMDIO
	select FIXED_PHY
	---help---
	  This driver supports the network interface units in the
	  Marvell ARMADA XP, ARMADA 370, ARMADA 38x and
	  ARMADA 37xx SoC family.

	  Note that this driver is distinct from the mv643xx_eth
	  driver, which should be used for the older Marvell SoCs
	  (Dove, Orion, Discovery, Kirkwood).

config MVNETA_BM
	tristate
	depends on !64BIT
	default y if MVNETA=y && MVNETA_BM_ENABLE!=n
	default MVNETA_BM_ENABLE
	select HWBM
	select GENERIC_ALLOCATOR
	help
	  MVNETA_BM must not be 'm' if MVNETA=y, so this symbol ensures
	  that all dependencies are met.

config MVPP2
<<<<<<< HEAD
	tristate "Marvell Armada 375 network interface support"
=======
	tristate "Marvell Armada 375/7K/8K network interface support"
>>>>>>> 2ac97f0f
	depends on ARCH_MVEBU || COMPILE_TEST
	depends on HAS_DMA
	select MVMDIO
	---help---
	  This driver supports the network interface units in the
	  Marvell ARMADA 375, 7K and 8K SoCs.

config PXA168_ETH
	tristate "Marvell pxa168 ethernet support"
	depends on HAS_IOMEM && HAS_DMA
	depends on CPU_PXA168 || ARCH_BERLIN || COMPILE_TEST
	select PHYLIB
	---help---
	  This driver supports the pxa168 Ethernet ports.

	  To compile this driver as a module, choose M here. The module
	  will be called pxa168_eth.

config SKGE
	tristate "Marvell Yukon Gigabit Ethernet support"
	depends on PCI
	select CRC32
	---help---
	  This driver support the Marvell Yukon or SysKonnect SK-98xx/SK-95xx
	  and related Gigabit Ethernet adapters. It is a new smaller driver
	  with better performance and more complete ethtool support.

	  It does not support the link failover and network management
	  features that "portable" vendor supplied sk98lin driver does.

	  This driver supports adapters based on the original Yukon chipset:
	  Marvell 88E8001, Belkin F5D5005, CNet GigaCard, DLink DGE-530T,
	  Linksys EG1032/EG1064, 3Com 3C940/3C940B, SysKonnect SK-9871/9872.

	  It does not support the newer Yukon2 chipset: a separate driver,
	  sky2, is provided for these adapters.

	  To compile this driver as a module, choose M here: the module
	  will be called skge.  This is recommended.

config SKGE_DEBUG
	bool "Debugging interface"
	depends on SKGE && DEBUG_FS
	---help---
	  This option adds the ability to dump driver state for debugging.
	  The file /sys/kernel/debug/skge/ethX displays the state of the internal
	  transmit and receive rings.

	  If unsure, say N.

config SKGE_GENESIS
	bool "Support for older SysKonnect Genesis boards"
	depends on SKGE
	---help---
	 This enables support for the older and uncommon SysKonnect Genesis
	 chips, which support MII via an external transceiver, instead of
	 an internal one. Disabling this option will save some memory
	 by making code smaller. If unsure say Y.

config SKY2
	tristate "Marvell Yukon 2 support"
	depends on PCI
	select CRC32
	---help---
	  This driver supports Gigabit Ethernet adapters based on the
	  Marvell Yukon 2 chipset:
	  Marvell 88E8021/88E8022/88E8035/88E8036/88E8038/88E8050/88E8052/
	  88E8053/88E8055/88E8061/88E8062, SysKonnect SK-9E21D/SK-9S21

	  There is companion driver for the older Marvell Yukon and
	  SysKonnect Genesis based adapters: skge.

	  To compile this driver as a module, choose M here: the module
	  will be called sky2.  This is recommended.

config SKY2_DEBUG
	bool "Debugging interface"
	depends on SKY2 && DEBUG_FS
	---help---
	  This option adds the ability to dump driver state for debugging.
	  The file /sys/kernel/debug/sky2/ethX displays the state of the internal
	  transmit and receive rings.

	  If unsure, say N.

endif # NET_VENDOR_MARVELL<|MERGE_RESOLUTION|>--- conflicted
+++ resolved
@@ -82,11 +82,7 @@
 	  that all dependencies are met.
 
 config MVPP2
-<<<<<<< HEAD
-	tristate "Marvell Armada 375 network interface support"
-=======
 	tristate "Marvell Armada 375/7K/8K network interface support"
->>>>>>> 2ac97f0f
 	depends on ARCH_MVEBU || COMPILE_TEST
 	depends on HAS_DMA
 	select MVMDIO
