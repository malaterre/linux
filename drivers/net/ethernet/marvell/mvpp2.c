--- conflicted
+++ resolved
@@ -7325,13 +7325,9 @@
 	struct resource *res;
 	const char *dt_mac_addr;
 	const char *mac_from;
-<<<<<<< HEAD
 	char hw_mac_addr[ETH_ALEN] = {0};
-=======
-	char hw_mac_addr[ETH_ALEN];
 	unsigned int ntxqs, nrxqs;
 	bool has_tx_irqs;
->>>>>>> e12f1a59
 	u32 id;
 	int features;
 	int phy_mode;
