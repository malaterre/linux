/*
 * Driver for Marvell NETA network card for Armada XP and Armada 370 SoCs.
 *
 * Copyright (C) 2012 Marvell
 *
 * Rami Rosen <rosenr@marvell.com>
 * Thomas Petazzoni <thomas.petazzoni@free-electrons.com>
 *
 * This file is licensed under the terms of the GNU General Public
 * License version 2. This program is licensed "as is" without any
 * warranty of any kind, whether express or implied.
 */

#include <linux/clk.h>
#include <linux/cpu.h>
#include <linux/etherdevice.h>
#include <linux/if_vlan.h>
#include <linux/inetdevice.h>
#include <linux/interrupt.h>
#include <linux/io.h>
#include <linux/kernel.h>
#include <linux/mbus.h>
#include <linux/module.h>
#include <linux/netdevice.h>
#include <linux/of.h>
#include <linux/of_address.h>
#include <linux/of_irq.h>
#include <linux/of_mdio.h>
#include <linux/of_net.h>
#include <linux/phy/phy.h>
#include <linux/phy.h>
#include <linux/phylink.h>
#include <linux/platform_device.h>
#include <linux/skbuff.h>
#include <net/hwbm.h>
#include "mvneta_bm.h"
#include <net/ip.h>
#include <net/ipv6.h>
#include <net/tso.h>
#include <net/page_pool.h>
#include <linux/bpf_trace.h>

/* Registers */
#define MVNETA_RXQ_CONFIG_REG(q)                (0x1400 + ((q) << 2))
#define      MVNETA_RXQ_HW_BUF_ALLOC            BIT(0)
#define      MVNETA_RXQ_SHORT_POOL_ID_SHIFT	4
#define      MVNETA_RXQ_SHORT_POOL_ID_MASK	0x30
#define      MVNETA_RXQ_LONG_POOL_ID_SHIFT	6
#define      MVNETA_RXQ_LONG_POOL_ID_MASK	0xc0
#define      MVNETA_RXQ_PKT_OFFSET_ALL_MASK     (0xf    << 8)
#define      MVNETA_RXQ_PKT_OFFSET_MASK(offs)   ((offs) << 8)
#define MVNETA_RXQ_THRESHOLD_REG(q)             (0x14c0 + ((q) << 2))
#define      MVNETA_RXQ_NON_OCCUPIED(v)         ((v) << 16)
#define MVNETA_RXQ_BASE_ADDR_REG(q)             (0x1480 + ((q) << 2))
#define MVNETA_RXQ_SIZE_REG(q)                  (0x14a0 + ((q) << 2))
#define      MVNETA_RXQ_BUF_SIZE_SHIFT          19
#define      MVNETA_RXQ_BUF_SIZE_MASK           (0x1fff << 19)
#define MVNETA_RXQ_STATUS_REG(q)                (0x14e0 + ((q) << 2))
#define      MVNETA_RXQ_OCCUPIED_ALL_MASK       0x3fff
#define MVNETA_RXQ_STATUS_UPDATE_REG(q)         (0x1500 + ((q) << 2))
#define      MVNETA_RXQ_ADD_NON_OCCUPIED_SHIFT  16
#define      MVNETA_RXQ_ADD_NON_OCCUPIED_MAX    255
#define MVNETA_PORT_POOL_BUFFER_SZ_REG(pool)	(0x1700 + ((pool) << 2))
#define      MVNETA_PORT_POOL_BUFFER_SZ_SHIFT	3
#define      MVNETA_PORT_POOL_BUFFER_SZ_MASK	0xfff8
#define MVNETA_PORT_RX_RESET                    0x1cc0
#define      MVNETA_PORT_RX_DMA_RESET           BIT(0)
#define MVNETA_PHY_ADDR                         0x2000
#define      MVNETA_PHY_ADDR_MASK               0x1f
#define MVNETA_MBUS_RETRY                       0x2010
#define MVNETA_UNIT_INTR_CAUSE                  0x2080
#define MVNETA_UNIT_CONTROL                     0x20B0
#define      MVNETA_PHY_POLLING_ENABLE          BIT(1)
#define MVNETA_WIN_BASE(w)                      (0x2200 + ((w) << 3))
#define MVNETA_WIN_SIZE(w)                      (0x2204 + ((w) << 3))
#define MVNETA_WIN_REMAP(w)                     (0x2280 + ((w) << 2))
#define MVNETA_BASE_ADDR_ENABLE                 0x2290
#define MVNETA_ACCESS_PROTECT_ENABLE            0x2294
#define MVNETA_PORT_CONFIG                      0x2400
#define      MVNETA_UNI_PROMISC_MODE            BIT(0)
#define      MVNETA_DEF_RXQ(q)                  ((q) << 1)
#define      MVNETA_DEF_RXQ_ARP(q)              ((q) << 4)
#define      MVNETA_TX_UNSET_ERR_SUM            BIT(12)
#define      MVNETA_DEF_RXQ_TCP(q)              ((q) << 16)
#define      MVNETA_DEF_RXQ_UDP(q)              ((q) << 19)
#define      MVNETA_DEF_RXQ_BPDU(q)             ((q) << 22)
#define      MVNETA_RX_CSUM_WITH_PSEUDO_HDR     BIT(25)
#define      MVNETA_PORT_CONFIG_DEFL_VALUE(q)   (MVNETA_DEF_RXQ(q)       | \
						 MVNETA_DEF_RXQ_ARP(q)	 | \
						 MVNETA_DEF_RXQ_TCP(q)	 | \
						 MVNETA_DEF_RXQ_UDP(q)	 | \
						 MVNETA_DEF_RXQ_BPDU(q)	 | \
						 MVNETA_TX_UNSET_ERR_SUM | \
						 MVNETA_RX_CSUM_WITH_PSEUDO_HDR)
#define MVNETA_PORT_CONFIG_EXTEND                0x2404
#define MVNETA_MAC_ADDR_LOW                      0x2414
#define MVNETA_MAC_ADDR_HIGH                     0x2418
#define MVNETA_SDMA_CONFIG                       0x241c
#define      MVNETA_SDMA_BRST_SIZE_16            4
#define      MVNETA_RX_BRST_SZ_MASK(burst)       ((burst) << 1)
#define      MVNETA_RX_NO_DATA_SWAP              BIT(4)
#define      MVNETA_TX_NO_DATA_SWAP              BIT(5)
#define      MVNETA_DESC_SWAP                    BIT(6)
#define      MVNETA_TX_BRST_SZ_MASK(burst)       ((burst) << 22)
#define	MVNETA_VLAN_PRIO_TO_RXQ			 0x2440
#define      MVNETA_VLAN_PRIO_RXQ_MAP(prio, rxq) ((rxq) << ((prio) * 3))
#define MVNETA_PORT_STATUS                       0x2444
#define      MVNETA_TX_IN_PRGRS                  BIT(0)
#define      MVNETA_TX_FIFO_EMPTY                BIT(8)
#define MVNETA_RX_MIN_FRAME_SIZE                 0x247c
/* Only exists on Armada XP and Armada 370 */
#define MVNETA_SERDES_CFG			 0x24A0
#define      MVNETA_SGMII_SERDES_PROTO		 0x0cc7
#define      MVNETA_QSGMII_SERDES_PROTO		 0x0667
#define      MVNETA_HSGMII_SERDES_PROTO		 0x1107
#define MVNETA_TYPE_PRIO                         0x24bc
#define      MVNETA_FORCE_UNI                    BIT(21)
#define MVNETA_TXQ_CMD_1                         0x24e4
#define MVNETA_TXQ_CMD                           0x2448
#define      MVNETA_TXQ_DISABLE_SHIFT            8
#define      MVNETA_TXQ_ENABLE_MASK              0x000000ff
#define MVNETA_RX_DISCARD_FRAME_COUNT		 0x2484
#define MVNETA_OVERRUN_FRAME_COUNT		 0x2488
#define MVNETA_GMAC_CLOCK_DIVIDER                0x24f4
#define      MVNETA_GMAC_1MS_CLOCK_ENABLE        BIT(31)
#define MVNETA_ACC_MODE                          0x2500
#define MVNETA_BM_ADDRESS                        0x2504
#define MVNETA_CPU_MAP(cpu)                      (0x2540 + ((cpu) << 2))
#define      MVNETA_CPU_RXQ_ACCESS_ALL_MASK      0x000000ff
#define      MVNETA_CPU_TXQ_ACCESS_ALL_MASK      0x0000ff00
#define      MVNETA_CPU_RXQ_ACCESS(rxq)		 BIT(rxq)
#define      MVNETA_CPU_TXQ_ACCESS(txq)		 BIT(txq + 8)
#define MVNETA_RXQ_TIME_COAL_REG(q)              (0x2580 + ((q) << 2))

/* Exception Interrupt Port/Queue Cause register
 *
 * Their behavior depend of the mapping done using the PCPX2Q
 * registers. For a given CPU if the bit associated to a queue is not
 * set, then for the register a read from this CPU will always return
 * 0 and a write won't do anything
 */

#define MVNETA_INTR_NEW_CAUSE                    0x25a0
#define MVNETA_INTR_NEW_MASK                     0x25a4

/* bits  0..7  = TXQ SENT, one bit per queue.
 * bits  8..15 = RXQ OCCUP, one bit per queue.
 * bits 16..23 = RXQ FREE, one bit per queue.
 * bit  29 = OLD_REG_SUM, see old reg ?
 * bit  30 = TX_ERR_SUM, one bit for 4 ports
 * bit  31 = MISC_SUM,   one bit for 4 ports
 */
#define      MVNETA_TX_INTR_MASK(nr_txqs)        (((1 << nr_txqs) - 1) << 0)
#define      MVNETA_TX_INTR_MASK_ALL             (0xff << 0)
#define      MVNETA_RX_INTR_MASK(nr_rxqs)        (((1 << nr_rxqs) - 1) << 8)
#define      MVNETA_RX_INTR_MASK_ALL             (0xff << 8)
#define      MVNETA_MISCINTR_INTR_MASK           BIT(31)

#define MVNETA_INTR_OLD_CAUSE                    0x25a8
#define MVNETA_INTR_OLD_MASK                     0x25ac

/* Data Path Port/Queue Cause Register */
#define MVNETA_INTR_MISC_CAUSE                   0x25b0
#define MVNETA_INTR_MISC_MASK                    0x25b4

#define      MVNETA_CAUSE_PHY_STATUS_CHANGE      BIT(0)
#define      MVNETA_CAUSE_LINK_CHANGE            BIT(1)
#define      MVNETA_CAUSE_PTP                    BIT(4)

#define      MVNETA_CAUSE_INTERNAL_ADDR_ERR      BIT(7)
#define      MVNETA_CAUSE_RX_OVERRUN             BIT(8)
#define      MVNETA_CAUSE_RX_CRC_ERROR           BIT(9)
#define      MVNETA_CAUSE_RX_LARGE_PKT           BIT(10)
#define      MVNETA_CAUSE_TX_UNDERUN             BIT(11)
#define      MVNETA_CAUSE_PRBS_ERR               BIT(12)
#define      MVNETA_CAUSE_PSC_SYNC_CHANGE        BIT(13)
#define      MVNETA_CAUSE_SERDES_SYNC_ERR        BIT(14)

#define      MVNETA_CAUSE_BMU_ALLOC_ERR_SHIFT    16
#define      MVNETA_CAUSE_BMU_ALLOC_ERR_ALL_MASK   (0xF << MVNETA_CAUSE_BMU_ALLOC_ERR_SHIFT)
#define      MVNETA_CAUSE_BMU_ALLOC_ERR_MASK(pool) (1 << (MVNETA_CAUSE_BMU_ALLOC_ERR_SHIFT + (pool)))

#define      MVNETA_CAUSE_TXQ_ERROR_SHIFT        24
#define      MVNETA_CAUSE_TXQ_ERROR_ALL_MASK     (0xFF << MVNETA_CAUSE_TXQ_ERROR_SHIFT)
#define      MVNETA_CAUSE_TXQ_ERROR_MASK(q)      (1 << (MVNETA_CAUSE_TXQ_ERROR_SHIFT + (q)))

#define MVNETA_INTR_ENABLE                       0x25b8
#define      MVNETA_TXQ_INTR_ENABLE_ALL_MASK     0x0000ff00
#define      MVNETA_RXQ_INTR_ENABLE_ALL_MASK     0x000000ff

#define MVNETA_RXQ_CMD                           0x2680
#define      MVNETA_RXQ_DISABLE_SHIFT            8
#define      MVNETA_RXQ_ENABLE_MASK              0x000000ff
#define MVETH_TXQ_TOKEN_COUNT_REG(q)             (0x2700 + ((q) << 4))
#define MVETH_TXQ_TOKEN_CFG_REG(q)               (0x2704 + ((q) << 4))
#define MVNETA_GMAC_CTRL_0                       0x2c00
#define      MVNETA_GMAC_MAX_RX_SIZE_SHIFT       2
#define      MVNETA_GMAC_MAX_RX_SIZE_MASK        0x7ffc
#define      MVNETA_GMAC0_PORT_1000BASE_X        BIT(1)
#define      MVNETA_GMAC0_PORT_ENABLE            BIT(0)
#define MVNETA_GMAC_CTRL_2                       0x2c08
#define      MVNETA_GMAC2_INBAND_AN_ENABLE       BIT(0)
#define      MVNETA_GMAC2_PCS_ENABLE             BIT(3)
#define      MVNETA_GMAC2_PORT_RGMII             BIT(4)
#define      MVNETA_GMAC2_PORT_RESET             BIT(6)
#define MVNETA_GMAC_STATUS                       0x2c10
#define      MVNETA_GMAC_LINK_UP                 BIT(0)
#define      MVNETA_GMAC_SPEED_1000              BIT(1)
#define      MVNETA_GMAC_SPEED_100               BIT(2)
#define      MVNETA_GMAC_FULL_DUPLEX             BIT(3)
#define      MVNETA_GMAC_RX_FLOW_CTRL_ENABLE     BIT(4)
#define      MVNETA_GMAC_TX_FLOW_CTRL_ENABLE     BIT(5)
#define      MVNETA_GMAC_RX_FLOW_CTRL_ACTIVE     BIT(6)
#define      MVNETA_GMAC_TX_FLOW_CTRL_ACTIVE     BIT(7)
#define      MVNETA_GMAC_AN_COMPLETE             BIT(11)
#define      MVNETA_GMAC_SYNC_OK                 BIT(14)
#define MVNETA_GMAC_AUTONEG_CONFIG               0x2c0c
#define      MVNETA_GMAC_FORCE_LINK_DOWN         BIT(0)
#define      MVNETA_GMAC_FORCE_LINK_PASS         BIT(1)
#define      MVNETA_GMAC_INBAND_AN_ENABLE        BIT(2)
#define      MVNETA_GMAC_AN_BYPASS_ENABLE        BIT(3)
#define      MVNETA_GMAC_INBAND_RESTART_AN       BIT(4)
#define      MVNETA_GMAC_CONFIG_MII_SPEED        BIT(5)
#define      MVNETA_GMAC_CONFIG_GMII_SPEED       BIT(6)
#define      MVNETA_GMAC_AN_SPEED_EN             BIT(7)
#define      MVNETA_GMAC_CONFIG_FLOW_CTRL        BIT(8)
#define      MVNETA_GMAC_ADVERT_SYM_FLOW_CTRL    BIT(9)
#define      MVNETA_GMAC_AN_FLOW_CTRL_EN         BIT(11)
#define      MVNETA_GMAC_CONFIG_FULL_DUPLEX      BIT(12)
#define      MVNETA_GMAC_AN_DUPLEX_EN            BIT(13)
#define MVNETA_GMAC_CTRL_4                       0x2c90
#define      MVNETA_GMAC4_SHORT_PREAMBLE_ENABLE  BIT(1)
#define MVNETA_MIB_COUNTERS_BASE                 0x3000
#define      MVNETA_MIB_LATE_COLLISION           0x7c
#define MVNETA_DA_FILT_SPEC_MCAST                0x3400
#define MVNETA_DA_FILT_OTH_MCAST                 0x3500
#define MVNETA_DA_FILT_UCAST_BASE                0x3600
#define MVNETA_TXQ_BASE_ADDR_REG(q)              (0x3c00 + ((q) << 2))
#define MVNETA_TXQ_SIZE_REG(q)                   (0x3c20 + ((q) << 2))
#define      MVNETA_TXQ_SENT_THRESH_ALL_MASK     0x3fff0000
#define      MVNETA_TXQ_SENT_THRESH_MASK(coal)   ((coal) << 16)
#define MVNETA_TXQ_UPDATE_REG(q)                 (0x3c60 + ((q) << 2))
#define      MVNETA_TXQ_DEC_SENT_SHIFT           16
#define      MVNETA_TXQ_DEC_SENT_MASK            0xff
#define MVNETA_TXQ_STATUS_REG(q)                 (0x3c40 + ((q) << 2))
#define      MVNETA_TXQ_SENT_DESC_SHIFT          16
#define      MVNETA_TXQ_SENT_DESC_MASK           0x3fff0000
#define MVNETA_PORT_TX_RESET                     0x3cf0
#define      MVNETA_PORT_TX_DMA_RESET            BIT(0)
#define MVNETA_TX_MTU                            0x3e0c
#define MVNETA_TX_TOKEN_SIZE                     0x3e14
#define      MVNETA_TX_TOKEN_SIZE_MAX            0xffffffff
#define MVNETA_TXQ_TOKEN_SIZE_REG(q)             (0x3e40 + ((q) << 2))
#define      MVNETA_TXQ_TOKEN_SIZE_MAX           0x7fffffff

#define MVNETA_LPI_CTRL_0                        0x2cc0
#define MVNETA_LPI_CTRL_1                        0x2cc4
#define      MVNETA_LPI_REQUEST_ENABLE           BIT(0)
#define MVNETA_LPI_CTRL_2                        0x2cc8
#define MVNETA_LPI_STATUS                        0x2ccc

#define MVNETA_CAUSE_TXQ_SENT_DESC_ALL_MASK	 0xff

/* Descriptor ring Macros */
#define MVNETA_QUEUE_NEXT_DESC(q, index)	\
	(((index) < (q)->last_desc) ? ((index) + 1) : 0)

/* Various constants */

/* Coalescing */
#define MVNETA_TXDONE_COAL_PKTS		0	/* interrupt per packet */
#define MVNETA_RX_COAL_PKTS		32
#define MVNETA_RX_COAL_USEC		100

/* The two bytes Marvell header. Either contains a special value used
 * by Marvell switches when a specific hardware mode is enabled (not
 * supported by this driver) or is filled automatically by zeroes on
 * the RX side. Those two bytes being at the front of the Ethernet
 * header, they allow to have the IP header aligned on a 4 bytes
 * boundary automatically: the hardware skips those two bytes on its
 * own.
 */
#define MVNETA_MH_SIZE			2

#define MVNETA_VLAN_TAG_LEN             4

#define MVNETA_TX_CSUM_DEF_SIZE		1600
#define MVNETA_TX_CSUM_MAX_SIZE		9800
#define MVNETA_ACC_MODE_EXT1		1
#define MVNETA_ACC_MODE_EXT2		2

#define MVNETA_MAX_DECODE_WIN		6

/* Timeout constants */
#define MVNETA_TX_DISABLE_TIMEOUT_MSEC	1000
#define MVNETA_RX_DISABLE_TIMEOUT_MSEC	1000
#define MVNETA_TX_FIFO_EMPTY_TIMEOUT	10000

#define MVNETA_TX_MTU_MAX		0x3ffff

/* The RSS lookup table actually has 256 entries but we do not use
 * them yet
 */
#define MVNETA_RSS_LU_TABLE_SIZE	1

/* Max number of Rx descriptors */
#define MVNETA_MAX_RXD 512

/* Max number of Tx descriptors */
#define MVNETA_MAX_TXD 1024

/* Max number of allowed TCP segments for software TSO */
#define MVNETA_MAX_TSO_SEGS 100

#define MVNETA_MAX_SKB_DESCS (MVNETA_MAX_TSO_SEGS * 2 + MAX_SKB_FRAGS)

/* descriptor aligned size */
#define MVNETA_DESC_ALIGNED_SIZE	32

/* Number of bytes to be taken into account by HW when putting incoming data
 * to the buffers. It is needed in case NET_SKB_PAD exceeds maximum packet
 * offset supported in MVNETA_RXQ_CONFIG_REG(q) registers.
 */
#define MVNETA_RX_PKT_OFFSET_CORRECTION		64

#define MVNETA_RX_PKT_SIZE(mtu) \
	ALIGN((mtu) + MVNETA_MH_SIZE + MVNETA_VLAN_TAG_LEN + \
	      ETH_HLEN + ETH_FCS_LEN,			     \
	      cache_line_size())

/* Driver assumes that the last 3 bits are 0 */
#define MVNETA_SKB_HEADROOM	ALIGN(max(NET_SKB_PAD, XDP_PACKET_HEADROOM), 8)
#define MVNETA_SKB_PAD	(SKB_DATA_ALIGN(sizeof(struct skb_shared_info) + \
			 MVNETA_SKB_HEADROOM))
#define MVNETA_MAX_RX_BUF_SIZE	(PAGE_SIZE - MVNETA_SKB_PAD)

#define IS_TSO_HEADER(txq, addr) \
	((addr >= txq->tso_hdrs_phys) && \
	 (addr < txq->tso_hdrs_phys + txq->size * TSO_HEADER_SIZE))

#define MVNETA_RX_GET_BM_POOL_ID(rxd) \
	(((rxd)->status & MVNETA_RXD_BM_POOL_MASK) >> MVNETA_RXD_BM_POOL_SHIFT)

enum {
	ETHTOOL_STAT_EEE_WAKEUP,
	ETHTOOL_STAT_SKB_ALLOC_ERR,
	ETHTOOL_STAT_REFILL_ERR,
	ETHTOOL_XDP_REDIRECT,
	ETHTOOL_XDP_PASS,
	ETHTOOL_XDP_DROP,
	ETHTOOL_XDP_TX,
	ETHTOOL_XDP_TX_ERR,
	ETHTOOL_XDP_XMIT,
	ETHTOOL_XDP_XMIT_ERR,
	ETHTOOL_MAX_STATS,
};

struct mvneta_statistic {
	unsigned short offset;
	unsigned short type;
	const char name[ETH_GSTRING_LEN];
};

#define T_REG_32	32
#define T_REG_64	64
#define T_SW		1

#define MVNETA_XDP_PASS		0
#define MVNETA_XDP_DROPPED	BIT(0)
#define MVNETA_XDP_TX		BIT(1)
#define MVNETA_XDP_REDIR	BIT(2)

static const struct mvneta_statistic mvneta_statistics[] = {
	{ 0x3000, T_REG_64, "good_octets_received", },
	{ 0x3010, T_REG_32, "good_frames_received", },
	{ 0x3008, T_REG_32, "bad_octets_received", },
	{ 0x3014, T_REG_32, "bad_frames_received", },
	{ 0x3018, T_REG_32, "broadcast_frames_received", },
	{ 0x301c, T_REG_32, "multicast_frames_received", },
	{ 0x3050, T_REG_32, "unrec_mac_control_received", },
	{ 0x3058, T_REG_32, "good_fc_received", },
	{ 0x305c, T_REG_32, "bad_fc_received", },
	{ 0x3060, T_REG_32, "undersize_received", },
	{ 0x3064, T_REG_32, "fragments_received", },
	{ 0x3068, T_REG_32, "oversize_received", },
	{ 0x306c, T_REG_32, "jabber_received", },
	{ 0x3070, T_REG_32, "mac_receive_error", },
	{ 0x3074, T_REG_32, "bad_crc_event", },
	{ 0x3078, T_REG_32, "collision", },
	{ 0x307c, T_REG_32, "late_collision", },
	{ 0x2484, T_REG_32, "rx_discard", },
	{ 0x2488, T_REG_32, "rx_overrun", },
	{ 0x3020, T_REG_32, "frames_64_octets", },
	{ 0x3024, T_REG_32, "frames_65_to_127_octets", },
	{ 0x3028, T_REG_32, "frames_128_to_255_octets", },
	{ 0x302c, T_REG_32, "frames_256_to_511_octets", },
	{ 0x3030, T_REG_32, "frames_512_to_1023_octets", },
	{ 0x3034, T_REG_32, "frames_1024_to_max_octets", },
	{ 0x3038, T_REG_64, "good_octets_sent", },
	{ 0x3040, T_REG_32, "good_frames_sent", },
	{ 0x3044, T_REG_32, "excessive_collision", },
	{ 0x3048, T_REG_32, "multicast_frames_sent", },
	{ 0x304c, T_REG_32, "broadcast_frames_sent", },
	{ 0x3054, T_REG_32, "fc_sent", },
	{ 0x300c, T_REG_32, "internal_mac_transmit_err", },
	{ ETHTOOL_STAT_EEE_WAKEUP, T_SW, "eee_wakeup_errors", },
	{ ETHTOOL_STAT_SKB_ALLOC_ERR, T_SW, "skb_alloc_errors", },
	{ ETHTOOL_STAT_REFILL_ERR, T_SW, "refill_errors", },
	{ ETHTOOL_XDP_REDIRECT, T_SW, "rx_xdp_redirect", },
	{ ETHTOOL_XDP_PASS, T_SW, "rx_xdp_pass", },
	{ ETHTOOL_XDP_DROP, T_SW, "rx_xdp_drop", },
	{ ETHTOOL_XDP_TX, T_SW, "rx_xdp_tx", },
	{ ETHTOOL_XDP_TX_ERR, T_SW, "rx_xdp_tx_errors", },
	{ ETHTOOL_XDP_XMIT, T_SW, "tx_xdp_xmit", },
	{ ETHTOOL_XDP_XMIT_ERR, T_SW, "tx_xdp_xmit_errors", },
};

struct mvneta_stats {
	u64	rx_packets;
	u64	rx_bytes;
	u64	tx_packets;
	u64	tx_bytes;
	/* xdp */
	u64	xdp_redirect;
	u64	xdp_pass;
	u64	xdp_drop;
	u64	xdp_xmit;
	u64	xdp_xmit_err;
	u64	xdp_tx;
	u64	xdp_tx_err;
};

struct mvneta_ethtool_stats {
	struct mvneta_stats ps;
	u64	skb_alloc_error;
	u64	refill_error;
};

struct mvneta_pcpu_stats {
	struct u64_stats_sync syncp;

	struct mvneta_ethtool_stats es;
	u64	rx_dropped;
	u64	rx_errors;
};

struct mvneta_pcpu_port {
	/* Pointer to the shared port */
	struct mvneta_port	*pp;

	/* Pointer to the CPU-local NAPI struct */
	struct napi_struct	napi;

	/* Cause of the previous interrupt */
	u32			cause_rx_tx;
};

enum {
	__MVNETA_DOWN,
};

struct mvneta_port {
	u8 id;
	struct mvneta_pcpu_port __percpu	*ports;
	struct mvneta_pcpu_stats __percpu	*stats;

	unsigned long state;

	int pkt_size;
	void __iomem *base;
	struct mvneta_rx_queue *rxqs;
	struct mvneta_tx_queue *txqs;
	struct net_device *dev;
	struct hlist_node node_online;
	struct hlist_node node_dead;
	int rxq_def;
	/* Protect the access to the percpu interrupt registers,
	 * ensuring that the configuration remains coherent.
	 */
	spinlock_t lock;
	bool is_stopped;

	u32 cause_rx_tx;
	struct napi_struct napi;

	struct bpf_prog *xdp_prog;

	/* Core clock */
	struct clk *clk;
	/* AXI clock */
	struct clk *clk_bus;
	u8 mcast_count[256];
	u16 tx_ring_size;
	u16 rx_ring_size;
	u8 prio_tc_map[8];

	phy_interface_t phy_interface;
	struct device_node *dn;
	unsigned int tx_csum_limit;
	struct phylink *phylink;
	struct phylink_config phylink_config;
	struct phy *comphy;

	struct mvneta_bm *bm_priv;
	struct mvneta_bm_pool *pool_long;
	struct mvneta_bm_pool *pool_short;
	int bm_win_id;

	bool eee_enabled;
	bool eee_active;
	bool tx_lpi_enabled;

	u64 ethtool_stats[ARRAY_SIZE(mvneta_statistics)];

	u32 indir[MVNETA_RSS_LU_TABLE_SIZE];

	/* Flags for special SoC configurations */
	bool neta_armada3700;
	u16 rx_offset_correction;
	const struct mbus_dram_target_info *dram_target_info;
};

/* The mvneta_tx_desc and mvneta_rx_desc structures describe the
 * layout of the transmit and reception DMA descriptors, and their
 * layout is therefore defined by the hardware design
 */

#define MVNETA_TX_L3_OFF_SHIFT	0
#define MVNETA_TX_IP_HLEN_SHIFT	8
#define MVNETA_TX_L4_UDP	BIT(16)
#define MVNETA_TX_L3_IP6	BIT(17)
#define MVNETA_TXD_IP_CSUM	BIT(18)
#define MVNETA_TXD_Z_PAD	BIT(19)
#define MVNETA_TXD_L_DESC	BIT(20)
#define MVNETA_TXD_F_DESC	BIT(21)
#define MVNETA_TXD_FLZ_DESC	(MVNETA_TXD_Z_PAD  | \
				 MVNETA_TXD_L_DESC | \
				 MVNETA_TXD_F_DESC)
#define MVNETA_TX_L4_CSUM_FULL	BIT(30)
#define MVNETA_TX_L4_CSUM_NOT	BIT(31)

#define MVNETA_RXD_ERR_CRC		0x0
#define MVNETA_RXD_BM_POOL_SHIFT	13
#define MVNETA_RXD_BM_POOL_MASK		(BIT(13) | BIT(14))
#define MVNETA_RXD_ERR_SUMMARY		BIT(16)
#define MVNETA_RXD_ERR_OVERRUN		BIT(17)
#define MVNETA_RXD_ERR_LEN		BIT(18)
#define MVNETA_RXD_ERR_RESOURCE		(BIT(17) | BIT(18))
#define MVNETA_RXD_ERR_CODE_MASK	(BIT(17) | BIT(18))
#define MVNETA_RXD_L3_IP4		BIT(25)
#define MVNETA_RXD_LAST_DESC		BIT(26)
#define MVNETA_RXD_FIRST_DESC		BIT(27)
#define MVNETA_RXD_FIRST_LAST_DESC	(MVNETA_RXD_FIRST_DESC | \
					 MVNETA_RXD_LAST_DESC)
#define MVNETA_RXD_L4_CSUM_OK		BIT(30)

#if defined(__LITTLE_ENDIAN)
struct mvneta_tx_desc {
	u32  command;		/* Options used by HW for packet transmitting.*/
	u16  reserved1;		/* csum_l4 (for future use)		*/
	u16  data_size;		/* Data size of transmitted packet in bytes */
	u32  buf_phys_addr;	/* Physical addr of transmitted buffer	*/
	u32  reserved2;		/* hw_cmd - (for future use, PMT)	*/
	u32  reserved3[4];	/* Reserved - (for future use)		*/
};

struct mvneta_rx_desc {
	u32  status;		/* Info about received packet		*/
	u16  reserved1;		/* pnc_info - (for future use, PnC)	*/
	u16  data_size;		/* Size of received packet in bytes	*/

	u32  buf_phys_addr;	/* Physical address of the buffer	*/
	u32  reserved2;		/* pnc_flow_id  (for future use, PnC)	*/

	u32  buf_cookie;	/* cookie for access to RX buffer in rx path */
	u16  reserved3;		/* prefetch_cmd, for future use		*/
	u16  reserved4;		/* csum_l4 - (for future use, PnC)	*/

	u32  reserved5;		/* pnc_extra PnC (for future use, PnC)	*/
	u32  reserved6;		/* hw_cmd (for future use, PnC and HWF)	*/
};
#else
struct mvneta_tx_desc {
	u16  data_size;		/* Data size of transmitted packet in bytes */
	u16  reserved1;		/* csum_l4 (for future use)		*/
	u32  command;		/* Options used by HW for packet transmitting.*/
	u32  reserved2;		/* hw_cmd - (for future use, PMT)	*/
	u32  buf_phys_addr;	/* Physical addr of transmitted buffer	*/
	u32  reserved3[4];	/* Reserved - (for future use)		*/
};

struct mvneta_rx_desc {
	u16  data_size;		/* Size of received packet in bytes	*/
	u16  reserved1;		/* pnc_info - (for future use, PnC)	*/
	u32  status;		/* Info about received packet		*/

	u32  reserved2;		/* pnc_flow_id  (for future use, PnC)	*/
	u32  buf_phys_addr;	/* Physical address of the buffer	*/

	u16  reserved4;		/* csum_l4 - (for future use, PnC)	*/
	u16  reserved3;		/* prefetch_cmd, for future use		*/
	u32  buf_cookie;	/* cookie for access to RX buffer in rx path */

	u32  reserved5;		/* pnc_extra PnC (for future use, PnC)	*/
	u32  reserved6;		/* hw_cmd (for future use, PnC and HWF)	*/
};
#endif

enum mvneta_tx_buf_type {
	MVNETA_TYPE_SKB,
	MVNETA_TYPE_XDP_TX,
	MVNETA_TYPE_XDP_NDO,
};

struct mvneta_tx_buf {
	enum mvneta_tx_buf_type type;
	union {
		struct xdp_frame *xdpf;
		struct sk_buff *skb;
	};
};

struct mvneta_tx_queue {
	/* Number of this TX queue, in the range 0-7 */
	u8 id;

	/* Number of TX DMA descriptors in the descriptor ring */
	int size;

	/* Number of currently used TX DMA descriptor in the
	 * descriptor ring
	 */
	int count;
	int pending;
	int tx_stop_threshold;
	int tx_wake_threshold;

	/* Array of transmitted buffers */
	struct mvneta_tx_buf *buf;

	/* Index of last TX DMA descriptor that was inserted */
	int txq_put_index;

	/* Index of the TX DMA descriptor to be cleaned up */
	int txq_get_index;

	u32 done_pkts_coal;

	/* Virtual address of the TX DMA descriptors array */
	struct mvneta_tx_desc *descs;

	/* DMA address of the TX DMA descriptors array */
	dma_addr_t descs_phys;

	/* Index of the last TX DMA descriptor */
	int last_desc;

	/* Index of the next TX DMA descriptor to process */
	int next_desc_to_proc;

	/* DMA buffers for TSO headers */
	char *tso_hdrs;

	/* DMA address of TSO headers */
	dma_addr_t tso_hdrs_phys;

	/* Affinity mask for CPUs*/
	cpumask_t affinity_mask;
};

struct mvneta_rx_queue {
	/* rx queue number, in the range 0-7 */
	u8 id;

	/* num of rx descriptors in the rx descriptor ring */
	int size;

	u32 pkts_coal;
	u32 time_coal;

	/* page_pool */
	struct page_pool *page_pool;
	struct xdp_rxq_info xdp_rxq;

	/* Virtual address of the RX buffer */
	void  **buf_virt_addr;

	/* Virtual address of the RX DMA descriptors array */
	struct mvneta_rx_desc *descs;

	/* DMA address of the RX DMA descriptors array */
	dma_addr_t descs_phys;

	/* Index of the last RX DMA descriptor */
	int last_desc;

	/* Index of the next RX DMA descriptor to process */
	int next_desc_to_proc;

	/* Index of first RX DMA descriptor to refill */
	int first_to_refill;
	u32 refill_num;
};

static enum cpuhp_state online_hpstate;
/* The hardware supports eight (8) rx queues, but we are only allowing
 * the first one to be used. Therefore, let's just allocate one queue.
 */
static int rxq_number = 8;
static int txq_number = 8;

static int rxq_def;

static int rx_copybreak __read_mostly = 256;

/* HW BM need that each port be identify by a unique ID */
static int global_port_id;

#define MVNETA_DRIVER_NAME "mvneta"
#define MVNETA_DRIVER_VERSION "1.0"

/* Utility/helper methods */

/* Write helper method */
static void mvreg_write(struct mvneta_port *pp, u32 offset, u32 data)
{
	writel(data, pp->base + offset);
}

/* Read helper method */
static u32 mvreg_read(struct mvneta_port *pp, u32 offset)
{
	return readl(pp->base + offset);
}

/* Increment txq get counter */
static void mvneta_txq_inc_get(struct mvneta_tx_queue *txq)
{
	txq->txq_get_index++;
	if (txq->txq_get_index == txq->size)
		txq->txq_get_index = 0;
}

/* Increment txq put counter */
static void mvneta_txq_inc_put(struct mvneta_tx_queue *txq)
{
	txq->txq_put_index++;
	if (txq->txq_put_index == txq->size)
		txq->txq_put_index = 0;
}


/* Clear all MIB counters */
static void mvneta_mib_counters_clear(struct mvneta_port *pp)
{
	int i;

	/* Perform dummy reads from MIB counters */
	for (i = 0; i < MVNETA_MIB_LATE_COLLISION; i += 4)
		mvreg_read(pp, (MVNETA_MIB_COUNTERS_BASE + i));
	mvreg_read(pp, MVNETA_RX_DISCARD_FRAME_COUNT);
	mvreg_read(pp, MVNETA_OVERRUN_FRAME_COUNT);
}

/* Get System Network Statistics */
static void
mvneta_get_stats64(struct net_device *dev,
		   struct rtnl_link_stats64 *stats)
{
	struct mvneta_port *pp = netdev_priv(dev);
	unsigned int start;
	int cpu;

	for_each_possible_cpu(cpu) {
		struct mvneta_pcpu_stats *cpu_stats;
		u64 rx_packets;
		u64 rx_bytes;
		u64 rx_dropped;
		u64 rx_errors;
		u64 tx_packets;
		u64 tx_bytes;

		cpu_stats = per_cpu_ptr(pp->stats, cpu);
		do {
			start = u64_stats_fetch_begin_irq(&cpu_stats->syncp);
			rx_packets = cpu_stats->es.ps.rx_packets;
			rx_bytes   = cpu_stats->es.ps.rx_bytes;
			rx_dropped = cpu_stats->rx_dropped;
			rx_errors  = cpu_stats->rx_errors;
			tx_packets = cpu_stats->es.ps.tx_packets;
			tx_bytes   = cpu_stats->es.ps.tx_bytes;
		} while (u64_stats_fetch_retry_irq(&cpu_stats->syncp, start));

		stats->rx_packets += rx_packets;
		stats->rx_bytes   += rx_bytes;
		stats->rx_dropped += rx_dropped;
		stats->rx_errors  += rx_errors;
		stats->tx_packets += tx_packets;
		stats->tx_bytes   += tx_bytes;
	}

	stats->tx_dropped	= dev->stats.tx_dropped;
}

/* Rx descriptors helper methods */

/* Checks whether the RX descriptor having this status is both the first
 * and the last descriptor for the RX packet. Each RX packet is currently
 * received through a single RX descriptor, so not having each RX
 * descriptor with its first and last bits set is an error
 */
static int mvneta_rxq_desc_is_first_last(u32 status)
{
	return (status & MVNETA_RXD_FIRST_LAST_DESC) ==
		MVNETA_RXD_FIRST_LAST_DESC;
}

/* Add number of descriptors ready to receive new packets */
static void mvneta_rxq_non_occup_desc_add(struct mvneta_port *pp,
					  struct mvneta_rx_queue *rxq,
					  int ndescs)
{
	/* Only MVNETA_RXQ_ADD_NON_OCCUPIED_MAX (255) descriptors can
	 * be added at once
	 */
	while (ndescs > MVNETA_RXQ_ADD_NON_OCCUPIED_MAX) {
		mvreg_write(pp, MVNETA_RXQ_STATUS_UPDATE_REG(rxq->id),
			    (MVNETA_RXQ_ADD_NON_OCCUPIED_MAX <<
			     MVNETA_RXQ_ADD_NON_OCCUPIED_SHIFT));
		ndescs -= MVNETA_RXQ_ADD_NON_OCCUPIED_MAX;
	}

	mvreg_write(pp, MVNETA_RXQ_STATUS_UPDATE_REG(rxq->id),
		    (ndescs << MVNETA_RXQ_ADD_NON_OCCUPIED_SHIFT));
}

/* Get number of RX descriptors occupied by received packets */
static int mvneta_rxq_busy_desc_num_get(struct mvneta_port *pp,
					struct mvneta_rx_queue *rxq)
{
	u32 val;

	val = mvreg_read(pp, MVNETA_RXQ_STATUS_REG(rxq->id));
	return val & MVNETA_RXQ_OCCUPIED_ALL_MASK;
}

/* Update num of rx desc called upon return from rx path or
 * from mvneta_rxq_drop_pkts().
 */
static void mvneta_rxq_desc_num_update(struct mvneta_port *pp,
				       struct mvneta_rx_queue *rxq,
				       int rx_done, int rx_filled)
{
	u32 val;

	if ((rx_done <= 0xff) && (rx_filled <= 0xff)) {
		val = rx_done |
		  (rx_filled << MVNETA_RXQ_ADD_NON_OCCUPIED_SHIFT);
		mvreg_write(pp, MVNETA_RXQ_STATUS_UPDATE_REG(rxq->id), val);
		return;
	}

	/* Only 255 descriptors can be added at once */
	while ((rx_done > 0) || (rx_filled > 0)) {
		if (rx_done <= 0xff) {
			val = rx_done;
			rx_done = 0;
		} else {
			val = 0xff;
			rx_done -= 0xff;
		}
		if (rx_filled <= 0xff) {
			val |= rx_filled << MVNETA_RXQ_ADD_NON_OCCUPIED_SHIFT;
			rx_filled = 0;
		} else {
			val |= 0xff << MVNETA_RXQ_ADD_NON_OCCUPIED_SHIFT;
			rx_filled -= 0xff;
		}
		mvreg_write(pp, MVNETA_RXQ_STATUS_UPDATE_REG(rxq->id), val);
	}
}

/* Get pointer to next RX descriptor to be processed by SW */
static struct mvneta_rx_desc *
mvneta_rxq_next_desc_get(struct mvneta_rx_queue *rxq)
{
	int rx_desc = rxq->next_desc_to_proc;

	rxq->next_desc_to_proc = MVNETA_QUEUE_NEXT_DESC(rxq, rx_desc);
	prefetch(rxq->descs + rxq->next_desc_to_proc);
	return rxq->descs + rx_desc;
}

/* Change maximum receive size of the port. */
static void mvneta_max_rx_size_set(struct mvneta_port *pp, int max_rx_size)
{
	u32 val;

	val =  mvreg_read(pp, MVNETA_GMAC_CTRL_0);
	val &= ~MVNETA_GMAC_MAX_RX_SIZE_MASK;
	val |= ((max_rx_size - MVNETA_MH_SIZE) / 2) <<
		MVNETA_GMAC_MAX_RX_SIZE_SHIFT;
	mvreg_write(pp, MVNETA_GMAC_CTRL_0, val);
}


/* Set rx queue offset */
static void mvneta_rxq_offset_set(struct mvneta_port *pp,
				  struct mvneta_rx_queue *rxq,
				  int offset)
{
	u32 val;

	val = mvreg_read(pp, MVNETA_RXQ_CONFIG_REG(rxq->id));
	val &= ~MVNETA_RXQ_PKT_OFFSET_ALL_MASK;

	/* Offset is in */
	val |= MVNETA_RXQ_PKT_OFFSET_MASK(offset >> 3);
	mvreg_write(pp, MVNETA_RXQ_CONFIG_REG(rxq->id), val);
}


/* Tx descriptors helper methods */

/* Update HW with number of TX descriptors to be sent */
static void mvneta_txq_pend_desc_add(struct mvneta_port *pp,
				     struct mvneta_tx_queue *txq,
				     int pend_desc)
{
	u32 val;

	pend_desc += txq->pending;

	/* Only 255 Tx descriptors can be added at once */
	do {
		val = min(pend_desc, 255);
		mvreg_write(pp, MVNETA_TXQ_UPDATE_REG(txq->id), val);
		pend_desc -= val;
	} while (pend_desc > 0);
	txq->pending = 0;
}

/* Get pointer to next TX descriptor to be processed (send) by HW */
static struct mvneta_tx_desc *
mvneta_txq_next_desc_get(struct mvneta_tx_queue *txq)
{
	int tx_desc = txq->next_desc_to_proc;

	txq->next_desc_to_proc = MVNETA_QUEUE_NEXT_DESC(txq, tx_desc);
	return txq->descs + tx_desc;
}

/* Release the last allocated TX descriptor. Useful to handle DMA
 * mapping failures in the TX path.
 */
static void mvneta_txq_desc_put(struct mvneta_tx_queue *txq)
{
	if (txq->next_desc_to_proc == 0)
		txq->next_desc_to_proc = txq->last_desc - 1;
	else
		txq->next_desc_to_proc--;
}

/* Set rxq buf size */
static void mvneta_rxq_buf_size_set(struct mvneta_port *pp,
				    struct mvneta_rx_queue *rxq,
				    int buf_size)
{
	u32 val;

	val = mvreg_read(pp, MVNETA_RXQ_SIZE_REG(rxq->id));

	val &= ~MVNETA_RXQ_BUF_SIZE_MASK;
	val |= ((buf_size >> 3) << MVNETA_RXQ_BUF_SIZE_SHIFT);

	mvreg_write(pp, MVNETA_RXQ_SIZE_REG(rxq->id), val);
}

/* Disable buffer management (BM) */
static void mvneta_rxq_bm_disable(struct mvneta_port *pp,
				  struct mvneta_rx_queue *rxq)
{
	u32 val;

	val = mvreg_read(pp, MVNETA_RXQ_CONFIG_REG(rxq->id));
	val &= ~MVNETA_RXQ_HW_BUF_ALLOC;
	mvreg_write(pp, MVNETA_RXQ_CONFIG_REG(rxq->id), val);
}

/* Enable buffer management (BM) */
static void mvneta_rxq_bm_enable(struct mvneta_port *pp,
				 struct mvneta_rx_queue *rxq)
{
	u32 val;

	val = mvreg_read(pp, MVNETA_RXQ_CONFIG_REG(rxq->id));
	val |= MVNETA_RXQ_HW_BUF_ALLOC;
	mvreg_write(pp, MVNETA_RXQ_CONFIG_REG(rxq->id), val);
}

/* Notify HW about port's assignment of pool for bigger packets */
static void mvneta_rxq_long_pool_set(struct mvneta_port *pp,
				     struct mvneta_rx_queue *rxq)
{
	u32 val;

	val = mvreg_read(pp, MVNETA_RXQ_CONFIG_REG(rxq->id));
	val &= ~MVNETA_RXQ_LONG_POOL_ID_MASK;
	val |= (pp->pool_long->id << MVNETA_RXQ_LONG_POOL_ID_SHIFT);

	mvreg_write(pp, MVNETA_RXQ_CONFIG_REG(rxq->id), val);
}

/* Notify HW about port's assignment of pool for smaller packets */
static void mvneta_rxq_short_pool_set(struct mvneta_port *pp,
				      struct mvneta_rx_queue *rxq)
{
	u32 val;

	val = mvreg_read(pp, MVNETA_RXQ_CONFIG_REG(rxq->id));
	val &= ~MVNETA_RXQ_SHORT_POOL_ID_MASK;
	val |= (pp->pool_short->id << MVNETA_RXQ_SHORT_POOL_ID_SHIFT);

	mvreg_write(pp, MVNETA_RXQ_CONFIG_REG(rxq->id), val);
}

/* Set port's receive buffer size for assigned BM pool */
static inline void mvneta_bm_pool_bufsize_set(struct mvneta_port *pp,
					      int buf_size,
					      u8 pool_id)
{
	u32 val;

	if (!IS_ALIGNED(buf_size, 8)) {
		dev_warn(pp->dev->dev.parent,
			 "illegal buf_size value %d, round to %d\n",
			 buf_size, ALIGN(buf_size, 8));
		buf_size = ALIGN(buf_size, 8);
	}

	val = mvreg_read(pp, MVNETA_PORT_POOL_BUFFER_SZ_REG(pool_id));
	val |= buf_size & MVNETA_PORT_POOL_BUFFER_SZ_MASK;
	mvreg_write(pp, MVNETA_PORT_POOL_BUFFER_SZ_REG(pool_id), val);
}

/* Configure MBUS window in order to enable access BM internal SRAM */
static int mvneta_mbus_io_win_set(struct mvneta_port *pp, u32 base, u32 wsize,
				  u8 target, u8 attr)
{
	u32 win_enable, win_protect;
	int i;

	win_enable = mvreg_read(pp, MVNETA_BASE_ADDR_ENABLE);

	if (pp->bm_win_id < 0) {
		/* Find first not occupied window */
		for (i = 0; i < MVNETA_MAX_DECODE_WIN; i++) {
			if (win_enable & (1 << i)) {
				pp->bm_win_id = i;
				break;
			}
		}
		if (i == MVNETA_MAX_DECODE_WIN)
			return -ENOMEM;
	} else {
		i = pp->bm_win_id;
	}

	mvreg_write(pp, MVNETA_WIN_BASE(i), 0);
	mvreg_write(pp, MVNETA_WIN_SIZE(i), 0);

	if (i < 4)
		mvreg_write(pp, MVNETA_WIN_REMAP(i), 0);

	mvreg_write(pp, MVNETA_WIN_BASE(i), (base & 0xffff0000) |
		    (attr << 8) | target);

	mvreg_write(pp, MVNETA_WIN_SIZE(i), (wsize - 1) & 0xffff0000);

	win_protect = mvreg_read(pp, MVNETA_ACCESS_PROTECT_ENABLE);
	win_protect |= 3 << (2 * i);
	mvreg_write(pp, MVNETA_ACCESS_PROTECT_ENABLE, win_protect);

	win_enable &= ~(1 << i);
	mvreg_write(pp, MVNETA_BASE_ADDR_ENABLE, win_enable);

	return 0;
}

static int mvneta_bm_port_mbus_init(struct mvneta_port *pp)
{
	u32 wsize;
	u8 target, attr;
	int err;

	/* Get BM window information */
	err = mvebu_mbus_get_io_win_info(pp->bm_priv->bppi_phys_addr, &wsize,
					 &target, &attr);
	if (err < 0)
		return err;

	pp->bm_win_id = -1;

	/* Open NETA -> BM window */
	err = mvneta_mbus_io_win_set(pp, pp->bm_priv->bppi_phys_addr, wsize,
				     target, attr);
	if (err < 0) {
		netdev_info(pp->dev, "fail to configure mbus window to BM\n");
		return err;
	}
	return 0;
}

/* Assign and initialize pools for port. In case of fail
 * buffer manager will remain disabled for current port.
 */
static int mvneta_bm_port_init(struct platform_device *pdev,
			       struct mvneta_port *pp)
{
	struct device_node *dn = pdev->dev.of_node;
	u32 long_pool_id, short_pool_id;

	if (!pp->neta_armada3700) {
		int ret;

		ret = mvneta_bm_port_mbus_init(pp);
		if (ret)
			return ret;
	}

	if (of_property_read_u32(dn, "bm,pool-long", &long_pool_id)) {
		netdev_info(pp->dev, "missing long pool id\n");
		return -EINVAL;
	}

	/* Create port's long pool depending on mtu */
	pp->pool_long = mvneta_bm_pool_use(pp->bm_priv, long_pool_id,
					   MVNETA_BM_LONG, pp->id,
					   MVNETA_RX_PKT_SIZE(pp->dev->mtu));
	if (!pp->pool_long) {
		netdev_info(pp->dev, "fail to obtain long pool for port\n");
		return -ENOMEM;
	}

	pp->pool_long->port_map |= 1 << pp->id;

	mvneta_bm_pool_bufsize_set(pp, pp->pool_long->buf_size,
				   pp->pool_long->id);

	/* If short pool id is not defined, assume using single pool */
	if (of_property_read_u32(dn, "bm,pool-short", &short_pool_id))
		short_pool_id = long_pool_id;

	/* Create port's short pool */
	pp->pool_short = mvneta_bm_pool_use(pp->bm_priv, short_pool_id,
					    MVNETA_BM_SHORT, pp->id,
					    MVNETA_BM_SHORT_PKT_SIZE);
	if (!pp->pool_short) {
		netdev_info(pp->dev, "fail to obtain short pool for port\n");
		mvneta_bm_pool_destroy(pp->bm_priv, pp->pool_long, 1 << pp->id);
		return -ENOMEM;
	}

	if (short_pool_id != long_pool_id) {
		pp->pool_short->port_map |= 1 << pp->id;
		mvneta_bm_pool_bufsize_set(pp, pp->pool_short->buf_size,
					   pp->pool_short->id);
	}

	return 0;
}

/* Update settings of a pool for bigger packets */
static void mvneta_bm_update_mtu(struct mvneta_port *pp, int mtu)
{
	struct mvneta_bm_pool *bm_pool = pp->pool_long;
	struct hwbm_pool *hwbm_pool = &bm_pool->hwbm_pool;
	int num;

	/* Release all buffers from long pool */
	mvneta_bm_bufs_free(pp->bm_priv, bm_pool, 1 << pp->id);
	if (hwbm_pool->buf_num) {
		WARN(1, "cannot free all buffers in pool %d\n",
		     bm_pool->id);
		goto bm_mtu_err;
	}

	bm_pool->pkt_size = MVNETA_RX_PKT_SIZE(mtu);
	bm_pool->buf_size = MVNETA_RX_BUF_SIZE(bm_pool->pkt_size);
	hwbm_pool->frag_size = SKB_DATA_ALIGN(sizeof(struct skb_shared_info)) +
			SKB_DATA_ALIGN(MVNETA_RX_BUF_SIZE(bm_pool->pkt_size));

	/* Fill entire long pool */
	num = hwbm_pool_add(hwbm_pool, hwbm_pool->size);
	if (num != hwbm_pool->size) {
		WARN(1, "pool %d: %d of %d allocated\n",
		     bm_pool->id, num, hwbm_pool->size);
		goto bm_mtu_err;
	}
	mvneta_bm_pool_bufsize_set(pp, bm_pool->buf_size, bm_pool->id);

	return;

bm_mtu_err:
	mvneta_bm_pool_destroy(pp->bm_priv, pp->pool_long, 1 << pp->id);
	mvneta_bm_pool_destroy(pp->bm_priv, pp->pool_short, 1 << pp->id);

	pp->bm_priv = NULL;
	pp->rx_offset_correction = MVNETA_SKB_HEADROOM;
	mvreg_write(pp, MVNETA_ACC_MODE, MVNETA_ACC_MODE_EXT1);
	netdev_info(pp->dev, "fail to update MTU, fall back to software BM\n");
}

/* Start the Ethernet port RX and TX activity */
static void mvneta_port_up(struct mvneta_port *pp)
{
	int queue;
	u32 q_map;

	/* Enable all initialized TXs. */
	q_map = 0;
	for (queue = 0; queue < txq_number; queue++) {
		struct mvneta_tx_queue *txq = &pp->txqs[queue];
		if (txq->descs)
			q_map |= (1 << queue);
	}
	mvreg_write(pp, MVNETA_TXQ_CMD, q_map);

	q_map = 0;
	/* Enable all initialized RXQs. */
	for (queue = 0; queue < rxq_number; queue++) {
		struct mvneta_rx_queue *rxq = &pp->rxqs[queue];

		if (rxq->descs)
			q_map |= (1 << queue);
	}
	mvreg_write(pp, MVNETA_RXQ_CMD, q_map);
}

/* Stop the Ethernet port activity */
static void mvneta_port_down(struct mvneta_port *pp)
{
	u32 val;
	int count;

	/* Stop Rx port activity. Check port Rx activity. */
	val = mvreg_read(pp, MVNETA_RXQ_CMD) & MVNETA_RXQ_ENABLE_MASK;

	/* Issue stop command for active channels only */
	if (val != 0)
		mvreg_write(pp, MVNETA_RXQ_CMD,
			    val << MVNETA_RXQ_DISABLE_SHIFT);

	/* Wait for all Rx activity to terminate. */
	count = 0;
	do {
		if (count++ >= MVNETA_RX_DISABLE_TIMEOUT_MSEC) {
			netdev_warn(pp->dev,
				    "TIMEOUT for RX stopped ! rx_queue_cmd: 0x%08x\n",
				    val);
			break;
		}
		mdelay(1);

		val = mvreg_read(pp, MVNETA_RXQ_CMD);
	} while (val & MVNETA_RXQ_ENABLE_MASK);

	/* Stop Tx port activity. Check port Tx activity. Issue stop
	 * command for active channels only
	 */
	val = (mvreg_read(pp, MVNETA_TXQ_CMD)) & MVNETA_TXQ_ENABLE_MASK;

	if (val != 0)
		mvreg_write(pp, MVNETA_TXQ_CMD,
			    (val << MVNETA_TXQ_DISABLE_SHIFT));

	/* Wait for all Tx activity to terminate. */
	count = 0;
	do {
		if (count++ >= MVNETA_TX_DISABLE_TIMEOUT_MSEC) {
			netdev_warn(pp->dev,
				    "TIMEOUT for TX stopped status=0x%08x\n",
				    val);
			break;
		}
		mdelay(1);

		/* Check TX Command reg that all Txqs are stopped */
		val = mvreg_read(pp, MVNETA_TXQ_CMD);

	} while (val & MVNETA_TXQ_ENABLE_MASK);

	/* Double check to verify that TX FIFO is empty */
	count = 0;
	do {
		if (count++ >= MVNETA_TX_FIFO_EMPTY_TIMEOUT) {
			netdev_warn(pp->dev,
				    "TX FIFO empty timeout status=0x%08x\n",
				    val);
			break;
		}
		mdelay(1);

		val = mvreg_read(pp, MVNETA_PORT_STATUS);
	} while (!(val & MVNETA_TX_FIFO_EMPTY) &&
		 (val & MVNETA_TX_IN_PRGRS));

	udelay(200);
}

/* Enable the port by setting the port enable bit of the MAC control register */
static void mvneta_port_enable(struct mvneta_port *pp)
{
	u32 val;

	/* Enable port */
	val = mvreg_read(pp, MVNETA_GMAC_CTRL_0);
	val |= MVNETA_GMAC0_PORT_ENABLE;
	mvreg_write(pp, MVNETA_GMAC_CTRL_0, val);
}

/* Disable the port and wait for about 200 usec before retuning */
static void mvneta_port_disable(struct mvneta_port *pp)
{
	u32 val;

	/* Reset the Enable bit in the Serial Control Register */
	val = mvreg_read(pp, MVNETA_GMAC_CTRL_0);
	val &= ~MVNETA_GMAC0_PORT_ENABLE;
	mvreg_write(pp, MVNETA_GMAC_CTRL_0, val);

	udelay(200);
}

/* Multicast tables methods */

/* Set all entries in Unicast MAC Table; queue==-1 means reject all */
static void mvneta_set_ucast_table(struct mvneta_port *pp, int queue)
{
	int offset;
	u32 val;

	if (queue == -1) {
		val = 0;
	} else {
		val = 0x1 | (queue << 1);
		val |= (val << 24) | (val << 16) | (val << 8);
	}

	for (offset = 0; offset <= 0xc; offset += 4)
		mvreg_write(pp, MVNETA_DA_FILT_UCAST_BASE + offset, val);
}

/* Set all entries in Special Multicast MAC Table; queue==-1 means reject all */
static void mvneta_set_special_mcast_table(struct mvneta_port *pp, int queue)
{
	int offset;
	u32 val;

	if (queue == -1) {
		val = 0;
	} else {
		val = 0x1 | (queue << 1);
		val |= (val << 24) | (val << 16) | (val << 8);
	}

	for (offset = 0; offset <= 0xfc; offset += 4)
		mvreg_write(pp, MVNETA_DA_FILT_SPEC_MCAST + offset, val);

}

/* Set all entries in Other Multicast MAC Table. queue==-1 means reject all */
static void mvneta_set_other_mcast_table(struct mvneta_port *pp, int queue)
{
	int offset;
	u32 val;

	if (queue == -1) {
		memset(pp->mcast_count, 0, sizeof(pp->mcast_count));
		val = 0;
	} else {
		memset(pp->mcast_count, 1, sizeof(pp->mcast_count));
		val = 0x1 | (queue << 1);
		val |= (val << 24) | (val << 16) | (val << 8);
	}

	for (offset = 0; offset <= 0xfc; offset += 4)
		mvreg_write(pp, MVNETA_DA_FILT_OTH_MCAST + offset, val);
}

static void mvneta_percpu_unmask_interrupt(void *arg)
{
	struct mvneta_port *pp = arg;

	/* All the queue are unmasked, but actually only the ones
	 * mapped to this CPU will be unmasked
	 */
	mvreg_write(pp, MVNETA_INTR_NEW_MASK,
		    MVNETA_RX_INTR_MASK_ALL |
		    MVNETA_TX_INTR_MASK_ALL |
		    MVNETA_MISCINTR_INTR_MASK);
}

static void mvneta_percpu_mask_interrupt(void *arg)
{
	struct mvneta_port *pp = arg;

	/* All the queue are masked, but actually only the ones
	 * mapped to this CPU will be masked
	 */
	mvreg_write(pp, MVNETA_INTR_NEW_MASK, 0);
	mvreg_write(pp, MVNETA_INTR_OLD_MASK, 0);
	mvreg_write(pp, MVNETA_INTR_MISC_MASK, 0);
}

static void mvneta_percpu_clear_intr_cause(void *arg)
{
	struct mvneta_port *pp = arg;

	/* All the queue are cleared, but actually only the ones
	 * mapped to this CPU will be cleared
	 */
	mvreg_write(pp, MVNETA_INTR_NEW_CAUSE, 0);
	mvreg_write(pp, MVNETA_INTR_MISC_CAUSE, 0);
	mvreg_write(pp, MVNETA_INTR_OLD_CAUSE, 0);
}

/* This method sets defaults to the NETA port:
 *	Clears interrupt Cause and Mask registers.
 *	Clears all MAC tables.
 *	Sets defaults to all registers.
 *	Resets RX and TX descriptor rings.
 *	Resets PHY.
 * This method can be called after mvneta_port_down() to return the port
 *	settings to defaults.
 */
static void mvneta_defaults_set(struct mvneta_port *pp)
{
	int cpu;
	int queue;
	u32 val;
	int max_cpu = num_present_cpus();

	/* Clear all Cause registers */
	on_each_cpu(mvneta_percpu_clear_intr_cause, pp, true);

	/* Mask all interrupts */
	on_each_cpu(mvneta_percpu_mask_interrupt, pp, true);
	mvreg_write(pp, MVNETA_INTR_ENABLE, 0);

	/* Enable MBUS Retry bit16 */
	mvreg_write(pp, MVNETA_MBUS_RETRY, 0x20);

	/* Set CPU queue access map. CPUs are assigned to the RX and
	 * TX queues modulo their number. If there is only one TX
	 * queue then it is assigned to the CPU associated to the
	 * default RX queue.
	 */
	for_each_present_cpu(cpu) {
		int rxq_map = 0, txq_map = 0;
		int rxq, txq;
		if (!pp->neta_armada3700) {
			for (rxq = 0; rxq < rxq_number; rxq++)
				if ((rxq % max_cpu) == cpu)
					rxq_map |= MVNETA_CPU_RXQ_ACCESS(rxq);

			for (txq = 0; txq < txq_number; txq++)
				if ((txq % max_cpu) == cpu)
					txq_map |= MVNETA_CPU_TXQ_ACCESS(txq);

			/* With only one TX queue we configure a special case
			 * which will allow to get all the irq on a single
			 * CPU
			 */
			if (txq_number == 1)
				txq_map = (cpu == pp->rxq_def) ?
					MVNETA_CPU_TXQ_ACCESS(1) : 0;

		} else {
			txq_map = MVNETA_CPU_TXQ_ACCESS_ALL_MASK;
			rxq_map = MVNETA_CPU_RXQ_ACCESS_ALL_MASK;
		}

		mvreg_write(pp, MVNETA_CPU_MAP(cpu), rxq_map | txq_map);
	}

	/* Reset RX and TX DMAs */
	mvreg_write(pp, MVNETA_PORT_RX_RESET, MVNETA_PORT_RX_DMA_RESET);
	mvreg_write(pp, MVNETA_PORT_TX_RESET, MVNETA_PORT_TX_DMA_RESET);

	/* Disable Legacy WRR, Disable EJP, Release from reset */
	mvreg_write(pp, MVNETA_TXQ_CMD_1, 0);
	for (queue = 0; queue < txq_number; queue++) {
		mvreg_write(pp, MVETH_TXQ_TOKEN_COUNT_REG(queue), 0);
		mvreg_write(pp, MVETH_TXQ_TOKEN_CFG_REG(queue), 0);
	}

	mvreg_write(pp, MVNETA_PORT_TX_RESET, 0);
	mvreg_write(pp, MVNETA_PORT_RX_RESET, 0);

	/* Set Port Acceleration Mode */
	if (pp->bm_priv)
		/* HW buffer management + legacy parser */
		val = MVNETA_ACC_MODE_EXT2;
	else
		/* SW buffer management + legacy parser */
		val = MVNETA_ACC_MODE_EXT1;
	mvreg_write(pp, MVNETA_ACC_MODE, val);

	if (pp->bm_priv)
		mvreg_write(pp, MVNETA_BM_ADDRESS, pp->bm_priv->bppi_phys_addr);

	/* Update val of portCfg register accordingly with all RxQueue types */
	val = MVNETA_PORT_CONFIG_DEFL_VALUE(pp->rxq_def);
	mvreg_write(pp, MVNETA_PORT_CONFIG, val);

	val = 0;
	mvreg_write(pp, MVNETA_PORT_CONFIG_EXTEND, val);
	mvreg_write(pp, MVNETA_RX_MIN_FRAME_SIZE, 64);

	/* Build PORT_SDMA_CONFIG_REG */
	val = 0;

	/* Default burst size */
	val |= MVNETA_TX_BRST_SZ_MASK(MVNETA_SDMA_BRST_SIZE_16);
	val |= MVNETA_RX_BRST_SZ_MASK(MVNETA_SDMA_BRST_SIZE_16);
	val |= MVNETA_RX_NO_DATA_SWAP | MVNETA_TX_NO_DATA_SWAP;

#if defined(__BIG_ENDIAN)
	val |= MVNETA_DESC_SWAP;
#endif

	/* Assign port SDMA configuration */
	mvreg_write(pp, MVNETA_SDMA_CONFIG, val);

	/* Disable PHY polling in hardware, since we're using the
	 * kernel phylib to do this.
	 */
	val = mvreg_read(pp, MVNETA_UNIT_CONTROL);
	val &= ~MVNETA_PHY_POLLING_ENABLE;
	mvreg_write(pp, MVNETA_UNIT_CONTROL, val);

	mvneta_set_ucast_table(pp, -1);
	mvneta_set_special_mcast_table(pp, -1);
	mvneta_set_other_mcast_table(pp, -1);

	/* Set port interrupt enable register - default enable all */
	mvreg_write(pp, MVNETA_INTR_ENABLE,
		    (MVNETA_RXQ_INTR_ENABLE_ALL_MASK
		     | MVNETA_TXQ_INTR_ENABLE_ALL_MASK));

	mvneta_mib_counters_clear(pp);
}

/* Set max sizes for tx queues */
static void mvneta_txq_max_tx_size_set(struct mvneta_port *pp, int max_tx_size)

{
	u32 val, size, mtu;
	int queue;

	mtu = max_tx_size * 8;
	if (mtu > MVNETA_TX_MTU_MAX)
		mtu = MVNETA_TX_MTU_MAX;

	/* Set MTU */
	val = mvreg_read(pp, MVNETA_TX_MTU);
	val &= ~MVNETA_TX_MTU_MAX;
	val |= mtu;
	mvreg_write(pp, MVNETA_TX_MTU, val);

	/* TX token size and all TXQs token size must be larger that MTU */
	val = mvreg_read(pp, MVNETA_TX_TOKEN_SIZE);

	size = val & MVNETA_TX_TOKEN_SIZE_MAX;
	if (size < mtu) {
		size = mtu;
		val &= ~MVNETA_TX_TOKEN_SIZE_MAX;
		val |= size;
		mvreg_write(pp, MVNETA_TX_TOKEN_SIZE, val);
	}
	for (queue = 0; queue < txq_number; queue++) {
		val = mvreg_read(pp, MVNETA_TXQ_TOKEN_SIZE_REG(queue));

		size = val & MVNETA_TXQ_TOKEN_SIZE_MAX;
		if (size < mtu) {
			size = mtu;
			val &= ~MVNETA_TXQ_TOKEN_SIZE_MAX;
			val |= size;
			mvreg_write(pp, MVNETA_TXQ_TOKEN_SIZE_REG(queue), val);
		}
	}
}

/* Set unicast address */
static void mvneta_set_ucast_addr(struct mvneta_port *pp, u8 last_nibble,
				  int queue)
{
	unsigned int unicast_reg;
	unsigned int tbl_offset;
	unsigned int reg_offset;

	/* Locate the Unicast table entry */
	last_nibble = (0xf & last_nibble);

	/* offset from unicast tbl base */
	tbl_offset = (last_nibble / 4) * 4;

	/* offset within the above reg  */
	reg_offset = last_nibble % 4;

	unicast_reg = mvreg_read(pp, (MVNETA_DA_FILT_UCAST_BASE + tbl_offset));

	if (queue == -1) {
		/* Clear accepts frame bit at specified unicast DA tbl entry */
		unicast_reg &= ~(0xff << (8 * reg_offset));
	} else {
		unicast_reg &= ~(0xff << (8 * reg_offset));
		unicast_reg |= ((0x01 | (queue << 1)) << (8 * reg_offset));
	}

	mvreg_write(pp, (MVNETA_DA_FILT_UCAST_BASE + tbl_offset), unicast_reg);
}

/* Set mac address */
static void mvneta_mac_addr_set(struct mvneta_port *pp,
				const unsigned char *addr, int queue)
{
	unsigned int mac_h;
	unsigned int mac_l;

	if (queue != -1) {
		mac_l = (addr[4] << 8) | (addr[5]);
		mac_h = (addr[0] << 24) | (addr[1] << 16) |
			(addr[2] << 8) | (addr[3] << 0);

		mvreg_write(pp, MVNETA_MAC_ADDR_LOW, mac_l);
		mvreg_write(pp, MVNETA_MAC_ADDR_HIGH, mac_h);
	}

	/* Accept frames of this address */
	mvneta_set_ucast_addr(pp, addr[5], queue);
}

/* Set the number of packets that will be received before RX interrupt
 * will be generated by HW.
 */
static void mvneta_rx_pkts_coal_set(struct mvneta_port *pp,
				    struct mvneta_rx_queue *rxq, u32 value)
{
	mvreg_write(pp, MVNETA_RXQ_THRESHOLD_REG(rxq->id),
		    value | MVNETA_RXQ_NON_OCCUPIED(0));
}

/* Set the time delay in usec before RX interrupt will be generated by
 * HW.
 */
static void mvneta_rx_time_coal_set(struct mvneta_port *pp,
				    struct mvneta_rx_queue *rxq, u32 value)
{
	u32 val;
	unsigned long clk_rate;

	clk_rate = clk_get_rate(pp->clk);
	val = (clk_rate / 1000000) * value;

	mvreg_write(pp, MVNETA_RXQ_TIME_COAL_REG(rxq->id), val);
}

/* Set threshold for TX_DONE pkts coalescing */
static void mvneta_tx_done_pkts_coal_set(struct mvneta_port *pp,
					 struct mvneta_tx_queue *txq, u32 value)
{
	u32 val;

	val = mvreg_read(pp, MVNETA_TXQ_SIZE_REG(txq->id));

	val &= ~MVNETA_TXQ_SENT_THRESH_ALL_MASK;
	val |= MVNETA_TXQ_SENT_THRESH_MASK(value);

	mvreg_write(pp, MVNETA_TXQ_SIZE_REG(txq->id), val);
}

/* Handle rx descriptor fill by setting buf_cookie and buf_phys_addr */
static void mvneta_rx_desc_fill(struct mvneta_rx_desc *rx_desc,
				u32 phys_addr, void *virt_addr,
				struct mvneta_rx_queue *rxq)
{
	int i;

	rx_desc->buf_phys_addr = phys_addr;
	i = rx_desc - rxq->descs;
	rxq->buf_virt_addr[i] = virt_addr;
}

/* Decrement sent descriptors counter */
static void mvneta_txq_sent_desc_dec(struct mvneta_port *pp,
				     struct mvneta_tx_queue *txq,
				     int sent_desc)
{
	u32 val;

	/* Only 255 TX descriptors can be updated at once */
	while (sent_desc > 0xff) {
		val = 0xff << MVNETA_TXQ_DEC_SENT_SHIFT;
		mvreg_write(pp, MVNETA_TXQ_UPDATE_REG(txq->id), val);
		sent_desc = sent_desc - 0xff;
	}

	val = sent_desc << MVNETA_TXQ_DEC_SENT_SHIFT;
	mvreg_write(pp, MVNETA_TXQ_UPDATE_REG(txq->id), val);
}

/* Get number of TX descriptors already sent by HW */
static int mvneta_txq_sent_desc_num_get(struct mvneta_port *pp,
					struct mvneta_tx_queue *txq)
{
	u32 val;
	int sent_desc;

	val = mvreg_read(pp, MVNETA_TXQ_STATUS_REG(txq->id));
	sent_desc = (val & MVNETA_TXQ_SENT_DESC_MASK) >>
		MVNETA_TXQ_SENT_DESC_SHIFT;

	return sent_desc;
}

/* Get number of sent descriptors and decrement counter.
 *  The number of sent descriptors is returned.
 */
static int mvneta_txq_sent_desc_proc(struct mvneta_port *pp,
				     struct mvneta_tx_queue *txq)
{
	int sent_desc;

	/* Get number of sent descriptors */
	sent_desc = mvneta_txq_sent_desc_num_get(pp, txq);

	/* Decrement sent descriptors counter */
	if (sent_desc)
		mvneta_txq_sent_desc_dec(pp, txq, sent_desc);

	return sent_desc;
}

/* Set TXQ descriptors fields relevant for CSUM calculation */
static u32 mvneta_txq_desc_csum(int l3_offs, int l3_proto,
				int ip_hdr_len, int l4_proto)
{
	u32 command;

	/* Fields: L3_offset, IP_hdrlen, L3_type, G_IPv4_chk,
	 * G_L4_chk, L4_type; required only for checksum
	 * calculation
	 */
	command =  l3_offs    << MVNETA_TX_L3_OFF_SHIFT;
	command |= ip_hdr_len << MVNETA_TX_IP_HLEN_SHIFT;

	if (l3_proto == htons(ETH_P_IP))
		command |= MVNETA_TXD_IP_CSUM;
	else
		command |= MVNETA_TX_L3_IP6;

	if (l4_proto == IPPROTO_TCP)
		command |=  MVNETA_TX_L4_CSUM_FULL;
	else if (l4_proto == IPPROTO_UDP)
		command |= MVNETA_TX_L4_UDP | MVNETA_TX_L4_CSUM_FULL;
	else
		command |= MVNETA_TX_L4_CSUM_NOT;

	return command;
}


/* Display more error info */
static void mvneta_rx_error(struct mvneta_port *pp,
			    struct mvneta_rx_desc *rx_desc)
{
	struct mvneta_pcpu_stats *stats = this_cpu_ptr(pp->stats);
	u32 status = rx_desc->status;

	/* update per-cpu counter */
	u64_stats_update_begin(&stats->syncp);
	stats->rx_errors++;
	u64_stats_update_end(&stats->syncp);

	switch (status & MVNETA_RXD_ERR_CODE_MASK) {
	case MVNETA_RXD_ERR_CRC:
		netdev_err(pp->dev, "bad rx status %08x (crc error), size=%d\n",
			   status, rx_desc->data_size);
		break;
	case MVNETA_RXD_ERR_OVERRUN:
		netdev_err(pp->dev, "bad rx status %08x (overrun error), size=%d\n",
			   status, rx_desc->data_size);
		break;
	case MVNETA_RXD_ERR_LEN:
		netdev_err(pp->dev, "bad rx status %08x (max frame length error), size=%d\n",
			   status, rx_desc->data_size);
		break;
	case MVNETA_RXD_ERR_RESOURCE:
		netdev_err(pp->dev, "bad rx status %08x (resource error), size=%d\n",
			   status, rx_desc->data_size);
		break;
	}
}

/* Handle RX checksum offload based on the descriptor's status */
static int mvneta_rx_csum(struct mvneta_port *pp, u32 status)
{
	if ((pp->dev->features & NETIF_F_RXCSUM) &&
	    (status & MVNETA_RXD_L3_IP4) &&
	    (status & MVNETA_RXD_L4_CSUM_OK))
		return CHECKSUM_UNNECESSARY;

	return CHECKSUM_NONE;
}

/* Return tx queue pointer (find last set bit) according to <cause> returned
 * form tx_done reg. <cause> must not be null. The return value is always a
 * valid queue for matching the first one found in <cause>.
 */
static struct mvneta_tx_queue *mvneta_tx_done_policy(struct mvneta_port *pp,
						     u32 cause)
{
	int queue = fls(cause) - 1;

	return &pp->txqs[queue];
}

/* Free tx queue skbuffs */
static void mvneta_txq_bufs_free(struct mvneta_port *pp,
				 struct mvneta_tx_queue *txq, int num,
				 struct netdev_queue *nq, bool napi)
{
	unsigned int bytes_compl = 0, pkts_compl = 0;
	struct xdp_frame_bulk bq;
	int i;

	xdp_frame_bulk_init(&bq);

	rcu_read_lock(); /* need for xdp_return_frame_bulk */

	for (i = 0; i < num; i++) {
		struct mvneta_tx_buf *buf = &txq->buf[txq->txq_get_index];
		struct mvneta_tx_desc *tx_desc = txq->descs +
			txq->txq_get_index;

		mvneta_txq_inc_get(txq);

		if (!IS_TSO_HEADER(txq, tx_desc->buf_phys_addr) &&
		    buf->type != MVNETA_TYPE_XDP_TX)
			dma_unmap_single(pp->dev->dev.parent,
					 tx_desc->buf_phys_addr,
					 tx_desc->data_size, DMA_TO_DEVICE);
		if (buf->type == MVNETA_TYPE_SKB && buf->skb) {
			bytes_compl += buf->skb->len;
			pkts_compl++;
			dev_kfree_skb_any(buf->skb);
		} else if (buf->type == MVNETA_TYPE_XDP_TX ||
			   buf->type == MVNETA_TYPE_XDP_NDO) {
			if (napi && buf->type == MVNETA_TYPE_XDP_TX)
				xdp_return_frame_rx_napi(buf->xdpf);
			else
				xdp_return_frame_bulk(buf->xdpf, &bq);
		}
	}
	xdp_flush_frame_bulk(&bq);

	rcu_read_unlock();

	netdev_tx_completed_queue(nq, pkts_compl, bytes_compl);
}

/* Handle end of transmission */
static void mvneta_txq_done(struct mvneta_port *pp,
			   struct mvneta_tx_queue *txq)
{
	struct netdev_queue *nq = netdev_get_tx_queue(pp->dev, txq->id);
	int tx_done;

	tx_done = mvneta_txq_sent_desc_proc(pp, txq);
	if (!tx_done)
		return;

	mvneta_txq_bufs_free(pp, txq, tx_done, nq, true);

	txq->count -= tx_done;

	if (netif_tx_queue_stopped(nq)) {
		if (txq->count <= txq->tx_wake_threshold)
			netif_tx_wake_queue(nq);
	}
}

/* Refill processing for SW buffer management */
/* Allocate page per descriptor */
static int mvneta_rx_refill(struct mvneta_port *pp,
			    struct mvneta_rx_desc *rx_desc,
			    struct mvneta_rx_queue *rxq,
			    gfp_t gfp_mask)
{
	dma_addr_t phys_addr;
	struct page *page;

	page = page_pool_alloc_pages(rxq->page_pool,
				     gfp_mask | __GFP_NOWARN);
	if (!page)
		return -ENOMEM;

	phys_addr = page_pool_get_dma_addr(page) + pp->rx_offset_correction;
	mvneta_rx_desc_fill(rx_desc, phys_addr, page, rxq);

	return 0;
}

/* Handle tx checksum */
static u32 mvneta_skb_tx_csum(struct sk_buff *skb)
{
	if (skb->ip_summed == CHECKSUM_PARTIAL) {
		int ip_hdr_len = 0;
		__be16 l3_proto = vlan_get_protocol(skb);
		u8 l4_proto;

		if (l3_proto == htons(ETH_P_IP)) {
			struct iphdr *ip4h = ip_hdr(skb);

			/* Calculate IPv4 checksum and L4 checksum */
			ip_hdr_len = ip4h->ihl;
			l4_proto = ip4h->protocol;
		} else if (l3_proto == htons(ETH_P_IPV6)) {
			struct ipv6hdr *ip6h = ipv6_hdr(skb);

			/* Read l4_protocol from one of IPv6 extra headers */
			if (skb_network_header_len(skb) > 0)
				ip_hdr_len = (skb_network_header_len(skb) >> 2);
			l4_proto = ip6h->nexthdr;
		} else
			return MVNETA_TX_L4_CSUM_NOT;

		return mvneta_txq_desc_csum(skb_network_offset(skb),
					    l3_proto, ip_hdr_len, l4_proto);
	}

	return MVNETA_TX_L4_CSUM_NOT;
}

/* Drop packets received by the RXQ and free buffers */
static void mvneta_rxq_drop_pkts(struct mvneta_port *pp,
				 struct mvneta_rx_queue *rxq)
{
	int rx_done, i;

	rx_done = mvneta_rxq_busy_desc_num_get(pp, rxq);
	if (rx_done)
		mvneta_rxq_desc_num_update(pp, rxq, rx_done, rx_done);

	if (pp->bm_priv) {
		for (i = 0; i < rx_done; i++) {
			struct mvneta_rx_desc *rx_desc =
						  mvneta_rxq_next_desc_get(rxq);
			u8 pool_id = MVNETA_RX_GET_BM_POOL_ID(rx_desc);
			struct mvneta_bm_pool *bm_pool;

			bm_pool = &pp->bm_priv->bm_pools[pool_id];
			/* Return dropped buffer to the pool */
			mvneta_bm_pool_put_bp(pp->bm_priv, bm_pool,
					      rx_desc->buf_phys_addr);
		}
		return;
	}

	for (i = 0; i < rxq->size; i++) {
		struct mvneta_rx_desc *rx_desc = rxq->descs + i;
		void *data = rxq->buf_virt_addr[i];
		if (!data || !(rx_desc->buf_phys_addr))
			continue;

		page_pool_put_full_page(rxq->page_pool, data, false);
	}
	if (xdp_rxq_info_is_reg(&rxq->xdp_rxq))
		xdp_rxq_info_unreg(&rxq->xdp_rxq);
	page_pool_destroy(rxq->page_pool);
	rxq->page_pool = NULL;
}

static void
mvneta_update_stats(struct mvneta_port *pp,
		    struct mvneta_stats *ps)
{
	struct mvneta_pcpu_stats *stats = this_cpu_ptr(pp->stats);

	u64_stats_update_begin(&stats->syncp);
	stats->es.ps.rx_packets += ps->rx_packets;
	stats->es.ps.rx_bytes += ps->rx_bytes;
	/* xdp */
	stats->es.ps.xdp_redirect += ps->xdp_redirect;
	stats->es.ps.xdp_pass += ps->xdp_pass;
	stats->es.ps.xdp_drop += ps->xdp_drop;
	u64_stats_update_end(&stats->syncp);
}

static inline
int mvneta_rx_refill_queue(struct mvneta_port *pp, struct mvneta_rx_queue *rxq)
{
	struct mvneta_rx_desc *rx_desc;
	int curr_desc = rxq->first_to_refill;
	int i;

	for (i = 0; (i < rxq->refill_num) && (i < 64); i++) {
		rx_desc = rxq->descs + curr_desc;
		if (!(rx_desc->buf_phys_addr)) {
			if (mvneta_rx_refill(pp, rx_desc, rxq, GFP_ATOMIC)) {
				struct mvneta_pcpu_stats *stats;

				pr_err("Can't refill queue %d. Done %d from %d\n",
				       rxq->id, i, rxq->refill_num);

				stats = this_cpu_ptr(pp->stats);
				u64_stats_update_begin(&stats->syncp);
				stats->es.refill_error++;
				u64_stats_update_end(&stats->syncp);
				break;
			}
		}
		curr_desc = MVNETA_QUEUE_NEXT_DESC(rxq, curr_desc);
	}
	rxq->refill_num -= i;
	rxq->first_to_refill = curr_desc;

	return i;
}

static void
mvneta_xdp_put_buff(struct mvneta_port *pp, struct mvneta_rx_queue *rxq,
		    struct xdp_buff *xdp, struct skb_shared_info *sinfo,
		    int sync_len)
{
	int i;

	for (i = 0; i < sinfo->nr_frags; i++)
		page_pool_put_full_page(rxq->page_pool,
					skb_frag_page(&sinfo->frags[i]), true);
	page_pool_put_page(rxq->page_pool, virt_to_head_page(xdp->data),
			   sync_len, true);
}

static int
mvneta_xdp_submit_frame(struct mvneta_port *pp, struct mvneta_tx_queue *txq,
			struct xdp_frame *xdpf, bool dma_map)
{
	struct mvneta_tx_desc *tx_desc;
	struct mvneta_tx_buf *buf;
	dma_addr_t dma_addr;

	if (txq->count >= txq->tx_stop_threshold)
		return MVNETA_XDP_DROPPED;

	tx_desc = mvneta_txq_next_desc_get(txq);

	buf = &txq->buf[txq->txq_put_index];
	if (dma_map) {
		/* ndo_xdp_xmit */
		dma_addr = dma_map_single(pp->dev->dev.parent, xdpf->data,
					  xdpf->len, DMA_TO_DEVICE);
		if (dma_mapping_error(pp->dev->dev.parent, dma_addr)) {
			mvneta_txq_desc_put(txq);
			return MVNETA_XDP_DROPPED;
		}
		buf->type = MVNETA_TYPE_XDP_NDO;
	} else {
		struct page *page = virt_to_page(xdpf->data);

		dma_addr = page_pool_get_dma_addr(page) +
			   sizeof(*xdpf) + xdpf->headroom;
		dma_sync_single_for_device(pp->dev->dev.parent, dma_addr,
					   xdpf->len, DMA_BIDIRECTIONAL);
		buf->type = MVNETA_TYPE_XDP_TX;
	}
	buf->xdpf = xdpf;

	tx_desc->command = MVNETA_TXD_FLZ_DESC;
	tx_desc->buf_phys_addr = dma_addr;
	tx_desc->data_size = xdpf->len;

	mvneta_txq_inc_put(txq);
	txq->pending++;
	txq->count++;

	return MVNETA_XDP_TX;
}

static int
mvneta_xdp_xmit_back(struct mvneta_port *pp, struct xdp_buff *xdp)
{
	struct mvneta_pcpu_stats *stats = this_cpu_ptr(pp->stats);
	struct mvneta_tx_queue *txq;
	struct netdev_queue *nq;
	struct xdp_frame *xdpf;
	int cpu;
	u32 ret;

	xdpf = xdp_convert_buff_to_frame(xdp);
	if (unlikely(!xdpf))
		return MVNETA_XDP_DROPPED;

	cpu = smp_processor_id();
	txq = &pp->txqs[cpu % txq_number];
	nq = netdev_get_tx_queue(pp->dev, txq->id);

	__netif_tx_lock(nq, cpu);
	ret = mvneta_xdp_submit_frame(pp, txq, xdpf, false);
	if (ret == MVNETA_XDP_TX) {
		u64_stats_update_begin(&stats->syncp);
		stats->es.ps.tx_bytes += xdpf->len;
		stats->es.ps.tx_packets++;
		stats->es.ps.xdp_tx++;
		u64_stats_update_end(&stats->syncp);

		mvneta_txq_pend_desc_add(pp, txq, 0);
	} else {
		u64_stats_update_begin(&stats->syncp);
		stats->es.ps.xdp_tx_err++;
		u64_stats_update_end(&stats->syncp);
	}
	__netif_tx_unlock(nq);

	return ret;
}

static int
mvneta_xdp_xmit(struct net_device *dev, int num_frame,
		struct xdp_frame **frames, u32 flags)
{
	struct mvneta_port *pp = netdev_priv(dev);
	struct mvneta_pcpu_stats *stats = this_cpu_ptr(pp->stats);
	int i, nxmit_byte = 0, nxmit = 0;
	int cpu = smp_processor_id();
	struct mvneta_tx_queue *txq;
	struct netdev_queue *nq;
	u32 ret;

	if (unlikely(test_bit(__MVNETA_DOWN, &pp->state)))
		return -ENETDOWN;

	if (unlikely(flags & ~XDP_XMIT_FLAGS_MASK))
		return -EINVAL;

	txq = &pp->txqs[cpu % txq_number];
	nq = netdev_get_tx_queue(pp->dev, txq->id);

	__netif_tx_lock(nq, cpu);
	for (i = 0; i < num_frame; i++) {
		ret = mvneta_xdp_submit_frame(pp, txq, frames[i], true);
		if (ret != MVNETA_XDP_TX)
			break;

		nxmit_byte += frames[i]->len;
		nxmit++;
	}

	if (unlikely(flags & XDP_XMIT_FLUSH))
		mvneta_txq_pend_desc_add(pp, txq, 0);
	__netif_tx_unlock(nq);

	u64_stats_update_begin(&stats->syncp);
	stats->es.ps.tx_bytes += nxmit_byte;
	stats->es.ps.tx_packets += nxmit;
	stats->es.ps.xdp_xmit += nxmit;
	stats->es.ps.xdp_xmit_err += num_frame - nxmit;
	u64_stats_update_end(&stats->syncp);

	return nxmit;
}

static int
mvneta_run_xdp(struct mvneta_port *pp, struct mvneta_rx_queue *rxq,
	       struct bpf_prog *prog, struct xdp_buff *xdp,
	       u32 frame_sz, struct mvneta_stats *stats)
{
	struct skb_shared_info *sinfo = xdp_get_shared_info_from_buff(xdp);
	unsigned int len, data_len, sync;
	u32 ret, act;

	len = xdp->data_end - xdp->data_hard_start - pp->rx_offset_correction;
	data_len = xdp->data_end - xdp->data;
	act = bpf_prog_run_xdp(prog, xdp);

	/* Due xdp_adjust_tail: DMA sync for_device cover max len CPU touch */
	sync = xdp->data_end - xdp->data_hard_start - pp->rx_offset_correction;
	sync = max(sync, len);

	switch (act) {
	case XDP_PASS:
		stats->xdp_pass++;
		return MVNETA_XDP_PASS;
	case XDP_REDIRECT: {
		int err;

		err = xdp_do_redirect(pp->dev, xdp, prog);
		if (unlikely(err)) {
			mvneta_xdp_put_buff(pp, rxq, xdp, sinfo, sync);
			ret = MVNETA_XDP_DROPPED;
		} else {
			ret = MVNETA_XDP_REDIR;
			stats->xdp_redirect++;
		}
		break;
	}
	case XDP_TX:
		ret = mvneta_xdp_xmit_back(pp, xdp);
		if (ret != MVNETA_XDP_TX)
			mvneta_xdp_put_buff(pp, rxq, xdp, sinfo, sync);
		break;
	default:
		bpf_warn_invalid_xdp_action(act);
		fallthrough;
	case XDP_ABORTED:
		trace_xdp_exception(pp->dev, prog, act);
		fallthrough;
	case XDP_DROP:
		mvneta_xdp_put_buff(pp, rxq, xdp, sinfo, sync);
		ret = MVNETA_XDP_DROPPED;
		stats->xdp_drop++;
		break;
	}

	stats->rx_bytes += frame_sz + xdp->data_end - xdp->data - data_len;
	stats->rx_packets++;

	return ret;
}

static void
mvneta_swbm_rx_frame(struct mvneta_port *pp,
		     struct mvneta_rx_desc *rx_desc,
		     struct mvneta_rx_queue *rxq,
		     struct xdp_buff *xdp, int *size,
		     struct page *page)
{
	unsigned char *data = page_address(page);
	int data_len = -MVNETA_MH_SIZE, len;
	struct net_device *dev = pp->dev;
	enum dma_data_direction dma_dir;
	struct skb_shared_info *sinfo;

	if (*size > MVNETA_MAX_RX_BUF_SIZE) {
		len = MVNETA_MAX_RX_BUF_SIZE;
		data_len += len;
	} else {
		len = *size;
		data_len += len - ETH_FCS_LEN;
	}
	*size = *size - len;

	dma_dir = page_pool_get_dma_dir(rxq->page_pool);
	dma_sync_single_for_cpu(dev->dev.parent,
				rx_desc->buf_phys_addr,
				len, dma_dir);

	rx_desc->buf_phys_addr = 0;

	/* Prefetch header */
	prefetch(data);
	xdp_prepare_buff(xdp, data, pp->rx_offset_correction + MVNETA_MH_SIZE,
			 data_len, false);

	sinfo = xdp_get_shared_info_from_buff(xdp);
	sinfo->nr_frags = 0;
}

static void
mvneta_swbm_add_rx_fragment(struct mvneta_port *pp,
			    struct mvneta_rx_desc *rx_desc,
			    struct mvneta_rx_queue *rxq,
			    struct xdp_buff *xdp, int *size,
			    struct skb_shared_info *xdp_sinfo,
			    struct page *page)
{
	struct net_device *dev = pp->dev;
	enum dma_data_direction dma_dir;
	int data_len, len;

	if (*size > MVNETA_MAX_RX_BUF_SIZE) {
		len = MVNETA_MAX_RX_BUF_SIZE;
		data_len = len;
	} else {
		len = *size;
		data_len = len - ETH_FCS_LEN;
	}
	dma_dir = page_pool_get_dma_dir(rxq->page_pool);
	dma_sync_single_for_cpu(dev->dev.parent,
				rx_desc->buf_phys_addr,
				len, dma_dir);
	rx_desc->buf_phys_addr = 0;

	if (data_len > 0 && xdp_sinfo->nr_frags < MAX_SKB_FRAGS) {
		skb_frag_t *frag = &xdp_sinfo->frags[xdp_sinfo->nr_frags++];

		skb_frag_off_set(frag, pp->rx_offset_correction);
		skb_frag_size_set(frag, data_len);
		__skb_frag_set_page(frag, page);
	} else {
		page_pool_put_full_page(rxq->page_pool, page, true);
	}

	/* last fragment */
	if (len == *size) {
		struct skb_shared_info *sinfo;

		sinfo = xdp_get_shared_info_from_buff(xdp);
		sinfo->nr_frags = xdp_sinfo->nr_frags;
		memcpy(sinfo->frags, xdp_sinfo->frags,
		       sinfo->nr_frags * sizeof(skb_frag_t));
	}
	*size -= len;
}

static struct sk_buff *
mvneta_swbm_build_skb(struct mvneta_port *pp, struct page_pool *pool,
		      struct xdp_buff *xdp, u32 desc_status)
{
	struct skb_shared_info *sinfo = xdp_get_shared_info_from_buff(xdp);
	int i, num_frags = sinfo->nr_frags;
	struct sk_buff *skb;

	skb = build_skb(xdp->data_hard_start, PAGE_SIZE);
	if (!skb)
		return ERR_PTR(-ENOMEM);

	skb_mark_for_recycle(skb);

	skb_reserve(skb, xdp->data - xdp->data_hard_start);
	skb_put(skb, xdp->data_end - xdp->data);
	skb->ip_summed = mvneta_rx_csum(pp, desc_status);

	for (i = 0; i < num_frags; i++) {
		skb_frag_t *frag = &sinfo->frags[i];

		skb_add_rx_frag(skb, skb_shinfo(skb)->nr_frags,
				skb_frag_page(frag), skb_frag_off(frag),
				skb_frag_size(frag), PAGE_SIZE);
	}

	return skb;
}

/* Main rx processing when using software buffer management */
static int mvneta_rx_swbm(struct napi_struct *napi,
			  struct mvneta_port *pp, int budget,
			  struct mvneta_rx_queue *rxq)
{
	int rx_proc = 0, rx_todo, refill, size = 0;
	struct net_device *dev = pp->dev;
	struct skb_shared_info sinfo;
	struct mvneta_stats ps = {};
	struct bpf_prog *xdp_prog;
	u32 desc_status, frame_sz;
	struct xdp_buff xdp_buf;

	xdp_init_buff(&xdp_buf, PAGE_SIZE, &rxq->xdp_rxq);
	xdp_buf.data_hard_start = NULL;

	sinfo.nr_frags = 0;

	/* Get number of received packets */
	rx_todo = mvneta_rxq_busy_desc_num_get(pp, rxq);

	xdp_prog = READ_ONCE(pp->xdp_prog);

	/* Fairness NAPI loop */
	while (rx_proc < budget && rx_proc < rx_todo) {
		struct mvneta_rx_desc *rx_desc = mvneta_rxq_next_desc_get(rxq);
		u32 rx_status, index;
		struct sk_buff *skb;
		struct page *page;

		index = rx_desc - rxq->descs;
		page = (struct page *)rxq->buf_virt_addr[index];

		rx_status = rx_desc->status;
		rx_proc++;
		rxq->refill_num++;

		if (rx_status & MVNETA_RXD_FIRST_DESC) {
			/* Check errors only for FIRST descriptor */
			if (rx_status & MVNETA_RXD_ERR_SUMMARY) {
				mvneta_rx_error(pp, rx_desc);
				goto next;
			}

			size = rx_desc->data_size;
			frame_sz = size - ETH_FCS_LEN;
			desc_status = rx_status;

			mvneta_swbm_rx_frame(pp, rx_desc, rxq, &xdp_buf,
					     &size, page);
		} else {
			if (unlikely(!xdp_buf.data_hard_start)) {
				rx_desc->buf_phys_addr = 0;
				page_pool_put_full_page(rxq->page_pool, page,
							true);
				goto next;
			}

			mvneta_swbm_add_rx_fragment(pp, rx_desc, rxq, &xdp_buf,
						    &size, &sinfo, page);
		} /* Middle or Last descriptor */

		if (!(rx_status & MVNETA_RXD_LAST_DESC))
			/* no last descriptor this time */
			continue;

		if (size) {
			mvneta_xdp_put_buff(pp, rxq, &xdp_buf, &sinfo, -1);
			goto next;
		}

		if (xdp_prog &&
		    mvneta_run_xdp(pp, rxq, xdp_prog, &xdp_buf, frame_sz, &ps))
			goto next;

		skb = mvneta_swbm_build_skb(pp, rxq->page_pool, &xdp_buf, desc_status);
		if (IS_ERR(skb)) {
			struct mvneta_pcpu_stats *stats = this_cpu_ptr(pp->stats);

			mvneta_xdp_put_buff(pp, rxq, &xdp_buf, &sinfo, -1);

			u64_stats_update_begin(&stats->syncp);
			stats->es.skb_alloc_error++;
			stats->rx_dropped++;
			u64_stats_update_end(&stats->syncp);

			goto next;
		}

		ps.rx_bytes += skb->len;
		ps.rx_packets++;

		skb->protocol = eth_type_trans(skb, dev);
		napi_gro_receive(napi, skb);
next:
		xdp_buf.data_hard_start = NULL;
		sinfo.nr_frags = 0;
	}

	if (xdp_buf.data_hard_start)
		mvneta_xdp_put_buff(pp, rxq, &xdp_buf, &sinfo, -1);

	if (ps.xdp_redirect)
		xdp_do_flush_map();

	if (ps.rx_packets)
		mvneta_update_stats(pp, &ps);

	/* return some buffers to hardware queue, one at a time is too slow */
	refill = mvneta_rx_refill_queue(pp, rxq);

	/* Update rxq management counters */
	mvneta_rxq_desc_num_update(pp, rxq, rx_proc, refill);

	return ps.rx_packets;
}

/* Main rx processing when using hardware buffer management */
static int mvneta_rx_hwbm(struct napi_struct *napi,
			  struct mvneta_port *pp, int rx_todo,
			  struct mvneta_rx_queue *rxq)
{
	struct net_device *dev = pp->dev;
	int rx_done;
	u32 rcvd_pkts = 0;
	u32 rcvd_bytes = 0;

	/* Get number of received packets */
	rx_done = mvneta_rxq_busy_desc_num_get(pp, rxq);

	if (rx_todo > rx_done)
		rx_todo = rx_done;

	rx_done = 0;

	/* Fairness NAPI loop */
	while (rx_done < rx_todo) {
		struct mvneta_rx_desc *rx_desc = mvneta_rxq_next_desc_get(rxq);
		struct mvneta_bm_pool *bm_pool = NULL;
		struct sk_buff *skb;
		unsigned char *data;
		dma_addr_t phys_addr;
		u32 rx_status, frag_size;
		int rx_bytes, err;
		u8 pool_id;

		rx_done++;
		rx_status = rx_desc->status;
		rx_bytes = rx_desc->data_size - (ETH_FCS_LEN + MVNETA_MH_SIZE);
		data = (u8 *)(uintptr_t)rx_desc->buf_cookie;
		phys_addr = rx_desc->buf_phys_addr;
		pool_id = MVNETA_RX_GET_BM_POOL_ID(rx_desc);
		bm_pool = &pp->bm_priv->bm_pools[pool_id];

		if (!mvneta_rxq_desc_is_first_last(rx_status) ||
		    (rx_status & MVNETA_RXD_ERR_SUMMARY)) {
err_drop_frame_ret_pool:
			/* Return the buffer to the pool */
			mvneta_bm_pool_put_bp(pp->bm_priv, bm_pool,
					      rx_desc->buf_phys_addr);
err_drop_frame:
			mvneta_rx_error(pp, rx_desc);
			/* leave the descriptor untouched */
			continue;
		}

		if (rx_bytes <= rx_copybreak) {
			/* better copy a small frame and not unmap the DMA region */
			skb = netdev_alloc_skb_ip_align(dev, rx_bytes);
			if (unlikely(!skb))
				goto err_drop_frame_ret_pool;

			dma_sync_single_range_for_cpu(&pp->bm_priv->pdev->dev,
			                              rx_desc->buf_phys_addr,
			                              MVNETA_MH_SIZE + NET_SKB_PAD,
			                              rx_bytes,
			                              DMA_FROM_DEVICE);
			skb_put_data(skb, data + MVNETA_MH_SIZE + NET_SKB_PAD,
				     rx_bytes);

			skb->protocol = eth_type_trans(skb, dev);
			skb->ip_summed = mvneta_rx_csum(pp, rx_status);
			napi_gro_receive(napi, skb);

			rcvd_pkts++;
			rcvd_bytes += rx_bytes;

			/* Return the buffer to the pool */
			mvneta_bm_pool_put_bp(pp->bm_priv, bm_pool,
					      rx_desc->buf_phys_addr);

			/* leave the descriptor and buffer untouched */
			continue;
		}

		/* Refill processing */
		err = hwbm_pool_refill(&bm_pool->hwbm_pool, GFP_ATOMIC);
		if (err) {
			struct mvneta_pcpu_stats *stats;

			netdev_err(dev, "Linux processing - Can't refill\n");

			stats = this_cpu_ptr(pp->stats);
			u64_stats_update_begin(&stats->syncp);
			stats->es.refill_error++;
			u64_stats_update_end(&stats->syncp);

			goto err_drop_frame_ret_pool;
		}

		frag_size = bm_pool->hwbm_pool.frag_size;

		skb = build_skb(data, frag_size > PAGE_SIZE ? 0 : frag_size);

		/* After refill old buffer has to be unmapped regardless
		 * the skb is successfully built or not.
		 */
		dma_unmap_single(&pp->bm_priv->pdev->dev, phys_addr,
				 bm_pool->buf_size, DMA_FROM_DEVICE);
		if (!skb)
			goto err_drop_frame;

		rcvd_pkts++;
		rcvd_bytes += rx_bytes;

		/* Linux processing */
		skb_reserve(skb, MVNETA_MH_SIZE + NET_SKB_PAD);
		skb_put(skb, rx_bytes);

		skb->protocol = eth_type_trans(skb, dev);
		skb->ip_summed = mvneta_rx_csum(pp, rx_status);

		napi_gro_receive(napi, skb);
	}

	if (rcvd_pkts) {
		struct mvneta_pcpu_stats *stats = this_cpu_ptr(pp->stats);

		u64_stats_update_begin(&stats->syncp);
		stats->es.ps.rx_packets += rcvd_pkts;
		stats->es.ps.rx_bytes += rcvd_bytes;
		u64_stats_update_end(&stats->syncp);
	}

	/* Update rxq management counters */
	mvneta_rxq_desc_num_update(pp, rxq, rx_done, rx_done);

	return rx_done;
}

static inline void
mvneta_tso_put_hdr(struct sk_buff *skb, struct mvneta_tx_queue *txq)
{
	int hdr_len = skb_transport_offset(skb) + tcp_hdrlen(skb);
	struct mvneta_tx_buf *buf = &txq->buf[txq->txq_put_index];
	struct mvneta_tx_desc *tx_desc;

	tx_desc = mvneta_txq_next_desc_get(txq);
	tx_desc->data_size = hdr_len;
	tx_desc->command = mvneta_skb_tx_csum(skb);
	tx_desc->command |= MVNETA_TXD_F_DESC;
	tx_desc->buf_phys_addr = txq->tso_hdrs_phys +
				 txq->txq_put_index * TSO_HEADER_SIZE;
	buf->type = MVNETA_TYPE_SKB;
	buf->skb = NULL;

	mvneta_txq_inc_put(txq);
}

static inline int
mvneta_tso_put_data(struct net_device *dev, struct mvneta_tx_queue *txq,
		    struct sk_buff *skb, char *data, int size,
		    bool last_tcp, bool is_last)
{
	struct mvneta_tx_buf *buf = &txq->buf[txq->txq_put_index];
	struct mvneta_tx_desc *tx_desc;

	tx_desc = mvneta_txq_next_desc_get(txq);
	tx_desc->data_size = size;
	tx_desc->buf_phys_addr = dma_map_single(dev->dev.parent, data,
						size, DMA_TO_DEVICE);
	if (unlikely(dma_mapping_error(dev->dev.parent,
		     tx_desc->buf_phys_addr))) {
		mvneta_txq_desc_put(txq);
		return -ENOMEM;
	}

	tx_desc->command = 0;
	buf->type = MVNETA_TYPE_SKB;
	buf->skb = NULL;

	if (last_tcp) {
		/* last descriptor in the TCP packet */
		tx_desc->command = MVNETA_TXD_L_DESC;

		/* last descriptor in SKB */
		if (is_last)
			buf->skb = skb;
	}
	mvneta_txq_inc_put(txq);
	return 0;
}

static int mvneta_tx_tso(struct sk_buff *skb, struct net_device *dev,
			 struct mvneta_tx_queue *txq)
{
	int hdr_len, total_len, data_left;
	int desc_count = 0;
	struct mvneta_port *pp = netdev_priv(dev);
	struct tso_t tso;
	int i;

	/* Count needed descriptors */
	if ((txq->count + tso_count_descs(skb)) >= txq->size)
		return 0;

	if (skb_headlen(skb) < (skb_transport_offset(skb) + tcp_hdrlen(skb))) {
		pr_info("*** Is this even possible?\n");
		return 0;
	}

	/* Initialize the TSO handler, and prepare the first payload */
	hdr_len = tso_start(skb, &tso);

	total_len = skb->len - hdr_len;
	while (total_len > 0) {
		char *hdr;

		data_left = min_t(int, skb_shinfo(skb)->gso_size, total_len);
		total_len -= data_left;
		desc_count++;

		/* prepare packet headers: MAC + IP + TCP */
		hdr = txq->tso_hdrs + txq->txq_put_index * TSO_HEADER_SIZE;
		tso_build_hdr(skb, hdr, &tso, data_left, total_len == 0);

		mvneta_tso_put_hdr(skb, txq);

		while (data_left > 0) {
			int size;
			desc_count++;

			size = min_t(int, tso.size, data_left);

			if (mvneta_tso_put_data(dev, txq, skb,
						 tso.data, size,
						 size == data_left,
						 total_len == 0))
				goto err_release;
			data_left -= size;

			tso_build_data(skb, &tso, size);
		}
	}

	return desc_count;

err_release:
	/* Release all used data descriptors; header descriptors must not
	 * be DMA-unmapped.
	 */
	for (i = desc_count - 1; i >= 0; i--) {
		struct mvneta_tx_desc *tx_desc = txq->descs + i;
		if (!IS_TSO_HEADER(txq, tx_desc->buf_phys_addr))
			dma_unmap_single(pp->dev->dev.parent,
					 tx_desc->buf_phys_addr,
					 tx_desc->data_size,
					 DMA_TO_DEVICE);
		mvneta_txq_desc_put(txq);
	}
	return 0;
}

/* Handle tx fragmentation processing */
static int mvneta_tx_frag_process(struct mvneta_port *pp, struct sk_buff *skb,
				  struct mvneta_tx_queue *txq)
{
	struct mvneta_tx_desc *tx_desc;
	int i, nr_frags = skb_shinfo(skb)->nr_frags;

	for (i = 0; i < nr_frags; i++) {
		struct mvneta_tx_buf *buf = &txq->buf[txq->txq_put_index];
		skb_frag_t *frag = &skb_shinfo(skb)->frags[i];
		void *addr = skb_frag_address(frag);

		tx_desc = mvneta_txq_next_desc_get(txq);
		tx_desc->data_size = skb_frag_size(frag);

		tx_desc->buf_phys_addr =
			dma_map_single(pp->dev->dev.parent, addr,
				       tx_desc->data_size, DMA_TO_DEVICE);

		if (dma_mapping_error(pp->dev->dev.parent,
				      tx_desc->buf_phys_addr)) {
			mvneta_txq_desc_put(txq);
			goto error;
		}

		if (i == nr_frags - 1) {
			/* Last descriptor */
			tx_desc->command = MVNETA_TXD_L_DESC | MVNETA_TXD_Z_PAD;
			buf->skb = skb;
		} else {
			/* Descriptor in the middle: Not First, Not Last */
			tx_desc->command = 0;
			buf->skb = NULL;
		}
		buf->type = MVNETA_TYPE_SKB;
		mvneta_txq_inc_put(txq);
	}

	return 0;

error:
	/* Release all descriptors that were used to map fragments of
	 * this packet, as well as the corresponding DMA mappings
	 */
	for (i = i - 1; i >= 0; i--) {
		tx_desc = txq->descs + i;
		dma_unmap_single(pp->dev->dev.parent,
				 tx_desc->buf_phys_addr,
				 tx_desc->data_size,
				 DMA_TO_DEVICE);
		mvneta_txq_desc_put(txq);
	}

	return -ENOMEM;
}

/* Main tx processing */
static netdev_tx_t mvneta_tx(struct sk_buff *skb, struct net_device *dev)
{
	struct mvneta_port *pp = netdev_priv(dev);
	u16 txq_id = skb_get_queue_mapping(skb);
	struct mvneta_tx_queue *txq = &pp->txqs[txq_id];
	struct mvneta_tx_buf *buf = &txq->buf[txq->txq_put_index];
	struct mvneta_tx_desc *tx_desc;
	int len = skb->len;
	int frags = 0;
	u32 tx_cmd;

	if (!netif_running(dev))
		goto out;

	if (skb_is_gso(skb)) {
		frags = mvneta_tx_tso(skb, dev, txq);
		goto out;
	}

	frags = skb_shinfo(skb)->nr_frags + 1;

	/* Get a descriptor for the first part of the packet */
	tx_desc = mvneta_txq_next_desc_get(txq);

	tx_cmd = mvneta_skb_tx_csum(skb);

	tx_desc->data_size = skb_headlen(skb);

	tx_desc->buf_phys_addr = dma_map_single(dev->dev.parent, skb->data,
						tx_desc->data_size,
						DMA_TO_DEVICE);
	if (unlikely(dma_mapping_error(dev->dev.parent,
				       tx_desc->buf_phys_addr))) {
		mvneta_txq_desc_put(txq);
		frags = 0;
		goto out;
	}

	buf->type = MVNETA_TYPE_SKB;
	if (frags == 1) {
		/* First and Last descriptor */
		tx_cmd |= MVNETA_TXD_FLZ_DESC;
		tx_desc->command = tx_cmd;
		buf->skb = skb;
		mvneta_txq_inc_put(txq);
	} else {
		/* First but not Last */
		tx_cmd |= MVNETA_TXD_F_DESC;
		buf->skb = NULL;
		mvneta_txq_inc_put(txq);
		tx_desc->command = tx_cmd;
		/* Continue with other skb fragments */
		if (mvneta_tx_frag_process(pp, skb, txq)) {
			dma_unmap_single(dev->dev.parent,
					 tx_desc->buf_phys_addr,
					 tx_desc->data_size,
					 DMA_TO_DEVICE);
			mvneta_txq_desc_put(txq);
			frags = 0;
			goto out;
		}
	}

out:
	if (frags > 0) {
		struct netdev_queue *nq = netdev_get_tx_queue(dev, txq_id);
		struct mvneta_pcpu_stats *stats = this_cpu_ptr(pp->stats);

		netdev_tx_sent_queue(nq, len);

		txq->count += frags;
		if (txq->count >= txq->tx_stop_threshold)
			netif_tx_stop_queue(nq);

		if (!netdev_xmit_more() || netif_xmit_stopped(nq) ||
		    txq->pending + frags > MVNETA_TXQ_DEC_SENT_MASK)
			mvneta_txq_pend_desc_add(pp, txq, frags);
		else
			txq->pending += frags;

		u64_stats_update_begin(&stats->syncp);
		stats->es.ps.tx_bytes += len;
		stats->es.ps.tx_packets++;
		u64_stats_update_end(&stats->syncp);
	} else {
		dev->stats.tx_dropped++;
		dev_kfree_skb_any(skb);
	}

	return NETDEV_TX_OK;
}


/* Free tx resources, when resetting a port */
static void mvneta_txq_done_force(struct mvneta_port *pp,
				  struct mvneta_tx_queue *txq)

{
	struct netdev_queue *nq = netdev_get_tx_queue(pp->dev, txq->id);
	int tx_done = txq->count;

	mvneta_txq_bufs_free(pp, txq, tx_done, nq, false);

	/* reset txq */
	txq->count = 0;
	txq->txq_put_index = 0;
	txq->txq_get_index = 0;
}

/* Handle tx done - called in softirq context. The <cause_tx_done> argument
 * must be a valid cause according to MVNETA_TXQ_INTR_MASK_ALL.
 */
static void mvneta_tx_done_gbe(struct mvneta_port *pp, u32 cause_tx_done)
{
	struct mvneta_tx_queue *txq;
	struct netdev_queue *nq;
	int cpu = smp_processor_id();

	while (cause_tx_done) {
		txq = mvneta_tx_done_policy(pp, cause_tx_done);

		nq = netdev_get_tx_queue(pp->dev, txq->id);
		__netif_tx_lock(nq, cpu);

		if (txq->count)
			mvneta_txq_done(pp, txq);

		__netif_tx_unlock(nq);
		cause_tx_done &= ~((1 << txq->id));
	}
}

/* Compute crc8 of the specified address, using a unique algorithm ,
 * according to hw spec, different than generic crc8 algorithm
 */
static int mvneta_addr_crc(unsigned char *addr)
{
	int crc = 0;
	int i;

	for (i = 0; i < ETH_ALEN; i++) {
		int j;

		crc = (crc ^ addr[i]) << 8;
		for (j = 7; j >= 0; j--) {
			if (crc & (0x100 << j))
				crc ^= 0x107 << j;
		}
	}

	return crc;
}

/* This method controls the net device special MAC multicast support.
 * The Special Multicast Table for MAC addresses supports MAC of the form
 * 0x01-00-5E-00-00-XX (where XX is between 0x00 and 0xFF).
 * The MAC DA[7:0] bits are used as a pointer to the Special Multicast
 * Table entries in the DA-Filter table. This method set the Special
 * Multicast Table appropriate entry.
 */
static void mvneta_set_special_mcast_addr(struct mvneta_port *pp,
					  unsigned char last_byte,
					  int queue)
{
	unsigned int smc_table_reg;
	unsigned int tbl_offset;
	unsigned int reg_offset;

	/* Register offset from SMC table base    */
	tbl_offset = (last_byte / 4);
	/* Entry offset within the above reg */
	reg_offset = last_byte % 4;

	smc_table_reg = mvreg_read(pp, (MVNETA_DA_FILT_SPEC_MCAST
					+ tbl_offset * 4));

	if (queue == -1)
		smc_table_reg &= ~(0xff << (8 * reg_offset));
	else {
		smc_table_reg &= ~(0xff << (8 * reg_offset));
		smc_table_reg |= ((0x01 | (queue << 1)) << (8 * reg_offset));
	}

	mvreg_write(pp, MVNETA_DA_FILT_SPEC_MCAST + tbl_offset * 4,
		    smc_table_reg);
}

/* This method controls the network device Other MAC multicast support.
 * The Other Multicast Table is used for multicast of another type.
 * A CRC-8 is used as an index to the Other Multicast Table entries
 * in the DA-Filter table.
 * The method gets the CRC-8 value from the calling routine and
 * sets the Other Multicast Table appropriate entry according to the
 * specified CRC-8 .
 */
static void mvneta_set_other_mcast_addr(struct mvneta_port *pp,
					unsigned char crc8,
					int queue)
{
	unsigned int omc_table_reg;
	unsigned int tbl_offset;
	unsigned int reg_offset;

	tbl_offset = (crc8 / 4) * 4; /* Register offset from OMC table base */
	reg_offset = crc8 % 4;	     /* Entry offset within the above reg   */

	omc_table_reg = mvreg_read(pp, MVNETA_DA_FILT_OTH_MCAST + tbl_offset);

	if (queue == -1) {
		/* Clear accepts frame bit at specified Other DA table entry */
		omc_table_reg &= ~(0xff << (8 * reg_offset));
	} else {
		omc_table_reg &= ~(0xff << (8 * reg_offset));
		omc_table_reg |= ((0x01 | (queue << 1)) << (8 * reg_offset));
	}

	mvreg_write(pp, MVNETA_DA_FILT_OTH_MCAST + tbl_offset, omc_table_reg);
}

/* The network device supports multicast using two tables:
 *    1) Special Multicast Table for MAC addresses of the form
 *       0x01-00-5E-00-00-XX (where XX is between 0x00 and 0xFF).
 *       The MAC DA[7:0] bits are used as a pointer to the Special Multicast
 *       Table entries in the DA-Filter table.
 *    2) Other Multicast Table for multicast of another type. A CRC-8 value
 *       is used as an index to the Other Multicast Table entries in the
 *       DA-Filter table.
 */
static int mvneta_mcast_addr_set(struct mvneta_port *pp, unsigned char *p_addr,
				 int queue)
{
	unsigned char crc_result = 0;

	if (memcmp(p_addr, "\x01\x00\x5e\x00\x00", 5) == 0) {
		mvneta_set_special_mcast_addr(pp, p_addr[5], queue);
		return 0;
	}

	crc_result = mvneta_addr_crc(p_addr);
	if (queue == -1) {
		if (pp->mcast_count[crc_result] == 0) {
			netdev_info(pp->dev, "No valid Mcast for crc8=0x%02x\n",
				    crc_result);
			return -EINVAL;
		}

		pp->mcast_count[crc_result]--;
		if (pp->mcast_count[crc_result] != 0) {
			netdev_info(pp->dev,
				    "After delete there are %d valid Mcast for crc8=0x%02x\n",
				    pp->mcast_count[crc_result], crc_result);
			return -EINVAL;
		}
	} else
		pp->mcast_count[crc_result]++;

	mvneta_set_other_mcast_addr(pp, crc_result, queue);

	return 0;
}

/* Configure Fitering mode of Ethernet port */
static void mvneta_rx_unicast_promisc_set(struct mvneta_port *pp,
					  int is_promisc)
{
	u32 port_cfg_reg, val;

	port_cfg_reg = mvreg_read(pp, MVNETA_PORT_CONFIG);

	val = mvreg_read(pp, MVNETA_TYPE_PRIO);

	/* Set / Clear UPM bit in port configuration register */
	if (is_promisc) {
		/* Accept all Unicast addresses */
		port_cfg_reg |= MVNETA_UNI_PROMISC_MODE;
		val |= MVNETA_FORCE_UNI;
		mvreg_write(pp, MVNETA_MAC_ADDR_LOW, 0xffff);
		mvreg_write(pp, MVNETA_MAC_ADDR_HIGH, 0xffffffff);
	} else {
		/* Reject all Unicast addresses */
		port_cfg_reg &= ~MVNETA_UNI_PROMISC_MODE;
		val &= ~MVNETA_FORCE_UNI;
	}

	mvreg_write(pp, MVNETA_PORT_CONFIG, port_cfg_reg);
	mvreg_write(pp, MVNETA_TYPE_PRIO, val);
}

/* register unicast and multicast addresses */
static void mvneta_set_rx_mode(struct net_device *dev)
{
	struct mvneta_port *pp = netdev_priv(dev);
	struct netdev_hw_addr *ha;

	if (dev->flags & IFF_PROMISC) {
		/* Accept all: Multicast + Unicast */
		mvneta_rx_unicast_promisc_set(pp, 1);
		mvneta_set_ucast_table(pp, pp->rxq_def);
		mvneta_set_special_mcast_table(pp, pp->rxq_def);
		mvneta_set_other_mcast_table(pp, pp->rxq_def);
	} else {
		/* Accept single Unicast */
		mvneta_rx_unicast_promisc_set(pp, 0);
		mvneta_set_ucast_table(pp, -1);
		mvneta_mac_addr_set(pp, dev->dev_addr, pp->rxq_def);

		if (dev->flags & IFF_ALLMULTI) {
			/* Accept all multicast */
			mvneta_set_special_mcast_table(pp, pp->rxq_def);
			mvneta_set_other_mcast_table(pp, pp->rxq_def);
		} else {
			/* Accept only initialized multicast */
			mvneta_set_special_mcast_table(pp, -1);
			mvneta_set_other_mcast_table(pp, -1);

			if (!netdev_mc_empty(dev)) {
				netdev_for_each_mc_addr(ha, dev) {
					mvneta_mcast_addr_set(pp, ha->addr,
							      pp->rxq_def);
				}
			}
		}
	}
}

/* Interrupt handling - the callback for request_irq() */
static irqreturn_t mvneta_isr(int irq, void *dev_id)
{
	struct mvneta_port *pp = (struct mvneta_port *)dev_id;

	mvreg_write(pp, MVNETA_INTR_NEW_MASK, 0);
	napi_schedule(&pp->napi);

	return IRQ_HANDLED;
}

/* Interrupt handling - the callback for request_percpu_irq() */
static irqreturn_t mvneta_percpu_isr(int irq, void *dev_id)
{
	struct mvneta_pcpu_port *port = (struct mvneta_pcpu_port *)dev_id;

	disable_percpu_irq(port->pp->dev->irq);
	napi_schedule(&port->napi);

	return IRQ_HANDLED;
}

static void mvneta_link_change(struct mvneta_port *pp)
{
	u32 gmac_stat = mvreg_read(pp, MVNETA_GMAC_STATUS);

	phylink_mac_change(pp->phylink, !!(gmac_stat & MVNETA_GMAC_LINK_UP));
}

/* NAPI handler
 * Bits 0 - 7 of the causeRxTx register indicate that are transmitted
 * packets on the corresponding TXQ (Bit 0 is for TX queue 1).
 * Bits 8 -15 of the cause Rx Tx register indicate that are received
 * packets on the corresponding RXQ (Bit 8 is for RX queue 0).
 * Each CPU has its own causeRxTx register
 */
static int mvneta_poll(struct napi_struct *napi, int budget)
{
	int rx_done = 0;
	u32 cause_rx_tx;
	int rx_queue;
	struct mvneta_port *pp = netdev_priv(napi->dev);
	struct mvneta_pcpu_port *port = this_cpu_ptr(pp->ports);

	if (!netif_running(pp->dev)) {
		napi_complete(napi);
		return rx_done;
	}

	/* Read cause register */
	cause_rx_tx = mvreg_read(pp, MVNETA_INTR_NEW_CAUSE);
	if (cause_rx_tx & MVNETA_MISCINTR_INTR_MASK) {
		u32 cause_misc = mvreg_read(pp, MVNETA_INTR_MISC_CAUSE);

		mvreg_write(pp, MVNETA_INTR_MISC_CAUSE, 0);

		if (cause_misc & (MVNETA_CAUSE_PHY_STATUS_CHANGE |
				  MVNETA_CAUSE_LINK_CHANGE))
			mvneta_link_change(pp);
	}

	/* Release Tx descriptors */
	if (cause_rx_tx & MVNETA_TX_INTR_MASK_ALL) {
		mvneta_tx_done_gbe(pp, (cause_rx_tx & MVNETA_TX_INTR_MASK_ALL));
		cause_rx_tx &= ~MVNETA_TX_INTR_MASK_ALL;
	}

	/* For the case where the last mvneta_poll did not process all
	 * RX packets
	 */
	cause_rx_tx |= pp->neta_armada3700 ? pp->cause_rx_tx :
		port->cause_rx_tx;

	rx_queue = fls(((cause_rx_tx >> 8) & 0xff));
	if (rx_queue) {
		rx_queue = rx_queue - 1;
		if (pp->bm_priv)
			rx_done = mvneta_rx_hwbm(napi, pp, budget,
						 &pp->rxqs[rx_queue]);
		else
			rx_done = mvneta_rx_swbm(napi, pp, budget,
						 &pp->rxqs[rx_queue]);
	}

	if (rx_done < budget) {
		cause_rx_tx = 0;
		napi_complete_done(napi, rx_done);

		if (pp->neta_armada3700) {
			unsigned long flags;

			local_irq_save(flags);
			mvreg_write(pp, MVNETA_INTR_NEW_MASK,
				    MVNETA_RX_INTR_MASK(rxq_number) |
				    MVNETA_TX_INTR_MASK(txq_number) |
				    MVNETA_MISCINTR_INTR_MASK);
			local_irq_restore(flags);
		} else {
			enable_percpu_irq(pp->dev->irq, 0);
		}
	}

	if (pp->neta_armada3700)
		pp->cause_rx_tx = cause_rx_tx;
	else
		port->cause_rx_tx = cause_rx_tx;

	return rx_done;
}

static int mvneta_create_page_pool(struct mvneta_port *pp,
				   struct mvneta_rx_queue *rxq, int size)
{
	struct bpf_prog *xdp_prog = READ_ONCE(pp->xdp_prog);
	struct page_pool_params pp_params = {
		.order = 0,
		.flags = PP_FLAG_DMA_MAP | PP_FLAG_DMA_SYNC_DEV,
		.pool_size = size,
		.nid = NUMA_NO_NODE,
		.dev = pp->dev->dev.parent,
		.dma_dir = xdp_prog ? DMA_BIDIRECTIONAL : DMA_FROM_DEVICE,
		.offset = pp->rx_offset_correction,
		.max_len = MVNETA_MAX_RX_BUF_SIZE,
	};
	int err;

	rxq->page_pool = page_pool_create(&pp_params);
	if (IS_ERR(rxq->page_pool)) {
		err = PTR_ERR(rxq->page_pool);
		rxq->page_pool = NULL;
		return err;
	}

	err = xdp_rxq_info_reg(&rxq->xdp_rxq, pp->dev, rxq->id, 0);
	if (err < 0)
		goto err_free_pp;

	err = xdp_rxq_info_reg_mem_model(&rxq->xdp_rxq, MEM_TYPE_PAGE_POOL,
					 rxq->page_pool);
	if (err)
		goto err_unregister_rxq;

	return 0;

err_unregister_rxq:
	xdp_rxq_info_unreg(&rxq->xdp_rxq);
err_free_pp:
	page_pool_destroy(rxq->page_pool);
	rxq->page_pool = NULL;
	return err;
}

/* Handle rxq fill: allocates rxq skbs; called when initializing a port */
static int mvneta_rxq_fill(struct mvneta_port *pp, struct mvneta_rx_queue *rxq,
			   int num)
{
	int i, err;

	err = mvneta_create_page_pool(pp, rxq, num);
	if (err < 0)
		return err;

	for (i = 0; i < num; i++) {
		memset(rxq->descs + i, 0, sizeof(struct mvneta_rx_desc));
		if (mvneta_rx_refill(pp, rxq->descs + i, rxq,
				     GFP_KERNEL) != 0) {
			netdev_err(pp->dev,
				   "%s:rxq %d, %d of %d buffs  filled\n",
				   __func__, rxq->id, i, num);
			break;
		}
	}

	/* Add this number of RX descriptors as non occupied (ready to
	 * get packets)
	 */
	mvneta_rxq_non_occup_desc_add(pp, rxq, i);

	return i;
}

/* Free all packets pending transmit from all TXQs and reset TX port */
static void mvneta_tx_reset(struct mvneta_port *pp)
{
	int queue;

	/* free the skb's in the tx ring */
	for (queue = 0; queue < txq_number; queue++)
		mvneta_txq_done_force(pp, &pp->txqs[queue]);

	mvreg_write(pp, MVNETA_PORT_TX_RESET, MVNETA_PORT_TX_DMA_RESET);
	mvreg_write(pp, MVNETA_PORT_TX_RESET, 0);
}

static void mvneta_rx_reset(struct mvneta_port *pp)
{
	mvreg_write(pp, MVNETA_PORT_RX_RESET, MVNETA_PORT_RX_DMA_RESET);
	mvreg_write(pp, MVNETA_PORT_RX_RESET, 0);
}

/* Rx/Tx queue initialization/cleanup methods */

static int mvneta_rxq_sw_init(struct mvneta_port *pp,
			      struct mvneta_rx_queue *rxq)
{
	rxq->size = pp->rx_ring_size;

	/* Allocate memory for RX descriptors */
	rxq->descs = dma_alloc_coherent(pp->dev->dev.parent,
					rxq->size * MVNETA_DESC_ALIGNED_SIZE,
					&rxq->descs_phys, GFP_KERNEL);
	if (!rxq->descs)
		return -ENOMEM;

	rxq->last_desc = rxq->size - 1;

	return 0;
}

static void mvneta_rxq_hw_init(struct mvneta_port *pp,
			       struct mvneta_rx_queue *rxq)
{
	/* Set Rx descriptors queue starting address */
	mvreg_write(pp, MVNETA_RXQ_BASE_ADDR_REG(rxq->id), rxq->descs_phys);
	mvreg_write(pp, MVNETA_RXQ_SIZE_REG(rxq->id), rxq->size);

	/* Set coalescing pkts and time */
	mvneta_rx_pkts_coal_set(pp, rxq, rxq->pkts_coal);
	mvneta_rx_time_coal_set(pp, rxq, rxq->time_coal);

	if (!pp->bm_priv) {
		/* Set Offset */
		mvneta_rxq_offset_set(pp, rxq, 0);
		mvneta_rxq_buf_size_set(pp, rxq, PAGE_SIZE < SZ_64K ?
					MVNETA_MAX_RX_BUF_SIZE :
					MVNETA_RX_BUF_SIZE(pp->pkt_size));
		mvneta_rxq_bm_disable(pp, rxq);
		mvneta_rxq_fill(pp, rxq, rxq->size);
	} else {
		/* Set Offset */
		mvneta_rxq_offset_set(pp, rxq,
				      NET_SKB_PAD - pp->rx_offset_correction);

		mvneta_rxq_bm_enable(pp, rxq);
		/* Fill RXQ with buffers from RX pool */
		mvneta_rxq_long_pool_set(pp, rxq);
		mvneta_rxq_short_pool_set(pp, rxq);
		mvneta_rxq_non_occup_desc_add(pp, rxq, rxq->size);
	}
}

/* Create a specified RX queue */
static int mvneta_rxq_init(struct mvneta_port *pp,
			   struct mvneta_rx_queue *rxq)

{
	int ret;

	ret = mvneta_rxq_sw_init(pp, rxq);
	if (ret < 0)
		return ret;

	mvneta_rxq_hw_init(pp, rxq);

	return 0;
}

/* Cleanup Rx queue */
static void mvneta_rxq_deinit(struct mvneta_port *pp,
			      struct mvneta_rx_queue *rxq)
{
	mvneta_rxq_drop_pkts(pp, rxq);

	if (rxq->descs)
		dma_free_coherent(pp->dev->dev.parent,
				  rxq->size * MVNETA_DESC_ALIGNED_SIZE,
				  rxq->descs,
				  rxq->descs_phys);

	rxq->descs             = NULL;
	rxq->last_desc         = 0;
	rxq->next_desc_to_proc = 0;
	rxq->descs_phys        = 0;
	rxq->first_to_refill   = 0;
	rxq->refill_num        = 0;
}

static int mvneta_txq_sw_init(struct mvneta_port *pp,
			      struct mvneta_tx_queue *txq)
{
	int cpu;

	txq->size = pp->tx_ring_size;

	/* A queue must always have room for at least one skb.
	 * Therefore, stop the queue when the free entries reaches
	 * the maximum number of descriptors per skb.
	 */
	txq->tx_stop_threshold = txq->size - MVNETA_MAX_SKB_DESCS;
	txq->tx_wake_threshold = txq->tx_stop_threshold / 2;

	/* Allocate memory for TX descriptors */
	txq->descs = dma_alloc_coherent(pp->dev->dev.parent,
					txq->size * MVNETA_DESC_ALIGNED_SIZE,
					&txq->descs_phys, GFP_KERNEL);
	if (!txq->descs)
		return -ENOMEM;

	txq->last_desc = txq->size - 1;

	txq->buf = kmalloc_array(txq->size, sizeof(*txq->buf), GFP_KERNEL);
	if (!txq->buf)
		return -ENOMEM;

	/* Allocate DMA buffers for TSO MAC/IP/TCP headers */
	txq->tso_hdrs = dma_alloc_coherent(pp->dev->dev.parent,
					   txq->size * TSO_HEADER_SIZE,
					   &txq->tso_hdrs_phys, GFP_KERNEL);
	if (!txq->tso_hdrs)
		return -ENOMEM;

	/* Setup XPS mapping */
	if (pp->neta_armada3700)
		cpu = 0;
	else if (txq_number > 1)
		cpu = txq->id % num_present_cpus();
	else
		cpu = pp->rxq_def % num_present_cpus();
	cpumask_set_cpu(cpu, &txq->affinity_mask);
	netif_set_xps_queue(pp->dev, &txq->affinity_mask, txq->id);

	return 0;
}

static void mvneta_txq_hw_init(struct mvneta_port *pp,
			       struct mvneta_tx_queue *txq)
{
	/* Set maximum bandwidth for enabled TXQs */
	mvreg_write(pp, MVETH_TXQ_TOKEN_CFG_REG(txq->id), 0x03ffffff);
	mvreg_write(pp, MVETH_TXQ_TOKEN_COUNT_REG(txq->id), 0x3fffffff);

	/* Set Tx descriptors queue starting address */
	mvreg_write(pp, MVNETA_TXQ_BASE_ADDR_REG(txq->id), txq->descs_phys);
	mvreg_write(pp, MVNETA_TXQ_SIZE_REG(txq->id), txq->size);

	mvneta_tx_done_pkts_coal_set(pp, txq, txq->done_pkts_coal);
}

/* Create and initialize a tx queue */
static int mvneta_txq_init(struct mvneta_port *pp,
			   struct mvneta_tx_queue *txq)
{
	int ret;

	ret = mvneta_txq_sw_init(pp, txq);
	if (ret < 0)
		return ret;

	mvneta_txq_hw_init(pp, txq);

	return 0;
}

/* Free allocated resources when mvneta_txq_init() fails to allocate memory*/
static void mvneta_txq_sw_deinit(struct mvneta_port *pp,
				 struct mvneta_tx_queue *txq)
{
	struct netdev_queue *nq = netdev_get_tx_queue(pp->dev, txq->id);

	kfree(txq->buf);

	if (txq->tso_hdrs)
		dma_free_coherent(pp->dev->dev.parent,
				  txq->size * TSO_HEADER_SIZE,
				  txq->tso_hdrs, txq->tso_hdrs_phys);
	if (txq->descs)
		dma_free_coherent(pp->dev->dev.parent,
				  txq->size * MVNETA_DESC_ALIGNED_SIZE,
				  txq->descs, txq->descs_phys);

	netdev_tx_reset_queue(nq);

	txq->descs             = NULL;
	txq->last_desc         = 0;
	txq->next_desc_to_proc = 0;
	txq->descs_phys        = 0;
}

static void mvneta_txq_hw_deinit(struct mvneta_port *pp,
				 struct mvneta_tx_queue *txq)
{
	/* Set minimum bandwidth for disabled TXQs */
	mvreg_write(pp, MVETH_TXQ_TOKEN_CFG_REG(txq->id), 0);
	mvreg_write(pp, MVETH_TXQ_TOKEN_COUNT_REG(txq->id), 0);

	/* Set Tx descriptors queue starting address and size */
	mvreg_write(pp, MVNETA_TXQ_BASE_ADDR_REG(txq->id), 0);
	mvreg_write(pp, MVNETA_TXQ_SIZE_REG(txq->id), 0);
}

static void mvneta_txq_deinit(struct mvneta_port *pp,
			      struct mvneta_tx_queue *txq)
{
	mvneta_txq_sw_deinit(pp, txq);
	mvneta_txq_hw_deinit(pp, txq);
}

/* Cleanup all Tx queues */
static void mvneta_cleanup_txqs(struct mvneta_port *pp)
{
	int queue;

	for (queue = 0; queue < txq_number; queue++)
		mvneta_txq_deinit(pp, &pp->txqs[queue]);
}

/* Cleanup all Rx queues */
static void mvneta_cleanup_rxqs(struct mvneta_port *pp)
{
	int queue;

	for (queue = 0; queue < rxq_number; queue++)
		mvneta_rxq_deinit(pp, &pp->rxqs[queue]);
}


/* Init all Rx queues */
static int mvneta_setup_rxqs(struct mvneta_port *pp)
{
	int queue;

	for (queue = 0; queue < rxq_number; queue++) {
		int err = mvneta_rxq_init(pp, &pp->rxqs[queue]);

		if (err) {
			netdev_err(pp->dev, "%s: can't create rxq=%d\n",
				   __func__, queue);
			mvneta_cleanup_rxqs(pp);
			return err;
		}
	}

	return 0;
}

/* Init all tx queues */
static int mvneta_setup_txqs(struct mvneta_port *pp)
{
	int queue;

	for (queue = 0; queue < txq_number; queue++) {
		int err = mvneta_txq_init(pp, &pp->txqs[queue]);
		if (err) {
			netdev_err(pp->dev, "%s: can't create txq=%d\n",
				   __func__, queue);
			mvneta_cleanup_txqs(pp);
			return err;
		}
	}

	return 0;
}

static int mvneta_comphy_init(struct mvneta_port *pp, phy_interface_t interface)
{
	int ret;

	ret = phy_set_mode_ext(pp->comphy, PHY_MODE_ETHERNET, interface);
	if (ret)
		return ret;

	return phy_power_on(pp->comphy);
}

static int mvneta_config_interface(struct mvneta_port *pp,
				   phy_interface_t interface)
{
	int ret = 0;

	if (pp->comphy) {
		if (interface == PHY_INTERFACE_MODE_SGMII ||
		    interface == PHY_INTERFACE_MODE_1000BASEX ||
		    interface == PHY_INTERFACE_MODE_2500BASEX) {
			ret = mvneta_comphy_init(pp, interface);
		}
	} else {
		switch (interface) {
		case PHY_INTERFACE_MODE_QSGMII:
			mvreg_write(pp, MVNETA_SERDES_CFG,
				    MVNETA_QSGMII_SERDES_PROTO);
			break;

		case PHY_INTERFACE_MODE_SGMII:
		case PHY_INTERFACE_MODE_1000BASEX:
			mvreg_write(pp, MVNETA_SERDES_CFG,
				    MVNETA_SGMII_SERDES_PROTO);
			break;

		case PHY_INTERFACE_MODE_2500BASEX:
			mvreg_write(pp, MVNETA_SERDES_CFG,
				    MVNETA_HSGMII_SERDES_PROTO);
			break;
		default:
			break;
		}
	}

	pp->phy_interface = interface;

	return ret;
}

static void mvneta_start_dev(struct mvneta_port *pp)
{
	int cpu;

	WARN_ON(mvneta_config_interface(pp, pp->phy_interface));

	mvneta_max_rx_size_set(pp, pp->pkt_size);
	mvneta_txq_max_tx_size_set(pp, pp->pkt_size);

	/* start the Rx/Tx activity */
	mvneta_port_enable(pp);

	if (!pp->neta_armada3700) {
		/* Enable polling on the port */
		for_each_online_cpu(cpu) {
			struct mvneta_pcpu_port *port =
				per_cpu_ptr(pp->ports, cpu);

			napi_enable(&port->napi);
		}
	} else {
		napi_enable(&pp->napi);
	}

	/* Unmask interrupts. It has to be done from each CPU */
	on_each_cpu(mvneta_percpu_unmask_interrupt, pp, true);

	mvreg_write(pp, MVNETA_INTR_MISC_MASK,
		    MVNETA_CAUSE_PHY_STATUS_CHANGE |
		    MVNETA_CAUSE_LINK_CHANGE);

	phylink_start(pp->phylink);

	/* We may have called phylink_speed_down before */
	phylink_speed_up(pp->phylink);

	netif_tx_start_all_queues(pp->dev);

	clear_bit(__MVNETA_DOWN, &pp->state);
}

static void mvneta_stop_dev(struct mvneta_port *pp)
{
	unsigned int cpu;

	set_bit(__MVNETA_DOWN, &pp->state);

	if (device_may_wakeup(&pp->dev->dev))
		phylink_speed_down(pp->phylink, false);

	phylink_stop(pp->phylink);

	if (!pp->neta_armada3700) {
		for_each_online_cpu(cpu) {
			struct mvneta_pcpu_port *port =
				per_cpu_ptr(pp->ports, cpu);

			napi_disable(&port->napi);
		}
	} else {
		napi_disable(&pp->napi);
	}

	netif_carrier_off(pp->dev);

	mvneta_port_down(pp);
	netif_tx_stop_all_queues(pp->dev);

	/* Stop the port activity */
	mvneta_port_disable(pp);

	/* Clear all ethernet port interrupts */
	on_each_cpu(mvneta_percpu_clear_intr_cause, pp, true);

	/* Mask all ethernet port interrupts */
	on_each_cpu(mvneta_percpu_mask_interrupt, pp, true);

	mvneta_tx_reset(pp);
	mvneta_rx_reset(pp);

	WARN_ON(phy_power_off(pp->comphy));
}

static void mvneta_percpu_enable(void *arg)
{
	struct mvneta_port *pp = arg;

	enable_percpu_irq(pp->dev->irq, IRQ_TYPE_NONE);
}

static void mvneta_percpu_disable(void *arg)
{
	struct mvneta_port *pp = arg;

	disable_percpu_irq(pp->dev->irq);
}

/* Change the device mtu */
static int mvneta_change_mtu(struct net_device *dev, int mtu)
{
	struct mvneta_port *pp = netdev_priv(dev);
	int ret;

	if (!IS_ALIGNED(MVNETA_RX_PKT_SIZE(mtu), 8)) {
		netdev_info(dev, "Illegal MTU value %d, rounding to %d\n",
			    mtu, ALIGN(MVNETA_RX_PKT_SIZE(mtu), 8));
		mtu = ALIGN(MVNETA_RX_PKT_SIZE(mtu), 8);
	}

	if (pp->xdp_prog && mtu > MVNETA_MAX_RX_BUF_SIZE) {
		netdev_info(dev, "Illegal MTU value %d for XDP mode\n", mtu);
		return -EINVAL;
	}

	dev->mtu = mtu;

	if (!netif_running(dev)) {
		if (pp->bm_priv)
			mvneta_bm_update_mtu(pp, mtu);

		netdev_update_features(dev);
		return 0;
	}

	/* The interface is running, so we have to force a
	 * reallocation of the queues
	 */
	mvneta_stop_dev(pp);
	on_each_cpu(mvneta_percpu_disable, pp, true);

	mvneta_cleanup_txqs(pp);
	mvneta_cleanup_rxqs(pp);

	if (pp->bm_priv)
		mvneta_bm_update_mtu(pp, mtu);

	pp->pkt_size = MVNETA_RX_PKT_SIZE(dev->mtu);

	ret = mvneta_setup_rxqs(pp);
	if (ret) {
		netdev_err(dev, "unable to setup rxqs after MTU change\n");
		return ret;
	}

	ret = mvneta_setup_txqs(pp);
	if (ret) {
		netdev_err(dev, "unable to setup txqs after MTU change\n");
		return ret;
	}

	on_each_cpu(mvneta_percpu_enable, pp, true);
	mvneta_start_dev(pp);

	netdev_update_features(dev);

	return 0;
}

static netdev_features_t mvneta_fix_features(struct net_device *dev,
					     netdev_features_t features)
{
	struct mvneta_port *pp = netdev_priv(dev);

	if (pp->tx_csum_limit && dev->mtu > pp->tx_csum_limit) {
		features &= ~(NETIF_F_IP_CSUM | NETIF_F_TSO);
		netdev_info(dev,
			    "Disable IP checksum for MTU greater than %dB\n",
			    pp->tx_csum_limit);
	}

	return features;
}

/* Get mac address */
static void mvneta_get_mac_addr(struct mvneta_port *pp, unsigned char *addr)
{
	u32 mac_addr_l, mac_addr_h;

	mac_addr_l = mvreg_read(pp, MVNETA_MAC_ADDR_LOW);
	mac_addr_h = mvreg_read(pp, MVNETA_MAC_ADDR_HIGH);
	addr[0] = (mac_addr_h >> 24) & 0xFF;
	addr[1] = (mac_addr_h >> 16) & 0xFF;
	addr[2] = (mac_addr_h >> 8) & 0xFF;
	addr[3] = mac_addr_h & 0xFF;
	addr[4] = (mac_addr_l >> 8) & 0xFF;
	addr[5] = mac_addr_l & 0xFF;
}

/* Handle setting mac address */
static int mvneta_set_mac_addr(struct net_device *dev, void *addr)
{
	struct mvneta_port *pp = netdev_priv(dev);
	struct sockaddr *sockaddr = addr;
	int ret;

	ret = eth_prepare_mac_addr_change(dev, addr);
	if (ret < 0)
		return ret;
	/* Remove previous address table entry */
	mvneta_mac_addr_set(pp, dev->dev_addr, -1);

	/* Set new addr in hw */
	mvneta_mac_addr_set(pp, sockaddr->sa_data, pp->rxq_def);

	eth_commit_mac_addr_change(dev, addr);
	return 0;
}

static void mvneta_validate(struct phylink_config *config,
			    unsigned long *supported,
			    struct phylink_link_state *state)
{
	__ETHTOOL_DECLARE_LINK_MODE_MASK(mask) = { 0, };

	/* We only support QSGMII, SGMII, 802.3z and RGMII modes.
	 * When in 802.3z mode, we must have AN enabled:
	 * "Bit 2 Field InBandAnEn In-band Auto-Negotiation enable. ...
	 * When <PortType> = 1 (1000BASE-X) this field must be set to 1."
	 */
<<<<<<< HEAD
	if (phy_interface_mode_is_8023z(state->interface)) {
		if (!phylink_test(state->advertising, Autoneg)) {
			bitmap_zero(supported, __ETHTOOL_LINK_MODE_MASK_NBITS);
			return;
		}
	} else if (state->interface != PHY_INTERFACE_MODE_NA &&
		   state->interface != PHY_INTERFACE_MODE_QSGMII &&
		   state->interface != PHY_INTERFACE_MODE_SGMII &&
		   !phy_interface_mode_is_rgmii(state->interface)) {
		bitmap_zero(supported, __ETHTOOL_LINK_MODE_MASK_NBITS);
=======
	if (phy_interface_mode_is_8023z(state->interface) &&
	    !phylink_test(state->advertising, Autoneg)) {
		linkmode_zero(supported);
>>>>>>> df0cc57e
		return;
	}

	/* Allow all the expected bits */
	phylink_set(mask, Autoneg);
	phylink_set_port_modes(mask);

	/* Asymmetric pause is unsupported */
	phylink_set(mask, Pause);

	/* Half-duplex at speeds higher than 100Mbit is unsupported */
	if (state->interface != PHY_INTERFACE_MODE_2500BASEX) {
		phylink_set(mask, 1000baseT_Full);
		phylink_set(mask, 1000baseX_Full);
	}

	if (state->interface == PHY_INTERFACE_MODE_2500BASEX) {
		phylink_set(mask, 2500baseT_Full);
		phylink_set(mask, 2500baseX_Full);
	}

	if (!phy_interface_mode_is_8023z(state->interface)) {
		/* 10M and 100M are only supported in non-802.3z mode */
		phylink_set(mask, 10baseT_Half);
		phylink_set(mask, 10baseT_Full);
		phylink_set(mask, 100baseT_Half);
		phylink_set(mask, 100baseT_Full);
	}

	linkmode_and(supported, supported, mask);
	linkmode_and(state->advertising, state->advertising, mask);
}

static void mvneta_mac_pcs_get_state(struct phylink_config *config,
				     struct phylink_link_state *state)
{
	struct net_device *ndev = to_net_dev(config->dev);
	struct mvneta_port *pp = netdev_priv(ndev);
	u32 gmac_stat;

	gmac_stat = mvreg_read(pp, MVNETA_GMAC_STATUS);

	if (gmac_stat & MVNETA_GMAC_SPEED_1000)
		state->speed =
			state->interface == PHY_INTERFACE_MODE_2500BASEX ?
			SPEED_2500 : SPEED_1000;
	else if (gmac_stat & MVNETA_GMAC_SPEED_100)
		state->speed = SPEED_100;
	else
		state->speed = SPEED_10;

	state->an_complete = !!(gmac_stat & MVNETA_GMAC_AN_COMPLETE);
	state->link = !!(gmac_stat & MVNETA_GMAC_LINK_UP);
	state->duplex = !!(gmac_stat & MVNETA_GMAC_FULL_DUPLEX);

	state->pause = 0;
	if (gmac_stat & MVNETA_GMAC_RX_FLOW_CTRL_ENABLE)
		state->pause |= MLO_PAUSE_RX;
	if (gmac_stat & MVNETA_GMAC_TX_FLOW_CTRL_ENABLE)
		state->pause |= MLO_PAUSE_TX;
}

static void mvneta_mac_an_restart(struct phylink_config *config)
{
	struct net_device *ndev = to_net_dev(config->dev);
	struct mvneta_port *pp = netdev_priv(ndev);
	u32 gmac_an = mvreg_read(pp, MVNETA_GMAC_AUTONEG_CONFIG);

	mvreg_write(pp, MVNETA_GMAC_AUTONEG_CONFIG,
		    gmac_an | MVNETA_GMAC_INBAND_RESTART_AN);
	mvreg_write(pp, MVNETA_GMAC_AUTONEG_CONFIG,
		    gmac_an & ~MVNETA_GMAC_INBAND_RESTART_AN);
}

static void mvneta_mac_config(struct phylink_config *config, unsigned int mode,
			      const struct phylink_link_state *state)
{
	struct net_device *ndev = to_net_dev(config->dev);
	struct mvneta_port *pp = netdev_priv(ndev);
	u32 new_ctrl0, gmac_ctrl0 = mvreg_read(pp, MVNETA_GMAC_CTRL_0);
	u32 new_ctrl2, gmac_ctrl2 = mvreg_read(pp, MVNETA_GMAC_CTRL_2);
	u32 new_ctrl4, gmac_ctrl4 = mvreg_read(pp, MVNETA_GMAC_CTRL_4);
	u32 new_clk, gmac_clk = mvreg_read(pp, MVNETA_GMAC_CLOCK_DIVIDER);
	u32 new_an, gmac_an = mvreg_read(pp, MVNETA_GMAC_AUTONEG_CONFIG);

	new_ctrl0 = gmac_ctrl0 & ~MVNETA_GMAC0_PORT_1000BASE_X;
	new_ctrl2 = gmac_ctrl2 & ~(MVNETA_GMAC2_INBAND_AN_ENABLE |
				   MVNETA_GMAC2_PORT_RESET);
	new_ctrl4 = gmac_ctrl4 & ~(MVNETA_GMAC4_SHORT_PREAMBLE_ENABLE);
	new_clk = gmac_clk & ~MVNETA_GMAC_1MS_CLOCK_ENABLE;
	new_an = gmac_an & ~(MVNETA_GMAC_INBAND_AN_ENABLE |
			     MVNETA_GMAC_INBAND_RESTART_AN |
			     MVNETA_GMAC_AN_SPEED_EN |
			     MVNETA_GMAC_ADVERT_SYM_FLOW_CTRL |
			     MVNETA_GMAC_AN_FLOW_CTRL_EN |
			     MVNETA_GMAC_AN_DUPLEX_EN);

	/* Even though it might look weird, when we're configured in
	 * SGMII or QSGMII mode, the RGMII bit needs to be set.
	 */
	new_ctrl2 |= MVNETA_GMAC2_PORT_RGMII;

	if (state->interface == PHY_INTERFACE_MODE_QSGMII ||
	    state->interface == PHY_INTERFACE_MODE_SGMII ||
	    phy_interface_mode_is_8023z(state->interface))
		new_ctrl2 |= MVNETA_GMAC2_PCS_ENABLE;

	if (phylink_test(state->advertising, Pause))
		new_an |= MVNETA_GMAC_ADVERT_SYM_FLOW_CTRL;

	if (!phylink_autoneg_inband(mode)) {
		/* Phy or fixed speed - nothing to do, leave the
		 * configured speed, duplex and flow control as-is.
		 */
	} else if (state->interface == PHY_INTERFACE_MODE_SGMII) {
		/* SGMII mode receives the state from the PHY */
		new_ctrl2 |= MVNETA_GMAC2_INBAND_AN_ENABLE;
		new_clk |= MVNETA_GMAC_1MS_CLOCK_ENABLE;
		new_an = (new_an & ~(MVNETA_GMAC_FORCE_LINK_DOWN |
				     MVNETA_GMAC_FORCE_LINK_PASS |
				     MVNETA_GMAC_CONFIG_MII_SPEED |
				     MVNETA_GMAC_CONFIG_GMII_SPEED |
				     MVNETA_GMAC_CONFIG_FULL_DUPLEX)) |
			 MVNETA_GMAC_INBAND_AN_ENABLE |
			 MVNETA_GMAC_AN_SPEED_EN |
			 MVNETA_GMAC_AN_DUPLEX_EN;
	} else {
		/* 802.3z negotiation - only 1000base-X */
		new_ctrl0 |= MVNETA_GMAC0_PORT_1000BASE_X;
		new_clk |= MVNETA_GMAC_1MS_CLOCK_ENABLE;
		new_an = (new_an & ~(MVNETA_GMAC_FORCE_LINK_DOWN |
				     MVNETA_GMAC_FORCE_LINK_PASS |
				     MVNETA_GMAC_CONFIG_MII_SPEED)) |
			 MVNETA_GMAC_INBAND_AN_ENABLE |
			 MVNETA_GMAC_CONFIG_GMII_SPEED |
			 /* The MAC only supports FD mode */
			 MVNETA_GMAC_CONFIG_FULL_DUPLEX;

		if (state->pause & MLO_PAUSE_AN && state->an_enabled)
			new_an |= MVNETA_GMAC_AN_FLOW_CTRL_EN;
	}

	/* Armada 370 documentation says we can only change the port mode
	 * and in-band enable when the link is down, so force it down
	 * while making these changes. We also do this for GMAC_CTRL2
	 */
	if ((new_ctrl0 ^ gmac_ctrl0) & MVNETA_GMAC0_PORT_1000BASE_X ||
	    (new_ctrl2 ^ gmac_ctrl2) & MVNETA_GMAC2_INBAND_AN_ENABLE ||
	    (new_an  ^ gmac_an) & MVNETA_GMAC_INBAND_AN_ENABLE) {
		mvreg_write(pp, MVNETA_GMAC_AUTONEG_CONFIG,
			    (gmac_an & ~MVNETA_GMAC_FORCE_LINK_PASS) |
			    MVNETA_GMAC_FORCE_LINK_DOWN);
	}


	/* When at 2.5G, the link partner can send frames with shortened
	 * preambles.
	 */
	if (state->interface == PHY_INTERFACE_MODE_2500BASEX)
		new_ctrl4 |= MVNETA_GMAC4_SHORT_PREAMBLE_ENABLE;

	if (pp->phy_interface != state->interface) {
		if (pp->comphy)
			WARN_ON(phy_power_off(pp->comphy));
		WARN_ON(mvneta_config_interface(pp, state->interface));
	}

	if (new_ctrl0 != gmac_ctrl0)
		mvreg_write(pp, MVNETA_GMAC_CTRL_0, new_ctrl0);
	if (new_ctrl2 != gmac_ctrl2)
		mvreg_write(pp, MVNETA_GMAC_CTRL_2, new_ctrl2);
	if (new_ctrl4 != gmac_ctrl4)
		mvreg_write(pp, MVNETA_GMAC_CTRL_4, new_ctrl4);
	if (new_clk != gmac_clk)
		mvreg_write(pp, MVNETA_GMAC_CLOCK_DIVIDER, new_clk);
	if (new_an != gmac_an)
		mvreg_write(pp, MVNETA_GMAC_AUTONEG_CONFIG, new_an);

	if (gmac_ctrl2 & MVNETA_GMAC2_PORT_RESET) {
		while ((mvreg_read(pp, MVNETA_GMAC_CTRL_2) &
			MVNETA_GMAC2_PORT_RESET) != 0)
			continue;
	}
}

static void mvneta_set_eee(struct mvneta_port *pp, bool enable)
{
	u32 lpi_ctl1;

	lpi_ctl1 = mvreg_read(pp, MVNETA_LPI_CTRL_1);
	if (enable)
		lpi_ctl1 |= MVNETA_LPI_REQUEST_ENABLE;
	else
		lpi_ctl1 &= ~MVNETA_LPI_REQUEST_ENABLE;
	mvreg_write(pp, MVNETA_LPI_CTRL_1, lpi_ctl1);
}

static void mvneta_mac_link_down(struct phylink_config *config,
				 unsigned int mode, phy_interface_t interface)
{
	struct net_device *ndev = to_net_dev(config->dev);
	struct mvneta_port *pp = netdev_priv(ndev);
	u32 val;

	mvneta_port_down(pp);

	if (!phylink_autoneg_inband(mode)) {
		val = mvreg_read(pp, MVNETA_GMAC_AUTONEG_CONFIG);
		val &= ~MVNETA_GMAC_FORCE_LINK_PASS;
		val |= MVNETA_GMAC_FORCE_LINK_DOWN;
		mvreg_write(pp, MVNETA_GMAC_AUTONEG_CONFIG, val);
	}

	pp->eee_active = false;
	mvneta_set_eee(pp, false);
}

static void mvneta_mac_link_up(struct phylink_config *config,
			       struct phy_device *phy,
			       unsigned int mode, phy_interface_t interface,
			       int speed, int duplex,
			       bool tx_pause, bool rx_pause)
{
	struct net_device *ndev = to_net_dev(config->dev);
	struct mvneta_port *pp = netdev_priv(ndev);
	u32 val;

	if (!phylink_autoneg_inband(mode)) {
		val = mvreg_read(pp, MVNETA_GMAC_AUTONEG_CONFIG);
		val &= ~(MVNETA_GMAC_FORCE_LINK_DOWN |
			 MVNETA_GMAC_CONFIG_MII_SPEED |
			 MVNETA_GMAC_CONFIG_GMII_SPEED |
			 MVNETA_GMAC_CONFIG_FLOW_CTRL |
			 MVNETA_GMAC_CONFIG_FULL_DUPLEX);
		val |= MVNETA_GMAC_FORCE_LINK_PASS;

		if (speed == SPEED_1000 || speed == SPEED_2500)
			val |= MVNETA_GMAC_CONFIG_GMII_SPEED;
		else if (speed == SPEED_100)
			val |= MVNETA_GMAC_CONFIG_MII_SPEED;

		if (duplex == DUPLEX_FULL)
			val |= MVNETA_GMAC_CONFIG_FULL_DUPLEX;

		if (tx_pause || rx_pause)
			val |= MVNETA_GMAC_CONFIG_FLOW_CTRL;

		mvreg_write(pp, MVNETA_GMAC_AUTONEG_CONFIG, val);
	} else {
		/* When inband doesn't cover flow control or flow control is
		 * disabled, we need to manually configure it. This bit will
		 * only have effect if MVNETA_GMAC_AN_FLOW_CTRL_EN is unset.
		 */
		val = mvreg_read(pp, MVNETA_GMAC_AUTONEG_CONFIG);
		val &= ~MVNETA_GMAC_CONFIG_FLOW_CTRL;

		if (tx_pause || rx_pause)
			val |= MVNETA_GMAC_CONFIG_FLOW_CTRL;

		mvreg_write(pp, MVNETA_GMAC_AUTONEG_CONFIG, val);
	}

	mvneta_port_up(pp);

	if (phy && pp->eee_enabled) {
		pp->eee_active = phy_init_eee(phy, 0) >= 0;
		mvneta_set_eee(pp, pp->eee_active && pp->tx_lpi_enabled);
	}
}

static const struct phylink_mac_ops mvneta_phylink_ops = {
	.validate = mvneta_validate,
	.mac_pcs_get_state = mvneta_mac_pcs_get_state,
	.mac_an_restart = mvneta_mac_an_restart,
	.mac_config = mvneta_mac_config,
	.mac_link_down = mvneta_mac_link_down,
	.mac_link_up = mvneta_mac_link_up,
};

static int mvneta_mdio_probe(struct mvneta_port *pp)
{
	struct ethtool_wolinfo wol = { .cmd = ETHTOOL_GWOL };
	int err = phylink_of_phy_connect(pp->phylink, pp->dn, 0);

	if (err)
		netdev_err(pp->dev, "could not attach PHY: %d\n", err);

	phylink_ethtool_get_wol(pp->phylink, &wol);
	device_set_wakeup_capable(&pp->dev->dev, !!wol.supported);

	/* PHY WoL may be enabled but device wakeup disabled */
	if (wol.supported)
		device_set_wakeup_enable(&pp->dev->dev, !!wol.wolopts);

	return err;
}

static void mvneta_mdio_remove(struct mvneta_port *pp)
{
	phylink_disconnect_phy(pp->phylink);
}

/* Electing a CPU must be done in an atomic way: it should be done
 * after or before the removal/insertion of a CPU and this function is
 * not reentrant.
 */
static void mvneta_percpu_elect(struct mvneta_port *pp)
{
	int elected_cpu = 0, max_cpu, cpu, i = 0;

	/* Use the cpu associated to the rxq when it is online, in all
	 * the other cases, use the cpu 0 which can't be offline.
	 */
	if (cpu_online(pp->rxq_def))
		elected_cpu = pp->rxq_def;

	max_cpu = num_present_cpus();

	for_each_online_cpu(cpu) {
		int rxq_map = 0, txq_map = 0;
		int rxq;

		for (rxq = 0; rxq < rxq_number; rxq++)
			if ((rxq % max_cpu) == cpu)
				rxq_map |= MVNETA_CPU_RXQ_ACCESS(rxq);

		if (cpu == elected_cpu)
			/* Map the default receive queue to the elected CPU */
			rxq_map |= MVNETA_CPU_RXQ_ACCESS(pp->rxq_def);

		/* We update the TX queue map only if we have one
		 * queue. In this case we associate the TX queue to
		 * the CPU bound to the default RX queue
		 */
		if (txq_number == 1)
			txq_map = (cpu == elected_cpu) ?
				MVNETA_CPU_TXQ_ACCESS(1) : 0;
		else
			txq_map = mvreg_read(pp, MVNETA_CPU_MAP(cpu)) &
				MVNETA_CPU_TXQ_ACCESS_ALL_MASK;

		mvreg_write(pp, MVNETA_CPU_MAP(cpu), rxq_map | txq_map);

		/* Update the interrupt mask on each CPU according the
		 * new mapping
		 */
		smp_call_function_single(cpu, mvneta_percpu_unmask_interrupt,
					 pp, true);
		i++;

	}
};

static int mvneta_cpu_online(unsigned int cpu, struct hlist_node *node)
{
	int other_cpu;
	struct mvneta_port *pp = hlist_entry_safe(node, struct mvneta_port,
						  node_online);
	struct mvneta_pcpu_port *port = per_cpu_ptr(pp->ports, cpu);

	/* Armada 3700's per-cpu interrupt for mvneta is broken, all interrupts
	 * are routed to CPU 0, so we don't need all the cpu-hotplug support
	 */
	if (pp->neta_armada3700)
		return 0;

	spin_lock(&pp->lock);
	/*
	 * Configuring the driver for a new CPU while the driver is
	 * stopping is racy, so just avoid it.
	 */
	if (pp->is_stopped) {
		spin_unlock(&pp->lock);
		return 0;
	}
	netif_tx_stop_all_queues(pp->dev);

	/*
	 * We have to synchronise on tha napi of each CPU except the one
	 * just being woken up
	 */
	for_each_online_cpu(other_cpu) {
		if (other_cpu != cpu) {
			struct mvneta_pcpu_port *other_port =
				per_cpu_ptr(pp->ports, other_cpu);

			napi_synchronize(&other_port->napi);
		}
	}

	/* Mask all ethernet port interrupts */
	on_each_cpu(mvneta_percpu_mask_interrupt, pp, true);
	napi_enable(&port->napi);

	/*
	 * Enable per-CPU interrupts on the CPU that is
	 * brought up.
	 */
	mvneta_percpu_enable(pp);

	/*
	 * Enable per-CPU interrupt on the one CPU we care
	 * about.
	 */
	mvneta_percpu_elect(pp);

	/* Unmask all ethernet port interrupts */
	on_each_cpu(mvneta_percpu_unmask_interrupt, pp, true);
	mvreg_write(pp, MVNETA_INTR_MISC_MASK,
		    MVNETA_CAUSE_PHY_STATUS_CHANGE |
		    MVNETA_CAUSE_LINK_CHANGE);
	netif_tx_start_all_queues(pp->dev);
	spin_unlock(&pp->lock);
	return 0;
}

static int mvneta_cpu_down_prepare(unsigned int cpu, struct hlist_node *node)
{
	struct mvneta_port *pp = hlist_entry_safe(node, struct mvneta_port,
						  node_online);
	struct mvneta_pcpu_port *port = per_cpu_ptr(pp->ports, cpu);

	/*
	 * Thanks to this lock we are sure that any pending cpu election is
	 * done.
	 */
	spin_lock(&pp->lock);
	/* Mask all ethernet port interrupts */
	on_each_cpu(mvneta_percpu_mask_interrupt, pp, true);
	spin_unlock(&pp->lock);

	napi_synchronize(&port->napi);
	napi_disable(&port->napi);
	/* Disable per-CPU interrupts on the CPU that is brought down. */
	mvneta_percpu_disable(pp);
	return 0;
}

static int mvneta_cpu_dead(unsigned int cpu, struct hlist_node *node)
{
	struct mvneta_port *pp = hlist_entry_safe(node, struct mvneta_port,
						  node_dead);

	/* Check if a new CPU must be elected now this on is down */
	spin_lock(&pp->lock);
	mvneta_percpu_elect(pp);
	spin_unlock(&pp->lock);
	/* Unmask all ethernet port interrupts */
	on_each_cpu(mvneta_percpu_unmask_interrupt, pp, true);
	mvreg_write(pp, MVNETA_INTR_MISC_MASK,
		    MVNETA_CAUSE_PHY_STATUS_CHANGE |
		    MVNETA_CAUSE_LINK_CHANGE);
	netif_tx_start_all_queues(pp->dev);
	return 0;
}

static int mvneta_open(struct net_device *dev)
{
	struct mvneta_port *pp = netdev_priv(dev);
	int ret;

	pp->pkt_size = MVNETA_RX_PKT_SIZE(pp->dev->mtu);

	ret = mvneta_setup_rxqs(pp);
	if (ret)
		return ret;

	ret = mvneta_setup_txqs(pp);
	if (ret)
		goto err_cleanup_rxqs;

	/* Connect to port interrupt line */
	if (pp->neta_armada3700)
		ret = request_irq(pp->dev->irq, mvneta_isr, 0,
				  dev->name, pp);
	else
		ret = request_percpu_irq(pp->dev->irq, mvneta_percpu_isr,
					 dev->name, pp->ports);
	if (ret) {
		netdev_err(pp->dev, "cannot request irq %d\n", pp->dev->irq);
		goto err_cleanup_txqs;
	}

	if (!pp->neta_armada3700) {
		/* Enable per-CPU interrupt on all the CPU to handle our RX
		 * queue interrupts
		 */
		on_each_cpu(mvneta_percpu_enable, pp, true);

		pp->is_stopped = false;
		/* Register a CPU notifier to handle the case where our CPU
		 * might be taken offline.
		 */
		ret = cpuhp_state_add_instance_nocalls(online_hpstate,
						       &pp->node_online);
		if (ret)
			goto err_free_irq;

		ret = cpuhp_state_add_instance_nocalls(CPUHP_NET_MVNETA_DEAD,
						       &pp->node_dead);
		if (ret)
			goto err_free_online_hp;
	}

	ret = mvneta_mdio_probe(pp);
	if (ret < 0) {
		netdev_err(dev, "cannot probe MDIO bus\n");
		goto err_free_dead_hp;
	}

	mvneta_start_dev(pp);

	return 0;

err_free_dead_hp:
	if (!pp->neta_armada3700)
		cpuhp_state_remove_instance_nocalls(CPUHP_NET_MVNETA_DEAD,
						    &pp->node_dead);
err_free_online_hp:
	if (!pp->neta_armada3700)
		cpuhp_state_remove_instance_nocalls(online_hpstate,
						    &pp->node_online);
err_free_irq:
	if (pp->neta_armada3700) {
		free_irq(pp->dev->irq, pp);
	} else {
		on_each_cpu(mvneta_percpu_disable, pp, true);
		free_percpu_irq(pp->dev->irq, pp->ports);
	}
err_cleanup_txqs:
	mvneta_cleanup_txqs(pp);
err_cleanup_rxqs:
	mvneta_cleanup_rxqs(pp);
	return ret;
}

/* Stop the port, free port interrupt line */
static int mvneta_stop(struct net_device *dev)
{
	struct mvneta_port *pp = netdev_priv(dev);

	if (!pp->neta_armada3700) {
		/* Inform that we are stopping so we don't want to setup the
		 * driver for new CPUs in the notifiers. The code of the
		 * notifier for CPU online is protected by the same spinlock,
		 * so when we get the lock, the notifer work is done.
		 */
		spin_lock(&pp->lock);
		pp->is_stopped = true;
		spin_unlock(&pp->lock);

		mvneta_stop_dev(pp);
		mvneta_mdio_remove(pp);

		cpuhp_state_remove_instance_nocalls(online_hpstate,
						    &pp->node_online);
		cpuhp_state_remove_instance_nocalls(CPUHP_NET_MVNETA_DEAD,
						    &pp->node_dead);
		on_each_cpu(mvneta_percpu_disable, pp, true);
		free_percpu_irq(dev->irq, pp->ports);
	} else {
		mvneta_stop_dev(pp);
		mvneta_mdio_remove(pp);
		free_irq(dev->irq, pp);
	}

	mvneta_cleanup_rxqs(pp);
	mvneta_cleanup_txqs(pp);

	return 0;
}

static int mvneta_ioctl(struct net_device *dev, struct ifreq *ifr, int cmd)
{
	struct mvneta_port *pp = netdev_priv(dev);

	return phylink_mii_ioctl(pp->phylink, ifr, cmd);
}

static int mvneta_xdp_setup(struct net_device *dev, struct bpf_prog *prog,
			    struct netlink_ext_ack *extack)
{
	bool need_update, running = netif_running(dev);
	struct mvneta_port *pp = netdev_priv(dev);
	struct bpf_prog *old_prog;

	if (prog && dev->mtu > MVNETA_MAX_RX_BUF_SIZE) {
		NL_SET_ERR_MSG_MOD(extack, "MTU too large for XDP");
		return -EOPNOTSUPP;
	}

	if (pp->bm_priv) {
		NL_SET_ERR_MSG_MOD(extack,
				   "Hardware Buffer Management not supported on XDP");
		return -EOPNOTSUPP;
	}

	need_update = !!pp->xdp_prog != !!prog;
	if (running && need_update)
		mvneta_stop(dev);

	old_prog = xchg(&pp->xdp_prog, prog);
	if (old_prog)
		bpf_prog_put(old_prog);

	if (running && need_update)
		return mvneta_open(dev);

	return 0;
}

static int mvneta_xdp(struct net_device *dev, struct netdev_bpf *xdp)
{
	switch (xdp->command) {
	case XDP_SETUP_PROG:
		return mvneta_xdp_setup(dev, xdp->prog, xdp->extack);
	default:
		return -EINVAL;
	}
}

/* Ethtool methods */

/* Set link ksettings (phy address, speed) for ethtools */
static int
mvneta_ethtool_set_link_ksettings(struct net_device *ndev,
				  const struct ethtool_link_ksettings *cmd)
{
	struct mvneta_port *pp = netdev_priv(ndev);

	return phylink_ethtool_ksettings_set(pp->phylink, cmd);
}

/* Get link ksettings for ethtools */
static int
mvneta_ethtool_get_link_ksettings(struct net_device *ndev,
				  struct ethtool_link_ksettings *cmd)
{
	struct mvneta_port *pp = netdev_priv(ndev);

	return phylink_ethtool_ksettings_get(pp->phylink, cmd);
}

static int mvneta_ethtool_nway_reset(struct net_device *dev)
{
	struct mvneta_port *pp = netdev_priv(dev);

	return phylink_ethtool_nway_reset(pp->phylink);
}

/* Set interrupt coalescing for ethtools */
static int
mvneta_ethtool_set_coalesce(struct net_device *dev,
			    struct ethtool_coalesce *c,
			    struct kernel_ethtool_coalesce *kernel_coal,
			    struct netlink_ext_ack *extack)
{
	struct mvneta_port *pp = netdev_priv(dev);
	int queue;

	for (queue = 0; queue < rxq_number; queue++) {
		struct mvneta_rx_queue *rxq = &pp->rxqs[queue];
		rxq->time_coal = c->rx_coalesce_usecs;
		rxq->pkts_coal = c->rx_max_coalesced_frames;
		mvneta_rx_pkts_coal_set(pp, rxq, rxq->pkts_coal);
		mvneta_rx_time_coal_set(pp, rxq, rxq->time_coal);
	}

	for (queue = 0; queue < txq_number; queue++) {
		struct mvneta_tx_queue *txq = &pp->txqs[queue];
		txq->done_pkts_coal = c->tx_max_coalesced_frames;
		mvneta_tx_done_pkts_coal_set(pp, txq, txq->done_pkts_coal);
	}

	return 0;
}

/* get coalescing for ethtools */
static int
mvneta_ethtool_get_coalesce(struct net_device *dev,
			    struct ethtool_coalesce *c,
			    struct kernel_ethtool_coalesce *kernel_coal,
			    struct netlink_ext_ack *extack)
{
	struct mvneta_port *pp = netdev_priv(dev);

	c->rx_coalesce_usecs        = pp->rxqs[0].time_coal;
	c->rx_max_coalesced_frames  = pp->rxqs[0].pkts_coal;

	c->tx_max_coalesced_frames =  pp->txqs[0].done_pkts_coal;
	return 0;
}


static void mvneta_ethtool_get_drvinfo(struct net_device *dev,
				    struct ethtool_drvinfo *drvinfo)
{
	strlcpy(drvinfo->driver, MVNETA_DRIVER_NAME,
		sizeof(drvinfo->driver));
	strlcpy(drvinfo->version, MVNETA_DRIVER_VERSION,
		sizeof(drvinfo->version));
	strlcpy(drvinfo->bus_info, dev_name(&dev->dev),
		sizeof(drvinfo->bus_info));
}


static void mvneta_ethtool_get_ringparam(struct net_device *netdev,
					 struct ethtool_ringparam *ring)
{
	struct mvneta_port *pp = netdev_priv(netdev);

	ring->rx_max_pending = MVNETA_MAX_RXD;
	ring->tx_max_pending = MVNETA_MAX_TXD;
	ring->rx_pending = pp->rx_ring_size;
	ring->tx_pending = pp->tx_ring_size;
}

static int mvneta_ethtool_set_ringparam(struct net_device *dev,
					struct ethtool_ringparam *ring)
{
	struct mvneta_port *pp = netdev_priv(dev);

	if ((ring->rx_pending == 0) || (ring->tx_pending == 0))
		return -EINVAL;
	pp->rx_ring_size = ring->rx_pending < MVNETA_MAX_RXD ?
		ring->rx_pending : MVNETA_MAX_RXD;

	pp->tx_ring_size = clamp_t(u16, ring->tx_pending,
				   MVNETA_MAX_SKB_DESCS * 2, MVNETA_MAX_TXD);
	if (pp->tx_ring_size != ring->tx_pending)
		netdev_warn(dev, "TX queue size set to %u (requested %u)\n",
			    pp->tx_ring_size, ring->tx_pending);

	if (netif_running(dev)) {
		mvneta_stop(dev);
		if (mvneta_open(dev)) {
			netdev_err(dev,
				   "error on opening device after ring param change\n");
			return -ENOMEM;
		}
	}

	return 0;
}

static void mvneta_ethtool_get_pauseparam(struct net_device *dev,
					  struct ethtool_pauseparam *pause)
{
	struct mvneta_port *pp = netdev_priv(dev);

	phylink_ethtool_get_pauseparam(pp->phylink, pause);
}

static int mvneta_ethtool_set_pauseparam(struct net_device *dev,
					 struct ethtool_pauseparam *pause)
{
	struct mvneta_port *pp = netdev_priv(dev);

	return phylink_ethtool_set_pauseparam(pp->phylink, pause);
}

static void mvneta_ethtool_get_strings(struct net_device *netdev, u32 sset,
				       u8 *data)
{
	if (sset == ETH_SS_STATS) {
		int i;

		for (i = 0; i < ARRAY_SIZE(mvneta_statistics); i++)
			memcpy(data + i * ETH_GSTRING_LEN,
			       mvneta_statistics[i].name, ETH_GSTRING_LEN);
	}
}

static void
mvneta_ethtool_update_pcpu_stats(struct mvneta_port *pp,
				 struct mvneta_ethtool_stats *es)
{
	unsigned int start;
	int cpu;

	for_each_possible_cpu(cpu) {
		struct mvneta_pcpu_stats *stats;
		u64 skb_alloc_error;
		u64 refill_error;
		u64 xdp_redirect;
		u64 xdp_xmit_err;
		u64 xdp_tx_err;
		u64 xdp_pass;
		u64 xdp_drop;
		u64 xdp_xmit;
		u64 xdp_tx;

		stats = per_cpu_ptr(pp->stats, cpu);
		do {
			start = u64_stats_fetch_begin_irq(&stats->syncp);
			skb_alloc_error = stats->es.skb_alloc_error;
			refill_error = stats->es.refill_error;
			xdp_redirect = stats->es.ps.xdp_redirect;
			xdp_pass = stats->es.ps.xdp_pass;
			xdp_drop = stats->es.ps.xdp_drop;
			xdp_xmit = stats->es.ps.xdp_xmit;
			xdp_xmit_err = stats->es.ps.xdp_xmit_err;
			xdp_tx = stats->es.ps.xdp_tx;
			xdp_tx_err = stats->es.ps.xdp_tx_err;
		} while (u64_stats_fetch_retry_irq(&stats->syncp, start));

		es->skb_alloc_error += skb_alloc_error;
		es->refill_error += refill_error;
		es->ps.xdp_redirect += xdp_redirect;
		es->ps.xdp_pass += xdp_pass;
		es->ps.xdp_drop += xdp_drop;
		es->ps.xdp_xmit += xdp_xmit;
		es->ps.xdp_xmit_err += xdp_xmit_err;
		es->ps.xdp_tx += xdp_tx;
		es->ps.xdp_tx_err += xdp_tx_err;
	}
}

static void mvneta_ethtool_update_stats(struct mvneta_port *pp)
{
	struct mvneta_ethtool_stats stats = {};
	const struct mvneta_statistic *s;
	void __iomem *base = pp->base;
	u32 high, low;
	u64 val;
	int i;

	mvneta_ethtool_update_pcpu_stats(pp, &stats);
	for (i = 0, s = mvneta_statistics;
	     s < mvneta_statistics + ARRAY_SIZE(mvneta_statistics);
	     s++, i++) {
		switch (s->type) {
		case T_REG_32:
			val = readl_relaxed(base + s->offset);
			pp->ethtool_stats[i] += val;
			break;
		case T_REG_64:
			/* Docs say to read low 32-bit then high */
			low = readl_relaxed(base + s->offset);
			high = readl_relaxed(base + s->offset + 4);
			val = (u64)high << 32 | low;
			pp->ethtool_stats[i] += val;
			break;
		case T_SW:
			switch (s->offset) {
			case ETHTOOL_STAT_EEE_WAKEUP:
				val = phylink_get_eee_err(pp->phylink);
				pp->ethtool_stats[i] += val;
				break;
			case ETHTOOL_STAT_SKB_ALLOC_ERR:
				pp->ethtool_stats[i] = stats.skb_alloc_error;
				break;
			case ETHTOOL_STAT_REFILL_ERR:
				pp->ethtool_stats[i] = stats.refill_error;
				break;
			case ETHTOOL_XDP_REDIRECT:
				pp->ethtool_stats[i] = stats.ps.xdp_redirect;
				break;
			case ETHTOOL_XDP_PASS:
				pp->ethtool_stats[i] = stats.ps.xdp_pass;
				break;
			case ETHTOOL_XDP_DROP:
				pp->ethtool_stats[i] = stats.ps.xdp_drop;
				break;
			case ETHTOOL_XDP_TX:
				pp->ethtool_stats[i] = stats.ps.xdp_tx;
				break;
			case ETHTOOL_XDP_TX_ERR:
				pp->ethtool_stats[i] = stats.ps.xdp_tx_err;
				break;
			case ETHTOOL_XDP_XMIT:
				pp->ethtool_stats[i] = stats.ps.xdp_xmit;
				break;
			case ETHTOOL_XDP_XMIT_ERR:
				pp->ethtool_stats[i] = stats.ps.xdp_xmit_err;
				break;
			}
			break;
		}
	}
}

static void mvneta_ethtool_get_stats(struct net_device *dev,
				     struct ethtool_stats *stats, u64 *data)
{
	struct mvneta_port *pp = netdev_priv(dev);
	int i;

	mvneta_ethtool_update_stats(pp);

	for (i = 0; i < ARRAY_SIZE(mvneta_statistics); i++)
		*data++ = pp->ethtool_stats[i];
}

static int mvneta_ethtool_get_sset_count(struct net_device *dev, int sset)
{
	if (sset == ETH_SS_STATS)
		return ARRAY_SIZE(mvneta_statistics);
	return -EOPNOTSUPP;
}

static u32 mvneta_ethtool_get_rxfh_indir_size(struct net_device *dev)
{
	return MVNETA_RSS_LU_TABLE_SIZE;
}

static int mvneta_ethtool_get_rxnfc(struct net_device *dev,
				    struct ethtool_rxnfc *info,
				    u32 *rules __always_unused)
{
	switch (info->cmd) {
	case ETHTOOL_GRXRINGS:
		info->data =  rxq_number;
		return 0;
	case ETHTOOL_GRXFH:
		return -EOPNOTSUPP;
	default:
		return -EOPNOTSUPP;
	}
}

static int  mvneta_config_rss(struct mvneta_port *pp)
{
	int cpu;
	u32 val;

	netif_tx_stop_all_queues(pp->dev);

	on_each_cpu(mvneta_percpu_mask_interrupt, pp, true);

	if (!pp->neta_armada3700) {
		/* We have to synchronise on the napi of each CPU */
		for_each_online_cpu(cpu) {
			struct mvneta_pcpu_port *pcpu_port =
				per_cpu_ptr(pp->ports, cpu);

			napi_synchronize(&pcpu_port->napi);
			napi_disable(&pcpu_port->napi);
		}
	} else {
		napi_synchronize(&pp->napi);
		napi_disable(&pp->napi);
	}

	pp->rxq_def = pp->indir[0];

	/* Update unicast mapping */
	mvneta_set_rx_mode(pp->dev);

	/* Update val of portCfg register accordingly with all RxQueue types */
	val = MVNETA_PORT_CONFIG_DEFL_VALUE(pp->rxq_def);
	mvreg_write(pp, MVNETA_PORT_CONFIG, val);

	/* Update the elected CPU matching the new rxq_def */
	spin_lock(&pp->lock);
	mvneta_percpu_elect(pp);
	spin_unlock(&pp->lock);

	if (!pp->neta_armada3700) {
		/* We have to synchronise on the napi of each CPU */
		for_each_online_cpu(cpu) {
			struct mvneta_pcpu_port *pcpu_port =
				per_cpu_ptr(pp->ports, cpu);

			napi_enable(&pcpu_port->napi);
		}
	} else {
		napi_enable(&pp->napi);
	}

	netif_tx_start_all_queues(pp->dev);

	return 0;
}

static int mvneta_ethtool_set_rxfh(struct net_device *dev, const u32 *indir,
				   const u8 *key, const u8 hfunc)
{
	struct mvneta_port *pp = netdev_priv(dev);

	/* Current code for Armada 3700 doesn't support RSS features yet */
	if (pp->neta_armada3700)
		return -EOPNOTSUPP;

	/* We require at least one supported parameter to be changed
	 * and no change in any of the unsupported parameters
	 */
	if (key ||
	    (hfunc != ETH_RSS_HASH_NO_CHANGE && hfunc != ETH_RSS_HASH_TOP))
		return -EOPNOTSUPP;

	if (!indir)
		return 0;

	memcpy(pp->indir, indir, MVNETA_RSS_LU_TABLE_SIZE);

	return mvneta_config_rss(pp);
}

static int mvneta_ethtool_get_rxfh(struct net_device *dev, u32 *indir, u8 *key,
				   u8 *hfunc)
{
	struct mvneta_port *pp = netdev_priv(dev);

	/* Current code for Armada 3700 doesn't support RSS features yet */
	if (pp->neta_armada3700)
		return -EOPNOTSUPP;

	if (hfunc)
		*hfunc = ETH_RSS_HASH_TOP;

	if (!indir)
		return 0;

	memcpy(indir, pp->indir, MVNETA_RSS_LU_TABLE_SIZE);

	return 0;
}

static void mvneta_ethtool_get_wol(struct net_device *dev,
				   struct ethtool_wolinfo *wol)
{
	struct mvneta_port *pp = netdev_priv(dev);

	phylink_ethtool_get_wol(pp->phylink, wol);
}

static int mvneta_ethtool_set_wol(struct net_device *dev,
				  struct ethtool_wolinfo *wol)
{
	struct mvneta_port *pp = netdev_priv(dev);
	int ret;

	ret = phylink_ethtool_set_wol(pp->phylink, wol);
	if (!ret)
		device_set_wakeup_enable(&dev->dev, !!wol->wolopts);

	return ret;
}

static int mvneta_ethtool_get_eee(struct net_device *dev,
				  struct ethtool_eee *eee)
{
	struct mvneta_port *pp = netdev_priv(dev);
	u32 lpi_ctl0;

	lpi_ctl0 = mvreg_read(pp, MVNETA_LPI_CTRL_0);

	eee->eee_enabled = pp->eee_enabled;
	eee->eee_active = pp->eee_active;
	eee->tx_lpi_enabled = pp->tx_lpi_enabled;
	eee->tx_lpi_timer = (lpi_ctl0) >> 8; // * scale;

	return phylink_ethtool_get_eee(pp->phylink, eee);
}

static int mvneta_ethtool_set_eee(struct net_device *dev,
				  struct ethtool_eee *eee)
{
	struct mvneta_port *pp = netdev_priv(dev);
	u32 lpi_ctl0;

	/* The Armada 37x documents do not give limits for this other than
	 * it being an 8-bit register.
	 */
	if (eee->tx_lpi_enabled && eee->tx_lpi_timer > 255)
		return -EINVAL;

	lpi_ctl0 = mvreg_read(pp, MVNETA_LPI_CTRL_0);
	lpi_ctl0 &= ~(0xff << 8);
	lpi_ctl0 |= eee->tx_lpi_timer << 8;
	mvreg_write(pp, MVNETA_LPI_CTRL_0, lpi_ctl0);

	pp->eee_enabled = eee->eee_enabled;
	pp->tx_lpi_enabled = eee->tx_lpi_enabled;

	mvneta_set_eee(pp, eee->tx_lpi_enabled && eee->eee_enabled);

	return phylink_ethtool_set_eee(pp->phylink, eee);
}

static void mvneta_clear_rx_prio_map(struct mvneta_port *pp)
{
	mvreg_write(pp, MVNETA_VLAN_PRIO_TO_RXQ, 0);
}

static void mvneta_setup_rx_prio_map(struct mvneta_port *pp)
{
	u32 val = 0;
	int i;

	for (i = 0; i < rxq_number; i++)
		val |= MVNETA_VLAN_PRIO_RXQ_MAP(i, pp->prio_tc_map[i]);

	mvreg_write(pp, MVNETA_VLAN_PRIO_TO_RXQ, val);
}

static int mvneta_setup_mqprio(struct net_device *dev,
			       struct tc_mqprio_qopt *qopt)
{
	struct mvneta_port *pp = netdev_priv(dev);
	u8 num_tc;
	int i;

	qopt->hw = TC_MQPRIO_HW_OFFLOAD_TCS;
	num_tc = qopt->num_tc;

	if (num_tc > rxq_number)
		return -EINVAL;

	if (!num_tc) {
		mvneta_clear_rx_prio_map(pp);
		netdev_reset_tc(dev);
		return 0;
	}

	memcpy(pp->prio_tc_map, qopt->prio_tc_map, sizeof(pp->prio_tc_map));

	mvneta_setup_rx_prio_map(pp);

	netdev_set_num_tc(dev, qopt->num_tc);
	for (i = 0; i < qopt->num_tc; i++)
		netdev_set_tc_queue(dev, i, qopt->count[i], qopt->offset[i]);

	return 0;
}

static int mvneta_setup_tc(struct net_device *dev, enum tc_setup_type type,
			   void *type_data)
{
	switch (type) {
	case TC_SETUP_QDISC_MQPRIO:
		return mvneta_setup_mqprio(dev, type_data);
	default:
		return -EOPNOTSUPP;
	}
}

static const struct net_device_ops mvneta_netdev_ops = {
	.ndo_open            = mvneta_open,
	.ndo_stop            = mvneta_stop,
	.ndo_start_xmit      = mvneta_tx,
	.ndo_set_rx_mode     = mvneta_set_rx_mode,
	.ndo_set_mac_address = mvneta_set_mac_addr,
	.ndo_change_mtu      = mvneta_change_mtu,
	.ndo_fix_features    = mvneta_fix_features,
	.ndo_get_stats64     = mvneta_get_stats64,
	.ndo_eth_ioctl        = mvneta_ioctl,
	.ndo_bpf	     = mvneta_xdp,
	.ndo_xdp_xmit        = mvneta_xdp_xmit,
	.ndo_setup_tc	     = mvneta_setup_tc,
};

static const struct ethtool_ops mvneta_eth_tool_ops = {
	.supported_coalesce_params = ETHTOOL_COALESCE_RX_USECS |
				     ETHTOOL_COALESCE_MAX_FRAMES,
	.nway_reset	= mvneta_ethtool_nway_reset,
	.get_link       = ethtool_op_get_link,
	.set_coalesce   = mvneta_ethtool_set_coalesce,
	.get_coalesce   = mvneta_ethtool_get_coalesce,
	.get_drvinfo    = mvneta_ethtool_get_drvinfo,
	.get_ringparam  = mvneta_ethtool_get_ringparam,
	.set_ringparam	= mvneta_ethtool_set_ringparam,
	.get_pauseparam	= mvneta_ethtool_get_pauseparam,
	.set_pauseparam	= mvneta_ethtool_set_pauseparam,
	.get_strings	= mvneta_ethtool_get_strings,
	.get_ethtool_stats = mvneta_ethtool_get_stats,
	.get_sset_count	= mvneta_ethtool_get_sset_count,
	.get_rxfh_indir_size = mvneta_ethtool_get_rxfh_indir_size,
	.get_rxnfc	= mvneta_ethtool_get_rxnfc,
	.get_rxfh	= mvneta_ethtool_get_rxfh,
	.set_rxfh	= mvneta_ethtool_set_rxfh,
	.get_link_ksettings = mvneta_ethtool_get_link_ksettings,
	.set_link_ksettings = mvneta_ethtool_set_link_ksettings,
	.get_wol        = mvneta_ethtool_get_wol,
	.set_wol        = mvneta_ethtool_set_wol,
	.get_eee	= mvneta_ethtool_get_eee,
	.set_eee	= mvneta_ethtool_set_eee,
};

/* Initialize hw */
static int mvneta_init(struct device *dev, struct mvneta_port *pp)
{
	int queue;

	/* Disable port */
	mvneta_port_disable(pp);

	/* Set port default values */
	mvneta_defaults_set(pp);

	pp->txqs = devm_kcalloc(dev, txq_number, sizeof(*pp->txqs), GFP_KERNEL);
	if (!pp->txqs)
		return -ENOMEM;

	/* Initialize TX descriptor rings */
	for (queue = 0; queue < txq_number; queue++) {
		struct mvneta_tx_queue *txq = &pp->txqs[queue];
		txq->id = queue;
		txq->size = pp->tx_ring_size;
		txq->done_pkts_coal = MVNETA_TXDONE_COAL_PKTS;
	}

	pp->rxqs = devm_kcalloc(dev, rxq_number, sizeof(*pp->rxqs), GFP_KERNEL);
	if (!pp->rxqs)
		return -ENOMEM;

	/* Create Rx descriptor rings */
	for (queue = 0; queue < rxq_number; queue++) {
		struct mvneta_rx_queue *rxq = &pp->rxqs[queue];
		rxq->id = queue;
		rxq->size = pp->rx_ring_size;
		rxq->pkts_coal = MVNETA_RX_COAL_PKTS;
		rxq->time_coal = MVNETA_RX_COAL_USEC;
		rxq->buf_virt_addr
			= devm_kmalloc_array(pp->dev->dev.parent,
					     rxq->size,
					     sizeof(*rxq->buf_virt_addr),
					     GFP_KERNEL);
		if (!rxq->buf_virt_addr)
			return -ENOMEM;
	}

	return 0;
}

/* platform glue : initialize decoding windows */
static void mvneta_conf_mbus_windows(struct mvneta_port *pp,
				     const struct mbus_dram_target_info *dram)
{
	u32 win_enable;
	u32 win_protect;
	int i;

	for (i = 0; i < 6; i++) {
		mvreg_write(pp, MVNETA_WIN_BASE(i), 0);
		mvreg_write(pp, MVNETA_WIN_SIZE(i), 0);

		if (i < 4)
			mvreg_write(pp, MVNETA_WIN_REMAP(i), 0);
	}

	win_enable = 0x3f;
	win_protect = 0;

	if (dram) {
		for (i = 0; i < dram->num_cs; i++) {
			const struct mbus_dram_window *cs = dram->cs + i;

			mvreg_write(pp, MVNETA_WIN_BASE(i),
				    (cs->base & 0xffff0000) |
				    (cs->mbus_attr << 8) |
				    dram->mbus_dram_target_id);

			mvreg_write(pp, MVNETA_WIN_SIZE(i),
				    (cs->size - 1) & 0xffff0000);

			win_enable &= ~(1 << i);
			win_protect |= 3 << (2 * i);
		}
	} else {
		/* For Armada3700 open default 4GB Mbus window, leaving
		 * arbitration of target/attribute to a different layer
		 * of configuration.
		 */
		mvreg_write(pp, MVNETA_WIN_SIZE(0), 0xffff0000);
		win_enable &= ~BIT(0);
		win_protect = 3;
	}

	mvreg_write(pp, MVNETA_BASE_ADDR_ENABLE, win_enable);
	mvreg_write(pp, MVNETA_ACCESS_PROTECT_ENABLE, win_protect);
}

/* Power up the port */
static int mvneta_port_power_up(struct mvneta_port *pp, int phy_mode)
{
	/* MAC Cause register should be cleared */
	mvreg_write(pp, MVNETA_UNIT_INTR_CAUSE, 0);

	if (phy_mode != PHY_INTERFACE_MODE_QSGMII &&
	    phy_mode != PHY_INTERFACE_MODE_SGMII &&
	    !phy_interface_mode_is_8023z(phy_mode) &&
	    !phy_interface_mode_is_rgmii(phy_mode))
		return -EINVAL;

	return 0;
}

/* Device initialization routine */
static int mvneta_probe(struct platform_device *pdev)
{
	struct device_node *dn = pdev->dev.of_node;
	struct device_node *bm_node;
	struct mvneta_port *pp;
	struct net_device *dev;
	struct phylink *phylink;
	struct phy *comphy;
	char hw_mac_addr[ETH_ALEN];
	phy_interface_t phy_mode;
	const char *mac_from;
	int tx_csum_limit;
	int err;
	int cpu;

	dev = devm_alloc_etherdev_mqs(&pdev->dev, sizeof(struct mvneta_port),
				      txq_number, rxq_number);
	if (!dev)
		return -ENOMEM;

	dev->irq = irq_of_parse_and_map(dn, 0);
	if (dev->irq == 0)
		return -EINVAL;

	err = of_get_phy_mode(dn, &phy_mode);
	if (err) {
		dev_err(&pdev->dev, "incorrect phy-mode\n");
		goto err_free_irq;
	}

	comphy = devm_of_phy_get(&pdev->dev, dn, NULL);
	if (comphy == ERR_PTR(-EPROBE_DEFER)) {
		err = -EPROBE_DEFER;
		goto err_free_irq;
	} else if (IS_ERR(comphy)) {
		comphy = NULL;
	}

	pp = netdev_priv(dev);
	spin_lock_init(&pp->lock);

	pp->phylink_config.dev = &dev->dev;
	pp->phylink_config.type = PHYLINK_NETDEV;
	phy_interface_set_rgmii(pp->phylink_config.supported_interfaces);
	__set_bit(PHY_INTERFACE_MODE_QSGMII,
		  pp->phylink_config.supported_interfaces);
	if (comphy) {
		/* If a COMPHY is present, we can support any of the serdes
		 * modes and switch between them.
		 */
		__set_bit(PHY_INTERFACE_MODE_SGMII,
			  pp->phylink_config.supported_interfaces);
		__set_bit(PHY_INTERFACE_MODE_1000BASEX,
			  pp->phylink_config.supported_interfaces);
		__set_bit(PHY_INTERFACE_MODE_2500BASEX,
			  pp->phylink_config.supported_interfaces);
	} else if (phy_mode == PHY_INTERFACE_MODE_2500BASEX) {
		/* No COMPHY, with only 2500BASE-X mode supported */
		__set_bit(PHY_INTERFACE_MODE_2500BASEX,
			  pp->phylink_config.supported_interfaces);
	} else if (phy_mode == PHY_INTERFACE_MODE_1000BASEX ||
		   phy_mode == PHY_INTERFACE_MODE_SGMII) {
		/* No COMPHY, we can switch between 1000BASE-X and SGMII */
		__set_bit(PHY_INTERFACE_MODE_1000BASEX,
			  pp->phylink_config.supported_interfaces);
		__set_bit(PHY_INTERFACE_MODE_SGMII,
			  pp->phylink_config.supported_interfaces);
	}

	phylink = phylink_create(&pp->phylink_config, pdev->dev.fwnode,
				 phy_mode, &mvneta_phylink_ops);
	if (IS_ERR(phylink)) {
		err = PTR_ERR(phylink);
		goto err_free_irq;
	}

	dev->tx_queue_len = MVNETA_MAX_TXD;
	dev->watchdog_timeo = 5 * HZ;
	dev->netdev_ops = &mvneta_netdev_ops;

	dev->ethtool_ops = &mvneta_eth_tool_ops;

	pp->phylink = phylink;
	pp->comphy = comphy;
	pp->phy_interface = phy_mode;
	pp->dn = dn;

	pp->rxq_def = rxq_def;
	pp->indir[0] = rxq_def;

	/* Get special SoC configurations */
	if (of_device_is_compatible(dn, "marvell,armada-3700-neta"))
		pp->neta_armada3700 = true;

	pp->clk = devm_clk_get(&pdev->dev, "core");
	if (IS_ERR(pp->clk))
		pp->clk = devm_clk_get(&pdev->dev, NULL);
	if (IS_ERR(pp->clk)) {
		err = PTR_ERR(pp->clk);
		goto err_free_phylink;
	}

	clk_prepare_enable(pp->clk);

	pp->clk_bus = devm_clk_get(&pdev->dev, "bus");
	if (!IS_ERR(pp->clk_bus))
		clk_prepare_enable(pp->clk_bus);

	pp->base = devm_platform_ioremap_resource(pdev, 0);
	if (IS_ERR(pp->base)) {
		err = PTR_ERR(pp->base);
		goto err_clk;
	}

	/* Alloc per-cpu port structure */
	pp->ports = alloc_percpu(struct mvneta_pcpu_port);
	if (!pp->ports) {
		err = -ENOMEM;
		goto err_clk;
	}

	/* Alloc per-cpu stats */
	pp->stats = netdev_alloc_pcpu_stats(struct mvneta_pcpu_stats);
	if (!pp->stats) {
		err = -ENOMEM;
		goto err_free_ports;
	}

	err = of_get_ethdev_address(dn, dev);
	if (!err) {
		mac_from = "device tree";
	} else {
		mvneta_get_mac_addr(pp, hw_mac_addr);
		if (is_valid_ether_addr(hw_mac_addr)) {
			mac_from = "hardware";
			eth_hw_addr_set(dev, hw_mac_addr);
		} else {
			mac_from = "random";
			eth_hw_addr_random(dev);
		}
	}

	if (!of_property_read_u32(dn, "tx-csum-limit", &tx_csum_limit)) {
		if (tx_csum_limit < 0 ||
		    tx_csum_limit > MVNETA_TX_CSUM_MAX_SIZE) {
			tx_csum_limit = MVNETA_TX_CSUM_DEF_SIZE;
			dev_info(&pdev->dev,
				 "Wrong TX csum limit in DT, set to %dB\n",
				 MVNETA_TX_CSUM_DEF_SIZE);
		}
	} else if (of_device_is_compatible(dn, "marvell,armada-370-neta")) {
		tx_csum_limit = MVNETA_TX_CSUM_DEF_SIZE;
	} else {
		tx_csum_limit = MVNETA_TX_CSUM_MAX_SIZE;
	}

	pp->tx_csum_limit = tx_csum_limit;

	pp->dram_target_info = mv_mbus_dram_info();
	/* Armada3700 requires setting default configuration of Mbus
	 * windows, however without using filled mbus_dram_target_info
	 * structure.
	 */
	if (pp->dram_target_info || pp->neta_armada3700)
		mvneta_conf_mbus_windows(pp, pp->dram_target_info);

	pp->tx_ring_size = MVNETA_MAX_TXD;
	pp->rx_ring_size = MVNETA_MAX_RXD;

	pp->dev = dev;
	SET_NETDEV_DEV(dev, &pdev->dev);

	pp->id = global_port_id++;

	/* Obtain access to BM resources if enabled and already initialized */
	bm_node = of_parse_phandle(dn, "buffer-manager", 0);
	if (bm_node) {
		pp->bm_priv = mvneta_bm_get(bm_node);
		if (pp->bm_priv) {
			err = mvneta_bm_port_init(pdev, pp);
			if (err < 0) {
				dev_info(&pdev->dev,
					 "use SW buffer management\n");
				mvneta_bm_put(pp->bm_priv);
				pp->bm_priv = NULL;
			}
		}
		/* Set RX packet offset correction for platforms, whose
		 * NET_SKB_PAD, exceeds 64B. It should be 64B for 64-bit
		 * platforms and 0B for 32-bit ones.
		 */
		pp->rx_offset_correction = max(0,
					       NET_SKB_PAD -
					       MVNETA_RX_PKT_OFFSET_CORRECTION);
	}
	of_node_put(bm_node);

	/* sw buffer management */
	if (!pp->bm_priv)
		pp->rx_offset_correction = MVNETA_SKB_HEADROOM;

	err = mvneta_init(&pdev->dev, pp);
	if (err < 0)
		goto err_netdev;

	err = mvneta_port_power_up(pp, pp->phy_interface);
	if (err < 0) {
		dev_err(&pdev->dev, "can't power up port\n");
		goto err_netdev;
	}

	/* Armada3700 network controller does not support per-cpu
	 * operation, so only single NAPI should be initialized.
	 */
	if (pp->neta_armada3700) {
		netif_napi_add(dev, &pp->napi, mvneta_poll, NAPI_POLL_WEIGHT);
	} else {
		for_each_present_cpu(cpu) {
			struct mvneta_pcpu_port *port =
				per_cpu_ptr(pp->ports, cpu);

			netif_napi_add(dev, &port->napi, mvneta_poll,
				       NAPI_POLL_WEIGHT);
			port->pp = pp;
		}
	}

	dev->features = NETIF_F_SG | NETIF_F_IP_CSUM | NETIF_F_IPV6_CSUM |
			NETIF_F_TSO | NETIF_F_RXCSUM;
	dev->hw_features |= dev->features;
	dev->vlan_features |= dev->features;
	dev->priv_flags |= IFF_LIVE_ADDR_CHANGE;
	dev->gso_max_segs = MVNETA_MAX_TSO_SEGS;

	/* MTU range: 68 - 9676 */
	dev->min_mtu = ETH_MIN_MTU;
	/* 9676 == 9700 - 20 and rounding to 8 */
	dev->max_mtu = 9676;

	err = register_netdev(dev);
	if (err < 0) {
		dev_err(&pdev->dev, "failed to register\n");
		goto err_netdev;
	}

	netdev_info(dev, "Using %s mac address %pM\n", mac_from,
		    dev->dev_addr);

	platform_set_drvdata(pdev, pp->dev);

	return 0;

err_netdev:
	if (pp->bm_priv) {
		mvneta_bm_pool_destroy(pp->bm_priv, pp->pool_long, 1 << pp->id);
		mvneta_bm_pool_destroy(pp->bm_priv, pp->pool_short,
				       1 << pp->id);
		mvneta_bm_put(pp->bm_priv);
	}
	free_percpu(pp->stats);
err_free_ports:
	free_percpu(pp->ports);
err_clk:
	clk_disable_unprepare(pp->clk_bus);
	clk_disable_unprepare(pp->clk);
err_free_phylink:
	if (pp->phylink)
		phylink_destroy(pp->phylink);
err_free_irq:
	irq_dispose_mapping(dev->irq);
	return err;
}

/* Device removal routine */
static int mvneta_remove(struct platform_device *pdev)
{
	struct net_device  *dev = platform_get_drvdata(pdev);
	struct mvneta_port *pp = netdev_priv(dev);

	unregister_netdev(dev);
	clk_disable_unprepare(pp->clk_bus);
	clk_disable_unprepare(pp->clk);
	free_percpu(pp->ports);
	free_percpu(pp->stats);
	irq_dispose_mapping(dev->irq);
	phylink_destroy(pp->phylink);

	if (pp->bm_priv) {
		mvneta_bm_pool_destroy(pp->bm_priv, pp->pool_long, 1 << pp->id);
		mvneta_bm_pool_destroy(pp->bm_priv, pp->pool_short,
				       1 << pp->id);
		mvneta_bm_put(pp->bm_priv);
	}

	return 0;
}

#ifdef CONFIG_PM_SLEEP
static int mvneta_suspend(struct device *device)
{
	int queue;
	struct net_device *dev = dev_get_drvdata(device);
	struct mvneta_port *pp = netdev_priv(dev);

	if (!netif_running(dev))
		goto clean_exit;

	if (!pp->neta_armada3700) {
		spin_lock(&pp->lock);
		pp->is_stopped = true;
		spin_unlock(&pp->lock);

		cpuhp_state_remove_instance_nocalls(online_hpstate,
						    &pp->node_online);
		cpuhp_state_remove_instance_nocalls(CPUHP_NET_MVNETA_DEAD,
						    &pp->node_dead);
	}

	rtnl_lock();
	mvneta_stop_dev(pp);
	rtnl_unlock();

	for (queue = 0; queue < rxq_number; queue++) {
		struct mvneta_rx_queue *rxq = &pp->rxqs[queue];

		mvneta_rxq_drop_pkts(pp, rxq);
	}

	for (queue = 0; queue < txq_number; queue++) {
		struct mvneta_tx_queue *txq = &pp->txqs[queue];

		mvneta_txq_hw_deinit(pp, txq);
	}

clean_exit:
	netif_device_detach(dev);
	clk_disable_unprepare(pp->clk_bus);
	clk_disable_unprepare(pp->clk);

	return 0;
}

static int mvneta_resume(struct device *device)
{
	struct platform_device *pdev = to_platform_device(device);
	struct net_device *dev = dev_get_drvdata(device);
	struct mvneta_port *pp = netdev_priv(dev);
	int err, queue;

	clk_prepare_enable(pp->clk);
	if (!IS_ERR(pp->clk_bus))
		clk_prepare_enable(pp->clk_bus);
	if (pp->dram_target_info || pp->neta_armada3700)
		mvneta_conf_mbus_windows(pp, pp->dram_target_info);
	if (pp->bm_priv) {
		err = mvneta_bm_port_init(pdev, pp);
		if (err < 0) {
			dev_info(&pdev->dev, "use SW buffer management\n");
			pp->rx_offset_correction = MVNETA_SKB_HEADROOM;
			pp->bm_priv = NULL;
		}
	}
	mvneta_defaults_set(pp);
	err = mvneta_port_power_up(pp, pp->phy_interface);
	if (err < 0) {
		dev_err(device, "can't power up port\n");
		return err;
	}

	netif_device_attach(dev);

	if (!netif_running(dev))
		return 0;

	for (queue = 0; queue < rxq_number; queue++) {
		struct mvneta_rx_queue *rxq = &pp->rxqs[queue];

		rxq->next_desc_to_proc = 0;
		mvneta_rxq_hw_init(pp, rxq);
	}

	for (queue = 0; queue < txq_number; queue++) {
		struct mvneta_tx_queue *txq = &pp->txqs[queue];

		txq->next_desc_to_proc = 0;
		mvneta_txq_hw_init(pp, txq);
	}

	if (!pp->neta_armada3700) {
		spin_lock(&pp->lock);
		pp->is_stopped = false;
		spin_unlock(&pp->lock);
		cpuhp_state_add_instance_nocalls(online_hpstate,
						 &pp->node_online);
		cpuhp_state_add_instance_nocalls(CPUHP_NET_MVNETA_DEAD,
						 &pp->node_dead);
	}

	rtnl_lock();
	mvneta_start_dev(pp);
	rtnl_unlock();
	mvneta_set_rx_mode(dev);

	return 0;
}
#endif

static SIMPLE_DEV_PM_OPS(mvneta_pm_ops, mvneta_suspend, mvneta_resume);

static const struct of_device_id mvneta_match[] = {
	{ .compatible = "marvell,armada-370-neta" },
	{ .compatible = "marvell,armada-xp-neta" },
	{ .compatible = "marvell,armada-3700-neta" },
	{ }
};
MODULE_DEVICE_TABLE(of, mvneta_match);

static struct platform_driver mvneta_driver = {
	.probe = mvneta_probe,
	.remove = mvneta_remove,
	.driver = {
		.name = MVNETA_DRIVER_NAME,
		.of_match_table = mvneta_match,
		.pm = &mvneta_pm_ops,
	},
};

static int __init mvneta_driver_init(void)
{
	int ret;

	ret = cpuhp_setup_state_multi(CPUHP_AP_ONLINE_DYN, "net/mvneta:online",
				      mvneta_cpu_online,
				      mvneta_cpu_down_prepare);
	if (ret < 0)
		goto out;
	online_hpstate = ret;
	ret = cpuhp_setup_state_multi(CPUHP_NET_MVNETA_DEAD, "net/mvneta:dead",
				      NULL, mvneta_cpu_dead);
	if (ret)
		goto err_dead;

	ret = platform_driver_register(&mvneta_driver);
	if (ret)
		goto err;
	return 0;

err:
	cpuhp_remove_multi_state(CPUHP_NET_MVNETA_DEAD);
err_dead:
	cpuhp_remove_multi_state(online_hpstate);
out:
	return ret;
}
module_init(mvneta_driver_init);

static void __exit mvneta_driver_exit(void)
{
	platform_driver_unregister(&mvneta_driver);
	cpuhp_remove_multi_state(CPUHP_NET_MVNETA_DEAD);
	cpuhp_remove_multi_state(online_hpstate);
}
module_exit(mvneta_driver_exit);

MODULE_DESCRIPTION("Marvell NETA Ethernet Driver - www.marvell.com");
MODULE_AUTHOR("Rami Rosen <rosenr@marvell.com>, Thomas Petazzoni <thomas.petazzoni@free-electrons.com>");
MODULE_LICENSE("GPL");

module_param(rxq_number, int, 0444);
module_param(txq_number, int, 0444);

module_param(rxq_def, int, 0444);
module_param(rx_copybreak, int, 0644);<|MERGE_RESOLUTION|>--- conflicted
+++ resolved
@@ -3830,22 +3830,9 @@
 	 * "Bit 2 Field InBandAnEn In-band Auto-Negotiation enable. ...
 	 * When <PortType> = 1 (1000BASE-X) this field must be set to 1."
 	 */
-<<<<<<< HEAD
-	if (phy_interface_mode_is_8023z(state->interface)) {
-		if (!phylink_test(state->advertising, Autoneg)) {
-			bitmap_zero(supported, __ETHTOOL_LINK_MODE_MASK_NBITS);
-			return;
-		}
-	} else if (state->interface != PHY_INTERFACE_MODE_NA &&
-		   state->interface != PHY_INTERFACE_MODE_QSGMII &&
-		   state->interface != PHY_INTERFACE_MODE_SGMII &&
-		   !phy_interface_mode_is_rgmii(state->interface)) {
-		bitmap_zero(supported, __ETHTOOL_LINK_MODE_MASK_NBITS);
-=======
 	if (phy_interface_mode_is_8023z(state->interface) &&
 	    !phylink_test(state->advertising, Autoneg)) {
 		linkmode_zero(supported);
->>>>>>> df0cc57e
 		return;
 	}
 
