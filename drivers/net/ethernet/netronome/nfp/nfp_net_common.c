/*
 * Copyright (C) 2015-2017 Netronome Systems, Inc.
 *
 * This software is dual licensed under the GNU General License Version 2,
 * June 1991 as shown in the file COPYING in the top-level directory of this
 * source tree or the BSD 2-Clause License provided below.  You have the
 * option to license this software under the complete terms of either license.
 *
 * The BSD 2-Clause License:
 *
 *     Redistribution and use in source and binary forms, with or
 *     without modification, are permitted provided that the following
 *     conditions are met:
 *
 *      1. Redistributions of source code must retain the above
 *         copyright notice, this list of conditions and the following
 *         disclaimer.
 *
 *      2. Redistributions in binary form must reproduce the above
 *         copyright notice, this list of conditions and the following
 *         disclaimer in the documentation and/or other materials
 *         provided with the distribution.
 *
 * THE SOFTWARE IS PROVIDED "AS IS", WITHOUT WARRANTY OF ANY KIND,
 * EXPRESS OR IMPLIED, INCLUDING BUT NOT LIMITED TO THE WARRANTIES OF
 * MERCHANTABILITY, FITNESS FOR A PARTICULAR PURPOSE AND
 * NONINFRINGEMENT. IN NO EVENT SHALL THE AUTHORS OR COPYRIGHT HOLDERS
 * BE LIABLE FOR ANY CLAIM, DAMAGES OR OTHER LIABILITY, WHETHER IN AN
 * ACTION OF CONTRACT, TORT OR OTHERWISE, ARISING FROM, OUT OF OR IN
 * CONNECTION WITH THE SOFTWARE OR THE USE OR OTHER DEALINGS IN THE
 * SOFTWARE.
 */

/*
 * nfp_net_common.c
 * Netronome network device driver: Common functions between PF and VF
 * Authors: Jakub Kicinski <jakub.kicinski@netronome.com>
 *          Jason McMullan <jason.mcmullan@netronome.com>
 *          Rolf Neugebauer <rolf.neugebauer@netronome.com>
 *          Brad Petrus <brad.petrus@netronome.com>
 *          Chris Telfer <chris.telfer@netronome.com>
 */

#include <linux/bitfield.h>
#include <linux/bpf.h>
#include <linux/bpf_trace.h>
#include <linux/module.h>
#include <linux/kernel.h>
#include <linux/init.h>
#include <linux/fs.h>
#include <linux/netdevice.h>
#include <linux/etherdevice.h>
#include <linux/interrupt.h>
#include <linux/ip.h>
#include <linux/ipv6.h>
#include <linux/page_ref.h>
#include <linux/pci.h>
#include <linux/pci_regs.h>
#include <linux/msi.h>
#include <linux/ethtool.h>
#include <linux/log2.h>
#include <linux/if_vlan.h>
#include <linux/random.h>
#include <linux/vmalloc.h>
#include <linux/ktime.h>

#include <net/switchdev.h>
#include <net/vxlan.h>

#include "nfpcore/nfp_nsp.h"
#include "nfp_app.h"
#include "nfp_net_ctrl.h"
#include "nfp_net.h"
#include "nfp_net_sriov.h"
#include "nfp_port.h"

/**
 * nfp_net_get_fw_version() - Read and parse the FW version
 * @fw_ver:	Output fw_version structure to read to
 * @ctrl_bar:	Mapped address of the control BAR
 */
void nfp_net_get_fw_version(struct nfp_net_fw_version *fw_ver,
			    void __iomem *ctrl_bar)
{
	u32 reg;

	reg = readl(ctrl_bar + NFP_NET_CFG_VERSION);
	put_unaligned_le32(reg, fw_ver);
}

static dma_addr_t nfp_net_dma_map_rx(struct nfp_net_dp *dp, void *frag)
{
	return dma_map_single_attrs(dp->dev, frag + NFP_NET_RX_BUF_HEADROOM,
				    dp->fl_bufsz - NFP_NET_RX_BUF_NON_DATA,
				    dp->rx_dma_dir, DMA_ATTR_SKIP_CPU_SYNC);
}

static void
nfp_net_dma_sync_dev_rx(const struct nfp_net_dp *dp, dma_addr_t dma_addr)
{
	dma_sync_single_for_device(dp->dev, dma_addr,
				   dp->fl_bufsz - NFP_NET_RX_BUF_NON_DATA,
				   dp->rx_dma_dir);
}

static void nfp_net_dma_unmap_rx(struct nfp_net_dp *dp, dma_addr_t dma_addr)
{
	dma_unmap_single_attrs(dp->dev, dma_addr,
			       dp->fl_bufsz - NFP_NET_RX_BUF_NON_DATA,
			       dp->rx_dma_dir, DMA_ATTR_SKIP_CPU_SYNC);
}

static void nfp_net_dma_sync_cpu_rx(struct nfp_net_dp *dp, dma_addr_t dma_addr,
				    unsigned int len)
{
	dma_sync_single_for_cpu(dp->dev, dma_addr - NFP_NET_RX_BUF_HEADROOM,
				len, dp->rx_dma_dir);
}

/* Firmware reconfig
 *
 * Firmware reconfig may take a while so we have two versions of it -
 * synchronous and asynchronous (posted).  All synchronous callers are holding
 * RTNL so we don't have to worry about serializing them.
 */
static void nfp_net_reconfig_start(struct nfp_net *nn, u32 update)
{
	nn_writel(nn, NFP_NET_CFG_UPDATE, update);
	/* ensure update is written before pinging HW */
	nn_pci_flush(nn);
	nfp_qcp_wr_ptr_add(nn->qcp_cfg, 1);
}

/* Pass 0 as update to run posted reconfigs. */
static void nfp_net_reconfig_start_async(struct nfp_net *nn, u32 update)
{
	update |= nn->reconfig_posted;
	nn->reconfig_posted = 0;

	nfp_net_reconfig_start(nn, update);

	nn->reconfig_timer_active = true;
	mod_timer(&nn->reconfig_timer, jiffies + NFP_NET_POLL_TIMEOUT * HZ);
}

static bool nfp_net_reconfig_check_done(struct nfp_net *nn, bool last_check)
{
	u32 reg;

	reg = nn_readl(nn, NFP_NET_CFG_UPDATE);
	if (reg == 0)
		return true;
	if (reg & NFP_NET_CFG_UPDATE_ERR) {
		nn_err(nn, "Reconfig error: 0x%08x\n", reg);
		return true;
	} else if (last_check) {
		nn_err(nn, "Reconfig timeout: 0x%08x\n", reg);
		return true;
	}

	return false;
}

static int nfp_net_reconfig_wait(struct nfp_net *nn, unsigned long deadline)
{
	bool timed_out = false;

	/* Poll update field, waiting for NFP to ack the config */
	while (!nfp_net_reconfig_check_done(nn, timed_out)) {
		msleep(1);
		timed_out = time_is_before_eq_jiffies(deadline);
	}

	if (nn_readl(nn, NFP_NET_CFG_UPDATE) & NFP_NET_CFG_UPDATE_ERR)
		return -EIO;

	return timed_out ? -EIO : 0;
}

static void nfp_net_reconfig_timer(struct timer_list *t)
{
	struct nfp_net *nn = from_timer(nn, t, reconfig_timer);

	spin_lock_bh(&nn->reconfig_lock);

	nn->reconfig_timer_active = false;

	/* If sync caller is present it will take over from us */
	if (nn->reconfig_sync_present)
		goto done;

	/* Read reconfig status and report errors */
	nfp_net_reconfig_check_done(nn, true);

	if (nn->reconfig_posted)
		nfp_net_reconfig_start_async(nn, 0);
done:
	spin_unlock_bh(&nn->reconfig_lock);
}

/**
 * nfp_net_reconfig_post() - Post async reconfig request
 * @nn:      NFP Net device to reconfigure
 * @update:  The value for the update field in the BAR config
 *
 * Record FW reconfiguration request.  Reconfiguration will be kicked off
 * whenever reconfiguration machinery is idle.  Multiple requests can be
 * merged together!
 */
static void nfp_net_reconfig_post(struct nfp_net *nn, u32 update)
{
	spin_lock_bh(&nn->reconfig_lock);

	/* Sync caller will kick off async reconf when it's done, just post */
	if (nn->reconfig_sync_present) {
		nn->reconfig_posted |= update;
		goto done;
	}

	/* Opportunistically check if the previous command is done */
	if (!nn->reconfig_timer_active ||
	    nfp_net_reconfig_check_done(nn, false))
		nfp_net_reconfig_start_async(nn, update);
	else
		nn->reconfig_posted |= update;
done:
	spin_unlock_bh(&nn->reconfig_lock);
}

/**
 * nfp_net_reconfig() - Reconfigure the firmware
 * @nn:      NFP Net device to reconfigure
 * @update:  The value for the update field in the BAR config
 *
 * Write the update word to the BAR and ping the reconfig queue.  The
 * poll until the firmware has acknowledged the update by zeroing the
 * update word.
 *
 * Return: Negative errno on error, 0 on success
 */
int nfp_net_reconfig(struct nfp_net *nn, u32 update)
{
	bool cancelled_timer = false;
	u32 pre_posted_requests;
	int ret;

	spin_lock_bh(&nn->reconfig_lock);

	nn->reconfig_sync_present = true;

	if (nn->reconfig_timer_active) {
		del_timer(&nn->reconfig_timer);
		nn->reconfig_timer_active = false;
		cancelled_timer = true;
	}
	pre_posted_requests = nn->reconfig_posted;
	nn->reconfig_posted = 0;

	spin_unlock_bh(&nn->reconfig_lock);

	if (cancelled_timer)
		nfp_net_reconfig_wait(nn, nn->reconfig_timer.expires);

	/* Run the posted reconfigs which were issued before we started */
	if (pre_posted_requests) {
		nfp_net_reconfig_start(nn, pre_posted_requests);
		nfp_net_reconfig_wait(nn, jiffies + HZ * NFP_NET_POLL_TIMEOUT);
	}

	nfp_net_reconfig_start(nn, update);
	ret = nfp_net_reconfig_wait(nn, jiffies + HZ * NFP_NET_POLL_TIMEOUT);

	spin_lock_bh(&nn->reconfig_lock);

	if (nn->reconfig_posted)
		nfp_net_reconfig_start_async(nn, 0);

	nn->reconfig_sync_present = false;

	spin_unlock_bh(&nn->reconfig_lock);

	return ret;
}

/**
 * nfp_net_reconfig_mbox() - Reconfigure the firmware via the mailbox
 * @nn:        NFP Net device to reconfigure
 * @mbox_cmd:  The value for the mailbox command
 *
 * Helper function for mailbox updates
 *
 * Return: Negative errno on error, 0 on success
 */
static int nfp_net_reconfig_mbox(struct nfp_net *nn, u32 mbox_cmd)
{
	int ret;

	nn_writeq(nn, NFP_NET_CFG_MBOX_CMD, mbox_cmd);

	ret = nfp_net_reconfig(nn, NFP_NET_CFG_UPDATE_MBOX);
	if (ret) {
		nn_err(nn, "Mailbox update error\n");
		return ret;
	}

	return -nn_readl(nn, NFP_NET_CFG_MBOX_RET);
}

/* Interrupt configuration and handling
 */

/**
 * nfp_net_irq_unmask() - Unmask automasked interrupt
 * @nn:       NFP Network structure
 * @entry_nr: MSI-X table entry
 *
 * Clear the ICR for the IRQ entry.
 */
static void nfp_net_irq_unmask(struct nfp_net *nn, unsigned int entry_nr)
{
	nn_writeb(nn, NFP_NET_CFG_ICR(entry_nr), NFP_NET_CFG_ICR_UNMASKED);
	nn_pci_flush(nn);
}

/**
 * nfp_net_irqs_alloc() - allocates MSI-X irqs
 * @pdev:        PCI device structure
 * @irq_entries: Array to be initialized and used to hold the irq entries
 * @min_irqs:    Minimal acceptable number of interrupts
 * @wanted_irqs: Target number of interrupts to allocate
 *
 * Return: Number of irqs obtained or 0 on error.
 */
unsigned int
nfp_net_irqs_alloc(struct pci_dev *pdev, struct msix_entry *irq_entries,
		   unsigned int min_irqs, unsigned int wanted_irqs)
{
	unsigned int i;
	int got_irqs;

	for (i = 0; i < wanted_irqs; i++)
		irq_entries[i].entry = i;

	got_irqs = pci_enable_msix_range(pdev, irq_entries,
					 min_irqs, wanted_irqs);
	if (got_irqs < 0) {
		dev_err(&pdev->dev, "Failed to enable %d-%d MSI-X (err=%d)\n",
			min_irqs, wanted_irqs, got_irqs);
		return 0;
	}

	if (got_irqs < wanted_irqs)
		dev_warn(&pdev->dev, "Unable to allocate %d IRQs got only %d\n",
			 wanted_irqs, got_irqs);

	return got_irqs;
}

/**
 * nfp_net_irqs_assign() - Assign interrupts allocated externally to netdev
 * @nn:		 NFP Network structure
 * @irq_entries: Table of allocated interrupts
 * @n:		 Size of @irq_entries (number of entries to grab)
 *
 * After interrupts are allocated with nfp_net_irqs_alloc() this function
 * should be called to assign them to a specific netdev (port).
 */
void
nfp_net_irqs_assign(struct nfp_net *nn, struct msix_entry *irq_entries,
		    unsigned int n)
{
	struct nfp_net_dp *dp = &nn->dp;

	nn->max_r_vecs = n - NFP_NET_NON_Q_VECTORS;
	dp->num_r_vecs = nn->max_r_vecs;

	memcpy(nn->irq_entries, irq_entries, sizeof(*irq_entries) * n);

	if (dp->num_rx_rings > dp->num_r_vecs ||
	    dp->num_tx_rings > dp->num_r_vecs)
		dev_warn(nn->dp.dev, "More rings (%d,%d) than vectors (%d).\n",
			 dp->num_rx_rings, dp->num_tx_rings,
			 dp->num_r_vecs);

	dp->num_rx_rings = min(dp->num_r_vecs, dp->num_rx_rings);
	dp->num_tx_rings = min(dp->num_r_vecs, dp->num_tx_rings);
	dp->num_stack_tx_rings = dp->num_tx_rings;
}

/**
 * nfp_net_irqs_disable() - Disable interrupts
 * @pdev:        PCI device structure
 *
 * Undoes what @nfp_net_irqs_alloc() does.
 */
void nfp_net_irqs_disable(struct pci_dev *pdev)
{
	pci_disable_msix(pdev);
}

/**
 * nfp_net_irq_rxtx() - Interrupt service routine for RX/TX rings.
 * @irq:      Interrupt
 * @data:     Opaque data structure
 *
 * Return: Indicate if the interrupt has been handled.
 */
static irqreturn_t nfp_net_irq_rxtx(int irq, void *data)
{
	struct nfp_net_r_vector *r_vec = data;

	napi_schedule_irqoff(&r_vec->napi);

	/* The FW auto-masks any interrupt, either via the MASK bit in
	 * the MSI-X table or via the per entry ICR field.  So there
	 * is no need to disable interrupts here.
	 */
	return IRQ_HANDLED;
}

static irqreturn_t nfp_ctrl_irq_rxtx(int irq, void *data)
{
	struct nfp_net_r_vector *r_vec = data;

	tasklet_schedule(&r_vec->tasklet);

	return IRQ_HANDLED;
}

/**
 * nfp_net_read_link_status() - Reread link status from control BAR
 * @nn:       NFP Network structure
 */
static void nfp_net_read_link_status(struct nfp_net *nn)
{
	unsigned long flags;
	bool link_up;
	u32 sts;

	spin_lock_irqsave(&nn->link_status_lock, flags);

	sts = nn_readl(nn, NFP_NET_CFG_STS);
	link_up = !!(sts & NFP_NET_CFG_STS_LINK);

	if (nn->link_up == link_up)
		goto out;

	nn->link_up = link_up;
	if (nn->port)
		set_bit(NFP_PORT_CHANGED, &nn->port->flags);

	if (nn->link_up) {
		netif_carrier_on(nn->dp.netdev);
		netdev_info(nn->dp.netdev, "NIC Link is Up\n");
	} else {
		netif_carrier_off(nn->dp.netdev);
		netdev_info(nn->dp.netdev, "NIC Link is Down\n");
	}
out:
	spin_unlock_irqrestore(&nn->link_status_lock, flags);
}

/**
 * nfp_net_irq_lsc() - Interrupt service routine for link state changes
 * @irq:      Interrupt
 * @data:     Opaque data structure
 *
 * Return: Indicate if the interrupt has been handled.
 */
static irqreturn_t nfp_net_irq_lsc(int irq, void *data)
{
	struct nfp_net *nn = data;
	struct msix_entry *entry;

	entry = &nn->irq_entries[NFP_NET_IRQ_LSC_IDX];

	nfp_net_read_link_status(nn);

	nfp_net_irq_unmask(nn, entry->entry);

	return IRQ_HANDLED;
}

/**
 * nfp_net_irq_exn() - Interrupt service routine for exceptions
 * @irq:      Interrupt
 * @data:     Opaque data structure
 *
 * Return: Indicate if the interrupt has been handled.
 */
static irqreturn_t nfp_net_irq_exn(int irq, void *data)
{
	struct nfp_net *nn = data;

	nn_err(nn, "%s: UNIMPLEMENTED.\n", __func__);
	/* XXX TO BE IMPLEMENTED */
	return IRQ_HANDLED;
}

/**
 * nfp_net_tx_ring_init() - Fill in the boilerplate for a TX ring
 * @tx_ring:  TX ring structure
 * @r_vec:    IRQ vector servicing this ring
 * @idx:      Ring index
 * @is_xdp:   Is this an XDP TX ring?
 */
static void
nfp_net_tx_ring_init(struct nfp_net_tx_ring *tx_ring,
		     struct nfp_net_r_vector *r_vec, unsigned int idx,
		     bool is_xdp)
{
	struct nfp_net *nn = r_vec->nfp_net;

	tx_ring->idx = idx;
	tx_ring->r_vec = r_vec;
	tx_ring->is_xdp = is_xdp;
	u64_stats_init(&tx_ring->r_vec->tx_sync);

	tx_ring->qcidx = tx_ring->idx * nn->stride_tx;
	tx_ring->qcp_q = nn->tx_bar + NFP_QCP_QUEUE_OFF(tx_ring->qcidx);
}

/**
 * nfp_net_rx_ring_init() - Fill in the boilerplate for a RX ring
 * @rx_ring:  RX ring structure
 * @r_vec:    IRQ vector servicing this ring
 * @idx:      Ring index
 */
static void
nfp_net_rx_ring_init(struct nfp_net_rx_ring *rx_ring,
		     struct nfp_net_r_vector *r_vec, unsigned int idx)
{
	struct nfp_net *nn = r_vec->nfp_net;

	rx_ring->idx = idx;
	rx_ring->r_vec = r_vec;
	u64_stats_init(&rx_ring->r_vec->rx_sync);

	rx_ring->fl_qcidx = rx_ring->idx * nn->stride_rx;
	rx_ring->qcp_fl = nn->rx_bar + NFP_QCP_QUEUE_OFF(rx_ring->fl_qcidx);
}

/**
 * nfp_net_aux_irq_request() - Request an auxiliary interrupt (LSC or EXN)
 * @nn:		NFP Network structure
 * @ctrl_offset: Control BAR offset where IRQ configuration should be written
 * @format:	printf-style format to construct the interrupt name
 * @name:	Pointer to allocated space for interrupt name
 * @name_sz:	Size of space for interrupt name
 * @vector_idx:	Index of MSI-X vector used for this interrupt
 * @handler:	IRQ handler to register for this interrupt
 */
static int
nfp_net_aux_irq_request(struct nfp_net *nn, u32 ctrl_offset,
			const char *format, char *name, size_t name_sz,
			unsigned int vector_idx, irq_handler_t handler)
{
	struct msix_entry *entry;
	int err;

	entry = &nn->irq_entries[vector_idx];

	snprintf(name, name_sz, format, nfp_net_name(nn));
	err = request_irq(entry->vector, handler, 0, name, nn);
	if (err) {
		nn_err(nn, "Failed to request IRQ %d (err=%d).\n",
		       entry->vector, err);
		return err;
	}
	nn_writeb(nn, ctrl_offset, entry->entry);

	return 0;
}

/**
 * nfp_net_aux_irq_free() - Free an auxiliary interrupt (LSC or EXN)
 * @nn:		NFP Network structure
 * @ctrl_offset: Control BAR offset where IRQ configuration should be written
 * @vector_idx:	Index of MSI-X vector used for this interrupt
 */
static void nfp_net_aux_irq_free(struct nfp_net *nn, u32 ctrl_offset,
				 unsigned int vector_idx)
{
	nn_writeb(nn, ctrl_offset, 0xff);
	free_irq(nn->irq_entries[vector_idx].vector, nn);
}

/* Transmit
 *
 * One queue controller peripheral queue is used for transmit.  The
 * driver en-queues packets for transmit by advancing the write
 * pointer.  The device indicates that packets have transmitted by
 * advancing the read pointer.  The driver maintains a local copy of
 * the read and write pointer in @struct nfp_net_tx_ring.  The driver
 * keeps @wr_p in sync with the queue controller write pointer and can
 * determine how many packets have been transmitted by comparing its
 * copy of the read pointer @rd_p with the read pointer maintained by
 * the queue controller peripheral.
 */

/**
 * nfp_net_tx_full() - Check if the TX ring is full
 * @tx_ring: TX ring to check
 * @dcnt:    Number of descriptors that need to be enqueued (must be >= 1)
 *
 * This function checks, based on the *host copy* of read/write
 * pointer if a given TX ring is full.  The real TX queue may have
 * some newly made available slots.
 *
 * Return: True if the ring is full.
 */
static int nfp_net_tx_full(struct nfp_net_tx_ring *tx_ring, int dcnt)
{
	return (tx_ring->wr_p - tx_ring->rd_p) >= (tx_ring->cnt - dcnt);
}

/* Wrappers for deciding when to stop and restart TX queues */
static int nfp_net_tx_ring_should_wake(struct nfp_net_tx_ring *tx_ring)
{
	return !nfp_net_tx_full(tx_ring, MAX_SKB_FRAGS * 4);
}

static int nfp_net_tx_ring_should_stop(struct nfp_net_tx_ring *tx_ring)
{
	return nfp_net_tx_full(tx_ring, MAX_SKB_FRAGS + 1);
}

/**
 * nfp_net_tx_ring_stop() - stop tx ring
 * @nd_q:    netdev queue
 * @tx_ring: driver tx queue structure
 *
 * Safely stop TX ring.  Remember that while we are running .start_xmit()
 * someone else may be cleaning the TX ring completions so we need to be
 * extra careful here.
 */
static void nfp_net_tx_ring_stop(struct netdev_queue *nd_q,
				 struct nfp_net_tx_ring *tx_ring)
{
	netif_tx_stop_queue(nd_q);

	/* We can race with the TX completion out of NAPI so recheck */
	smp_mb();
	if (unlikely(nfp_net_tx_ring_should_wake(tx_ring)))
		netif_tx_start_queue(nd_q);
}

/**
 * nfp_net_tx_tso() - Set up Tx descriptor for LSO
 * @r_vec: per-ring structure
 * @txbuf: Pointer to driver soft TX descriptor
 * @txd: Pointer to HW TX descriptor
 * @skb: Pointer to SKB
 *
 * Set up Tx descriptor for LSO, do nothing for non-LSO skbs.
 * Return error on packet header greater than maximum supported LSO header size.
 */
static void nfp_net_tx_tso(struct nfp_net_r_vector *r_vec,
			   struct nfp_net_tx_buf *txbuf,
			   struct nfp_net_tx_desc *txd, struct sk_buff *skb)
{
	u32 hdrlen;
	u16 mss;

	if (!skb_is_gso(skb))
		return;

	if (!skb->encapsulation) {
		txd->l3_offset = skb_network_offset(skb);
		txd->l4_offset = skb_transport_offset(skb);
		hdrlen = skb_transport_offset(skb) + tcp_hdrlen(skb);
	} else {
		txd->l3_offset = skb_inner_network_offset(skb);
		txd->l4_offset = skb_inner_transport_offset(skb);
		hdrlen = skb_inner_transport_header(skb) - skb->data +
			inner_tcp_hdrlen(skb);
	}

	txbuf->pkt_cnt = skb_shinfo(skb)->gso_segs;
	txbuf->real_len += hdrlen * (txbuf->pkt_cnt - 1);

	mss = skb_shinfo(skb)->gso_size & PCIE_DESC_TX_MSS_MASK;
	txd->lso_hdrlen = hdrlen;
	txd->mss = cpu_to_le16(mss);
	txd->flags |= PCIE_DESC_TX_LSO;

	u64_stats_update_begin(&r_vec->tx_sync);
	r_vec->tx_lso++;
	u64_stats_update_end(&r_vec->tx_sync);
}

/**
 * nfp_net_tx_csum() - Set TX CSUM offload flags in TX descriptor
 * @dp:  NFP Net data path struct
 * @r_vec: per-ring structure
 * @txbuf: Pointer to driver soft TX descriptor
 * @txd: Pointer to TX descriptor
 * @skb: Pointer to SKB
 *
 * This function sets the TX checksum flags in the TX descriptor based
 * on the configuration and the protocol of the packet to be transmitted.
 */
static void nfp_net_tx_csum(struct nfp_net_dp *dp,
			    struct nfp_net_r_vector *r_vec,
			    struct nfp_net_tx_buf *txbuf,
			    struct nfp_net_tx_desc *txd, struct sk_buff *skb)
{
	struct ipv6hdr *ipv6h;
	struct iphdr *iph;
	u8 l4_hdr;

	if (!(dp->ctrl & NFP_NET_CFG_CTRL_TXCSUM))
		return;

	if (skb->ip_summed != CHECKSUM_PARTIAL)
		return;

	txd->flags |= PCIE_DESC_TX_CSUM;
	if (skb->encapsulation)
		txd->flags |= PCIE_DESC_TX_ENCAP;

	iph = skb->encapsulation ? inner_ip_hdr(skb) : ip_hdr(skb);
	ipv6h = skb->encapsulation ? inner_ipv6_hdr(skb) : ipv6_hdr(skb);

	if (iph->version == 4) {
		txd->flags |= PCIE_DESC_TX_IP4_CSUM;
		l4_hdr = iph->protocol;
	} else if (ipv6h->version == 6) {
		l4_hdr = ipv6h->nexthdr;
	} else {
		nn_dp_warn(dp, "partial checksum but ipv=%x!\n", iph->version);
		return;
	}

	switch (l4_hdr) {
	case IPPROTO_TCP:
		txd->flags |= PCIE_DESC_TX_TCP_CSUM;
		break;
	case IPPROTO_UDP:
		txd->flags |= PCIE_DESC_TX_UDP_CSUM;
		break;
	default:
		nn_dp_warn(dp, "partial checksum but l4 proto=%x!\n", l4_hdr);
		return;
	}

	u64_stats_update_begin(&r_vec->tx_sync);
	if (skb->encapsulation)
		r_vec->hw_csum_tx_inner += txbuf->pkt_cnt;
	else
		r_vec->hw_csum_tx += txbuf->pkt_cnt;
	u64_stats_update_end(&r_vec->tx_sync);
}

static void nfp_net_tx_xmit_more_flush(struct nfp_net_tx_ring *tx_ring)
{
	wmb();
	nfp_qcp_wr_ptr_add(tx_ring->qcp_q, tx_ring->wr_ptr_add);
	tx_ring->wr_ptr_add = 0;
}

static int nfp_net_prep_port_id(struct sk_buff *skb)
{
	struct metadata_dst *md_dst = skb_metadata_dst(skb);
	unsigned char *data;

	if (likely(!md_dst))
		return 0;
	if (unlikely(md_dst->type != METADATA_HW_PORT_MUX))
		return 0;

	if (unlikely(skb_cow_head(skb, 8)))
		return -ENOMEM;

	data = skb_push(skb, 8);
	put_unaligned_be32(NFP_NET_META_PORTID, data);
	put_unaligned_be32(md_dst->u.port_info.port_id, data + 4);

	return 8;
}

/**
 * nfp_net_tx() - Main transmit entry point
 * @skb:    SKB to transmit
 * @netdev: netdev structure
 *
 * Return: NETDEV_TX_OK on success.
 */
static int nfp_net_tx(struct sk_buff *skb, struct net_device *netdev)
{
	struct nfp_net *nn = netdev_priv(netdev);
	const struct skb_frag_struct *frag;
	struct nfp_net_tx_desc *txd, txdg;
	int f, nr_frags, wr_idx, md_bytes;
	struct nfp_net_tx_ring *tx_ring;
	struct nfp_net_r_vector *r_vec;
	struct nfp_net_tx_buf *txbuf;
	struct netdev_queue *nd_q;
	struct nfp_net_dp *dp;
	dma_addr_t dma_addr;
	unsigned int fsize;
	u16 qidx;

	dp = &nn->dp;
	qidx = skb_get_queue_mapping(skb);
	tx_ring = &dp->tx_rings[qidx];
	r_vec = tx_ring->r_vec;
	nd_q = netdev_get_tx_queue(dp->netdev, qidx);

	nr_frags = skb_shinfo(skb)->nr_frags;

	if (unlikely(nfp_net_tx_full(tx_ring, nr_frags + 1))) {
		nn_dp_warn(dp, "TX ring %d busy. wrp=%u rdp=%u\n",
			   qidx, tx_ring->wr_p, tx_ring->rd_p);
		netif_tx_stop_queue(nd_q);
		nfp_net_tx_xmit_more_flush(tx_ring);
		u64_stats_update_begin(&r_vec->tx_sync);
		r_vec->tx_busy++;
		u64_stats_update_end(&r_vec->tx_sync);
		return NETDEV_TX_BUSY;
	}

	md_bytes = nfp_net_prep_port_id(skb);
	if (unlikely(md_bytes < 0)) {
		nfp_net_tx_xmit_more_flush(tx_ring);
		dev_kfree_skb_any(skb);
		return NETDEV_TX_OK;
	}

	/* Start with the head skbuf */
	dma_addr = dma_map_single(dp->dev, skb->data, skb_headlen(skb),
				  DMA_TO_DEVICE);
	if (dma_mapping_error(dp->dev, dma_addr))
		goto err_free;

	wr_idx = D_IDX(tx_ring, tx_ring->wr_p);

	/* Stash the soft descriptor of the head then initialize it */
	txbuf = &tx_ring->txbufs[wr_idx];
	txbuf->skb = skb;
	txbuf->dma_addr = dma_addr;
	txbuf->fidx = -1;
	txbuf->pkt_cnt = 1;
	txbuf->real_len = skb->len;

	/* Build TX descriptor */
	txd = &tx_ring->txds[wr_idx];
	txd->offset_eop = (nr_frags ? 0 : PCIE_DESC_TX_EOP) | md_bytes;
	txd->dma_len = cpu_to_le16(skb_headlen(skb));
	nfp_desc_set_dma_addr(txd, dma_addr);
	txd->data_len = cpu_to_le16(skb->len);

	txd->flags = 0;
	txd->mss = 0;
	txd->lso_hdrlen = 0;

	/* Do not reorder - tso may adjust pkt cnt, vlan may override fields */
	nfp_net_tx_tso(r_vec, txbuf, txd, skb);
	nfp_net_tx_csum(dp, r_vec, txbuf, txd, skb);
	if (skb_vlan_tag_present(skb) && dp->ctrl & NFP_NET_CFG_CTRL_TXVLAN) {
		txd->flags |= PCIE_DESC_TX_VLAN;
		txd->vlan = cpu_to_le16(skb_vlan_tag_get(skb));
	}

	/* Gather DMA */
	if (nr_frags > 0) {
		/* all descs must match except for in addr, length and eop */
		txdg = *txd;

		for (f = 0; f < nr_frags; f++) {
			frag = &skb_shinfo(skb)->frags[f];
			fsize = skb_frag_size(frag);

			dma_addr = skb_frag_dma_map(dp->dev, frag, 0,
						    fsize, DMA_TO_DEVICE);
			if (dma_mapping_error(dp->dev, dma_addr))
				goto err_unmap;

			wr_idx = D_IDX(tx_ring, wr_idx + 1);
			tx_ring->txbufs[wr_idx].skb = skb;
			tx_ring->txbufs[wr_idx].dma_addr = dma_addr;
			tx_ring->txbufs[wr_idx].fidx = f;

			txd = &tx_ring->txds[wr_idx];
			*txd = txdg;
			txd->dma_len = cpu_to_le16(fsize);
			nfp_desc_set_dma_addr(txd, dma_addr);
			txd->offset_eop |=
				(f == nr_frags - 1) ? PCIE_DESC_TX_EOP : 0;
		}

		u64_stats_update_begin(&r_vec->tx_sync);
		r_vec->tx_gather++;
		u64_stats_update_end(&r_vec->tx_sync);
	}

	netdev_tx_sent_queue(nd_q, txbuf->real_len);

	skb_tx_timestamp(skb);

	tx_ring->wr_p += nr_frags + 1;
	if (nfp_net_tx_ring_should_stop(tx_ring))
		nfp_net_tx_ring_stop(nd_q, tx_ring);

	tx_ring->wr_ptr_add += nr_frags + 1;
	if (!skb->xmit_more || netif_xmit_stopped(nd_q))
		nfp_net_tx_xmit_more_flush(tx_ring);

	return NETDEV_TX_OK;

err_unmap:
	while (--f >= 0) {
		frag = &skb_shinfo(skb)->frags[f];
		dma_unmap_page(dp->dev, tx_ring->txbufs[wr_idx].dma_addr,
			       skb_frag_size(frag), DMA_TO_DEVICE);
		tx_ring->txbufs[wr_idx].skb = NULL;
		tx_ring->txbufs[wr_idx].dma_addr = 0;
		tx_ring->txbufs[wr_idx].fidx = -2;
		wr_idx = wr_idx - 1;
		if (wr_idx < 0)
			wr_idx += tx_ring->cnt;
	}
	dma_unmap_single(dp->dev, tx_ring->txbufs[wr_idx].dma_addr,
			 skb_headlen(skb), DMA_TO_DEVICE);
	tx_ring->txbufs[wr_idx].skb = NULL;
	tx_ring->txbufs[wr_idx].dma_addr = 0;
	tx_ring->txbufs[wr_idx].fidx = -2;
err_free:
	nn_dp_warn(dp, "Failed to map DMA TX buffer\n");
	nfp_net_tx_xmit_more_flush(tx_ring);
	u64_stats_update_begin(&r_vec->tx_sync);
	r_vec->tx_errors++;
	u64_stats_update_end(&r_vec->tx_sync);
	dev_kfree_skb_any(skb);
	return NETDEV_TX_OK;
}

/**
 * nfp_net_tx_complete() - Handled completed TX packets
 * @tx_ring:   TX ring structure
 *
 * Return: Number of completed TX descriptors
 */
static void nfp_net_tx_complete(struct nfp_net_tx_ring *tx_ring)
{
	struct nfp_net_r_vector *r_vec = tx_ring->r_vec;
	struct nfp_net_dp *dp = &r_vec->nfp_net->dp;
	const struct skb_frag_struct *frag;
	struct netdev_queue *nd_q;
	u32 done_pkts = 0, done_bytes = 0;
	struct sk_buff *skb;
	int todo, nr_frags;
	u32 qcp_rd_p;
	int fidx;
	int idx;

	if (tx_ring->wr_p == tx_ring->rd_p)
		return;

	/* Work out how many descriptors have been transmitted */
	qcp_rd_p = nfp_qcp_rd_ptr_read(tx_ring->qcp_q);

	if (qcp_rd_p == tx_ring->qcp_rd_p)
		return;

	todo = D_IDX(tx_ring, qcp_rd_p - tx_ring->qcp_rd_p);

	while (todo--) {
		idx = D_IDX(tx_ring, tx_ring->rd_p++);

		skb = tx_ring->txbufs[idx].skb;
		if (!skb)
			continue;

		nr_frags = skb_shinfo(skb)->nr_frags;
		fidx = tx_ring->txbufs[idx].fidx;

		if (fidx == -1) {
			/* unmap head */
			dma_unmap_single(dp->dev, tx_ring->txbufs[idx].dma_addr,
					 skb_headlen(skb), DMA_TO_DEVICE);

			done_pkts += tx_ring->txbufs[idx].pkt_cnt;
			done_bytes += tx_ring->txbufs[idx].real_len;
		} else {
			/* unmap fragment */
			frag = &skb_shinfo(skb)->frags[fidx];
			dma_unmap_page(dp->dev, tx_ring->txbufs[idx].dma_addr,
				       skb_frag_size(frag), DMA_TO_DEVICE);
		}

		/* check for last gather fragment */
		if (fidx == nr_frags - 1)
			dev_consume_skb_any(skb);

		tx_ring->txbufs[idx].dma_addr = 0;
		tx_ring->txbufs[idx].skb = NULL;
		tx_ring->txbufs[idx].fidx = -2;
	}

	tx_ring->qcp_rd_p = qcp_rd_p;

	u64_stats_update_begin(&r_vec->tx_sync);
	r_vec->tx_bytes += done_bytes;
	r_vec->tx_pkts += done_pkts;
	u64_stats_update_end(&r_vec->tx_sync);

	if (!dp->netdev)
		return;

	nd_q = netdev_get_tx_queue(dp->netdev, tx_ring->idx);
	netdev_tx_completed_queue(nd_q, done_pkts, done_bytes);
	if (nfp_net_tx_ring_should_wake(tx_ring)) {
		/* Make sure TX thread will see updated tx_ring->rd_p */
		smp_mb();

		if (unlikely(netif_tx_queue_stopped(nd_q)))
			netif_tx_wake_queue(nd_q);
	}

	WARN_ONCE(tx_ring->wr_p - tx_ring->rd_p > tx_ring->cnt,
		  "TX ring corruption rd_p=%u wr_p=%u cnt=%u\n",
		  tx_ring->rd_p, tx_ring->wr_p, tx_ring->cnt);
}

static bool nfp_net_xdp_complete(struct nfp_net_tx_ring *tx_ring)
{
	struct nfp_net_r_vector *r_vec = tx_ring->r_vec;
	u32 done_pkts = 0, done_bytes = 0;
	bool done_all;
	int idx, todo;
	u32 qcp_rd_p;

	/* Work out how many descriptors have been transmitted */
	qcp_rd_p = nfp_qcp_rd_ptr_read(tx_ring->qcp_q);

	if (qcp_rd_p == tx_ring->qcp_rd_p)
		return true;

	todo = D_IDX(tx_ring, qcp_rd_p - tx_ring->qcp_rd_p);

	done_all = todo <= NFP_NET_XDP_MAX_COMPLETE;
	todo = min(todo, NFP_NET_XDP_MAX_COMPLETE);

	tx_ring->qcp_rd_p = D_IDX(tx_ring, tx_ring->qcp_rd_p + todo);

	done_pkts = todo;
	while (todo--) {
		idx = D_IDX(tx_ring, tx_ring->rd_p);
		tx_ring->rd_p++;

		done_bytes += tx_ring->txbufs[idx].real_len;
	}

	u64_stats_update_begin(&r_vec->tx_sync);
	r_vec->tx_bytes += done_bytes;
	r_vec->tx_pkts += done_pkts;
	u64_stats_update_end(&r_vec->tx_sync);

	WARN_ONCE(tx_ring->wr_p - tx_ring->rd_p > tx_ring->cnt,
		  "XDP TX ring corruption rd_p=%u wr_p=%u cnt=%u\n",
		  tx_ring->rd_p, tx_ring->wr_p, tx_ring->cnt);

	return done_all;
}

/**
 * nfp_net_tx_ring_reset() - Free any untransmitted buffers and reset pointers
 * @dp:		NFP Net data path struct
 * @tx_ring:	TX ring structure
 *
 * Assumes that the device is stopped
 */
static void
nfp_net_tx_ring_reset(struct nfp_net_dp *dp, struct nfp_net_tx_ring *tx_ring)
{
	const struct skb_frag_struct *frag;
	struct netdev_queue *nd_q;

	while (!tx_ring->is_xdp && tx_ring->rd_p != tx_ring->wr_p) {
		struct nfp_net_tx_buf *tx_buf;
		struct sk_buff *skb;
		int idx, nr_frags;

		idx = D_IDX(tx_ring, tx_ring->rd_p);
		tx_buf = &tx_ring->txbufs[idx];

		skb = tx_ring->txbufs[idx].skb;
		nr_frags = skb_shinfo(skb)->nr_frags;

		if (tx_buf->fidx == -1) {
			/* unmap head */
			dma_unmap_single(dp->dev, tx_buf->dma_addr,
					 skb_headlen(skb), DMA_TO_DEVICE);
		} else {
			/* unmap fragment */
			frag = &skb_shinfo(skb)->frags[tx_buf->fidx];
			dma_unmap_page(dp->dev, tx_buf->dma_addr,
				       skb_frag_size(frag), DMA_TO_DEVICE);
		}

		/* check for last gather fragment */
		if (tx_buf->fidx == nr_frags - 1)
			dev_kfree_skb_any(skb);

		tx_buf->dma_addr = 0;
		tx_buf->skb = NULL;
		tx_buf->fidx = -2;

		tx_ring->qcp_rd_p++;
		tx_ring->rd_p++;
	}

	memset(tx_ring->txds, 0, sizeof(*tx_ring->txds) * tx_ring->cnt);
	tx_ring->wr_p = 0;
	tx_ring->rd_p = 0;
	tx_ring->qcp_rd_p = 0;
	tx_ring->wr_ptr_add = 0;

	if (tx_ring->is_xdp || !dp->netdev)
		return;

	nd_q = netdev_get_tx_queue(dp->netdev, tx_ring->idx);
	netdev_tx_reset_queue(nd_q);
}

static void nfp_net_tx_timeout(struct net_device *netdev)
{
	struct nfp_net *nn = netdev_priv(netdev);
	int i;

	for (i = 0; i < nn->dp.netdev->real_num_tx_queues; i++) {
		if (!netif_tx_queue_stopped(netdev_get_tx_queue(netdev, i)))
			continue;
		nn_warn(nn, "TX timeout on ring: %d\n", i);
	}
	nn_warn(nn, "TX watchdog timeout\n");
}

/* Receive processing
 */
static unsigned int
nfp_net_calc_fl_bufsz(struct nfp_net_dp *dp)
{
	unsigned int fl_bufsz;

	fl_bufsz = NFP_NET_RX_BUF_HEADROOM;
	fl_bufsz += dp->rx_dma_off;
	if (dp->rx_offset == NFP_NET_CFG_RX_OFFSET_DYNAMIC)
		fl_bufsz += NFP_NET_MAX_PREPEND;
	else
		fl_bufsz += dp->rx_offset;
	fl_bufsz += ETH_HLEN + VLAN_HLEN * 2 + dp->mtu;

	fl_bufsz = SKB_DATA_ALIGN(fl_bufsz);
	fl_bufsz += SKB_DATA_ALIGN(sizeof(struct skb_shared_info));

	return fl_bufsz;
}

static void
nfp_net_free_frag(void *frag, bool xdp)
{
	if (!xdp)
		skb_free_frag(frag);
	else
		__free_page(virt_to_page(frag));
}

/**
 * nfp_net_rx_alloc_one() - Allocate and map page frag for RX
 * @dp:		NFP Net data path struct
 * @dma_addr:	Pointer to storage for DMA address (output param)
 *
 * This function will allcate a new page frag, map it for DMA.
 *
 * Return: allocated page frag or NULL on failure.
 */
static void *nfp_net_rx_alloc_one(struct nfp_net_dp *dp, dma_addr_t *dma_addr)
{
	void *frag;

	if (!dp->xdp_prog) {
		frag = netdev_alloc_frag(dp->fl_bufsz);
	} else {
		struct page *page;

<<<<<<< HEAD
		page = alloc_page(GFP_KERNEL | __GFP_COLD);
=======
		page = alloc_page(GFP_KERNEL);
>>>>>>> 0c86a6bd
		frag = page ? page_address(page) : NULL;
	}
	if (!frag) {
		nn_dp_warn(dp, "Failed to alloc receive page frag\n");
		return NULL;
	}

	*dma_addr = nfp_net_dma_map_rx(dp, frag);
	if (dma_mapping_error(dp->dev, *dma_addr)) {
		nfp_net_free_frag(frag, dp->xdp_prog);
		nn_dp_warn(dp, "Failed to map DMA RX buffer\n");
		return NULL;
	}

	return frag;
}

static void *nfp_net_napi_alloc_one(struct nfp_net_dp *dp, dma_addr_t *dma_addr)
{
	void *frag;

	if (!dp->xdp_prog) {
		frag = napi_alloc_frag(dp->fl_bufsz);
<<<<<<< HEAD
	} else {
		struct page *page;

		page = alloc_page(GFP_ATOMIC | __GFP_COLD);
		frag = page ? page_address(page) : NULL;
	}
	if (!frag) {
		nn_dp_warn(dp, "Failed to alloc receive page frag\n");
		return NULL;
=======
		if (unlikely(!frag))
			return NULL;
	} else {
		struct page *page;

		page = dev_alloc_page();
		if (unlikely(!page))
			return NULL;
		frag = page_address(page);
>>>>>>> 0c86a6bd
	}

	*dma_addr = nfp_net_dma_map_rx(dp, frag);
	if (dma_mapping_error(dp->dev, *dma_addr)) {
		nfp_net_free_frag(frag, dp->xdp_prog);
		nn_dp_warn(dp, "Failed to map DMA RX buffer\n");
		return NULL;
	}

	return frag;
}

/**
 * nfp_net_rx_give_one() - Put mapped skb on the software and hardware rings
 * @dp:		NFP Net data path struct
 * @rx_ring:	RX ring structure
 * @frag:	page fragment buffer
 * @dma_addr:	DMA address of skb mapping
 */
static void nfp_net_rx_give_one(const struct nfp_net_dp *dp,
				struct nfp_net_rx_ring *rx_ring,
				void *frag, dma_addr_t dma_addr)
{
	unsigned int wr_idx;

	wr_idx = D_IDX(rx_ring, rx_ring->wr_p);

	nfp_net_dma_sync_dev_rx(dp, dma_addr);

	/* Stash SKB and DMA address away */
	rx_ring->rxbufs[wr_idx].frag = frag;
	rx_ring->rxbufs[wr_idx].dma_addr = dma_addr;

	/* Fill freelist descriptor */
	rx_ring->rxds[wr_idx].fld.reserved = 0;
	rx_ring->rxds[wr_idx].fld.meta_len_dd = 0;
	nfp_desc_set_dma_addr(&rx_ring->rxds[wr_idx].fld,
			      dma_addr + dp->rx_dma_off);

	rx_ring->wr_p++;
	if (!(rx_ring->wr_p % NFP_NET_FL_BATCH)) {
		/* Update write pointer of the freelist queue. Make
		 * sure all writes are flushed before telling the hardware.
		 */
		wmb();
		nfp_qcp_wr_ptr_add(rx_ring->qcp_fl, NFP_NET_FL_BATCH);
	}
}

/**
 * nfp_net_rx_ring_reset() - Reflect in SW state of freelist after disable
 * @rx_ring:	RX ring structure
 *
 * Warning: Do *not* call if ring buffers were never put on the FW freelist
 *	    (i.e. device was not enabled)!
 */
static void nfp_net_rx_ring_reset(struct nfp_net_rx_ring *rx_ring)
{
	unsigned int wr_idx, last_idx;

	/* Move the empty entry to the end of the list */
	wr_idx = D_IDX(rx_ring, rx_ring->wr_p);
	last_idx = rx_ring->cnt - 1;
	rx_ring->rxbufs[wr_idx].dma_addr = rx_ring->rxbufs[last_idx].dma_addr;
	rx_ring->rxbufs[wr_idx].frag = rx_ring->rxbufs[last_idx].frag;
	rx_ring->rxbufs[last_idx].dma_addr = 0;
	rx_ring->rxbufs[last_idx].frag = NULL;

	memset(rx_ring->rxds, 0, sizeof(*rx_ring->rxds) * rx_ring->cnt);
	rx_ring->wr_p = 0;
	rx_ring->rd_p = 0;
}

/**
 * nfp_net_rx_ring_bufs_free() - Free any buffers currently on the RX ring
 * @dp:		NFP Net data path struct
 * @rx_ring:	RX ring to remove buffers from
 *
 * Assumes that the device is stopped and buffers are in [0, ring->cnt - 1)
 * entries.  After device is disabled nfp_net_rx_ring_reset() must be called
 * to restore required ring geometry.
 */
static void
nfp_net_rx_ring_bufs_free(struct nfp_net_dp *dp,
			  struct nfp_net_rx_ring *rx_ring)
{
	unsigned int i;

	for (i = 0; i < rx_ring->cnt - 1; i++) {
		/* NULL skb can only happen when initial filling of the ring
		 * fails to allocate enough buffers and calls here to free
		 * already allocated ones.
		 */
		if (!rx_ring->rxbufs[i].frag)
			continue;

		nfp_net_dma_unmap_rx(dp, rx_ring->rxbufs[i].dma_addr);
		nfp_net_free_frag(rx_ring->rxbufs[i].frag, dp->xdp_prog);
		rx_ring->rxbufs[i].dma_addr = 0;
		rx_ring->rxbufs[i].frag = NULL;
	}
}

/**
 * nfp_net_rx_ring_bufs_alloc() - Fill RX ring with buffers (don't give to FW)
 * @dp:		NFP Net data path struct
 * @rx_ring:	RX ring to remove buffers from
 */
static int
nfp_net_rx_ring_bufs_alloc(struct nfp_net_dp *dp,
			   struct nfp_net_rx_ring *rx_ring)
{
	struct nfp_net_rx_buf *rxbufs;
	unsigned int i;

	rxbufs = rx_ring->rxbufs;

	for (i = 0; i < rx_ring->cnt - 1; i++) {
		rxbufs[i].frag = nfp_net_rx_alloc_one(dp, &rxbufs[i].dma_addr);
		if (!rxbufs[i].frag) {
			nfp_net_rx_ring_bufs_free(dp, rx_ring);
			return -ENOMEM;
		}
	}

	return 0;
}

/**
 * nfp_net_rx_ring_fill_freelist() - Give buffers from the ring to FW
 * @dp:	     NFP Net data path struct
 * @rx_ring: RX ring to fill
 */
static void
nfp_net_rx_ring_fill_freelist(struct nfp_net_dp *dp,
			      struct nfp_net_rx_ring *rx_ring)
{
	unsigned int i;

	for (i = 0; i < rx_ring->cnt - 1; i++)
		nfp_net_rx_give_one(dp, rx_ring, rx_ring->rxbufs[i].frag,
				    rx_ring->rxbufs[i].dma_addr);
}

/**
 * nfp_net_rx_csum_has_errors() - group check if rxd has any csum errors
 * @flags: RX descriptor flags field in CPU byte order
 */
static int nfp_net_rx_csum_has_errors(u16 flags)
{
	u16 csum_all_checked, csum_all_ok;

	csum_all_checked = flags & __PCIE_DESC_RX_CSUM_ALL;
	csum_all_ok = flags & __PCIE_DESC_RX_CSUM_ALL_OK;

	return csum_all_checked != (csum_all_ok << PCIE_DESC_RX_CSUM_OK_SHIFT);
}

/**
 * nfp_net_rx_csum() - set SKB checksum field based on RX descriptor flags
 * @dp:  NFP Net data path struct
 * @r_vec: per-ring structure
 * @rxd: Pointer to RX descriptor
 * @meta: Parsed metadata prepend
 * @skb: Pointer to SKB
 */
static void nfp_net_rx_csum(struct nfp_net_dp *dp,
			    struct nfp_net_r_vector *r_vec,
			    struct nfp_net_rx_desc *rxd,
			    struct nfp_meta_parsed *meta, struct sk_buff *skb)
{
	skb_checksum_none_assert(skb);

	if (!(dp->netdev->features & NETIF_F_RXCSUM))
		return;

	if (meta->csum_type) {
		skb->ip_summed = meta->csum_type;
		skb->csum = meta->csum;
		u64_stats_update_begin(&r_vec->rx_sync);
		r_vec->hw_csum_rx_ok++;
		u64_stats_update_end(&r_vec->rx_sync);
		return;
	}

	if (nfp_net_rx_csum_has_errors(le16_to_cpu(rxd->rxd.flags))) {
		u64_stats_update_begin(&r_vec->rx_sync);
		r_vec->hw_csum_rx_error++;
		u64_stats_update_end(&r_vec->rx_sync);
		return;
	}

	/* Assume that the firmware will never report inner CSUM_OK unless outer
	 * L4 headers were successfully parsed. FW will always report zero UDP
	 * checksum as CSUM_OK.
	 */
	if (rxd->rxd.flags & PCIE_DESC_RX_TCP_CSUM_OK ||
	    rxd->rxd.flags & PCIE_DESC_RX_UDP_CSUM_OK) {
		__skb_incr_checksum_unnecessary(skb);
		u64_stats_update_begin(&r_vec->rx_sync);
		r_vec->hw_csum_rx_ok++;
		u64_stats_update_end(&r_vec->rx_sync);
	}

	if (rxd->rxd.flags & PCIE_DESC_RX_I_TCP_CSUM_OK ||
	    rxd->rxd.flags & PCIE_DESC_RX_I_UDP_CSUM_OK) {
		__skb_incr_checksum_unnecessary(skb);
		u64_stats_update_begin(&r_vec->rx_sync);
		r_vec->hw_csum_rx_inner_ok++;
		u64_stats_update_end(&r_vec->rx_sync);
	}
}

static void
nfp_net_set_hash(struct net_device *netdev, struct nfp_meta_parsed *meta,
		 unsigned int type, __be32 *hash)
{
	if (!(netdev->features & NETIF_F_RXHASH))
		return;

	switch (type) {
	case NFP_NET_RSS_IPV4:
	case NFP_NET_RSS_IPV6:
	case NFP_NET_RSS_IPV6_EX:
		meta->hash_type = PKT_HASH_TYPE_L3;
		break;
	default:
		meta->hash_type = PKT_HASH_TYPE_L4;
		break;
	}

	meta->hash = get_unaligned_be32(hash);
}

static void
nfp_net_set_hash_desc(struct net_device *netdev, struct nfp_meta_parsed *meta,
		      void *data, struct nfp_net_rx_desc *rxd)
{
	struct nfp_net_rx_hash *rx_hash = data;

	if (!(rxd->rxd.flags & PCIE_DESC_RX_RSS))
		return;

	nfp_net_set_hash(netdev, meta, get_unaligned_be32(&rx_hash->hash_type),
			 &rx_hash->hash);
}

static void *
nfp_net_parse_meta(struct net_device *netdev, struct nfp_meta_parsed *meta,
		   void *data, int meta_len)
{
	u32 meta_info;

	meta_info = get_unaligned_be32(data);
	data += 4;

	while (meta_info) {
		switch (meta_info & NFP_NET_META_FIELD_MASK) {
		case NFP_NET_META_HASH:
			meta_info >>= NFP_NET_META_FIELD_SIZE;
			nfp_net_set_hash(netdev, meta,
					 meta_info & NFP_NET_META_FIELD_MASK,
					 (__be32 *)data);
			data += 4;
			break;
		case NFP_NET_META_MARK:
			meta->mark = get_unaligned_be32(data);
			data += 4;
			break;
		case NFP_NET_META_PORTID:
			meta->portid = get_unaligned_be32(data);
			data += 4;
			break;
		case NFP_NET_META_CSUM:
			meta->csum_type = CHECKSUM_COMPLETE;
			meta->csum =
				(__force __wsum)__get_unaligned_cpu32(data);
			data += 4;
			break;
		default:
			return NULL;
		}

		meta_info >>= NFP_NET_META_FIELD_SIZE;
	}

	return data;
}

static void
nfp_net_rx_drop(const struct nfp_net_dp *dp, struct nfp_net_r_vector *r_vec,
		struct nfp_net_rx_ring *rx_ring, struct nfp_net_rx_buf *rxbuf,
		struct sk_buff *skb)
{
	u64_stats_update_begin(&r_vec->rx_sync);
	r_vec->rx_drops++;
	/* If we have both skb and rxbuf the replacement buffer allocation
	 * must have failed, count this as an alloc failure.
	 */
	if (skb && rxbuf)
		r_vec->rx_replace_buf_alloc_fail++;
	u64_stats_update_end(&r_vec->rx_sync);

	/* skb is build based on the frag, free_skb() would free the frag
	 * so to be able to reuse it we need an extra ref.
	 */
	if (skb && rxbuf && skb->head == rxbuf->frag)
		page_ref_inc(virt_to_head_page(rxbuf->frag));
	if (rxbuf)
		nfp_net_rx_give_one(dp, rx_ring, rxbuf->frag, rxbuf->dma_addr);
	if (skb)
		dev_kfree_skb_any(skb);
}

static bool
nfp_net_tx_xdp_buf(struct nfp_net_dp *dp, struct nfp_net_rx_ring *rx_ring,
		   struct nfp_net_tx_ring *tx_ring,
		   struct nfp_net_rx_buf *rxbuf, unsigned int dma_off,
		   unsigned int pkt_len, bool *completed)
{
	struct nfp_net_tx_buf *txbuf;
	struct nfp_net_tx_desc *txd;
	int wr_idx;

	if (unlikely(nfp_net_tx_full(tx_ring, 1))) {
		if (!*completed) {
			nfp_net_xdp_complete(tx_ring);
			*completed = true;
		}

		if (unlikely(nfp_net_tx_full(tx_ring, 1))) {
			nfp_net_rx_drop(dp, rx_ring->r_vec, rx_ring, rxbuf,
					NULL);
			return false;
		}
	}

	wr_idx = D_IDX(tx_ring, tx_ring->wr_p);

	/* Stash the soft descriptor of the head then initialize it */
	txbuf = &tx_ring->txbufs[wr_idx];

	nfp_net_rx_give_one(dp, rx_ring, txbuf->frag, txbuf->dma_addr);

	txbuf->frag = rxbuf->frag;
	txbuf->dma_addr = rxbuf->dma_addr;
	txbuf->fidx = -1;
	txbuf->pkt_cnt = 1;
	txbuf->real_len = pkt_len;

	dma_sync_single_for_device(dp->dev, rxbuf->dma_addr + dma_off,
				   pkt_len, DMA_BIDIRECTIONAL);

	/* Build TX descriptor */
	txd = &tx_ring->txds[wr_idx];
	txd->offset_eop = PCIE_DESC_TX_EOP;
	txd->dma_len = cpu_to_le16(pkt_len);
	nfp_desc_set_dma_addr(txd, rxbuf->dma_addr + dma_off);
	txd->data_len = cpu_to_le16(pkt_len);

	txd->flags = 0;
	txd->mss = 0;
	txd->lso_hdrlen = 0;

	tx_ring->wr_p++;
	tx_ring->wr_ptr_add++;
	return true;
}

/**
 * nfp_net_rx() - receive up to @budget packets on @rx_ring
 * @rx_ring:   RX ring to receive from
 * @budget:    NAPI budget
 *
 * Note, this function is separated out from the napi poll function to
 * more cleanly separate packet receive code from other bookkeeping
 * functions performed in the napi poll function.
 *
 * Return: Number of packets received.
 */
static int nfp_net_rx(struct nfp_net_rx_ring *rx_ring, int budget)
{
	struct nfp_net_r_vector *r_vec = rx_ring->r_vec;
	struct nfp_net_dp *dp = &r_vec->nfp_net->dp;
	struct nfp_net_tx_ring *tx_ring;
	struct bpf_prog *xdp_prog;
	bool xdp_tx_cmpl = false;
	unsigned int true_bufsz;
	struct sk_buff *skb;
	int pkts_polled = 0;
	int idx;

	rcu_read_lock();
	xdp_prog = READ_ONCE(dp->xdp_prog);
	true_bufsz = xdp_prog ? PAGE_SIZE : dp->fl_bufsz;
	tx_ring = r_vec->xdp_ring;

	while (pkts_polled < budget) {
		unsigned int meta_len, data_len, meta_off, pkt_len, pkt_off;
		struct nfp_net_rx_buf *rxbuf;
		struct nfp_net_rx_desc *rxd;
		struct nfp_meta_parsed meta;
		struct net_device *netdev;
		dma_addr_t new_dma_addr;
		u32 meta_len_xdp = 0;
		void *new_frag;

		idx = D_IDX(rx_ring, rx_ring->rd_p);

		rxd = &rx_ring->rxds[idx];
		if (!(rxd->rxd.meta_len_dd & PCIE_DESC_RX_DD))
			break;

		/* Memory barrier to ensure that we won't do other reads
		 * before the DD bit.
		 */
		dma_rmb();

		memset(&meta, 0, sizeof(meta));

		rx_ring->rd_p++;
		pkts_polled++;

		rxbuf =	&rx_ring->rxbufs[idx];
		/*         < meta_len >
		 *  <-- [rx_offset] -->
		 *  ---------------------------------------------------------
		 * | [XX] |  metadata  |             packet           | XXXX |
		 *  ---------------------------------------------------------
		 *         <---------------- data_len --------------->
		 *
		 * The rx_offset is fixed for all packets, the meta_len can vary
		 * on a packet by packet basis. If rx_offset is set to zero
		 * (_RX_OFFSET_DYNAMIC) metadata starts at the beginning of the
		 * buffer and is immediately followed by the packet (no [XX]).
		 */
		meta_len = rxd->rxd.meta_len_dd & PCIE_DESC_RX_META_LEN_MASK;
		data_len = le16_to_cpu(rxd->rxd.data_len);
		pkt_len = data_len - meta_len;

		pkt_off = NFP_NET_RX_BUF_HEADROOM + dp->rx_dma_off;
		if (dp->rx_offset == NFP_NET_CFG_RX_OFFSET_DYNAMIC)
			pkt_off += meta_len;
		else
			pkt_off += dp->rx_offset;
		meta_off = pkt_off - meta_len;

		/* Stats update */
		u64_stats_update_begin(&r_vec->rx_sync);
		r_vec->rx_pkts++;
		r_vec->rx_bytes += pkt_len;
		u64_stats_update_end(&r_vec->rx_sync);

		if (unlikely(meta_len > NFP_NET_MAX_PREPEND ||
			     (dp->rx_offset && meta_len > dp->rx_offset))) {
			nn_dp_warn(dp, "oversized RX packet metadata %u\n",
				   meta_len);
			nfp_net_rx_drop(dp, r_vec, rx_ring, rxbuf, NULL);
			continue;
		}

		nfp_net_dma_sync_cpu_rx(dp, rxbuf->dma_addr + meta_off,
					data_len);

		if (!dp->chained_metadata_format) {
			nfp_net_set_hash_desc(dp->netdev, &meta,
					      rxbuf->frag + meta_off, rxd);
		} else if (meta_len) {
			void *end;

			end = nfp_net_parse_meta(dp->netdev, &meta,
						 rxbuf->frag + meta_off,
						 meta_len);
			if (unlikely(end != rxbuf->frag + pkt_off)) {
				nn_dp_warn(dp, "invalid RX packet metadata\n");
				nfp_net_rx_drop(dp, r_vec, rx_ring, rxbuf,
						NULL);
				continue;
			}
		}

		if (xdp_prog && !(rxd->rxd.flags & PCIE_DESC_RX_BPF &&
				  dp->bpf_offload_xdp) && !meta.portid) {
			void *orig_data = rxbuf->frag + pkt_off;
			unsigned int dma_off;
			struct xdp_buff xdp;
			int act;

			xdp.data_hard_start = rxbuf->frag + NFP_NET_RX_BUF_HEADROOM;
			xdp.data = orig_data;
			xdp.data_meta = orig_data;
			xdp.data_end = orig_data + pkt_len;

			act = bpf_prog_run_xdp(xdp_prog, &xdp);

			pkt_len -= xdp.data - orig_data;
			pkt_off += xdp.data - orig_data;

			switch (act) {
			case XDP_PASS:
				meta_len_xdp = xdp.data - xdp.data_meta;
				break;
			case XDP_TX:
				dma_off = pkt_off - NFP_NET_RX_BUF_HEADROOM;
				if (unlikely(!nfp_net_tx_xdp_buf(dp, rx_ring,
								 tx_ring, rxbuf,
								 dma_off,
								 pkt_len,
								 &xdp_tx_cmpl)))
					trace_xdp_exception(dp->netdev,
							    xdp_prog, act);
				continue;
			default:
				bpf_warn_invalid_xdp_action(act);
				/* fall through */
			case XDP_ABORTED:
				trace_xdp_exception(dp->netdev, xdp_prog, act);
				/* fall through */
			case XDP_DROP:
				nfp_net_rx_give_one(dp, rx_ring, rxbuf->frag,
						    rxbuf->dma_addr);
				continue;
			}
		}

		skb = build_skb(rxbuf->frag, true_bufsz);
		if (unlikely(!skb)) {
			nfp_net_rx_drop(dp, r_vec, rx_ring, rxbuf, NULL);
			continue;
		}
		new_frag = nfp_net_napi_alloc_one(dp, &new_dma_addr);
		if (unlikely(!new_frag)) {
			nfp_net_rx_drop(dp, r_vec, rx_ring, rxbuf, skb);
			continue;
		}

		nfp_net_dma_unmap_rx(dp, rxbuf->dma_addr);

		nfp_net_rx_give_one(dp, rx_ring, new_frag, new_dma_addr);

		if (likely(!meta.portid)) {
			netdev = dp->netdev;
		} else {
			struct nfp_net *nn;

			nn = netdev_priv(dp->netdev);
			netdev = nfp_app_repr_get(nn->app, meta.portid);
			if (unlikely(!netdev)) {
				nfp_net_rx_drop(dp, r_vec, rx_ring, NULL, skb);
				continue;
			}
			nfp_repr_inc_rx_stats(netdev, pkt_len);
		}

		skb_reserve(skb, pkt_off);
		skb_put(skb, pkt_len);

		skb->mark = meta.mark;
		skb_set_hash(skb, meta.hash, meta.hash_type);

		skb_record_rx_queue(skb, rx_ring->idx);
		skb->protocol = eth_type_trans(skb, netdev);

		nfp_net_rx_csum(dp, r_vec, rxd, &meta, skb);

		if (rxd->rxd.flags & PCIE_DESC_RX_VLAN)
			__vlan_hwaccel_put_tag(skb, htons(ETH_P_8021Q),
					       le16_to_cpu(rxd->rxd.vlan));
		if (meta_len_xdp)
			skb_metadata_set(skb, meta_len_xdp);

		napi_gro_receive(&rx_ring->r_vec->napi, skb);
	}

	if (xdp_prog) {
		if (tx_ring->wr_ptr_add)
			nfp_net_tx_xmit_more_flush(tx_ring);
		else if (unlikely(tx_ring->wr_p != tx_ring->rd_p) &&
			 !xdp_tx_cmpl)
			if (!nfp_net_xdp_complete(tx_ring))
				pkts_polled = budget;
	}
	rcu_read_unlock();

	return pkts_polled;
}

/**
 * nfp_net_poll() - napi poll function
 * @napi:    NAPI structure
 * @budget:  NAPI budget
 *
 * Return: number of packets polled.
 */
static int nfp_net_poll(struct napi_struct *napi, int budget)
{
	struct nfp_net_r_vector *r_vec =
		container_of(napi, struct nfp_net_r_vector, napi);
	unsigned int pkts_polled = 0;

	if (r_vec->tx_ring)
		nfp_net_tx_complete(r_vec->tx_ring);
	if (r_vec->rx_ring)
		pkts_polled = nfp_net_rx(r_vec->rx_ring, budget);

	if (pkts_polled < budget)
		if (napi_complete_done(napi, pkts_polled))
			nfp_net_irq_unmask(r_vec->nfp_net, r_vec->irq_entry);

	return pkts_polled;
}

/* Control device data path
 */

static bool
nfp_ctrl_tx_one(struct nfp_net *nn, struct nfp_net_r_vector *r_vec,
		struct sk_buff *skb, bool old)
{
	unsigned int real_len = skb->len, meta_len = 0;
	struct nfp_net_tx_ring *tx_ring;
	struct nfp_net_tx_buf *txbuf;
	struct nfp_net_tx_desc *txd;
	struct nfp_net_dp *dp;
	dma_addr_t dma_addr;
	int wr_idx;

	dp = &r_vec->nfp_net->dp;
	tx_ring = r_vec->tx_ring;

	if (WARN_ON_ONCE(skb_shinfo(skb)->nr_frags)) {
		nn_dp_warn(dp, "Driver's CTRL TX does not implement gather\n");
		goto err_free;
	}

	if (unlikely(nfp_net_tx_full(tx_ring, 1))) {
		u64_stats_update_begin(&r_vec->tx_sync);
		r_vec->tx_busy++;
		u64_stats_update_end(&r_vec->tx_sync);
		if (!old)
			__skb_queue_tail(&r_vec->queue, skb);
		else
			__skb_queue_head(&r_vec->queue, skb);
		return true;
	}

	if (nfp_app_ctrl_has_meta(nn->app)) {
		if (unlikely(skb_headroom(skb) < 8)) {
			nn_dp_warn(dp, "CTRL TX on skb without headroom\n");
			goto err_free;
		}
		meta_len = 8;
		put_unaligned_be32(NFP_META_PORT_ID_CTRL, skb_push(skb, 4));
		put_unaligned_be32(NFP_NET_META_PORTID, skb_push(skb, 4));
	}

	/* Start with the head skbuf */
	dma_addr = dma_map_single(dp->dev, skb->data, skb_headlen(skb),
				  DMA_TO_DEVICE);
	if (dma_mapping_error(dp->dev, dma_addr))
		goto err_dma_warn;

	wr_idx = D_IDX(tx_ring, tx_ring->wr_p);

	/* Stash the soft descriptor of the head then initialize it */
	txbuf = &tx_ring->txbufs[wr_idx];
	txbuf->skb = skb;
	txbuf->dma_addr = dma_addr;
	txbuf->fidx = -1;
	txbuf->pkt_cnt = 1;
	txbuf->real_len = real_len;

	/* Build TX descriptor */
	txd = &tx_ring->txds[wr_idx];
	txd->offset_eop = meta_len | PCIE_DESC_TX_EOP;
	txd->dma_len = cpu_to_le16(skb_headlen(skb));
	nfp_desc_set_dma_addr(txd, dma_addr);
	txd->data_len = cpu_to_le16(skb->len);

	txd->flags = 0;
	txd->mss = 0;
	txd->lso_hdrlen = 0;

	tx_ring->wr_p++;
	tx_ring->wr_ptr_add++;
	nfp_net_tx_xmit_more_flush(tx_ring);

	return false;

err_dma_warn:
	nn_dp_warn(dp, "Failed to DMA map TX CTRL buffer\n");
err_free:
	u64_stats_update_begin(&r_vec->tx_sync);
	r_vec->tx_errors++;
	u64_stats_update_end(&r_vec->tx_sync);
	dev_kfree_skb_any(skb);
	return false;
}

bool nfp_ctrl_tx(struct nfp_net *nn, struct sk_buff *skb)
{
	struct nfp_net_r_vector *r_vec = &nn->r_vecs[0];
	bool ret;

	spin_lock_bh(&r_vec->lock);
	ret = nfp_ctrl_tx_one(nn, r_vec, skb, false);
	spin_unlock_bh(&r_vec->lock);

	return ret;
}

static void __nfp_ctrl_tx_queued(struct nfp_net_r_vector *r_vec)
{
	struct sk_buff *skb;

	while ((skb = __skb_dequeue(&r_vec->queue)))
		if (nfp_ctrl_tx_one(r_vec->nfp_net, r_vec, skb, true))
			return;
}

static bool
nfp_ctrl_meta_ok(struct nfp_net *nn, void *data, unsigned int meta_len)
{
	u32 meta_type, meta_tag;

	if (!nfp_app_ctrl_has_meta(nn->app))
		return !meta_len;

	if (meta_len != 8)
		return false;

	meta_type = get_unaligned_be32(data);
	meta_tag = get_unaligned_be32(data + 4);

	return (meta_type == NFP_NET_META_PORTID &&
		meta_tag == NFP_META_PORT_ID_CTRL);
}

static bool
nfp_ctrl_rx_one(struct nfp_net *nn, struct nfp_net_dp *dp,
		struct nfp_net_r_vector *r_vec, struct nfp_net_rx_ring *rx_ring)
{
	unsigned int meta_len, data_len, meta_off, pkt_len, pkt_off;
	struct nfp_net_rx_buf *rxbuf;
	struct nfp_net_rx_desc *rxd;
	dma_addr_t new_dma_addr;
	struct sk_buff *skb;
	void *new_frag;
	int idx;

	idx = D_IDX(rx_ring, rx_ring->rd_p);

	rxd = &rx_ring->rxds[idx];
	if (!(rxd->rxd.meta_len_dd & PCIE_DESC_RX_DD))
		return false;

	/* Memory barrier to ensure that we won't do other reads
	 * before the DD bit.
	 */
	dma_rmb();

	rx_ring->rd_p++;

	rxbuf =	&rx_ring->rxbufs[idx];
	meta_len = rxd->rxd.meta_len_dd & PCIE_DESC_RX_META_LEN_MASK;
	data_len = le16_to_cpu(rxd->rxd.data_len);
	pkt_len = data_len - meta_len;

	pkt_off = NFP_NET_RX_BUF_HEADROOM + dp->rx_dma_off;
	if (dp->rx_offset == NFP_NET_CFG_RX_OFFSET_DYNAMIC)
		pkt_off += meta_len;
	else
		pkt_off += dp->rx_offset;
	meta_off = pkt_off - meta_len;

	/* Stats update */
	u64_stats_update_begin(&r_vec->rx_sync);
	r_vec->rx_pkts++;
	r_vec->rx_bytes += pkt_len;
	u64_stats_update_end(&r_vec->rx_sync);

	nfp_net_dma_sync_cpu_rx(dp, rxbuf->dma_addr + meta_off,	data_len);

	if (unlikely(!nfp_ctrl_meta_ok(nn, rxbuf->frag + meta_off, meta_len))) {
		nn_dp_warn(dp, "incorrect metadata for ctrl packet (%d)\n",
			   meta_len);
		nfp_net_rx_drop(dp, r_vec, rx_ring, rxbuf, NULL);
		return true;
	}

	skb = build_skb(rxbuf->frag, dp->fl_bufsz);
	if (unlikely(!skb)) {
		nfp_net_rx_drop(dp, r_vec, rx_ring, rxbuf, NULL);
		return true;
	}
	new_frag = nfp_net_napi_alloc_one(dp, &new_dma_addr);
	if (unlikely(!new_frag)) {
		nfp_net_rx_drop(dp, r_vec, rx_ring, rxbuf, skb);
		return true;
	}

	nfp_net_dma_unmap_rx(dp, rxbuf->dma_addr);

	nfp_net_rx_give_one(dp, rx_ring, new_frag, new_dma_addr);

	skb_reserve(skb, pkt_off);
	skb_put(skb, pkt_len);

	nfp_app_ctrl_rx(nn->app, skb);

	return true;
}

static void nfp_ctrl_rx(struct nfp_net_r_vector *r_vec)
{
	struct nfp_net_rx_ring *rx_ring = r_vec->rx_ring;
	struct nfp_net *nn = r_vec->nfp_net;
	struct nfp_net_dp *dp = &nn->dp;

	while (nfp_ctrl_rx_one(nn, dp, r_vec, rx_ring))
		continue;
}

static void nfp_ctrl_poll(unsigned long arg)
{
	struct nfp_net_r_vector *r_vec = (void *)arg;

	spin_lock_bh(&r_vec->lock);
	nfp_net_tx_complete(r_vec->tx_ring);
	__nfp_ctrl_tx_queued(r_vec);
	spin_unlock_bh(&r_vec->lock);

	nfp_ctrl_rx(r_vec);

	nfp_net_irq_unmask(r_vec->nfp_net, r_vec->irq_entry);
}

/* Setup and Configuration
 */

/**
 * nfp_net_vecs_init() - Assign IRQs and setup rvecs.
 * @nn:		NFP Network structure
 */
static void nfp_net_vecs_init(struct nfp_net *nn)
{
	struct nfp_net_r_vector *r_vec;
	int r;

	nn->lsc_handler = nfp_net_irq_lsc;
	nn->exn_handler = nfp_net_irq_exn;

	for (r = 0; r < nn->max_r_vecs; r++) {
		struct msix_entry *entry;

		entry = &nn->irq_entries[NFP_NET_NON_Q_VECTORS + r];

		r_vec = &nn->r_vecs[r];
		r_vec->nfp_net = nn;
		r_vec->irq_entry = entry->entry;
		r_vec->irq_vector = entry->vector;

		if (nn->dp.netdev) {
			r_vec->handler = nfp_net_irq_rxtx;
		} else {
			r_vec->handler = nfp_ctrl_irq_rxtx;

			__skb_queue_head_init(&r_vec->queue);
			spin_lock_init(&r_vec->lock);
			tasklet_init(&r_vec->tasklet, nfp_ctrl_poll,
				     (unsigned long)r_vec);
			tasklet_disable(&r_vec->tasklet);
		}

		cpumask_set_cpu(r, &r_vec->affinity_mask);
	}
}

/**
 * nfp_net_tx_ring_free() - Free resources allocated to a TX ring
 * @tx_ring:   TX ring to free
 */
static void nfp_net_tx_ring_free(struct nfp_net_tx_ring *tx_ring)
{
	struct nfp_net_r_vector *r_vec = tx_ring->r_vec;
	struct nfp_net_dp *dp = &r_vec->nfp_net->dp;

	kfree(tx_ring->txbufs);

	if (tx_ring->txds)
		dma_free_coherent(dp->dev, tx_ring->size,
				  tx_ring->txds, tx_ring->dma);

	tx_ring->cnt = 0;
	tx_ring->txbufs = NULL;
	tx_ring->txds = NULL;
	tx_ring->dma = 0;
	tx_ring->size = 0;
}

/**
 * nfp_net_tx_ring_alloc() - Allocate resource for a TX ring
 * @dp:        NFP Net data path struct
 * @tx_ring:   TX Ring structure to allocate
 *
 * Return: 0 on success, negative errno otherwise.
 */
static int
nfp_net_tx_ring_alloc(struct nfp_net_dp *dp, struct nfp_net_tx_ring *tx_ring)
{
	struct nfp_net_r_vector *r_vec = tx_ring->r_vec;
	int sz;

	tx_ring->cnt = dp->txd_cnt;

	tx_ring->size = sizeof(*tx_ring->txds) * tx_ring->cnt;
	tx_ring->txds = dma_zalloc_coherent(dp->dev, tx_ring->size,
					    &tx_ring->dma, GFP_KERNEL);
	if (!tx_ring->txds)
		goto err_alloc;

	sz = sizeof(*tx_ring->txbufs) * tx_ring->cnt;
	tx_ring->txbufs = kzalloc(sz, GFP_KERNEL);
	if (!tx_ring->txbufs)
		goto err_alloc;

	if (!tx_ring->is_xdp && dp->netdev)
		netif_set_xps_queue(dp->netdev, &r_vec->affinity_mask,
				    tx_ring->idx);

	return 0;

err_alloc:
	nfp_net_tx_ring_free(tx_ring);
	return -ENOMEM;
}

static void
nfp_net_tx_ring_bufs_free(struct nfp_net_dp *dp,
			  struct nfp_net_tx_ring *tx_ring)
{
	unsigned int i;

	if (!tx_ring->is_xdp)
		return;

	for (i = 0; i < tx_ring->cnt; i++) {
		if (!tx_ring->txbufs[i].frag)
			return;

		nfp_net_dma_unmap_rx(dp, tx_ring->txbufs[i].dma_addr);
		__free_page(virt_to_page(tx_ring->txbufs[i].frag));
	}
}

static int
nfp_net_tx_ring_bufs_alloc(struct nfp_net_dp *dp,
			   struct nfp_net_tx_ring *tx_ring)
{
	struct nfp_net_tx_buf *txbufs = tx_ring->txbufs;
	unsigned int i;

	if (!tx_ring->is_xdp)
		return 0;

	for (i = 0; i < tx_ring->cnt; i++) {
		txbufs[i].frag = nfp_net_rx_alloc_one(dp, &txbufs[i].dma_addr);
		if (!txbufs[i].frag) {
			nfp_net_tx_ring_bufs_free(dp, tx_ring);
			return -ENOMEM;
		}
	}

	return 0;
}

static int nfp_net_tx_rings_prepare(struct nfp_net *nn, struct nfp_net_dp *dp)
{
	unsigned int r;

	dp->tx_rings = kcalloc(dp->num_tx_rings, sizeof(*dp->tx_rings),
			       GFP_KERNEL);
	if (!dp->tx_rings)
		return -ENOMEM;

	for (r = 0; r < dp->num_tx_rings; r++) {
		int bias = 0;

		if (r >= dp->num_stack_tx_rings)
			bias = dp->num_stack_tx_rings;

		nfp_net_tx_ring_init(&dp->tx_rings[r], &nn->r_vecs[r - bias],
				     r, bias);

		if (nfp_net_tx_ring_alloc(dp, &dp->tx_rings[r]))
			goto err_free_prev;

		if (nfp_net_tx_ring_bufs_alloc(dp, &dp->tx_rings[r]))
			goto err_free_ring;
	}

	return 0;

err_free_prev:
	while (r--) {
		nfp_net_tx_ring_bufs_free(dp, &dp->tx_rings[r]);
err_free_ring:
		nfp_net_tx_ring_free(&dp->tx_rings[r]);
	}
	kfree(dp->tx_rings);
	return -ENOMEM;
}

static void nfp_net_tx_rings_free(struct nfp_net_dp *dp)
{
	unsigned int r;

	for (r = 0; r < dp->num_tx_rings; r++) {
		nfp_net_tx_ring_bufs_free(dp, &dp->tx_rings[r]);
		nfp_net_tx_ring_free(&dp->tx_rings[r]);
	}

	kfree(dp->tx_rings);
}

/**
 * nfp_net_rx_ring_free() - Free resources allocated to a RX ring
 * @rx_ring:  RX ring to free
 */
static void nfp_net_rx_ring_free(struct nfp_net_rx_ring *rx_ring)
{
	struct nfp_net_r_vector *r_vec = rx_ring->r_vec;
	struct nfp_net_dp *dp = &r_vec->nfp_net->dp;

	kfree(rx_ring->rxbufs);

	if (rx_ring->rxds)
		dma_free_coherent(dp->dev, rx_ring->size,
				  rx_ring->rxds, rx_ring->dma);

	rx_ring->cnt = 0;
	rx_ring->rxbufs = NULL;
	rx_ring->rxds = NULL;
	rx_ring->dma = 0;
	rx_ring->size = 0;
}

/**
 * nfp_net_rx_ring_alloc() - Allocate resource for a RX ring
 * @dp:	      NFP Net data path struct
 * @rx_ring:  RX ring to allocate
 *
 * Return: 0 on success, negative errno otherwise.
 */
static int
nfp_net_rx_ring_alloc(struct nfp_net_dp *dp, struct nfp_net_rx_ring *rx_ring)
{
	int sz;

	rx_ring->cnt = dp->rxd_cnt;
	rx_ring->size = sizeof(*rx_ring->rxds) * rx_ring->cnt;
	rx_ring->rxds = dma_zalloc_coherent(dp->dev, rx_ring->size,
					    &rx_ring->dma, GFP_KERNEL);
	if (!rx_ring->rxds)
		goto err_alloc;

	sz = sizeof(*rx_ring->rxbufs) * rx_ring->cnt;
	rx_ring->rxbufs = kzalloc(sz, GFP_KERNEL);
	if (!rx_ring->rxbufs)
		goto err_alloc;

	return 0;

err_alloc:
	nfp_net_rx_ring_free(rx_ring);
	return -ENOMEM;
}

static int nfp_net_rx_rings_prepare(struct nfp_net *nn, struct nfp_net_dp *dp)
{
	unsigned int r;

	dp->rx_rings = kcalloc(dp->num_rx_rings, sizeof(*dp->rx_rings),
			       GFP_KERNEL);
	if (!dp->rx_rings)
		return -ENOMEM;

	for (r = 0; r < dp->num_rx_rings; r++) {
		nfp_net_rx_ring_init(&dp->rx_rings[r], &nn->r_vecs[r], r);

		if (nfp_net_rx_ring_alloc(dp, &dp->rx_rings[r]))
			goto err_free_prev;

		if (nfp_net_rx_ring_bufs_alloc(dp, &dp->rx_rings[r]))
			goto err_free_ring;
	}

	return 0;

err_free_prev:
	while (r--) {
		nfp_net_rx_ring_bufs_free(dp, &dp->rx_rings[r]);
err_free_ring:
		nfp_net_rx_ring_free(&dp->rx_rings[r]);
	}
	kfree(dp->rx_rings);
	return -ENOMEM;
}

static void nfp_net_rx_rings_free(struct nfp_net_dp *dp)
{
	unsigned int r;

	for (r = 0; r < dp->num_rx_rings; r++) {
		nfp_net_rx_ring_bufs_free(dp, &dp->rx_rings[r]);
		nfp_net_rx_ring_free(&dp->rx_rings[r]);
	}

	kfree(dp->rx_rings);
}

static void
nfp_net_vector_assign_rings(struct nfp_net_dp *dp,
			    struct nfp_net_r_vector *r_vec, int idx)
{
	r_vec->rx_ring = idx < dp->num_rx_rings ? &dp->rx_rings[idx] : NULL;
	r_vec->tx_ring =
		idx < dp->num_stack_tx_rings ? &dp->tx_rings[idx] : NULL;

	r_vec->xdp_ring = idx < dp->num_tx_rings - dp->num_stack_tx_rings ?
		&dp->tx_rings[dp->num_stack_tx_rings + idx] : NULL;
}

static int
nfp_net_prepare_vector(struct nfp_net *nn, struct nfp_net_r_vector *r_vec,
		       int idx)
{
	int err;

	/* Setup NAPI */
	if (nn->dp.netdev)
		netif_napi_add(nn->dp.netdev, &r_vec->napi,
			       nfp_net_poll, NAPI_POLL_WEIGHT);
	else
		tasklet_enable(&r_vec->tasklet);

	snprintf(r_vec->name, sizeof(r_vec->name),
		 "%s-rxtx-%d", nfp_net_name(nn), idx);
	err = request_irq(r_vec->irq_vector, r_vec->handler, 0, r_vec->name,
			  r_vec);
	if (err) {
		if (nn->dp.netdev)
			netif_napi_del(&r_vec->napi);
		else
			tasklet_disable(&r_vec->tasklet);

		nn_err(nn, "Error requesting IRQ %d\n", r_vec->irq_vector);
		return err;
	}
	disable_irq(r_vec->irq_vector);

	irq_set_affinity_hint(r_vec->irq_vector, &r_vec->affinity_mask);

	nn_dbg(nn, "RV%02d: irq=%03d/%03d\n", idx, r_vec->irq_vector,
	       r_vec->irq_entry);

	return 0;
}

static void
nfp_net_cleanup_vector(struct nfp_net *nn, struct nfp_net_r_vector *r_vec)
{
	irq_set_affinity_hint(r_vec->irq_vector, NULL);
	if (nn->dp.netdev)
		netif_napi_del(&r_vec->napi);
	else
		tasklet_disable(&r_vec->tasklet);

	free_irq(r_vec->irq_vector, r_vec);
}

/**
 * nfp_net_rss_write_itbl() - Write RSS indirection table to device
 * @nn:      NFP Net device to reconfigure
 */
void nfp_net_rss_write_itbl(struct nfp_net *nn)
{
	int i;

	for (i = 0; i < NFP_NET_CFG_RSS_ITBL_SZ; i += 4)
		nn_writel(nn, NFP_NET_CFG_RSS_ITBL + i,
			  get_unaligned_le32(nn->rss_itbl + i));
}

/**
 * nfp_net_rss_write_key() - Write RSS hash key to device
 * @nn:      NFP Net device to reconfigure
 */
void nfp_net_rss_write_key(struct nfp_net *nn)
{
	int i;

	for (i = 0; i < nfp_net_rss_key_sz(nn); i += 4)
		nn_writel(nn, NFP_NET_CFG_RSS_KEY + i,
			  get_unaligned_le32(nn->rss_key + i));
}

/**
 * nfp_net_coalesce_write_cfg() - Write irq coalescence configuration to HW
 * @nn:      NFP Net device to reconfigure
 */
void nfp_net_coalesce_write_cfg(struct nfp_net *nn)
{
	u8 i;
	u32 factor;
	u32 value;

	/* Compute factor used to convert coalesce '_usecs' parameters to
	 * ME timestamp ticks.  There are 16 ME clock cycles for each timestamp
	 * count.
	 */
	factor = nn->me_freq_mhz / 16;

	/* copy RX interrupt coalesce parameters */
	value = (nn->rx_coalesce_max_frames << 16) |
		(factor * nn->rx_coalesce_usecs);
	for (i = 0; i < nn->dp.num_rx_rings; i++)
		nn_writel(nn, NFP_NET_CFG_RXR_IRQ_MOD(i), value);

	/* copy TX interrupt coalesce parameters */
	value = (nn->tx_coalesce_max_frames << 16) |
		(factor * nn->tx_coalesce_usecs);
	for (i = 0; i < nn->dp.num_tx_rings; i++)
		nn_writel(nn, NFP_NET_CFG_TXR_IRQ_MOD(i), value);
}

/**
 * nfp_net_write_mac_addr() - Write mac address to the device control BAR
 * @nn:      NFP Net device to reconfigure
 * @addr:    MAC address to write
 *
 * Writes the MAC address from the netdev to the device control BAR.  Does not
 * perform the required reconfig.  We do a bit of byte swapping dance because
 * firmware is LE.
 */
static void nfp_net_write_mac_addr(struct nfp_net *nn, const u8 *addr)
{
	nn_writel(nn, NFP_NET_CFG_MACADDR + 0, get_unaligned_be32(addr));
	nn_writew(nn, NFP_NET_CFG_MACADDR + 6, get_unaligned_be16(addr + 4));
}

static void nfp_net_vec_clear_ring_data(struct nfp_net *nn, unsigned int idx)
{
	nn_writeq(nn, NFP_NET_CFG_RXR_ADDR(idx), 0);
	nn_writeb(nn, NFP_NET_CFG_RXR_SZ(idx), 0);
	nn_writeb(nn, NFP_NET_CFG_RXR_VEC(idx), 0);

	nn_writeq(nn, NFP_NET_CFG_TXR_ADDR(idx), 0);
	nn_writeb(nn, NFP_NET_CFG_TXR_SZ(idx), 0);
	nn_writeb(nn, NFP_NET_CFG_TXR_VEC(idx), 0);
}

/**
 * nfp_net_clear_config_and_disable() - Clear control BAR and disable NFP
 * @nn:      NFP Net device to reconfigure
 */
static void nfp_net_clear_config_and_disable(struct nfp_net *nn)
{
	u32 new_ctrl, update;
	unsigned int r;
	int err;

	new_ctrl = nn->dp.ctrl;
	new_ctrl &= ~NFP_NET_CFG_CTRL_ENABLE;
	update = NFP_NET_CFG_UPDATE_GEN;
	update |= NFP_NET_CFG_UPDATE_MSIX;
	update |= NFP_NET_CFG_UPDATE_RING;

	if (nn->cap & NFP_NET_CFG_CTRL_RINGCFG)
		new_ctrl &= ~NFP_NET_CFG_CTRL_RINGCFG;

	nn_writeq(nn, NFP_NET_CFG_TXRS_ENABLE, 0);
	nn_writeq(nn, NFP_NET_CFG_RXRS_ENABLE, 0);

	nn_writel(nn, NFP_NET_CFG_CTRL, new_ctrl);
	err = nfp_net_reconfig(nn, update);
	if (err)
		nn_err(nn, "Could not disable device: %d\n", err);

	for (r = 0; r < nn->dp.num_rx_rings; r++)
		nfp_net_rx_ring_reset(&nn->dp.rx_rings[r]);
	for (r = 0; r < nn->dp.num_tx_rings; r++)
		nfp_net_tx_ring_reset(&nn->dp, &nn->dp.tx_rings[r]);
	for (r = 0; r < nn->dp.num_r_vecs; r++)
		nfp_net_vec_clear_ring_data(nn, r);

	nn->dp.ctrl = new_ctrl;
}

static void
nfp_net_rx_ring_hw_cfg_write(struct nfp_net *nn,
			     struct nfp_net_rx_ring *rx_ring, unsigned int idx)
{
	/* Write the DMA address, size and MSI-X info to the device */
	nn_writeq(nn, NFP_NET_CFG_RXR_ADDR(idx), rx_ring->dma);
	nn_writeb(nn, NFP_NET_CFG_RXR_SZ(idx), ilog2(rx_ring->cnt));
	nn_writeb(nn, NFP_NET_CFG_RXR_VEC(idx), rx_ring->r_vec->irq_entry);
}

static void
nfp_net_tx_ring_hw_cfg_write(struct nfp_net *nn,
			     struct nfp_net_tx_ring *tx_ring, unsigned int idx)
{
	nn_writeq(nn, NFP_NET_CFG_TXR_ADDR(idx), tx_ring->dma);
	nn_writeb(nn, NFP_NET_CFG_TXR_SZ(idx), ilog2(tx_ring->cnt));
	nn_writeb(nn, NFP_NET_CFG_TXR_VEC(idx), tx_ring->r_vec->irq_entry);
}

/**
 * nfp_net_set_config_and_enable() - Write control BAR and enable NFP
 * @nn:      NFP Net device to reconfigure
 */
static int nfp_net_set_config_and_enable(struct nfp_net *nn)
{
	u32 bufsz, new_ctrl, update = 0;
	unsigned int r;
	int err;

	new_ctrl = nn->dp.ctrl;

	if (nn->dp.ctrl & NFP_NET_CFG_CTRL_RSS_ANY) {
		nfp_net_rss_write_key(nn);
		nfp_net_rss_write_itbl(nn);
		nn_writel(nn, NFP_NET_CFG_RSS_CTRL, nn->rss_cfg);
		update |= NFP_NET_CFG_UPDATE_RSS;
	}

	if (nn->dp.ctrl & NFP_NET_CFG_CTRL_IRQMOD) {
		nfp_net_coalesce_write_cfg(nn);
		update |= NFP_NET_CFG_UPDATE_IRQMOD;
	}

	for (r = 0; r < nn->dp.num_tx_rings; r++)
		nfp_net_tx_ring_hw_cfg_write(nn, &nn->dp.tx_rings[r], r);
	for (r = 0; r < nn->dp.num_rx_rings; r++)
		nfp_net_rx_ring_hw_cfg_write(nn, &nn->dp.rx_rings[r], r);

	nn_writeq(nn, NFP_NET_CFG_TXRS_ENABLE, nn->dp.num_tx_rings == 64 ?
		  0xffffffffffffffffULL : ((u64)1 << nn->dp.num_tx_rings) - 1);

	nn_writeq(nn, NFP_NET_CFG_RXRS_ENABLE, nn->dp.num_rx_rings == 64 ?
		  0xffffffffffffffffULL : ((u64)1 << nn->dp.num_rx_rings) - 1);

	if (nn->dp.netdev)
		nfp_net_write_mac_addr(nn, nn->dp.netdev->dev_addr);

	nn_writel(nn, NFP_NET_CFG_MTU, nn->dp.mtu);

	bufsz = nn->dp.fl_bufsz - nn->dp.rx_dma_off - NFP_NET_RX_BUF_NON_DATA;
	nn_writel(nn, NFP_NET_CFG_FLBUFSZ, bufsz);

	/* Enable device */
	new_ctrl |= NFP_NET_CFG_CTRL_ENABLE;
	update |= NFP_NET_CFG_UPDATE_GEN;
	update |= NFP_NET_CFG_UPDATE_MSIX;
	update |= NFP_NET_CFG_UPDATE_RING;
	if (nn->cap & NFP_NET_CFG_CTRL_RINGCFG)
		new_ctrl |= NFP_NET_CFG_CTRL_RINGCFG;

	nn_writel(nn, NFP_NET_CFG_CTRL, new_ctrl);
	err = nfp_net_reconfig(nn, update);
	if (err) {
		nfp_net_clear_config_and_disable(nn);
		return err;
	}

	nn->dp.ctrl = new_ctrl;

	for (r = 0; r < nn->dp.num_rx_rings; r++)
		nfp_net_rx_ring_fill_freelist(&nn->dp, &nn->dp.rx_rings[r]);

	/* Since reconfiguration requests while NFP is down are ignored we
	 * have to wipe the entire VXLAN configuration and reinitialize it.
	 */
	if (nn->dp.ctrl & NFP_NET_CFG_CTRL_VXLAN) {
		memset(&nn->vxlan_ports, 0, sizeof(nn->vxlan_ports));
		memset(&nn->vxlan_usecnt, 0, sizeof(nn->vxlan_usecnt));
		udp_tunnel_get_rx_info(nn->dp.netdev);
	}

	return 0;
}

/**
 * nfp_net_close_stack() - Quiesce the stack (part of close)
 * @nn:	     NFP Net device to reconfigure
 */
static void nfp_net_close_stack(struct nfp_net *nn)
{
	unsigned int r;

	disable_irq(nn->irq_entries[NFP_NET_IRQ_LSC_IDX].vector);
	netif_carrier_off(nn->dp.netdev);
	nn->link_up = false;

	for (r = 0; r < nn->dp.num_r_vecs; r++) {
		disable_irq(nn->r_vecs[r].irq_vector);
		napi_disable(&nn->r_vecs[r].napi);
	}

	netif_tx_disable(nn->dp.netdev);
}

/**
 * nfp_net_close_free_all() - Free all runtime resources
 * @nn:      NFP Net device to reconfigure
 */
static void nfp_net_close_free_all(struct nfp_net *nn)
{
	unsigned int r;

	nfp_net_tx_rings_free(&nn->dp);
	nfp_net_rx_rings_free(&nn->dp);

	for (r = 0; r < nn->dp.num_r_vecs; r++)
		nfp_net_cleanup_vector(nn, &nn->r_vecs[r]);

	nfp_net_aux_irq_free(nn, NFP_NET_CFG_LSC, NFP_NET_IRQ_LSC_IDX);
	nfp_net_aux_irq_free(nn, NFP_NET_CFG_EXN, NFP_NET_IRQ_EXN_IDX);
}

/**
 * nfp_net_netdev_close() - Called when the device is downed
 * @netdev:      netdev structure
 */
static int nfp_net_netdev_close(struct net_device *netdev)
{
	struct nfp_net *nn = netdev_priv(netdev);

	/* Step 1: Disable RX and TX rings from the Linux kernel perspective
	 */
	nfp_net_close_stack(nn);

	/* Step 2: Tell NFP
	 */
	nfp_net_clear_config_and_disable(nn);
	nfp_port_configure(netdev, false);

	/* Step 3: Free resources
	 */
	nfp_net_close_free_all(nn);

	nn_dbg(nn, "%s down", netdev->name);
	return 0;
}

void nfp_ctrl_close(struct nfp_net *nn)
{
	int r;

	rtnl_lock();

	for (r = 0; r < nn->dp.num_r_vecs; r++) {
		disable_irq(nn->r_vecs[r].irq_vector);
		tasklet_disable(&nn->r_vecs[r].tasklet);
	}

	nfp_net_clear_config_and_disable(nn);

	nfp_net_close_free_all(nn);

	rtnl_unlock();
}

/**
 * nfp_net_open_stack() - Start the device from stack's perspective
 * @nn:      NFP Net device to reconfigure
 */
static void nfp_net_open_stack(struct nfp_net *nn)
{
	unsigned int r;

	for (r = 0; r < nn->dp.num_r_vecs; r++) {
		napi_enable(&nn->r_vecs[r].napi);
		enable_irq(nn->r_vecs[r].irq_vector);
	}

	netif_tx_wake_all_queues(nn->dp.netdev);

	enable_irq(nn->irq_entries[NFP_NET_IRQ_LSC_IDX].vector);
	nfp_net_read_link_status(nn);
}

static int nfp_net_open_alloc_all(struct nfp_net *nn)
{
	int err, r;

	err = nfp_net_aux_irq_request(nn, NFP_NET_CFG_EXN, "%s-exn",
				      nn->exn_name, sizeof(nn->exn_name),
				      NFP_NET_IRQ_EXN_IDX, nn->exn_handler);
	if (err)
		return err;
	err = nfp_net_aux_irq_request(nn, NFP_NET_CFG_LSC, "%s-lsc",
				      nn->lsc_name, sizeof(nn->lsc_name),
				      NFP_NET_IRQ_LSC_IDX, nn->lsc_handler);
	if (err)
		goto err_free_exn;
	disable_irq(nn->irq_entries[NFP_NET_IRQ_LSC_IDX].vector);

	for (r = 0; r < nn->dp.num_r_vecs; r++) {
		err = nfp_net_prepare_vector(nn, &nn->r_vecs[r], r);
		if (err)
			goto err_cleanup_vec_p;
	}

	err = nfp_net_rx_rings_prepare(nn, &nn->dp);
	if (err)
		goto err_cleanup_vec;

	err = nfp_net_tx_rings_prepare(nn, &nn->dp);
	if (err)
		goto err_free_rx_rings;

	for (r = 0; r < nn->max_r_vecs; r++)
		nfp_net_vector_assign_rings(&nn->dp, &nn->r_vecs[r], r);

	return 0;

err_free_rx_rings:
	nfp_net_rx_rings_free(&nn->dp);
err_cleanup_vec:
	r = nn->dp.num_r_vecs;
err_cleanup_vec_p:
	while (r--)
		nfp_net_cleanup_vector(nn, &nn->r_vecs[r]);
	nfp_net_aux_irq_free(nn, NFP_NET_CFG_LSC, NFP_NET_IRQ_LSC_IDX);
err_free_exn:
	nfp_net_aux_irq_free(nn, NFP_NET_CFG_EXN, NFP_NET_IRQ_EXN_IDX);
	return err;
}

static int nfp_net_netdev_open(struct net_device *netdev)
{
	struct nfp_net *nn = netdev_priv(netdev);
	int err;

	/* Step 1: Allocate resources for rings and the like
	 * - Request interrupts
	 * - Allocate RX and TX ring resources
	 * - Setup initial RSS table
	 */
	err = nfp_net_open_alloc_all(nn);
	if (err)
		return err;

	err = netif_set_real_num_tx_queues(netdev, nn->dp.num_stack_tx_rings);
	if (err)
		goto err_free_all;

	err = netif_set_real_num_rx_queues(netdev, nn->dp.num_rx_rings);
	if (err)
		goto err_free_all;

	/* Step 2: Configure the NFP
	 * - Ifup the physical interface if it exists
	 * - Enable rings from 0 to tx_rings/rx_rings - 1.
	 * - Write MAC address (in case it changed)
	 * - Set the MTU
	 * - Set the Freelist buffer size
	 * - Enable the FW
	 */
	err = nfp_port_configure(netdev, true);
	if (err)
		goto err_free_all;

	err = nfp_net_set_config_and_enable(nn);
	if (err)
		goto err_port_disable;

	/* Step 3: Enable for kernel
	 * - put some freelist descriptors on each RX ring
	 * - enable NAPI on each ring
	 * - enable all TX queues
	 * - set link state
	 */
	nfp_net_open_stack(nn);

	return 0;

err_port_disable:
	nfp_port_configure(netdev, false);
err_free_all:
	nfp_net_close_free_all(nn);
	return err;
}

int nfp_ctrl_open(struct nfp_net *nn)
{
	int err, r;

	/* ring dumping depends on vNICs being opened/closed under rtnl */
	rtnl_lock();

	err = nfp_net_open_alloc_all(nn);
	if (err)
		goto err_unlock;

	err = nfp_net_set_config_and_enable(nn);
	if (err)
		goto err_free_all;

	for (r = 0; r < nn->dp.num_r_vecs; r++)
		enable_irq(nn->r_vecs[r].irq_vector);

	rtnl_unlock();

	return 0;

err_free_all:
	nfp_net_close_free_all(nn);
err_unlock:
	rtnl_unlock();
	return err;
}

static void nfp_net_set_rx_mode(struct net_device *netdev)
{
	struct nfp_net *nn = netdev_priv(netdev);
	u32 new_ctrl;

	new_ctrl = nn->dp.ctrl;

	if (netdev->flags & IFF_PROMISC) {
		if (nn->cap & NFP_NET_CFG_CTRL_PROMISC)
			new_ctrl |= NFP_NET_CFG_CTRL_PROMISC;
		else
			nn_warn(nn, "FW does not support promiscuous mode\n");
	} else {
		new_ctrl &= ~NFP_NET_CFG_CTRL_PROMISC;
	}

	if (new_ctrl == nn->dp.ctrl)
		return;

	nn_writel(nn, NFP_NET_CFG_CTRL, new_ctrl);
	nfp_net_reconfig_post(nn, NFP_NET_CFG_UPDATE_GEN);

	nn->dp.ctrl = new_ctrl;
}

static void nfp_net_rss_init_itbl(struct nfp_net *nn)
{
	int i;

	for (i = 0; i < sizeof(nn->rss_itbl); i++)
		nn->rss_itbl[i] =
			ethtool_rxfh_indir_default(i, nn->dp.num_rx_rings);
}

static void nfp_net_dp_swap(struct nfp_net *nn, struct nfp_net_dp *dp)
{
	struct nfp_net_dp new_dp = *dp;

	*dp = nn->dp;
	nn->dp = new_dp;

	nn->dp.netdev->mtu = new_dp.mtu;

	if (!netif_is_rxfh_configured(nn->dp.netdev))
		nfp_net_rss_init_itbl(nn);
}

static int nfp_net_dp_swap_enable(struct nfp_net *nn, struct nfp_net_dp *dp)
{
	unsigned int r;
	int err;

	nfp_net_dp_swap(nn, dp);

	for (r = 0; r <	nn->max_r_vecs; r++)
		nfp_net_vector_assign_rings(&nn->dp, &nn->r_vecs[r], r);

	err = netif_set_real_num_rx_queues(nn->dp.netdev, nn->dp.num_rx_rings);
	if (err)
		return err;

	if (nn->dp.netdev->real_num_tx_queues != nn->dp.num_stack_tx_rings) {
		err = netif_set_real_num_tx_queues(nn->dp.netdev,
						   nn->dp.num_stack_tx_rings);
		if (err)
			return err;
	}

	return nfp_net_set_config_and_enable(nn);
}

struct nfp_net_dp *nfp_net_clone_dp(struct nfp_net *nn)
{
	struct nfp_net_dp *new;

	new = kmalloc(sizeof(*new), GFP_KERNEL);
	if (!new)
		return NULL;

	*new = nn->dp;

	/* Clear things which need to be recomputed */
	new->fl_bufsz = 0;
	new->tx_rings = NULL;
	new->rx_rings = NULL;
	new->num_r_vecs = 0;
	new->num_stack_tx_rings = 0;

	return new;
}

static int
nfp_net_check_config(struct nfp_net *nn, struct nfp_net_dp *dp,
		     struct netlink_ext_ack *extack)
{
	/* XDP-enabled tests */
	if (!dp->xdp_prog)
		return 0;
	if (dp->fl_bufsz > PAGE_SIZE) {
		NL_SET_ERR_MSG_MOD(extack, "MTU too large w/ XDP enabled");
		return -EINVAL;
	}
	if (dp->num_tx_rings > nn->max_tx_rings) {
		NL_SET_ERR_MSG_MOD(extack, "Insufficient number of TX rings w/ XDP enabled");
		return -EINVAL;
	}

	return 0;
}

int nfp_net_ring_reconfig(struct nfp_net *nn, struct nfp_net_dp *dp,
			  struct netlink_ext_ack *extack)
{
	int r, err;

	dp->fl_bufsz = nfp_net_calc_fl_bufsz(dp);

	dp->num_stack_tx_rings = dp->num_tx_rings;
	if (dp->xdp_prog)
		dp->num_stack_tx_rings -= dp->num_rx_rings;

	dp->num_r_vecs = max(dp->num_rx_rings, dp->num_stack_tx_rings);

	err = nfp_net_check_config(nn, dp, extack);
	if (err)
		goto exit_free_dp;

	if (!netif_running(dp->netdev)) {
		nfp_net_dp_swap(nn, dp);
		err = 0;
		goto exit_free_dp;
	}

	/* Prepare new rings */
	for (r = nn->dp.num_r_vecs; r < dp->num_r_vecs; r++) {
		err = nfp_net_prepare_vector(nn, &nn->r_vecs[r], r);
		if (err) {
			dp->num_r_vecs = r;
			goto err_cleanup_vecs;
		}
	}

	err = nfp_net_rx_rings_prepare(nn, dp);
	if (err)
		goto err_cleanup_vecs;

	err = nfp_net_tx_rings_prepare(nn, dp);
	if (err)
		goto err_free_rx;

	/* Stop device, swap in new rings, try to start the firmware */
	nfp_net_close_stack(nn);
	nfp_net_clear_config_and_disable(nn);

	err = nfp_net_dp_swap_enable(nn, dp);
	if (err) {
		int err2;

		nfp_net_clear_config_and_disable(nn);

		/* Try with old configuration and old rings */
		err2 = nfp_net_dp_swap_enable(nn, dp);
		if (err2)
			nn_err(nn, "Can't restore ring config - FW communication failed (%d,%d)\n",
			       err, err2);
	}
	for (r = dp->num_r_vecs - 1; r >= nn->dp.num_r_vecs; r--)
		nfp_net_cleanup_vector(nn, &nn->r_vecs[r]);

	nfp_net_rx_rings_free(dp);
	nfp_net_tx_rings_free(dp);

	nfp_net_open_stack(nn);
exit_free_dp:
	kfree(dp);

	return err;

err_free_rx:
	nfp_net_rx_rings_free(dp);
err_cleanup_vecs:
	for (r = dp->num_r_vecs - 1; r >= nn->dp.num_r_vecs; r--)
		nfp_net_cleanup_vector(nn, &nn->r_vecs[r]);
	kfree(dp);
	return err;
}

static int nfp_net_change_mtu(struct net_device *netdev, int new_mtu)
{
	struct nfp_net *nn = netdev_priv(netdev);
	struct nfp_net_dp *dp;

	dp = nfp_net_clone_dp(nn);
	if (!dp)
		return -ENOMEM;

	dp->mtu = new_mtu;

	return nfp_net_ring_reconfig(nn, dp, NULL);
}

static int
nfp_net_vlan_rx_add_vid(struct net_device *netdev, __be16 proto, u16 vid)
{
	struct nfp_net *nn = netdev_priv(netdev);

	/* Priority tagged packets with vlan id 0 are processed by the
	 * NFP as untagged packets
	 */
	if (!vid)
		return 0;

	nn_writew(nn, NFP_NET_CFG_VLAN_FILTER_VID, vid);
	nn_writew(nn, NFP_NET_CFG_VLAN_FILTER_PROTO, ETH_P_8021Q);

	return nfp_net_reconfig_mbox(nn, NFP_NET_CFG_MBOX_CMD_CTAG_FILTER_ADD);
}

static int
nfp_net_vlan_rx_kill_vid(struct net_device *netdev, __be16 proto, u16 vid)
{
	struct nfp_net *nn = netdev_priv(netdev);

	/* Priority tagged packets with vlan id 0 are processed by the
	 * NFP as untagged packets
	 */
	if (!vid)
		return 0;

	nn_writew(nn, NFP_NET_CFG_VLAN_FILTER_VID, vid);
	nn_writew(nn, NFP_NET_CFG_VLAN_FILTER_PROTO, ETH_P_8021Q);

	return nfp_net_reconfig_mbox(nn, NFP_NET_CFG_MBOX_CMD_CTAG_FILTER_KILL);
}

static void nfp_net_stat64(struct net_device *netdev,
			   struct rtnl_link_stats64 *stats)
{
	struct nfp_net *nn = netdev_priv(netdev);
	int r;

	for (r = 0; r < nn->dp.num_r_vecs; r++) {
		struct nfp_net_r_vector *r_vec = &nn->r_vecs[r];
		u64 data[3];
		unsigned int start;

		do {
			start = u64_stats_fetch_begin(&r_vec->rx_sync);
			data[0] = r_vec->rx_pkts;
			data[1] = r_vec->rx_bytes;
			data[2] = r_vec->rx_drops;
		} while (u64_stats_fetch_retry(&r_vec->rx_sync, start));
		stats->rx_packets += data[0];
		stats->rx_bytes += data[1];
		stats->rx_dropped += data[2];

		do {
			start = u64_stats_fetch_begin(&r_vec->tx_sync);
			data[0] = r_vec->tx_pkts;
			data[1] = r_vec->tx_bytes;
			data[2] = r_vec->tx_errors;
		} while (u64_stats_fetch_retry(&r_vec->tx_sync, start));
		stats->tx_packets += data[0];
		stats->tx_bytes += data[1];
		stats->tx_errors += data[2];
	}
}

static int nfp_net_set_features(struct net_device *netdev,
				netdev_features_t features)
{
	netdev_features_t changed = netdev->features ^ features;
	struct nfp_net *nn = netdev_priv(netdev);
	u32 new_ctrl;
	int err;

	/* Assume this is not called with features we have not advertised */

	new_ctrl = nn->dp.ctrl;

	if (changed & NETIF_F_RXCSUM) {
		if (features & NETIF_F_RXCSUM)
			new_ctrl |= nn->cap & NFP_NET_CFG_CTRL_RXCSUM_ANY;
		else
			new_ctrl &= ~NFP_NET_CFG_CTRL_RXCSUM_ANY;
	}

	if (changed & (NETIF_F_IP_CSUM | NETIF_F_IPV6_CSUM)) {
		if (features & (NETIF_F_IP_CSUM | NETIF_F_IPV6_CSUM))
			new_ctrl |= NFP_NET_CFG_CTRL_TXCSUM;
		else
			new_ctrl &= ~NFP_NET_CFG_CTRL_TXCSUM;
	}

	if (changed & (NETIF_F_TSO | NETIF_F_TSO6)) {
		if (features & (NETIF_F_TSO | NETIF_F_TSO6))
			new_ctrl |= nn->cap & NFP_NET_CFG_CTRL_LSO2 ?:
					      NFP_NET_CFG_CTRL_LSO;
		else
			new_ctrl &= ~NFP_NET_CFG_CTRL_LSO_ANY;
	}

	if (changed & NETIF_F_HW_VLAN_CTAG_RX) {
		if (features & NETIF_F_HW_VLAN_CTAG_RX)
			new_ctrl |= NFP_NET_CFG_CTRL_RXVLAN;
		else
			new_ctrl &= ~NFP_NET_CFG_CTRL_RXVLAN;
	}

	if (changed & NETIF_F_HW_VLAN_CTAG_TX) {
		if (features & NETIF_F_HW_VLAN_CTAG_TX)
			new_ctrl |= NFP_NET_CFG_CTRL_TXVLAN;
		else
			new_ctrl &= ~NFP_NET_CFG_CTRL_TXVLAN;
	}

	if (changed & NETIF_F_HW_VLAN_CTAG_FILTER) {
		if (features & NETIF_F_HW_VLAN_CTAG_FILTER)
			new_ctrl |= NFP_NET_CFG_CTRL_CTAG_FILTER;
		else
			new_ctrl &= ~NFP_NET_CFG_CTRL_CTAG_FILTER;
	}

	if (changed & NETIF_F_SG) {
		if (features & NETIF_F_SG)
			new_ctrl |= NFP_NET_CFG_CTRL_GATHER;
		else
			new_ctrl &= ~NFP_NET_CFG_CTRL_GATHER;
	}

	if (changed & NETIF_F_HW_TC && nfp_app_tc_busy(nn->app, nn)) {
		nn_err(nn, "Cannot disable HW TC offload while in use\n");
		return -EBUSY;
	}

	nn_dbg(nn, "Feature change 0x%llx -> 0x%llx (changed=0x%llx)\n",
	       netdev->features, features, changed);

	if (new_ctrl == nn->dp.ctrl)
		return 0;

	nn_dbg(nn, "NIC ctrl: 0x%x -> 0x%x\n", nn->dp.ctrl, new_ctrl);
	nn_writel(nn, NFP_NET_CFG_CTRL, new_ctrl);
	err = nfp_net_reconfig(nn, NFP_NET_CFG_UPDATE_GEN);
	if (err)
		return err;

	nn->dp.ctrl = new_ctrl;

	return 0;
}

static netdev_features_t
nfp_net_features_check(struct sk_buff *skb, struct net_device *dev,
		       netdev_features_t features)
{
	u8 l4_hdr;

	/* We can't do TSO over double tagged packets (802.1AD) */
	features &= vlan_features_check(skb, features);

	if (!skb->encapsulation)
		return features;

	/* Ensure that inner L4 header offset fits into TX descriptor field */
	if (skb_is_gso(skb)) {
		u32 hdrlen;

		hdrlen = skb_inner_transport_header(skb) - skb->data +
			inner_tcp_hdrlen(skb);

		if (unlikely(hdrlen > NFP_NET_LSO_MAX_HDR_SZ))
			features &= ~NETIF_F_GSO_MASK;
	}

	/* VXLAN/GRE check */
	switch (vlan_get_protocol(skb)) {
	case htons(ETH_P_IP):
		l4_hdr = ip_hdr(skb)->protocol;
		break;
	case htons(ETH_P_IPV6):
		l4_hdr = ipv6_hdr(skb)->nexthdr;
		break;
	default:
		return features & ~(NETIF_F_CSUM_MASK | NETIF_F_GSO_MASK);
	}

	if (skb->inner_protocol_type != ENCAP_TYPE_ETHER ||
	    skb->inner_protocol != htons(ETH_P_TEB) ||
	    (l4_hdr != IPPROTO_UDP && l4_hdr != IPPROTO_GRE) ||
	    (l4_hdr == IPPROTO_UDP &&
	     (skb_inner_mac_header(skb) - skb_transport_header(skb) !=
	      sizeof(struct udphdr) + sizeof(struct vxlanhdr))))
		return features & ~(NETIF_F_CSUM_MASK | NETIF_F_GSO_MASK);

	return features;
}

/**
 * nfp_net_set_vxlan_port() - set vxlan port in SW and reconfigure HW
 * @nn:   NFP Net device to reconfigure
 * @idx:  Index into the port table where new port should be written
 * @port: UDP port to configure (pass zero to remove VXLAN port)
 */
static void nfp_net_set_vxlan_port(struct nfp_net *nn, int idx, __be16 port)
{
	int i;

	nn->vxlan_ports[idx] = port;

	if (!(nn->dp.ctrl & NFP_NET_CFG_CTRL_VXLAN))
		return;

	BUILD_BUG_ON(NFP_NET_N_VXLAN_PORTS & 1);
	for (i = 0; i < NFP_NET_N_VXLAN_PORTS; i += 2)
		nn_writel(nn, NFP_NET_CFG_VXLAN_PORT + i * sizeof(port),
			  be16_to_cpu(nn->vxlan_ports[i + 1]) << 16 |
			  be16_to_cpu(nn->vxlan_ports[i]));

	nfp_net_reconfig_post(nn, NFP_NET_CFG_UPDATE_VXLAN);
}

/**
 * nfp_net_find_vxlan_idx() - find table entry of the port or a free one
 * @nn:   NFP Network structure
 * @port: UDP port to look for
 *
 * Return: if the port is already in the table -- it's position;
 *	   if the port is not in the table -- free position to use;
 *	   if the table is full -- -ENOSPC.
 */
static int nfp_net_find_vxlan_idx(struct nfp_net *nn, __be16 port)
{
	int i, free_idx = -ENOSPC;

	for (i = 0; i < NFP_NET_N_VXLAN_PORTS; i++) {
		if (nn->vxlan_ports[i] == port)
			return i;
		if (!nn->vxlan_usecnt[i])
			free_idx = i;
	}

	return free_idx;
}

static void nfp_net_add_vxlan_port(struct net_device *netdev,
				   struct udp_tunnel_info *ti)
{
	struct nfp_net *nn = netdev_priv(netdev);
	int idx;

	if (ti->type != UDP_TUNNEL_TYPE_VXLAN)
		return;

	idx = nfp_net_find_vxlan_idx(nn, ti->port);
	if (idx == -ENOSPC)
		return;

	if (!nn->vxlan_usecnt[idx]++)
		nfp_net_set_vxlan_port(nn, idx, ti->port);
}

static void nfp_net_del_vxlan_port(struct net_device *netdev,
				   struct udp_tunnel_info *ti)
{
	struct nfp_net *nn = netdev_priv(netdev);
	int idx;

	if (ti->type != UDP_TUNNEL_TYPE_VXLAN)
		return;

	idx = nfp_net_find_vxlan_idx(nn, ti->port);
	if (idx == -ENOSPC || !nn->vxlan_usecnt[idx])
		return;

	if (!--nn->vxlan_usecnt[idx])
		nfp_net_set_vxlan_port(nn, idx, 0);
}

static int
nfp_net_xdp_setup_drv(struct nfp_net *nn, struct bpf_prog *prog,
		      struct netlink_ext_ack *extack)
{
	struct nfp_net_dp *dp;

	if (!prog == !nn->dp.xdp_prog) {
		WRITE_ONCE(nn->dp.xdp_prog, prog);
		return 0;
	}

	dp = nfp_net_clone_dp(nn);
	if (!dp)
		return -ENOMEM;

	dp->xdp_prog = prog;
	dp->num_tx_rings += prog ? nn->dp.num_rx_rings : -nn->dp.num_rx_rings;
	dp->rx_dma_dir = prog ? DMA_BIDIRECTIONAL : DMA_FROM_DEVICE;
	dp->rx_dma_off = prog ? XDP_PACKET_HEADROOM - nn->dp.rx_offset : 0;

	/* We need RX reconfig to remap the buffers (BIDIR vs FROM_DEV) */
	return nfp_net_ring_reconfig(nn, dp, extack);
}

static int
nfp_net_xdp_setup(struct nfp_net *nn, struct bpf_prog *prog, u32 flags,
		  struct netlink_ext_ack *extack)
{
	struct bpf_prog *drv_prog, *offload_prog;
	int err;

	if (nn->xdp_prog && (flags ^ nn->xdp_flags) & XDP_FLAGS_MODES)
		return -EBUSY;

	/* Load both when no flags set to allow easy activation of driver path
	 * when program is replaced by one which can't be offloaded.
	 */
	drv_prog     = flags & XDP_FLAGS_HW_MODE  ? NULL : prog;
	offload_prog = flags & XDP_FLAGS_DRV_MODE ? NULL : prog;

	err = nfp_net_xdp_setup_drv(nn, drv_prog, extack);
	if (err)
		return err;

	err = nfp_app_xdp_offload(nn->app, nn, offload_prog);
	if (err && flags & XDP_FLAGS_HW_MODE)
		return err;

	if (nn->xdp_prog)
		bpf_prog_put(nn->xdp_prog);
	nn->xdp_prog = prog;
	nn->xdp_flags = flags;

	return 0;
}

static int nfp_net_xdp(struct net_device *netdev, struct netdev_bpf *xdp)
{
	struct nfp_net *nn = netdev_priv(netdev);

	switch (xdp->command) {
	case XDP_SETUP_PROG:
	case XDP_SETUP_PROG_HW:
		return nfp_net_xdp_setup(nn, xdp->prog, xdp->flags,
					 xdp->extack);
	case XDP_QUERY_PROG:
		xdp->prog_attached = !!nn->xdp_prog;
		if (nn->dp.bpf_offload_xdp)
			xdp->prog_attached = XDP_ATTACHED_HW;
		xdp->prog_id = nn->xdp_prog ? nn->xdp_prog->aux->id : 0;
		return 0;
	case BPF_OFFLOAD_VERIFIER_PREP:
		return nfp_app_bpf_verifier_prep(nn->app, nn, xdp);
	case BPF_OFFLOAD_TRANSLATE:
		return nfp_app_bpf_translate(nn->app, nn,
					     xdp->offload.prog);
	case BPF_OFFLOAD_DESTROY:
		return nfp_app_bpf_destroy(nn->app, nn,
					   xdp->offload.prog);
	default:
		return -EINVAL;
	}
}

static int nfp_net_set_mac_address(struct net_device *netdev, void *addr)
{
	struct nfp_net *nn = netdev_priv(netdev);
	struct sockaddr *saddr = addr;
	int err;

	err = eth_prepare_mac_addr_change(netdev, addr);
	if (err)
		return err;

	nfp_net_write_mac_addr(nn, saddr->sa_data);

	err = nfp_net_reconfig(nn, NFP_NET_CFG_UPDATE_MACADDR);
	if (err)
		return err;

	eth_commit_mac_addr_change(netdev, addr);

	return 0;
}

const struct net_device_ops nfp_net_netdev_ops = {
	.ndo_open		= nfp_net_netdev_open,
	.ndo_stop		= nfp_net_netdev_close,
	.ndo_start_xmit		= nfp_net_tx,
	.ndo_get_stats64	= nfp_net_stat64,
	.ndo_vlan_rx_add_vid	= nfp_net_vlan_rx_add_vid,
	.ndo_vlan_rx_kill_vid	= nfp_net_vlan_rx_kill_vid,
	.ndo_set_vf_mac         = nfp_app_set_vf_mac,
	.ndo_set_vf_vlan        = nfp_app_set_vf_vlan,
	.ndo_set_vf_spoofchk    = nfp_app_set_vf_spoofchk,
	.ndo_get_vf_config	= nfp_app_get_vf_config,
	.ndo_set_vf_link_state  = nfp_app_set_vf_link_state,
	.ndo_setup_tc		= nfp_port_setup_tc,
	.ndo_tx_timeout		= nfp_net_tx_timeout,
	.ndo_set_rx_mode	= nfp_net_set_rx_mode,
	.ndo_change_mtu		= nfp_net_change_mtu,
	.ndo_set_mac_address	= nfp_net_set_mac_address,
	.ndo_set_features	= nfp_net_set_features,
	.ndo_features_check	= nfp_net_features_check,
	.ndo_get_phys_port_name	= nfp_port_get_phys_port_name,
	.ndo_udp_tunnel_add	= nfp_net_add_vxlan_port,
	.ndo_udp_tunnel_del	= nfp_net_del_vxlan_port,
	.ndo_bpf		= nfp_net_xdp,
};

/**
 * nfp_net_info() - Print general info about the NIC
 * @nn:      NFP Net device to reconfigure
 */
void nfp_net_info(struct nfp_net *nn)
{
	nn_info(nn, "Netronome NFP-6xxx %sNetdev: TxQs=%d/%d RxQs=%d/%d\n",
		nn->dp.is_vf ? "VF " : "",
		nn->dp.num_tx_rings, nn->max_tx_rings,
		nn->dp.num_rx_rings, nn->max_rx_rings);
	nn_info(nn, "VER: %d.%d.%d.%d, Maximum supported MTU: %d\n",
		nn->fw_ver.resv, nn->fw_ver.class,
		nn->fw_ver.major, nn->fw_ver.minor,
		nn->max_mtu);
	nn_info(nn, "CAP: %#x %s%s%s%s%s%s%s%s%s%s%s%s%s%s%s%s%s%s%s%s%s%s\n",
		nn->cap,
		nn->cap & NFP_NET_CFG_CTRL_PROMISC  ? "PROMISC "  : "",
		nn->cap & NFP_NET_CFG_CTRL_L2BC     ? "L2BCFILT " : "",
		nn->cap & NFP_NET_CFG_CTRL_L2MC     ? "L2MCFILT " : "",
		nn->cap & NFP_NET_CFG_CTRL_RXCSUM   ? "RXCSUM "   : "",
		nn->cap & NFP_NET_CFG_CTRL_TXCSUM   ? "TXCSUM "   : "",
		nn->cap & NFP_NET_CFG_CTRL_RXVLAN   ? "RXVLAN "   : "",
		nn->cap & NFP_NET_CFG_CTRL_TXVLAN   ? "TXVLAN "   : "",
		nn->cap & NFP_NET_CFG_CTRL_SCATTER  ? "SCATTER "  : "",
		nn->cap & NFP_NET_CFG_CTRL_GATHER   ? "GATHER "   : "",
		nn->cap & NFP_NET_CFG_CTRL_LSO      ? "TSO1 "     : "",
		nn->cap & NFP_NET_CFG_CTRL_LSO2     ? "TSO2 "     : "",
		nn->cap & NFP_NET_CFG_CTRL_RSS      ? "RSS1 "     : "",
		nn->cap & NFP_NET_CFG_CTRL_RSS2     ? "RSS2 "     : "",
		nn->cap & NFP_NET_CFG_CTRL_CTAG_FILTER ? "CTAG_FILTER " : "",
		nn->cap & NFP_NET_CFG_CTRL_L2SWITCH ? "L2SWITCH " : "",
		nn->cap & NFP_NET_CFG_CTRL_MSIXAUTO ? "AUTOMASK " : "",
		nn->cap & NFP_NET_CFG_CTRL_IRQMOD   ? "IRQMOD "   : "",
		nn->cap & NFP_NET_CFG_CTRL_VXLAN    ? "VXLAN "    : "",
		nn->cap & NFP_NET_CFG_CTRL_NVGRE    ? "NVGRE "	  : "",
		nn->cap & NFP_NET_CFG_CTRL_CSUM_COMPLETE ?
						      "RXCSUM_COMPLETE " : "",
		nn->cap & NFP_NET_CFG_CTRL_LIVE_ADDR ? "LIVE_ADDR " : "",
		nfp_app_extra_cap(nn->app, nn));
}

/**
 * nfp_net_alloc() - Allocate netdev and related structure
 * @pdev:         PCI device
 * @needs_netdev: Whether to allocate a netdev for this vNIC
 * @max_tx_rings: Maximum number of TX rings supported by device
 * @max_rx_rings: Maximum number of RX rings supported by device
 *
 * This function allocates a netdev device and fills in the initial
 * part of the @struct nfp_net structure.  In case of control device
 * nfp_net structure is allocated without the netdev.
 *
 * Return: NFP Net device structure, or ERR_PTR on error.
 */
struct nfp_net *nfp_net_alloc(struct pci_dev *pdev, bool needs_netdev,
			      unsigned int max_tx_rings,
			      unsigned int max_rx_rings)
{
	struct nfp_net *nn;

	if (needs_netdev) {
		struct net_device *netdev;

		netdev = alloc_etherdev_mqs(sizeof(struct nfp_net),
					    max_tx_rings, max_rx_rings);
		if (!netdev)
			return ERR_PTR(-ENOMEM);

		SET_NETDEV_DEV(netdev, &pdev->dev);
		nn = netdev_priv(netdev);
		nn->dp.netdev = netdev;
	} else {
		nn = vzalloc(sizeof(*nn));
		if (!nn)
			return ERR_PTR(-ENOMEM);
	}

	nn->dp.dev = &pdev->dev;
	nn->pdev = pdev;

	nn->max_tx_rings = max_tx_rings;
	nn->max_rx_rings = max_rx_rings;

	nn->dp.num_tx_rings = min_t(unsigned int,
				    max_tx_rings, num_online_cpus());
	nn->dp.num_rx_rings = min_t(unsigned int, max_rx_rings,
				 netif_get_num_default_rss_queues());

	nn->dp.num_r_vecs = max(nn->dp.num_tx_rings, nn->dp.num_rx_rings);
	nn->dp.num_r_vecs = min_t(unsigned int,
				  nn->dp.num_r_vecs, num_online_cpus());

	nn->dp.txd_cnt = NFP_NET_TX_DESCS_DEFAULT;
	nn->dp.rxd_cnt = NFP_NET_RX_DESCS_DEFAULT;

	spin_lock_init(&nn->reconfig_lock);
	spin_lock_init(&nn->link_status_lock);

	timer_setup(&nn->reconfig_timer, nfp_net_reconfig_timer, 0);

	return nn;
}

/**
 * nfp_net_free() - Undo what @nfp_net_alloc() did
 * @nn:      NFP Net device to reconfigure
 */
void nfp_net_free(struct nfp_net *nn)
{
	if (nn->xdp_prog)
		bpf_prog_put(nn->xdp_prog);

	if (nn->dp.netdev)
		free_netdev(nn->dp.netdev);
	else
		vfree(nn);
}

/**
 * nfp_net_rss_key_sz() - Get current size of the RSS key
 * @nn:		NFP Net device instance
 *
 * Return: size of the RSS key for currently selected hash function.
 */
unsigned int nfp_net_rss_key_sz(struct nfp_net *nn)
{
	switch (nn->rss_hfunc) {
	case ETH_RSS_HASH_TOP:
		return NFP_NET_CFG_RSS_KEY_SZ;
	case ETH_RSS_HASH_XOR:
		return 0;
	case ETH_RSS_HASH_CRC32:
		return 4;
	}

	nn_warn(nn, "Unknown hash function: %u\n", nn->rss_hfunc);
	return 0;
}

/**
 * nfp_net_rss_init() - Set the initial RSS parameters
 * @nn:	     NFP Net device to reconfigure
 */
static void nfp_net_rss_init(struct nfp_net *nn)
{
	unsigned long func_bit, rss_cap_hfunc;
	u32 reg;

	/* Read the RSS function capability and select first supported func */
	reg = nn_readl(nn, NFP_NET_CFG_RSS_CAP);
	rss_cap_hfunc =	FIELD_GET(NFP_NET_CFG_RSS_CAP_HFUNC, reg);
	if (!rss_cap_hfunc)
		rss_cap_hfunc =	FIELD_GET(NFP_NET_CFG_RSS_CAP_HFUNC,
					  NFP_NET_CFG_RSS_TOEPLITZ);

	func_bit = find_first_bit(&rss_cap_hfunc, NFP_NET_CFG_RSS_HFUNCS);
	if (func_bit == NFP_NET_CFG_RSS_HFUNCS) {
		dev_warn(nn->dp.dev,
			 "Bad RSS config, defaulting to Toeplitz hash\n");
		func_bit = ETH_RSS_HASH_TOP_BIT;
	}
	nn->rss_hfunc = 1 << func_bit;

	netdev_rss_key_fill(nn->rss_key, nfp_net_rss_key_sz(nn));

	nfp_net_rss_init_itbl(nn);

	/* Enable IPv4/IPv6 TCP by default */
	nn->rss_cfg = NFP_NET_CFG_RSS_IPV4_TCP |
		      NFP_NET_CFG_RSS_IPV6_TCP |
		      FIELD_PREP(NFP_NET_CFG_RSS_HFUNC, nn->rss_hfunc) |
		      NFP_NET_CFG_RSS_MASK;
}

/**
 * nfp_net_irqmod_init() - Set the initial IRQ moderation parameters
 * @nn:	     NFP Net device to reconfigure
 */
static void nfp_net_irqmod_init(struct nfp_net *nn)
{
	nn->rx_coalesce_usecs      = 50;
	nn->rx_coalesce_max_frames = 64;
	nn->tx_coalesce_usecs      = 50;
	nn->tx_coalesce_max_frames = 64;
}

static void nfp_net_netdev_init(struct nfp_net *nn)
{
	struct net_device *netdev = nn->dp.netdev;

	nfp_net_write_mac_addr(nn, nn->dp.netdev->dev_addr);

	netdev->mtu = nn->dp.mtu;

	/* Advertise/enable offloads based on capabilities
	 *
	 * Note: netdev->features show the currently enabled features
	 * and netdev->hw_features advertises which features are
	 * supported.  By default we enable most features.
	 */
	if (nn->cap & NFP_NET_CFG_CTRL_LIVE_ADDR)
		netdev->priv_flags |= IFF_LIVE_ADDR_CHANGE;

	netdev->hw_features = NETIF_F_HIGHDMA;
	if (nn->cap & NFP_NET_CFG_CTRL_RXCSUM_ANY) {
		netdev->hw_features |= NETIF_F_RXCSUM;
		nn->dp.ctrl |= nn->cap & NFP_NET_CFG_CTRL_RXCSUM_ANY;
	}
	if (nn->cap & NFP_NET_CFG_CTRL_TXCSUM) {
		netdev->hw_features |= NETIF_F_IP_CSUM | NETIF_F_IPV6_CSUM;
		nn->dp.ctrl |= NFP_NET_CFG_CTRL_TXCSUM;
	}
	if (nn->cap & NFP_NET_CFG_CTRL_GATHER) {
		netdev->hw_features |= NETIF_F_SG;
		nn->dp.ctrl |= NFP_NET_CFG_CTRL_GATHER;
	}
	if ((nn->cap & NFP_NET_CFG_CTRL_LSO && nn->fw_ver.major > 2) ||
	    nn->cap & NFP_NET_CFG_CTRL_LSO2) {
		netdev->hw_features |= NETIF_F_TSO | NETIF_F_TSO6;
		nn->dp.ctrl |= nn->cap & NFP_NET_CFG_CTRL_LSO2 ?:
					 NFP_NET_CFG_CTRL_LSO;
	}
	if (nn->cap & NFP_NET_CFG_CTRL_RSS_ANY)
		netdev->hw_features |= NETIF_F_RXHASH;
	if (nn->cap & NFP_NET_CFG_CTRL_VXLAN &&
	    nn->cap & NFP_NET_CFG_CTRL_NVGRE) {
		if (nn->cap & NFP_NET_CFG_CTRL_LSO)
			netdev->hw_features |= NETIF_F_GSO_GRE |
					       NETIF_F_GSO_UDP_TUNNEL;
		nn->dp.ctrl |= NFP_NET_CFG_CTRL_VXLAN | NFP_NET_CFG_CTRL_NVGRE;

		netdev->hw_enc_features = netdev->hw_features;
	}

	netdev->vlan_features = netdev->hw_features;

	if (nn->cap & NFP_NET_CFG_CTRL_RXVLAN) {
		netdev->hw_features |= NETIF_F_HW_VLAN_CTAG_RX;
		nn->dp.ctrl |= NFP_NET_CFG_CTRL_RXVLAN;
	}
	if (nn->cap & NFP_NET_CFG_CTRL_TXVLAN) {
		if (nn->cap & NFP_NET_CFG_CTRL_LSO2) {
			nn_warn(nn, "Device advertises both TSO2 and TXVLAN. Refusing to enable TXVLAN.\n");
		} else {
			netdev->hw_features |= NETIF_F_HW_VLAN_CTAG_TX;
			nn->dp.ctrl |= NFP_NET_CFG_CTRL_TXVLAN;
		}
	}
	if (nn->cap & NFP_NET_CFG_CTRL_CTAG_FILTER) {
		netdev->hw_features |= NETIF_F_HW_VLAN_CTAG_FILTER;
		nn->dp.ctrl |= NFP_NET_CFG_CTRL_CTAG_FILTER;
	}

	netdev->features = netdev->hw_features;

	if (nfp_app_has_tc(nn->app))
		netdev->hw_features |= NETIF_F_HW_TC;

	/* Advertise but disable TSO by default. */
	netdev->features &= ~(NETIF_F_TSO | NETIF_F_TSO6);
	nn->dp.ctrl &= ~NFP_NET_CFG_CTRL_LSO_ANY;

	/* Finalise the netdev setup */
	netdev->netdev_ops = &nfp_net_netdev_ops;
	netdev->watchdog_timeo = msecs_to_jiffies(5 * 1000);

	SWITCHDEV_SET_OPS(netdev, &nfp_port_switchdev_ops);

	/* MTU range: 68 - hw-specific max */
	netdev->min_mtu = ETH_MIN_MTU;
	netdev->max_mtu = nn->max_mtu;

	netif_carrier_off(netdev);

	nfp_net_set_ethtool_ops(netdev);
}

/**
 * nfp_net_init() - Initialise/finalise the nfp_net structure
 * @nn:		NFP Net device structure
 *
 * Return: 0 on success or negative errno on error.
 */
int nfp_net_init(struct nfp_net *nn)
{
	int err;

	nn->dp.rx_dma_dir = DMA_FROM_DEVICE;

	/* Get some of the read-only fields from the BAR */
	nn->cap = nn_readl(nn, NFP_NET_CFG_CAP);
	nn->max_mtu = nn_readl(nn, NFP_NET_CFG_MAX_MTU);

	/* ABI 4.x and ctrl vNIC always use chained metadata, in other cases
	 * we allow use of non-chained metadata if RSS(v1) is the only
	 * advertised capability requiring metadata.
	 */
	nn->dp.chained_metadata_format = nn->fw_ver.major == 4 ||
					 !nn->dp.netdev ||
					 !(nn->cap & NFP_NET_CFG_CTRL_RSS) ||
					 nn->cap & NFP_NET_CFG_CTRL_CHAIN_META;
	/* RSS(v1) uses non-chained metadata format, except in ABI 4.x where
	 * it has the same meaning as RSSv2.
	 */
	if (nn->dp.chained_metadata_format && nn->fw_ver.major != 4)
		nn->cap &= ~NFP_NET_CFG_CTRL_RSS;

	/* Determine RX packet/metadata boundary offset */
	if (nn->fw_ver.major >= 2) {
		u32 reg;

		reg = nn_readl(nn, NFP_NET_CFG_RX_OFFSET);
		if (reg > NFP_NET_MAX_PREPEND) {
			nn_err(nn, "Invalid rx offset: %d\n", reg);
			return -EINVAL;
		}
		nn->dp.rx_offset = reg;
	} else {
		nn->dp.rx_offset = NFP_NET_RX_OFFSET;
	}

	/* Set default MTU and Freelist buffer size */
	if (nn->max_mtu < NFP_NET_DEFAULT_MTU)
		nn->dp.mtu = nn->max_mtu;
	else
		nn->dp.mtu = NFP_NET_DEFAULT_MTU;
	nn->dp.fl_bufsz = nfp_net_calc_fl_bufsz(&nn->dp);

	if (nn->cap & NFP_NET_CFG_CTRL_RSS_ANY) {
		nfp_net_rss_init(nn);
		nn->dp.ctrl |= nn->cap & NFP_NET_CFG_CTRL_RSS2 ?:
					 NFP_NET_CFG_CTRL_RSS;
	}

	/* Allow L2 Broadcast and Multicast through by default, if supported */
	if (nn->cap & NFP_NET_CFG_CTRL_L2BC)
		nn->dp.ctrl |= NFP_NET_CFG_CTRL_L2BC;
	if (nn->cap & NFP_NET_CFG_CTRL_L2MC)
		nn->dp.ctrl |= NFP_NET_CFG_CTRL_L2MC;

	/* Allow IRQ moderation, if supported */
	if (nn->cap & NFP_NET_CFG_CTRL_IRQMOD) {
		nfp_net_irqmod_init(nn);
		nn->dp.ctrl |= NFP_NET_CFG_CTRL_IRQMOD;
	}

	if (nn->dp.netdev)
		nfp_net_netdev_init(nn);

	/* Stash the re-configuration queue away.  First odd queue in TX Bar */
	nn->qcp_cfg = nn->tx_bar + NFP_QCP_QUEUE_ADDR_SZ;

	/* Make sure the FW knows the netdev is supposed to be disabled here */
	nn_writel(nn, NFP_NET_CFG_CTRL, 0);
	nn_writeq(nn, NFP_NET_CFG_TXRS_ENABLE, 0);
	nn_writeq(nn, NFP_NET_CFG_RXRS_ENABLE, 0);
	err = nfp_net_reconfig(nn, NFP_NET_CFG_UPDATE_RING |
				   NFP_NET_CFG_UPDATE_GEN);
	if (err)
		return err;

	nfp_net_vecs_init(nn);

	if (!nn->dp.netdev)
		return 0;
	return register_netdev(nn->dp.netdev);
}

/**
 * nfp_net_clean() - Undo what nfp_net_init() did.
 * @nn:		NFP Net device structure
 */
void nfp_net_clean(struct nfp_net *nn)
{
	if (!nn->dp.netdev)
		return;

	unregister_netdev(nn->dp.netdev);
}<|MERGE_RESOLUTION|>--- conflicted
+++ resolved
@@ -1185,11 +1185,7 @@
 	} else {
 		struct page *page;
 
-<<<<<<< HEAD
-		page = alloc_page(GFP_KERNEL | __GFP_COLD);
-=======
 		page = alloc_page(GFP_KERNEL);
->>>>>>> 0c86a6bd
 		frag = page ? page_address(page) : NULL;
 	}
 	if (!frag) {
@@ -1213,17 +1209,6 @@
 
 	if (!dp->xdp_prog) {
 		frag = napi_alloc_frag(dp->fl_bufsz);
-<<<<<<< HEAD
-	} else {
-		struct page *page;
-
-		page = alloc_page(GFP_ATOMIC | __GFP_COLD);
-		frag = page ? page_address(page) : NULL;
-	}
-	if (!frag) {
-		nn_dp_warn(dp, "Failed to alloc receive page frag\n");
-		return NULL;
-=======
 		if (unlikely(!frag))
 			return NULL;
 	} else {
@@ -1233,7 +1218,6 @@
 		if (unlikely(!page))
 			return NULL;
 		frag = page_address(page);
->>>>>>> 0c86a6bd
 	}
 
 	*dma_addr = nfp_net_dma_map_rx(dp, frag);
