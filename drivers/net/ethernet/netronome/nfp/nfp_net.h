--- conflicted
+++ resolved
@@ -112,10 +112,7 @@
 
 /* Forward declarations */
 struct nfp_cpp;
-<<<<<<< HEAD
-=======
 struct nfp_eth_table_port;
->>>>>>> 2ac97f0f
 struct nfp_net;
 struct nfp_net_r_vector;
 
@@ -438,17 +435,10 @@
 };
 
 /**
-<<<<<<< HEAD
- * struct nfp_net - NFP network device structure
- * @pdev:               Backpointer to PCI device
- * @netdev:             Backpointer to net_device structure
- * @is_vf:              Is the driver attached to a VF?
-=======
  * struct nfp_net_dp - NFP network device datapath data structure
  * @dev:		Backpointer to struct device
  * @netdev:		Backpointer to net_device structure
  * @is_vf:		Is the driver attached to a VF?
->>>>>>> 2ac97f0f
  * @bpf_offload_skip_sw:  Offloaded BPF program will not be rerun by cls_bpf
  * @bpf_offload_xdp:	Offloaded BPF program is XDP
  * @chained_metadata_format:  Firemware will use new metadata format
@@ -458,9 +448,6 @@
  * @ctrl:		Local copy of the control register/word.
  * @fl_bufsz:		Currently configured size of the freelist buffers
  * @xdp_prog:		Installed XDP program
-<<<<<<< HEAD
- * @fw_ver:             Firmware version
-=======
  * @tx_rings:		Array of pre-allocated TX ring structures
  * @rx_rings:		Array of pre-allocated RX ring structures
  * @ctrl_bar:		Pointer to mapped control BAR
@@ -515,7 +502,6 @@
  * struct nfp_net - NFP network device structure
  * @dp:			Datapath structure
  * @fw_ver:		Firmware version
->>>>>>> 2ac97f0f
  * @cap:                Capabilities advertised by the Firmware
  * @max_mtu:            Maximum support MTU advertised by the Firmware
  * @rss_hfunc:		RSS selected hash function
@@ -559,34 +545,12 @@
  * @debugfs_dir:	Device directory in debugfs
  * @ethtool_dump_flag:	Ethtool dump flag
  * @port_list:		Entry on device port list
-<<<<<<< HEAD
- * @cpp:		CPP device handle if available
- */
-struct nfp_net {
-	struct pci_dev *pdev;
-	struct net_device *netdev;
-
-	unsigned is_vf:1;
-	unsigned bpf_offload_skip_sw:1;
-	unsigned bpf_offload_xdp:1;
-
-	u32 ctrl;
-	u32 fl_bufsz;
-
-	u32 rx_offset;
-
-	struct bpf_prog *xdp_prog;
-
-	struct nfp_net_tx_ring *tx_rings;
-	struct nfp_net_rx_ring *rx_rings;
-=======
  * @pdev:		Backpointer to PCI device
  * @cpp:		CPP device handle if available
  * @eth_port:		Translated ETH Table port entry
  */
 struct nfp_net {
 	struct nfp_net_dp dp;
->>>>>>> 2ac97f0f
 
 	struct nfp_net_fw_version fw_ver;
 
@@ -644,23 +608,11 @@
 
 	u8 __iomem *qcp_cfg;
 
-<<<<<<< HEAD
-	u8 __iomem *ctrl_bar;
-=======
->>>>>>> 2ac97f0f
 	u8 __iomem *tx_bar;
 	u8 __iomem *rx_bar;
 
 	struct dentry *debugfs_dir;
 	u32 ethtool_dump_flag;
-<<<<<<< HEAD
-
-	struct list_head port_list;
-
-	struct nfp_cpp *cpp;
-};
-=======
->>>>>>> 2ac97f0f
 
 	struct list_head port_list;
 
@@ -856,7 +808,6 @@
 void nfp_net_rss_write_itbl(struct nfp_net *nn);
 void nfp_net_rss_write_key(struct nfp_net *nn);
 void nfp_net_coalesce_write_cfg(struct nfp_net *nn);
-<<<<<<< HEAD
 
 unsigned int
 nfp_net_irqs_alloc(struct pci_dev *pdev, struct msix_entry *irq_entries,
@@ -865,19 +816,6 @@
 void
 nfp_net_irqs_assign(struct nfp_net *nn, struct msix_entry *irq_entries,
 		    unsigned int n);
-int
-nfp_net_ring_reconfig(struct nfp_net *nn, struct bpf_prog **xdp_prog,
-		      struct nfp_net_ring_set *rx, struct nfp_net_ring_set *tx);
-
-=======
-
-unsigned int
-nfp_net_irqs_alloc(struct pci_dev *pdev, struct msix_entry *irq_entries,
-		   unsigned int min_irqs, unsigned int want_irqs);
-void nfp_net_irqs_disable(struct pci_dev *pdev);
-void
-nfp_net_irqs_assign(struct nfp_net *nn, struct msix_entry *irq_entries,
-		    unsigned int n);
 
 struct nfp_net_dp *nfp_net_clone_dp(struct nfp_net *nn);
 int nfp_net_ring_reconfig(struct nfp_net *nn, struct nfp_net_dp *new,
@@ -887,7 +825,6 @@
 int nfp_net_refresh_eth_port(struct nfp_net *nn);
 void nfp_net_refresh_port_table(struct nfp_net *nn);
 
->>>>>>> 2ac97f0f
 #ifdef CONFIG_NFP_DEBUG
 void nfp_net_debugfs_create(void);
 void nfp_net_debugfs_destroy(void);
