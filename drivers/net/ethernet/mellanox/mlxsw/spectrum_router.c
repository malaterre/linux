--- conflicted
+++ resolved
@@ -4756,15 +4756,12 @@
 	kfree(mlxsw_sp_rt6);
 }
 
-<<<<<<< HEAD
-=======
 static bool mlxsw_sp_fib6_rt_can_mp(const struct fib6_info *rt)
 {
 	/* RTF_CACHE routes are ignored */
 	return (rt->fib6_flags & (RTF_GATEWAY | RTF_ADDRCONF)) == RTF_GATEWAY;
 }
 
->>>>>>> 2fb7b719
 static struct fib6_info *
 mlxsw_sp_fib6_entry_rt(const struct mlxsw_sp_fib6_entry *fib6_entry)
 {
@@ -4774,15 +4771,11 @@
 
 static struct mlxsw_sp_fib6_entry *
 mlxsw_sp_fib6_node_mp_entry_find(const struct mlxsw_sp_fib_node *fib_node,
-<<<<<<< HEAD
-				 const struct fib6_info *nrt, bool append)
-=======
 				 const struct fib6_info *nrt, bool replace)
->>>>>>> 2fb7b719
 {
 	struct mlxsw_sp_fib6_entry *fib6_entry;
 
-	if (!append)
+	if (!mlxsw_sp_fib6_rt_can_mp(nrt) || replace)
 		return NULL;
 
 	list_for_each_entry(fib6_entry, &fib_node->entry_list, common.list) {
@@ -4797,12 +4790,8 @@
 			break;
 		if (rt->fib6_metric < nrt->fib6_metric)
 			continue;
-<<<<<<< HEAD
-		if (rt->fib6_metric == nrt->fib6_metric)
-=======
 		if (rt->fib6_metric == nrt->fib6_metric &&
 		    mlxsw_sp_fib6_rt_can_mp(rt))
->>>>>>> 2fb7b719
 			return fib6_entry;
 		if (rt->fib6_metric > nrt->fib6_metric)
 			break;
@@ -5181,7 +5170,7 @@
 mlxsw_sp_fib6_node_entry_find(const struct mlxsw_sp_fib_node *fib_node,
 			      const struct fib6_info *nrt, bool replace)
 {
-	struct mlxsw_sp_fib6_entry *fib6_entry;
+	struct mlxsw_sp_fib6_entry *fib6_entry, *fallback = NULL;
 
 	list_for_each_entry(fib6_entry, &fib_node->entry_list, common.list) {
 		struct fib6_info *rt = mlxsw_sp_fib6_entry_rt(fib6_entry);
@@ -5190,12 +5179,6 @@
 			continue;
 		if (rt->fib6_table->tb6_id != nrt->fib6_table->tb6_id)
 			break;
-<<<<<<< HEAD
-		if (replace && rt->fib6_metric == nrt->fib6_metric)
-			return fib6_entry;
-		if (rt->fib6_metric > nrt->fib6_metric)
-			return fib6_entry;
-=======
 		if (replace && rt->fib6_metric == nrt->fib6_metric) {
 			if (mlxsw_sp_fib6_rt_can_mp(rt) ==
 			    mlxsw_sp_fib6_rt_can_mp(nrt))
@@ -5205,10 +5188,9 @@
 		}
 		if (rt->fib6_metric > nrt->fib6_metric)
 			return fallback ?: fib6_entry;
->>>>>>> 2fb7b719
-	}
-
-	return NULL;
+	}
+
+	return fallback;
 }
 
 static int
@@ -5334,12 +5316,7 @@
 }
 
 static int mlxsw_sp_router_fib6_add(struct mlxsw_sp *mlxsw_sp,
-<<<<<<< HEAD
-				    struct fib6_info *rt, bool replace,
-				    bool append)
-=======
 				    struct fib6_info *rt, bool replace)
->>>>>>> 2fb7b719
 {
 	struct mlxsw_sp_fib6_entry *fib6_entry;
 	struct mlxsw_sp_fib_node *fib_node;
@@ -5365,7 +5342,7 @@
 	/* Before creating a new entry, try to append route to an existing
 	 * multipath entry.
 	 */
-	fib6_entry = mlxsw_sp_fib6_node_mp_entry_find(fib_node, rt, append);
+	fib6_entry = mlxsw_sp_fib6_node_mp_entry_find(fib_node, rt, replace);
 	if (fib6_entry) {
 		err = mlxsw_sp_fib6_entry_nexthop_add(mlxsw_sp, fib6_entry, rt);
 		if (err)
@@ -5373,14 +5350,6 @@
 		return 0;
 	}
 
-	/* We received an append event, yet did not find any route to
-	 * append to.
-	 */
-	if (WARN_ON(append)) {
-		err = -EINVAL;
-		goto err_fib6_entry_append;
-	}
-
 	fib6_entry = mlxsw_sp_fib6_entry_create(mlxsw_sp, fib_node, rt);
 	if (IS_ERR(fib6_entry)) {
 		err = PTR_ERR(fib6_entry);
@@ -5398,7 +5367,6 @@
 err_fib6_node_entry_link:
 	mlxsw_sp_fib6_entry_destroy(mlxsw_sp, fib6_entry);
 err_fib6_entry_create:
-err_fib6_entry_append:
 err_fib6_entry_nexthop_add:
 	mlxsw_sp_fib_node_put(mlxsw_sp, fib_node);
 	return err;
@@ -5749,7 +5717,7 @@
 	struct mlxsw_sp_fib_event_work *fib_work =
 		container_of(work, struct mlxsw_sp_fib_event_work, work);
 	struct mlxsw_sp *mlxsw_sp = fib_work->mlxsw_sp;
-	bool replace, append;
+	bool replace;
 	int err;
 
 	rtnl_lock();
@@ -5760,10 +5728,8 @@
 	case FIB_EVENT_ENTRY_APPEND: /* fall through */
 	case FIB_EVENT_ENTRY_ADD:
 		replace = fib_work->event == FIB_EVENT_ENTRY_REPLACE;
-		append = fib_work->event == FIB_EVENT_ENTRY_APPEND;
 		err = mlxsw_sp_router_fib6_add(mlxsw_sp,
-					       fib_work->fen6_info.rt, replace,
-					       append);
+					       fib_work->fen6_info.rt, replace);
 		if (err)
 			mlxsw_sp_router_fib_abort(mlxsw_sp);
 		mlxsw_sp_rt6_release(fib_work->fen6_info.rt);
