/*
 * Copyright (c) 2015-2016, Mellanox Technologies. All rights reserved.
 *
 * This software is available to you under a choice of one of two
 * licenses.  You may choose to be licensed under the terms of the GNU
 * General Public License (GPL) Version 2, available from the file
 * COPYING in the main directory of this source tree, or the
 * OpenIB.org BSD license below:
 *
 *     Redistribution and use in source and binary forms, with or
 *     without modification, are permitted provided that the following
 *     conditions are met:
 *
 *      - Redistributions of source code must retain the above
 *        copyright notice, this list of conditions and the following
 *        disclaimer.
 *
 *      - Redistributions in binary form must reproduce the above
 *        copyright notice, this list of conditions and the following
 *        disclaimer in the documentation and/or other materials
 *        provided with the distribution.
 *
 * THE SOFTWARE IS PROVIDED "AS IS", WITHOUT WARRANTY OF ANY KIND,
 * EXPRESS OR IMPLIED, INCLUDING BUT NOT LIMITED TO THE WARRANTIES OF
 * MERCHANTABILITY, FITNESS FOR A PARTICULAR PURPOSE AND
 * NONINFRINGEMENT. IN NO EVENT SHALL THE AUTHORS OR COPYRIGHT HOLDERS
 * BE LIABLE FOR ANY CLAIM, DAMAGES OR OTHER LIABILITY, WHETHER IN AN
 * ACTION OF CONTRACT, TORT OR OTHERWISE, ARISING FROM, OUT OF OR IN
 * CONNECTION WITH THE SOFTWARE OR THE USE OR OTHER DEALINGS IN THE
 * SOFTWARE.
 */

#include <net/tc_act/tc_gact.h>
#include <net/pkt_cls.h>
#include <linux/mlx5/fs.h>
#include <net/vxlan.h>
#include <linux/bpf.h>
#include "eswitch.h"
#include "en.h"
#include "en_tc.h"
#include "en_rep.h"
#include "en_accel/ipsec.h"
#include "en_accel/ipsec_rxtx.h"
#include "accel/ipsec.h"
#include "vxlan.h"

struct mlx5e_rq_param {
	u32			rqc[MLX5_ST_SZ_DW(rqc)];
	struct mlx5_wq_param	wq;
};

struct mlx5e_sq_param {
	u32                        sqc[MLX5_ST_SZ_DW(sqc)];
	struct mlx5_wq_param       wq;
};

struct mlx5e_cq_param {
	u32                        cqc[MLX5_ST_SZ_DW(cqc)];
	struct mlx5_wq_param       wq;
	u16                        eq_ix;
	u8                         cq_period_mode;
};

struct mlx5e_channel_param {
	struct mlx5e_rq_param      rq;
	struct mlx5e_sq_param      sq;
	struct mlx5e_sq_param      xdp_sq;
	struct mlx5e_sq_param      icosq;
	struct mlx5e_cq_param      rx_cq;
	struct mlx5e_cq_param      tx_cq;
	struct mlx5e_cq_param      icosq_cq;
};

static int mlx5e_get_node(struct mlx5e_priv *priv, int ix)
{
	return pci_irq_get_node(priv->mdev->pdev, MLX5_EQ_VEC_COMP_BASE + ix);
}

static bool mlx5e_check_fragmented_striding_rq_cap(struct mlx5_core_dev *mdev)
{
	return MLX5_CAP_GEN(mdev, striding_rq) &&
		MLX5_CAP_GEN(mdev, umr_ptr_rlky) &&
		MLX5_CAP_ETH(mdev, reg_umr_sq);
}

void mlx5e_set_rq_type_params(struct mlx5_core_dev *mdev,
			      struct mlx5e_params *params, u8 rq_type)
{
	params->rq_wq_type = rq_type;
	params->lro_wqe_sz = MLX5E_PARAMS_DEFAULT_LRO_WQE_SZ;
	switch (params->rq_wq_type) {
	case MLX5_WQ_TYPE_LINKED_LIST_STRIDING_RQ:
		params->log_rq_size = is_kdump_kernel() ?
			MLX5E_PARAMS_MINIMUM_LOG_RQ_SIZE_MPW :
			MLX5E_PARAMS_DEFAULT_LOG_RQ_SIZE_MPW;
		params->mpwqe_log_stride_sz =
			MLX5E_GET_PFLAG(params, MLX5E_PFLAG_RX_CQE_COMPRESS) ?
			MLX5_MPWRQ_CQE_CMPRS_LOG_STRIDE_SZ(mdev) :
			MLX5_MPWRQ_DEF_LOG_STRIDE_SZ(mdev);
		params->mpwqe_log_num_strides = MLX5_MPWRQ_LOG_WQE_SZ -
			params->mpwqe_log_stride_sz;
		break;
	default: /* MLX5_WQ_TYPE_LINKED_LIST */
		params->log_rq_size = is_kdump_kernel() ?
			MLX5E_PARAMS_MINIMUM_LOG_RQ_SIZE :
			MLX5E_PARAMS_DEFAULT_LOG_RQ_SIZE;
		params->rq_headroom = params->xdp_prog ?
			XDP_PACKET_HEADROOM : MLX5_RX_HEADROOM;
		params->rq_headroom += NET_IP_ALIGN;

		/* Extra room needed for build_skb */
		params->lro_wqe_sz -= params->rq_headroom +
			SKB_DATA_ALIGN(sizeof(struct skb_shared_info));
	}

	mlx5_core_info(mdev, "MLX5E: StrdRq(%d) RqSz(%ld) StrdSz(%ld) RxCqeCmprss(%d)\n",
		       params->rq_wq_type == MLX5_WQ_TYPE_LINKED_LIST_STRIDING_RQ,
		       BIT(params->log_rq_size),
		       BIT(params->mpwqe_log_stride_sz),
		       MLX5E_GET_PFLAG(params, MLX5E_PFLAG_RX_CQE_COMPRESS));
}

static void mlx5e_set_rq_params(struct mlx5_core_dev *mdev, struct mlx5e_params *params)
{
	u8 rq_type = mlx5e_check_fragmented_striding_rq_cap(mdev) &&
		    !params->xdp_prog && !MLX5_IPSEC_DEV(mdev) ?
		    MLX5_WQ_TYPE_LINKED_LIST_STRIDING_RQ :
		    MLX5_WQ_TYPE_LINKED_LIST;
	mlx5e_set_rq_type_params(mdev, params, rq_type);
}

static void mlx5e_update_carrier(struct mlx5e_priv *priv)
{
	struct mlx5_core_dev *mdev = priv->mdev;
	u8 port_state;

	port_state = mlx5_query_vport_state(mdev,
					    MLX5_QUERY_VPORT_STATE_IN_OP_MOD_VNIC_VPORT,
					    0);

	if (port_state == VPORT_STATE_UP) {
		netdev_info(priv->netdev, "Link up\n");
		netif_carrier_on(priv->netdev);
	} else {
		netdev_info(priv->netdev, "Link down\n");
		netif_carrier_off(priv->netdev);
	}
}

static void mlx5e_update_carrier_work(struct work_struct *work)
{
	struct mlx5e_priv *priv = container_of(work, struct mlx5e_priv,
					       update_carrier_work);

	mutex_lock(&priv->state_lock);
	if (test_bit(MLX5E_STATE_OPENED, &priv->state))
		if (priv->profile->update_carrier)
			priv->profile->update_carrier(priv);
	mutex_unlock(&priv->state_lock);
}

static void mlx5e_tx_timeout_work(struct work_struct *work)
{
	struct mlx5e_priv *priv = container_of(work, struct mlx5e_priv,
					       tx_timeout_work);
	int err;

	rtnl_lock();
	mutex_lock(&priv->state_lock);
	if (!test_bit(MLX5E_STATE_OPENED, &priv->state))
		goto unlock;
	mlx5e_close_locked(priv->netdev);
	err = mlx5e_open_locked(priv->netdev);
	if (err)
		netdev_err(priv->netdev, "mlx5e_open_locked failed recovering from a tx_timeout, err(%d).\n",
			   err);
unlock:
	mutex_unlock(&priv->state_lock);
	rtnl_unlock();
}

static void mlx5e_update_sw_counters(struct mlx5e_priv *priv)
{
	struct mlx5e_sw_stats temp, *s = &temp;
	struct mlx5e_rq_stats *rq_stats;
	struct mlx5e_sq_stats *sq_stats;
	u64 tx_offload_none = 0;
	int i, j;

	memset(s, 0, sizeof(*s));
	for (i = 0; i < priv->channels.num; i++) {
		struct mlx5e_channel *c = priv->channels.c[i];

		rq_stats = &c->rq.stats;

		s->rx_packets	+= rq_stats->packets;
		s->rx_bytes	+= rq_stats->bytes;
		s->rx_lro_packets += rq_stats->lro_packets;
		s->rx_lro_bytes	+= rq_stats->lro_bytes;
		s->rx_csum_none	+= rq_stats->csum_none;
		s->rx_csum_complete += rq_stats->csum_complete;
		s->rx_csum_unnecessary_inner += rq_stats->csum_unnecessary_inner;
		s->rx_xdp_drop += rq_stats->xdp_drop;
		s->rx_xdp_tx += rq_stats->xdp_tx;
		s->rx_xdp_tx_full += rq_stats->xdp_tx_full;
		s->rx_wqe_err   += rq_stats->wqe_err;
		s->rx_mpwqe_filler += rq_stats->mpwqe_filler;
		s->rx_buff_alloc_err += rq_stats->buff_alloc_err;
		s->rx_cqe_compress_blks += rq_stats->cqe_compress_blks;
		s->rx_cqe_compress_pkts += rq_stats->cqe_compress_pkts;
		s->rx_page_reuse  += rq_stats->page_reuse;
		s->rx_cache_reuse += rq_stats->cache_reuse;
		s->rx_cache_full  += rq_stats->cache_full;
		s->rx_cache_empty += rq_stats->cache_empty;
		s->rx_cache_busy  += rq_stats->cache_busy;

		for (j = 0; j < priv->channels.params.num_tc; j++) {
			sq_stats = &c->sq[j].stats;

			s->tx_packets		+= sq_stats->packets;
			s->tx_bytes		+= sq_stats->bytes;
			s->tx_tso_packets	+= sq_stats->tso_packets;
			s->tx_tso_bytes		+= sq_stats->tso_bytes;
			s->tx_tso_inner_packets	+= sq_stats->tso_inner_packets;
			s->tx_tso_inner_bytes	+= sq_stats->tso_inner_bytes;
			s->tx_queue_stopped	+= sq_stats->stopped;
			s->tx_queue_wake	+= sq_stats->wake;
			s->tx_queue_dropped	+= sq_stats->dropped;
			s->tx_xmit_more		+= sq_stats->xmit_more;
			s->tx_csum_partial_inner += sq_stats->csum_partial_inner;
			tx_offload_none		+= sq_stats->csum_none;
		}
	}

	/* Update calculated offload counters */
	s->tx_csum_partial = s->tx_packets - tx_offload_none - s->tx_csum_partial_inner;
	s->rx_csum_unnecessary = s->rx_packets - s->rx_csum_none - s->rx_csum_complete;

	s->link_down_events_phy = MLX5_GET(ppcnt_reg,
				priv->stats.pport.phy_counters,
				counter_set.phys_layer_cntrs.link_down_events);
	memcpy(&priv->stats.sw, s, sizeof(*s));
}

static void mlx5e_update_vport_counters(struct mlx5e_priv *priv)
{
	int outlen = MLX5_ST_SZ_BYTES(query_vport_counter_out);
	u32 *out = (u32 *)priv->stats.vport.query_vport_out;
	u32 in[MLX5_ST_SZ_DW(query_vport_counter_in)] = {0};
	struct mlx5_core_dev *mdev = priv->mdev;

	MLX5_SET(query_vport_counter_in, in, opcode,
		 MLX5_CMD_OP_QUERY_VPORT_COUNTER);
	MLX5_SET(query_vport_counter_in, in, op_mod, 0);
	MLX5_SET(query_vport_counter_in, in, other_vport, 0);

	mlx5_cmd_exec(mdev, in, sizeof(in), out, outlen);
}

static void mlx5e_update_pport_counters(struct mlx5e_priv *priv, bool full)
{
	struct mlx5e_pport_stats *pstats = &priv->stats.pport;
	struct mlx5_core_dev *mdev = priv->mdev;
	u32 in[MLX5_ST_SZ_DW(ppcnt_reg)] = {0};
	int sz = MLX5_ST_SZ_BYTES(ppcnt_reg);
	int prio;
	void *out;

	MLX5_SET(ppcnt_reg, in, local_port, 1);

	out = pstats->IEEE_802_3_counters;
	MLX5_SET(ppcnt_reg, in, grp, MLX5_IEEE_802_3_COUNTERS_GROUP);
	mlx5_core_access_reg(mdev, in, sz, out, sz, MLX5_REG_PPCNT, 0, 0);

	if (!full)
		return;

	out = pstats->RFC_2863_counters;
	MLX5_SET(ppcnt_reg, in, grp, MLX5_RFC_2863_COUNTERS_GROUP);
	mlx5_core_access_reg(mdev, in, sz, out, sz, MLX5_REG_PPCNT, 0, 0);

	out = pstats->RFC_2819_counters;
	MLX5_SET(ppcnt_reg, in, grp, MLX5_RFC_2819_COUNTERS_GROUP);
	mlx5_core_access_reg(mdev, in, sz, out, sz, MLX5_REG_PPCNT, 0, 0);

	out = pstats->phy_counters;
	MLX5_SET(ppcnt_reg, in, grp, MLX5_PHYSICAL_LAYER_COUNTERS_GROUP);
	mlx5_core_access_reg(mdev, in, sz, out, sz, MLX5_REG_PPCNT, 0, 0);

	if (MLX5_CAP_PCAM_FEATURE(mdev, ppcnt_statistical_group)) {
		out = pstats->phy_statistical_counters;
		MLX5_SET(ppcnt_reg, in, grp, MLX5_PHYSICAL_LAYER_STATISTICAL_GROUP);
		mlx5_core_access_reg(mdev, in, sz, out, sz, MLX5_REG_PPCNT, 0, 0);
	}

	if (MLX5_CAP_PCAM_FEATURE(mdev, rx_buffer_fullness_counters)) {
		out = pstats->eth_ext_counters;
		MLX5_SET(ppcnt_reg, in, grp, MLX5_ETHERNET_EXTENDED_COUNTERS_GROUP);
		mlx5_core_access_reg(mdev, in, sz, out, sz, MLX5_REG_PPCNT, 0, 0);
	}

	MLX5_SET(ppcnt_reg, in, grp, MLX5_PER_PRIORITY_COUNTERS_GROUP);
	for (prio = 0; prio < NUM_PPORT_PRIO; prio++) {
		out = pstats->per_prio_counters[prio];
		MLX5_SET(ppcnt_reg, in, prio_tc, prio);
		mlx5_core_access_reg(mdev, in, sz, out, sz,
				     MLX5_REG_PPCNT, 0, 0);
	}
}

static void mlx5e_update_q_counter(struct mlx5e_priv *priv)
{
	struct mlx5e_qcounter_stats *qcnt = &priv->stats.qcnt;
	u32 out[MLX5_ST_SZ_DW(query_q_counter_out)];
	int err;

	if (!priv->q_counter)
		return;

	err = mlx5_core_query_q_counter(priv->mdev, priv->q_counter, 0, out, sizeof(out));
	if (err)
		return;

	qcnt->rx_out_of_buffer = MLX5_GET(query_q_counter_out, out, out_of_buffer);
}

static void mlx5e_update_pcie_counters(struct mlx5e_priv *priv)
{
	struct mlx5e_pcie_stats *pcie_stats = &priv->stats.pcie;
	struct mlx5_core_dev *mdev = priv->mdev;
	u32 in[MLX5_ST_SZ_DW(mpcnt_reg)] = {0};
	int sz = MLX5_ST_SZ_BYTES(mpcnt_reg);
	void *out;

	if (!MLX5_CAP_MCAM_FEATURE(mdev, pcie_performance_group))
		return;

	out = pcie_stats->pcie_perf_counters;
	MLX5_SET(mpcnt_reg, in, grp, MLX5_PCIE_PERFORMANCE_COUNTERS_GROUP);
	mlx5_core_access_reg(mdev, in, sz, out, sz, MLX5_REG_MPCNT, 0, 0);
}

void mlx5e_update_stats(struct mlx5e_priv *priv, bool full)
{
	if (full) {
		mlx5e_update_pcie_counters(priv);
		mlx5e_ipsec_update_stats(priv);
	}
	mlx5e_update_pport_counters(priv, full);
	mlx5e_update_vport_counters(priv);
	mlx5e_update_q_counter(priv);
	mlx5e_update_sw_counters(priv);
}

static void mlx5e_update_ndo_stats(struct mlx5e_priv *priv)
{
	mlx5e_update_stats(priv, false);
}

void mlx5e_update_stats_work(struct work_struct *work)
{
	struct delayed_work *dwork = to_delayed_work(work);
	struct mlx5e_priv *priv = container_of(dwork, struct mlx5e_priv,
					       update_stats_work);
	mutex_lock(&priv->state_lock);
	if (test_bit(MLX5E_STATE_OPENED, &priv->state)) {
		priv->profile->update_stats(priv);
		queue_delayed_work(priv->wq, dwork,
				   msecs_to_jiffies(MLX5E_UPDATE_STATS_INTERVAL));
	}
	mutex_unlock(&priv->state_lock);
}

static void mlx5e_async_event(struct mlx5_core_dev *mdev, void *vpriv,
			      enum mlx5_dev_event event, unsigned long param)
{
	struct mlx5e_priv *priv = vpriv;
	struct ptp_clock_event ptp_event;
	struct mlx5_eqe *eqe = NULL;

	if (!test_bit(MLX5E_STATE_ASYNC_EVENTS_ENABLED, &priv->state))
		return;

	switch (event) {
	case MLX5_DEV_EVENT_PORT_UP:
	case MLX5_DEV_EVENT_PORT_DOWN:
		queue_work(priv->wq, &priv->update_carrier_work);
		break;
	case MLX5_DEV_EVENT_PPS:
		eqe = (struct mlx5_eqe *)param;
		ptp_event.index = eqe->data.pps.pin;
		ptp_event.timestamp =
			timecounter_cyc2time(&priv->tstamp.clock,
					     be64_to_cpu(eqe->data.pps.time_stamp));
		mlx5e_pps_event_handler(vpriv, &ptp_event);
		break;
	default:
		break;
	}
}

static void mlx5e_enable_async_events(struct mlx5e_priv *priv)
{
	set_bit(MLX5E_STATE_ASYNC_EVENTS_ENABLED, &priv->state);
}

static void mlx5e_disable_async_events(struct mlx5e_priv *priv)
{
	clear_bit(MLX5E_STATE_ASYNC_EVENTS_ENABLED, &priv->state);
	synchronize_irq(pci_irq_vector(priv->mdev->pdev, MLX5_EQ_VEC_ASYNC));
}

static inline int mlx5e_get_wqe_mtt_sz(void)
{
	/* UMR copies MTTs in units of MLX5_UMR_MTT_ALIGNMENT bytes.
	 * To avoid copying garbage after the mtt array, we allocate
	 * a little more.
	 */
	return ALIGN(MLX5_MPWRQ_PAGES_PER_WQE * sizeof(__be64),
		     MLX5_UMR_MTT_ALIGNMENT);
}

static inline void mlx5e_build_umr_wqe(struct mlx5e_rq *rq,
				       struct mlx5e_icosq *sq,
				       struct mlx5e_umr_wqe *wqe,
				       u16 ix)
{
	struct mlx5_wqe_ctrl_seg      *cseg = &wqe->ctrl;
	struct mlx5_wqe_umr_ctrl_seg *ucseg = &wqe->uctrl;
	struct mlx5_wqe_data_seg      *dseg = &wqe->data;
	struct mlx5e_mpw_info *wi = &rq->mpwqe.info[ix];
	u8 ds_cnt = DIV_ROUND_UP(sizeof(*wqe), MLX5_SEND_WQE_DS);
	u32 umr_wqe_mtt_offset = mlx5e_get_wqe_mtt_offset(rq, ix);

	cseg->qpn_ds    = cpu_to_be32((sq->sqn << MLX5_WQE_CTRL_QPN_SHIFT) |
				      ds_cnt);
	cseg->fm_ce_se  = MLX5_WQE_CTRL_CQ_UPDATE;
	cseg->imm       = rq->mkey_be;

	ucseg->flags = MLX5_UMR_TRANSLATION_OFFSET_EN;
	ucseg->xlt_octowords =
		cpu_to_be16(MLX5_MTT_OCTW(MLX5_MPWRQ_PAGES_PER_WQE));
	ucseg->bsf_octowords =
		cpu_to_be16(MLX5_MTT_OCTW(umr_wqe_mtt_offset));
	ucseg->mkey_mask     = cpu_to_be64(MLX5_MKEY_MASK_FREE);

	dseg->lkey = sq->mkey_be;
	dseg->addr = cpu_to_be64(wi->umr.mtt_addr);
}

static int mlx5e_rq_alloc_mpwqe_info(struct mlx5e_rq *rq,
				     struct mlx5e_channel *c)
{
	int wq_sz = mlx5_wq_ll_get_size(&rq->wq);
	int mtt_sz = mlx5e_get_wqe_mtt_sz();
	int mtt_alloc = mtt_sz + MLX5_UMR_ALIGN - 1;
	int node = mlx5e_get_node(c->priv, c->ix);
	int i;

	rq->mpwqe.info = kzalloc_node(wq_sz * sizeof(*rq->mpwqe.info),
					GFP_KERNEL, node);
	if (!rq->mpwqe.info)
		goto err_out;

	/* We allocate more than mtt_sz as we will align the pointer */
	rq->mpwqe.mtt_no_align = kzalloc_node(mtt_alloc * wq_sz,
					GFP_KERNEL, node);
	if (unlikely(!rq->mpwqe.mtt_no_align))
		goto err_free_wqe_info;

	for (i = 0; i < wq_sz; i++) {
		struct mlx5e_mpw_info *wi = &rq->mpwqe.info[i];

		wi->umr.mtt = PTR_ALIGN(rq->mpwqe.mtt_no_align + i * mtt_alloc,
					MLX5_UMR_ALIGN);
		wi->umr.mtt_addr = dma_map_single(c->pdev, wi->umr.mtt, mtt_sz,
						  PCI_DMA_TODEVICE);
		if (unlikely(dma_mapping_error(c->pdev, wi->umr.mtt_addr)))
			goto err_unmap_mtts;

		mlx5e_build_umr_wqe(rq, &c->icosq, &wi->umr.wqe, i);
	}

	return 0;

err_unmap_mtts:
	while (--i >= 0) {
		struct mlx5e_mpw_info *wi = &rq->mpwqe.info[i];

		dma_unmap_single(c->pdev, wi->umr.mtt_addr, mtt_sz,
				 PCI_DMA_TODEVICE);
	}
	kfree(rq->mpwqe.mtt_no_align);
err_free_wqe_info:
	kfree(rq->mpwqe.info);

err_out:
	return -ENOMEM;
}

static void mlx5e_rq_free_mpwqe_info(struct mlx5e_rq *rq)
{
	int wq_sz = mlx5_wq_ll_get_size(&rq->wq);
	int mtt_sz = mlx5e_get_wqe_mtt_sz();
	int i;

	for (i = 0; i < wq_sz; i++) {
		struct mlx5e_mpw_info *wi = &rq->mpwqe.info[i];

		dma_unmap_single(rq->pdev, wi->umr.mtt_addr, mtt_sz,
				 PCI_DMA_TODEVICE);
	}
	kfree(rq->mpwqe.mtt_no_align);
	kfree(rq->mpwqe.info);
}

static int mlx5e_create_umr_mkey(struct mlx5_core_dev *mdev,
				 u64 npages, u8 page_shift,
				 struct mlx5_core_mkey *umr_mkey)
{
	int inlen = MLX5_ST_SZ_BYTES(create_mkey_in);
	void *mkc;
	u32 *in;
	int err;

	if (!MLX5E_VALID_NUM_MTTS(npages))
		return -EINVAL;

	in = kvzalloc(inlen, GFP_KERNEL);
	if (!in)
		return -ENOMEM;

	mkc = MLX5_ADDR_OF(create_mkey_in, in, memory_key_mkey_entry);

	MLX5_SET(mkc, mkc, free, 1);
	MLX5_SET(mkc, mkc, umr_en, 1);
	MLX5_SET(mkc, mkc, lw, 1);
	MLX5_SET(mkc, mkc, lr, 1);
	MLX5_SET(mkc, mkc, access_mode, MLX5_MKC_ACCESS_MODE_MTT);

	MLX5_SET(mkc, mkc, qpn, 0xffffff);
	MLX5_SET(mkc, mkc, pd, mdev->mlx5e_res.pdn);
	MLX5_SET64(mkc, mkc, len, npages << page_shift);
	MLX5_SET(mkc, mkc, translations_octword_size,
		 MLX5_MTT_OCTW(npages));
	MLX5_SET(mkc, mkc, log_page_size, page_shift);

	err = mlx5_core_create_mkey(mdev, umr_mkey, in, inlen);

	kvfree(in);
	return err;
}

static int mlx5e_create_rq_umr_mkey(struct mlx5_core_dev *mdev, struct mlx5e_rq *rq)
{
	u64 num_mtts = MLX5E_REQUIRED_MTTS(mlx5_wq_ll_get_size(&rq->wq));

	return mlx5e_create_umr_mkey(mdev, num_mtts, PAGE_SHIFT, &rq->umr_mkey);
}

static int mlx5e_alloc_rq(struct mlx5e_channel *c,
			  struct mlx5e_params *params,
			  struct mlx5e_rq_param *rqp,
			  struct mlx5e_rq *rq)
{
	struct mlx5_core_dev *mdev = c->mdev;
	void *rqc = rqp->rqc;
	void *rqc_wq = MLX5_ADDR_OF(rqc, rqc, wq);
	u32 byte_count;
	int npages;
	int wq_sz;
	int err;
	int i;

	rqp->wq.db_numa_node = mlx5e_get_node(c->priv, c->ix);

	err = mlx5_wq_ll_create(mdev, &rqp->wq, rqc_wq, &rq->wq,
				&rq->wq_ctrl);
	if (err)
		return err;

	rq->wq.db = &rq->wq.db[MLX5_RCV_DBR];

	wq_sz = mlx5_wq_ll_get_size(&rq->wq);

	rq->wq_type = params->rq_wq_type;
	rq->pdev    = c->pdev;
	rq->netdev  = c->netdev;
	rq->tstamp  = c->tstamp;
	rq->channel = c;
	rq->ix      = c->ix;
	rq->mdev    = mdev;

	rq->xdp_prog = params->xdp_prog ? bpf_prog_inc(params->xdp_prog) : NULL;
	if (IS_ERR(rq->xdp_prog)) {
		err = PTR_ERR(rq->xdp_prog);
		rq->xdp_prog = NULL;
		goto err_rq_wq_destroy;
	}

	rq->buff.map_dir = rq->xdp_prog ? DMA_BIDIRECTIONAL : DMA_FROM_DEVICE;
	rq->rx_headroom = params->rq_headroom;

	switch (rq->wq_type) {
	case MLX5_WQ_TYPE_LINKED_LIST_STRIDING_RQ:

		rq->alloc_wqe = mlx5e_alloc_rx_mpwqe;
		rq->dealloc_wqe = mlx5e_dealloc_rx_mpwqe;

		rq->handle_rx_cqe = c->priv->profile->rx_handlers.handle_rx_cqe_mpwqe;
#ifdef CONFIG_MLX5_EN_IPSEC
		if (MLX5_IPSEC_DEV(mdev)) {
			err = -EINVAL;
			netdev_err(c->netdev, "MPWQE RQ with IPSec offload not supported\n");
			goto err_rq_wq_destroy;
		}
#endif
		if (!rq->handle_rx_cqe) {
			err = -EINVAL;
			netdev_err(c->netdev, "RX handler of MPWQE RQ is not set, err %d\n", err);
			goto err_rq_wq_destroy;
		}

		rq->mpwqe_stride_sz = BIT(params->mpwqe_log_stride_sz);
		rq->mpwqe_num_strides = BIT(params->mpwqe_log_num_strides);

		rq->buff.wqe_sz = rq->mpwqe_stride_sz * rq->mpwqe_num_strides;
		byte_count = rq->buff.wqe_sz;

		err = mlx5e_create_rq_umr_mkey(mdev, rq);
		if (err)
			goto err_rq_wq_destroy;
		rq->mkey_be = cpu_to_be32(rq->umr_mkey.key);

		err = mlx5e_rq_alloc_mpwqe_info(rq, c);
		if (err)
			goto err_destroy_umr_mkey;
		break;
	default: /* MLX5_WQ_TYPE_LINKED_LIST */
		rq->wqe.frag_info =
			kzalloc_node(wq_sz * sizeof(*rq->wqe.frag_info),
				     GFP_KERNEL,
				     mlx5e_get_node(c->priv, c->ix));
		if (!rq->wqe.frag_info) {
			err = -ENOMEM;
			goto err_rq_wq_destroy;
		}
		rq->alloc_wqe = mlx5e_alloc_rx_wqe;
		rq->dealloc_wqe = mlx5e_dealloc_rx_wqe;

#ifdef CONFIG_MLX5_EN_IPSEC
		if (c->priv->ipsec)
			rq->handle_rx_cqe = mlx5e_ipsec_handle_rx_cqe;
		else
#endif
			rq->handle_rx_cqe = c->priv->profile->rx_handlers.handle_rx_cqe;
		if (!rq->handle_rx_cqe) {
			kfree(rq->wqe.frag_info);
			err = -EINVAL;
			netdev_err(c->netdev, "RX handler of RQ is not set, err %d\n", err);
			goto err_rq_wq_destroy;
		}

		rq->buff.wqe_sz = params->lro_en  ?
				params->lro_wqe_sz :
				MLX5E_SW2HW_MTU(c->priv, c->netdev->mtu);
#ifdef CONFIG_MLX5_EN_IPSEC
		if (MLX5_IPSEC_DEV(mdev))
			rq->buff.wqe_sz += MLX5E_METADATA_ETHER_LEN;
#endif
		rq->wqe.page_reuse = !params->xdp_prog && !params->lro_en;
		byte_count = rq->buff.wqe_sz;

		/* calc the required page order */
		rq->wqe.frag_sz = MLX5_SKB_FRAG_SZ(rq->rx_headroom + byte_count);
		npages = DIV_ROUND_UP(rq->wqe.frag_sz, PAGE_SIZE);
		rq->buff.page_order = order_base_2(npages);

		byte_count |= MLX5_HW_START_PADDING;
		rq->mkey_be = c->mkey_be;
	}

	for (i = 0; i < wq_sz; i++) {
		struct mlx5e_rx_wqe *wqe = mlx5_wq_ll_get_wqe(&rq->wq, i);

		wqe->data.byte_count = cpu_to_be32(byte_count);
		wqe->data.lkey = rq->mkey_be;
	}

	INIT_WORK(&rq->am.work, mlx5e_rx_am_work);
	rq->am.mode = params->rx_cq_period_mode;
	rq->page_cache.head = 0;
	rq->page_cache.tail = 0;

	return 0;

err_destroy_umr_mkey:
	mlx5_core_destroy_mkey(mdev, &rq->umr_mkey);

err_rq_wq_destroy:
	if (rq->xdp_prog)
		bpf_prog_put(rq->xdp_prog);
	mlx5_wq_destroy(&rq->wq_ctrl);

	return err;
}

static void mlx5e_free_rq(struct mlx5e_rq *rq)
{
	int i;

	if (rq->xdp_prog)
		bpf_prog_put(rq->xdp_prog);

	switch (rq->wq_type) {
	case MLX5_WQ_TYPE_LINKED_LIST_STRIDING_RQ:
		mlx5e_rq_free_mpwqe_info(rq);
		mlx5_core_destroy_mkey(rq->mdev, &rq->umr_mkey);
		break;
	default: /* MLX5_WQ_TYPE_LINKED_LIST */
		kfree(rq->wqe.frag_info);
	}

	for (i = rq->page_cache.head; i != rq->page_cache.tail;
	     i = (i + 1) & (MLX5E_CACHE_SIZE - 1)) {
		struct mlx5e_dma_info *dma_info = &rq->page_cache.page_cache[i];

		mlx5e_page_release(rq, dma_info, false);
	}
	mlx5_wq_destroy(&rq->wq_ctrl);
}

static int mlx5e_create_rq(struct mlx5e_rq *rq,
			   struct mlx5e_rq_param *param)
{
	struct mlx5_core_dev *mdev = rq->mdev;

	void *in;
	void *rqc;
	void *wq;
	int inlen;
	int err;

	inlen = MLX5_ST_SZ_BYTES(create_rq_in) +
		sizeof(u64) * rq->wq_ctrl.buf.npages;
	in = kvzalloc(inlen, GFP_KERNEL);
	if (!in)
		return -ENOMEM;

	rqc = MLX5_ADDR_OF(create_rq_in, in, ctx);
	wq  = MLX5_ADDR_OF(rqc, rqc, wq);

	memcpy(rqc, param->rqc, sizeof(param->rqc));

	MLX5_SET(rqc,  rqc, cqn,		rq->cq.mcq.cqn);
	MLX5_SET(rqc,  rqc, state,		MLX5_RQC_STATE_RST);
	MLX5_SET(wq,   wq,  log_wq_pg_sz,	rq->wq_ctrl.buf.page_shift -
						MLX5_ADAPTER_PAGE_SHIFT);
	MLX5_SET64(wq, wq,  dbr_addr,		rq->wq_ctrl.db.dma);

	mlx5_fill_page_array(&rq->wq_ctrl.buf,
			     (__be64 *)MLX5_ADDR_OF(wq, wq, pas));

	err = mlx5_core_create_rq(mdev, in, inlen, &rq->rqn);

	kvfree(in);

	return err;
}

static int mlx5e_modify_rq_state(struct mlx5e_rq *rq, int curr_state,
				 int next_state)
{
	struct mlx5e_channel *c = rq->channel;
	struct mlx5_core_dev *mdev = c->mdev;

	void *in;
	void *rqc;
	int inlen;
	int err;

	inlen = MLX5_ST_SZ_BYTES(modify_rq_in);
	in = kvzalloc(inlen, GFP_KERNEL);
	if (!in)
		return -ENOMEM;

	rqc = MLX5_ADDR_OF(modify_rq_in, in, ctx);

	MLX5_SET(modify_rq_in, in, rq_state, curr_state);
	MLX5_SET(rqc, rqc, state, next_state);

	err = mlx5_core_modify_rq(mdev, rq->rqn, in, inlen);

	kvfree(in);

	return err;
}

static int mlx5e_modify_rq_scatter_fcs(struct mlx5e_rq *rq, bool enable)
{
	struct mlx5e_channel *c = rq->channel;
	struct mlx5e_priv *priv = c->priv;
	struct mlx5_core_dev *mdev = priv->mdev;

	void *in;
	void *rqc;
	int inlen;
	int err;

	inlen = MLX5_ST_SZ_BYTES(modify_rq_in);
	in = kvzalloc(inlen, GFP_KERNEL);
	if (!in)
		return -ENOMEM;

	rqc = MLX5_ADDR_OF(modify_rq_in, in, ctx);

	MLX5_SET(modify_rq_in, in, rq_state, MLX5_RQC_STATE_RDY);
	MLX5_SET64(modify_rq_in, in, modify_bitmask,
		   MLX5_MODIFY_RQ_IN_MODIFY_BITMASK_SCATTER_FCS);
	MLX5_SET(rqc, rqc, scatter_fcs, enable);
	MLX5_SET(rqc, rqc, state, MLX5_RQC_STATE_RDY);

	err = mlx5_core_modify_rq(mdev, rq->rqn, in, inlen);

	kvfree(in);

	return err;
}

static int mlx5e_modify_rq_vsd(struct mlx5e_rq *rq, bool vsd)
{
	struct mlx5e_channel *c = rq->channel;
	struct mlx5_core_dev *mdev = c->mdev;
	void *in;
	void *rqc;
	int inlen;
	int err;

	inlen = MLX5_ST_SZ_BYTES(modify_rq_in);
	in = kvzalloc(inlen, GFP_KERNEL);
	if (!in)
		return -ENOMEM;

	rqc = MLX5_ADDR_OF(modify_rq_in, in, ctx);

	MLX5_SET(modify_rq_in, in, rq_state, MLX5_RQC_STATE_RDY);
	MLX5_SET64(modify_rq_in, in, modify_bitmask,
		   MLX5_MODIFY_RQ_IN_MODIFY_BITMASK_VSD);
	MLX5_SET(rqc, rqc, vsd, vsd);
	MLX5_SET(rqc, rqc, state, MLX5_RQC_STATE_RDY);

	err = mlx5_core_modify_rq(mdev, rq->rqn, in, inlen);

	kvfree(in);

	return err;
}

static void mlx5e_destroy_rq(struct mlx5e_rq *rq)
{
	mlx5_core_destroy_rq(rq->mdev, rq->rqn);
}

static int mlx5e_wait_for_min_rx_wqes(struct mlx5e_rq *rq)
{
	unsigned long exp_time = jiffies + msecs_to_jiffies(20000);
	struct mlx5e_channel *c = rq->channel;

	struct mlx5_wq_ll *wq = &rq->wq;
	u16 min_wqes = mlx5_min_rx_wqes(rq->wq_type, mlx5_wq_ll_get_size(wq));

	while (time_before(jiffies, exp_time)) {
		if (wq->cur_sz >= min_wqes)
			return 0;

		msleep(20);
	}

	netdev_warn(c->netdev, "Failed to get min RX wqes on RQN[0x%x] wq cur_sz(%d) min_rx_wqes(%d)\n",
		    rq->rqn, wq->cur_sz, min_wqes);
	return -ETIMEDOUT;
}

static void mlx5e_free_rx_descs(struct mlx5e_rq *rq)
{
	struct mlx5_wq_ll *wq = &rq->wq;
	struct mlx5e_rx_wqe *wqe;
	__be16 wqe_ix_be;
	u16 wqe_ix;

	/* UMR WQE (if in progress) is always at wq->head */
	if (test_bit(MLX5E_RQ_STATE_UMR_WQE_IN_PROGRESS, &rq->state))
		mlx5e_free_rx_mpwqe(rq, &rq->mpwqe.info[wq->head]);

	while (!mlx5_wq_ll_is_empty(wq)) {
		wqe_ix_be = *wq->tail_next;
		wqe_ix    = be16_to_cpu(wqe_ix_be);
		wqe       = mlx5_wq_ll_get_wqe(&rq->wq, wqe_ix);
		rq->dealloc_wqe(rq, wqe_ix);
		mlx5_wq_ll_pop(&rq->wq, wqe_ix_be,
			       &wqe->next.next_wqe_index);
	}

	if (rq->wq_type == MLX5_WQ_TYPE_LINKED_LIST && rq->wqe.page_reuse) {
		/* Clean outstanding pages on handled WQEs that decided to do page-reuse,
		 * but yet to be re-posted.
		 */
		int wq_sz = mlx5_wq_ll_get_size(&rq->wq);

		for (wqe_ix = 0; wqe_ix < wq_sz; wqe_ix++)
			rq->dealloc_wqe(rq, wqe_ix);
	}
}

static int mlx5e_open_rq(struct mlx5e_channel *c,
			 struct mlx5e_params *params,
			 struct mlx5e_rq_param *param,
			 struct mlx5e_rq *rq)
{
	int err;

	err = mlx5e_alloc_rq(c, params, param, rq);
	if (err)
		return err;

	err = mlx5e_create_rq(rq, param);
	if (err)
		goto err_free_rq;

	err = mlx5e_modify_rq_state(rq, MLX5_RQC_STATE_RST, MLX5_RQC_STATE_RDY);
	if (err)
		goto err_destroy_rq;

	if (params->rx_am_enabled)
		set_bit(MLX5E_RQ_STATE_AM, &c->rq.state);

	return 0;

err_destroy_rq:
	mlx5e_destroy_rq(rq);
err_free_rq:
	mlx5e_free_rq(rq);

	return err;
}

static void mlx5e_activate_rq(struct mlx5e_rq *rq)
{
	struct mlx5e_icosq *sq = &rq->channel->icosq;
	u16 pi = sq->pc & sq->wq.sz_m1;
	struct mlx5e_tx_wqe *nopwqe;

	set_bit(MLX5E_RQ_STATE_ENABLED, &rq->state);
	sq->db.ico_wqe[pi].opcode     = MLX5_OPCODE_NOP;
	sq->db.ico_wqe[pi].num_wqebbs = 1;
	nopwqe = mlx5e_post_nop(&sq->wq, sq->sqn, &sq->pc);
	mlx5e_notify_hw(&sq->wq, sq->pc, sq->uar_map, &nopwqe->ctrl);
}

static void mlx5e_deactivate_rq(struct mlx5e_rq *rq)
{
	clear_bit(MLX5E_RQ_STATE_ENABLED, &rq->state);
	napi_synchronize(&rq->channel->napi); /* prevent mlx5e_post_rx_wqes */
}

static void mlx5e_close_rq(struct mlx5e_rq *rq)
{
	cancel_work_sync(&rq->am.work);
	mlx5e_destroy_rq(rq);
	mlx5e_free_rx_descs(rq);
	mlx5e_free_rq(rq);
}

static void mlx5e_free_xdpsq_db(struct mlx5e_xdpsq *sq)
{
	kfree(sq->db.di);
}

static int mlx5e_alloc_xdpsq_db(struct mlx5e_xdpsq *sq, int numa)
{
	int wq_sz = mlx5_wq_cyc_get_size(&sq->wq);

	sq->db.di = kzalloc_node(sizeof(*sq->db.di) * wq_sz,
				     GFP_KERNEL, numa);
	if (!sq->db.di) {
		mlx5e_free_xdpsq_db(sq);
		return -ENOMEM;
	}

	return 0;
}

static int mlx5e_alloc_xdpsq(struct mlx5e_channel *c,
			     struct mlx5e_params *params,
			     struct mlx5e_sq_param *param,
			     struct mlx5e_xdpsq *sq)
{
	void *sqc_wq               = MLX5_ADDR_OF(sqc, param->sqc, wq);
	struct mlx5_core_dev *mdev = c->mdev;
	int err;

	sq->pdev      = c->pdev;
	sq->mkey_be   = c->mkey_be;
	sq->channel   = c;
	sq->uar_map   = mdev->mlx5e_res.bfreg.map;
	sq->min_inline_mode = params->tx_min_inline_mode;

	param->wq.db_numa_node = mlx5e_get_node(c->priv, c->ix);
	err = mlx5_wq_cyc_create(mdev, &param->wq, sqc_wq, &sq->wq, &sq->wq_ctrl);
	if (err)
		return err;
	sq->wq.db = &sq->wq.db[MLX5_SND_DBR];

	err = mlx5e_alloc_xdpsq_db(sq, mlx5e_get_node(c->priv, c->ix));
	if (err)
		goto err_sq_wq_destroy;

	return 0;

err_sq_wq_destroy:
	mlx5_wq_destroy(&sq->wq_ctrl);

	return err;
}

static void mlx5e_free_xdpsq(struct mlx5e_xdpsq *sq)
{
	mlx5e_free_xdpsq_db(sq);
	mlx5_wq_destroy(&sq->wq_ctrl);
}

static void mlx5e_free_icosq_db(struct mlx5e_icosq *sq)
{
	kfree(sq->db.ico_wqe);
}

static int mlx5e_alloc_icosq_db(struct mlx5e_icosq *sq, int numa)
{
	u8 wq_sz = mlx5_wq_cyc_get_size(&sq->wq);

	sq->db.ico_wqe = kzalloc_node(sizeof(*sq->db.ico_wqe) * wq_sz,
				      GFP_KERNEL, numa);
	if (!sq->db.ico_wqe)
		return -ENOMEM;

	return 0;
}

static int mlx5e_alloc_icosq(struct mlx5e_channel *c,
			     struct mlx5e_sq_param *param,
			     struct mlx5e_icosq *sq)
{
	void *sqc_wq               = MLX5_ADDR_OF(sqc, param->sqc, wq);
	struct mlx5_core_dev *mdev = c->mdev;
	int err;

	sq->pdev      = c->pdev;
	sq->mkey_be   = c->mkey_be;
	sq->channel   = c;
	sq->uar_map   = mdev->mlx5e_res.bfreg.map;

	param->wq.db_numa_node = mlx5e_get_node(c->priv, c->ix);
	err = mlx5_wq_cyc_create(mdev, &param->wq, sqc_wq, &sq->wq, &sq->wq_ctrl);
	if (err)
		return err;
	sq->wq.db = &sq->wq.db[MLX5_SND_DBR];

	err = mlx5e_alloc_icosq_db(sq, mlx5e_get_node(c->priv, c->ix));
	if (err)
		goto err_sq_wq_destroy;

	sq->edge = (sq->wq.sz_m1 + 1) - MLX5E_ICOSQ_MAX_WQEBBS;

	return 0;

err_sq_wq_destroy:
	mlx5_wq_destroy(&sq->wq_ctrl);

	return err;
}

static void mlx5e_free_icosq(struct mlx5e_icosq *sq)
{
	mlx5e_free_icosq_db(sq);
	mlx5_wq_destroy(&sq->wq_ctrl);
}

static void mlx5e_free_txqsq_db(struct mlx5e_txqsq *sq)
{
	kfree(sq->db.wqe_info);
	kfree(sq->db.dma_fifo);
}

static int mlx5e_alloc_txqsq_db(struct mlx5e_txqsq *sq, int numa)
{
	int wq_sz = mlx5_wq_cyc_get_size(&sq->wq);
	int df_sz = wq_sz * MLX5_SEND_WQEBB_NUM_DS;

	sq->db.dma_fifo = kzalloc_node(df_sz * sizeof(*sq->db.dma_fifo),
					   GFP_KERNEL, numa);
	sq->db.wqe_info = kzalloc_node(wq_sz * sizeof(*sq->db.wqe_info),
					   GFP_KERNEL, numa);
	if (!sq->db.dma_fifo || !sq->db.wqe_info) {
		mlx5e_free_txqsq_db(sq);
		return -ENOMEM;
	}

	sq->dma_fifo_mask = df_sz - 1;

	return 0;
}

static int mlx5e_alloc_txqsq(struct mlx5e_channel *c,
			     int txq_ix,
			     struct mlx5e_params *params,
			     struct mlx5e_sq_param *param,
			     struct mlx5e_txqsq *sq)
{
	void *sqc_wq               = MLX5_ADDR_OF(sqc, param->sqc, wq);
	struct mlx5_core_dev *mdev = c->mdev;
	int err;

	sq->pdev      = c->pdev;
	sq->tstamp    = c->tstamp;
	sq->mkey_be   = c->mkey_be;
	sq->channel   = c;
	sq->txq_ix    = txq_ix;
	sq->uar_map   = mdev->mlx5e_res.bfreg.map;
	sq->max_inline      = params->tx_max_inline;
	sq->min_inline_mode = params->tx_min_inline_mode;
	if (MLX5_IPSEC_DEV(c->priv->mdev))
		set_bit(MLX5E_SQ_STATE_IPSEC, &sq->state);

	param->wq.db_numa_node = mlx5e_get_node(c->priv, c->ix);
	err = mlx5_wq_cyc_create(mdev, &param->wq, sqc_wq, &sq->wq, &sq->wq_ctrl);
	if (err)
		return err;
	sq->wq.db    = &sq->wq.db[MLX5_SND_DBR];

	err = mlx5e_alloc_txqsq_db(sq, mlx5e_get_node(c->priv, c->ix));
	if (err)
		goto err_sq_wq_destroy;

	sq->edge = (sq->wq.sz_m1 + 1) - MLX5_SEND_WQE_MAX_WQEBBS;

	return 0;

err_sq_wq_destroy:
	mlx5_wq_destroy(&sq->wq_ctrl);

	return err;
}

static void mlx5e_free_txqsq(struct mlx5e_txqsq *sq)
{
	mlx5e_free_txqsq_db(sq);
	mlx5_wq_destroy(&sq->wq_ctrl);
}

struct mlx5e_create_sq_param {
	struct mlx5_wq_ctrl        *wq_ctrl;
	u32                         cqn;
	u32                         tisn;
	u8                          tis_lst_sz;
	u8                          min_inline_mode;
};

static int mlx5e_create_sq(struct mlx5_core_dev *mdev,
			   struct mlx5e_sq_param *param,
			   struct mlx5e_create_sq_param *csp,
			   u32 *sqn)
{
	void *in;
	void *sqc;
	void *wq;
	int inlen;
	int err;

	inlen = MLX5_ST_SZ_BYTES(create_sq_in) +
		sizeof(u64) * csp->wq_ctrl->buf.npages;
	in = kvzalloc(inlen, GFP_KERNEL);
	if (!in)
		return -ENOMEM;

	sqc = MLX5_ADDR_OF(create_sq_in, in, ctx);
	wq = MLX5_ADDR_OF(sqc, sqc, wq);

	memcpy(sqc, param->sqc, sizeof(param->sqc));
	MLX5_SET(sqc,  sqc, tis_lst_sz, csp->tis_lst_sz);
	MLX5_SET(sqc,  sqc, tis_num_0, csp->tisn);
	MLX5_SET(sqc,  sqc, cqn, csp->cqn);

	if (MLX5_CAP_ETH(mdev, wqe_inline_mode) == MLX5_CAP_INLINE_MODE_VPORT_CONTEXT)
		MLX5_SET(sqc,  sqc, min_wqe_inline_mode, csp->min_inline_mode);

	MLX5_SET(sqc,  sqc, state, MLX5_SQC_STATE_RST);

	MLX5_SET(wq,   wq, wq_type,       MLX5_WQ_TYPE_CYCLIC);
	MLX5_SET(wq,   wq, uar_page,      mdev->mlx5e_res.bfreg.index);
	MLX5_SET(wq,   wq, log_wq_pg_sz,  csp->wq_ctrl->buf.page_shift -
					  MLX5_ADAPTER_PAGE_SHIFT);
	MLX5_SET64(wq, wq, dbr_addr,      csp->wq_ctrl->db.dma);

	mlx5_fill_page_array(&csp->wq_ctrl->buf, (__be64 *)MLX5_ADDR_OF(wq, wq, pas));

	err = mlx5_core_create_sq(mdev, in, inlen, sqn);

	kvfree(in);

	return err;
}

struct mlx5e_modify_sq_param {
	int curr_state;
	int next_state;
	bool rl_update;
	int rl_index;
};

static int mlx5e_modify_sq(struct mlx5_core_dev *mdev, u32 sqn,
			   struct mlx5e_modify_sq_param *p)
{
	void *in;
	void *sqc;
	int inlen;
	int err;

	inlen = MLX5_ST_SZ_BYTES(modify_sq_in);
	in = kvzalloc(inlen, GFP_KERNEL);
	if (!in)
		return -ENOMEM;

	sqc = MLX5_ADDR_OF(modify_sq_in, in, ctx);

	MLX5_SET(modify_sq_in, in, sq_state, p->curr_state);
	MLX5_SET(sqc, sqc, state, p->next_state);
	if (p->rl_update && p->next_state == MLX5_SQC_STATE_RDY) {
		MLX5_SET64(modify_sq_in, in, modify_bitmask, 1);
		MLX5_SET(sqc,  sqc, packet_pacing_rate_limit_index, p->rl_index);
	}

	err = mlx5_core_modify_sq(mdev, sqn, in, inlen);

	kvfree(in);

	return err;
}

static void mlx5e_destroy_sq(struct mlx5_core_dev *mdev, u32 sqn)
{
	mlx5_core_destroy_sq(mdev, sqn);
}

static int mlx5e_create_sq_rdy(struct mlx5_core_dev *mdev,
			       struct mlx5e_sq_param *param,
			       struct mlx5e_create_sq_param *csp,
			       u32 *sqn)
{
	struct mlx5e_modify_sq_param msp = {0};
	int err;

	err = mlx5e_create_sq(mdev, param, csp, sqn);
	if (err)
		return err;

	msp.curr_state = MLX5_SQC_STATE_RST;
	msp.next_state = MLX5_SQC_STATE_RDY;
	err = mlx5e_modify_sq(mdev, *sqn, &msp);
	if (err)
		mlx5e_destroy_sq(mdev, *sqn);

	return err;
}

static int mlx5e_set_sq_maxrate(struct net_device *dev,
				struct mlx5e_txqsq *sq, u32 rate);

static int mlx5e_open_txqsq(struct mlx5e_channel *c,
			    u32 tisn,
			    int txq_ix,
			    struct mlx5e_params *params,
			    struct mlx5e_sq_param *param,
			    struct mlx5e_txqsq *sq)
{
	struct mlx5e_create_sq_param csp = {};
	u32 tx_rate;
	int err;

	err = mlx5e_alloc_txqsq(c, txq_ix, params, param, sq);
	if (err)
		return err;

	csp.tisn            = tisn;
	csp.tis_lst_sz      = 1;
	csp.cqn             = sq->cq.mcq.cqn;
	csp.wq_ctrl         = &sq->wq_ctrl;
	csp.min_inline_mode = sq->min_inline_mode;
	err = mlx5e_create_sq_rdy(c->mdev, param, &csp, &sq->sqn);
	if (err)
		goto err_free_txqsq;

	tx_rate = c->priv->tx_rates[sq->txq_ix];
	if (tx_rate)
		mlx5e_set_sq_maxrate(c->netdev, sq, tx_rate);

	return 0;

err_free_txqsq:
	clear_bit(MLX5E_SQ_STATE_ENABLED, &sq->state);
	mlx5e_free_txqsq(sq);

	return err;
}

static void mlx5e_activate_txqsq(struct mlx5e_txqsq *sq)
{
	sq->txq = netdev_get_tx_queue(sq->channel->netdev, sq->txq_ix);
	set_bit(MLX5E_SQ_STATE_ENABLED, &sq->state);
	netdev_tx_reset_queue(sq->txq);
	netif_tx_start_queue(sq->txq);
}

static inline void netif_tx_disable_queue(struct netdev_queue *txq)
{
	__netif_tx_lock_bh(txq);
	netif_tx_stop_queue(txq);
	__netif_tx_unlock_bh(txq);
}

static void mlx5e_deactivate_txqsq(struct mlx5e_txqsq *sq)
{
	struct mlx5e_channel *c = sq->channel;

	clear_bit(MLX5E_SQ_STATE_ENABLED, &sq->state);
	/* prevent netif_tx_wake_queue */
	napi_synchronize(&c->napi);

	netif_tx_disable_queue(sq->txq);

	/* last doorbell out, godspeed .. */
	if (mlx5e_wqc_has_room_for(&sq->wq, sq->cc, sq->pc, 1)) {
		struct mlx5e_tx_wqe *nop;

		sq->db.wqe_info[(sq->pc & sq->wq.sz_m1)].skb = NULL;
		nop = mlx5e_post_nop(&sq->wq, sq->sqn, &sq->pc);
		mlx5e_notify_hw(&sq->wq, sq->pc, sq->uar_map, &nop->ctrl);
	}
}

static void mlx5e_close_txqsq(struct mlx5e_txqsq *sq)
{
	struct mlx5e_channel *c = sq->channel;
	struct mlx5_core_dev *mdev = c->mdev;

	mlx5e_destroy_sq(mdev, sq->sqn);
	if (sq->rate_limit)
		mlx5_rl_remove_rate(mdev, sq->rate_limit);
	mlx5e_free_txqsq_descs(sq);
	mlx5e_free_txqsq(sq);
}

static int mlx5e_open_icosq(struct mlx5e_channel *c,
			    struct mlx5e_params *params,
			    struct mlx5e_sq_param *param,
			    struct mlx5e_icosq *sq)
{
	struct mlx5e_create_sq_param csp = {};
	int err;

	err = mlx5e_alloc_icosq(c, param, sq);
	if (err)
		return err;

	csp.cqn             = sq->cq.mcq.cqn;
	csp.wq_ctrl         = &sq->wq_ctrl;
	csp.min_inline_mode = params->tx_min_inline_mode;
	set_bit(MLX5E_SQ_STATE_ENABLED, &sq->state);
	err = mlx5e_create_sq_rdy(c->mdev, param, &csp, &sq->sqn);
	if (err)
		goto err_free_icosq;

	return 0;

err_free_icosq:
	clear_bit(MLX5E_SQ_STATE_ENABLED, &sq->state);
	mlx5e_free_icosq(sq);

	return err;
}

static void mlx5e_close_icosq(struct mlx5e_icosq *sq)
{
	struct mlx5e_channel *c = sq->channel;

	clear_bit(MLX5E_SQ_STATE_ENABLED, &sq->state);
	napi_synchronize(&c->napi);

	mlx5e_destroy_sq(c->mdev, sq->sqn);
	mlx5e_free_icosq(sq);
}

static int mlx5e_open_xdpsq(struct mlx5e_channel *c,
			    struct mlx5e_params *params,
			    struct mlx5e_sq_param *param,
			    struct mlx5e_xdpsq *sq)
{
	unsigned int ds_cnt = MLX5E_XDP_TX_DS_COUNT;
	struct mlx5e_create_sq_param csp = {};
	unsigned int inline_hdr_sz = 0;
	int err;
	int i;

	err = mlx5e_alloc_xdpsq(c, params, param, sq);
	if (err)
		return err;

	csp.tis_lst_sz      = 1;
	csp.tisn            = c->priv->tisn[0]; /* tc = 0 */
	csp.cqn             = sq->cq.mcq.cqn;
	csp.wq_ctrl         = &sq->wq_ctrl;
	csp.min_inline_mode = sq->min_inline_mode;
	set_bit(MLX5E_SQ_STATE_ENABLED, &sq->state);
	err = mlx5e_create_sq_rdy(c->mdev, param, &csp, &sq->sqn);
	if (err)
		goto err_free_xdpsq;

	if (sq->min_inline_mode != MLX5_INLINE_MODE_NONE) {
		inline_hdr_sz = MLX5E_XDP_MIN_INLINE;
		ds_cnt++;
	}

	/* Pre initialize fixed WQE fields */
	for (i = 0; i < mlx5_wq_cyc_get_size(&sq->wq); i++) {
		struct mlx5e_tx_wqe      *wqe  = mlx5_wq_cyc_get_wqe(&sq->wq, i);
		struct mlx5_wqe_ctrl_seg *cseg = &wqe->ctrl;
		struct mlx5_wqe_eth_seg  *eseg = &wqe->eth;
		struct mlx5_wqe_data_seg *dseg;

		cseg->qpn_ds = cpu_to_be32((sq->sqn << 8) | ds_cnt);
		eseg->inline_hdr.sz = cpu_to_be16(inline_hdr_sz);

		dseg = (struct mlx5_wqe_data_seg *)cseg + (ds_cnt - 1);
		dseg->lkey = sq->mkey_be;
	}

	return 0;

err_free_xdpsq:
	clear_bit(MLX5E_SQ_STATE_ENABLED, &sq->state);
	mlx5e_free_xdpsq(sq);

	return err;
}

static void mlx5e_close_xdpsq(struct mlx5e_xdpsq *sq)
{
	struct mlx5e_channel *c = sq->channel;

	clear_bit(MLX5E_SQ_STATE_ENABLED, &sq->state);
	napi_synchronize(&c->napi);

	mlx5e_destroy_sq(c->mdev, sq->sqn);
	mlx5e_free_xdpsq_descs(sq);
	mlx5e_free_xdpsq(sq);
}

static int mlx5e_alloc_cq_common(struct mlx5_core_dev *mdev,
				 struct mlx5e_cq_param *param,
				 struct mlx5e_cq *cq)
{
	struct mlx5_core_cq *mcq = &cq->mcq;
	int eqn_not_used;
	unsigned int irqn;
	int err;
	u32 i;

	err = mlx5_cqwq_create(mdev, &param->wq, param->cqc, &cq->wq,
			       &cq->wq_ctrl);
	if (err)
		return err;

	mlx5_vector2eqn(mdev, param->eq_ix, &eqn_not_used, &irqn);

	mcq->cqe_sz     = 64;
	mcq->set_ci_db  = cq->wq_ctrl.db.db;
	mcq->arm_db     = cq->wq_ctrl.db.db + 1;
	*mcq->set_ci_db = 0;
	*mcq->arm_db    = 0;
	mcq->vector     = param->eq_ix;
	mcq->comp       = mlx5e_completion_event;
	mcq->event      = mlx5e_cq_error_event;
	mcq->irqn       = irqn;

	for (i = 0; i < mlx5_cqwq_get_size(&cq->wq); i++) {
		struct mlx5_cqe64 *cqe = mlx5_cqwq_get_wqe(&cq->wq, i);

		cqe->op_own = 0xf1;
	}

	cq->mdev = mdev;

	return 0;
}

static int mlx5e_alloc_cq(struct mlx5e_channel *c,
			  struct mlx5e_cq_param *param,
			  struct mlx5e_cq *cq)
{
	struct mlx5_core_dev *mdev = c->priv->mdev;
	int err;

	param->wq.buf_numa_node = mlx5e_get_node(c->priv, c->ix);
	param->wq.db_numa_node  = mlx5e_get_node(c->priv, c->ix);
	param->eq_ix   = c->ix;

	err = mlx5e_alloc_cq_common(mdev, param, cq);

	cq->napi    = &c->napi;
	cq->channel = c;

	return err;
}

static void mlx5e_free_cq(struct mlx5e_cq *cq)
{
	mlx5_cqwq_destroy(&cq->wq_ctrl);
}

static int mlx5e_create_cq(struct mlx5e_cq *cq, struct mlx5e_cq_param *param)
{
	struct mlx5_core_dev *mdev = cq->mdev;
	struct mlx5_core_cq *mcq = &cq->mcq;

	void *in;
	void *cqc;
	int inlen;
	unsigned int irqn_not_used;
	int eqn;
	int err;

	inlen = MLX5_ST_SZ_BYTES(create_cq_in) +
		sizeof(u64) * cq->wq_ctrl.frag_buf.npages;
	in = kvzalloc(inlen, GFP_KERNEL);
	if (!in)
		return -ENOMEM;

	cqc = MLX5_ADDR_OF(create_cq_in, in, cq_context);

	memcpy(cqc, param->cqc, sizeof(param->cqc));

	mlx5_fill_page_frag_array(&cq->wq_ctrl.frag_buf,
				  (__be64 *)MLX5_ADDR_OF(create_cq_in, in, pas));

	mlx5_vector2eqn(mdev, param->eq_ix, &eqn, &irqn_not_used);

	MLX5_SET(cqc,   cqc, cq_period_mode, param->cq_period_mode);
	MLX5_SET(cqc,   cqc, c_eqn,         eqn);
	MLX5_SET(cqc,   cqc, uar_page,      mdev->priv.uar->index);
	MLX5_SET(cqc,   cqc, log_page_size, cq->wq_ctrl.frag_buf.page_shift -
					    MLX5_ADAPTER_PAGE_SHIFT);
	MLX5_SET64(cqc, cqc, dbr_addr,      cq->wq_ctrl.db.dma);

	err = mlx5_core_create_cq(mdev, mcq, in, inlen);

	kvfree(in);

	if (err)
		return err;

	mlx5e_cq_arm(cq);

	return 0;
}

static void mlx5e_destroy_cq(struct mlx5e_cq *cq)
{
	mlx5_core_destroy_cq(cq->mdev, &cq->mcq);
}

static int mlx5e_open_cq(struct mlx5e_channel *c,
			 struct mlx5e_cq_moder moder,
			 struct mlx5e_cq_param *param,
			 struct mlx5e_cq *cq)
{
	struct mlx5_core_dev *mdev = c->mdev;
	int err;

	err = mlx5e_alloc_cq(c, param, cq);
	if (err)
		return err;

	err = mlx5e_create_cq(cq, param);
	if (err)
		goto err_free_cq;

	if (MLX5_CAP_GEN(mdev, cq_moderation))
		mlx5_core_modify_cq_moderation(mdev, &cq->mcq, moder.usec, moder.pkts);
	return 0;

err_free_cq:
	mlx5e_free_cq(cq);

	return err;
}

static void mlx5e_close_cq(struct mlx5e_cq *cq)
{
	mlx5e_destroy_cq(cq);
	mlx5e_free_cq(cq);
}

static int mlx5e_open_tx_cqs(struct mlx5e_channel *c,
			     struct mlx5e_params *params,
			     struct mlx5e_channel_param *cparam)
{
	int err;
	int tc;

	for (tc = 0; tc < c->num_tc; tc++) {
		err = mlx5e_open_cq(c, params->tx_cq_moderation,
				    &cparam->tx_cq, &c->sq[tc].cq);
		if (err)
			goto err_close_tx_cqs;
	}

	return 0;

err_close_tx_cqs:
	for (tc--; tc >= 0; tc--)
		mlx5e_close_cq(&c->sq[tc].cq);

	return err;
}

static void mlx5e_close_tx_cqs(struct mlx5e_channel *c)
{
	int tc;

	for (tc = 0; tc < c->num_tc; tc++)
		mlx5e_close_cq(&c->sq[tc].cq);
}

static int mlx5e_open_sqs(struct mlx5e_channel *c,
			  struct mlx5e_params *params,
			  struct mlx5e_channel_param *cparam)
{
	int err;
	int tc;

	for (tc = 0; tc < params->num_tc; tc++) {
		int txq_ix = c->ix + tc * params->num_channels;

		err = mlx5e_open_txqsq(c, c->priv->tisn[tc], txq_ix,
				       params, &cparam->sq, &c->sq[tc]);
		if (err)
			goto err_close_sqs;
	}

	return 0;

err_close_sqs:
	for (tc--; tc >= 0; tc--)
		mlx5e_close_txqsq(&c->sq[tc]);

	return err;
}

static void mlx5e_close_sqs(struct mlx5e_channel *c)
{
	int tc;

	for (tc = 0; tc < c->num_tc; tc++)
		mlx5e_close_txqsq(&c->sq[tc]);
}

static int mlx5e_set_sq_maxrate(struct net_device *dev,
				struct mlx5e_txqsq *sq, u32 rate)
{
	struct mlx5e_priv *priv = netdev_priv(dev);
	struct mlx5_core_dev *mdev = priv->mdev;
	struct mlx5e_modify_sq_param msp = {0};
	u16 rl_index = 0;
	int err;

	if (rate == sq->rate_limit)
		/* nothing to do */
		return 0;

	if (sq->rate_limit)
		/* remove current rl index to free space to next ones */
		mlx5_rl_remove_rate(mdev, sq->rate_limit);

	sq->rate_limit = 0;

	if (rate) {
		err = mlx5_rl_add_rate(mdev, rate, &rl_index);
		if (err) {
			netdev_err(dev, "Failed configuring rate %u: %d\n",
				   rate, err);
			return err;
		}
	}

	msp.curr_state = MLX5_SQC_STATE_RDY;
	msp.next_state = MLX5_SQC_STATE_RDY;
	msp.rl_index   = rl_index;
	msp.rl_update  = true;
	err = mlx5e_modify_sq(mdev, sq->sqn, &msp);
	if (err) {
		netdev_err(dev, "Failed configuring rate %u: %d\n",
			   rate, err);
		/* remove the rate from the table */
		if (rate)
			mlx5_rl_remove_rate(mdev, rate);
		return err;
	}

	sq->rate_limit = rate;
	return 0;
}

static int mlx5e_set_tx_maxrate(struct net_device *dev, int index, u32 rate)
{
	struct mlx5e_priv *priv = netdev_priv(dev);
	struct mlx5_core_dev *mdev = priv->mdev;
	struct mlx5e_txqsq *sq = priv->txq2sq[index];
	int err = 0;

	if (!mlx5_rl_is_supported(mdev)) {
		netdev_err(dev, "Rate limiting is not supported on this device\n");
		return -EINVAL;
	}

	/* rate is given in Mb/sec, HW config is in Kb/sec */
	rate = rate << 10;

	/* Check whether rate in valid range, 0 is always valid */
	if (rate && !mlx5_rl_is_in_range(mdev, rate)) {
		netdev_err(dev, "TX rate %u, is not in range\n", rate);
		return -ERANGE;
	}

	mutex_lock(&priv->state_lock);
	if (test_bit(MLX5E_STATE_OPENED, &priv->state))
		err = mlx5e_set_sq_maxrate(dev, sq, rate);
	if (!err)
		priv->tx_rates[index] = rate;
	mutex_unlock(&priv->state_lock);

	return err;
}

static int mlx5e_open_channel(struct mlx5e_priv *priv, int ix,
			      struct mlx5e_params *params,
			      struct mlx5e_channel_param *cparam,
			      struct mlx5e_channel **cp)
{
	struct mlx5e_cq_moder icocq_moder = {0, 0};
	struct net_device *netdev = priv->netdev;
	struct mlx5e_channel *c;
	int err;

	c = kzalloc_node(sizeof(*c), GFP_KERNEL, mlx5e_get_node(priv, ix));
	if (!c)
		return -ENOMEM;

	c->priv     = priv;
	c->mdev     = priv->mdev;
	c->tstamp   = &priv->tstamp;
	c->ix       = ix;
	c->pdev     = &priv->mdev->pdev->dev;
	c->netdev   = priv->netdev;
	c->mkey_be  = cpu_to_be32(priv->mdev->mlx5e_res.mkey.key);
	c->num_tc   = params->num_tc;
	c->xdp      = !!params->xdp_prog;

	netif_napi_add(netdev, &c->napi, mlx5e_napi_poll, 64);

	err = mlx5e_open_cq(c, icocq_moder, &cparam->icosq_cq, &c->icosq.cq);
	if (err)
		goto err_napi_del;

	err = mlx5e_open_tx_cqs(c, params, cparam);
	if (err)
		goto err_close_icosq_cq;

	err = mlx5e_open_cq(c, params->rx_cq_moderation, &cparam->rx_cq, &c->rq.cq);
	if (err)
		goto err_close_tx_cqs;

	/* XDP SQ CQ params are same as normal TXQ sq CQ params */
	err = c->xdp ? mlx5e_open_cq(c, params->tx_cq_moderation,
				     &cparam->tx_cq, &c->rq.xdpsq.cq) : 0;
	if (err)
		goto err_close_rx_cq;

	napi_enable(&c->napi);

	err = mlx5e_open_icosq(c, params, &cparam->icosq, &c->icosq);
	if (err)
		goto err_disable_napi;

	err = mlx5e_open_sqs(c, params, cparam);
	if (err)
		goto err_close_icosq;

	err = c->xdp ? mlx5e_open_xdpsq(c, params, &cparam->xdp_sq, &c->rq.xdpsq) : 0;
	if (err)
		goto err_close_sqs;

	err = mlx5e_open_rq(c, params, &cparam->rq, &c->rq);
	if (err)
		goto err_close_xdp_sq;

	*cp = c;

	return 0;
err_close_xdp_sq:
	if (c->xdp)
		mlx5e_close_xdpsq(&c->rq.xdpsq);

err_close_sqs:
	mlx5e_close_sqs(c);

err_close_icosq:
	mlx5e_close_icosq(&c->icosq);

err_disable_napi:
	napi_disable(&c->napi);
	if (c->xdp)
		mlx5e_close_cq(&c->rq.xdpsq.cq);

err_close_rx_cq:
	mlx5e_close_cq(&c->rq.cq);

err_close_tx_cqs:
	mlx5e_close_tx_cqs(c);

err_close_icosq_cq:
	mlx5e_close_cq(&c->icosq.cq);

err_napi_del:
	netif_napi_del(&c->napi);
	kfree(c);

	return err;
}

static void mlx5e_activate_channel(struct mlx5e_channel *c)
{
	int tc;

	for (tc = 0; tc < c->num_tc; tc++)
		mlx5e_activate_txqsq(&c->sq[tc]);
	mlx5e_activate_rq(&c->rq);
	netif_set_xps_queue(c->netdev,
		mlx5_get_vector_affinity(c->priv->mdev, c->ix), c->ix);
}

static void mlx5e_deactivate_channel(struct mlx5e_channel *c)
{
	int tc;

	mlx5e_deactivate_rq(&c->rq);
	for (tc = 0; tc < c->num_tc; tc++)
		mlx5e_deactivate_txqsq(&c->sq[tc]);
}

static void mlx5e_close_channel(struct mlx5e_channel *c)
{
	mlx5e_close_rq(&c->rq);
	if (c->xdp)
		mlx5e_close_xdpsq(&c->rq.xdpsq);
	mlx5e_close_sqs(c);
	mlx5e_close_icosq(&c->icosq);
	napi_disable(&c->napi);
	if (c->xdp)
		mlx5e_close_cq(&c->rq.xdpsq.cq);
	mlx5e_close_cq(&c->rq.cq);
	mlx5e_close_tx_cqs(c);
	mlx5e_close_cq(&c->icosq.cq);
	netif_napi_del(&c->napi);

	kfree(c);
}

static void mlx5e_build_rq_param(struct mlx5e_priv *priv,
				 struct mlx5e_params *params,
				 struct mlx5e_rq_param *param)
{
	void *rqc = param->rqc;
	void *wq = MLX5_ADDR_OF(rqc, rqc, wq);

	switch (params->rq_wq_type) {
	case MLX5_WQ_TYPE_LINKED_LIST_STRIDING_RQ:
		MLX5_SET(wq, wq, log_wqe_num_of_strides, params->mpwqe_log_num_strides - 9);
		MLX5_SET(wq, wq, log_wqe_stride_size, params->mpwqe_log_stride_sz - 6);
		MLX5_SET(wq, wq, wq_type, MLX5_WQ_TYPE_LINKED_LIST_STRIDING_RQ);
		break;
	default: /* MLX5_WQ_TYPE_LINKED_LIST */
		MLX5_SET(wq, wq, wq_type, MLX5_WQ_TYPE_LINKED_LIST);
	}

	MLX5_SET(wq, wq, end_padding_mode, MLX5_WQ_END_PAD_MODE_ALIGN);
	MLX5_SET(wq, wq, log_wq_stride,    ilog2(sizeof(struct mlx5e_rx_wqe)));
	MLX5_SET(wq, wq, log_wq_sz,        params->log_rq_size);
	MLX5_SET(wq, wq, pd,               priv->mdev->mlx5e_res.pdn);
	MLX5_SET(rqc, rqc, counter_set_id, priv->q_counter);
	MLX5_SET(rqc, rqc, vsd,            params->vlan_strip_disable);
	MLX5_SET(rqc, rqc, scatter_fcs,    params->scatter_fcs_en);

	param->wq.buf_numa_node = dev_to_node(&priv->mdev->pdev->dev);
	param->wq.linear = 1;
}

static void mlx5e_build_drop_rq_param(struct mlx5e_rq_param *param)
{
	void *rqc = param->rqc;
	void *wq = MLX5_ADDR_OF(rqc, rqc, wq);

	MLX5_SET(wq, wq, wq_type, MLX5_WQ_TYPE_LINKED_LIST);
	MLX5_SET(wq, wq, log_wq_stride,    ilog2(sizeof(struct mlx5e_rx_wqe)));
}

static void mlx5e_build_sq_param_common(struct mlx5e_priv *priv,
					struct mlx5e_sq_param *param)
{
	void *sqc = param->sqc;
	void *wq = MLX5_ADDR_OF(sqc, sqc, wq);

	MLX5_SET(wq, wq, log_wq_stride, ilog2(MLX5_SEND_WQE_BB));
	MLX5_SET(wq, wq, pd,            priv->mdev->mlx5e_res.pdn);

	param->wq.buf_numa_node = dev_to_node(&priv->mdev->pdev->dev);
}

static void mlx5e_build_sq_param(struct mlx5e_priv *priv,
				 struct mlx5e_params *params,
				 struct mlx5e_sq_param *param)
{
	void *sqc = param->sqc;
	void *wq = MLX5_ADDR_OF(sqc, sqc, wq);

	mlx5e_build_sq_param_common(priv, param);
	MLX5_SET(wq, wq, log_wq_sz, params->log_sq_size);
	MLX5_SET(sqc, sqc, allow_swp, !!MLX5_IPSEC_DEV(priv->mdev));
}

static void mlx5e_build_common_cq_param(struct mlx5e_priv *priv,
					struct mlx5e_cq_param *param)
{
	void *cqc = param->cqc;

	MLX5_SET(cqc, cqc, uar_page, priv->mdev->priv.uar->index);
}

static void mlx5e_build_rx_cq_param(struct mlx5e_priv *priv,
				    struct mlx5e_params *params,
				    struct mlx5e_cq_param *param)
{
	void *cqc = param->cqc;
	u8 log_cq_size;

	switch (params->rq_wq_type) {
	case MLX5_WQ_TYPE_LINKED_LIST_STRIDING_RQ:
		log_cq_size = params->log_rq_size + params->mpwqe_log_num_strides;
		break;
	default: /* MLX5_WQ_TYPE_LINKED_LIST */
		log_cq_size = params->log_rq_size;
	}

	MLX5_SET(cqc, cqc, log_cq_size, log_cq_size);
	if (MLX5E_GET_PFLAG(params, MLX5E_PFLAG_RX_CQE_COMPRESS)) {
		MLX5_SET(cqc, cqc, mini_cqe_res_format, MLX5_CQE_FORMAT_CSUM);
		MLX5_SET(cqc, cqc, cqe_comp_en, 1);
	}

	mlx5e_build_common_cq_param(priv, param);
}

static void mlx5e_build_tx_cq_param(struct mlx5e_priv *priv,
				    struct mlx5e_params *params,
				    struct mlx5e_cq_param *param)
{
	void *cqc = param->cqc;

	MLX5_SET(cqc, cqc, log_cq_size, params->log_sq_size);

	mlx5e_build_common_cq_param(priv, param);

	param->cq_period_mode = MLX5_CQ_PERIOD_MODE_START_FROM_EQE;
}

static void mlx5e_build_ico_cq_param(struct mlx5e_priv *priv,
				     u8 log_wq_size,
				     struct mlx5e_cq_param *param)
{
	void *cqc = param->cqc;

	MLX5_SET(cqc, cqc, log_cq_size, log_wq_size);

	mlx5e_build_common_cq_param(priv, param);

	param->cq_period_mode = MLX5_CQ_PERIOD_MODE_START_FROM_EQE;
}

static void mlx5e_build_icosq_param(struct mlx5e_priv *priv,
				    u8 log_wq_size,
				    struct mlx5e_sq_param *param)
{
	void *sqc = param->sqc;
	void *wq = MLX5_ADDR_OF(sqc, sqc, wq);

	mlx5e_build_sq_param_common(priv, param);

	MLX5_SET(wq, wq, log_wq_sz, log_wq_size);
	MLX5_SET(sqc, sqc, reg_umr, MLX5_CAP_ETH(priv->mdev, reg_umr_sq));
}

static void mlx5e_build_xdpsq_param(struct mlx5e_priv *priv,
				    struct mlx5e_params *params,
				    struct mlx5e_sq_param *param)
{
	void *sqc = param->sqc;
	void *wq = MLX5_ADDR_OF(sqc, sqc, wq);

	mlx5e_build_sq_param_common(priv, param);
	MLX5_SET(wq, wq, log_wq_sz, params->log_sq_size);
}

static void mlx5e_build_channel_param(struct mlx5e_priv *priv,
				      struct mlx5e_params *params,
				      struct mlx5e_channel_param *cparam)
{
	u8 icosq_log_wq_sz = MLX5E_PARAMS_MINIMUM_LOG_SQ_SIZE;

	mlx5e_build_rq_param(priv, params, &cparam->rq);
	mlx5e_build_sq_param(priv, params, &cparam->sq);
	mlx5e_build_xdpsq_param(priv, params, &cparam->xdp_sq);
	mlx5e_build_icosq_param(priv, icosq_log_wq_sz, &cparam->icosq);
	mlx5e_build_rx_cq_param(priv, params, &cparam->rx_cq);
	mlx5e_build_tx_cq_param(priv, params, &cparam->tx_cq);
	mlx5e_build_ico_cq_param(priv, icosq_log_wq_sz, &cparam->icosq_cq);
}

int mlx5e_open_channels(struct mlx5e_priv *priv,
			struct mlx5e_channels *chs)
{
	struct mlx5e_channel_param *cparam;
	int err = -ENOMEM;
	int i;

	chs->num = chs->params.num_channels;

	chs->c = kcalloc(chs->num, sizeof(struct mlx5e_channel *), GFP_KERNEL);
	cparam = kzalloc(sizeof(struct mlx5e_channel_param), GFP_KERNEL);
	if (!chs->c || !cparam)
		goto err_free;

	mlx5e_build_channel_param(priv, &chs->params, cparam);
	for (i = 0; i < chs->num; i++) {
		err = mlx5e_open_channel(priv, i, &chs->params, cparam, &chs->c[i]);
		if (err)
			goto err_close_channels;
	}

	kfree(cparam);
	return 0;

err_close_channels:
	for (i--; i >= 0; i--)
		mlx5e_close_channel(chs->c[i]);

err_free:
	kfree(chs->c);
	kfree(cparam);
	chs->num = 0;
	return err;
}

static void mlx5e_activate_channels(struct mlx5e_channels *chs)
{
	int i;

	for (i = 0; i < chs->num; i++)
		mlx5e_activate_channel(chs->c[i]);
}

static int mlx5e_wait_channels_min_rx_wqes(struct mlx5e_channels *chs)
{
	int err = 0;
	int i;

	for (i = 0; i < chs->num; i++) {
		err = mlx5e_wait_for_min_rx_wqes(&chs->c[i]->rq);
		if (err)
			break;
	}

	return err;
}

static void mlx5e_deactivate_channels(struct mlx5e_channels *chs)
{
	int i;

	for (i = 0; i < chs->num; i++)
		mlx5e_deactivate_channel(chs->c[i]);
}

void mlx5e_close_channels(struct mlx5e_channels *chs)
{
	int i;

	for (i = 0; i < chs->num; i++)
		mlx5e_close_channel(chs->c[i]);

	kfree(chs->c);
	chs->num = 0;
}

static int
mlx5e_create_rqt(struct mlx5e_priv *priv, int sz, struct mlx5e_rqt *rqt)
{
	struct mlx5_core_dev *mdev = priv->mdev;
	void *rqtc;
	int inlen;
	int err;
	u32 *in;
	int i;

	inlen = MLX5_ST_SZ_BYTES(create_rqt_in) + sizeof(u32) * sz;
	in = kvzalloc(inlen, GFP_KERNEL);
	if (!in)
		return -ENOMEM;

	rqtc = MLX5_ADDR_OF(create_rqt_in, in, rqt_context);

	MLX5_SET(rqtc, rqtc, rqt_actual_size, sz);
	MLX5_SET(rqtc, rqtc, rqt_max_size, sz);

	for (i = 0; i < sz; i++)
		MLX5_SET(rqtc, rqtc, rq_num[i], priv->drop_rq.rqn);

	err = mlx5_core_create_rqt(mdev, in, inlen, &rqt->rqtn);
	if (!err)
		rqt->enabled = true;

	kvfree(in);
	return err;
}

void mlx5e_destroy_rqt(struct mlx5e_priv *priv, struct mlx5e_rqt *rqt)
{
	rqt->enabled = false;
	mlx5_core_destroy_rqt(priv->mdev, rqt->rqtn);
}

int mlx5e_create_indirect_rqt(struct mlx5e_priv *priv)
{
	struct mlx5e_rqt *rqt = &priv->indir_rqt;
	int err;

	err = mlx5e_create_rqt(priv, MLX5E_INDIR_RQT_SIZE, rqt);
	if (err)
		mlx5_core_warn(priv->mdev, "create indirect rqts failed, %d\n", err);
	return err;
}

int mlx5e_create_direct_rqts(struct mlx5e_priv *priv)
{
	struct mlx5e_rqt *rqt;
	int err;
	int ix;

	for (ix = 0; ix < priv->profile->max_nch(priv->mdev); ix++) {
		rqt = &priv->direct_tir[ix].rqt;
		err = mlx5e_create_rqt(priv, 1 /*size */, rqt);
		if (err)
			goto err_destroy_rqts;
	}

	return 0;

err_destroy_rqts:
	mlx5_core_warn(priv->mdev, "create direct rqts failed, %d\n", err);
	for (ix--; ix >= 0; ix--)
		mlx5e_destroy_rqt(priv, &priv->direct_tir[ix].rqt);

	return err;
}

void mlx5e_destroy_direct_rqts(struct mlx5e_priv *priv)
{
	int i;

	for (i = 0; i < priv->profile->max_nch(priv->mdev); i++)
		mlx5e_destroy_rqt(priv, &priv->direct_tir[i].rqt);
}

static int mlx5e_rx_hash_fn(int hfunc)
{
	return (hfunc == ETH_RSS_HASH_TOP) ?
	       MLX5_RX_HASH_FN_TOEPLITZ :
	       MLX5_RX_HASH_FN_INVERTED_XOR8;
}

static int mlx5e_bits_invert(unsigned long a, int size)
{
	int inv = 0;
	int i;

	for (i = 0; i < size; i++)
		inv |= (test_bit(size - i - 1, &a) ? 1 : 0) << i;

	return inv;
}

static void mlx5e_fill_rqt_rqns(struct mlx5e_priv *priv, int sz,
				struct mlx5e_redirect_rqt_param rrp, void *rqtc)
{
	int i;

	for (i = 0; i < sz; i++) {
		u32 rqn;

		if (rrp.is_rss) {
			int ix = i;

			if (rrp.rss.hfunc == ETH_RSS_HASH_XOR)
				ix = mlx5e_bits_invert(i, ilog2(sz));

			ix = priv->channels.params.indirection_rqt[ix];
			rqn = rrp.rss.channels->c[ix]->rq.rqn;
		} else {
			rqn = rrp.rqn;
		}
		MLX5_SET(rqtc, rqtc, rq_num[i], rqn);
	}
}

int mlx5e_redirect_rqt(struct mlx5e_priv *priv, u32 rqtn, int sz,
		       struct mlx5e_redirect_rqt_param rrp)
{
	struct mlx5_core_dev *mdev = priv->mdev;
	void *rqtc;
	int inlen;
	u32 *in;
	int err;

	inlen = MLX5_ST_SZ_BYTES(modify_rqt_in) + sizeof(u32) * sz;
	in = kvzalloc(inlen, GFP_KERNEL);
	if (!in)
		return -ENOMEM;

	rqtc = MLX5_ADDR_OF(modify_rqt_in, in, ctx);

	MLX5_SET(rqtc, rqtc, rqt_actual_size, sz);
	MLX5_SET(modify_rqt_in, in, bitmask.rqn_list, 1);
	mlx5e_fill_rqt_rqns(priv, sz, rrp, rqtc);
	err = mlx5_core_modify_rqt(mdev, rqtn, in, inlen);

	kvfree(in);
	return err;
}

static u32 mlx5e_get_direct_rqn(struct mlx5e_priv *priv, int ix,
				struct mlx5e_redirect_rqt_param rrp)
{
	if (!rrp.is_rss)
		return rrp.rqn;

	if (ix >= rrp.rss.channels->num)
		return priv->drop_rq.rqn;

	return rrp.rss.channels->c[ix]->rq.rqn;
}

static void mlx5e_redirect_rqts(struct mlx5e_priv *priv,
				struct mlx5e_redirect_rqt_param rrp)
{
	u32 rqtn;
	int ix;

	if (priv->indir_rqt.enabled) {
		/* RSS RQ table */
		rqtn = priv->indir_rqt.rqtn;
		mlx5e_redirect_rqt(priv, rqtn, MLX5E_INDIR_RQT_SIZE, rrp);
	}

	for (ix = 0; ix < priv->profile->max_nch(priv->mdev); ix++) {
		struct mlx5e_redirect_rqt_param direct_rrp = {
			.is_rss = false,
			{
				.rqn    = mlx5e_get_direct_rqn(priv, ix, rrp)
			},
		};

		/* Direct RQ Tables */
		if (!priv->direct_tir[ix].rqt.enabled)
			continue;

		rqtn = priv->direct_tir[ix].rqt.rqtn;
		mlx5e_redirect_rqt(priv, rqtn, 1, direct_rrp);
	}
}

static void mlx5e_redirect_rqts_to_channels(struct mlx5e_priv *priv,
					    struct mlx5e_channels *chs)
{
	struct mlx5e_redirect_rqt_param rrp = {
		.is_rss        = true,
		{
			.rss = {
				.channels  = chs,
				.hfunc     = chs->params.rss_hfunc,
			}
		},
	};

	mlx5e_redirect_rqts(priv, rrp);
}

static void mlx5e_redirect_rqts_to_drop(struct mlx5e_priv *priv)
{
	struct mlx5e_redirect_rqt_param drop_rrp = {
		.is_rss = false,
		{
			.rqn = priv->drop_rq.rqn,
		},
	};

	mlx5e_redirect_rqts(priv, drop_rrp);
}

static void mlx5e_build_tir_ctx_lro(struct mlx5e_params *params, void *tirc)
{
	if (!params->lro_en)
		return;

#define ROUGH_MAX_L2_L3_HDR_SZ 256

	MLX5_SET(tirc, tirc, lro_enable_mask,
		 MLX5_TIRC_LRO_ENABLE_MASK_IPV4_LRO |
		 MLX5_TIRC_LRO_ENABLE_MASK_IPV6_LRO);
	MLX5_SET(tirc, tirc, lro_max_ip_payload_size,
		 (params->lro_wqe_sz - ROUGH_MAX_L2_L3_HDR_SZ) >> 8);
	MLX5_SET(tirc, tirc, lro_timeout_period_usecs, params->lro_timeout);
}

void mlx5e_build_indir_tir_ctx_hash(struct mlx5e_params *params,
				    enum mlx5e_traffic_types tt,
				    void *tirc)
{
	void *hfso = MLX5_ADDR_OF(tirc, tirc, rx_hash_field_selector_outer);

#define MLX5_HASH_IP            (MLX5_HASH_FIELD_SEL_SRC_IP   |\
				 MLX5_HASH_FIELD_SEL_DST_IP)

#define MLX5_HASH_IP_L4PORTS    (MLX5_HASH_FIELD_SEL_SRC_IP   |\
				 MLX5_HASH_FIELD_SEL_DST_IP   |\
				 MLX5_HASH_FIELD_SEL_L4_SPORT |\
				 MLX5_HASH_FIELD_SEL_L4_DPORT)

#define MLX5_HASH_IP_IPSEC_SPI  (MLX5_HASH_FIELD_SEL_SRC_IP   |\
				 MLX5_HASH_FIELD_SEL_DST_IP   |\
				 MLX5_HASH_FIELD_SEL_IPSEC_SPI)

	MLX5_SET(tirc, tirc, rx_hash_fn, mlx5e_rx_hash_fn(params->rss_hfunc));
	if (params->rss_hfunc == ETH_RSS_HASH_TOP) {
		void *rss_key = MLX5_ADDR_OF(tirc, tirc,
					     rx_hash_toeplitz_key);
		size_t len = MLX5_FLD_SZ_BYTES(tirc,
					       rx_hash_toeplitz_key);

		MLX5_SET(tirc, tirc, rx_hash_symmetric, 1);
		memcpy(rss_key, params->toeplitz_hash_key, len);
	}

	switch (tt) {
	case MLX5E_TT_IPV4_TCP:
		MLX5_SET(rx_hash_field_select, hfso, l3_prot_type,
			 MLX5_L3_PROT_TYPE_IPV4);
		MLX5_SET(rx_hash_field_select, hfso, l4_prot_type,
			 MLX5_L4_PROT_TYPE_TCP);
		MLX5_SET(rx_hash_field_select, hfso, selected_fields,
			 MLX5_HASH_IP_L4PORTS);
		break;

	case MLX5E_TT_IPV6_TCP:
		MLX5_SET(rx_hash_field_select, hfso, l3_prot_type,
			 MLX5_L3_PROT_TYPE_IPV6);
		MLX5_SET(rx_hash_field_select, hfso, l4_prot_type,
			 MLX5_L4_PROT_TYPE_TCP);
		MLX5_SET(rx_hash_field_select, hfso, selected_fields,
			 MLX5_HASH_IP_L4PORTS);
		break;

	case MLX5E_TT_IPV4_UDP:
		MLX5_SET(rx_hash_field_select, hfso, l3_prot_type,
			 MLX5_L3_PROT_TYPE_IPV4);
		MLX5_SET(rx_hash_field_select, hfso, l4_prot_type,
			 MLX5_L4_PROT_TYPE_UDP);
		MLX5_SET(rx_hash_field_select, hfso, selected_fields,
			 MLX5_HASH_IP_L4PORTS);
		break;

	case MLX5E_TT_IPV6_UDP:
		MLX5_SET(rx_hash_field_select, hfso, l3_prot_type,
			 MLX5_L3_PROT_TYPE_IPV6);
		MLX5_SET(rx_hash_field_select, hfso, l4_prot_type,
			 MLX5_L4_PROT_TYPE_UDP);
		MLX5_SET(rx_hash_field_select, hfso, selected_fields,
			 MLX5_HASH_IP_L4PORTS);
		break;

	case MLX5E_TT_IPV4_IPSEC_AH:
		MLX5_SET(rx_hash_field_select, hfso, l3_prot_type,
			 MLX5_L3_PROT_TYPE_IPV4);
		MLX5_SET(rx_hash_field_select, hfso, selected_fields,
			 MLX5_HASH_IP_IPSEC_SPI);
		break;

	case MLX5E_TT_IPV6_IPSEC_AH:
		MLX5_SET(rx_hash_field_select, hfso, l3_prot_type,
			 MLX5_L3_PROT_TYPE_IPV6);
		MLX5_SET(rx_hash_field_select, hfso, selected_fields,
			 MLX5_HASH_IP_IPSEC_SPI);
		break;

	case MLX5E_TT_IPV4_IPSEC_ESP:
		MLX5_SET(rx_hash_field_select, hfso, l3_prot_type,
			 MLX5_L3_PROT_TYPE_IPV4);
		MLX5_SET(rx_hash_field_select, hfso, selected_fields,
			 MLX5_HASH_IP_IPSEC_SPI);
		break;

	case MLX5E_TT_IPV6_IPSEC_ESP:
		MLX5_SET(rx_hash_field_select, hfso, l3_prot_type,
			 MLX5_L3_PROT_TYPE_IPV6);
		MLX5_SET(rx_hash_field_select, hfso, selected_fields,
			 MLX5_HASH_IP_IPSEC_SPI);
		break;

	case MLX5E_TT_IPV4:
		MLX5_SET(rx_hash_field_select, hfso, l3_prot_type,
			 MLX5_L3_PROT_TYPE_IPV4);
		MLX5_SET(rx_hash_field_select, hfso, selected_fields,
			 MLX5_HASH_IP);
		break;

	case MLX5E_TT_IPV6:
		MLX5_SET(rx_hash_field_select, hfso, l3_prot_type,
			 MLX5_L3_PROT_TYPE_IPV6);
		MLX5_SET(rx_hash_field_select, hfso, selected_fields,
			 MLX5_HASH_IP);
		break;
	default:
		WARN_ONCE(true, "%s: bad traffic type!\n", __func__);
	}
}

static int mlx5e_modify_tirs_lro(struct mlx5e_priv *priv)
{
	struct mlx5_core_dev *mdev = priv->mdev;

	void *in;
	void *tirc;
	int inlen;
	int err;
	int tt;
	int ix;

	inlen = MLX5_ST_SZ_BYTES(modify_tir_in);
	in = kvzalloc(inlen, GFP_KERNEL);
	if (!in)
		return -ENOMEM;

	MLX5_SET(modify_tir_in, in, bitmask.lro, 1);
	tirc = MLX5_ADDR_OF(modify_tir_in, in, ctx);

	mlx5e_build_tir_ctx_lro(&priv->channels.params, tirc);

	for (tt = 0; tt < MLX5E_NUM_INDIR_TIRS; tt++) {
		err = mlx5_core_modify_tir(mdev, priv->indir_tir[tt].tirn, in,
					   inlen);
		if (err)
			goto free_in;
	}

	for (ix = 0; ix < priv->profile->max_nch(priv->mdev); ix++) {
		err = mlx5_core_modify_tir(mdev, priv->direct_tir[ix].tirn,
					   in, inlen);
		if (err)
			goto free_in;
	}

free_in:
	kvfree(in);

	return err;
}

static int mlx5e_set_mtu(struct mlx5e_priv *priv, u16 mtu)
{
	struct mlx5_core_dev *mdev = priv->mdev;
	u16 hw_mtu = MLX5E_SW2HW_MTU(priv, mtu);
	int err;

	err = mlx5_set_port_mtu(mdev, hw_mtu, 1);
	if (err)
		return err;

	/* Update vport context MTU */
	mlx5_modify_nic_vport_mtu(mdev, hw_mtu);
	return 0;
}

static void mlx5e_query_mtu(struct mlx5e_priv *priv, u16 *mtu)
{
	struct mlx5_core_dev *mdev = priv->mdev;
	u16 hw_mtu = 0;
	int err;

	err = mlx5_query_nic_vport_mtu(mdev, &hw_mtu);
	if (err || !hw_mtu) /* fallback to port oper mtu */
		mlx5_query_port_oper_mtu(mdev, &hw_mtu, 1);

	*mtu = MLX5E_HW2SW_MTU(priv, hw_mtu);
}

static int mlx5e_set_dev_port_mtu(struct mlx5e_priv *priv)
{
	struct net_device *netdev = priv->netdev;
	u16 mtu;
	int err;

	err = mlx5e_set_mtu(priv, netdev->mtu);
	if (err)
		return err;

	mlx5e_query_mtu(priv, &mtu);
	if (mtu != netdev->mtu)
		netdev_warn(netdev, "%s: VPort MTU %d is different than netdev mtu %d\n",
			    __func__, mtu, netdev->mtu);

	netdev->mtu = mtu;
	return 0;
}

static void mlx5e_netdev_set_tcs(struct net_device *netdev)
{
	struct mlx5e_priv *priv = netdev_priv(netdev);
	int nch = priv->channels.params.num_channels;
	int ntc = priv->channels.params.num_tc;
	int tc;

	netdev_reset_tc(netdev);

	if (ntc == 1)
		return;

	netdev_set_num_tc(netdev, ntc);

	/* Map netdev TCs to offset 0
	 * We have our own UP to TXQ mapping for QoS
	 */
	for (tc = 0; tc < ntc; tc++)
		netdev_set_tc_queue(netdev, tc, nch, 0);
}

static void mlx5e_build_channels_tx_maps(struct mlx5e_priv *priv)
{
	struct mlx5e_channel *c;
	struct mlx5e_txqsq *sq;
	int i, tc;

	for (i = 0; i < priv->channels.num; i++)
		for (tc = 0; tc < priv->profile->max_tc; tc++)
			priv->channel_tc2txq[i][tc] = i + tc * priv->channels.num;

	for (i = 0; i < priv->channels.num; i++) {
		c = priv->channels.c[i];
		for (tc = 0; tc < c->num_tc; tc++) {
			sq = &c->sq[tc];
			priv->txq2sq[sq->txq_ix] = sq;
		}
	}
}

void mlx5e_activate_priv_channels(struct mlx5e_priv *priv)
{
	int num_txqs = priv->channels.num * priv->channels.params.num_tc;
	struct net_device *netdev = priv->netdev;

	mlx5e_netdev_set_tcs(netdev);
	netif_set_real_num_tx_queues(netdev, num_txqs);
	netif_set_real_num_rx_queues(netdev, priv->channels.num);

	mlx5e_build_channels_tx_maps(priv);
	mlx5e_activate_channels(&priv->channels);
	netif_tx_start_all_queues(priv->netdev);

	if (MLX5_VPORT_MANAGER(priv->mdev))
		mlx5e_add_sqs_fwd_rules(priv);

	mlx5e_wait_channels_min_rx_wqes(&priv->channels);
	mlx5e_redirect_rqts_to_channels(priv, &priv->channels);
}

void mlx5e_deactivate_priv_channels(struct mlx5e_priv *priv)
{
	mlx5e_redirect_rqts_to_drop(priv);

	if (MLX5_VPORT_MANAGER(priv->mdev))
		mlx5e_remove_sqs_fwd_rules(priv);

	/* FIXME: This is a W/A only for tx timeout watch dog false alarm when
	 * polling for inactive tx queues.
	 */
	netif_tx_stop_all_queues(priv->netdev);
	netif_tx_disable(priv->netdev);
	mlx5e_deactivate_channels(&priv->channels);
}

void mlx5e_switch_priv_channels(struct mlx5e_priv *priv,
				struct mlx5e_channels *new_chs,
				mlx5e_fp_hw_modify hw_modify)
{
	struct net_device *netdev = priv->netdev;
	int new_num_txqs;
	int carrier_ok;
	new_num_txqs = new_chs->num * new_chs->params.num_tc;

	carrier_ok = netif_carrier_ok(netdev);
	netif_carrier_off(netdev);

	if (new_num_txqs < netdev->real_num_tx_queues)
		netif_set_real_num_tx_queues(netdev, new_num_txqs);

	mlx5e_deactivate_priv_channels(priv);
	mlx5e_close_channels(&priv->channels);

	priv->channels = *new_chs;

	/* New channels are ready to roll, modify HW settings if needed */
	if (hw_modify)
		hw_modify(priv);

	mlx5e_refresh_tirs(priv, false);
	mlx5e_activate_priv_channels(priv);

	/* return carrier back if needed */
	if (carrier_ok)
		netif_carrier_on(netdev);
}

int mlx5e_open_locked(struct net_device *netdev)
{
	struct mlx5e_priv *priv = netdev_priv(netdev);
	int err;

	set_bit(MLX5E_STATE_OPENED, &priv->state);

	err = mlx5e_open_channels(priv, &priv->channels);
	if (err)
		goto err_clear_state_opened_flag;

	mlx5e_refresh_tirs(priv, false);
	mlx5e_activate_priv_channels(priv);
	if (priv->profile->update_carrier)
		priv->profile->update_carrier(priv);
	mlx5e_timestamp_init(priv);

	if (priv->profile->update_stats)
		queue_delayed_work(priv->wq, &priv->update_stats_work, 0);

	return 0;

err_clear_state_opened_flag:
	clear_bit(MLX5E_STATE_OPENED, &priv->state);
	return err;
}

int mlx5e_open(struct net_device *netdev)
{
	struct mlx5e_priv *priv = netdev_priv(netdev);
	int err;

	mutex_lock(&priv->state_lock);
	err = mlx5e_open_locked(netdev);
	if (!err)
		mlx5_set_port_admin_status(priv->mdev, MLX5_PORT_UP);
	mutex_unlock(&priv->state_lock);

	return err;
}

int mlx5e_close_locked(struct net_device *netdev)
{
	struct mlx5e_priv *priv = netdev_priv(netdev);

	/* May already be CLOSED in case a previous configuration operation
	 * (e.g RX/TX queue size change) that involves close&open failed.
	 */
	if (!test_bit(MLX5E_STATE_OPENED, &priv->state))
		return 0;

	clear_bit(MLX5E_STATE_OPENED, &priv->state);

	mlx5e_timestamp_cleanup(priv);
	netif_carrier_off(priv->netdev);
	mlx5e_deactivate_priv_channels(priv);
	mlx5e_close_channels(&priv->channels);

	return 0;
}

int mlx5e_close(struct net_device *netdev)
{
	struct mlx5e_priv *priv = netdev_priv(netdev);
	int err;

	if (!netif_device_present(netdev))
		return -ENODEV;

	mutex_lock(&priv->state_lock);
	mlx5_set_port_admin_status(priv->mdev, MLX5_PORT_DOWN);
	err = mlx5e_close_locked(netdev);
	mutex_unlock(&priv->state_lock);

	return err;
}

static int mlx5e_alloc_drop_rq(struct mlx5_core_dev *mdev,
			       struct mlx5e_rq *rq,
			       struct mlx5e_rq_param *param)
{
	void *rqc = param->rqc;
	void *rqc_wq = MLX5_ADDR_OF(rqc, rqc, wq);
	int err;

	param->wq.db_numa_node = param->wq.buf_numa_node;

	err = mlx5_wq_ll_create(mdev, &param->wq, rqc_wq, &rq->wq,
				&rq->wq_ctrl);
	if (err)
		return err;

	rq->mdev = mdev;

	return 0;
}

static int mlx5e_alloc_drop_cq(struct mlx5_core_dev *mdev,
			       struct mlx5e_cq *cq,
			       struct mlx5e_cq_param *param)
{
	return mlx5e_alloc_cq_common(mdev, param, cq);
}

static int mlx5e_open_drop_rq(struct mlx5_core_dev *mdev,
			      struct mlx5e_rq *drop_rq)
{
	struct mlx5e_cq_param cq_param = {};
	struct mlx5e_rq_param rq_param = {};
	struct mlx5e_cq *cq = &drop_rq->cq;
	int err;

	mlx5e_build_drop_rq_param(&rq_param);

	err = mlx5e_alloc_drop_cq(mdev, cq, &cq_param);
	if (err)
		return err;

	err = mlx5e_create_cq(cq, &cq_param);
	if (err)
		goto err_free_cq;

	err = mlx5e_alloc_drop_rq(mdev, drop_rq, &rq_param);
	if (err)
		goto err_destroy_cq;

	err = mlx5e_create_rq(drop_rq, &rq_param);
	if (err)
		goto err_free_rq;

	return 0;

err_free_rq:
	mlx5e_free_rq(drop_rq);

err_destroy_cq:
	mlx5e_destroy_cq(cq);

err_free_cq:
	mlx5e_free_cq(cq);

	return err;
}

static void mlx5e_close_drop_rq(struct mlx5e_rq *drop_rq)
{
	mlx5e_destroy_rq(drop_rq);
	mlx5e_free_rq(drop_rq);
	mlx5e_destroy_cq(&drop_rq->cq);
	mlx5e_free_cq(&drop_rq->cq);
}

int mlx5e_create_tis(struct mlx5_core_dev *mdev, int tc,
		     u32 underlay_qpn, u32 *tisn)
{
	u32 in[MLX5_ST_SZ_DW(create_tis_in)] = {0};
	void *tisc = MLX5_ADDR_OF(create_tis_in, in, ctx);

	MLX5_SET(tisc, tisc, prio, tc << 1);
	MLX5_SET(tisc, tisc, underlay_qpn, underlay_qpn);
	MLX5_SET(tisc, tisc, transport_domain, mdev->mlx5e_res.td.tdn);

	if (mlx5_lag_is_lacp_owner(mdev))
		MLX5_SET(tisc, tisc, strict_lag_tx_port_affinity, 1);

	return mlx5_core_create_tis(mdev, in, sizeof(in), tisn);
}

void mlx5e_destroy_tis(struct mlx5_core_dev *mdev, u32 tisn)
{
	mlx5_core_destroy_tis(mdev, tisn);
}

int mlx5e_create_tises(struct mlx5e_priv *priv)
{
	int err;
	int tc;

	for (tc = 0; tc < priv->profile->max_tc; tc++) {
		err = mlx5e_create_tis(priv->mdev, tc, 0, &priv->tisn[tc]);
		if (err)
			goto err_close_tises;
	}

	return 0;

err_close_tises:
	for (tc--; tc >= 0; tc--)
		mlx5e_destroy_tis(priv->mdev, priv->tisn[tc]);

	return err;
}

void mlx5e_cleanup_nic_tx(struct mlx5e_priv *priv)
{
	int tc;

	for (tc = 0; tc < priv->profile->max_tc; tc++)
		mlx5e_destroy_tis(priv->mdev, priv->tisn[tc]);
}

static void mlx5e_build_indir_tir_ctx(struct mlx5e_priv *priv,
				      enum mlx5e_traffic_types tt,
				      u32 *tirc)
{
	MLX5_SET(tirc, tirc, transport_domain, priv->mdev->mlx5e_res.td.tdn);

	mlx5e_build_tir_ctx_lro(&priv->channels.params, tirc);

	MLX5_SET(tirc, tirc, disp_type, MLX5_TIRC_DISP_TYPE_INDIRECT);
	MLX5_SET(tirc, tirc, indirect_table, priv->indir_rqt.rqtn);
	mlx5e_build_indir_tir_ctx_hash(&priv->channels.params, tt, tirc);
}

static void mlx5e_build_direct_tir_ctx(struct mlx5e_priv *priv, u32 rqtn, u32 *tirc)
{
	MLX5_SET(tirc, tirc, transport_domain, priv->mdev->mlx5e_res.td.tdn);

	mlx5e_build_tir_ctx_lro(&priv->channels.params, tirc);

	MLX5_SET(tirc, tirc, disp_type, MLX5_TIRC_DISP_TYPE_INDIRECT);
	MLX5_SET(tirc, tirc, indirect_table, rqtn);
	MLX5_SET(tirc, tirc, rx_hash_fn, MLX5_RX_HASH_FN_INVERTED_XOR8);
}

int mlx5e_create_indirect_tirs(struct mlx5e_priv *priv)
{
	struct mlx5e_tir *tir;
	void *tirc;
	int inlen;
	int err;
	u32 *in;
	int tt;

	inlen = MLX5_ST_SZ_BYTES(create_tir_in);
	in = kvzalloc(inlen, GFP_KERNEL);
	if (!in)
		return -ENOMEM;

	for (tt = 0; tt < MLX5E_NUM_INDIR_TIRS; tt++) {
		memset(in, 0, inlen);
		tir = &priv->indir_tir[tt];
		tirc = MLX5_ADDR_OF(create_tir_in, in, ctx);
		mlx5e_build_indir_tir_ctx(priv, tt, tirc);
		err = mlx5e_create_tir(priv->mdev, tir, in, inlen);
		if (err)
			goto err_destroy_tirs;
	}

	kvfree(in);

	return 0;

err_destroy_tirs:
	mlx5_core_warn(priv->mdev, "create indirect tirs failed, %d\n", err);
	for (tt--; tt >= 0; tt--)
		mlx5e_destroy_tir(priv->mdev, &priv->indir_tir[tt]);

	kvfree(in);

	return err;
}

int mlx5e_create_direct_tirs(struct mlx5e_priv *priv)
{
	int nch = priv->profile->max_nch(priv->mdev);
	struct mlx5e_tir *tir;
	void *tirc;
	int inlen;
	int err;
	u32 *in;
	int ix;

	inlen = MLX5_ST_SZ_BYTES(create_tir_in);
	in = kvzalloc(inlen, GFP_KERNEL);
	if (!in)
		return -ENOMEM;

	for (ix = 0; ix < nch; ix++) {
		memset(in, 0, inlen);
		tir = &priv->direct_tir[ix];
		tirc = MLX5_ADDR_OF(create_tir_in, in, ctx);
		mlx5e_build_direct_tir_ctx(priv, priv->direct_tir[ix].rqt.rqtn, tirc);
		err = mlx5e_create_tir(priv->mdev, tir, in, inlen);
		if (err)
			goto err_destroy_ch_tirs;
	}

	kvfree(in);

	return 0;

err_destroy_ch_tirs:
	mlx5_core_warn(priv->mdev, "create direct tirs failed, %d\n", err);
	for (ix--; ix >= 0; ix--)
		mlx5e_destroy_tir(priv->mdev, &priv->direct_tir[ix]);

	kvfree(in);

	return err;
}

void mlx5e_destroy_indirect_tirs(struct mlx5e_priv *priv)
{
	int i;

	for (i = 0; i < MLX5E_NUM_INDIR_TIRS; i++)
		mlx5e_destroy_tir(priv->mdev, &priv->indir_tir[i]);
}

void mlx5e_destroy_direct_tirs(struct mlx5e_priv *priv)
{
	int nch = priv->profile->max_nch(priv->mdev);
	int i;

	for (i = 0; i < nch; i++)
		mlx5e_destroy_tir(priv->mdev, &priv->direct_tir[i]);
}

static int mlx5e_modify_channels_scatter_fcs(struct mlx5e_channels *chs, bool enable)
{
	int err = 0;
	int i;

	for (i = 0; i < chs->num; i++) {
		err = mlx5e_modify_rq_scatter_fcs(&chs->c[i]->rq, enable);
		if (err)
			return err;
	}

	return 0;
}

static int mlx5e_modify_channels_vsd(struct mlx5e_channels *chs, bool vsd)
{
	int err = 0;
	int i;

	for (i = 0; i < chs->num; i++) {
		err = mlx5e_modify_rq_vsd(&chs->c[i]->rq, vsd);
		if (err)
			return err;
	}

	return 0;
}

static int mlx5e_setup_tc_mqprio(struct net_device *netdev,
				 struct tc_mqprio_qopt *mqprio)
{
	struct mlx5e_priv *priv = netdev_priv(netdev);
	struct mlx5e_channels new_channels = {};
	u8 tc = mqprio->num_tc;
	int err = 0;

	mqprio->hw = TC_MQPRIO_HW_OFFLOAD_TCS;

	if (tc && tc != MLX5E_MAX_NUM_TC)
		return -EINVAL;

	mutex_lock(&priv->state_lock);

	new_channels.params = priv->channels.params;
	new_channels.params.num_tc = tc ? tc : 1;

	if (!test_bit(MLX5E_STATE_OPENED, &priv->state)) {
		priv->channels.params = new_channels.params;
		goto out;
	}

	err = mlx5e_open_channels(priv, &new_channels);
	if (err)
		goto out;

	mlx5e_switch_priv_channels(priv, &new_channels, NULL);
out:
	mutex_unlock(&priv->state_lock);
	return err;
}

#ifdef CONFIG_MLX5_ESWITCH
static int mlx5e_setup_tc_cls_flower(struct net_device *dev,
				     struct tc_cls_flower_offload *cls_flower)
{
	struct mlx5e_priv *priv = netdev_priv(dev);

<<<<<<< HEAD
	if (!is_classid_clsact_ingress(cls_flower->common.classid) ||
=======
	if (is_classid_clsact_ingress(cls_flower->common.classid) ||
>>>>>>> ea61e5a1
	    cls_flower->common.chain_index)
		return -EOPNOTSUPP;

	switch (cls_flower->command) {
	case TC_CLSFLOWER_REPLACE:
		return mlx5e_configure_flower(priv, cls_flower);
	case TC_CLSFLOWER_DESTROY:
		return mlx5e_delete_flower(priv, cls_flower);
	case TC_CLSFLOWER_STATS:
		return mlx5e_stats_flower(priv, cls_flower);
	default:
		return -EOPNOTSUPP;
	}
}
#endif

static int mlx5e_setup_tc(struct net_device *dev, enum tc_setup_type type,
			  void *type_data)
{
	switch (type) {
#ifdef CONFIG_MLX5_ESWITCH
	case TC_SETUP_CLSFLOWER:
		return mlx5e_setup_tc_cls_flower(dev, type_data);
#endif
	case TC_SETUP_MQPRIO:
		return mlx5e_setup_tc_mqprio(dev, type_data);
	default:
		return -EOPNOTSUPP;
	}
}

static void
mlx5e_get_stats(struct net_device *dev, struct rtnl_link_stats64 *stats)
{
	struct mlx5e_priv *priv = netdev_priv(dev);
	struct mlx5e_sw_stats *sstats = &priv->stats.sw;
	struct mlx5e_vport_stats *vstats = &priv->stats.vport;
	struct mlx5e_pport_stats *pstats = &priv->stats.pport;

	if (mlx5e_is_uplink_rep(priv)) {
		stats->rx_packets = PPORT_802_3_GET(pstats, a_frames_received_ok);
		stats->rx_bytes   = PPORT_802_3_GET(pstats, a_octets_received_ok);
		stats->tx_packets = PPORT_802_3_GET(pstats, a_frames_transmitted_ok);
		stats->tx_bytes   = PPORT_802_3_GET(pstats, a_octets_transmitted_ok);
	} else {
		stats->rx_packets = sstats->rx_packets;
		stats->rx_bytes   = sstats->rx_bytes;
		stats->tx_packets = sstats->tx_packets;
		stats->tx_bytes   = sstats->tx_bytes;
		stats->tx_dropped = sstats->tx_queue_dropped;
	}

	stats->rx_dropped = priv->stats.qcnt.rx_out_of_buffer;

	stats->rx_length_errors =
		PPORT_802_3_GET(pstats, a_in_range_length_errors) +
		PPORT_802_3_GET(pstats, a_out_of_range_length_field) +
		PPORT_802_3_GET(pstats, a_frame_too_long_errors);
	stats->rx_crc_errors =
		PPORT_802_3_GET(pstats, a_frame_check_sequence_errors);
	stats->rx_frame_errors = PPORT_802_3_GET(pstats, a_alignment_errors);
	stats->tx_aborted_errors = PPORT_2863_GET(pstats, if_out_discards);
	stats->rx_errors = stats->rx_length_errors + stats->rx_crc_errors +
			   stats->rx_frame_errors;
	stats->tx_errors = stats->tx_aborted_errors + stats->tx_carrier_errors;

	/* vport multicast also counts packets that are dropped due to steering
	 * or rx out of buffer
	 */
	stats->multicast =
		VPORT_COUNTER_GET(vstats, received_eth_multicast.packets);
}

static void mlx5e_set_rx_mode(struct net_device *dev)
{
	struct mlx5e_priv *priv = netdev_priv(dev);

	queue_work(priv->wq, &priv->set_rx_mode_work);
}

static int mlx5e_set_mac(struct net_device *netdev, void *addr)
{
	struct mlx5e_priv *priv = netdev_priv(netdev);
	struct sockaddr *saddr = addr;

	if (!is_valid_ether_addr(saddr->sa_data))
		return -EADDRNOTAVAIL;

	netif_addr_lock_bh(netdev);
	ether_addr_copy(netdev->dev_addr, saddr->sa_data);
	netif_addr_unlock_bh(netdev);

	queue_work(priv->wq, &priv->set_rx_mode_work);

	return 0;
}

#define MLX5E_SET_FEATURE(netdev, feature, enable)	\
	do {						\
		if (enable)				\
			netdev->features |= feature;	\
		else					\
			netdev->features &= ~feature;	\
	} while (0)

typedef int (*mlx5e_feature_handler)(struct net_device *netdev, bool enable);

static int set_feature_lro(struct net_device *netdev, bool enable)
{
	struct mlx5e_priv *priv = netdev_priv(netdev);
	struct mlx5e_channels new_channels = {};
	int err = 0;
	bool reset;

	mutex_lock(&priv->state_lock);

	reset = (priv->channels.params.rq_wq_type == MLX5_WQ_TYPE_LINKED_LIST);
	reset = reset && test_bit(MLX5E_STATE_OPENED, &priv->state);

	new_channels.params = priv->channels.params;
	new_channels.params.lro_en = enable;

	if (!reset) {
		priv->channels.params = new_channels.params;
		err = mlx5e_modify_tirs_lro(priv);
		goto out;
	}

	err = mlx5e_open_channels(priv, &new_channels);
	if (err)
		goto out;

	mlx5e_switch_priv_channels(priv, &new_channels, mlx5e_modify_tirs_lro);
out:
	mutex_unlock(&priv->state_lock);
	return err;
}

static int set_feature_vlan_filter(struct net_device *netdev, bool enable)
{
	struct mlx5e_priv *priv = netdev_priv(netdev);

	if (enable)
		mlx5e_enable_vlan_filter(priv);
	else
		mlx5e_disable_vlan_filter(priv);

	return 0;
}

static int set_feature_tc_num_filters(struct net_device *netdev, bool enable)
{
	struct mlx5e_priv *priv = netdev_priv(netdev);

	if (!enable && mlx5e_tc_num_filters(priv)) {
		netdev_err(netdev,
			   "Active offloaded tc filters, can't turn hw_tc_offload off\n");
		return -EINVAL;
	}

	return 0;
}

static int set_feature_rx_all(struct net_device *netdev, bool enable)
{
	struct mlx5e_priv *priv = netdev_priv(netdev);
	struct mlx5_core_dev *mdev = priv->mdev;

	return mlx5_set_port_fcs(mdev, !enable);
}

static int set_feature_rx_fcs(struct net_device *netdev, bool enable)
{
	struct mlx5e_priv *priv = netdev_priv(netdev);
	int err;

	mutex_lock(&priv->state_lock);

	priv->channels.params.scatter_fcs_en = enable;
	err = mlx5e_modify_channels_scatter_fcs(&priv->channels, enable);
	if (err)
		priv->channels.params.scatter_fcs_en = !enable;

	mutex_unlock(&priv->state_lock);

	return err;
}

static int set_feature_rx_vlan(struct net_device *netdev, bool enable)
{
	struct mlx5e_priv *priv = netdev_priv(netdev);
	int err = 0;

	mutex_lock(&priv->state_lock);

	priv->channels.params.vlan_strip_disable = !enable;
	if (!test_bit(MLX5E_STATE_OPENED, &priv->state))
		goto unlock;

	err = mlx5e_modify_channels_vsd(&priv->channels, !enable);
	if (err)
		priv->channels.params.vlan_strip_disable = enable;

unlock:
	mutex_unlock(&priv->state_lock);

	return err;
}

#ifdef CONFIG_RFS_ACCEL
static int set_feature_arfs(struct net_device *netdev, bool enable)
{
	struct mlx5e_priv *priv = netdev_priv(netdev);
	int err;

	if (enable)
		err = mlx5e_arfs_enable(priv);
	else
		err = mlx5e_arfs_disable(priv);

	return err;
}
#endif

static int mlx5e_handle_feature(struct net_device *netdev,
				netdev_features_t wanted_features,
				netdev_features_t feature,
				mlx5e_feature_handler feature_handler)
{
	netdev_features_t changes = wanted_features ^ netdev->features;
	bool enable = !!(wanted_features & feature);
	int err;

	if (!(changes & feature))
		return 0;

	err = feature_handler(netdev, enable);
	if (err) {
		netdev_err(netdev, "%s feature 0x%llx failed err %d\n",
			   enable ? "Enable" : "Disable", feature, err);
		return err;
	}

	MLX5E_SET_FEATURE(netdev, feature, enable);
	return 0;
}

static int mlx5e_set_features(struct net_device *netdev,
			      netdev_features_t features)
{
	int err;

	err  = mlx5e_handle_feature(netdev, features, NETIF_F_LRO,
				    set_feature_lro);
	err |= mlx5e_handle_feature(netdev, features,
				    NETIF_F_HW_VLAN_CTAG_FILTER,
				    set_feature_vlan_filter);
	err |= mlx5e_handle_feature(netdev, features, NETIF_F_HW_TC,
				    set_feature_tc_num_filters);
	err |= mlx5e_handle_feature(netdev, features, NETIF_F_RXALL,
				    set_feature_rx_all);
	err |= mlx5e_handle_feature(netdev, features, NETIF_F_RXFCS,
				    set_feature_rx_fcs);
	err |= mlx5e_handle_feature(netdev, features, NETIF_F_HW_VLAN_CTAG_RX,
				    set_feature_rx_vlan);
#ifdef CONFIG_RFS_ACCEL
	err |= mlx5e_handle_feature(netdev, features, NETIF_F_NTUPLE,
				    set_feature_arfs);
#endif

	return err ? -EINVAL : 0;
}

static int mlx5e_change_mtu(struct net_device *netdev, int new_mtu)
{
	struct mlx5e_priv *priv = netdev_priv(netdev);
	struct mlx5e_channels new_channels = {};
	int curr_mtu;
	int err = 0;
	bool reset;

	mutex_lock(&priv->state_lock);

	reset = !priv->channels.params.lro_en &&
		(priv->channels.params.rq_wq_type !=
		 MLX5_WQ_TYPE_LINKED_LIST_STRIDING_RQ);

	reset = reset && test_bit(MLX5E_STATE_OPENED, &priv->state);

	curr_mtu    = netdev->mtu;
	netdev->mtu = new_mtu;

	if (!reset) {
		mlx5e_set_dev_port_mtu(priv);
		goto out;
	}

	new_channels.params = priv->channels.params;
	err = mlx5e_open_channels(priv, &new_channels);
	if (err) {
		netdev->mtu = curr_mtu;
		goto out;
	}

	mlx5e_switch_priv_channels(priv, &new_channels, mlx5e_set_dev_port_mtu);

out:
	mutex_unlock(&priv->state_lock);
	return err;
}

static int mlx5e_ioctl(struct net_device *dev, struct ifreq *ifr, int cmd)
{
	struct mlx5e_priv *priv = netdev_priv(dev);

	switch (cmd) {
	case SIOCSHWTSTAMP:
		return mlx5e_hwstamp_set(priv, ifr);
	case SIOCGHWTSTAMP:
		return mlx5e_hwstamp_get(priv, ifr);
	default:
		return -EOPNOTSUPP;
	}
}

#ifdef CONFIG_MLX5_ESWITCH
static int mlx5e_set_vf_mac(struct net_device *dev, int vf, u8 *mac)
{
	struct mlx5e_priv *priv = netdev_priv(dev);
	struct mlx5_core_dev *mdev = priv->mdev;

	return mlx5_eswitch_set_vport_mac(mdev->priv.eswitch, vf + 1, mac);
}

static int mlx5e_set_vf_vlan(struct net_device *dev, int vf, u16 vlan, u8 qos,
			     __be16 vlan_proto)
{
	struct mlx5e_priv *priv = netdev_priv(dev);
	struct mlx5_core_dev *mdev = priv->mdev;

	if (vlan_proto != htons(ETH_P_8021Q))
		return -EPROTONOSUPPORT;

	return mlx5_eswitch_set_vport_vlan(mdev->priv.eswitch, vf + 1,
					   vlan, qos);
}

static int mlx5e_set_vf_spoofchk(struct net_device *dev, int vf, bool setting)
{
	struct mlx5e_priv *priv = netdev_priv(dev);
	struct mlx5_core_dev *mdev = priv->mdev;

	return mlx5_eswitch_set_vport_spoofchk(mdev->priv.eswitch, vf + 1, setting);
}

static int mlx5e_set_vf_trust(struct net_device *dev, int vf, bool setting)
{
	struct mlx5e_priv *priv = netdev_priv(dev);
	struct mlx5_core_dev *mdev = priv->mdev;

	return mlx5_eswitch_set_vport_trust(mdev->priv.eswitch, vf + 1, setting);
}

static int mlx5e_set_vf_rate(struct net_device *dev, int vf, int min_tx_rate,
			     int max_tx_rate)
{
	struct mlx5e_priv *priv = netdev_priv(dev);
	struct mlx5_core_dev *mdev = priv->mdev;

	return mlx5_eswitch_set_vport_rate(mdev->priv.eswitch, vf + 1,
					   max_tx_rate, min_tx_rate);
}

static int mlx5_vport_link2ifla(u8 esw_link)
{
	switch (esw_link) {
	case MLX5_ESW_VPORT_ADMIN_STATE_DOWN:
		return IFLA_VF_LINK_STATE_DISABLE;
	case MLX5_ESW_VPORT_ADMIN_STATE_UP:
		return IFLA_VF_LINK_STATE_ENABLE;
	}
	return IFLA_VF_LINK_STATE_AUTO;
}

static int mlx5_ifla_link2vport(u8 ifla_link)
{
	switch (ifla_link) {
	case IFLA_VF_LINK_STATE_DISABLE:
		return MLX5_ESW_VPORT_ADMIN_STATE_DOWN;
	case IFLA_VF_LINK_STATE_ENABLE:
		return MLX5_ESW_VPORT_ADMIN_STATE_UP;
	}
	return MLX5_ESW_VPORT_ADMIN_STATE_AUTO;
}

static int mlx5e_set_vf_link_state(struct net_device *dev, int vf,
				   int link_state)
{
	struct mlx5e_priv *priv = netdev_priv(dev);
	struct mlx5_core_dev *mdev = priv->mdev;

	return mlx5_eswitch_set_vport_state(mdev->priv.eswitch, vf + 1,
					    mlx5_ifla_link2vport(link_state));
}

static int mlx5e_get_vf_config(struct net_device *dev,
			       int vf, struct ifla_vf_info *ivi)
{
	struct mlx5e_priv *priv = netdev_priv(dev);
	struct mlx5_core_dev *mdev = priv->mdev;
	int err;

	err = mlx5_eswitch_get_vport_config(mdev->priv.eswitch, vf + 1, ivi);
	if (err)
		return err;
	ivi->linkstate = mlx5_vport_link2ifla(ivi->linkstate);
	return 0;
}

static int mlx5e_get_vf_stats(struct net_device *dev,
			      int vf, struct ifla_vf_stats *vf_stats)
{
	struct mlx5e_priv *priv = netdev_priv(dev);
	struct mlx5_core_dev *mdev = priv->mdev;

	return mlx5_eswitch_get_vport_stats(mdev->priv.eswitch, vf + 1,
					    vf_stats);
}
#endif

static void mlx5e_add_vxlan_port(struct net_device *netdev,
				 struct udp_tunnel_info *ti)
{
	struct mlx5e_priv *priv = netdev_priv(netdev);

	if (ti->type != UDP_TUNNEL_TYPE_VXLAN)
		return;

	if (!mlx5e_vxlan_allowed(priv->mdev))
		return;

	mlx5e_vxlan_queue_work(priv, ti->sa_family, be16_to_cpu(ti->port), 1);
}

static void mlx5e_del_vxlan_port(struct net_device *netdev,
				 struct udp_tunnel_info *ti)
{
	struct mlx5e_priv *priv = netdev_priv(netdev);

	if (ti->type != UDP_TUNNEL_TYPE_VXLAN)
		return;

	if (!mlx5e_vxlan_allowed(priv->mdev))
		return;

	mlx5e_vxlan_queue_work(priv, ti->sa_family, be16_to_cpu(ti->port), 0);
}

static netdev_features_t mlx5e_vxlan_features_check(struct mlx5e_priv *priv,
						    struct sk_buff *skb,
						    netdev_features_t features)
{
	struct udphdr *udph;
	u16 proto;
	u16 port = 0;

	switch (vlan_get_protocol(skb)) {
	case htons(ETH_P_IP):
		proto = ip_hdr(skb)->protocol;
		break;
	case htons(ETH_P_IPV6):
		proto = ipv6_hdr(skb)->nexthdr;
		break;
	default:
		goto out;
	}

	if (proto == IPPROTO_UDP) {
		udph = udp_hdr(skb);
		port = be16_to_cpu(udph->dest);
	}

	/* Verify if UDP port is being offloaded by HW */
	if (port && mlx5e_vxlan_lookup_port(priv, port))
		return features;

out:
	/* Disable CSUM and GSO if the udp dport is not offloaded by HW */
	return features & ~(NETIF_F_CSUM_MASK | NETIF_F_GSO_MASK);
}

static netdev_features_t mlx5e_features_check(struct sk_buff *skb,
					      struct net_device *netdev,
					      netdev_features_t features)
{
	struct mlx5e_priv *priv = netdev_priv(netdev);

	features = vlan_features_check(skb, features);
	features = vxlan_features_check(skb, features);

#ifdef CONFIG_MLX5_EN_IPSEC
	if (mlx5e_ipsec_feature_check(skb, netdev, features))
		return features;
#endif

	/* Validate if the tunneled packet is being offloaded by HW */
	if (skb->encapsulation &&
	    (features & NETIF_F_CSUM_MASK || features & NETIF_F_GSO_MASK))
		return mlx5e_vxlan_features_check(priv, skb, features);

	return features;
}

static void mlx5e_tx_timeout(struct net_device *dev)
{
	struct mlx5e_priv *priv = netdev_priv(dev);
	bool sched_work = false;
	int i;

	netdev_err(dev, "TX timeout detected\n");

	for (i = 0; i < priv->channels.num * priv->channels.params.num_tc; i++) {
		struct mlx5e_txqsq *sq = priv->txq2sq[i];

		if (!netif_xmit_stopped(netdev_get_tx_queue(dev, i)))
			continue;
		sched_work = true;
		clear_bit(MLX5E_SQ_STATE_ENABLED, &sq->state);
		netdev_err(dev, "TX timeout on queue: %d, SQ: 0x%x, CQ: 0x%x, SQ Cons: 0x%x SQ Prod: 0x%x\n",
			   i, sq->sqn, sq->cq.mcq.cqn, sq->cc, sq->pc);
	}

	if (sched_work && test_bit(MLX5E_STATE_OPENED, &priv->state))
		schedule_work(&priv->tx_timeout_work);
}

static int mlx5e_xdp_set(struct net_device *netdev, struct bpf_prog *prog)
{
	struct mlx5e_priv *priv = netdev_priv(netdev);
	struct bpf_prog *old_prog;
	int err = 0;
	bool reset, was_opened;
	int i;

	mutex_lock(&priv->state_lock);

	if ((netdev->features & NETIF_F_LRO) && prog) {
		netdev_warn(netdev, "can't set XDP while LRO is on, disable LRO first\n");
		err = -EINVAL;
		goto unlock;
	}

	if ((netdev->features & NETIF_F_HW_ESP) && prog) {
		netdev_warn(netdev, "can't set XDP with IPSec offload\n");
		err = -EINVAL;
		goto unlock;
	}

	was_opened = test_bit(MLX5E_STATE_OPENED, &priv->state);
	/* no need for full reset when exchanging programs */
	reset = (!priv->channels.params.xdp_prog || !prog);

	if (was_opened && reset)
		mlx5e_close_locked(netdev);
	if (was_opened && !reset) {
		/* num_channels is invariant here, so we can take the
		 * batched reference right upfront.
		 */
		prog = bpf_prog_add(prog, priv->channels.num);
		if (IS_ERR(prog)) {
			err = PTR_ERR(prog);
			goto unlock;
		}
	}

	/* exchange programs, extra prog reference we got from caller
	 * as long as we don't fail from this point onwards.
	 */
	old_prog = xchg(&priv->channels.params.xdp_prog, prog);
	if (old_prog)
		bpf_prog_put(old_prog);

	if (reset) /* change RQ type according to priv->xdp_prog */
		mlx5e_set_rq_params(priv->mdev, &priv->channels.params);

	if (was_opened && reset)
		mlx5e_open_locked(netdev);

	if (!test_bit(MLX5E_STATE_OPENED, &priv->state) || reset)
		goto unlock;

	/* exchanging programs w/o reset, we update ref counts on behalf
	 * of the channels RQs here.
	 */
	for (i = 0; i < priv->channels.num; i++) {
		struct mlx5e_channel *c = priv->channels.c[i];

		clear_bit(MLX5E_RQ_STATE_ENABLED, &c->rq.state);
		napi_synchronize(&c->napi);
		/* prevent mlx5e_poll_rx_cq from accessing rq->xdp_prog */

		old_prog = xchg(&c->rq.xdp_prog, prog);

		set_bit(MLX5E_RQ_STATE_ENABLED, &c->rq.state);
		/* napi_schedule in case we have missed anything */
		set_bit(MLX5E_CHANNEL_NAPI_SCHED, &c->flags);
		napi_schedule(&c->napi);

		if (old_prog)
			bpf_prog_put(old_prog);
	}

unlock:
	mutex_unlock(&priv->state_lock);
	return err;
}

static u32 mlx5e_xdp_query(struct net_device *dev)
{
	struct mlx5e_priv *priv = netdev_priv(dev);
	const struct bpf_prog *xdp_prog;
	u32 prog_id = 0;

	mutex_lock(&priv->state_lock);
	xdp_prog = priv->channels.params.xdp_prog;
	if (xdp_prog)
		prog_id = xdp_prog->aux->id;
	mutex_unlock(&priv->state_lock);

	return prog_id;
}

static int mlx5e_xdp(struct net_device *dev, struct netdev_xdp *xdp)
{
	switch (xdp->command) {
	case XDP_SETUP_PROG:
		return mlx5e_xdp_set(dev, xdp->prog);
	case XDP_QUERY_PROG:
		xdp->prog_id = mlx5e_xdp_query(dev);
		xdp->prog_attached = !!xdp->prog_id;
		return 0;
	default:
		return -EINVAL;
	}
}

#ifdef CONFIG_NET_POLL_CONTROLLER
/* Fake "interrupt" called by netpoll (eg netconsole) to send skbs without
 * reenabling interrupts.
 */
static void mlx5e_netpoll(struct net_device *dev)
{
	struct mlx5e_priv *priv = netdev_priv(dev);
	struct mlx5e_channels *chs = &priv->channels;

	int i;

	for (i = 0; i < chs->num; i++)
		napi_schedule(&chs->c[i]->napi);
}
#endif

static const struct net_device_ops mlx5e_netdev_ops = {
	.ndo_open                = mlx5e_open,
	.ndo_stop                = mlx5e_close,
	.ndo_start_xmit          = mlx5e_xmit,
	.ndo_setup_tc            = mlx5e_setup_tc,
	.ndo_select_queue        = mlx5e_select_queue,
	.ndo_get_stats64         = mlx5e_get_stats,
	.ndo_set_rx_mode         = mlx5e_set_rx_mode,
	.ndo_set_mac_address     = mlx5e_set_mac,
	.ndo_vlan_rx_add_vid     = mlx5e_vlan_rx_add_vid,
	.ndo_vlan_rx_kill_vid    = mlx5e_vlan_rx_kill_vid,
	.ndo_set_features        = mlx5e_set_features,
	.ndo_change_mtu          = mlx5e_change_mtu,
	.ndo_do_ioctl            = mlx5e_ioctl,
	.ndo_set_tx_maxrate      = mlx5e_set_tx_maxrate,
	.ndo_udp_tunnel_add      = mlx5e_add_vxlan_port,
	.ndo_udp_tunnel_del      = mlx5e_del_vxlan_port,
	.ndo_features_check      = mlx5e_features_check,
#ifdef CONFIG_RFS_ACCEL
	.ndo_rx_flow_steer	 = mlx5e_rx_flow_steer,
#endif
	.ndo_tx_timeout          = mlx5e_tx_timeout,
	.ndo_xdp		 = mlx5e_xdp,
#ifdef CONFIG_NET_POLL_CONTROLLER
	.ndo_poll_controller     = mlx5e_netpoll,
#endif
#ifdef CONFIG_MLX5_ESWITCH
	/* SRIOV E-Switch NDOs */
	.ndo_set_vf_mac          = mlx5e_set_vf_mac,
	.ndo_set_vf_vlan         = mlx5e_set_vf_vlan,
	.ndo_set_vf_spoofchk     = mlx5e_set_vf_spoofchk,
	.ndo_set_vf_trust        = mlx5e_set_vf_trust,
	.ndo_set_vf_rate         = mlx5e_set_vf_rate,
	.ndo_get_vf_config       = mlx5e_get_vf_config,
	.ndo_set_vf_link_state   = mlx5e_set_vf_link_state,
	.ndo_get_vf_stats        = mlx5e_get_vf_stats,
	.ndo_has_offload_stats	 = mlx5e_has_offload_stats,
	.ndo_get_offload_stats	 = mlx5e_get_offload_stats,
#endif
};

static int mlx5e_check_required_hca_cap(struct mlx5_core_dev *mdev)
{
	if (MLX5_CAP_GEN(mdev, port_type) != MLX5_CAP_PORT_TYPE_ETH)
		return -EOPNOTSUPP;
	if (!MLX5_CAP_GEN(mdev, eth_net_offloads) ||
	    !MLX5_CAP_GEN(mdev, nic_flow_table) ||
	    !MLX5_CAP_ETH(mdev, csum_cap) ||
	    !MLX5_CAP_ETH(mdev, max_lso_cap) ||
	    !MLX5_CAP_ETH(mdev, vlan_cap) ||
	    !MLX5_CAP_ETH(mdev, rss_ind_tbl_cap) ||
	    MLX5_CAP_FLOWTABLE(mdev,
			       flow_table_properties_nic_receive.max_ft_level)
			       < 3) {
		mlx5_core_warn(mdev,
			       "Not creating net device, some required device capabilities are missing\n");
		return -EOPNOTSUPP;
	}
	if (!MLX5_CAP_ETH(mdev, self_lb_en_modifiable))
		mlx5_core_warn(mdev, "Self loop back prevention is not supported\n");
	if (!MLX5_CAP_GEN(mdev, cq_moderation))
		mlx5_core_warn(mdev, "CQ moderation is not supported\n");

	return 0;
}

u16 mlx5e_get_max_inline_cap(struct mlx5_core_dev *mdev)
{
	int bf_buf_size = (1 << MLX5_CAP_GEN(mdev, log_bf_reg_size)) / 2;

	return bf_buf_size -
	       sizeof(struct mlx5e_tx_wqe) +
	       2 /*sizeof(mlx5e_tx_wqe.inline_hdr_start)*/;
}

void mlx5e_build_default_indir_rqt(struct mlx5_core_dev *mdev,
				   u32 *indirection_rqt, int len,
				   int num_channels)
{
	int i;

	for (i = 0; i < len; i++)
		indirection_rqt[i] = i % num_channels;
}

static int mlx5e_get_pci_bw(struct mlx5_core_dev *mdev, u32 *pci_bw)
{
	enum pcie_link_width width;
	enum pci_bus_speed speed;
	int err = 0;

	err = pcie_get_minimum_link(mdev->pdev, &speed, &width);
	if (err)
		return err;

	if (speed == PCI_SPEED_UNKNOWN || width == PCIE_LNK_WIDTH_UNKNOWN)
		return -EINVAL;

	switch (speed) {
	case PCIE_SPEED_2_5GT:
		*pci_bw = 2500 * width;
		break;
	case PCIE_SPEED_5_0GT:
		*pci_bw = 5000 * width;
		break;
	case PCIE_SPEED_8_0GT:
		*pci_bw = 8000 * width;
		break;
	default:
		return -EINVAL;
	}

	return 0;
}

static bool cqe_compress_heuristic(u32 link_speed, u32 pci_bw)
{
	return (link_speed && pci_bw &&
		(pci_bw < 40000) && (pci_bw < link_speed));
}

static bool hw_lro_heuristic(u32 link_speed, u32 pci_bw)
{
	return !(link_speed && pci_bw &&
		 (pci_bw <= 16000) && (pci_bw < link_speed));
}

void mlx5e_set_rx_cq_mode_params(struct mlx5e_params *params, u8 cq_period_mode)
{
	params->rx_cq_period_mode = cq_period_mode;

	params->rx_cq_moderation.pkts =
		MLX5E_PARAMS_DEFAULT_RX_CQ_MODERATION_PKTS;
	params->rx_cq_moderation.usec =
			MLX5E_PARAMS_DEFAULT_RX_CQ_MODERATION_USEC;

	if (cq_period_mode == MLX5_CQ_PERIOD_MODE_START_FROM_CQE)
		params->rx_cq_moderation.usec =
			MLX5E_PARAMS_DEFAULT_RX_CQ_MODERATION_USEC_FROM_CQE;

	if (params->rx_am_enabled)
		params->rx_cq_moderation =
			mlx5e_am_get_def_profile(params->rx_cq_period_mode);

	MLX5E_SET_PFLAG(params, MLX5E_PFLAG_RX_CQE_BASED_MODER,
			params->rx_cq_period_mode == MLX5_CQ_PERIOD_MODE_START_FROM_CQE);
}

u32 mlx5e_choose_lro_timeout(struct mlx5_core_dev *mdev, u32 wanted_timeout)
{
	int i;

	/* The supported periods are organized in ascending order */
	for (i = 0; i < MLX5E_LRO_TIMEOUT_ARR_SIZE - 1; i++)
		if (MLX5_CAP_ETH(mdev, lro_timer_supported_periods[i]) >= wanted_timeout)
			break;

	return MLX5_CAP_ETH(mdev, lro_timer_supported_periods[i]);
}

void mlx5e_build_nic_params(struct mlx5_core_dev *mdev,
			    struct mlx5e_params *params,
			    u16 max_channels)
{
	u8 cq_period_mode = 0;
	u32 link_speed = 0;
	u32 pci_bw = 0;

	params->num_channels = max_channels;
	params->num_tc       = 1;

	mlx5e_get_max_linkspeed(mdev, &link_speed);
	mlx5e_get_pci_bw(mdev, &pci_bw);
	mlx5_core_dbg(mdev, "Max link speed = %d, PCI BW = %d\n",
		      link_speed, pci_bw);

	/* SQ */
	params->log_sq_size = is_kdump_kernel() ?
		MLX5E_PARAMS_MINIMUM_LOG_SQ_SIZE :
		MLX5E_PARAMS_DEFAULT_LOG_SQ_SIZE;

	/* set CQE compression */
	params->rx_cqe_compress_def = false;
	if (MLX5_CAP_GEN(mdev, cqe_compression) &&
	    MLX5_CAP_GEN(mdev, vport_group_manager))
		params->rx_cqe_compress_def = cqe_compress_heuristic(link_speed, pci_bw);

	MLX5E_SET_PFLAG(params, MLX5E_PFLAG_RX_CQE_COMPRESS, params->rx_cqe_compress_def);

	/* RQ */
	mlx5e_set_rq_params(mdev, params);

	/* HW LRO */

	/* TODO: && MLX5_CAP_ETH(mdev, lro_cap) */
	if (params->rq_wq_type == MLX5_WQ_TYPE_LINKED_LIST_STRIDING_RQ)
		params->lro_en = hw_lro_heuristic(link_speed, pci_bw);
	params->lro_timeout = mlx5e_choose_lro_timeout(mdev, MLX5E_DEFAULT_LRO_TIMEOUT);

	/* CQ moderation params */
	cq_period_mode = MLX5_CAP_GEN(mdev, cq_period_start_from_cqe) ?
			MLX5_CQ_PERIOD_MODE_START_FROM_CQE :
			MLX5_CQ_PERIOD_MODE_START_FROM_EQE;
	params->rx_am_enabled = MLX5_CAP_GEN(mdev, cq_moderation);
	mlx5e_set_rx_cq_mode_params(params, cq_period_mode);

	params->tx_cq_moderation.usec = MLX5E_PARAMS_DEFAULT_TX_CQ_MODERATION_USEC;
	params->tx_cq_moderation.pkts = MLX5E_PARAMS_DEFAULT_TX_CQ_MODERATION_PKTS;

	/* TX inline */
	params->tx_max_inline = mlx5e_get_max_inline_cap(mdev);
	mlx5_query_min_inline(mdev, &params->tx_min_inline_mode);
	if (params->tx_min_inline_mode == MLX5_INLINE_MODE_NONE &&
	    !MLX5_CAP_ETH(mdev, wqe_vlan_insert))
		params->tx_min_inline_mode = MLX5_INLINE_MODE_L2;

	/* RSS */
	params->rss_hfunc = ETH_RSS_HASH_XOR;
	netdev_rss_key_fill(params->toeplitz_hash_key, sizeof(params->toeplitz_hash_key));
	mlx5e_build_default_indir_rqt(mdev, params->indirection_rqt,
				      MLX5E_INDIR_RQT_SIZE, max_channels);
}

static void mlx5e_build_nic_netdev_priv(struct mlx5_core_dev *mdev,
					struct net_device *netdev,
					const struct mlx5e_profile *profile,
					void *ppriv)
{
	struct mlx5e_priv *priv = netdev_priv(netdev);

	priv->mdev        = mdev;
	priv->netdev      = netdev;
	priv->profile     = profile;
	priv->ppriv       = ppriv;
	priv->hard_mtu = MLX5E_ETH_HARD_MTU;

	mlx5e_build_nic_params(mdev, &priv->channels.params, profile->max_nch(mdev));

	mutex_init(&priv->state_lock);

	INIT_WORK(&priv->update_carrier_work, mlx5e_update_carrier_work);
	INIT_WORK(&priv->set_rx_mode_work, mlx5e_set_rx_mode_work);
	INIT_WORK(&priv->tx_timeout_work, mlx5e_tx_timeout_work);
	INIT_DELAYED_WORK(&priv->update_stats_work, mlx5e_update_stats_work);
}

static void mlx5e_set_netdev_dev_addr(struct net_device *netdev)
{
	struct mlx5e_priv *priv = netdev_priv(netdev);

	mlx5_query_nic_vport_mac_address(priv->mdev, 0, netdev->dev_addr);
	if (is_zero_ether_addr(netdev->dev_addr) &&
	    !MLX5_CAP_GEN(priv->mdev, vport_group_manager)) {
		eth_hw_addr_random(netdev);
		mlx5_core_info(priv->mdev, "Assigned random MAC address %pM\n", netdev->dev_addr);
	}
}

#if IS_ENABLED(CONFIG_NET_SWITCHDEV) && IS_ENABLED(CONFIG_MLX5_ESWITCH)
static const struct switchdev_ops mlx5e_switchdev_ops = {
	.switchdev_port_attr_get	= mlx5e_attr_get,
};
#endif

static void mlx5e_build_nic_netdev(struct net_device *netdev)
{
	struct mlx5e_priv *priv = netdev_priv(netdev);
	struct mlx5_core_dev *mdev = priv->mdev;
	bool fcs_supported;
	bool fcs_enabled;

	SET_NETDEV_DEV(netdev, &mdev->pdev->dev);

	netdev->netdev_ops = &mlx5e_netdev_ops;

#ifdef CONFIG_MLX5_CORE_EN_DCB
	if (MLX5_CAP_GEN(mdev, vport_group_manager) && MLX5_CAP_GEN(mdev, qos))
		netdev->dcbnl_ops = &mlx5e_dcbnl_ops;
#endif

	netdev->watchdog_timeo    = 15 * HZ;

	netdev->ethtool_ops	  = &mlx5e_ethtool_ops;

	netdev->vlan_features    |= NETIF_F_SG;
	netdev->vlan_features    |= NETIF_F_IP_CSUM;
	netdev->vlan_features    |= NETIF_F_IPV6_CSUM;
	netdev->vlan_features    |= NETIF_F_GRO;
	netdev->vlan_features    |= NETIF_F_TSO;
	netdev->vlan_features    |= NETIF_F_TSO6;
	netdev->vlan_features    |= NETIF_F_RXCSUM;
	netdev->vlan_features    |= NETIF_F_RXHASH;

	if (!!MLX5_CAP_ETH(mdev, lro_cap))
		netdev->vlan_features    |= NETIF_F_LRO;

	netdev->hw_features       = netdev->vlan_features;
	netdev->hw_features      |= NETIF_F_HW_VLAN_CTAG_TX;
	netdev->hw_features      |= NETIF_F_HW_VLAN_CTAG_RX;
	netdev->hw_features      |= NETIF_F_HW_VLAN_CTAG_FILTER;

	if (mlx5e_vxlan_allowed(mdev)) {
		netdev->hw_features     |= NETIF_F_GSO_UDP_TUNNEL |
					   NETIF_F_GSO_UDP_TUNNEL_CSUM |
					   NETIF_F_GSO_PARTIAL;
		netdev->hw_enc_features |= NETIF_F_IP_CSUM;
		netdev->hw_enc_features |= NETIF_F_IPV6_CSUM;
		netdev->hw_enc_features |= NETIF_F_TSO;
		netdev->hw_enc_features |= NETIF_F_TSO6;
		netdev->hw_enc_features |= NETIF_F_GSO_UDP_TUNNEL;
		netdev->hw_enc_features |= NETIF_F_GSO_UDP_TUNNEL_CSUM |
					   NETIF_F_GSO_PARTIAL;
		netdev->gso_partial_features = NETIF_F_GSO_UDP_TUNNEL_CSUM;
	}

	mlx5_query_port_fcs(mdev, &fcs_supported, &fcs_enabled);

	if (fcs_supported)
		netdev->hw_features |= NETIF_F_RXALL;

	if (MLX5_CAP_ETH(mdev, scatter_fcs))
		netdev->hw_features |= NETIF_F_RXFCS;

	netdev->features          = netdev->hw_features;
	if (!priv->channels.params.lro_en)
		netdev->features  &= ~NETIF_F_LRO;

	if (fcs_enabled)
		netdev->features  &= ~NETIF_F_RXALL;

	if (!priv->channels.params.scatter_fcs_en)
		netdev->features  &= ~NETIF_F_RXFCS;

#define FT_CAP(f) MLX5_CAP_FLOWTABLE(mdev, flow_table_properties_nic_receive.f)
	if (FT_CAP(flow_modify_en) &&
	    FT_CAP(modify_root) &&
	    FT_CAP(identified_miss_table_mode) &&
	    FT_CAP(flow_table_modify)) {
		netdev->hw_features      |= NETIF_F_HW_TC;
#ifdef CONFIG_RFS_ACCEL
		netdev->hw_features	 |= NETIF_F_NTUPLE;
#endif
	}

	netdev->features         |= NETIF_F_HIGHDMA;

	netdev->priv_flags       |= IFF_UNICAST_FLT;

	mlx5e_set_netdev_dev_addr(netdev);

#if IS_ENABLED(CONFIG_NET_SWITCHDEV) && IS_ENABLED(CONFIG_MLX5_ESWITCH)
	if (MLX5_VPORT_MANAGER(mdev))
		netdev->switchdev_ops = &mlx5e_switchdev_ops;
#endif

	mlx5e_ipsec_build_netdev(priv);
}

static void mlx5e_create_q_counter(struct mlx5e_priv *priv)
{
	struct mlx5_core_dev *mdev = priv->mdev;
	int err;

	err = mlx5_core_alloc_q_counter(mdev, &priv->q_counter);
	if (err) {
		mlx5_core_warn(mdev, "alloc queue counter failed, %d\n", err);
		priv->q_counter = 0;
	}
}

static void mlx5e_destroy_q_counter(struct mlx5e_priv *priv)
{
	if (!priv->q_counter)
		return;

	mlx5_core_dealloc_q_counter(priv->mdev, priv->q_counter);
}

static void mlx5e_nic_init(struct mlx5_core_dev *mdev,
			   struct net_device *netdev,
			   const struct mlx5e_profile *profile,
			   void *ppriv)
{
	struct mlx5e_priv *priv = netdev_priv(netdev);
	int err;

	mlx5e_build_nic_netdev_priv(mdev, netdev, profile, ppriv);
	err = mlx5e_ipsec_init(priv);
	if (err)
		mlx5_core_err(mdev, "IPSec initialization failed, %d\n", err);
	mlx5e_build_nic_netdev(netdev);
	mlx5e_vxlan_init(priv);
}

static void mlx5e_nic_cleanup(struct mlx5e_priv *priv)
{
	mlx5e_ipsec_cleanup(priv);
	mlx5e_vxlan_cleanup(priv);

	if (priv->channels.params.xdp_prog)
		bpf_prog_put(priv->channels.params.xdp_prog);
}

static int mlx5e_init_nic_rx(struct mlx5e_priv *priv)
{
	struct mlx5_core_dev *mdev = priv->mdev;
	int err;

	err = mlx5e_create_indirect_rqt(priv);
	if (err)
		return err;

	err = mlx5e_create_direct_rqts(priv);
	if (err)
		goto err_destroy_indirect_rqts;

	err = mlx5e_create_indirect_tirs(priv);
	if (err)
		goto err_destroy_direct_rqts;

	err = mlx5e_create_direct_tirs(priv);
	if (err)
		goto err_destroy_indirect_tirs;

	err = mlx5e_create_flow_steering(priv);
	if (err) {
		mlx5_core_warn(mdev, "create flow steering failed, %d\n", err);
		goto err_destroy_direct_tirs;
	}

	err = mlx5e_tc_init(priv);
	if (err)
		goto err_destroy_flow_steering;

	return 0;

err_destroy_flow_steering:
	mlx5e_destroy_flow_steering(priv);
err_destroy_direct_tirs:
	mlx5e_destroy_direct_tirs(priv);
err_destroy_indirect_tirs:
	mlx5e_destroy_indirect_tirs(priv);
err_destroy_direct_rqts:
	mlx5e_destroy_direct_rqts(priv);
err_destroy_indirect_rqts:
	mlx5e_destroy_rqt(priv, &priv->indir_rqt);
	return err;
}

static void mlx5e_cleanup_nic_rx(struct mlx5e_priv *priv)
{
	mlx5e_tc_cleanup(priv);
	mlx5e_destroy_flow_steering(priv);
	mlx5e_destroy_direct_tirs(priv);
	mlx5e_destroy_indirect_tirs(priv);
	mlx5e_destroy_direct_rqts(priv);
	mlx5e_destroy_rqt(priv, &priv->indir_rqt);
}

static int mlx5e_init_nic_tx(struct mlx5e_priv *priv)
{
	int err;

	err = mlx5e_create_tises(priv);
	if (err) {
		mlx5_core_warn(priv->mdev, "create tises failed, %d\n", err);
		return err;
	}

#ifdef CONFIG_MLX5_CORE_EN_DCB
	mlx5e_dcbnl_initialize(priv);
#endif
	return 0;
}

static void mlx5e_nic_enable(struct mlx5e_priv *priv)
{
	struct net_device *netdev = priv->netdev;
	struct mlx5_core_dev *mdev = priv->mdev;
	u16 max_mtu;

	mlx5e_init_l2_addr(priv);

	/* Marking the link as currently not needed by the Driver */
	if (!netif_running(netdev))
		mlx5_set_port_admin_status(mdev, MLX5_PORT_DOWN);

	/* MTU range: 68 - hw-specific max */
	netdev->min_mtu = ETH_MIN_MTU;
	mlx5_query_port_max_mtu(priv->mdev, &max_mtu, 1);
	netdev->max_mtu = MLX5E_HW2SW_MTU(priv, max_mtu);
	mlx5e_set_dev_port_mtu(priv);

	mlx5_lag_add(mdev, netdev);

	mlx5e_enable_async_events(priv);

	if (MLX5_VPORT_MANAGER(priv->mdev))
		mlx5e_register_vport_reps(priv);

	if (netdev->reg_state != NETREG_REGISTERED)
		return;

	/* Device already registered: sync netdev system state */
	if (mlx5e_vxlan_allowed(mdev)) {
		rtnl_lock();
		udp_tunnel_get_rx_info(netdev);
		rtnl_unlock();
	}

	queue_work(priv->wq, &priv->set_rx_mode_work);

	rtnl_lock();
	if (netif_running(netdev))
		mlx5e_open(netdev);
	netif_device_attach(netdev);
	rtnl_unlock();
}

static void mlx5e_nic_disable(struct mlx5e_priv *priv)
{
	struct mlx5_core_dev *mdev = priv->mdev;

	rtnl_lock();
	if (netif_running(priv->netdev))
		mlx5e_close(priv->netdev);
	netif_device_detach(priv->netdev);
	rtnl_unlock();

	queue_work(priv->wq, &priv->set_rx_mode_work);

	if (MLX5_VPORT_MANAGER(priv->mdev))
		mlx5e_unregister_vport_reps(priv);

	mlx5e_disable_async_events(priv);
	mlx5_lag_remove(mdev);
}

static const struct mlx5e_profile mlx5e_nic_profile = {
	.init		   = mlx5e_nic_init,
	.cleanup	   = mlx5e_nic_cleanup,
	.init_rx	   = mlx5e_init_nic_rx,
	.cleanup_rx	   = mlx5e_cleanup_nic_rx,
	.init_tx	   = mlx5e_init_nic_tx,
	.cleanup_tx	   = mlx5e_cleanup_nic_tx,
	.enable		   = mlx5e_nic_enable,
	.disable	   = mlx5e_nic_disable,
	.update_stats	   = mlx5e_update_ndo_stats,
	.max_nch	   = mlx5e_get_max_num_channels,
	.update_carrier	   = mlx5e_update_carrier,
	.rx_handlers.handle_rx_cqe       = mlx5e_handle_rx_cqe,
	.rx_handlers.handle_rx_cqe_mpwqe = mlx5e_handle_rx_cqe_mpwrq,
	.max_tc		   = MLX5E_MAX_NUM_TC,
};

/* mlx5e generic netdev management API (move to en_common.c) */

struct net_device *mlx5e_create_netdev(struct mlx5_core_dev *mdev,
				       const struct mlx5e_profile *profile,
				       void *ppriv)
{
	int nch = profile->max_nch(mdev);
	struct net_device *netdev;
	struct mlx5e_priv *priv;

	netdev = alloc_etherdev_mqs(sizeof(struct mlx5e_priv),
				    nch * profile->max_tc,
				    nch);
	if (!netdev) {
		mlx5_core_err(mdev, "alloc_etherdev_mqs() failed\n");
		return NULL;
	}

#ifdef CONFIG_RFS_ACCEL
	netdev->rx_cpu_rmap = mdev->rmap;
#endif

	profile->init(mdev, netdev, profile, ppriv);

	netif_carrier_off(netdev);

	priv = netdev_priv(netdev);

	priv->wq = create_singlethread_workqueue("mlx5e");
	if (!priv->wq)
		goto err_cleanup_nic;

	return netdev;

err_cleanup_nic:
	if (profile->cleanup)
		profile->cleanup(priv);
	free_netdev(netdev);

	return NULL;
}

int mlx5e_attach_netdev(struct mlx5e_priv *priv)
{
	struct mlx5_core_dev *mdev = priv->mdev;
	const struct mlx5e_profile *profile;
	int err;

	profile = priv->profile;
	clear_bit(MLX5E_STATE_DESTROYING, &priv->state);

	err = profile->init_tx(priv);
	if (err)
		goto out;

	err = mlx5e_open_drop_rq(mdev, &priv->drop_rq);
	if (err) {
		mlx5_core_err(mdev, "open drop rq failed, %d\n", err);
		goto err_cleanup_tx;
	}

	err = profile->init_rx(priv);
	if (err)
		goto err_close_drop_rq;

	mlx5e_create_q_counter(priv);

	if (profile->enable)
		profile->enable(priv);

	return 0;

err_close_drop_rq:
	mlx5e_close_drop_rq(&priv->drop_rq);

err_cleanup_tx:
	profile->cleanup_tx(priv);

out:
	return err;
}

void mlx5e_detach_netdev(struct mlx5e_priv *priv)
{
	const struct mlx5e_profile *profile = priv->profile;

	set_bit(MLX5E_STATE_DESTROYING, &priv->state);

	if (profile->disable)
		profile->disable(priv);
	flush_workqueue(priv->wq);

	mlx5e_destroy_q_counter(priv);
	profile->cleanup_rx(priv);
	mlx5e_close_drop_rq(&priv->drop_rq);
	profile->cleanup_tx(priv);
	cancel_delayed_work_sync(&priv->update_stats_work);
}

void mlx5e_destroy_netdev(struct mlx5e_priv *priv)
{
	const struct mlx5e_profile *profile = priv->profile;
	struct net_device *netdev = priv->netdev;

	destroy_workqueue(priv->wq);
	if (profile->cleanup)
		profile->cleanup(priv);
	free_netdev(netdev);
}

/* mlx5e_attach and mlx5e_detach scope should be only creating/destroying
 * hardware contexts and to connect it to the current netdev.
 */
static int mlx5e_attach(struct mlx5_core_dev *mdev, void *vpriv)
{
	struct mlx5e_priv *priv = vpriv;
	struct net_device *netdev = priv->netdev;
	int err;

	if (netif_device_present(netdev))
		return 0;

	err = mlx5e_create_mdev_resources(mdev);
	if (err)
		return err;

	err = mlx5e_attach_netdev(priv);
	if (err) {
		mlx5e_destroy_mdev_resources(mdev);
		return err;
	}

	return 0;
}

static void mlx5e_detach(struct mlx5_core_dev *mdev, void *vpriv)
{
	struct mlx5e_priv *priv = vpriv;
	struct net_device *netdev = priv->netdev;

	if (!netif_device_present(netdev))
		return;

	mlx5e_detach_netdev(priv);
	mlx5e_destroy_mdev_resources(mdev);
}

static void *mlx5e_add(struct mlx5_core_dev *mdev)
{
	struct net_device *netdev;
	void *rpriv = NULL;
	void *priv;
	int err;

	err = mlx5e_check_required_hca_cap(mdev);
	if (err)
		return NULL;

#ifdef CONFIG_MLX5_ESWITCH
	if (MLX5_VPORT_MANAGER(mdev)) {
		rpriv = mlx5e_alloc_nic_rep_priv(mdev);
		if (!rpriv) {
			mlx5_core_warn(mdev, "Failed to alloc NIC rep priv data\n");
			return NULL;
		}
	}
#endif

	netdev = mlx5e_create_netdev(mdev, &mlx5e_nic_profile, rpriv);
	if (!netdev) {
		mlx5_core_err(mdev, "mlx5e_create_netdev failed\n");
		goto err_free_rpriv;
	}

	priv = netdev_priv(netdev);

	err = mlx5e_attach(mdev, priv);
	if (err) {
		mlx5_core_err(mdev, "mlx5e_attach failed, %d\n", err);
		goto err_destroy_netdev;
	}

	err = register_netdev(netdev);
	if (err) {
		mlx5_core_err(mdev, "register_netdev failed, %d\n", err);
		goto err_detach;
	}

	return priv;

err_detach:
	mlx5e_detach(mdev, priv);
err_destroy_netdev:
	mlx5e_destroy_netdev(priv);
err_free_rpriv:
	kfree(rpriv);
	return NULL;
}

static void mlx5e_remove(struct mlx5_core_dev *mdev, void *vpriv)
{
	struct mlx5e_priv *priv = vpriv;
	void *ppriv = priv->ppriv;

	unregister_netdev(priv->netdev);
	mlx5e_detach(mdev, vpriv);
	mlx5e_destroy_netdev(priv);
	kfree(ppriv);
}

static void *mlx5e_get_netdev(void *vpriv)
{
	struct mlx5e_priv *priv = vpriv;

	return priv->netdev;
}

static struct mlx5_interface mlx5e_interface = {
	.add       = mlx5e_add,
	.remove    = mlx5e_remove,
	.attach    = mlx5e_attach,
	.detach    = mlx5e_detach,
	.event     = mlx5e_async_event,
	.protocol  = MLX5_INTERFACE_PROTOCOL_ETH,
	.get_dev   = mlx5e_get_netdev,
};

void mlx5e_init(void)
{
	mlx5e_ipsec_build_inverse_table();
	mlx5e_build_ptys2ethtool_map();
	mlx5_register_interface(&mlx5e_interface);
}

void mlx5e_cleanup(void)
{
	mlx5_unregister_interface(&mlx5e_interface);
}<|MERGE_RESOLUTION|>--- conflicted
+++ resolved
@@ -3041,11 +3041,7 @@
 {
 	struct mlx5e_priv *priv = netdev_priv(dev);
 
-<<<<<<< HEAD
 	if (!is_classid_clsact_ingress(cls_flower->common.classid) ||
-=======
-	if (is_classid_clsact_ingress(cls_flower->common.classid) ||
->>>>>>> ea61e5a1
 	    cls_flower->common.chain_index)
 		return -EOPNOTSUPP;
 
