/* Broadcom NetXtreme-C/E network driver.
 *
 * Copyright (c) 2014-2016 Broadcom Corporation
 * Copyright (c) 2016-2017 Broadcom Limited
 *
 * This program is free software; you can redistribute it and/or modify
 * it under the terms of the GNU General Public License as published by
 * the Free Software Foundation.
 */

#include <linux/module.h>

#include <linux/stringify.h>
#include <linux/kernel.h>
#include <linux/timer.h>
#include <linux/errno.h>
#include <linux/ioport.h>
#include <linux/slab.h>
#include <linux/vmalloc.h>
#include <linux/interrupt.h>
#include <linux/pci.h>
#include <linux/netdevice.h>
#include <linux/etherdevice.h>
#include <linux/skbuff.h>
#include <linux/dma-mapping.h>
#include <linux/bitops.h>
#include <linux/io.h>
#include <linux/irq.h>
#include <linux/delay.h>
#include <asm/byteorder.h>
#include <asm/page.h>
#include <linux/time.h>
#include <linux/mii.h>
#include <linux/if.h>
#include <linux/if_vlan.h>
#include <linux/if_bridge.h>
#include <linux/rtc.h>
#include <linux/bpf.h>
#include <net/ip.h>
#include <net/tcp.h>
#include <net/udp.h>
#include <net/checksum.h>
#include <net/ip6_checksum.h>
#include <net/udp_tunnel.h>
#include <linux/workqueue.h>
#include <linux/prefetch.h>
#include <linux/cache.h>
#include <linux/log2.h>
#include <linux/aer.h>
#include <linux/bitmap.h>
#include <linux/cpu_rmap.h>
#include <linux/cpumask.h>
#include <net/pkt_cls.h>

#include "bnxt_hsi.h"
#include "bnxt.h"
#include "bnxt_ulp.h"
#include "bnxt_sriov.h"
#include "bnxt_ethtool.h"
#include "bnxt_dcb.h"
#include "bnxt_xdp.h"
#include "bnxt_vfr.h"
#include "bnxt_tc.h"
#include "bnxt_devlink.h"

#define BNXT_TX_TIMEOUT		(5 * HZ)

static const char version[] =
	"Broadcom NetXtreme-C/E driver " DRV_MODULE_NAME " v" DRV_MODULE_VERSION "\n";

MODULE_LICENSE("GPL");
MODULE_DESCRIPTION("Broadcom BCM573xx network driver");
MODULE_VERSION(DRV_MODULE_VERSION);

#define BNXT_RX_OFFSET (NET_SKB_PAD + NET_IP_ALIGN)
#define BNXT_RX_DMA_OFFSET NET_SKB_PAD
#define BNXT_RX_COPY_THRESH 256

#define BNXT_TX_PUSH_THRESH 164

enum board_idx {
	BCM57301,
	BCM57302,
	BCM57304,
	BCM57417_NPAR,
	BCM58700,
	BCM57311,
	BCM57312,
	BCM57402,
	BCM57404,
	BCM57406,
	BCM57402_NPAR,
	BCM57407,
	BCM57412,
	BCM57414,
	BCM57416,
	BCM57417,
	BCM57412_NPAR,
	BCM57314,
	BCM57417_SFP,
	BCM57416_SFP,
	BCM57404_NPAR,
	BCM57406_NPAR,
	BCM57407_SFP,
	BCM57407_NPAR,
	BCM57414_NPAR,
	BCM57416_NPAR,
	BCM57452,
	BCM57454,
	BCM58802,
	BCM58804,
	BCM58808,
	NETXTREME_E_VF,
	NETXTREME_C_VF,
	NETXTREME_S_VF,
};

/* indexed by enum above */
static const struct {
	char *name;
} board_info[] = {
	[BCM57301] = { "Broadcom BCM57301 NetXtreme-C 10Gb Ethernet" },
	[BCM57302] = { "Broadcom BCM57302 NetXtreme-C 10Gb/25Gb Ethernet" },
	[BCM57304] = { "Broadcom BCM57304 NetXtreme-C 10Gb/25Gb/40Gb/50Gb Ethernet" },
	[BCM57417_NPAR] = { "Broadcom BCM57417 NetXtreme-E Ethernet Partition" },
	[BCM58700] = { "Broadcom BCM58700 Nitro 1Gb/2.5Gb/10Gb Ethernet" },
	[BCM57311] = { "Broadcom BCM57311 NetXtreme-C 10Gb Ethernet" },
	[BCM57312] = { "Broadcom BCM57312 NetXtreme-C 10Gb/25Gb Ethernet" },
	[BCM57402] = { "Broadcom BCM57402 NetXtreme-E 10Gb Ethernet" },
	[BCM57404] = { "Broadcom BCM57404 NetXtreme-E 10Gb/25Gb Ethernet" },
	[BCM57406] = { "Broadcom BCM57406 NetXtreme-E 10GBase-T Ethernet" },
	[BCM57402_NPAR] = { "Broadcom BCM57402 NetXtreme-E Ethernet Partition" },
	[BCM57407] = { "Broadcom BCM57407 NetXtreme-E 10GBase-T Ethernet" },
	[BCM57412] = { "Broadcom BCM57412 NetXtreme-E 10Gb Ethernet" },
	[BCM57414] = { "Broadcom BCM57414 NetXtreme-E 10Gb/25Gb Ethernet" },
	[BCM57416] = { "Broadcom BCM57416 NetXtreme-E 10GBase-T Ethernet" },
	[BCM57417] = { "Broadcom BCM57417 NetXtreme-E 10GBase-T Ethernet" },
	[BCM57412_NPAR] = { "Broadcom BCM57412 NetXtreme-E Ethernet Partition" },
	[BCM57314] = { "Broadcom BCM57314 NetXtreme-C 10Gb/25Gb/40Gb/50Gb Ethernet" },
	[BCM57417_SFP] = { "Broadcom BCM57417 NetXtreme-E 10Gb/25Gb Ethernet" },
	[BCM57416_SFP] = { "Broadcom BCM57416 NetXtreme-E 10Gb Ethernet" },
	[BCM57404_NPAR] = { "Broadcom BCM57404 NetXtreme-E Ethernet Partition" },
	[BCM57406_NPAR] = { "Broadcom BCM57406 NetXtreme-E Ethernet Partition" },
	[BCM57407_SFP] = { "Broadcom BCM57407 NetXtreme-E 25Gb Ethernet" },
	[BCM57407_NPAR] = { "Broadcom BCM57407 NetXtreme-E Ethernet Partition" },
	[BCM57414_NPAR] = { "Broadcom BCM57414 NetXtreme-E Ethernet Partition" },
	[BCM57416_NPAR] = { "Broadcom BCM57416 NetXtreme-E Ethernet Partition" },
	[BCM57452] = { "Broadcom BCM57452 NetXtreme-E 10Gb/25Gb/40Gb/50Gb Ethernet" },
	[BCM57454] = { "Broadcom BCM57454 NetXtreme-E 10Gb/25Gb/40Gb/50Gb/100Gb Ethernet" },
	[BCM58802] = { "Broadcom BCM58802 NetXtreme-S 10Gb/25Gb/40Gb/50Gb Ethernet" },
	[BCM58804] = { "Broadcom BCM58804 NetXtreme-S 10Gb/25Gb/40Gb/50Gb/100Gb Ethernet" },
	[BCM58808] = { "Broadcom BCM58808 NetXtreme-S 10Gb/25Gb/40Gb/50Gb/100Gb Ethernet" },
	[NETXTREME_E_VF] = { "Broadcom NetXtreme-E Ethernet Virtual Function" },
	[NETXTREME_C_VF] = { "Broadcom NetXtreme-C Ethernet Virtual Function" },
	[NETXTREME_S_VF] = { "Broadcom NetXtreme-S Ethernet Virtual Function" },
};

static const struct pci_device_id bnxt_pci_tbl[] = {
	{ PCI_VDEVICE(BROADCOM, 0x1614), .driver_data = BCM57454 },
	{ PCI_VDEVICE(BROADCOM, 0x16c0), .driver_data = BCM57417_NPAR },
	{ PCI_VDEVICE(BROADCOM, 0x16c8), .driver_data = BCM57301 },
	{ PCI_VDEVICE(BROADCOM, 0x16c9), .driver_data = BCM57302 },
	{ PCI_VDEVICE(BROADCOM, 0x16ca), .driver_data = BCM57304 },
	{ PCI_VDEVICE(BROADCOM, 0x16cc), .driver_data = BCM57417_NPAR },
	{ PCI_VDEVICE(BROADCOM, 0x16cd), .driver_data = BCM58700 },
	{ PCI_VDEVICE(BROADCOM, 0x16ce), .driver_data = BCM57311 },
	{ PCI_VDEVICE(BROADCOM, 0x16cf), .driver_data = BCM57312 },
	{ PCI_VDEVICE(BROADCOM, 0x16d0), .driver_data = BCM57402 },
	{ PCI_VDEVICE(BROADCOM, 0x16d1), .driver_data = BCM57404 },
	{ PCI_VDEVICE(BROADCOM, 0x16d2), .driver_data = BCM57406 },
	{ PCI_VDEVICE(BROADCOM, 0x16d4), .driver_data = BCM57402_NPAR },
	{ PCI_VDEVICE(BROADCOM, 0x16d5), .driver_data = BCM57407 },
	{ PCI_VDEVICE(BROADCOM, 0x16d6), .driver_data = BCM57412 },
	{ PCI_VDEVICE(BROADCOM, 0x16d7), .driver_data = BCM57414 },
	{ PCI_VDEVICE(BROADCOM, 0x16d8), .driver_data = BCM57416 },
	{ PCI_VDEVICE(BROADCOM, 0x16d9), .driver_data = BCM57417 },
	{ PCI_VDEVICE(BROADCOM, 0x16de), .driver_data = BCM57412_NPAR },
	{ PCI_VDEVICE(BROADCOM, 0x16df), .driver_data = BCM57314 },
	{ PCI_VDEVICE(BROADCOM, 0x16e2), .driver_data = BCM57417_SFP },
	{ PCI_VDEVICE(BROADCOM, 0x16e3), .driver_data = BCM57416_SFP },
	{ PCI_VDEVICE(BROADCOM, 0x16e7), .driver_data = BCM57404_NPAR },
	{ PCI_VDEVICE(BROADCOM, 0x16e8), .driver_data = BCM57406_NPAR },
	{ PCI_VDEVICE(BROADCOM, 0x16e9), .driver_data = BCM57407_SFP },
	{ PCI_VDEVICE(BROADCOM, 0x16ea), .driver_data = BCM57407_NPAR },
	{ PCI_VDEVICE(BROADCOM, 0x16eb), .driver_data = BCM57412_NPAR },
	{ PCI_VDEVICE(BROADCOM, 0x16ec), .driver_data = BCM57414_NPAR },
	{ PCI_VDEVICE(BROADCOM, 0x16ed), .driver_data = BCM57414_NPAR },
	{ PCI_VDEVICE(BROADCOM, 0x16ee), .driver_data = BCM57416_NPAR },
	{ PCI_VDEVICE(BROADCOM, 0x16ef), .driver_data = BCM57416_NPAR },
	{ PCI_VDEVICE(BROADCOM, 0x16f0), .driver_data = BCM58808 },
	{ PCI_VDEVICE(BROADCOM, 0x16f1), .driver_data = BCM57452 },
	{ PCI_VDEVICE(BROADCOM, 0xd802), .driver_data = BCM58802 },
	{ PCI_VDEVICE(BROADCOM, 0xd804), .driver_data = BCM58804 },
#ifdef CONFIG_BNXT_SRIOV
	{ PCI_VDEVICE(BROADCOM, 0x1606), .driver_data = NETXTREME_E_VF },
	{ PCI_VDEVICE(BROADCOM, 0x1609), .driver_data = NETXTREME_E_VF },
	{ PCI_VDEVICE(BROADCOM, 0x16c1), .driver_data = NETXTREME_E_VF },
	{ PCI_VDEVICE(BROADCOM, 0x16cb), .driver_data = NETXTREME_C_VF },
	{ PCI_VDEVICE(BROADCOM, 0x16d3), .driver_data = NETXTREME_E_VF },
	{ PCI_VDEVICE(BROADCOM, 0x16dc), .driver_data = NETXTREME_E_VF },
	{ PCI_VDEVICE(BROADCOM, 0x16e1), .driver_data = NETXTREME_C_VF },
	{ PCI_VDEVICE(BROADCOM, 0x16e5), .driver_data = NETXTREME_C_VF },
	{ PCI_VDEVICE(BROADCOM, 0xd800), .driver_data = NETXTREME_S_VF },
#endif
	{ 0 }
};

MODULE_DEVICE_TABLE(pci, bnxt_pci_tbl);

static const u16 bnxt_vf_req_snif[] = {
	HWRM_FUNC_CFG,
	HWRM_PORT_PHY_QCFG,
	HWRM_CFA_L2_FILTER_ALLOC,
};

static const u16 bnxt_async_events_arr[] = {
	ASYNC_EVENT_CMPL_EVENT_ID_LINK_STATUS_CHANGE,
	ASYNC_EVENT_CMPL_EVENT_ID_PF_DRVR_UNLOAD,
	ASYNC_EVENT_CMPL_EVENT_ID_PORT_CONN_NOT_ALLOWED,
	ASYNC_EVENT_CMPL_EVENT_ID_VF_CFG_CHANGE,
	ASYNC_EVENT_CMPL_EVENT_ID_LINK_SPEED_CFG_CHANGE,
};

static struct workqueue_struct *bnxt_pf_wq;

static bool bnxt_vf_pciid(enum board_idx idx)
{
	return (idx == NETXTREME_C_VF || idx == NETXTREME_E_VF ||
		idx == NETXTREME_S_VF);
}

#define DB_CP_REARM_FLAGS	(DB_KEY_CP | DB_IDX_VALID)
#define DB_CP_FLAGS		(DB_KEY_CP | DB_IDX_VALID | DB_IRQ_DIS)
#define DB_CP_IRQ_DIS_FLAGS	(DB_KEY_CP | DB_IRQ_DIS)

#define BNXT_CP_DB_REARM(db, raw_cons)					\
		writel(DB_CP_REARM_FLAGS | RING_CMP(raw_cons), db)

#define BNXT_CP_DB(db, raw_cons)					\
		writel(DB_CP_FLAGS | RING_CMP(raw_cons), db)

#define BNXT_CP_DB_IRQ_DIS(db)						\
		writel(DB_CP_IRQ_DIS_FLAGS, db)

const u16 bnxt_lhint_arr[] = {
	TX_BD_FLAGS_LHINT_512_AND_SMALLER,
	TX_BD_FLAGS_LHINT_512_TO_1023,
	TX_BD_FLAGS_LHINT_1024_TO_2047,
	TX_BD_FLAGS_LHINT_1024_TO_2047,
	TX_BD_FLAGS_LHINT_2048_AND_LARGER,
	TX_BD_FLAGS_LHINT_2048_AND_LARGER,
	TX_BD_FLAGS_LHINT_2048_AND_LARGER,
	TX_BD_FLAGS_LHINT_2048_AND_LARGER,
	TX_BD_FLAGS_LHINT_2048_AND_LARGER,
	TX_BD_FLAGS_LHINT_2048_AND_LARGER,
	TX_BD_FLAGS_LHINT_2048_AND_LARGER,
	TX_BD_FLAGS_LHINT_2048_AND_LARGER,
	TX_BD_FLAGS_LHINT_2048_AND_LARGER,
	TX_BD_FLAGS_LHINT_2048_AND_LARGER,
	TX_BD_FLAGS_LHINT_2048_AND_LARGER,
	TX_BD_FLAGS_LHINT_2048_AND_LARGER,
	TX_BD_FLAGS_LHINT_2048_AND_LARGER,
	TX_BD_FLAGS_LHINT_2048_AND_LARGER,
	TX_BD_FLAGS_LHINT_2048_AND_LARGER,
};

static u16 bnxt_xmit_get_cfa_action(struct sk_buff *skb)
{
	struct metadata_dst *md_dst = skb_metadata_dst(skb);

	if (!md_dst || md_dst->type != METADATA_HW_PORT_MUX)
		return 0;

	return md_dst->u.port_info.port_id;
}

static netdev_tx_t bnxt_start_xmit(struct sk_buff *skb, struct net_device *dev)
{
	struct bnxt *bp = netdev_priv(dev);
	struct tx_bd *txbd;
	struct tx_bd_ext *txbd1;
	struct netdev_queue *txq;
	int i;
	dma_addr_t mapping;
	unsigned int length, pad = 0;
	u32 len, free_size, vlan_tag_flags, cfa_action, flags;
	u16 prod, last_frag;
	struct pci_dev *pdev = bp->pdev;
	struct bnxt_tx_ring_info *txr;
	struct bnxt_sw_tx_bd *tx_buf;

	i = skb_get_queue_mapping(skb);
	if (unlikely(i >= bp->tx_nr_rings)) {
		dev_kfree_skb_any(skb);
		return NETDEV_TX_OK;
	}

	txq = netdev_get_tx_queue(dev, i);
	txr = &bp->tx_ring[bp->tx_ring_map[i]];
	prod = txr->tx_prod;

	free_size = bnxt_tx_avail(bp, txr);
	if (unlikely(free_size < skb_shinfo(skb)->nr_frags + 2)) {
		netif_tx_stop_queue(txq);
		return NETDEV_TX_BUSY;
	}

	length = skb->len;
	len = skb_headlen(skb);
	last_frag = skb_shinfo(skb)->nr_frags;

	txbd = &txr->tx_desc_ring[TX_RING(prod)][TX_IDX(prod)];

	txbd->tx_bd_opaque = prod;

	tx_buf = &txr->tx_buf_ring[prod];
	tx_buf->skb = skb;
	tx_buf->nr_frags = last_frag;

	vlan_tag_flags = 0;
	cfa_action = bnxt_xmit_get_cfa_action(skb);
	if (skb_vlan_tag_present(skb)) {
		vlan_tag_flags = TX_BD_CFA_META_KEY_VLAN |
				 skb_vlan_tag_get(skb);
		/* Currently supports 8021Q, 8021AD vlan offloads
		 * QINQ1, QINQ2, QINQ3 vlan headers are deprecated
		 */
		if (skb->vlan_proto == htons(ETH_P_8021Q))
			vlan_tag_flags |= 1 << TX_BD_CFA_META_TPID_SHIFT;
	}

	if (free_size == bp->tx_ring_size && length <= bp->tx_push_thresh) {
		struct tx_push_buffer *tx_push_buf = txr->tx_push;
		struct tx_push_bd *tx_push = &tx_push_buf->push_bd;
		struct tx_bd_ext *tx_push1 = &tx_push->txbd2;
		void *pdata = tx_push_buf->data;
		u64 *end;
		int j, push_len;

		/* Set COAL_NOW to be ready quickly for the next push */
		tx_push->tx_bd_len_flags_type =
			cpu_to_le32((length << TX_BD_LEN_SHIFT) |
					TX_BD_TYPE_LONG_TX_BD |
					TX_BD_FLAGS_LHINT_512_AND_SMALLER |
					TX_BD_FLAGS_COAL_NOW |
					TX_BD_FLAGS_PACKET_END |
					(2 << TX_BD_FLAGS_BD_CNT_SHIFT));

		if (skb->ip_summed == CHECKSUM_PARTIAL)
			tx_push1->tx_bd_hsize_lflags =
					cpu_to_le32(TX_BD_FLAGS_TCP_UDP_CHKSUM);
		else
			tx_push1->tx_bd_hsize_lflags = 0;

		tx_push1->tx_bd_cfa_meta = cpu_to_le32(vlan_tag_flags);
		tx_push1->tx_bd_cfa_action =
			cpu_to_le32(cfa_action << TX_BD_CFA_ACTION_SHIFT);

		end = pdata + length;
		end = PTR_ALIGN(end, 8) - 1;
		*end = 0;

		skb_copy_from_linear_data(skb, pdata, len);
		pdata += len;
		for (j = 0; j < last_frag; j++) {
			skb_frag_t *frag = &skb_shinfo(skb)->frags[j];
			void *fptr;

			fptr = skb_frag_address_safe(frag);
			if (!fptr)
				goto normal_tx;

			memcpy(pdata, fptr, skb_frag_size(frag));
			pdata += skb_frag_size(frag);
		}

		txbd->tx_bd_len_flags_type = tx_push->tx_bd_len_flags_type;
		txbd->tx_bd_haddr = txr->data_mapping;
		prod = NEXT_TX(prod);
		txbd = &txr->tx_desc_ring[TX_RING(prod)][TX_IDX(prod)];
		memcpy(txbd, tx_push1, sizeof(*txbd));
		prod = NEXT_TX(prod);
		tx_push->doorbell =
			cpu_to_le32(DB_KEY_TX_PUSH | DB_LONG_TX_PUSH | prod);
		txr->tx_prod = prod;

		tx_buf->is_push = 1;
		netdev_tx_sent_queue(txq, skb->len);
		wmb();	/* Sync is_push and byte queue before pushing data */

		push_len = (length + sizeof(*tx_push) + 7) / 8;
		if (push_len > 16) {
			__iowrite64_copy(txr->tx_doorbell, tx_push_buf, 16);
			__iowrite32_copy(txr->tx_doorbell + 4, tx_push_buf + 1,
					 (push_len - 16) << 1);
		} else {
			__iowrite64_copy(txr->tx_doorbell, tx_push_buf,
					 push_len);
		}

		goto tx_done;
	}

normal_tx:
	if (length < BNXT_MIN_PKT_SIZE) {
		pad = BNXT_MIN_PKT_SIZE - length;
		if (skb_pad(skb, pad)) {
			/* SKB already freed. */
			tx_buf->skb = NULL;
			return NETDEV_TX_OK;
		}
		length = BNXT_MIN_PKT_SIZE;
	}

	mapping = dma_map_single(&pdev->dev, skb->data, len, DMA_TO_DEVICE);

	if (unlikely(dma_mapping_error(&pdev->dev, mapping))) {
		dev_kfree_skb_any(skb);
		tx_buf->skb = NULL;
		return NETDEV_TX_OK;
	}

	dma_unmap_addr_set(tx_buf, mapping, mapping);
	flags = (len << TX_BD_LEN_SHIFT) | TX_BD_TYPE_LONG_TX_BD |
		((last_frag + 2) << TX_BD_FLAGS_BD_CNT_SHIFT);

	txbd->tx_bd_haddr = cpu_to_le64(mapping);

	prod = NEXT_TX(prod);
	txbd1 = (struct tx_bd_ext *)
		&txr->tx_desc_ring[TX_RING(prod)][TX_IDX(prod)];

	txbd1->tx_bd_hsize_lflags = 0;
	if (skb_is_gso(skb)) {
		u32 hdr_len;

		if (skb->encapsulation)
			hdr_len = skb_inner_network_offset(skb) +
				skb_inner_network_header_len(skb) +
				inner_tcp_hdrlen(skb);
		else
			hdr_len = skb_transport_offset(skb) +
				tcp_hdrlen(skb);

		txbd1->tx_bd_hsize_lflags = cpu_to_le32(TX_BD_FLAGS_LSO |
					TX_BD_FLAGS_T_IPID |
					(hdr_len << (TX_BD_HSIZE_SHIFT - 1)));
		length = skb_shinfo(skb)->gso_size;
		txbd1->tx_bd_mss = cpu_to_le32(length);
		length += hdr_len;
	} else if (skb->ip_summed == CHECKSUM_PARTIAL) {
		txbd1->tx_bd_hsize_lflags =
			cpu_to_le32(TX_BD_FLAGS_TCP_UDP_CHKSUM);
		txbd1->tx_bd_mss = 0;
	}

	length >>= 9;
	flags |= bnxt_lhint_arr[length];
	txbd->tx_bd_len_flags_type = cpu_to_le32(flags);

	txbd1->tx_bd_cfa_meta = cpu_to_le32(vlan_tag_flags);
	txbd1->tx_bd_cfa_action =
			cpu_to_le32(cfa_action << TX_BD_CFA_ACTION_SHIFT);
	for (i = 0; i < last_frag; i++) {
		skb_frag_t *frag = &skb_shinfo(skb)->frags[i];

		prod = NEXT_TX(prod);
		txbd = &txr->tx_desc_ring[TX_RING(prod)][TX_IDX(prod)];

		len = skb_frag_size(frag);
		mapping = skb_frag_dma_map(&pdev->dev, frag, 0, len,
					   DMA_TO_DEVICE);

		if (unlikely(dma_mapping_error(&pdev->dev, mapping)))
			goto tx_dma_error;

		tx_buf = &txr->tx_buf_ring[prod];
		dma_unmap_addr_set(tx_buf, mapping, mapping);

		txbd->tx_bd_haddr = cpu_to_le64(mapping);

		flags = len << TX_BD_LEN_SHIFT;
		txbd->tx_bd_len_flags_type = cpu_to_le32(flags);
	}

	flags &= ~TX_BD_LEN;
	txbd->tx_bd_len_flags_type =
		cpu_to_le32(((len + pad) << TX_BD_LEN_SHIFT) | flags |
			    TX_BD_FLAGS_PACKET_END);

	netdev_tx_sent_queue(txq, skb->len);

	/* Sync BD data before updating doorbell */
	wmb();

	prod = NEXT_TX(prod);
	txr->tx_prod = prod;

	if (!skb->xmit_more || netif_xmit_stopped(txq))
		bnxt_db_write(bp, txr->tx_doorbell, DB_KEY_TX | prod);

tx_done:

	mmiowb();

	if (unlikely(bnxt_tx_avail(bp, txr) <= MAX_SKB_FRAGS + 1)) {
		if (skb->xmit_more && !tx_buf->is_push)
			bnxt_db_write(bp, txr->tx_doorbell, DB_KEY_TX | prod);

		netif_tx_stop_queue(txq);

		/* netif_tx_stop_queue() must be done before checking
		 * tx index in bnxt_tx_avail() below, because in
		 * bnxt_tx_int(), we update tx index before checking for
		 * netif_tx_queue_stopped().
		 */
		smp_mb();
		if (bnxt_tx_avail(bp, txr) > bp->tx_wake_thresh)
			netif_tx_wake_queue(txq);
	}
	return NETDEV_TX_OK;

tx_dma_error:
	last_frag = i;

	/* start back at beginning and unmap skb */
	prod = txr->tx_prod;
	tx_buf = &txr->tx_buf_ring[prod];
	tx_buf->skb = NULL;
	dma_unmap_single(&pdev->dev, dma_unmap_addr(tx_buf, mapping),
			 skb_headlen(skb), PCI_DMA_TODEVICE);
	prod = NEXT_TX(prod);

	/* unmap remaining mapped pages */
	for (i = 0; i < last_frag; i++) {
		prod = NEXT_TX(prod);
		tx_buf = &txr->tx_buf_ring[prod];
		dma_unmap_page(&pdev->dev, dma_unmap_addr(tx_buf, mapping),
			       skb_frag_size(&skb_shinfo(skb)->frags[i]),
			       PCI_DMA_TODEVICE);
	}

	dev_kfree_skb_any(skb);
	return NETDEV_TX_OK;
}

static void bnxt_tx_int(struct bnxt *bp, struct bnxt_napi *bnapi, int nr_pkts)
{
	struct bnxt_tx_ring_info *txr = bnapi->tx_ring;
	struct netdev_queue *txq = netdev_get_tx_queue(bp->dev, txr->txq_index);
	u16 cons = txr->tx_cons;
	struct pci_dev *pdev = bp->pdev;
	int i;
	unsigned int tx_bytes = 0;

	for (i = 0; i < nr_pkts; i++) {
		struct bnxt_sw_tx_bd *tx_buf;
		struct sk_buff *skb;
		int j, last;

		tx_buf = &txr->tx_buf_ring[cons];
		cons = NEXT_TX(cons);
		skb = tx_buf->skb;
		tx_buf->skb = NULL;

		if (tx_buf->is_push) {
			tx_buf->is_push = 0;
			goto next_tx_int;
		}

		dma_unmap_single(&pdev->dev, dma_unmap_addr(tx_buf, mapping),
				 skb_headlen(skb), PCI_DMA_TODEVICE);
		last = tx_buf->nr_frags;

		for (j = 0; j < last; j++) {
			cons = NEXT_TX(cons);
			tx_buf = &txr->tx_buf_ring[cons];
			dma_unmap_page(
				&pdev->dev,
				dma_unmap_addr(tx_buf, mapping),
				skb_frag_size(&skb_shinfo(skb)->frags[j]),
				PCI_DMA_TODEVICE);
		}

next_tx_int:
		cons = NEXT_TX(cons);

		tx_bytes += skb->len;
		dev_kfree_skb_any(skb);
	}

	netdev_tx_completed_queue(txq, nr_pkts, tx_bytes);
	txr->tx_cons = cons;

	/* Need to make the tx_cons update visible to bnxt_start_xmit()
	 * before checking for netif_tx_queue_stopped().  Without the
	 * memory barrier, there is a small possibility that bnxt_start_xmit()
	 * will miss it and cause the queue to be stopped forever.
	 */
	smp_mb();

	if (unlikely(netif_tx_queue_stopped(txq)) &&
	    (bnxt_tx_avail(bp, txr) > bp->tx_wake_thresh)) {
		__netif_tx_lock(txq, smp_processor_id());
		if (netif_tx_queue_stopped(txq) &&
		    bnxt_tx_avail(bp, txr) > bp->tx_wake_thresh &&
		    txr->dev_state != BNXT_DEV_STATE_CLOSING)
			netif_tx_wake_queue(txq);
		__netif_tx_unlock(txq);
	}
}

static struct page *__bnxt_alloc_rx_page(struct bnxt *bp, dma_addr_t *mapping,
					 gfp_t gfp)
{
	struct device *dev = &bp->pdev->dev;
	struct page *page;

	page = alloc_page(gfp);
	if (!page)
		return NULL;

	*mapping = dma_map_page_attrs(dev, page, 0, PAGE_SIZE, bp->rx_dir,
				      DMA_ATTR_WEAK_ORDERING);
	if (dma_mapping_error(dev, *mapping)) {
		__free_page(page);
		return NULL;
	}
	*mapping += bp->rx_dma_offset;
	return page;
}

static inline u8 *__bnxt_alloc_rx_data(struct bnxt *bp, dma_addr_t *mapping,
				       gfp_t gfp)
{
	u8 *data;
	struct pci_dev *pdev = bp->pdev;

	data = kmalloc(bp->rx_buf_size, gfp);
	if (!data)
		return NULL;

	*mapping = dma_map_single_attrs(&pdev->dev, data + bp->rx_dma_offset,
					bp->rx_buf_use_size, bp->rx_dir,
					DMA_ATTR_WEAK_ORDERING);

	if (dma_mapping_error(&pdev->dev, *mapping)) {
		kfree(data);
		data = NULL;
	}
	return data;
}

int bnxt_alloc_rx_data(struct bnxt *bp, struct bnxt_rx_ring_info *rxr,
		       u16 prod, gfp_t gfp)
{
	struct rx_bd *rxbd = &rxr->rx_desc_ring[RX_RING(prod)][RX_IDX(prod)];
	struct bnxt_sw_rx_bd *rx_buf = &rxr->rx_buf_ring[prod];
	dma_addr_t mapping;

	if (BNXT_RX_PAGE_MODE(bp)) {
		struct page *page = __bnxt_alloc_rx_page(bp, &mapping, gfp);

		if (!page)
			return -ENOMEM;

		rx_buf->data = page;
		rx_buf->data_ptr = page_address(page) + bp->rx_offset;
	} else {
		u8 *data = __bnxt_alloc_rx_data(bp, &mapping, gfp);

		if (!data)
			return -ENOMEM;

		rx_buf->data = data;
		rx_buf->data_ptr = data + bp->rx_offset;
	}
	rx_buf->mapping = mapping;

	rxbd->rx_bd_haddr = cpu_to_le64(mapping);
	return 0;
}

void bnxt_reuse_rx_data(struct bnxt_rx_ring_info *rxr, u16 cons, void *data)
{
	u16 prod = rxr->rx_prod;
	struct bnxt_sw_rx_bd *cons_rx_buf, *prod_rx_buf;
	struct rx_bd *cons_bd, *prod_bd;

	prod_rx_buf = &rxr->rx_buf_ring[prod];
	cons_rx_buf = &rxr->rx_buf_ring[cons];

	prod_rx_buf->data = data;
	prod_rx_buf->data_ptr = cons_rx_buf->data_ptr;

	prod_rx_buf->mapping = cons_rx_buf->mapping;

	prod_bd = &rxr->rx_desc_ring[RX_RING(prod)][RX_IDX(prod)];
	cons_bd = &rxr->rx_desc_ring[RX_RING(cons)][RX_IDX(cons)];

	prod_bd->rx_bd_haddr = cons_bd->rx_bd_haddr;
}

static inline u16 bnxt_find_next_agg_idx(struct bnxt_rx_ring_info *rxr, u16 idx)
{
	u16 next, max = rxr->rx_agg_bmap_size;

	next = find_next_zero_bit(rxr->rx_agg_bmap, max, idx);
	if (next >= max)
		next = find_first_zero_bit(rxr->rx_agg_bmap, max);
	return next;
}

static inline int bnxt_alloc_rx_page(struct bnxt *bp,
				     struct bnxt_rx_ring_info *rxr,
				     u16 prod, gfp_t gfp)
{
	struct rx_bd *rxbd =
		&rxr->rx_agg_desc_ring[RX_RING(prod)][RX_IDX(prod)];
	struct bnxt_sw_rx_agg_bd *rx_agg_buf;
	struct pci_dev *pdev = bp->pdev;
	struct page *page;
	dma_addr_t mapping;
	u16 sw_prod = rxr->rx_sw_agg_prod;
	unsigned int offset = 0;

	if (PAGE_SIZE > BNXT_RX_PAGE_SIZE) {
		page = rxr->rx_page;
		if (!page) {
			page = alloc_page(gfp);
			if (!page)
				return -ENOMEM;
			rxr->rx_page = page;
			rxr->rx_page_offset = 0;
		}
		offset = rxr->rx_page_offset;
		rxr->rx_page_offset += BNXT_RX_PAGE_SIZE;
		if (rxr->rx_page_offset == PAGE_SIZE)
			rxr->rx_page = NULL;
		else
			get_page(page);
	} else {
		page = alloc_page(gfp);
		if (!page)
			return -ENOMEM;
	}

	mapping = dma_map_page_attrs(&pdev->dev, page, offset,
				     BNXT_RX_PAGE_SIZE, PCI_DMA_FROMDEVICE,
				     DMA_ATTR_WEAK_ORDERING);
	if (dma_mapping_error(&pdev->dev, mapping)) {
		__free_page(page);
		return -EIO;
	}

	if (unlikely(test_bit(sw_prod, rxr->rx_agg_bmap)))
		sw_prod = bnxt_find_next_agg_idx(rxr, sw_prod);

	__set_bit(sw_prod, rxr->rx_agg_bmap);
	rx_agg_buf = &rxr->rx_agg_ring[sw_prod];
	rxr->rx_sw_agg_prod = NEXT_RX_AGG(sw_prod);

	rx_agg_buf->page = page;
	rx_agg_buf->offset = offset;
	rx_agg_buf->mapping = mapping;
	rxbd->rx_bd_haddr = cpu_to_le64(mapping);
	rxbd->rx_bd_opaque = sw_prod;
	return 0;
}

static void bnxt_reuse_rx_agg_bufs(struct bnxt_napi *bnapi, u16 cp_cons,
				   u32 agg_bufs)
{
	struct bnxt *bp = bnapi->bp;
	struct bnxt_cp_ring_info *cpr = &bnapi->cp_ring;
	struct bnxt_rx_ring_info *rxr = bnapi->rx_ring;
	u16 prod = rxr->rx_agg_prod;
	u16 sw_prod = rxr->rx_sw_agg_prod;
	u32 i;

	for (i = 0; i < agg_bufs; i++) {
		u16 cons;
		struct rx_agg_cmp *agg;
		struct bnxt_sw_rx_agg_bd *cons_rx_buf, *prod_rx_buf;
		struct rx_bd *prod_bd;
		struct page *page;

		agg = (struct rx_agg_cmp *)
			&cpr->cp_desc_ring[CP_RING(cp_cons)][CP_IDX(cp_cons)];
		cons = agg->rx_agg_cmp_opaque;
		__clear_bit(cons, rxr->rx_agg_bmap);

		if (unlikely(test_bit(sw_prod, rxr->rx_agg_bmap)))
			sw_prod = bnxt_find_next_agg_idx(rxr, sw_prod);

		__set_bit(sw_prod, rxr->rx_agg_bmap);
		prod_rx_buf = &rxr->rx_agg_ring[sw_prod];
		cons_rx_buf = &rxr->rx_agg_ring[cons];

		/* It is possible for sw_prod to be equal to cons, so
		 * set cons_rx_buf->page to NULL first.
		 */
		page = cons_rx_buf->page;
		cons_rx_buf->page = NULL;
		prod_rx_buf->page = page;
		prod_rx_buf->offset = cons_rx_buf->offset;

		prod_rx_buf->mapping = cons_rx_buf->mapping;

		prod_bd = &rxr->rx_agg_desc_ring[RX_RING(prod)][RX_IDX(prod)];

		prod_bd->rx_bd_haddr = cpu_to_le64(cons_rx_buf->mapping);
		prod_bd->rx_bd_opaque = sw_prod;

		prod = NEXT_RX_AGG(prod);
		sw_prod = NEXT_RX_AGG(sw_prod);
		cp_cons = NEXT_CMP(cp_cons);
	}
	rxr->rx_agg_prod = prod;
	rxr->rx_sw_agg_prod = sw_prod;
}

static struct sk_buff *bnxt_rx_page_skb(struct bnxt *bp,
					struct bnxt_rx_ring_info *rxr,
					u16 cons, void *data, u8 *data_ptr,
					dma_addr_t dma_addr,
					unsigned int offset_and_len)
{
	unsigned int payload = offset_and_len >> 16;
	unsigned int len = offset_and_len & 0xffff;
	struct skb_frag_struct *frag;
	struct page *page = data;
	u16 prod = rxr->rx_prod;
	struct sk_buff *skb;
	int off, err;

	err = bnxt_alloc_rx_data(bp, rxr, prod, GFP_ATOMIC);
	if (unlikely(err)) {
		bnxt_reuse_rx_data(rxr, cons, data);
		return NULL;
	}
	dma_addr -= bp->rx_dma_offset;
	dma_unmap_page_attrs(&bp->pdev->dev, dma_addr, PAGE_SIZE, bp->rx_dir,
			     DMA_ATTR_WEAK_ORDERING);

	if (unlikely(!payload))
		payload = eth_get_headlen(data_ptr, len);

	skb = napi_alloc_skb(&rxr->bnapi->napi, payload);
	if (!skb) {
		__free_page(page);
		return NULL;
	}

	off = (void *)data_ptr - page_address(page);
	skb_add_rx_frag(skb, 0, page, off, len, PAGE_SIZE);
	memcpy(skb->data - NET_IP_ALIGN, data_ptr - NET_IP_ALIGN,
	       payload + NET_IP_ALIGN);

	frag = &skb_shinfo(skb)->frags[0];
	skb_frag_size_sub(frag, payload);
	frag->page_offset += payload;
	skb->data_len -= payload;
	skb->tail += payload;

	return skb;
}

static struct sk_buff *bnxt_rx_skb(struct bnxt *bp,
				   struct bnxt_rx_ring_info *rxr, u16 cons,
				   void *data, u8 *data_ptr,
				   dma_addr_t dma_addr,
				   unsigned int offset_and_len)
{
	u16 prod = rxr->rx_prod;
	struct sk_buff *skb;
	int err;

	err = bnxt_alloc_rx_data(bp, rxr, prod, GFP_ATOMIC);
	if (unlikely(err)) {
		bnxt_reuse_rx_data(rxr, cons, data);
		return NULL;
	}

	skb = build_skb(data, 0);
	dma_unmap_single_attrs(&bp->pdev->dev, dma_addr, bp->rx_buf_use_size,
			       bp->rx_dir, DMA_ATTR_WEAK_ORDERING);
	if (!skb) {
		kfree(data);
		return NULL;
	}

	skb_reserve(skb, bp->rx_offset);
	skb_put(skb, offset_and_len & 0xffff);
	return skb;
}

static struct sk_buff *bnxt_rx_pages(struct bnxt *bp, struct bnxt_napi *bnapi,
				     struct sk_buff *skb, u16 cp_cons,
				     u32 agg_bufs)
{
	struct pci_dev *pdev = bp->pdev;
	struct bnxt_cp_ring_info *cpr = &bnapi->cp_ring;
	struct bnxt_rx_ring_info *rxr = bnapi->rx_ring;
	u16 prod = rxr->rx_agg_prod;
	u32 i;

	for (i = 0; i < agg_bufs; i++) {
		u16 cons, frag_len;
		struct rx_agg_cmp *agg;
		struct bnxt_sw_rx_agg_bd *cons_rx_buf;
		struct page *page;
		dma_addr_t mapping;

		agg = (struct rx_agg_cmp *)
			&cpr->cp_desc_ring[CP_RING(cp_cons)][CP_IDX(cp_cons)];
		cons = agg->rx_agg_cmp_opaque;
		frag_len = (le32_to_cpu(agg->rx_agg_cmp_len_flags_type) &
			    RX_AGG_CMP_LEN) >> RX_AGG_CMP_LEN_SHIFT;

		cons_rx_buf = &rxr->rx_agg_ring[cons];
		skb_fill_page_desc(skb, i, cons_rx_buf->page,
				   cons_rx_buf->offset, frag_len);
		__clear_bit(cons, rxr->rx_agg_bmap);

		/* It is possible for bnxt_alloc_rx_page() to allocate
		 * a sw_prod index that equals the cons index, so we
		 * need to clear the cons entry now.
		 */
		mapping = cons_rx_buf->mapping;
		page = cons_rx_buf->page;
		cons_rx_buf->page = NULL;

		if (bnxt_alloc_rx_page(bp, rxr, prod, GFP_ATOMIC) != 0) {
			struct skb_shared_info *shinfo;
			unsigned int nr_frags;

			shinfo = skb_shinfo(skb);
			nr_frags = --shinfo->nr_frags;
			__skb_frag_set_page(&shinfo->frags[nr_frags], NULL);

			dev_kfree_skb(skb);

			cons_rx_buf->page = page;

			/* Update prod since possibly some pages have been
			 * allocated already.
			 */
			rxr->rx_agg_prod = prod;
			bnxt_reuse_rx_agg_bufs(bnapi, cp_cons, agg_bufs - i);
			return NULL;
		}

		dma_unmap_page_attrs(&pdev->dev, mapping, BNXT_RX_PAGE_SIZE,
				     PCI_DMA_FROMDEVICE,
				     DMA_ATTR_WEAK_ORDERING);

		skb->data_len += frag_len;
		skb->len += frag_len;
		skb->truesize += PAGE_SIZE;

		prod = NEXT_RX_AGG(prod);
		cp_cons = NEXT_CMP(cp_cons);
	}
	rxr->rx_agg_prod = prod;
	return skb;
}

static int bnxt_agg_bufs_valid(struct bnxt *bp, struct bnxt_cp_ring_info *cpr,
			       u8 agg_bufs, u32 *raw_cons)
{
	u16 last;
	struct rx_agg_cmp *agg;

	*raw_cons = ADV_RAW_CMP(*raw_cons, agg_bufs);
	last = RING_CMP(*raw_cons);
	agg = (struct rx_agg_cmp *)
		&cpr->cp_desc_ring[CP_RING(last)][CP_IDX(last)];
	return RX_AGG_CMP_VALID(agg, *raw_cons);
}

static inline struct sk_buff *bnxt_copy_skb(struct bnxt_napi *bnapi, u8 *data,
					    unsigned int len,
					    dma_addr_t mapping)
{
	struct bnxt *bp = bnapi->bp;
	struct pci_dev *pdev = bp->pdev;
	struct sk_buff *skb;

	skb = napi_alloc_skb(&bnapi->napi, len);
	if (!skb)
		return NULL;

	dma_sync_single_for_cpu(&pdev->dev, mapping, bp->rx_copy_thresh,
				bp->rx_dir);

	memcpy(skb->data - NET_IP_ALIGN, data - NET_IP_ALIGN,
	       len + NET_IP_ALIGN);

	dma_sync_single_for_device(&pdev->dev, mapping, bp->rx_copy_thresh,
				   bp->rx_dir);

	skb_put(skb, len);
	return skb;
}

static int bnxt_discard_rx(struct bnxt *bp, struct bnxt_napi *bnapi,
			   u32 *raw_cons, void *cmp)
{
	struct bnxt_cp_ring_info *cpr = &bnapi->cp_ring;
	struct rx_cmp *rxcmp = cmp;
	u32 tmp_raw_cons = *raw_cons;
	u8 cmp_type, agg_bufs = 0;

	cmp_type = RX_CMP_TYPE(rxcmp);

	if (cmp_type == CMP_TYPE_RX_L2_CMP) {
		agg_bufs = (le32_to_cpu(rxcmp->rx_cmp_misc_v1) &
			    RX_CMP_AGG_BUFS) >>
			   RX_CMP_AGG_BUFS_SHIFT;
	} else if (cmp_type == CMP_TYPE_RX_L2_TPA_END_CMP) {
		struct rx_tpa_end_cmp *tpa_end = cmp;

		agg_bufs = (le32_to_cpu(tpa_end->rx_tpa_end_cmp_misc_v1) &
			    RX_TPA_END_CMP_AGG_BUFS) >>
			   RX_TPA_END_CMP_AGG_BUFS_SHIFT;
	}

	if (agg_bufs) {
		if (!bnxt_agg_bufs_valid(bp, cpr, agg_bufs, &tmp_raw_cons))
			return -EBUSY;
	}
	*raw_cons = tmp_raw_cons;
	return 0;
}

static void bnxt_queue_sp_work(struct bnxt *bp)
{
	if (BNXT_PF(bp))
		queue_work(bnxt_pf_wq, &bp->sp_task);
	else
		schedule_work(&bp->sp_task);
}

static void bnxt_cancel_sp_work(struct bnxt *bp)
{
	if (BNXT_PF(bp))
		flush_workqueue(bnxt_pf_wq);
	else
		cancel_work_sync(&bp->sp_task);
}

static void bnxt_sched_reset(struct bnxt *bp, struct bnxt_rx_ring_info *rxr)
{
	if (!rxr->bnapi->in_reset) {
		rxr->bnapi->in_reset = true;
		set_bit(BNXT_RESET_TASK_SP_EVENT, &bp->sp_event);
		bnxt_queue_sp_work(bp);
	}
	rxr->rx_next_cons = 0xffff;
}

static void bnxt_tpa_start(struct bnxt *bp, struct bnxt_rx_ring_info *rxr,
			   struct rx_tpa_start_cmp *tpa_start,
			   struct rx_tpa_start_cmp_ext *tpa_start1)
{
	u8 agg_id = TPA_START_AGG_ID(tpa_start);
	u16 cons, prod;
	struct bnxt_tpa_info *tpa_info;
	struct bnxt_sw_rx_bd *cons_rx_buf, *prod_rx_buf;
	struct rx_bd *prod_bd;
	dma_addr_t mapping;

	cons = tpa_start->rx_tpa_start_cmp_opaque;
	prod = rxr->rx_prod;
	cons_rx_buf = &rxr->rx_buf_ring[cons];
	prod_rx_buf = &rxr->rx_buf_ring[prod];
	tpa_info = &rxr->rx_tpa[agg_id];

	if (unlikely(cons != rxr->rx_next_cons)) {
		bnxt_sched_reset(bp, rxr);
		return;
	}
	/* Store cfa_code in tpa_info to use in tpa_end
	 * completion processing.
	 */
	tpa_info->cfa_code = TPA_START_CFA_CODE(tpa_start1);
	prod_rx_buf->data = tpa_info->data;
	prod_rx_buf->data_ptr = tpa_info->data_ptr;

	mapping = tpa_info->mapping;
	prod_rx_buf->mapping = mapping;

	prod_bd = &rxr->rx_desc_ring[RX_RING(prod)][RX_IDX(prod)];

	prod_bd->rx_bd_haddr = cpu_to_le64(mapping);

	tpa_info->data = cons_rx_buf->data;
	tpa_info->data_ptr = cons_rx_buf->data_ptr;
	cons_rx_buf->data = NULL;
	tpa_info->mapping = cons_rx_buf->mapping;

	tpa_info->len =
		le32_to_cpu(tpa_start->rx_tpa_start_cmp_len_flags_type) >>
				RX_TPA_START_CMP_LEN_SHIFT;
	if (likely(TPA_START_HASH_VALID(tpa_start))) {
		u32 hash_type = TPA_START_HASH_TYPE(tpa_start);

		tpa_info->hash_type = PKT_HASH_TYPE_L4;
		tpa_info->gso_type = SKB_GSO_TCPV4;
		/* RSS profiles 1 and 3 with extract code 0 for inner 4-tuple */
		if (hash_type == 3)
			tpa_info->gso_type = SKB_GSO_TCPV6;
		tpa_info->rss_hash =
			le32_to_cpu(tpa_start->rx_tpa_start_cmp_rss_hash);
	} else {
		tpa_info->hash_type = PKT_HASH_TYPE_NONE;
		tpa_info->gso_type = 0;
		if (netif_msg_rx_err(bp))
			netdev_warn(bp->dev, "TPA packet without valid hash\n");
	}
	tpa_info->flags2 = le32_to_cpu(tpa_start1->rx_tpa_start_cmp_flags2);
	tpa_info->metadata = le32_to_cpu(tpa_start1->rx_tpa_start_cmp_metadata);
	tpa_info->hdr_info = le32_to_cpu(tpa_start1->rx_tpa_start_cmp_hdr_info);

	rxr->rx_prod = NEXT_RX(prod);
	cons = NEXT_RX(cons);
	rxr->rx_next_cons = NEXT_RX(cons);
	cons_rx_buf = &rxr->rx_buf_ring[cons];

	bnxt_reuse_rx_data(rxr, cons, cons_rx_buf->data);
	rxr->rx_prod = NEXT_RX(rxr->rx_prod);
	cons_rx_buf->data = NULL;
}

static void bnxt_abort_tpa(struct bnxt *bp, struct bnxt_napi *bnapi,
			   u16 cp_cons, u32 agg_bufs)
{
	if (agg_bufs)
		bnxt_reuse_rx_agg_bufs(bnapi, cp_cons, agg_bufs);
}

static struct sk_buff *bnxt_gro_func_5731x(struct bnxt_tpa_info *tpa_info,
					   int payload_off, int tcp_ts,
					   struct sk_buff *skb)
{
#ifdef CONFIG_INET
	struct tcphdr *th;
	int len, nw_off;
	u16 outer_ip_off, inner_ip_off, inner_mac_off;
	u32 hdr_info = tpa_info->hdr_info;
	bool loopback = false;

	inner_ip_off = BNXT_TPA_INNER_L3_OFF(hdr_info);
	inner_mac_off = BNXT_TPA_INNER_L2_OFF(hdr_info);
	outer_ip_off = BNXT_TPA_OUTER_L3_OFF(hdr_info);

	/* If the packet is an internal loopback packet, the offsets will
	 * have an extra 4 bytes.
	 */
	if (inner_mac_off == 4) {
		loopback = true;
	} else if (inner_mac_off > 4) {
		__be16 proto = *((__be16 *)(skb->data + inner_ip_off -
					    ETH_HLEN - 2));

		/* We only support inner iPv4/ipv6.  If we don't see the
		 * correct protocol ID, it must be a loopback packet where
		 * the offsets are off by 4.
		 */
		if (proto != htons(ETH_P_IP) && proto != htons(ETH_P_IPV6))
			loopback = true;
	}
	if (loopback) {
		/* internal loopback packet, subtract all offsets by 4 */
		inner_ip_off -= 4;
		inner_mac_off -= 4;
		outer_ip_off -= 4;
	}

	nw_off = inner_ip_off - ETH_HLEN;
	skb_set_network_header(skb, nw_off);
	if (tpa_info->flags2 & RX_TPA_START_CMP_FLAGS2_IP_TYPE) {
		struct ipv6hdr *iph = ipv6_hdr(skb);

		skb_set_transport_header(skb, nw_off + sizeof(struct ipv6hdr));
		len = skb->len - skb_transport_offset(skb);
		th = tcp_hdr(skb);
		th->check = ~tcp_v6_check(len, &iph->saddr, &iph->daddr, 0);
	} else {
		struct iphdr *iph = ip_hdr(skb);

		skb_set_transport_header(skb, nw_off + sizeof(struct iphdr));
		len = skb->len - skb_transport_offset(skb);
		th = tcp_hdr(skb);
		th->check = ~tcp_v4_check(len, iph->saddr, iph->daddr, 0);
	}

	if (inner_mac_off) { /* tunnel */
		struct udphdr *uh = NULL;
		__be16 proto = *((__be16 *)(skb->data + outer_ip_off -
					    ETH_HLEN - 2));

		if (proto == htons(ETH_P_IP)) {
			struct iphdr *iph = (struct iphdr *)skb->data;

			if (iph->protocol == IPPROTO_UDP)
				uh = (struct udphdr *)(iph + 1);
		} else {
			struct ipv6hdr *iph = (struct ipv6hdr *)skb->data;

			if (iph->nexthdr == IPPROTO_UDP)
				uh = (struct udphdr *)(iph + 1);
		}
		if (uh) {
			if (uh->check)
				skb_shinfo(skb)->gso_type |=
					SKB_GSO_UDP_TUNNEL_CSUM;
			else
				skb_shinfo(skb)->gso_type |= SKB_GSO_UDP_TUNNEL;
		}
	}
#endif
	return skb;
}

#define BNXT_IPV4_HDR_SIZE	(sizeof(struct iphdr) + sizeof(struct tcphdr))
#define BNXT_IPV6_HDR_SIZE	(sizeof(struct ipv6hdr) + sizeof(struct tcphdr))

static struct sk_buff *bnxt_gro_func_5730x(struct bnxt_tpa_info *tpa_info,
					   int payload_off, int tcp_ts,
					   struct sk_buff *skb)
{
#ifdef CONFIG_INET
	struct tcphdr *th;
	int len, nw_off, tcp_opt_len = 0;

	if (tcp_ts)
		tcp_opt_len = 12;

	if (tpa_info->gso_type == SKB_GSO_TCPV4) {
		struct iphdr *iph;

		nw_off = payload_off - BNXT_IPV4_HDR_SIZE - tcp_opt_len -
			 ETH_HLEN;
		skb_set_network_header(skb, nw_off);
		iph = ip_hdr(skb);
		skb_set_transport_header(skb, nw_off + sizeof(struct iphdr));
		len = skb->len - skb_transport_offset(skb);
		th = tcp_hdr(skb);
		th->check = ~tcp_v4_check(len, iph->saddr, iph->daddr, 0);
	} else if (tpa_info->gso_type == SKB_GSO_TCPV6) {
		struct ipv6hdr *iph;

		nw_off = payload_off - BNXT_IPV6_HDR_SIZE - tcp_opt_len -
			 ETH_HLEN;
		skb_set_network_header(skb, nw_off);
		iph = ipv6_hdr(skb);
		skb_set_transport_header(skb, nw_off + sizeof(struct ipv6hdr));
		len = skb->len - skb_transport_offset(skb);
		th = tcp_hdr(skb);
		th->check = ~tcp_v6_check(len, &iph->saddr, &iph->daddr, 0);
	} else {
		dev_kfree_skb_any(skb);
		return NULL;
	}

	if (nw_off) { /* tunnel */
		struct udphdr *uh = NULL;

		if (skb->protocol == htons(ETH_P_IP)) {
			struct iphdr *iph = (struct iphdr *)skb->data;

			if (iph->protocol == IPPROTO_UDP)
				uh = (struct udphdr *)(iph + 1);
		} else {
			struct ipv6hdr *iph = (struct ipv6hdr *)skb->data;

			if (iph->nexthdr == IPPROTO_UDP)
				uh = (struct udphdr *)(iph + 1);
		}
		if (uh) {
			if (uh->check)
				skb_shinfo(skb)->gso_type |=
					SKB_GSO_UDP_TUNNEL_CSUM;
			else
				skb_shinfo(skb)->gso_type |= SKB_GSO_UDP_TUNNEL;
		}
	}
#endif
	return skb;
}

static inline struct sk_buff *bnxt_gro_skb(struct bnxt *bp,
					   struct bnxt_tpa_info *tpa_info,
					   struct rx_tpa_end_cmp *tpa_end,
					   struct rx_tpa_end_cmp_ext *tpa_end1,
					   struct sk_buff *skb)
{
#ifdef CONFIG_INET
	int payload_off;
	u16 segs;

	segs = TPA_END_TPA_SEGS(tpa_end);
	if (segs == 1)
		return skb;

	NAPI_GRO_CB(skb)->count = segs;
	skb_shinfo(skb)->gso_size =
		le32_to_cpu(tpa_end1->rx_tpa_end_cmp_seg_len);
	skb_shinfo(skb)->gso_type = tpa_info->gso_type;
	payload_off = (le32_to_cpu(tpa_end->rx_tpa_end_cmp_misc_v1) &
		       RX_TPA_END_CMP_PAYLOAD_OFFSET) >>
		      RX_TPA_END_CMP_PAYLOAD_OFFSET_SHIFT;
	skb = bp->gro_func(tpa_info, payload_off, TPA_END_GRO_TS(tpa_end), skb);
	if (likely(skb))
		tcp_gro_complete(skb);
#endif
	return skb;
}

/* Given the cfa_code of a received packet determine which
 * netdev (vf-rep or PF) the packet is destined to.
 */
static struct net_device *bnxt_get_pkt_dev(struct bnxt *bp, u16 cfa_code)
{
	struct net_device *dev = bnxt_get_vf_rep(bp, cfa_code);

	/* if vf-rep dev is NULL, the must belongs to the PF */
	return dev ? dev : bp->dev;
}

static inline struct sk_buff *bnxt_tpa_end(struct bnxt *bp,
					   struct bnxt_napi *bnapi,
					   u32 *raw_cons,
					   struct rx_tpa_end_cmp *tpa_end,
					   struct rx_tpa_end_cmp_ext *tpa_end1,
					   u8 *event)
{
	struct bnxt_cp_ring_info *cpr = &bnapi->cp_ring;
	struct bnxt_rx_ring_info *rxr = bnapi->rx_ring;
	u8 agg_id = TPA_END_AGG_ID(tpa_end);
	u8 *data_ptr, agg_bufs;
	u16 cp_cons = RING_CMP(*raw_cons);
	unsigned int len;
	struct bnxt_tpa_info *tpa_info;
	dma_addr_t mapping;
	struct sk_buff *skb;
	void *data;

	if (unlikely(bnapi->in_reset)) {
		int rc = bnxt_discard_rx(bp, bnapi, raw_cons, tpa_end);

		if (rc < 0)
			return ERR_PTR(-EBUSY);
		return NULL;
	}

	tpa_info = &rxr->rx_tpa[agg_id];
	data = tpa_info->data;
	data_ptr = tpa_info->data_ptr;
	prefetch(data_ptr);
	len = tpa_info->len;
	mapping = tpa_info->mapping;

	agg_bufs = (le32_to_cpu(tpa_end->rx_tpa_end_cmp_misc_v1) &
		    RX_TPA_END_CMP_AGG_BUFS) >> RX_TPA_END_CMP_AGG_BUFS_SHIFT;

	if (agg_bufs) {
		if (!bnxt_agg_bufs_valid(bp, cpr, agg_bufs, raw_cons))
			return ERR_PTR(-EBUSY);

		*event |= BNXT_AGG_EVENT;
		cp_cons = NEXT_CMP(cp_cons);
	}

	if (unlikely(agg_bufs > MAX_SKB_FRAGS || TPA_END_ERRORS(tpa_end1))) {
		bnxt_abort_tpa(bp, bnapi, cp_cons, agg_bufs);
		if (agg_bufs > MAX_SKB_FRAGS)
			netdev_warn(bp->dev, "TPA frags %d exceeded MAX_SKB_FRAGS %d\n",
				    agg_bufs, (int)MAX_SKB_FRAGS);
		return NULL;
	}

	if (len <= bp->rx_copy_thresh) {
		skb = bnxt_copy_skb(bnapi, data_ptr, len, mapping);
		if (!skb) {
			bnxt_abort_tpa(bp, bnapi, cp_cons, agg_bufs);
			return NULL;
		}
	} else {
		u8 *new_data;
		dma_addr_t new_mapping;

		new_data = __bnxt_alloc_rx_data(bp, &new_mapping, GFP_ATOMIC);
		if (!new_data) {
			bnxt_abort_tpa(bp, bnapi, cp_cons, agg_bufs);
			return NULL;
		}

		tpa_info->data = new_data;
		tpa_info->data_ptr = new_data + bp->rx_offset;
		tpa_info->mapping = new_mapping;

		skb = build_skb(data, 0);
		dma_unmap_single_attrs(&bp->pdev->dev, mapping,
				       bp->rx_buf_use_size, bp->rx_dir,
				       DMA_ATTR_WEAK_ORDERING);

		if (!skb) {
			kfree(data);
			bnxt_abort_tpa(bp, bnapi, cp_cons, agg_bufs);
			return NULL;
		}
		skb_reserve(skb, bp->rx_offset);
		skb_put(skb, len);
	}

	if (agg_bufs) {
		skb = bnxt_rx_pages(bp, bnapi, skb, cp_cons, agg_bufs);
		if (!skb) {
			/* Page reuse already handled by bnxt_rx_pages(). */
			return NULL;
		}
	}

	skb->protocol =
		eth_type_trans(skb, bnxt_get_pkt_dev(bp, tpa_info->cfa_code));

	if (tpa_info->hash_type != PKT_HASH_TYPE_NONE)
		skb_set_hash(skb, tpa_info->rss_hash, tpa_info->hash_type);

	if ((tpa_info->flags2 & RX_CMP_FLAGS2_META_FORMAT_VLAN) &&
	    (skb->dev->features & NETIF_F_HW_VLAN_CTAG_RX)) {
		u16 vlan_proto = tpa_info->metadata >>
			RX_CMP_FLAGS2_METADATA_TPID_SFT;
		u16 vtag = tpa_info->metadata & RX_CMP_FLAGS2_METADATA_VID_MASK;

		__vlan_hwaccel_put_tag(skb, htons(vlan_proto), vtag);
	}

	skb_checksum_none_assert(skb);
	if (likely(tpa_info->flags2 & RX_TPA_START_CMP_FLAGS2_L4_CS_CALC)) {
		skb->ip_summed = CHECKSUM_UNNECESSARY;
		skb->csum_level =
			(tpa_info->flags2 & RX_CMP_FLAGS2_T_L4_CS_CALC) >> 3;
	}

	if (TPA_END_GRO(tpa_end))
		skb = bnxt_gro_skb(bp, tpa_info, tpa_end, tpa_end1, skb);

	return skb;
}

static void bnxt_deliver_skb(struct bnxt *bp, struct bnxt_napi *bnapi,
			     struct sk_buff *skb)
{
	if (skb->dev != bp->dev) {
		/* this packet belongs to a vf-rep */
		bnxt_vf_rep_rx(bp, skb);
		return;
	}
	skb_record_rx_queue(skb, bnapi->index);
	napi_gro_receive(&bnapi->napi, skb);
}

/* returns the following:
 * 1       - 1 packet successfully received
 * 0       - successful TPA_START, packet not completed yet
 * -EBUSY  - completion ring does not have all the agg buffers yet
 * -ENOMEM - packet aborted due to out of memory
 * -EIO    - packet aborted due to hw error indicated in BD
 */
static int bnxt_rx_pkt(struct bnxt *bp, struct bnxt_napi *bnapi, u32 *raw_cons,
		       u8 *event)
{
	struct bnxt_cp_ring_info *cpr = &bnapi->cp_ring;
	struct bnxt_rx_ring_info *rxr = bnapi->rx_ring;
	struct net_device *dev = bp->dev;
	struct rx_cmp *rxcmp;
	struct rx_cmp_ext *rxcmp1;
	u32 tmp_raw_cons = *raw_cons;
	u16 cfa_code, cons, prod, cp_cons = RING_CMP(tmp_raw_cons);
	struct bnxt_sw_rx_bd *rx_buf;
	unsigned int len;
	u8 *data_ptr, agg_bufs, cmp_type;
	dma_addr_t dma_addr;
	struct sk_buff *skb;
	void *data;
	int rc = 0;
	u32 misc;

	rxcmp = (struct rx_cmp *)
			&cpr->cp_desc_ring[CP_RING(cp_cons)][CP_IDX(cp_cons)];

	tmp_raw_cons = NEXT_RAW_CMP(tmp_raw_cons);
	cp_cons = RING_CMP(tmp_raw_cons);
	rxcmp1 = (struct rx_cmp_ext *)
			&cpr->cp_desc_ring[CP_RING(cp_cons)][CP_IDX(cp_cons)];

	if (!RX_CMP_VALID(rxcmp1, tmp_raw_cons))
		return -EBUSY;

	cmp_type = RX_CMP_TYPE(rxcmp);

	prod = rxr->rx_prod;

	if (cmp_type == CMP_TYPE_RX_L2_TPA_START_CMP) {
		bnxt_tpa_start(bp, rxr, (struct rx_tpa_start_cmp *)rxcmp,
			       (struct rx_tpa_start_cmp_ext *)rxcmp1);

		*event |= BNXT_RX_EVENT;
		goto next_rx_no_prod;

	} else if (cmp_type == CMP_TYPE_RX_L2_TPA_END_CMP) {
		skb = bnxt_tpa_end(bp, bnapi, &tmp_raw_cons,
				   (struct rx_tpa_end_cmp *)rxcmp,
				   (struct rx_tpa_end_cmp_ext *)rxcmp1, event);

		if (IS_ERR(skb))
			return -EBUSY;

		rc = -ENOMEM;
		if (likely(skb)) {
			bnxt_deliver_skb(bp, bnapi, skb);
			rc = 1;
		}
		*event |= BNXT_RX_EVENT;
		goto next_rx_no_prod;
	}

	cons = rxcmp->rx_cmp_opaque;
	rx_buf = &rxr->rx_buf_ring[cons];
	data = rx_buf->data;
	data_ptr = rx_buf->data_ptr;
	if (unlikely(cons != rxr->rx_next_cons)) {
		int rc1 = bnxt_discard_rx(bp, bnapi, raw_cons, rxcmp);

		bnxt_sched_reset(bp, rxr);
		return rc1;
	}
	prefetch(data_ptr);

	misc = le32_to_cpu(rxcmp->rx_cmp_misc_v1);
	agg_bufs = (misc & RX_CMP_AGG_BUFS) >> RX_CMP_AGG_BUFS_SHIFT;

	if (agg_bufs) {
		if (!bnxt_agg_bufs_valid(bp, cpr, agg_bufs, &tmp_raw_cons))
			return -EBUSY;

		cp_cons = NEXT_CMP(cp_cons);
		*event |= BNXT_AGG_EVENT;
	}
	*event |= BNXT_RX_EVENT;

	rx_buf->data = NULL;
	if (rxcmp1->rx_cmp_cfa_code_errors_v2 & RX_CMP_L2_ERRORS) {
		bnxt_reuse_rx_data(rxr, cons, data);
		if (agg_bufs)
			bnxt_reuse_rx_agg_bufs(bnapi, cp_cons, agg_bufs);

		rc = -EIO;
		goto next_rx;
	}

	len = le32_to_cpu(rxcmp->rx_cmp_len_flags_type) >> RX_CMP_LEN_SHIFT;
	dma_addr = rx_buf->mapping;

	if (bnxt_rx_xdp(bp, rxr, cons, data, &data_ptr, &len, event)) {
		rc = 1;
		goto next_rx;
	}

	if (len <= bp->rx_copy_thresh) {
		skb = bnxt_copy_skb(bnapi, data_ptr, len, dma_addr);
		bnxt_reuse_rx_data(rxr, cons, data);
		if (!skb) {
			rc = -ENOMEM;
			goto next_rx;
		}
	} else {
		u32 payload;

		if (rx_buf->data_ptr == data_ptr)
			payload = misc & RX_CMP_PAYLOAD_OFFSET;
		else
			payload = 0;
		skb = bp->rx_skb_func(bp, rxr, cons, data, data_ptr, dma_addr,
				      payload | len);
		if (!skb) {
			rc = -ENOMEM;
			goto next_rx;
		}
	}

	if (agg_bufs) {
		skb = bnxt_rx_pages(bp, bnapi, skb, cp_cons, agg_bufs);
		if (!skb) {
			rc = -ENOMEM;
			goto next_rx;
		}
	}

	if (RX_CMP_HASH_VALID(rxcmp)) {
		u32 hash_type = RX_CMP_HASH_TYPE(rxcmp);
		enum pkt_hash_types type = PKT_HASH_TYPE_L4;

		/* RSS profiles 1 and 3 with extract code 0 for inner 4-tuple */
		if (hash_type != 1 && hash_type != 3)
			type = PKT_HASH_TYPE_L3;
		skb_set_hash(skb, le32_to_cpu(rxcmp->rx_cmp_rss_hash), type);
	}

	cfa_code = RX_CMP_CFA_CODE(rxcmp1);
	skb->protocol = eth_type_trans(skb, bnxt_get_pkt_dev(bp, cfa_code));

	if ((rxcmp1->rx_cmp_flags2 &
	     cpu_to_le32(RX_CMP_FLAGS2_META_FORMAT_VLAN)) &&
	    (skb->dev->features & NETIF_F_HW_VLAN_CTAG_RX)) {
		u32 meta_data = le32_to_cpu(rxcmp1->rx_cmp_meta_data);
		u16 vtag = meta_data & RX_CMP_FLAGS2_METADATA_VID_MASK;
		u16 vlan_proto = meta_data >> RX_CMP_FLAGS2_METADATA_TPID_SFT;

		__vlan_hwaccel_put_tag(skb, htons(vlan_proto), vtag);
	}

	skb_checksum_none_assert(skb);
	if (RX_CMP_L4_CS_OK(rxcmp1)) {
		if (dev->features & NETIF_F_RXCSUM) {
			skb->ip_summed = CHECKSUM_UNNECESSARY;
			skb->csum_level = RX_CMP_ENCAP(rxcmp1);
		}
	} else {
		if (rxcmp1->rx_cmp_cfa_code_errors_v2 & RX_CMP_L4_CS_ERR_BITS) {
			if (dev->features & NETIF_F_RXCSUM)
				cpr->rx_l4_csum_errors++;
		}
	}

	bnxt_deliver_skb(bp, bnapi, skb);
	rc = 1;

next_rx:
	rxr->rx_prod = NEXT_RX(prod);
	rxr->rx_next_cons = NEXT_RX(cons);

next_rx_no_prod:
	*raw_cons = tmp_raw_cons;

	return rc;
}

/* In netpoll mode, if we are using a combined completion ring, we need to
 * discard the rx packets and recycle the buffers.
 */
static int bnxt_force_rx_discard(struct bnxt *bp, struct bnxt_napi *bnapi,
				 u32 *raw_cons, u8 *event)
{
	struct bnxt_cp_ring_info *cpr = &bnapi->cp_ring;
	u32 tmp_raw_cons = *raw_cons;
	struct rx_cmp_ext *rxcmp1;
	struct rx_cmp *rxcmp;
	u16 cp_cons;
	u8 cmp_type;

	cp_cons = RING_CMP(tmp_raw_cons);
	rxcmp = (struct rx_cmp *)
			&cpr->cp_desc_ring[CP_RING(cp_cons)][CP_IDX(cp_cons)];

	tmp_raw_cons = NEXT_RAW_CMP(tmp_raw_cons);
	cp_cons = RING_CMP(tmp_raw_cons);
	rxcmp1 = (struct rx_cmp_ext *)
			&cpr->cp_desc_ring[CP_RING(cp_cons)][CP_IDX(cp_cons)];

	if (!RX_CMP_VALID(rxcmp1, tmp_raw_cons))
		return -EBUSY;

	cmp_type = RX_CMP_TYPE(rxcmp);
	if (cmp_type == CMP_TYPE_RX_L2_CMP) {
		rxcmp1->rx_cmp_cfa_code_errors_v2 |=
			cpu_to_le32(RX_CMPL_ERRORS_CRC_ERROR);
	} else if (cmp_type == CMP_TYPE_RX_L2_TPA_END_CMP) {
		struct rx_tpa_end_cmp_ext *tpa_end1;

		tpa_end1 = (struct rx_tpa_end_cmp_ext *)rxcmp1;
		tpa_end1->rx_tpa_end_cmp_errors_v2 |=
			cpu_to_le32(RX_TPA_END_CMP_ERRORS);
	}
	return bnxt_rx_pkt(bp, bnapi, raw_cons, event);
}

#define BNXT_GET_EVENT_PORT(data)	\
	((data) &			\
	 ASYNC_EVENT_CMPL_PORT_CONN_NOT_ALLOWED_EVENT_DATA1_PORT_ID_MASK)

static int bnxt_async_event_process(struct bnxt *bp,
				    struct hwrm_async_event_cmpl *cmpl)
{
	u16 event_id = le16_to_cpu(cmpl->event_id);

	/* TODO CHIMP_FW: Define event id's for link change, error etc */
	switch (event_id) {
	case ASYNC_EVENT_CMPL_EVENT_ID_LINK_SPEED_CFG_CHANGE: {
		u32 data1 = le32_to_cpu(cmpl->event_data1);
		struct bnxt_link_info *link_info = &bp->link_info;

		if (BNXT_VF(bp))
			goto async_event_process_exit;
		if (data1 & 0x20000) {
			u16 fw_speed = link_info->force_link_speed;
			u32 speed = bnxt_fw_to_ethtool_speed(fw_speed);

			netdev_warn(bp->dev, "Link speed %d no longer supported\n",
				    speed);
		}
		set_bit(BNXT_LINK_SPEED_CHNG_SP_EVENT, &bp->sp_event);
		/* fall thru */
	}
	case ASYNC_EVENT_CMPL_EVENT_ID_LINK_STATUS_CHANGE:
		set_bit(BNXT_LINK_CHNG_SP_EVENT, &bp->sp_event);
		break;
	case ASYNC_EVENT_CMPL_EVENT_ID_PF_DRVR_UNLOAD:
		set_bit(BNXT_HWRM_PF_UNLOAD_SP_EVENT, &bp->sp_event);
		break;
	case ASYNC_EVENT_CMPL_EVENT_ID_PORT_CONN_NOT_ALLOWED: {
		u32 data1 = le32_to_cpu(cmpl->event_data1);
		u16 port_id = BNXT_GET_EVENT_PORT(data1);

		if (BNXT_VF(bp))
			break;

		if (bp->pf.port_id != port_id)
			break;

		set_bit(BNXT_HWRM_PORT_MODULE_SP_EVENT, &bp->sp_event);
		break;
	}
	case ASYNC_EVENT_CMPL_EVENT_ID_VF_CFG_CHANGE:
		if (BNXT_PF(bp))
			goto async_event_process_exit;
		set_bit(BNXT_RESET_TASK_SILENT_SP_EVENT, &bp->sp_event);
		break;
	default:
		goto async_event_process_exit;
	}
	bnxt_queue_sp_work(bp);
async_event_process_exit:
	bnxt_ulp_async_events(bp, cmpl);
	return 0;
}

static int bnxt_hwrm_handler(struct bnxt *bp, struct tx_cmp *txcmp)
{
	u16 cmpl_type = TX_CMP_TYPE(txcmp), vf_id, seq_id;
	struct hwrm_cmpl *h_cmpl = (struct hwrm_cmpl *)txcmp;
	struct hwrm_fwd_req_cmpl *fwd_req_cmpl =
				(struct hwrm_fwd_req_cmpl *)txcmp;

	switch (cmpl_type) {
	case CMPL_BASE_TYPE_HWRM_DONE:
		seq_id = le16_to_cpu(h_cmpl->sequence_id);
		if (seq_id == bp->hwrm_intr_seq_id)
			bp->hwrm_intr_seq_id = HWRM_SEQ_ID_INVALID;
		else
			netdev_err(bp->dev, "Invalid hwrm seq id %d\n", seq_id);
		break;

	case CMPL_BASE_TYPE_HWRM_FWD_REQ:
		vf_id = le16_to_cpu(fwd_req_cmpl->source_id);

		if ((vf_id < bp->pf.first_vf_id) ||
		    (vf_id >= bp->pf.first_vf_id + bp->pf.active_vfs)) {
			netdev_err(bp->dev, "Msg contains invalid VF id %x\n",
				   vf_id);
			return -EINVAL;
		}

		set_bit(vf_id - bp->pf.first_vf_id, bp->pf.vf_event_bmap);
		set_bit(BNXT_HWRM_EXEC_FWD_REQ_SP_EVENT, &bp->sp_event);
		bnxt_queue_sp_work(bp);
		break;

	case CMPL_BASE_TYPE_HWRM_ASYNC_EVENT:
		bnxt_async_event_process(bp,
					 (struct hwrm_async_event_cmpl *)txcmp);

	default:
		break;
	}

	return 0;
}

static irqreturn_t bnxt_msix(int irq, void *dev_instance)
{
	struct bnxt_napi *bnapi = dev_instance;
	struct bnxt *bp = bnapi->bp;
	struct bnxt_cp_ring_info *cpr = &bnapi->cp_ring;
	u32 cons = RING_CMP(cpr->cp_raw_cons);

	prefetch(&cpr->cp_desc_ring[CP_RING(cons)][CP_IDX(cons)]);
	napi_schedule(&bnapi->napi);
	return IRQ_HANDLED;
}

static inline int bnxt_has_work(struct bnxt *bp, struct bnxt_cp_ring_info *cpr)
{
	u32 raw_cons = cpr->cp_raw_cons;
	u16 cons = RING_CMP(raw_cons);
	struct tx_cmp *txcmp;

	txcmp = &cpr->cp_desc_ring[CP_RING(cons)][CP_IDX(cons)];

	return TX_CMP_VALID(txcmp, raw_cons);
}

static irqreturn_t bnxt_inta(int irq, void *dev_instance)
{
	struct bnxt_napi *bnapi = dev_instance;
	struct bnxt *bp = bnapi->bp;
	struct bnxt_cp_ring_info *cpr = &bnapi->cp_ring;
	u32 cons = RING_CMP(cpr->cp_raw_cons);
	u32 int_status;

	prefetch(&cpr->cp_desc_ring[CP_RING(cons)][CP_IDX(cons)]);

	if (!bnxt_has_work(bp, cpr)) {
		int_status = readl(bp->bar0 + BNXT_CAG_REG_LEGACY_INT_STATUS);
		/* return if erroneous interrupt */
		if (!(int_status & (0x10000 << cpr->cp_ring_struct.fw_ring_id)))
			return IRQ_NONE;
	}

	/* disable ring IRQ */
	BNXT_CP_DB_IRQ_DIS(cpr->cp_doorbell);

	/* Return here if interrupt is shared and is disabled. */
	if (unlikely(atomic_read(&bp->intr_sem) != 0))
		return IRQ_HANDLED;

	napi_schedule(&bnapi->napi);
	return IRQ_HANDLED;
}

static int bnxt_poll_work(struct bnxt *bp, struct bnxt_napi *bnapi, int budget)
{
	struct bnxt_cp_ring_info *cpr = &bnapi->cp_ring;
	u32 raw_cons = cpr->cp_raw_cons;
	u32 cons;
	int tx_pkts = 0;
	int rx_pkts = 0;
	u8 event = 0;
	struct tx_cmp *txcmp;

	while (1) {
		int rc;

		cons = RING_CMP(raw_cons);
		txcmp = &cpr->cp_desc_ring[CP_RING(cons)][CP_IDX(cons)];

		if (!TX_CMP_VALID(txcmp, raw_cons))
			break;

		/* The valid test of the entry must be done first before
		 * reading any further.
		 */
		dma_rmb();
		if (TX_CMP_TYPE(txcmp) == CMP_TYPE_TX_L2_CMP) {
			tx_pkts++;
			/* return full budget so NAPI will complete. */
			if (unlikely(tx_pkts > bp->tx_wake_thresh))
				rx_pkts = budget;
		} else if ((TX_CMP_TYPE(txcmp) & 0x30) == 0x10) {
			if (likely(budget))
				rc = bnxt_rx_pkt(bp, bnapi, &raw_cons, &event);
			else
				rc = bnxt_force_rx_discard(bp, bnapi, &raw_cons,
							   &event);
			if (likely(rc >= 0))
				rx_pkts += rc;
			/* Increment rx_pkts when rc is -ENOMEM to count towards
			 * the NAPI budget.  Otherwise, we may potentially loop
			 * here forever if we consistently cannot allocate
			 * buffers.
			 */
			else if (rc == -ENOMEM)
				rx_pkts++;
			else if (rc == -EBUSY)	/* partial completion */
				break;
		} else if (unlikely((TX_CMP_TYPE(txcmp) ==
				     CMPL_BASE_TYPE_HWRM_DONE) ||
				    (TX_CMP_TYPE(txcmp) ==
				     CMPL_BASE_TYPE_HWRM_FWD_REQ) ||
				    (TX_CMP_TYPE(txcmp) ==
				     CMPL_BASE_TYPE_HWRM_ASYNC_EVENT))) {
			bnxt_hwrm_handler(bp, txcmp);
		}
		raw_cons = NEXT_RAW_CMP(raw_cons);

		if (rx_pkts == budget)
			break;
	}

	if (event & BNXT_TX_EVENT) {
		struct bnxt_tx_ring_info *txr = bnapi->tx_ring;
		void __iomem *db = txr->tx_doorbell;
		u16 prod = txr->tx_prod;

		/* Sync BD data before updating doorbell */
		wmb();

		bnxt_db_write(bp, db, DB_KEY_TX | prod);
	}

	cpr->cp_raw_cons = raw_cons;
	/* ACK completion ring before freeing tx ring and producing new
	 * buffers in rx/agg rings to prevent overflowing the completion
	 * ring.
	 */
	BNXT_CP_DB(cpr->cp_doorbell, cpr->cp_raw_cons);

	if (tx_pkts)
		bnapi->tx_int(bp, bnapi, tx_pkts);

	if (event & BNXT_RX_EVENT) {
		struct bnxt_rx_ring_info *rxr = bnapi->rx_ring;

		bnxt_db_write(bp, rxr->rx_doorbell, DB_KEY_RX | rxr->rx_prod);
		if (event & BNXT_AGG_EVENT)
			bnxt_db_write(bp, rxr->rx_agg_doorbell,
				      DB_KEY_RX | rxr->rx_agg_prod);
	}
	return rx_pkts;
}

static int bnxt_poll_nitroa0(struct napi_struct *napi, int budget)
{
	struct bnxt_napi *bnapi = container_of(napi, struct bnxt_napi, napi);
	struct bnxt *bp = bnapi->bp;
	struct bnxt_cp_ring_info *cpr = &bnapi->cp_ring;
	struct bnxt_rx_ring_info *rxr = bnapi->rx_ring;
	struct tx_cmp *txcmp;
	struct rx_cmp_ext *rxcmp1;
	u32 cp_cons, tmp_raw_cons;
	u32 raw_cons = cpr->cp_raw_cons;
	u32 rx_pkts = 0;
	u8 event = 0;

	while (1) {
		int rc;

		cp_cons = RING_CMP(raw_cons);
		txcmp = &cpr->cp_desc_ring[CP_RING(cp_cons)][CP_IDX(cp_cons)];

		if (!TX_CMP_VALID(txcmp, raw_cons))
			break;

		if ((TX_CMP_TYPE(txcmp) & 0x30) == 0x10) {
			tmp_raw_cons = NEXT_RAW_CMP(raw_cons);
			cp_cons = RING_CMP(tmp_raw_cons);
			rxcmp1 = (struct rx_cmp_ext *)
			  &cpr->cp_desc_ring[CP_RING(cp_cons)][CP_IDX(cp_cons)];

			if (!RX_CMP_VALID(rxcmp1, tmp_raw_cons))
				break;

			/* force an error to recycle the buffer */
			rxcmp1->rx_cmp_cfa_code_errors_v2 |=
				cpu_to_le32(RX_CMPL_ERRORS_CRC_ERROR);

			rc = bnxt_rx_pkt(bp, bnapi, &raw_cons, &event);
			if (likely(rc == -EIO))
				rx_pkts++;
			else if (rc == -EBUSY)	/* partial completion */
				break;
		} else if (unlikely(TX_CMP_TYPE(txcmp) ==
				    CMPL_BASE_TYPE_HWRM_DONE)) {
			bnxt_hwrm_handler(bp, txcmp);
		} else {
			netdev_err(bp->dev,
				   "Invalid completion received on special ring\n");
		}
		raw_cons = NEXT_RAW_CMP(raw_cons);

		if (rx_pkts == budget)
			break;
	}

	cpr->cp_raw_cons = raw_cons;
	BNXT_CP_DB(cpr->cp_doorbell, cpr->cp_raw_cons);
	bnxt_db_write(bp, rxr->rx_doorbell, DB_KEY_RX | rxr->rx_prod);

	if (event & BNXT_AGG_EVENT)
		bnxt_db_write(bp, rxr->rx_agg_doorbell,
			      DB_KEY_RX | rxr->rx_agg_prod);

	if (!bnxt_has_work(bp, cpr) && rx_pkts < budget) {
		napi_complete_done(napi, rx_pkts);
		BNXT_CP_DB_REARM(cpr->cp_doorbell, cpr->cp_raw_cons);
	}
	return rx_pkts;
}

static int bnxt_poll(struct napi_struct *napi, int budget)
{
	struct bnxt_napi *bnapi = container_of(napi, struct bnxt_napi, napi);
	struct bnxt *bp = bnapi->bp;
	struct bnxt_cp_ring_info *cpr = &bnapi->cp_ring;
	int work_done = 0;

	while (1) {
		work_done += bnxt_poll_work(bp, bnapi, budget - work_done);

		if (work_done >= budget)
			break;

		if (!bnxt_has_work(bp, cpr)) {
			if (napi_complete_done(napi, work_done))
				BNXT_CP_DB_REARM(cpr->cp_doorbell,
						 cpr->cp_raw_cons);
			break;
		}
	}
	mmiowb();
	return work_done;
}

static void bnxt_free_tx_skbs(struct bnxt *bp)
{
	int i, max_idx;
	struct pci_dev *pdev = bp->pdev;

	if (!bp->tx_ring)
		return;

	max_idx = bp->tx_nr_pages * TX_DESC_CNT;
	for (i = 0; i < bp->tx_nr_rings; i++) {
		struct bnxt_tx_ring_info *txr = &bp->tx_ring[i];
		int j;

		for (j = 0; j < max_idx;) {
			struct bnxt_sw_tx_bd *tx_buf = &txr->tx_buf_ring[j];
			struct sk_buff *skb = tx_buf->skb;
			int k, last;

			if (!skb) {
				j++;
				continue;
			}

			tx_buf->skb = NULL;

			if (tx_buf->is_push) {
				dev_kfree_skb(skb);
				j += 2;
				continue;
			}

			dma_unmap_single(&pdev->dev,
					 dma_unmap_addr(tx_buf, mapping),
					 skb_headlen(skb),
					 PCI_DMA_TODEVICE);

			last = tx_buf->nr_frags;
			j += 2;
			for (k = 0; k < last; k++, j++) {
				int ring_idx = j & bp->tx_ring_mask;
				skb_frag_t *frag = &skb_shinfo(skb)->frags[k];

				tx_buf = &txr->tx_buf_ring[ring_idx];
				dma_unmap_page(
					&pdev->dev,
					dma_unmap_addr(tx_buf, mapping),
					skb_frag_size(frag), PCI_DMA_TODEVICE);
			}
			dev_kfree_skb(skb);
		}
		netdev_tx_reset_queue(netdev_get_tx_queue(bp->dev, i));
	}
}

static void bnxt_free_rx_skbs(struct bnxt *bp)
{
	int i, max_idx, max_agg_idx;
	struct pci_dev *pdev = bp->pdev;

	if (!bp->rx_ring)
		return;

	max_idx = bp->rx_nr_pages * RX_DESC_CNT;
	max_agg_idx = bp->rx_agg_nr_pages * RX_DESC_CNT;
	for (i = 0; i < bp->rx_nr_rings; i++) {
		struct bnxt_rx_ring_info *rxr = &bp->rx_ring[i];
		int j;

		if (rxr->rx_tpa) {
			for (j = 0; j < MAX_TPA; j++) {
				struct bnxt_tpa_info *tpa_info =
							&rxr->rx_tpa[j];
				u8 *data = tpa_info->data;

				if (!data)
					continue;

				dma_unmap_single_attrs(&pdev->dev,
						       tpa_info->mapping,
						       bp->rx_buf_use_size,
						       bp->rx_dir,
						       DMA_ATTR_WEAK_ORDERING);

				tpa_info->data = NULL;

				kfree(data);
			}
		}

		for (j = 0; j < max_idx; j++) {
			struct bnxt_sw_rx_bd *rx_buf = &rxr->rx_buf_ring[j];
			dma_addr_t mapping = rx_buf->mapping;
			void *data = rx_buf->data;

			if (!data)
				continue;

			rx_buf->data = NULL;

			if (BNXT_RX_PAGE_MODE(bp)) {
				mapping -= bp->rx_dma_offset;
				dma_unmap_page_attrs(&pdev->dev, mapping,
						     PAGE_SIZE, bp->rx_dir,
						     DMA_ATTR_WEAK_ORDERING);
				__free_page(data);
			} else {
				dma_unmap_single_attrs(&pdev->dev, mapping,
						       bp->rx_buf_use_size,
						       bp->rx_dir,
						       DMA_ATTR_WEAK_ORDERING);
				kfree(data);
			}
		}

		for (j = 0; j < max_agg_idx; j++) {
			struct bnxt_sw_rx_agg_bd *rx_agg_buf =
				&rxr->rx_agg_ring[j];
			struct page *page = rx_agg_buf->page;

			if (!page)
				continue;

			dma_unmap_page_attrs(&pdev->dev, rx_agg_buf->mapping,
					     BNXT_RX_PAGE_SIZE,
					     PCI_DMA_FROMDEVICE,
					     DMA_ATTR_WEAK_ORDERING);

			rx_agg_buf->page = NULL;
			__clear_bit(j, rxr->rx_agg_bmap);

			__free_page(page);
		}
		if (rxr->rx_page) {
			__free_page(rxr->rx_page);
			rxr->rx_page = NULL;
		}
	}
}

static void bnxt_free_skbs(struct bnxt *bp)
{
	bnxt_free_tx_skbs(bp);
	bnxt_free_rx_skbs(bp);
}

static void bnxt_free_ring(struct bnxt *bp, struct bnxt_ring_struct *ring)
{
	struct pci_dev *pdev = bp->pdev;
	int i;

	for (i = 0; i < ring->nr_pages; i++) {
		if (!ring->pg_arr[i])
			continue;

		dma_free_coherent(&pdev->dev, ring->page_size,
				  ring->pg_arr[i], ring->dma_arr[i]);

		ring->pg_arr[i] = NULL;
	}
	if (ring->pg_tbl) {
		dma_free_coherent(&pdev->dev, ring->nr_pages * 8,
				  ring->pg_tbl, ring->pg_tbl_map);
		ring->pg_tbl = NULL;
	}
	if (ring->vmem_size && *ring->vmem) {
		vfree(*ring->vmem);
		*ring->vmem = NULL;
	}
}

static int bnxt_alloc_ring(struct bnxt *bp, struct bnxt_ring_struct *ring)
{
	int i;
	struct pci_dev *pdev = bp->pdev;

	if (ring->nr_pages > 1) {
		ring->pg_tbl = dma_alloc_coherent(&pdev->dev,
						  ring->nr_pages * 8,
						  &ring->pg_tbl_map,
						  GFP_KERNEL);
		if (!ring->pg_tbl)
			return -ENOMEM;
	}

	for (i = 0; i < ring->nr_pages; i++) {
		ring->pg_arr[i] = dma_alloc_coherent(&pdev->dev,
						     ring->page_size,
						     &ring->dma_arr[i],
						     GFP_KERNEL);
		if (!ring->pg_arr[i])
			return -ENOMEM;

		if (ring->nr_pages > 1)
			ring->pg_tbl[i] = cpu_to_le64(ring->dma_arr[i]);
	}

	if (ring->vmem_size) {
		*ring->vmem = vzalloc(ring->vmem_size);
		if (!(*ring->vmem))
			return -ENOMEM;
	}
	return 0;
}

static void bnxt_free_rx_rings(struct bnxt *bp)
{
	int i;

	if (!bp->rx_ring)
		return;

	for (i = 0; i < bp->rx_nr_rings; i++) {
		struct bnxt_rx_ring_info *rxr = &bp->rx_ring[i];
		struct bnxt_ring_struct *ring;

		if (rxr->xdp_prog)
			bpf_prog_put(rxr->xdp_prog);

		kfree(rxr->rx_tpa);
		rxr->rx_tpa = NULL;

		kfree(rxr->rx_agg_bmap);
		rxr->rx_agg_bmap = NULL;

		ring = &rxr->rx_ring_struct;
		bnxt_free_ring(bp, ring);

		ring = &rxr->rx_agg_ring_struct;
		bnxt_free_ring(bp, ring);
	}
}

static int bnxt_alloc_rx_rings(struct bnxt *bp)
{
	int i, rc, agg_rings = 0, tpa_rings = 0;

	if (!bp->rx_ring)
		return -ENOMEM;

	if (bp->flags & BNXT_FLAG_AGG_RINGS)
		agg_rings = 1;

	if (bp->flags & BNXT_FLAG_TPA)
		tpa_rings = 1;

	for (i = 0; i < bp->rx_nr_rings; i++) {
		struct bnxt_rx_ring_info *rxr = &bp->rx_ring[i];
		struct bnxt_ring_struct *ring;

		ring = &rxr->rx_ring_struct;

		rc = bnxt_alloc_ring(bp, ring);
		if (rc)
			return rc;

		if (agg_rings) {
			u16 mem_size;

			ring = &rxr->rx_agg_ring_struct;
			rc = bnxt_alloc_ring(bp, ring);
			if (rc)
				return rc;

			rxr->rx_agg_bmap_size = bp->rx_agg_ring_mask + 1;
			mem_size = rxr->rx_agg_bmap_size / 8;
			rxr->rx_agg_bmap = kzalloc(mem_size, GFP_KERNEL);
			if (!rxr->rx_agg_bmap)
				return -ENOMEM;

			if (tpa_rings) {
				rxr->rx_tpa = kcalloc(MAX_TPA,
						sizeof(struct bnxt_tpa_info),
						GFP_KERNEL);
				if (!rxr->rx_tpa)
					return -ENOMEM;
			}
		}
	}
	return 0;
}

static void bnxt_free_tx_rings(struct bnxt *bp)
{
	int i;
	struct pci_dev *pdev = bp->pdev;

	if (!bp->tx_ring)
		return;

	for (i = 0; i < bp->tx_nr_rings; i++) {
		struct bnxt_tx_ring_info *txr = &bp->tx_ring[i];
		struct bnxt_ring_struct *ring;

		if (txr->tx_push) {
			dma_free_coherent(&pdev->dev, bp->tx_push_size,
					  txr->tx_push, txr->tx_push_mapping);
			txr->tx_push = NULL;
		}

		ring = &txr->tx_ring_struct;

		bnxt_free_ring(bp, ring);
	}
}

static int bnxt_alloc_tx_rings(struct bnxt *bp)
{
	int i, j, rc;
	struct pci_dev *pdev = bp->pdev;

	bp->tx_push_size = 0;
	if (bp->tx_push_thresh) {
		int push_size;

		push_size  = L1_CACHE_ALIGN(sizeof(struct tx_push_bd) +
					bp->tx_push_thresh);

		if (push_size > 256) {
			push_size = 0;
			bp->tx_push_thresh = 0;
		}

		bp->tx_push_size = push_size;
	}

	for (i = 0, j = 0; i < bp->tx_nr_rings; i++) {
		struct bnxt_tx_ring_info *txr = &bp->tx_ring[i];
		struct bnxt_ring_struct *ring;

		ring = &txr->tx_ring_struct;

		rc = bnxt_alloc_ring(bp, ring);
		if (rc)
			return rc;

		if (bp->tx_push_size) {
			dma_addr_t mapping;

			/* One pre-allocated DMA buffer to backup
			 * TX push operation
			 */
			txr->tx_push = dma_alloc_coherent(&pdev->dev,
						bp->tx_push_size,
						&txr->tx_push_mapping,
						GFP_KERNEL);

			if (!txr->tx_push)
				return -ENOMEM;

			mapping = txr->tx_push_mapping +
				sizeof(struct tx_push_bd);
			txr->data_mapping = cpu_to_le64(mapping);

			memset(txr->tx_push, 0, sizeof(struct tx_push_bd));
		}
		ring->queue_id = bp->q_info[j].queue_id;
		if (i < bp->tx_nr_rings_xdp)
			continue;
		if (i % bp->tx_nr_rings_per_tc == (bp->tx_nr_rings_per_tc - 1))
			j++;
	}
	return 0;
}

static void bnxt_free_cp_rings(struct bnxt *bp)
{
	int i;

	if (!bp->bnapi)
		return;

	for (i = 0; i < bp->cp_nr_rings; i++) {
		struct bnxt_napi *bnapi = bp->bnapi[i];
		struct bnxt_cp_ring_info *cpr;
		struct bnxt_ring_struct *ring;

		if (!bnapi)
			continue;

		cpr = &bnapi->cp_ring;
		ring = &cpr->cp_ring_struct;

		bnxt_free_ring(bp, ring);
	}
}

static int bnxt_alloc_cp_rings(struct bnxt *bp)
{
	int i, rc;

	for (i = 0; i < bp->cp_nr_rings; i++) {
		struct bnxt_napi *bnapi = bp->bnapi[i];
		struct bnxt_cp_ring_info *cpr;
		struct bnxt_ring_struct *ring;

		if (!bnapi)
			continue;

		cpr = &bnapi->cp_ring;
		ring = &cpr->cp_ring_struct;

		rc = bnxt_alloc_ring(bp, ring);
		if (rc)
			return rc;
	}
	return 0;
}

static void bnxt_init_ring_struct(struct bnxt *bp)
{
	int i;

	for (i = 0; i < bp->cp_nr_rings; i++) {
		struct bnxt_napi *bnapi = bp->bnapi[i];
		struct bnxt_cp_ring_info *cpr;
		struct bnxt_rx_ring_info *rxr;
		struct bnxt_tx_ring_info *txr;
		struct bnxt_ring_struct *ring;

		if (!bnapi)
			continue;

		cpr = &bnapi->cp_ring;
		ring = &cpr->cp_ring_struct;
		ring->nr_pages = bp->cp_nr_pages;
		ring->page_size = HW_CMPD_RING_SIZE;
		ring->pg_arr = (void **)cpr->cp_desc_ring;
		ring->dma_arr = cpr->cp_desc_mapping;
		ring->vmem_size = 0;

		rxr = bnapi->rx_ring;
		if (!rxr)
			goto skip_rx;

		ring = &rxr->rx_ring_struct;
		ring->nr_pages = bp->rx_nr_pages;
		ring->page_size = HW_RXBD_RING_SIZE;
		ring->pg_arr = (void **)rxr->rx_desc_ring;
		ring->dma_arr = rxr->rx_desc_mapping;
		ring->vmem_size = SW_RXBD_RING_SIZE * bp->rx_nr_pages;
		ring->vmem = (void **)&rxr->rx_buf_ring;

		ring = &rxr->rx_agg_ring_struct;
		ring->nr_pages = bp->rx_agg_nr_pages;
		ring->page_size = HW_RXBD_RING_SIZE;
		ring->pg_arr = (void **)rxr->rx_agg_desc_ring;
		ring->dma_arr = rxr->rx_agg_desc_mapping;
		ring->vmem_size = SW_RXBD_AGG_RING_SIZE * bp->rx_agg_nr_pages;
		ring->vmem = (void **)&rxr->rx_agg_ring;

skip_rx:
		txr = bnapi->tx_ring;
		if (!txr)
			continue;

		ring = &txr->tx_ring_struct;
		ring->nr_pages = bp->tx_nr_pages;
		ring->page_size = HW_RXBD_RING_SIZE;
		ring->pg_arr = (void **)txr->tx_desc_ring;
		ring->dma_arr = txr->tx_desc_mapping;
		ring->vmem_size = SW_TXBD_RING_SIZE * bp->tx_nr_pages;
		ring->vmem = (void **)&txr->tx_buf_ring;
	}
}

static void bnxt_init_rxbd_pages(struct bnxt_ring_struct *ring, u32 type)
{
	int i;
	u32 prod;
	struct rx_bd **rx_buf_ring;

	rx_buf_ring = (struct rx_bd **)ring->pg_arr;
	for (i = 0, prod = 0; i < ring->nr_pages; i++) {
		int j;
		struct rx_bd *rxbd;

		rxbd = rx_buf_ring[i];
		if (!rxbd)
			continue;

		for (j = 0; j < RX_DESC_CNT; j++, rxbd++, prod++) {
			rxbd->rx_bd_len_flags_type = cpu_to_le32(type);
			rxbd->rx_bd_opaque = prod;
		}
	}
}

static int bnxt_init_one_rx_ring(struct bnxt *bp, int ring_nr)
{
	struct net_device *dev = bp->dev;
	struct bnxt_rx_ring_info *rxr;
	struct bnxt_ring_struct *ring;
	u32 prod, type;
	int i;

	type = (bp->rx_buf_use_size << RX_BD_LEN_SHIFT) |
		RX_BD_TYPE_RX_PACKET_BD | RX_BD_FLAGS_EOP;

	if (NET_IP_ALIGN == 2)
		type |= RX_BD_FLAGS_SOP;

	rxr = &bp->rx_ring[ring_nr];
	ring = &rxr->rx_ring_struct;
	bnxt_init_rxbd_pages(ring, type);

	if (BNXT_RX_PAGE_MODE(bp) && bp->xdp_prog) {
		rxr->xdp_prog = bpf_prog_add(bp->xdp_prog, 1);
		if (IS_ERR(rxr->xdp_prog)) {
			int rc = PTR_ERR(rxr->xdp_prog);

			rxr->xdp_prog = NULL;
			return rc;
		}
	}
	prod = rxr->rx_prod;
	for (i = 0; i < bp->rx_ring_size; i++) {
		if (bnxt_alloc_rx_data(bp, rxr, prod, GFP_KERNEL) != 0) {
			netdev_warn(dev, "init'ed rx ring %d with %d/%d skbs only\n",
				    ring_nr, i, bp->rx_ring_size);
			break;
		}
		prod = NEXT_RX(prod);
	}
	rxr->rx_prod = prod;
	ring->fw_ring_id = INVALID_HW_RING_ID;

	ring = &rxr->rx_agg_ring_struct;
	ring->fw_ring_id = INVALID_HW_RING_ID;

	if (!(bp->flags & BNXT_FLAG_AGG_RINGS))
		return 0;

	type = ((u32)BNXT_RX_PAGE_SIZE << RX_BD_LEN_SHIFT) |
		RX_BD_TYPE_RX_AGG_BD | RX_BD_FLAGS_SOP;

	bnxt_init_rxbd_pages(ring, type);

	prod = rxr->rx_agg_prod;
	for (i = 0; i < bp->rx_agg_ring_size; i++) {
		if (bnxt_alloc_rx_page(bp, rxr, prod, GFP_KERNEL) != 0) {
			netdev_warn(dev, "init'ed rx ring %d with %d/%d pages only\n",
				    ring_nr, i, bp->rx_ring_size);
			break;
		}
		prod = NEXT_RX_AGG(prod);
	}
	rxr->rx_agg_prod = prod;

	if (bp->flags & BNXT_FLAG_TPA) {
		if (rxr->rx_tpa) {
			u8 *data;
			dma_addr_t mapping;

			for (i = 0; i < MAX_TPA; i++) {
				data = __bnxt_alloc_rx_data(bp, &mapping,
							    GFP_KERNEL);
				if (!data)
					return -ENOMEM;

				rxr->rx_tpa[i].data = data;
				rxr->rx_tpa[i].data_ptr = data + bp->rx_offset;
				rxr->rx_tpa[i].mapping = mapping;
			}
		} else {
			netdev_err(bp->dev, "No resource allocated for LRO/GRO\n");
			return -ENOMEM;
		}
	}

	return 0;
}

static void bnxt_init_cp_rings(struct bnxt *bp)
{
	int i;

	for (i = 0; i < bp->cp_nr_rings; i++) {
		struct bnxt_cp_ring_info *cpr = &bp->bnapi[i]->cp_ring;
		struct bnxt_ring_struct *ring = &cpr->cp_ring_struct;

		ring->fw_ring_id = INVALID_HW_RING_ID;
	}
}

static int bnxt_init_rx_rings(struct bnxt *bp)
{
	int i, rc = 0;

	if (BNXT_RX_PAGE_MODE(bp)) {
		bp->rx_offset = NET_IP_ALIGN + XDP_PACKET_HEADROOM;
		bp->rx_dma_offset = XDP_PACKET_HEADROOM;
	} else {
		bp->rx_offset = BNXT_RX_OFFSET;
		bp->rx_dma_offset = BNXT_RX_DMA_OFFSET;
	}

	for (i = 0; i < bp->rx_nr_rings; i++) {
		rc = bnxt_init_one_rx_ring(bp, i);
		if (rc)
			break;
	}

	return rc;
}

static int bnxt_init_tx_rings(struct bnxt *bp)
{
	u16 i;

	bp->tx_wake_thresh = max_t(int, bp->tx_ring_size / 2,
				   MAX_SKB_FRAGS + 1);

	for (i = 0; i < bp->tx_nr_rings; i++) {
		struct bnxt_tx_ring_info *txr = &bp->tx_ring[i];
		struct bnxt_ring_struct *ring = &txr->tx_ring_struct;

		ring->fw_ring_id = INVALID_HW_RING_ID;
	}

	return 0;
}

static void bnxt_free_ring_grps(struct bnxt *bp)
{
	kfree(bp->grp_info);
	bp->grp_info = NULL;
}

static int bnxt_init_ring_grps(struct bnxt *bp, bool irq_re_init)
{
	int i;

	if (irq_re_init) {
		bp->grp_info = kcalloc(bp->cp_nr_rings,
				       sizeof(struct bnxt_ring_grp_info),
				       GFP_KERNEL);
		if (!bp->grp_info)
			return -ENOMEM;
	}
	for (i = 0; i < bp->cp_nr_rings; i++) {
		if (irq_re_init)
			bp->grp_info[i].fw_stats_ctx = INVALID_HW_RING_ID;
		bp->grp_info[i].fw_grp_id = INVALID_HW_RING_ID;
		bp->grp_info[i].rx_fw_ring_id = INVALID_HW_RING_ID;
		bp->grp_info[i].agg_fw_ring_id = INVALID_HW_RING_ID;
		bp->grp_info[i].cp_fw_ring_id = INVALID_HW_RING_ID;
	}
	return 0;
}

static void bnxt_free_vnics(struct bnxt *bp)
{
	kfree(bp->vnic_info);
	bp->vnic_info = NULL;
	bp->nr_vnics = 0;
}

static int bnxt_alloc_vnics(struct bnxt *bp)
{
	int num_vnics = 1;

#ifdef CONFIG_RFS_ACCEL
	if (bp->flags & BNXT_FLAG_RFS)
		num_vnics += bp->rx_nr_rings;
#endif

	if (BNXT_CHIP_TYPE_NITRO_A0(bp))
		num_vnics++;

	bp->vnic_info = kcalloc(num_vnics, sizeof(struct bnxt_vnic_info),
				GFP_KERNEL);
	if (!bp->vnic_info)
		return -ENOMEM;

	bp->nr_vnics = num_vnics;
	return 0;
}

static void bnxt_init_vnics(struct bnxt *bp)
{
	int i;

	for (i = 0; i < bp->nr_vnics; i++) {
		struct bnxt_vnic_info *vnic = &bp->vnic_info[i];

		vnic->fw_vnic_id = INVALID_HW_RING_ID;
		vnic->fw_rss_cos_lb_ctx[0] = INVALID_HW_RING_ID;
		vnic->fw_rss_cos_lb_ctx[1] = INVALID_HW_RING_ID;
		vnic->fw_l2_ctx_id = INVALID_HW_RING_ID;

		if (bp->vnic_info[i].rss_hash_key) {
			if (i == 0)
				prandom_bytes(vnic->rss_hash_key,
					      HW_HASH_KEY_SIZE);
			else
				memcpy(vnic->rss_hash_key,
				       bp->vnic_info[0].rss_hash_key,
				       HW_HASH_KEY_SIZE);
		}
	}
}

static int bnxt_calc_nr_ring_pages(u32 ring_size, int desc_per_pg)
{
	int pages;

	pages = ring_size / desc_per_pg;

	if (!pages)
		return 1;

	pages++;

	while (pages & (pages - 1))
		pages++;

	return pages;
}

void bnxt_set_tpa_flags(struct bnxt *bp)
{
	bp->flags &= ~BNXT_FLAG_TPA;
	if (bp->flags & BNXT_FLAG_NO_AGG_RINGS)
		return;
	if (bp->dev->features & NETIF_F_LRO)
		bp->flags |= BNXT_FLAG_LRO;
	if (bp->dev->features & NETIF_F_GRO)
		bp->flags |= BNXT_FLAG_GRO;
}

/* bp->rx_ring_size, bp->tx_ring_size, dev->mtu, BNXT_FLAG_{G|L}RO flags must
 * be set on entry.
 */
void bnxt_set_ring_params(struct bnxt *bp)
{
	u32 ring_size, rx_size, rx_space;
	u32 agg_factor = 0, agg_ring_size = 0;

	/* 8 for CRC and VLAN */
	rx_size = SKB_DATA_ALIGN(bp->dev->mtu + ETH_HLEN + NET_IP_ALIGN + 8);

	rx_space = rx_size + NET_SKB_PAD +
		SKB_DATA_ALIGN(sizeof(struct skb_shared_info));

	bp->rx_copy_thresh = BNXT_RX_COPY_THRESH;
	ring_size = bp->rx_ring_size;
	bp->rx_agg_ring_size = 0;
	bp->rx_agg_nr_pages = 0;

	if (bp->flags & BNXT_FLAG_TPA)
		agg_factor = min_t(u32, 4, 65536 / BNXT_RX_PAGE_SIZE);

	bp->flags &= ~BNXT_FLAG_JUMBO;
	if (rx_space > PAGE_SIZE && !(bp->flags & BNXT_FLAG_NO_AGG_RINGS)) {
		u32 jumbo_factor;

		bp->flags |= BNXT_FLAG_JUMBO;
		jumbo_factor = PAGE_ALIGN(bp->dev->mtu - 40) >> PAGE_SHIFT;
		if (jumbo_factor > agg_factor)
			agg_factor = jumbo_factor;
	}
	agg_ring_size = ring_size * agg_factor;

	if (agg_ring_size) {
		bp->rx_agg_nr_pages = bnxt_calc_nr_ring_pages(agg_ring_size,
							RX_DESC_CNT);
		if (bp->rx_agg_nr_pages > MAX_RX_AGG_PAGES) {
			u32 tmp = agg_ring_size;

			bp->rx_agg_nr_pages = MAX_RX_AGG_PAGES;
			agg_ring_size = MAX_RX_AGG_PAGES * RX_DESC_CNT - 1;
			netdev_warn(bp->dev, "rx agg ring size %d reduced to %d.\n",
				    tmp, agg_ring_size);
		}
		bp->rx_agg_ring_size = agg_ring_size;
		bp->rx_agg_ring_mask = (bp->rx_agg_nr_pages * RX_DESC_CNT) - 1;
		rx_size = SKB_DATA_ALIGN(BNXT_RX_COPY_THRESH + NET_IP_ALIGN);
		rx_space = rx_size + NET_SKB_PAD +
			SKB_DATA_ALIGN(sizeof(struct skb_shared_info));
	}

	bp->rx_buf_use_size = rx_size;
	bp->rx_buf_size = rx_space;

	bp->rx_nr_pages = bnxt_calc_nr_ring_pages(ring_size, RX_DESC_CNT);
	bp->rx_ring_mask = (bp->rx_nr_pages * RX_DESC_CNT) - 1;

	ring_size = bp->tx_ring_size;
	bp->tx_nr_pages = bnxt_calc_nr_ring_pages(ring_size, TX_DESC_CNT);
	bp->tx_ring_mask = (bp->tx_nr_pages * TX_DESC_CNT) - 1;

	ring_size = bp->rx_ring_size * (2 + agg_factor) + bp->tx_ring_size;
	bp->cp_ring_size = ring_size;

	bp->cp_nr_pages = bnxt_calc_nr_ring_pages(ring_size, CP_DESC_CNT);
	if (bp->cp_nr_pages > MAX_CP_PAGES) {
		bp->cp_nr_pages = MAX_CP_PAGES;
		bp->cp_ring_size = MAX_CP_PAGES * CP_DESC_CNT - 1;
		netdev_warn(bp->dev, "completion ring size %d reduced to %d.\n",
			    ring_size, bp->cp_ring_size);
	}
	bp->cp_bit = bp->cp_nr_pages * CP_DESC_CNT;
	bp->cp_ring_mask = bp->cp_bit - 1;
}

int bnxt_set_rx_skb_mode(struct bnxt *bp, bool page_mode)
{
	if (page_mode) {
		if (bp->dev->mtu > BNXT_MAX_PAGE_MODE_MTU)
			return -EOPNOTSUPP;
		bp->dev->max_mtu =
			min_t(u16, bp->max_mtu, BNXT_MAX_PAGE_MODE_MTU);
		bp->flags &= ~BNXT_FLAG_AGG_RINGS;
		bp->flags |= BNXT_FLAG_NO_AGG_RINGS | BNXT_FLAG_RX_PAGE_MODE;
		bp->dev->hw_features &= ~NETIF_F_LRO;
		bp->dev->features &= ~NETIF_F_LRO;
		bp->rx_dir = DMA_BIDIRECTIONAL;
		bp->rx_skb_func = bnxt_rx_page_skb;
	} else {
		bp->dev->max_mtu = bp->max_mtu;
		bp->flags &= ~BNXT_FLAG_RX_PAGE_MODE;
		bp->rx_dir = DMA_FROM_DEVICE;
		bp->rx_skb_func = bnxt_rx_skb;
	}
	return 0;
}

static void bnxt_free_vnic_attributes(struct bnxt *bp)
{
	int i;
	struct bnxt_vnic_info *vnic;
	struct pci_dev *pdev = bp->pdev;

	if (!bp->vnic_info)
		return;

	for (i = 0; i < bp->nr_vnics; i++) {
		vnic = &bp->vnic_info[i];

		kfree(vnic->fw_grp_ids);
		vnic->fw_grp_ids = NULL;

		kfree(vnic->uc_list);
		vnic->uc_list = NULL;

		if (vnic->mc_list) {
			dma_free_coherent(&pdev->dev, vnic->mc_list_size,
					  vnic->mc_list, vnic->mc_list_mapping);
			vnic->mc_list = NULL;
		}

		if (vnic->rss_table) {
			dma_free_coherent(&pdev->dev, PAGE_SIZE,
					  vnic->rss_table,
					  vnic->rss_table_dma_addr);
			vnic->rss_table = NULL;
		}

		vnic->rss_hash_key = NULL;
		vnic->flags = 0;
	}
}

static int bnxt_alloc_vnic_attributes(struct bnxt *bp)
{
	int i, rc = 0, size;
	struct bnxt_vnic_info *vnic;
	struct pci_dev *pdev = bp->pdev;
	int max_rings;

	for (i = 0; i < bp->nr_vnics; i++) {
		vnic = &bp->vnic_info[i];

		if (vnic->flags & BNXT_VNIC_UCAST_FLAG) {
			int mem_size = (BNXT_MAX_UC_ADDRS - 1) * ETH_ALEN;

			if (mem_size > 0) {
				vnic->uc_list = kmalloc(mem_size, GFP_KERNEL);
				if (!vnic->uc_list) {
					rc = -ENOMEM;
					goto out;
				}
			}
		}

		if (vnic->flags & BNXT_VNIC_MCAST_FLAG) {
			vnic->mc_list_size = BNXT_MAX_MC_ADDRS * ETH_ALEN;
			vnic->mc_list =
				dma_alloc_coherent(&pdev->dev,
						   vnic->mc_list_size,
						   &vnic->mc_list_mapping,
						   GFP_KERNEL);
			if (!vnic->mc_list) {
				rc = -ENOMEM;
				goto out;
			}
		}

		if (vnic->flags & BNXT_VNIC_RSS_FLAG)
			max_rings = bp->rx_nr_rings;
		else
			max_rings = 1;

		vnic->fw_grp_ids = kcalloc(max_rings, sizeof(u16), GFP_KERNEL);
		if (!vnic->fw_grp_ids) {
			rc = -ENOMEM;
			goto out;
		}

		if ((bp->flags & BNXT_FLAG_NEW_RSS_CAP) &&
		    !(vnic->flags & BNXT_VNIC_RSS_FLAG))
			continue;

		/* Allocate rss table and hash key */
		vnic->rss_table = dma_alloc_coherent(&pdev->dev, PAGE_SIZE,
						     &vnic->rss_table_dma_addr,
						     GFP_KERNEL);
		if (!vnic->rss_table) {
			rc = -ENOMEM;
			goto out;
		}

		size = L1_CACHE_ALIGN(HW_HASH_INDEX_SIZE * sizeof(u16));

		vnic->rss_hash_key = ((void *)vnic->rss_table) + size;
		vnic->rss_hash_key_dma_addr = vnic->rss_table_dma_addr + size;
	}
	return 0;

out:
	return rc;
}

static void bnxt_free_hwrm_resources(struct bnxt *bp)
{
	struct pci_dev *pdev = bp->pdev;

	dma_free_coherent(&pdev->dev, PAGE_SIZE, bp->hwrm_cmd_resp_addr,
			  bp->hwrm_cmd_resp_dma_addr);

	bp->hwrm_cmd_resp_addr = NULL;
	if (bp->hwrm_dbg_resp_addr) {
		dma_free_coherent(&pdev->dev, HWRM_DBG_REG_BUF_SIZE,
				  bp->hwrm_dbg_resp_addr,
				  bp->hwrm_dbg_resp_dma_addr);

		bp->hwrm_dbg_resp_addr = NULL;
	}
}

static int bnxt_alloc_hwrm_resources(struct bnxt *bp)
{
	struct pci_dev *pdev = bp->pdev;

	bp->hwrm_cmd_resp_addr = dma_alloc_coherent(&pdev->dev, PAGE_SIZE,
						   &bp->hwrm_cmd_resp_dma_addr,
						   GFP_KERNEL);
	if (!bp->hwrm_cmd_resp_addr)
		return -ENOMEM;
	bp->hwrm_dbg_resp_addr = dma_alloc_coherent(&pdev->dev,
						    HWRM_DBG_REG_BUF_SIZE,
						    &bp->hwrm_dbg_resp_dma_addr,
						    GFP_KERNEL);
	if (!bp->hwrm_dbg_resp_addr)
		netdev_warn(bp->dev, "fail to alloc debug register dma mem\n");

	return 0;
}

static void bnxt_free_hwrm_short_cmd_req(struct bnxt *bp)
{
	if (bp->hwrm_short_cmd_req_addr) {
		struct pci_dev *pdev = bp->pdev;

		dma_free_coherent(&pdev->dev, BNXT_HWRM_MAX_REQ_LEN,
				  bp->hwrm_short_cmd_req_addr,
				  bp->hwrm_short_cmd_req_dma_addr);
		bp->hwrm_short_cmd_req_addr = NULL;
	}
}

static int bnxt_alloc_hwrm_short_cmd_req(struct bnxt *bp)
{
	struct pci_dev *pdev = bp->pdev;

	bp->hwrm_short_cmd_req_addr =
		dma_alloc_coherent(&pdev->dev, BNXT_HWRM_MAX_REQ_LEN,
				   &bp->hwrm_short_cmd_req_dma_addr,
				   GFP_KERNEL);
	if (!bp->hwrm_short_cmd_req_addr)
		return -ENOMEM;

	return 0;
}

static void bnxt_free_stats(struct bnxt *bp)
{
	u32 size, i;
	struct pci_dev *pdev = bp->pdev;

	if (bp->hw_rx_port_stats) {
		dma_free_coherent(&pdev->dev, bp->hw_port_stats_size,
				  bp->hw_rx_port_stats,
				  bp->hw_rx_port_stats_map);
		bp->hw_rx_port_stats = NULL;
		bp->flags &= ~BNXT_FLAG_PORT_STATS;
	}

	if (!bp->bnapi)
		return;

	size = sizeof(struct ctx_hw_stats);

	for (i = 0; i < bp->cp_nr_rings; i++) {
		struct bnxt_napi *bnapi = bp->bnapi[i];
		struct bnxt_cp_ring_info *cpr = &bnapi->cp_ring;

		if (cpr->hw_stats) {
			dma_free_coherent(&pdev->dev, size, cpr->hw_stats,
					  cpr->hw_stats_map);
			cpr->hw_stats = NULL;
		}
	}
}

static int bnxt_alloc_stats(struct bnxt *bp)
{
	u32 size, i;
	struct pci_dev *pdev = bp->pdev;

	size = sizeof(struct ctx_hw_stats);

	for (i = 0; i < bp->cp_nr_rings; i++) {
		struct bnxt_napi *bnapi = bp->bnapi[i];
		struct bnxt_cp_ring_info *cpr = &bnapi->cp_ring;

		cpr->hw_stats = dma_alloc_coherent(&pdev->dev, size,
						   &cpr->hw_stats_map,
						   GFP_KERNEL);
		if (!cpr->hw_stats)
			return -ENOMEM;

		cpr->hw_stats_ctx_id = INVALID_STATS_CTX_ID;
	}

	if (BNXT_PF(bp) && bp->chip_num != CHIP_NUM_58700) {
		bp->hw_port_stats_size = sizeof(struct rx_port_stats) +
					 sizeof(struct tx_port_stats) + 1024;

		bp->hw_rx_port_stats =
			dma_alloc_coherent(&pdev->dev, bp->hw_port_stats_size,
					   &bp->hw_rx_port_stats_map,
					   GFP_KERNEL);
		if (!bp->hw_rx_port_stats)
			return -ENOMEM;

		bp->hw_tx_port_stats = (void *)(bp->hw_rx_port_stats + 1) +
				       512;
		bp->hw_tx_port_stats_map = bp->hw_rx_port_stats_map +
					   sizeof(struct rx_port_stats) + 512;
		bp->flags |= BNXT_FLAG_PORT_STATS;
	}
	return 0;
}

static void bnxt_clear_ring_indices(struct bnxt *bp)
{
	int i;

	if (!bp->bnapi)
		return;

	for (i = 0; i < bp->cp_nr_rings; i++) {
		struct bnxt_napi *bnapi = bp->bnapi[i];
		struct bnxt_cp_ring_info *cpr;
		struct bnxt_rx_ring_info *rxr;
		struct bnxt_tx_ring_info *txr;

		if (!bnapi)
			continue;

		cpr = &bnapi->cp_ring;
		cpr->cp_raw_cons = 0;

		txr = bnapi->tx_ring;
		if (txr) {
			txr->tx_prod = 0;
			txr->tx_cons = 0;
		}

		rxr = bnapi->rx_ring;
		if (rxr) {
			rxr->rx_prod = 0;
			rxr->rx_agg_prod = 0;
			rxr->rx_sw_agg_prod = 0;
			rxr->rx_next_cons = 0;
		}
	}
}

static void bnxt_free_ntp_fltrs(struct bnxt *bp, bool irq_reinit)
{
#ifdef CONFIG_RFS_ACCEL
	int i;

	/* Under rtnl_lock and all our NAPIs have been disabled.  It's
	 * safe to delete the hash table.
	 */
	for (i = 0; i < BNXT_NTP_FLTR_HASH_SIZE; i++) {
		struct hlist_head *head;
		struct hlist_node *tmp;
		struct bnxt_ntuple_filter *fltr;

		head = &bp->ntp_fltr_hash_tbl[i];
		hlist_for_each_entry_safe(fltr, tmp, head, hash) {
			hlist_del(&fltr->hash);
			kfree(fltr);
		}
	}
	if (irq_reinit) {
		kfree(bp->ntp_fltr_bmap);
		bp->ntp_fltr_bmap = NULL;
	}
	bp->ntp_fltr_count = 0;
#endif
}

static int bnxt_alloc_ntp_fltrs(struct bnxt *bp)
{
#ifdef CONFIG_RFS_ACCEL
	int i, rc = 0;

	if (!(bp->flags & BNXT_FLAG_RFS))
		return 0;

	for (i = 0; i < BNXT_NTP_FLTR_HASH_SIZE; i++)
		INIT_HLIST_HEAD(&bp->ntp_fltr_hash_tbl[i]);

	bp->ntp_fltr_count = 0;
	bp->ntp_fltr_bmap = kcalloc(BITS_TO_LONGS(BNXT_NTP_FLTR_MAX_FLTR),
				    sizeof(long),
				    GFP_KERNEL);

	if (!bp->ntp_fltr_bmap)
		rc = -ENOMEM;

	return rc;
#else
	return 0;
#endif
}

static void bnxt_free_mem(struct bnxt *bp, bool irq_re_init)
{
	bnxt_free_vnic_attributes(bp);
	bnxt_free_tx_rings(bp);
	bnxt_free_rx_rings(bp);
	bnxt_free_cp_rings(bp);
	bnxt_free_ntp_fltrs(bp, irq_re_init);
	if (irq_re_init) {
		bnxt_free_stats(bp);
		bnxt_free_ring_grps(bp);
		bnxt_free_vnics(bp);
		kfree(bp->tx_ring_map);
		bp->tx_ring_map = NULL;
		kfree(bp->tx_ring);
		bp->tx_ring = NULL;
		kfree(bp->rx_ring);
		bp->rx_ring = NULL;
		kfree(bp->bnapi);
		bp->bnapi = NULL;
	} else {
		bnxt_clear_ring_indices(bp);
	}
}

static int bnxt_alloc_mem(struct bnxt *bp, bool irq_re_init)
{
	int i, j, rc, size, arr_size;
	void *bnapi;

	if (irq_re_init) {
		/* Allocate bnapi mem pointer array and mem block for
		 * all queues
		 */
		arr_size = L1_CACHE_ALIGN(sizeof(struct bnxt_napi *) *
				bp->cp_nr_rings);
		size = L1_CACHE_ALIGN(sizeof(struct bnxt_napi));
		bnapi = kzalloc(arr_size + size * bp->cp_nr_rings, GFP_KERNEL);
		if (!bnapi)
			return -ENOMEM;

		bp->bnapi = bnapi;
		bnapi += arr_size;
		for (i = 0; i < bp->cp_nr_rings; i++, bnapi += size) {
			bp->bnapi[i] = bnapi;
			bp->bnapi[i]->index = i;
			bp->bnapi[i]->bp = bp;
		}

		bp->rx_ring = kcalloc(bp->rx_nr_rings,
				      sizeof(struct bnxt_rx_ring_info),
				      GFP_KERNEL);
		if (!bp->rx_ring)
			return -ENOMEM;

		for (i = 0; i < bp->rx_nr_rings; i++) {
			bp->rx_ring[i].bnapi = bp->bnapi[i];
			bp->bnapi[i]->rx_ring = &bp->rx_ring[i];
		}

		bp->tx_ring = kcalloc(bp->tx_nr_rings,
				      sizeof(struct bnxt_tx_ring_info),
				      GFP_KERNEL);
		if (!bp->tx_ring)
			return -ENOMEM;

		bp->tx_ring_map = kcalloc(bp->tx_nr_rings, sizeof(u16),
					  GFP_KERNEL);

		if (!bp->tx_ring_map)
			return -ENOMEM;

		if (bp->flags & BNXT_FLAG_SHARED_RINGS)
			j = 0;
		else
			j = bp->rx_nr_rings;

		for (i = 0; i < bp->tx_nr_rings; i++, j++) {
			bp->tx_ring[i].bnapi = bp->bnapi[j];
			bp->bnapi[j]->tx_ring = &bp->tx_ring[i];
			bp->tx_ring_map[i] = bp->tx_nr_rings_xdp + i;
			if (i >= bp->tx_nr_rings_xdp) {
				bp->tx_ring[i].txq_index = i -
					bp->tx_nr_rings_xdp;
				bp->bnapi[j]->tx_int = bnxt_tx_int;
			} else {
				bp->bnapi[j]->flags |= BNXT_NAPI_FLAG_XDP;
				bp->bnapi[j]->tx_int = bnxt_tx_int_xdp;
			}
		}

		rc = bnxt_alloc_stats(bp);
		if (rc)
			goto alloc_mem_err;

		rc = bnxt_alloc_ntp_fltrs(bp);
		if (rc)
			goto alloc_mem_err;

		rc = bnxt_alloc_vnics(bp);
		if (rc)
			goto alloc_mem_err;
	}

	bnxt_init_ring_struct(bp);

	rc = bnxt_alloc_rx_rings(bp);
	if (rc)
		goto alloc_mem_err;

	rc = bnxt_alloc_tx_rings(bp);
	if (rc)
		goto alloc_mem_err;

	rc = bnxt_alloc_cp_rings(bp);
	if (rc)
		goto alloc_mem_err;

	bp->vnic_info[0].flags |= BNXT_VNIC_RSS_FLAG | BNXT_VNIC_MCAST_FLAG |
				  BNXT_VNIC_UCAST_FLAG;
	rc = bnxt_alloc_vnic_attributes(bp);
	if (rc)
		goto alloc_mem_err;
	return 0;

alloc_mem_err:
	bnxt_free_mem(bp, true);
	return rc;
}

static void bnxt_disable_int(struct bnxt *bp)
{
	int i;

	if (!bp->bnapi)
		return;

	for (i = 0; i < bp->cp_nr_rings; i++) {
		struct bnxt_napi *bnapi = bp->bnapi[i];
		struct bnxt_cp_ring_info *cpr = &bnapi->cp_ring;
		struct bnxt_ring_struct *ring = &cpr->cp_ring_struct;

		if (ring->fw_ring_id != INVALID_HW_RING_ID)
			BNXT_CP_DB(cpr->cp_doorbell, cpr->cp_raw_cons);
	}
}

static void bnxt_disable_int_sync(struct bnxt *bp)
{
	int i;

	atomic_inc(&bp->intr_sem);

	bnxt_disable_int(bp);
	for (i = 0; i < bp->cp_nr_rings; i++)
		synchronize_irq(bp->irq_tbl[i].vector);
}

static void bnxt_enable_int(struct bnxt *bp)
{
	int i;

	atomic_set(&bp->intr_sem, 0);
	for (i = 0; i < bp->cp_nr_rings; i++) {
		struct bnxt_napi *bnapi = bp->bnapi[i];
		struct bnxt_cp_ring_info *cpr = &bnapi->cp_ring;

		BNXT_CP_DB_REARM(cpr->cp_doorbell, cpr->cp_raw_cons);
	}
}

void bnxt_hwrm_cmd_hdr_init(struct bnxt *bp, void *request, u16 req_type,
			    u16 cmpl_ring, u16 target_id)
{
	struct input *req = request;

	req->req_type = cpu_to_le16(req_type);
	req->cmpl_ring = cpu_to_le16(cmpl_ring);
	req->target_id = cpu_to_le16(target_id);
	req->resp_addr = cpu_to_le64(bp->hwrm_cmd_resp_dma_addr);
}

static int bnxt_hwrm_do_send_msg(struct bnxt *bp, void *msg, u32 msg_len,
				 int timeout, bool silent)
{
	int i, intr_process, rc, tmo_count;
	struct input *req = msg;
	u32 *data = msg;
	__le32 *resp_len, *valid;
	u16 cp_ring_id, len = 0;
	struct hwrm_err_output *resp = bp->hwrm_cmd_resp_addr;
	u16 max_req_len = BNXT_HWRM_MAX_REQ_LEN;

	req->seq_id = cpu_to_le16(bp->hwrm_cmd_seq++);
	memset(resp, 0, PAGE_SIZE);
	cp_ring_id = le16_to_cpu(req->cmpl_ring);
	intr_process = (cp_ring_id == INVALID_HW_RING_ID) ? 0 : 1;

	if (bp->flags & BNXT_FLAG_SHORT_CMD) {
		void *short_cmd_req = bp->hwrm_short_cmd_req_addr;
		struct hwrm_short_input short_input = {0};

		memcpy(short_cmd_req, req, msg_len);
		memset(short_cmd_req + msg_len, 0, BNXT_HWRM_MAX_REQ_LEN -
						   msg_len);

		short_input.req_type = req->req_type;
		short_input.signature =
				cpu_to_le16(SHORT_REQ_SIGNATURE_SHORT_CMD);
		short_input.size = cpu_to_le16(msg_len);
		short_input.req_addr =
			cpu_to_le64(bp->hwrm_short_cmd_req_dma_addr);

		data = (u32 *)&short_input;
		msg_len = sizeof(short_input);

		/* Sync memory write before updating doorbell */
		wmb();

		max_req_len = BNXT_HWRM_SHORT_REQ_LEN;
	}

	/* Write request msg to hwrm channel */
	__iowrite32_copy(bp->bar0, data, msg_len / 4);

	for (i = msg_len; i < max_req_len; i += 4)
		writel(0, bp->bar0 + i);

	/* currently supports only one outstanding message */
	if (intr_process)
		bp->hwrm_intr_seq_id = le16_to_cpu(req->seq_id);

	/* Ring channel doorbell */
	writel(1, bp->bar0 + 0x100);

	if (!timeout)
		timeout = DFLT_HWRM_CMD_TIMEOUT;

	i = 0;
	tmo_count = timeout * 40;
	if (intr_process) {
		/* Wait until hwrm response cmpl interrupt is processed */
		while (bp->hwrm_intr_seq_id != HWRM_SEQ_ID_INVALID &&
		       i++ < tmo_count) {
			usleep_range(25, 40);
		}

		if (bp->hwrm_intr_seq_id != HWRM_SEQ_ID_INVALID) {
			netdev_err(bp->dev, "Resp cmpl intr err msg: 0x%x\n",
				   le16_to_cpu(req->req_type));
			return -1;
		}
	} else {
		/* Check if response len is updated */
		resp_len = bp->hwrm_cmd_resp_addr + HWRM_RESP_LEN_OFFSET;
		for (i = 0; i < tmo_count; i++) {
			len = (le32_to_cpu(*resp_len) & HWRM_RESP_LEN_MASK) >>
			      HWRM_RESP_LEN_SFT;
			if (len)
				break;
			usleep_range(25, 40);
		}

		if (i >= tmo_count) {
			netdev_err(bp->dev, "Error (timeout: %d) msg {0x%x 0x%x} len:%d\n",
				   timeout, le16_to_cpu(req->req_type),
				   le16_to_cpu(req->seq_id), len);
			return -1;
		}

		/* Last word of resp contains valid bit */
		valid = bp->hwrm_cmd_resp_addr + len - 4;
		for (i = 0; i < 5; i++) {
			if (le32_to_cpu(*valid) & HWRM_RESP_VALID_MASK)
				break;
			udelay(1);
		}

		if (i >= 5) {
			netdev_err(bp->dev, "Error (timeout: %d) msg {0x%x 0x%x} len:%d v:%d\n",
				   timeout, le16_to_cpu(req->req_type),
				   le16_to_cpu(req->seq_id), len, *valid);
			return -1;
		}
	}

	rc = le16_to_cpu(resp->error_code);
	if (rc && !silent)
		netdev_err(bp->dev, "hwrm req_type 0x%x seq id 0x%x error 0x%x\n",
			   le16_to_cpu(resp->req_type),
			   le16_to_cpu(resp->seq_id), rc);
	return rc;
}

int _hwrm_send_message(struct bnxt *bp, void *msg, u32 msg_len, int timeout)
{
	return bnxt_hwrm_do_send_msg(bp, msg, msg_len, timeout, false);
}

int _hwrm_send_message_silent(struct bnxt *bp, void *msg, u32 msg_len,
			      int timeout)
{
	return bnxt_hwrm_do_send_msg(bp, msg, msg_len, timeout, true);
}

int hwrm_send_message(struct bnxt *bp, void *msg, u32 msg_len, int timeout)
{
	int rc;

	mutex_lock(&bp->hwrm_cmd_lock);
	rc = _hwrm_send_message(bp, msg, msg_len, timeout);
	mutex_unlock(&bp->hwrm_cmd_lock);
	return rc;
}

int hwrm_send_message_silent(struct bnxt *bp, void *msg, u32 msg_len,
			     int timeout)
{
	int rc;

	mutex_lock(&bp->hwrm_cmd_lock);
	rc = bnxt_hwrm_do_send_msg(bp, msg, msg_len, timeout, true);
	mutex_unlock(&bp->hwrm_cmd_lock);
	return rc;
}

int bnxt_hwrm_func_rgtr_async_events(struct bnxt *bp, unsigned long *bmap,
				     int bmap_size)
{
	struct hwrm_func_drv_rgtr_input req = {0};
	DECLARE_BITMAP(async_events_bmap, 256);
	u32 *events = (u32 *)async_events_bmap;
	int i;

	bnxt_hwrm_cmd_hdr_init(bp, &req, HWRM_FUNC_DRV_RGTR, -1, -1);

	req.enables =
		cpu_to_le32(FUNC_DRV_RGTR_REQ_ENABLES_ASYNC_EVENT_FWD);

	memset(async_events_bmap, 0, sizeof(async_events_bmap));
	for (i = 0; i < ARRAY_SIZE(bnxt_async_events_arr); i++)
		__set_bit(bnxt_async_events_arr[i], async_events_bmap);

	if (bmap && bmap_size) {
		for (i = 0; i < bmap_size; i++) {
			if (test_bit(i, bmap))
				__set_bit(i, async_events_bmap);
		}
	}

	for (i = 0; i < 8; i++)
		req.async_event_fwd[i] |= cpu_to_le32(events[i]);

	return hwrm_send_message(bp, &req, sizeof(req), HWRM_CMD_TIMEOUT);
}

static int bnxt_hwrm_func_drv_rgtr(struct bnxt *bp)
{
	struct hwrm_func_drv_rgtr_input req = {0};

	bnxt_hwrm_cmd_hdr_init(bp, &req, HWRM_FUNC_DRV_RGTR, -1, -1);

	req.enables =
		cpu_to_le32(FUNC_DRV_RGTR_REQ_ENABLES_OS_TYPE |
			    FUNC_DRV_RGTR_REQ_ENABLES_VER);

	req.os_type = cpu_to_le16(FUNC_DRV_RGTR_REQ_OS_TYPE_LINUX);
	req.ver_maj = DRV_VER_MAJ;
	req.ver_min = DRV_VER_MIN;
	req.ver_upd = DRV_VER_UPD;

	if (BNXT_PF(bp)) {
		u32 data[8];
		int i;

		memset(data, 0, sizeof(data));
		for (i = 0; i < ARRAY_SIZE(bnxt_vf_req_snif); i++) {
			u16 cmd = bnxt_vf_req_snif[i];
			unsigned int bit, idx;

			idx = cmd / 32;
			bit = cmd % 32;
			data[idx] |= 1 << bit;
		}

		for (i = 0; i < 8; i++)
			req.vf_req_fwd[i] = cpu_to_le32(data[i]);

		req.enables |=
			cpu_to_le32(FUNC_DRV_RGTR_REQ_ENABLES_VF_REQ_FWD);
	}

	return hwrm_send_message(bp, &req, sizeof(req), HWRM_CMD_TIMEOUT);
}

static int bnxt_hwrm_func_drv_unrgtr(struct bnxt *bp)
{
	struct hwrm_func_drv_unrgtr_input req = {0};

	bnxt_hwrm_cmd_hdr_init(bp, &req, HWRM_FUNC_DRV_UNRGTR, -1, -1);
	return hwrm_send_message(bp, &req, sizeof(req), HWRM_CMD_TIMEOUT);
}

static int bnxt_hwrm_tunnel_dst_port_free(struct bnxt *bp, u8 tunnel_type)
{
	u32 rc = 0;
	struct hwrm_tunnel_dst_port_free_input req = {0};

	bnxt_hwrm_cmd_hdr_init(bp, &req, HWRM_TUNNEL_DST_PORT_FREE, -1, -1);
	req.tunnel_type = tunnel_type;

	switch (tunnel_type) {
	case TUNNEL_DST_PORT_FREE_REQ_TUNNEL_TYPE_VXLAN:
		req.tunnel_dst_port_id = bp->vxlan_fw_dst_port_id;
		break;
	case TUNNEL_DST_PORT_FREE_REQ_TUNNEL_TYPE_GENEVE:
		req.tunnel_dst_port_id = bp->nge_fw_dst_port_id;
		break;
	default:
		break;
	}

	rc = hwrm_send_message(bp, &req, sizeof(req), HWRM_CMD_TIMEOUT);
	if (rc)
		netdev_err(bp->dev, "hwrm_tunnel_dst_port_free failed. rc:%d\n",
			   rc);
	return rc;
}

static int bnxt_hwrm_tunnel_dst_port_alloc(struct bnxt *bp, __be16 port,
					   u8 tunnel_type)
{
	u32 rc = 0;
	struct hwrm_tunnel_dst_port_alloc_input req = {0};
	struct hwrm_tunnel_dst_port_alloc_output *resp = bp->hwrm_cmd_resp_addr;

	bnxt_hwrm_cmd_hdr_init(bp, &req, HWRM_TUNNEL_DST_PORT_ALLOC, -1, -1);

	req.tunnel_type = tunnel_type;
	req.tunnel_dst_port_val = port;

	mutex_lock(&bp->hwrm_cmd_lock);
	rc = _hwrm_send_message(bp, &req, sizeof(req), HWRM_CMD_TIMEOUT);
	if (rc) {
		netdev_err(bp->dev, "hwrm_tunnel_dst_port_alloc failed. rc:%d\n",
			   rc);
		goto err_out;
	}

	switch (tunnel_type) {
	case TUNNEL_DST_PORT_ALLOC_REQ_TUNNEL_TYPE_VXLAN:
		bp->vxlan_fw_dst_port_id = resp->tunnel_dst_port_id;
		break;
	case TUNNEL_DST_PORT_ALLOC_REQ_TUNNEL_TYPE_GENEVE:
		bp->nge_fw_dst_port_id = resp->tunnel_dst_port_id;
		break;
	default:
		break;
	}

err_out:
	mutex_unlock(&bp->hwrm_cmd_lock);
	return rc;
}

static int bnxt_hwrm_cfa_l2_set_rx_mask(struct bnxt *bp, u16 vnic_id)
{
	struct hwrm_cfa_l2_set_rx_mask_input req = {0};
	struct bnxt_vnic_info *vnic = &bp->vnic_info[vnic_id];

	bnxt_hwrm_cmd_hdr_init(bp, &req, HWRM_CFA_L2_SET_RX_MASK, -1, -1);
	req.vnic_id = cpu_to_le32(vnic->fw_vnic_id);

	req.num_mc_entries = cpu_to_le32(vnic->mc_list_count);
	req.mc_tbl_addr = cpu_to_le64(vnic->mc_list_mapping);
	req.mask = cpu_to_le32(vnic->rx_mask);
	return hwrm_send_message(bp, &req, sizeof(req), HWRM_CMD_TIMEOUT);
}

#ifdef CONFIG_RFS_ACCEL
static int bnxt_hwrm_cfa_ntuple_filter_free(struct bnxt *bp,
					    struct bnxt_ntuple_filter *fltr)
{
	struct hwrm_cfa_ntuple_filter_free_input req = {0};

	bnxt_hwrm_cmd_hdr_init(bp, &req, HWRM_CFA_NTUPLE_FILTER_FREE, -1, -1);
	req.ntuple_filter_id = fltr->filter_id;
	return hwrm_send_message(bp, &req, sizeof(req), HWRM_CMD_TIMEOUT);
}

#define BNXT_NTP_FLTR_FLAGS					\
	(CFA_NTUPLE_FILTER_ALLOC_REQ_ENABLES_L2_FILTER_ID |	\
	 CFA_NTUPLE_FILTER_ALLOC_REQ_ENABLES_ETHERTYPE |	\
	 CFA_NTUPLE_FILTER_ALLOC_REQ_ENABLES_SRC_MACADDR |	\
	 CFA_NTUPLE_FILTER_ALLOC_REQ_ENABLES_IPADDR_TYPE |	\
	 CFA_NTUPLE_FILTER_ALLOC_REQ_ENABLES_SRC_IPADDR |	\
	 CFA_NTUPLE_FILTER_ALLOC_REQ_ENABLES_SRC_IPADDR_MASK |	\
	 CFA_NTUPLE_FILTER_ALLOC_REQ_ENABLES_DST_IPADDR |	\
	 CFA_NTUPLE_FILTER_ALLOC_REQ_ENABLES_DST_IPADDR_MASK |	\
	 CFA_NTUPLE_FILTER_ALLOC_REQ_ENABLES_IP_PROTOCOL |	\
	 CFA_NTUPLE_FILTER_ALLOC_REQ_ENABLES_SRC_PORT |		\
	 CFA_NTUPLE_FILTER_ALLOC_REQ_ENABLES_SRC_PORT_MASK |	\
	 CFA_NTUPLE_FILTER_ALLOC_REQ_ENABLES_DST_PORT |		\
	 CFA_NTUPLE_FILTER_ALLOC_REQ_ENABLES_DST_PORT_MASK |	\
	 CFA_NTUPLE_FILTER_ALLOC_REQ_ENABLES_DST_ID)

#define BNXT_NTP_TUNNEL_FLTR_FLAG				\
		CFA_NTUPLE_FILTER_ALLOC_REQ_ENABLES_TUNNEL_TYPE

static int bnxt_hwrm_cfa_ntuple_filter_alloc(struct bnxt *bp,
					     struct bnxt_ntuple_filter *fltr)
{
	int rc = 0;
	struct hwrm_cfa_ntuple_filter_alloc_input req = {0};
	struct hwrm_cfa_ntuple_filter_alloc_output *resp =
		bp->hwrm_cmd_resp_addr;
	struct flow_keys *keys = &fltr->fkeys;
	struct bnxt_vnic_info *vnic = &bp->vnic_info[fltr->rxq + 1];

	bnxt_hwrm_cmd_hdr_init(bp, &req, HWRM_CFA_NTUPLE_FILTER_ALLOC, -1, -1);
	req.l2_filter_id = bp->vnic_info[0].fw_l2_filter_id[fltr->l2_fltr_idx];

	req.enables = cpu_to_le32(BNXT_NTP_FLTR_FLAGS);

	req.ethertype = htons(ETH_P_IP);
	memcpy(req.src_macaddr, fltr->src_mac_addr, ETH_ALEN);
	req.ip_addr_type = CFA_NTUPLE_FILTER_ALLOC_REQ_IP_ADDR_TYPE_IPV4;
	req.ip_protocol = keys->basic.ip_proto;

	if (keys->basic.n_proto == htons(ETH_P_IPV6)) {
		int i;

		req.ethertype = htons(ETH_P_IPV6);
		req.ip_addr_type =
			CFA_NTUPLE_FILTER_ALLOC_REQ_IP_ADDR_TYPE_IPV6;
		*(struct in6_addr *)&req.src_ipaddr[0] =
			keys->addrs.v6addrs.src;
		*(struct in6_addr *)&req.dst_ipaddr[0] =
			keys->addrs.v6addrs.dst;
		for (i = 0; i < 4; i++) {
			req.src_ipaddr_mask[i] = cpu_to_be32(0xffffffff);
			req.dst_ipaddr_mask[i] = cpu_to_be32(0xffffffff);
		}
	} else {
		req.src_ipaddr[0] = keys->addrs.v4addrs.src;
		req.src_ipaddr_mask[0] = cpu_to_be32(0xffffffff);
		req.dst_ipaddr[0] = keys->addrs.v4addrs.dst;
		req.dst_ipaddr_mask[0] = cpu_to_be32(0xffffffff);
	}
	if (keys->control.flags & FLOW_DIS_ENCAPSULATION) {
		req.enables |= cpu_to_le32(BNXT_NTP_TUNNEL_FLTR_FLAG);
		req.tunnel_type =
			CFA_NTUPLE_FILTER_ALLOC_REQ_TUNNEL_TYPE_ANYTUNNEL;
	}

	req.src_port = keys->ports.src;
	req.src_port_mask = cpu_to_be16(0xffff);
	req.dst_port = keys->ports.dst;
	req.dst_port_mask = cpu_to_be16(0xffff);

	req.dst_id = cpu_to_le16(vnic->fw_vnic_id);
	mutex_lock(&bp->hwrm_cmd_lock);
	rc = _hwrm_send_message(bp, &req, sizeof(req), HWRM_CMD_TIMEOUT);
	if (!rc)
		fltr->filter_id = resp->ntuple_filter_id;
	mutex_unlock(&bp->hwrm_cmd_lock);
	return rc;
}
#endif

static int bnxt_hwrm_set_vnic_filter(struct bnxt *bp, u16 vnic_id, u16 idx,
				     u8 *mac_addr)
{
	u32 rc = 0;
	struct hwrm_cfa_l2_filter_alloc_input req = {0};
	struct hwrm_cfa_l2_filter_alloc_output *resp = bp->hwrm_cmd_resp_addr;

	bnxt_hwrm_cmd_hdr_init(bp, &req, HWRM_CFA_L2_FILTER_ALLOC, -1, -1);
	req.flags = cpu_to_le32(CFA_L2_FILTER_ALLOC_REQ_FLAGS_PATH_RX);
	if (!BNXT_CHIP_TYPE_NITRO_A0(bp))
		req.flags |=
			cpu_to_le32(CFA_L2_FILTER_ALLOC_REQ_FLAGS_OUTERMOST);
	req.dst_id = cpu_to_le16(bp->vnic_info[vnic_id].fw_vnic_id);
	req.enables =
		cpu_to_le32(CFA_L2_FILTER_ALLOC_REQ_ENABLES_L2_ADDR |
			    CFA_L2_FILTER_ALLOC_REQ_ENABLES_DST_ID |
			    CFA_L2_FILTER_ALLOC_REQ_ENABLES_L2_ADDR_MASK);
	memcpy(req.l2_addr, mac_addr, ETH_ALEN);
	req.l2_addr_mask[0] = 0xff;
	req.l2_addr_mask[1] = 0xff;
	req.l2_addr_mask[2] = 0xff;
	req.l2_addr_mask[3] = 0xff;
	req.l2_addr_mask[4] = 0xff;
	req.l2_addr_mask[5] = 0xff;

	mutex_lock(&bp->hwrm_cmd_lock);
	rc = _hwrm_send_message(bp, &req, sizeof(req), HWRM_CMD_TIMEOUT);
	if (!rc)
		bp->vnic_info[vnic_id].fw_l2_filter_id[idx] =
							resp->l2_filter_id;
	mutex_unlock(&bp->hwrm_cmd_lock);
	return rc;
}

static int bnxt_hwrm_clear_vnic_filter(struct bnxt *bp)
{
	u16 i, j, num_of_vnics = 1; /* only vnic 0 supported */
	int rc = 0;

	/* Any associated ntuple filters will also be cleared by firmware. */
	mutex_lock(&bp->hwrm_cmd_lock);
	for (i = 0; i < num_of_vnics; i++) {
		struct bnxt_vnic_info *vnic = &bp->vnic_info[i];

		for (j = 0; j < vnic->uc_filter_count; j++) {
			struct hwrm_cfa_l2_filter_free_input req = {0};

			bnxt_hwrm_cmd_hdr_init(bp, &req,
					       HWRM_CFA_L2_FILTER_FREE, -1, -1);

			req.l2_filter_id = vnic->fw_l2_filter_id[j];

			rc = _hwrm_send_message(bp, &req, sizeof(req),
						HWRM_CMD_TIMEOUT);
		}
		vnic->uc_filter_count = 0;
	}
	mutex_unlock(&bp->hwrm_cmd_lock);

	return rc;
}

static int bnxt_hwrm_vnic_set_tpa(struct bnxt *bp, u16 vnic_id, u32 tpa_flags)
{
	struct bnxt_vnic_info *vnic = &bp->vnic_info[vnic_id];
	struct hwrm_vnic_tpa_cfg_input req = {0};

	bnxt_hwrm_cmd_hdr_init(bp, &req, HWRM_VNIC_TPA_CFG, -1, -1);

	if (tpa_flags) {
		u16 mss = bp->dev->mtu - 40;
		u32 nsegs, n, segs = 0, flags;

		flags = VNIC_TPA_CFG_REQ_FLAGS_TPA |
			VNIC_TPA_CFG_REQ_FLAGS_ENCAP_TPA |
			VNIC_TPA_CFG_REQ_FLAGS_RSC_WND_UPDATE |
			VNIC_TPA_CFG_REQ_FLAGS_AGG_WITH_ECN |
			VNIC_TPA_CFG_REQ_FLAGS_AGG_WITH_SAME_GRE_SEQ;
		if (tpa_flags & BNXT_FLAG_GRO)
			flags |= VNIC_TPA_CFG_REQ_FLAGS_GRO;

		req.flags = cpu_to_le32(flags);

		req.enables =
			cpu_to_le32(VNIC_TPA_CFG_REQ_ENABLES_MAX_AGG_SEGS |
				    VNIC_TPA_CFG_REQ_ENABLES_MAX_AGGS |
				    VNIC_TPA_CFG_REQ_ENABLES_MIN_AGG_LEN);

		/* Number of segs are log2 units, and first packet is not
		 * included as part of this units.
		 */
		if (mss <= BNXT_RX_PAGE_SIZE) {
			n = BNXT_RX_PAGE_SIZE / mss;
			nsegs = (MAX_SKB_FRAGS - 1) * n;
		} else {
			n = mss / BNXT_RX_PAGE_SIZE;
			if (mss & (BNXT_RX_PAGE_SIZE - 1))
				n++;
			nsegs = (MAX_SKB_FRAGS - n) / n;
		}

		segs = ilog2(nsegs);
		req.max_agg_segs = cpu_to_le16(segs);
		req.max_aggs = cpu_to_le16(VNIC_TPA_CFG_REQ_MAX_AGGS_MAX);

		req.min_agg_len = cpu_to_le32(512);
	}
	req.vnic_id = cpu_to_le16(vnic->fw_vnic_id);

	return hwrm_send_message(bp, &req, sizeof(req), HWRM_CMD_TIMEOUT);
}

static int bnxt_hwrm_vnic_set_rss(struct bnxt *bp, u16 vnic_id, bool set_rss)
{
	u32 i, j, max_rings;
	struct bnxt_vnic_info *vnic = &bp->vnic_info[vnic_id];
	struct hwrm_vnic_rss_cfg_input req = {0};

	if (vnic->fw_rss_cos_lb_ctx[0] == INVALID_HW_RING_ID)
		return 0;

	bnxt_hwrm_cmd_hdr_init(bp, &req, HWRM_VNIC_RSS_CFG, -1, -1);
	if (set_rss) {
		req.hash_type = cpu_to_le32(bp->rss_hash_cfg);
		if (vnic->flags & BNXT_VNIC_RSS_FLAG) {
			if (BNXT_CHIP_TYPE_NITRO_A0(bp))
				max_rings = bp->rx_nr_rings - 1;
			else
				max_rings = bp->rx_nr_rings;
		} else {
			max_rings = 1;
		}

		/* Fill the RSS indirection table with ring group ids */
		for (i = 0, j = 0; i < HW_HASH_INDEX_SIZE; i++, j++) {
			if (j == max_rings)
				j = 0;
			vnic->rss_table[i] = cpu_to_le16(vnic->fw_grp_ids[j]);
		}

		req.ring_grp_tbl_addr = cpu_to_le64(vnic->rss_table_dma_addr);
		req.hash_key_tbl_addr =
			cpu_to_le64(vnic->rss_hash_key_dma_addr);
	}
	req.rss_ctx_idx = cpu_to_le16(vnic->fw_rss_cos_lb_ctx[0]);
	return hwrm_send_message(bp, &req, sizeof(req), HWRM_CMD_TIMEOUT);
}

static int bnxt_hwrm_vnic_set_hds(struct bnxt *bp, u16 vnic_id)
{
	struct bnxt_vnic_info *vnic = &bp->vnic_info[vnic_id];
	struct hwrm_vnic_plcmodes_cfg_input req = {0};

	bnxt_hwrm_cmd_hdr_init(bp, &req, HWRM_VNIC_PLCMODES_CFG, -1, -1);
	req.flags = cpu_to_le32(VNIC_PLCMODES_CFG_REQ_FLAGS_JUMBO_PLACEMENT |
				VNIC_PLCMODES_CFG_REQ_FLAGS_HDS_IPV4 |
				VNIC_PLCMODES_CFG_REQ_FLAGS_HDS_IPV6);
	req.enables =
		cpu_to_le32(VNIC_PLCMODES_CFG_REQ_ENABLES_JUMBO_THRESH_VALID |
			    VNIC_PLCMODES_CFG_REQ_ENABLES_HDS_THRESHOLD_VALID);
	/* thresholds not implemented in firmware yet */
	req.jumbo_thresh = cpu_to_le16(bp->rx_copy_thresh);
	req.hds_threshold = cpu_to_le16(bp->rx_copy_thresh);
	req.vnic_id = cpu_to_le32(vnic->fw_vnic_id);
	return hwrm_send_message(bp, &req, sizeof(req), HWRM_CMD_TIMEOUT);
}

static void bnxt_hwrm_vnic_ctx_free_one(struct bnxt *bp, u16 vnic_id,
					u16 ctx_idx)
{
	struct hwrm_vnic_rss_cos_lb_ctx_free_input req = {0};

	bnxt_hwrm_cmd_hdr_init(bp, &req, HWRM_VNIC_RSS_COS_LB_CTX_FREE, -1, -1);
	req.rss_cos_lb_ctx_id =
		cpu_to_le16(bp->vnic_info[vnic_id].fw_rss_cos_lb_ctx[ctx_idx]);

	hwrm_send_message(bp, &req, sizeof(req), HWRM_CMD_TIMEOUT);
	bp->vnic_info[vnic_id].fw_rss_cos_lb_ctx[ctx_idx] = INVALID_HW_RING_ID;
}

static void bnxt_hwrm_vnic_ctx_free(struct bnxt *bp)
{
	int i, j;

	for (i = 0; i < bp->nr_vnics; i++) {
		struct bnxt_vnic_info *vnic = &bp->vnic_info[i];

		for (j = 0; j < BNXT_MAX_CTX_PER_VNIC; j++) {
			if (vnic->fw_rss_cos_lb_ctx[j] != INVALID_HW_RING_ID)
				bnxt_hwrm_vnic_ctx_free_one(bp, i, j);
		}
	}
	bp->rsscos_nr_ctxs = 0;
}

static int bnxt_hwrm_vnic_ctx_alloc(struct bnxt *bp, u16 vnic_id, u16 ctx_idx)
{
	int rc;
	struct hwrm_vnic_rss_cos_lb_ctx_alloc_input req = {0};
	struct hwrm_vnic_rss_cos_lb_ctx_alloc_output *resp =
						bp->hwrm_cmd_resp_addr;

	bnxt_hwrm_cmd_hdr_init(bp, &req, HWRM_VNIC_RSS_COS_LB_CTX_ALLOC, -1,
			       -1);

	mutex_lock(&bp->hwrm_cmd_lock);
	rc = _hwrm_send_message(bp, &req, sizeof(req), HWRM_CMD_TIMEOUT);
	if (!rc)
		bp->vnic_info[vnic_id].fw_rss_cos_lb_ctx[ctx_idx] =
			le16_to_cpu(resp->rss_cos_lb_ctx_id);
	mutex_unlock(&bp->hwrm_cmd_lock);

	return rc;
}

int bnxt_hwrm_vnic_cfg(struct bnxt *bp, u16 vnic_id)
{
	unsigned int ring = 0, grp_idx;
	struct bnxt_vnic_info *vnic = &bp->vnic_info[vnic_id];
	struct hwrm_vnic_cfg_input req = {0};
	u16 def_vlan = 0;

	bnxt_hwrm_cmd_hdr_init(bp, &req, HWRM_VNIC_CFG, -1, -1);

	req.enables = cpu_to_le32(VNIC_CFG_REQ_ENABLES_DFLT_RING_GRP);
	/* Only RSS support for now TBD: COS & LB */
	if (vnic->fw_rss_cos_lb_ctx[0] != INVALID_HW_RING_ID) {
		req.rss_rule = cpu_to_le16(vnic->fw_rss_cos_lb_ctx[0]);
		req.enables |= cpu_to_le32(VNIC_CFG_REQ_ENABLES_RSS_RULE |
					   VNIC_CFG_REQ_ENABLES_MRU);
	} else if (vnic->flags & BNXT_VNIC_RFS_NEW_RSS_FLAG) {
		req.rss_rule =
			cpu_to_le16(bp->vnic_info[0].fw_rss_cos_lb_ctx[0]);
		req.enables |= cpu_to_le32(VNIC_CFG_REQ_ENABLES_RSS_RULE |
					   VNIC_CFG_REQ_ENABLES_MRU);
		req.flags |= cpu_to_le32(VNIC_CFG_REQ_FLAGS_RSS_DFLT_CR_MODE);
	} else {
		req.rss_rule = cpu_to_le16(0xffff);
	}

	if (BNXT_CHIP_TYPE_NITRO_A0(bp) &&
	    (vnic->fw_rss_cos_lb_ctx[0] != INVALID_HW_RING_ID)) {
		req.cos_rule = cpu_to_le16(vnic->fw_rss_cos_lb_ctx[1]);
		req.enables |= cpu_to_le32(VNIC_CFG_REQ_ENABLES_COS_RULE);
	} else {
		req.cos_rule = cpu_to_le16(0xffff);
	}

	if (vnic->flags & BNXT_VNIC_RSS_FLAG)
		ring = 0;
	else if (vnic->flags & BNXT_VNIC_RFS_FLAG)
		ring = vnic_id - 1;
	else if ((vnic_id == 1) && BNXT_CHIP_TYPE_NITRO_A0(bp))
		ring = bp->rx_nr_rings - 1;

	grp_idx = bp->rx_ring[ring].bnapi->index;
	req.vnic_id = cpu_to_le16(vnic->fw_vnic_id);
	req.dflt_ring_grp = cpu_to_le16(bp->grp_info[grp_idx].fw_grp_id);

	req.lb_rule = cpu_to_le16(0xffff);
	req.mru = cpu_to_le16(bp->dev->mtu + ETH_HLEN + ETH_FCS_LEN +
			      VLAN_HLEN);

#ifdef CONFIG_BNXT_SRIOV
	if (BNXT_VF(bp))
		def_vlan = bp->vf.vlan;
#endif
	if ((bp->flags & BNXT_FLAG_STRIP_VLAN) || def_vlan)
		req.flags |= cpu_to_le32(VNIC_CFG_REQ_FLAGS_VLAN_STRIP_MODE);
	if (!vnic_id && bnxt_ulp_registered(bp->edev, BNXT_ROCE_ULP))
		req.flags |=
			cpu_to_le32(VNIC_CFG_REQ_FLAGS_ROCE_DUAL_VNIC_MODE);

	return hwrm_send_message(bp, &req, sizeof(req), HWRM_CMD_TIMEOUT);
}

static int bnxt_hwrm_vnic_free_one(struct bnxt *bp, u16 vnic_id)
{
	u32 rc = 0;

	if (bp->vnic_info[vnic_id].fw_vnic_id != INVALID_HW_RING_ID) {
		struct hwrm_vnic_free_input req = {0};

		bnxt_hwrm_cmd_hdr_init(bp, &req, HWRM_VNIC_FREE, -1, -1);
		req.vnic_id =
			cpu_to_le32(bp->vnic_info[vnic_id].fw_vnic_id);

		rc = hwrm_send_message(bp, &req, sizeof(req), HWRM_CMD_TIMEOUT);
		if (rc)
			return rc;
		bp->vnic_info[vnic_id].fw_vnic_id = INVALID_HW_RING_ID;
	}
	return rc;
}

static void bnxt_hwrm_vnic_free(struct bnxt *bp)
{
	u16 i;

	for (i = 0; i < bp->nr_vnics; i++)
		bnxt_hwrm_vnic_free_one(bp, i);
}

static int bnxt_hwrm_vnic_alloc(struct bnxt *bp, u16 vnic_id,
				unsigned int start_rx_ring_idx,
				unsigned int nr_rings)
{
	int rc = 0;
	unsigned int i, j, grp_idx, end_idx = start_rx_ring_idx + nr_rings;
	struct hwrm_vnic_alloc_input req = {0};
	struct hwrm_vnic_alloc_output *resp = bp->hwrm_cmd_resp_addr;

	/* map ring groups to this vnic */
	for (i = start_rx_ring_idx, j = 0; i < end_idx; i++, j++) {
		grp_idx = bp->rx_ring[i].bnapi->index;
		if (bp->grp_info[grp_idx].fw_grp_id == INVALID_HW_RING_ID) {
			netdev_err(bp->dev, "Not enough ring groups avail:%x req:%x\n",
				   j, nr_rings);
			break;
		}
		bp->vnic_info[vnic_id].fw_grp_ids[j] =
					bp->grp_info[grp_idx].fw_grp_id;
	}

	bp->vnic_info[vnic_id].fw_rss_cos_lb_ctx[0] = INVALID_HW_RING_ID;
	bp->vnic_info[vnic_id].fw_rss_cos_lb_ctx[1] = INVALID_HW_RING_ID;
	if (vnic_id == 0)
		req.flags = cpu_to_le32(VNIC_ALLOC_REQ_FLAGS_DEFAULT);

	bnxt_hwrm_cmd_hdr_init(bp, &req, HWRM_VNIC_ALLOC, -1, -1);

	mutex_lock(&bp->hwrm_cmd_lock);
	rc = _hwrm_send_message(bp, &req, sizeof(req), HWRM_CMD_TIMEOUT);
	if (!rc)
		bp->vnic_info[vnic_id].fw_vnic_id = le32_to_cpu(resp->vnic_id);
	mutex_unlock(&bp->hwrm_cmd_lock);
	return rc;
}

static int bnxt_hwrm_vnic_qcaps(struct bnxt *bp)
{
	struct hwrm_vnic_qcaps_output *resp = bp->hwrm_cmd_resp_addr;
	struct hwrm_vnic_qcaps_input req = {0};
	int rc;

	if (bp->hwrm_spec_code < 0x10600)
		return 0;

	bnxt_hwrm_cmd_hdr_init(bp, &req, HWRM_VNIC_QCAPS, -1, -1);
	mutex_lock(&bp->hwrm_cmd_lock);
	rc = _hwrm_send_message(bp, &req, sizeof(req), HWRM_CMD_TIMEOUT);
	if (!rc) {
		if (resp->flags &
		    cpu_to_le32(VNIC_QCAPS_RESP_FLAGS_RSS_DFLT_CR_CAP))
			bp->flags |= BNXT_FLAG_NEW_RSS_CAP;
	}
	mutex_unlock(&bp->hwrm_cmd_lock);
	return rc;
}

static int bnxt_hwrm_ring_grp_alloc(struct bnxt *bp)
{
	u16 i;
	u32 rc = 0;

	mutex_lock(&bp->hwrm_cmd_lock);
	for (i = 0; i < bp->rx_nr_rings; i++) {
		struct hwrm_ring_grp_alloc_input req = {0};
		struct hwrm_ring_grp_alloc_output *resp =
					bp->hwrm_cmd_resp_addr;
		unsigned int grp_idx = bp->rx_ring[i].bnapi->index;

		bnxt_hwrm_cmd_hdr_init(bp, &req, HWRM_RING_GRP_ALLOC, -1, -1);

		req.cr = cpu_to_le16(bp->grp_info[grp_idx].cp_fw_ring_id);
		req.rr = cpu_to_le16(bp->grp_info[grp_idx].rx_fw_ring_id);
		req.ar = cpu_to_le16(bp->grp_info[grp_idx].agg_fw_ring_id);
		req.sc = cpu_to_le16(bp->grp_info[grp_idx].fw_stats_ctx);

		rc = _hwrm_send_message(bp, &req, sizeof(req),
					HWRM_CMD_TIMEOUT);
		if (rc)
			break;

		bp->grp_info[grp_idx].fw_grp_id =
			le32_to_cpu(resp->ring_group_id);
	}
	mutex_unlock(&bp->hwrm_cmd_lock);
	return rc;
}

static int bnxt_hwrm_ring_grp_free(struct bnxt *bp)
{
	u16 i;
	u32 rc = 0;
	struct hwrm_ring_grp_free_input req = {0};

	if (!bp->grp_info)
		return 0;

	bnxt_hwrm_cmd_hdr_init(bp, &req, HWRM_RING_GRP_FREE, -1, -1);

	mutex_lock(&bp->hwrm_cmd_lock);
	for (i = 0; i < bp->cp_nr_rings; i++) {
		if (bp->grp_info[i].fw_grp_id == INVALID_HW_RING_ID)
			continue;
		req.ring_group_id =
			cpu_to_le32(bp->grp_info[i].fw_grp_id);

		rc = _hwrm_send_message(bp, &req, sizeof(req),
					HWRM_CMD_TIMEOUT);
		if (rc)
			break;
		bp->grp_info[i].fw_grp_id = INVALID_HW_RING_ID;
	}
	mutex_unlock(&bp->hwrm_cmd_lock);
	return rc;
}

static int hwrm_ring_alloc_send_msg(struct bnxt *bp,
				    struct bnxt_ring_struct *ring,
				    u32 ring_type, u32 map_index,
				    u32 stats_ctx_id)
{
	int rc = 0, err = 0;
	struct hwrm_ring_alloc_input req = {0};
	struct hwrm_ring_alloc_output *resp = bp->hwrm_cmd_resp_addr;
	u16 ring_id;

	bnxt_hwrm_cmd_hdr_init(bp, &req, HWRM_RING_ALLOC, -1, -1);

	req.enables = 0;
	if (ring->nr_pages > 1) {
		req.page_tbl_addr = cpu_to_le64(ring->pg_tbl_map);
		/* Page size is in log2 units */
		req.page_size = BNXT_PAGE_SHIFT;
		req.page_tbl_depth = 1;
	} else {
		req.page_tbl_addr =  cpu_to_le64(ring->dma_arr[0]);
	}
	req.fbo = 0;
	/* Association of ring index with doorbell index and MSIX number */
	req.logical_id = cpu_to_le16(map_index);

	switch (ring_type) {
	case HWRM_RING_ALLOC_TX:
		req.ring_type = RING_ALLOC_REQ_RING_TYPE_TX;
		/* Association of transmit ring with completion ring */
		req.cmpl_ring_id =
			cpu_to_le16(bp->grp_info[map_index].cp_fw_ring_id);
		req.length = cpu_to_le32(bp->tx_ring_mask + 1);
		req.stat_ctx_id = cpu_to_le32(stats_ctx_id);
		req.queue_id = cpu_to_le16(ring->queue_id);
		break;
	case HWRM_RING_ALLOC_RX:
		req.ring_type = RING_ALLOC_REQ_RING_TYPE_RX;
		req.length = cpu_to_le32(bp->rx_ring_mask + 1);
		break;
	case HWRM_RING_ALLOC_AGG:
		req.ring_type = RING_ALLOC_REQ_RING_TYPE_RX;
		req.length = cpu_to_le32(bp->rx_agg_ring_mask + 1);
		break;
	case HWRM_RING_ALLOC_CMPL:
		req.ring_type = RING_ALLOC_REQ_RING_TYPE_L2_CMPL;
		req.length = cpu_to_le32(bp->cp_ring_mask + 1);
		if (bp->flags & BNXT_FLAG_USING_MSIX)
			req.int_mode = RING_ALLOC_REQ_INT_MODE_MSIX;
		break;
	default:
		netdev_err(bp->dev, "hwrm alloc invalid ring type %d\n",
			   ring_type);
		return -1;
	}

	mutex_lock(&bp->hwrm_cmd_lock);
	rc = _hwrm_send_message(bp, &req, sizeof(req), HWRM_CMD_TIMEOUT);
	err = le16_to_cpu(resp->error_code);
	ring_id = le16_to_cpu(resp->ring_id);
	mutex_unlock(&bp->hwrm_cmd_lock);

	if (rc || err) {
		switch (ring_type) {
		case RING_FREE_REQ_RING_TYPE_L2_CMPL:
			netdev_err(bp->dev, "hwrm_ring_alloc cp failed. rc:%x err:%x\n",
				   rc, err);
			return -1;

		case RING_FREE_REQ_RING_TYPE_RX:
			netdev_err(bp->dev, "hwrm_ring_alloc rx failed. rc:%x err:%x\n",
				   rc, err);
			return -1;

		case RING_FREE_REQ_RING_TYPE_TX:
			netdev_err(bp->dev, "hwrm_ring_alloc tx failed. rc:%x err:%x\n",
				   rc, err);
			return -1;

		default:
			netdev_err(bp->dev, "Invalid ring\n");
			return -1;
		}
	}
	ring->fw_ring_id = ring_id;
	return rc;
}

static int bnxt_hwrm_set_async_event_cr(struct bnxt *bp, int idx)
{
	int rc;

	if (BNXT_PF(bp)) {
		struct hwrm_func_cfg_input req = {0};

		bnxt_hwrm_cmd_hdr_init(bp, &req, HWRM_FUNC_CFG, -1, -1);
		req.fid = cpu_to_le16(0xffff);
		req.enables = cpu_to_le32(FUNC_CFG_REQ_ENABLES_ASYNC_EVENT_CR);
		req.async_event_cr = cpu_to_le16(idx);
		rc = hwrm_send_message(bp, &req, sizeof(req), HWRM_CMD_TIMEOUT);
	} else {
		struct hwrm_func_vf_cfg_input req = {0};

		bnxt_hwrm_cmd_hdr_init(bp, &req, HWRM_FUNC_VF_CFG, -1, -1);
		req.enables =
			cpu_to_le32(FUNC_VF_CFG_REQ_ENABLES_ASYNC_EVENT_CR);
		req.async_event_cr = cpu_to_le16(idx);
		rc = hwrm_send_message(bp, &req, sizeof(req), HWRM_CMD_TIMEOUT);
	}
	return rc;
}

static int bnxt_hwrm_ring_alloc(struct bnxt *bp)
{
	int i, rc = 0;

	for (i = 0; i < bp->cp_nr_rings; i++) {
		struct bnxt_napi *bnapi = bp->bnapi[i];
		struct bnxt_cp_ring_info *cpr = &bnapi->cp_ring;
		struct bnxt_ring_struct *ring = &cpr->cp_ring_struct;

		cpr->cp_doorbell = bp->bar1 + i * 0x80;
		rc = hwrm_ring_alloc_send_msg(bp, ring, HWRM_RING_ALLOC_CMPL, i,
					      INVALID_STATS_CTX_ID);
		if (rc)
			goto err_out;
		BNXT_CP_DB(cpr->cp_doorbell, cpr->cp_raw_cons);
		bp->grp_info[i].cp_fw_ring_id = ring->fw_ring_id;

		if (!i) {
			rc = bnxt_hwrm_set_async_event_cr(bp, ring->fw_ring_id);
			if (rc)
				netdev_warn(bp->dev, "Failed to set async event completion ring.\n");
		}
	}

	for (i = 0; i < bp->tx_nr_rings; i++) {
		struct bnxt_tx_ring_info *txr = &bp->tx_ring[i];
		struct bnxt_ring_struct *ring = &txr->tx_ring_struct;
		u32 map_idx = txr->bnapi->index;
		u16 fw_stats_ctx = bp->grp_info[map_idx].fw_stats_ctx;

		rc = hwrm_ring_alloc_send_msg(bp, ring, HWRM_RING_ALLOC_TX,
					      map_idx, fw_stats_ctx);
		if (rc)
			goto err_out;
		txr->tx_doorbell = bp->bar1 + map_idx * 0x80;
	}

	for (i = 0; i < bp->rx_nr_rings; i++) {
		struct bnxt_rx_ring_info *rxr = &bp->rx_ring[i];
		struct bnxt_ring_struct *ring = &rxr->rx_ring_struct;
		u32 map_idx = rxr->bnapi->index;

		rc = hwrm_ring_alloc_send_msg(bp, ring, HWRM_RING_ALLOC_RX,
					      map_idx, INVALID_STATS_CTX_ID);
		if (rc)
			goto err_out;
		rxr->rx_doorbell = bp->bar1 + map_idx * 0x80;
		writel(DB_KEY_RX | rxr->rx_prod, rxr->rx_doorbell);
		bp->grp_info[map_idx].rx_fw_ring_id = ring->fw_ring_id;
	}

	if (bp->flags & BNXT_FLAG_AGG_RINGS) {
		for (i = 0; i < bp->rx_nr_rings; i++) {
			struct bnxt_rx_ring_info *rxr = &bp->rx_ring[i];
			struct bnxt_ring_struct *ring =
						&rxr->rx_agg_ring_struct;
			u32 grp_idx = rxr->bnapi->index;
			u32 map_idx = grp_idx + bp->rx_nr_rings;

			rc = hwrm_ring_alloc_send_msg(bp, ring,
						      HWRM_RING_ALLOC_AGG,
						      map_idx,
						      INVALID_STATS_CTX_ID);
			if (rc)
				goto err_out;

			rxr->rx_agg_doorbell = bp->bar1 + map_idx * 0x80;
			writel(DB_KEY_RX | rxr->rx_agg_prod,
			       rxr->rx_agg_doorbell);
			bp->grp_info[grp_idx].agg_fw_ring_id = ring->fw_ring_id;
		}
	}
err_out:
	return rc;
}

static int hwrm_ring_free_send_msg(struct bnxt *bp,
				   struct bnxt_ring_struct *ring,
				   u32 ring_type, int cmpl_ring_id)
{
	int rc;
	struct hwrm_ring_free_input req = {0};
	struct hwrm_ring_free_output *resp = bp->hwrm_cmd_resp_addr;
	u16 error_code;

	bnxt_hwrm_cmd_hdr_init(bp, &req, HWRM_RING_FREE, cmpl_ring_id, -1);
	req.ring_type = ring_type;
	req.ring_id = cpu_to_le16(ring->fw_ring_id);

	mutex_lock(&bp->hwrm_cmd_lock);
	rc = _hwrm_send_message(bp, &req, sizeof(req), HWRM_CMD_TIMEOUT);
	error_code = le16_to_cpu(resp->error_code);
	mutex_unlock(&bp->hwrm_cmd_lock);

	if (rc || error_code) {
		switch (ring_type) {
		case RING_FREE_REQ_RING_TYPE_L2_CMPL:
			netdev_err(bp->dev, "hwrm_ring_free cp failed. rc:%d\n",
				   rc);
			return rc;
		case RING_FREE_REQ_RING_TYPE_RX:
			netdev_err(bp->dev, "hwrm_ring_free rx failed. rc:%d\n",
				   rc);
			return rc;
		case RING_FREE_REQ_RING_TYPE_TX:
			netdev_err(bp->dev, "hwrm_ring_free tx failed. rc:%d\n",
				   rc);
			return rc;
		default:
			netdev_err(bp->dev, "Invalid ring\n");
			return -1;
		}
	}
	return 0;
}

static void bnxt_hwrm_ring_free(struct bnxt *bp, bool close_path)
{
	int i;

	if (!bp->bnapi)
		return;

	for (i = 0; i < bp->tx_nr_rings; i++) {
		struct bnxt_tx_ring_info *txr = &bp->tx_ring[i];
		struct bnxt_ring_struct *ring = &txr->tx_ring_struct;
		u32 grp_idx = txr->bnapi->index;
		u32 cmpl_ring_id = bp->grp_info[grp_idx].cp_fw_ring_id;

		if (ring->fw_ring_id != INVALID_HW_RING_ID) {
			hwrm_ring_free_send_msg(bp, ring,
						RING_FREE_REQ_RING_TYPE_TX,
						close_path ? cmpl_ring_id :
						INVALID_HW_RING_ID);
			ring->fw_ring_id = INVALID_HW_RING_ID;
		}
	}

	for (i = 0; i < bp->rx_nr_rings; i++) {
		struct bnxt_rx_ring_info *rxr = &bp->rx_ring[i];
		struct bnxt_ring_struct *ring = &rxr->rx_ring_struct;
		u32 grp_idx = rxr->bnapi->index;
		u32 cmpl_ring_id = bp->grp_info[grp_idx].cp_fw_ring_id;

		if (ring->fw_ring_id != INVALID_HW_RING_ID) {
			hwrm_ring_free_send_msg(bp, ring,
						RING_FREE_REQ_RING_TYPE_RX,
						close_path ? cmpl_ring_id :
						INVALID_HW_RING_ID);
			ring->fw_ring_id = INVALID_HW_RING_ID;
			bp->grp_info[grp_idx].rx_fw_ring_id =
				INVALID_HW_RING_ID;
		}
	}

	for (i = 0; i < bp->rx_nr_rings; i++) {
		struct bnxt_rx_ring_info *rxr = &bp->rx_ring[i];
		struct bnxt_ring_struct *ring = &rxr->rx_agg_ring_struct;
		u32 grp_idx = rxr->bnapi->index;
		u32 cmpl_ring_id = bp->grp_info[grp_idx].cp_fw_ring_id;

		if (ring->fw_ring_id != INVALID_HW_RING_ID) {
			hwrm_ring_free_send_msg(bp, ring,
						RING_FREE_REQ_RING_TYPE_RX,
						close_path ? cmpl_ring_id :
						INVALID_HW_RING_ID);
			ring->fw_ring_id = INVALID_HW_RING_ID;
			bp->grp_info[grp_idx].agg_fw_ring_id =
				INVALID_HW_RING_ID;
		}
	}

	/* The completion rings are about to be freed.  After that the
	 * IRQ doorbell will not work anymore.  So we need to disable
	 * IRQ here.
	 */
	bnxt_disable_int_sync(bp);

	for (i = 0; i < bp->cp_nr_rings; i++) {
		struct bnxt_napi *bnapi = bp->bnapi[i];
		struct bnxt_cp_ring_info *cpr = &bnapi->cp_ring;
		struct bnxt_ring_struct *ring = &cpr->cp_ring_struct;

		if (ring->fw_ring_id != INVALID_HW_RING_ID) {
			hwrm_ring_free_send_msg(bp, ring,
						RING_FREE_REQ_RING_TYPE_L2_CMPL,
						INVALID_HW_RING_ID);
			ring->fw_ring_id = INVALID_HW_RING_ID;
			bp->grp_info[i].cp_fw_ring_id = INVALID_HW_RING_ID;
		}
	}
}

/* Caller must hold bp->hwrm_cmd_lock */
int __bnxt_hwrm_get_tx_rings(struct bnxt *bp, u16 fid, int *tx_rings)
{
	struct hwrm_func_qcfg_output *resp = bp->hwrm_cmd_resp_addr;
	struct hwrm_func_qcfg_input req = {0};
	int rc;

	if (bp->hwrm_spec_code < 0x10601)
		return 0;

	bnxt_hwrm_cmd_hdr_init(bp, &req, HWRM_FUNC_QCFG, -1, -1);
	req.fid = cpu_to_le16(fid);
	rc = _hwrm_send_message(bp, &req, sizeof(req), HWRM_CMD_TIMEOUT);
	if (!rc)
		*tx_rings = le16_to_cpu(resp->alloc_tx_rings);

	return rc;
}

static int bnxt_hwrm_reserve_tx_rings(struct bnxt *bp, int *tx_rings)
{
	struct hwrm_func_cfg_input req = {0};
	int rc;

	if (bp->hwrm_spec_code < 0x10601)
		return 0;

	if (BNXT_VF(bp))
		return 0;

	bnxt_hwrm_cmd_hdr_init(bp, &req, HWRM_FUNC_CFG, -1, -1);
	req.fid = cpu_to_le16(0xffff);
	req.enables = cpu_to_le32(FUNC_CFG_REQ_ENABLES_NUM_TX_RINGS);
	req.num_tx_rings = cpu_to_le16(*tx_rings);
	rc = hwrm_send_message(bp, &req, sizeof(req), HWRM_CMD_TIMEOUT);
	if (rc)
		return rc;

	mutex_lock(&bp->hwrm_cmd_lock);
	rc = __bnxt_hwrm_get_tx_rings(bp, 0xffff, tx_rings);
	mutex_unlock(&bp->hwrm_cmd_lock);
	if (!rc)
		bp->tx_reserved_rings = *tx_rings;
	return rc;
}

static int bnxt_hwrm_check_tx_rings(struct bnxt *bp, int tx_rings)
{
	struct hwrm_func_cfg_input req = {0};
	int rc;

	if (bp->hwrm_spec_code < 0x10801)
		return 0;

	if (BNXT_VF(bp))
		return 0;

	bnxt_hwrm_cmd_hdr_init(bp, &req, HWRM_FUNC_CFG, -1, -1);
	req.fid = cpu_to_le16(0xffff);
	req.flags = cpu_to_le32(FUNC_CFG_REQ_FLAGS_TX_ASSETS_TEST);
	req.enables = cpu_to_le32(FUNC_CFG_REQ_ENABLES_NUM_TX_RINGS);
	req.num_tx_rings = cpu_to_le16(tx_rings);
	rc = hwrm_send_message_silent(bp, &req, sizeof(req), HWRM_CMD_TIMEOUT);
	if (rc)
		return -ENOMEM;
	return 0;
}

static void bnxt_hwrm_set_coal_params(struct bnxt_coal *hw_coal,
	struct hwrm_ring_cmpl_ring_cfg_aggint_params_input *req)
{
	u16 val, tmr, max, flags;

	max = hw_coal->bufs_per_record * 128;
	if (hw_coal->budget)
		max = hw_coal->bufs_per_record * hw_coal->budget;

	val = clamp_t(u16, hw_coal->coal_bufs, 1, max);
	req->num_cmpl_aggr_int = cpu_to_le16(val);

	/* This is a 6-bit value and must not be 0, or we'll get non stop IRQ */
	val = min_t(u16, val, 63);
	req->num_cmpl_dma_aggr = cpu_to_le16(val);

	/* This is a 6-bit value and must not be 0, or we'll get non stop IRQ */
	val = clamp_t(u16, hw_coal->coal_bufs_irq, 1, 63);
	req->num_cmpl_dma_aggr_during_int = cpu_to_le16(val);

	tmr = BNXT_USEC_TO_COAL_TIMER(hw_coal->coal_ticks);
	tmr = max_t(u16, tmr, 1);
	req->int_lat_tmr_max = cpu_to_le16(tmr);

	/* min timer set to 1/2 of interrupt timer */
	val = tmr / 2;
	req->int_lat_tmr_min = cpu_to_le16(val);

	/* buf timer set to 1/4 of interrupt timer */
	val = max_t(u16, tmr / 4, 1);
	req->cmpl_aggr_dma_tmr = cpu_to_le16(val);

	tmr = BNXT_USEC_TO_COAL_TIMER(hw_coal->coal_ticks_irq);
	tmr = max_t(u16, tmr, 1);
	req->cmpl_aggr_dma_tmr_during_int = cpu_to_le16(tmr);

	flags = RING_CMPL_RING_CFG_AGGINT_PARAMS_REQ_FLAGS_TIMER_RESET;
	if (hw_coal->idle_thresh && hw_coal->coal_ticks < hw_coal->idle_thresh)
		flags |= RING_CMPL_RING_CFG_AGGINT_PARAMS_REQ_FLAGS_RING_IDLE;
	req->flags = cpu_to_le16(flags);
}

int bnxt_hwrm_set_coal(struct bnxt *bp)
{
	int i, rc = 0;
	struct hwrm_ring_cmpl_ring_cfg_aggint_params_input req_rx = {0},
							   req_tx = {0}, *req;

	bnxt_hwrm_cmd_hdr_init(bp, &req_rx,
			       HWRM_RING_CMPL_RING_CFG_AGGINT_PARAMS, -1, -1);
	bnxt_hwrm_cmd_hdr_init(bp, &req_tx,
			       HWRM_RING_CMPL_RING_CFG_AGGINT_PARAMS, -1, -1);

	bnxt_hwrm_set_coal_params(&bp->rx_coal, &req_rx);
	bnxt_hwrm_set_coal_params(&bp->tx_coal, &req_tx);

	mutex_lock(&bp->hwrm_cmd_lock);
	for (i = 0; i < bp->cp_nr_rings; i++) {
		struct bnxt_napi *bnapi = bp->bnapi[i];

		req = &req_rx;
		if (!bnapi->rx_ring)
			req = &req_tx;
		req->ring_id = cpu_to_le16(bp->grp_info[i].cp_fw_ring_id);

		rc = _hwrm_send_message(bp, req, sizeof(*req),
					HWRM_CMD_TIMEOUT);
		if (rc)
			break;
	}
	mutex_unlock(&bp->hwrm_cmd_lock);
	return rc;
}

static int bnxt_hwrm_stat_ctx_free(struct bnxt *bp)
{
	int rc = 0, i;
	struct hwrm_stat_ctx_free_input req = {0};

	if (!bp->bnapi)
		return 0;

	if (BNXT_CHIP_TYPE_NITRO_A0(bp))
		return 0;

	bnxt_hwrm_cmd_hdr_init(bp, &req, HWRM_STAT_CTX_FREE, -1, -1);

	mutex_lock(&bp->hwrm_cmd_lock);
	for (i = 0; i < bp->cp_nr_rings; i++) {
		struct bnxt_napi *bnapi = bp->bnapi[i];
		struct bnxt_cp_ring_info *cpr = &bnapi->cp_ring;

		if (cpr->hw_stats_ctx_id != INVALID_STATS_CTX_ID) {
			req.stat_ctx_id = cpu_to_le32(cpr->hw_stats_ctx_id);

			rc = _hwrm_send_message(bp, &req, sizeof(req),
						HWRM_CMD_TIMEOUT);
			if (rc)
				break;

			cpr->hw_stats_ctx_id = INVALID_STATS_CTX_ID;
		}
	}
	mutex_unlock(&bp->hwrm_cmd_lock);
	return rc;
}

static int bnxt_hwrm_stat_ctx_alloc(struct bnxt *bp)
{
	int rc = 0, i;
	struct hwrm_stat_ctx_alloc_input req = {0};
	struct hwrm_stat_ctx_alloc_output *resp = bp->hwrm_cmd_resp_addr;

	if (BNXT_CHIP_TYPE_NITRO_A0(bp))
		return 0;

	bnxt_hwrm_cmd_hdr_init(bp, &req, HWRM_STAT_CTX_ALLOC, -1, -1);

	req.update_period_ms = cpu_to_le32(bp->stats_coal_ticks / 1000);

	mutex_lock(&bp->hwrm_cmd_lock);
	for (i = 0; i < bp->cp_nr_rings; i++) {
		struct bnxt_napi *bnapi = bp->bnapi[i];
		struct bnxt_cp_ring_info *cpr = &bnapi->cp_ring;

		req.stats_dma_addr = cpu_to_le64(cpr->hw_stats_map);

		rc = _hwrm_send_message(bp, &req, sizeof(req),
					HWRM_CMD_TIMEOUT);
		if (rc)
			break;

		cpr->hw_stats_ctx_id = le32_to_cpu(resp->stat_ctx_id);

		bp->grp_info[i].fw_stats_ctx = cpr->hw_stats_ctx_id;
	}
	mutex_unlock(&bp->hwrm_cmd_lock);
	return rc;
}

static int bnxt_hwrm_func_qcfg(struct bnxt *bp)
{
	struct hwrm_func_qcfg_input req = {0};
	struct hwrm_func_qcfg_output *resp = bp->hwrm_cmd_resp_addr;
	u16 flags;
	int rc;

	bnxt_hwrm_cmd_hdr_init(bp, &req, HWRM_FUNC_QCFG, -1, -1);
	req.fid = cpu_to_le16(0xffff);
	mutex_lock(&bp->hwrm_cmd_lock);
	rc = _hwrm_send_message(bp, &req, sizeof(req), HWRM_CMD_TIMEOUT);
	if (rc)
		goto func_qcfg_exit;

#ifdef CONFIG_BNXT_SRIOV
	if (BNXT_VF(bp)) {
		struct bnxt_vf_info *vf = &bp->vf;

		vf->vlan = le16_to_cpu(resp->vlan) & VLAN_VID_MASK;
	}
#endif
	flags = le16_to_cpu(resp->flags);
	if (flags & (FUNC_QCFG_RESP_FLAGS_FW_DCBX_AGENT_ENABLED |
		     FUNC_QCFG_RESP_FLAGS_FW_LLDP_AGENT_ENABLED)) {
		bp->flags |= BNXT_FLAG_FW_LLDP_AGENT;
		if (flags & FUNC_QCFG_RESP_FLAGS_FW_DCBX_AGENT_ENABLED)
			bp->flags |= BNXT_FLAG_FW_DCBX_AGENT;
	}
	if (BNXT_PF(bp) && (flags & FUNC_QCFG_RESP_FLAGS_MULTI_HOST))
		bp->flags |= BNXT_FLAG_MULTI_HOST;

	switch (resp->port_partition_type) {
	case FUNC_QCFG_RESP_PORT_PARTITION_TYPE_NPAR1_0:
	case FUNC_QCFG_RESP_PORT_PARTITION_TYPE_NPAR1_5:
	case FUNC_QCFG_RESP_PORT_PARTITION_TYPE_NPAR2_0:
		bp->port_partition_type = resp->port_partition_type;
		break;
	}
	if (bp->hwrm_spec_code < 0x10707 ||
	    resp->evb_mode == FUNC_QCFG_RESP_EVB_MODE_VEB)
		bp->br_mode = BRIDGE_MODE_VEB;
	else if (resp->evb_mode == FUNC_QCFG_RESP_EVB_MODE_VEPA)
		bp->br_mode = BRIDGE_MODE_VEPA;
	else
		bp->br_mode = BRIDGE_MODE_UNDEF;

	bp->max_mtu = le16_to_cpu(resp->max_mtu_configured);
	if (!bp->max_mtu)
		bp->max_mtu = BNXT_MAX_MTU;

func_qcfg_exit:
	mutex_unlock(&bp->hwrm_cmd_lock);
	return rc;
}

static int bnxt_hwrm_func_qcaps(struct bnxt *bp)
{
	int rc = 0;
	struct hwrm_func_qcaps_input req = {0};
	struct hwrm_func_qcaps_output *resp = bp->hwrm_cmd_resp_addr;

	bnxt_hwrm_cmd_hdr_init(bp, &req, HWRM_FUNC_QCAPS, -1, -1);
	req.fid = cpu_to_le16(0xffff);

	mutex_lock(&bp->hwrm_cmd_lock);
	rc = _hwrm_send_message(bp, &req, sizeof(req), HWRM_CMD_TIMEOUT);
	if (rc)
		goto hwrm_func_qcaps_exit;

	if (resp->flags & cpu_to_le32(FUNC_QCAPS_RESP_FLAGS_ROCE_V1_SUPPORTED))
		bp->flags |= BNXT_FLAG_ROCEV1_CAP;
	if (resp->flags & cpu_to_le32(FUNC_QCAPS_RESP_FLAGS_ROCE_V2_SUPPORTED))
		bp->flags |= BNXT_FLAG_ROCEV2_CAP;

	bp->tx_push_thresh = 0;
	if (resp->flags &
	    cpu_to_le32(FUNC_QCAPS_RESP_FLAGS_PUSH_MODE_SUPPORTED))
		bp->tx_push_thresh = BNXT_TX_PUSH_THRESH;

	if (BNXT_PF(bp)) {
		struct bnxt_pf_info *pf = &bp->pf;

		pf->fw_fid = le16_to_cpu(resp->fid);
		pf->port_id = le16_to_cpu(resp->port_id);
		bp->dev->dev_port = pf->port_id;
		memcpy(pf->mac_addr, resp->mac_address, ETH_ALEN);
		pf->max_rsscos_ctxs = le16_to_cpu(resp->max_rsscos_ctx);
		pf->max_cp_rings = le16_to_cpu(resp->max_cmpl_rings);
		pf->max_tx_rings = le16_to_cpu(resp->max_tx_rings);
		pf->max_rx_rings = le16_to_cpu(resp->max_rx_rings);
		pf->max_hw_ring_grps = le32_to_cpu(resp->max_hw_ring_grps);
		if (!pf->max_hw_ring_grps)
			pf->max_hw_ring_grps = pf->max_tx_rings;
		pf->max_l2_ctxs = le16_to_cpu(resp->max_l2_ctxs);
		pf->max_vnics = le16_to_cpu(resp->max_vnics);
		pf->max_stat_ctxs = le16_to_cpu(resp->max_stat_ctx);
		pf->first_vf_id = le16_to_cpu(resp->first_vf_id);
		pf->max_vfs = le16_to_cpu(resp->max_vfs);
		pf->max_encap_records = le32_to_cpu(resp->max_encap_records);
		pf->max_decap_records = le32_to_cpu(resp->max_decap_records);
		pf->max_tx_em_flows = le32_to_cpu(resp->max_tx_em_flows);
		pf->max_tx_wm_flows = le32_to_cpu(resp->max_tx_wm_flows);
		pf->max_rx_em_flows = le32_to_cpu(resp->max_rx_em_flows);
		pf->max_rx_wm_flows = le32_to_cpu(resp->max_rx_wm_flows);
		if (resp->flags &
		    cpu_to_le32(FUNC_QCAPS_RESP_FLAGS_WOL_MAGICPKT_SUPPORTED))
			bp->flags |= BNXT_FLAG_WOL_CAP;
	} else {
#ifdef CONFIG_BNXT_SRIOV
		struct bnxt_vf_info *vf = &bp->vf;

		vf->fw_fid = le16_to_cpu(resp->fid);

		vf->max_rsscos_ctxs = le16_to_cpu(resp->max_rsscos_ctx);
		vf->max_cp_rings = le16_to_cpu(resp->max_cmpl_rings);
		vf->max_tx_rings = le16_to_cpu(resp->max_tx_rings);
		vf->max_rx_rings = le16_to_cpu(resp->max_rx_rings);
		vf->max_hw_ring_grps = le32_to_cpu(resp->max_hw_ring_grps);
		if (!vf->max_hw_ring_grps)
			vf->max_hw_ring_grps = vf->max_tx_rings;
		vf->max_l2_ctxs = le16_to_cpu(resp->max_l2_ctxs);
		vf->max_vnics = le16_to_cpu(resp->max_vnics);
		vf->max_stat_ctxs = le16_to_cpu(resp->max_stat_ctx);

		memcpy(vf->mac_addr, resp->mac_address, ETH_ALEN);
#endif
	}

hwrm_func_qcaps_exit:
	mutex_unlock(&bp->hwrm_cmd_lock);
	return rc;
}

static int bnxt_hwrm_func_reset(struct bnxt *bp)
{
	struct hwrm_func_reset_input req = {0};

	bnxt_hwrm_cmd_hdr_init(bp, &req, HWRM_FUNC_RESET, -1, -1);
	req.enables = 0;

	return hwrm_send_message(bp, &req, sizeof(req), HWRM_RESET_TIMEOUT);
}

static int bnxt_hwrm_queue_qportcfg(struct bnxt *bp)
{
	int rc = 0;
	struct hwrm_queue_qportcfg_input req = {0};
	struct hwrm_queue_qportcfg_output *resp = bp->hwrm_cmd_resp_addr;
	u8 i, *qptr;

	bnxt_hwrm_cmd_hdr_init(bp, &req, HWRM_QUEUE_QPORTCFG, -1, -1);

	mutex_lock(&bp->hwrm_cmd_lock);
	rc = _hwrm_send_message(bp, &req, sizeof(req), HWRM_CMD_TIMEOUT);
	if (rc)
		goto qportcfg_exit;

	if (!resp->max_configurable_queues) {
		rc = -EINVAL;
		goto qportcfg_exit;
	}
	bp->max_tc = resp->max_configurable_queues;
	bp->max_lltc = resp->max_configurable_lossless_queues;
	if (bp->max_tc > BNXT_MAX_QUEUE)
		bp->max_tc = BNXT_MAX_QUEUE;

	if (resp->queue_cfg_info & QUEUE_QPORTCFG_RESP_QUEUE_CFG_INFO_ASYM_CFG)
		bp->max_tc = 1;

	if (bp->max_lltc > bp->max_tc)
		bp->max_lltc = bp->max_tc;

	qptr = &resp->queue_id0;
	for (i = 0; i < bp->max_tc; i++) {
		bp->q_info[i].queue_id = *qptr++;
		bp->q_info[i].queue_profile = *qptr++;
	}

qportcfg_exit:
	mutex_unlock(&bp->hwrm_cmd_lock);
	return rc;
}

static int bnxt_hwrm_ver_get(struct bnxt *bp)
{
	int rc;
	struct hwrm_ver_get_input req = {0};
	struct hwrm_ver_get_output *resp = bp->hwrm_cmd_resp_addr;
	u32 dev_caps_cfg;

	bp->hwrm_max_req_len = HWRM_MAX_REQ_LEN;
	bnxt_hwrm_cmd_hdr_init(bp, &req, HWRM_VER_GET, -1, -1);
	req.hwrm_intf_maj = HWRM_VERSION_MAJOR;
	req.hwrm_intf_min = HWRM_VERSION_MINOR;
	req.hwrm_intf_upd = HWRM_VERSION_UPDATE;
	mutex_lock(&bp->hwrm_cmd_lock);
	rc = _hwrm_send_message(bp, &req, sizeof(req), HWRM_CMD_TIMEOUT);
	if (rc)
		goto hwrm_ver_get_exit;

	memcpy(&bp->ver_resp, resp, sizeof(struct hwrm_ver_get_output));

	bp->hwrm_spec_code = resp->hwrm_intf_maj << 16 |
			     resp->hwrm_intf_min << 8 | resp->hwrm_intf_upd;
	if (resp->hwrm_intf_maj < 1) {
		netdev_warn(bp->dev, "HWRM interface %d.%d.%d is older than 1.0.0.\n",
			    resp->hwrm_intf_maj, resp->hwrm_intf_min,
			    resp->hwrm_intf_upd);
		netdev_warn(bp->dev, "Please update firmware with HWRM interface 1.0.0 or newer.\n");
	}
	snprintf(bp->fw_ver_str, BC_HWRM_STR_LEN, "%d.%d.%d.%d",
		 resp->hwrm_fw_maj, resp->hwrm_fw_min, resp->hwrm_fw_bld,
		 resp->hwrm_fw_rsvd);

	bp->hwrm_cmd_timeout = le16_to_cpu(resp->def_req_timeout);
	if (!bp->hwrm_cmd_timeout)
		bp->hwrm_cmd_timeout = DFLT_HWRM_CMD_TIMEOUT;

	if (resp->hwrm_intf_maj >= 1)
		bp->hwrm_max_req_len = le16_to_cpu(resp->max_req_win_len);

	bp->chip_num = le16_to_cpu(resp->chip_num);
	if (bp->chip_num == CHIP_NUM_58700 && !resp->chip_rev &&
	    !resp->chip_metal)
		bp->flags |= BNXT_FLAG_CHIP_NITRO_A0;

	dev_caps_cfg = le32_to_cpu(resp->dev_caps_cfg);
	if ((dev_caps_cfg & VER_GET_RESP_DEV_CAPS_CFG_SHORT_CMD_SUPPORTED) &&
	    (dev_caps_cfg & VER_GET_RESP_DEV_CAPS_CFG_SHORT_CMD_REQUIRED))
		bp->flags |= BNXT_FLAG_SHORT_CMD;

hwrm_ver_get_exit:
	mutex_unlock(&bp->hwrm_cmd_lock);
	return rc;
}

int bnxt_hwrm_fw_set_time(struct bnxt *bp)
{
	struct hwrm_fw_set_time_input req = {0};
	struct tm tm;
	time64_t now = ktime_get_real_seconds();

	if (bp->hwrm_spec_code < 0x10400)
		return -EOPNOTSUPP;

	time64_to_tm(now, 0, &tm);
	bnxt_hwrm_cmd_hdr_init(bp, &req, HWRM_FW_SET_TIME, -1, -1);
	req.year = cpu_to_le16(1900 + tm.tm_year);
	req.month = 1 + tm.tm_mon;
	req.day = tm.tm_mday;
	req.hour = tm.tm_hour;
	req.minute = tm.tm_min;
	req.second = tm.tm_sec;
	return hwrm_send_message(bp, &req, sizeof(req), HWRM_CMD_TIMEOUT);
}

static int bnxt_hwrm_port_qstats(struct bnxt *bp)
{
	int rc;
	struct bnxt_pf_info *pf = &bp->pf;
	struct hwrm_port_qstats_input req = {0};

	if (!(bp->flags & BNXT_FLAG_PORT_STATS))
		return 0;

	bnxt_hwrm_cmd_hdr_init(bp, &req, HWRM_PORT_QSTATS, -1, -1);
	req.port_id = cpu_to_le16(pf->port_id);
	req.tx_stat_host_addr = cpu_to_le64(bp->hw_tx_port_stats_map);
	req.rx_stat_host_addr = cpu_to_le64(bp->hw_rx_port_stats_map);
	rc = hwrm_send_message(bp, &req, sizeof(req), HWRM_CMD_TIMEOUT);
	return rc;
}

static void bnxt_hwrm_free_tunnel_ports(struct bnxt *bp)
{
	if (bp->vxlan_port_cnt) {
		bnxt_hwrm_tunnel_dst_port_free(
			bp, TUNNEL_DST_PORT_FREE_REQ_TUNNEL_TYPE_VXLAN);
	}
	bp->vxlan_port_cnt = 0;
	if (bp->nge_port_cnt) {
		bnxt_hwrm_tunnel_dst_port_free(
			bp, TUNNEL_DST_PORT_FREE_REQ_TUNNEL_TYPE_GENEVE);
	}
	bp->nge_port_cnt = 0;
}

static int bnxt_set_tpa(struct bnxt *bp, bool set_tpa)
{
	int rc, i;
	u32 tpa_flags = 0;

	if (set_tpa)
		tpa_flags = bp->flags & BNXT_FLAG_TPA;
	for (i = 0; i < bp->nr_vnics; i++) {
		rc = bnxt_hwrm_vnic_set_tpa(bp, i, tpa_flags);
		if (rc) {
			netdev_err(bp->dev, "hwrm vnic set tpa failure rc for vnic %d: %x\n",
				   i, rc);
			return rc;
		}
	}
	return 0;
}

static void bnxt_hwrm_clear_vnic_rss(struct bnxt *bp)
{
	int i;

	for (i = 0; i < bp->nr_vnics; i++)
		bnxt_hwrm_vnic_set_rss(bp, i, false);
}

static void bnxt_hwrm_resource_free(struct bnxt *bp, bool close_path,
				    bool irq_re_init)
{
	if (bp->vnic_info) {
		bnxt_hwrm_clear_vnic_filter(bp);
		/* clear all RSS setting before free vnic ctx */
		bnxt_hwrm_clear_vnic_rss(bp);
		bnxt_hwrm_vnic_ctx_free(bp);
		/* before free the vnic, undo the vnic tpa settings */
		if (bp->flags & BNXT_FLAG_TPA)
			bnxt_set_tpa(bp, false);
		bnxt_hwrm_vnic_free(bp);
	}
	bnxt_hwrm_ring_free(bp, close_path);
	bnxt_hwrm_ring_grp_free(bp);
	if (irq_re_init) {
		bnxt_hwrm_stat_ctx_free(bp);
		bnxt_hwrm_free_tunnel_ports(bp);
	}
}

static int bnxt_hwrm_set_br_mode(struct bnxt *bp, u16 br_mode)
{
	struct hwrm_func_cfg_input req = {0};
	int rc;

	bnxt_hwrm_cmd_hdr_init(bp, &req, HWRM_FUNC_CFG, -1, -1);
	req.fid = cpu_to_le16(0xffff);
	req.enables = cpu_to_le32(FUNC_CFG_REQ_ENABLES_EVB_MODE);
	if (br_mode == BRIDGE_MODE_VEB)
		req.evb_mode = FUNC_CFG_REQ_EVB_MODE_VEB;
	else if (br_mode == BRIDGE_MODE_VEPA)
		req.evb_mode = FUNC_CFG_REQ_EVB_MODE_VEPA;
	else
		return -EINVAL;
	rc = hwrm_send_message(bp, &req, sizeof(req), HWRM_CMD_TIMEOUT);
	if (rc)
		rc = -EIO;
	return rc;
}

static int bnxt_setup_vnic(struct bnxt *bp, u16 vnic_id)
{
	struct bnxt_vnic_info *vnic = &bp->vnic_info[vnic_id];
	int rc;

	if (vnic->flags & BNXT_VNIC_RFS_NEW_RSS_FLAG)
		goto skip_rss_ctx;

	/* allocate context for vnic */
	rc = bnxt_hwrm_vnic_ctx_alloc(bp, vnic_id, 0);
	if (rc) {
		netdev_err(bp->dev, "hwrm vnic %d alloc failure rc: %x\n",
			   vnic_id, rc);
		goto vnic_setup_err;
	}
	bp->rsscos_nr_ctxs++;

	if (BNXT_CHIP_TYPE_NITRO_A0(bp)) {
		rc = bnxt_hwrm_vnic_ctx_alloc(bp, vnic_id, 1);
		if (rc) {
			netdev_err(bp->dev, "hwrm vnic %d cos ctx alloc failure rc: %x\n",
				   vnic_id, rc);
			goto vnic_setup_err;
		}
		bp->rsscos_nr_ctxs++;
	}

skip_rss_ctx:
	/* configure default vnic, ring grp */
	rc = bnxt_hwrm_vnic_cfg(bp, vnic_id);
	if (rc) {
		netdev_err(bp->dev, "hwrm vnic %d cfg failure rc: %x\n",
			   vnic_id, rc);
		goto vnic_setup_err;
	}

	/* Enable RSS hashing on vnic */
	rc = bnxt_hwrm_vnic_set_rss(bp, vnic_id, true);
	if (rc) {
		netdev_err(bp->dev, "hwrm vnic %d set rss failure rc: %x\n",
			   vnic_id, rc);
		goto vnic_setup_err;
	}

	if (bp->flags & BNXT_FLAG_AGG_RINGS) {
		rc = bnxt_hwrm_vnic_set_hds(bp, vnic_id);
		if (rc) {
			netdev_err(bp->dev, "hwrm vnic %d set hds failure rc: %x\n",
				   vnic_id, rc);
		}
	}

vnic_setup_err:
	return rc;
}

static int bnxt_alloc_rfs_vnics(struct bnxt *bp)
{
#ifdef CONFIG_RFS_ACCEL
	int i, rc = 0;

	for (i = 0; i < bp->rx_nr_rings; i++) {
		struct bnxt_vnic_info *vnic;
		u16 vnic_id = i + 1;
		u16 ring_id = i;

		if (vnic_id >= bp->nr_vnics)
			break;

		vnic = &bp->vnic_info[vnic_id];
		vnic->flags |= BNXT_VNIC_RFS_FLAG;
		if (bp->flags & BNXT_FLAG_NEW_RSS_CAP)
			vnic->flags |= BNXT_VNIC_RFS_NEW_RSS_FLAG;
		rc = bnxt_hwrm_vnic_alloc(bp, vnic_id, ring_id, 1);
		if (rc) {
			netdev_err(bp->dev, "hwrm vnic %d alloc failure rc: %x\n",
				   vnic_id, rc);
			break;
		}
		rc = bnxt_setup_vnic(bp, vnic_id);
		if (rc)
			break;
	}
	return rc;
#else
	return 0;
#endif
}

/* Allow PF and VF with default VLAN to be in promiscuous mode */
static bool bnxt_promisc_ok(struct bnxt *bp)
{
#ifdef CONFIG_BNXT_SRIOV
	if (BNXT_VF(bp) && !bp->vf.vlan)
		return false;
#endif
	return true;
}

static int bnxt_setup_nitroa0_vnic(struct bnxt *bp)
{
	unsigned int rc = 0;

	rc = bnxt_hwrm_vnic_alloc(bp, 1, bp->rx_nr_rings - 1, 1);
	if (rc) {
		netdev_err(bp->dev, "Cannot allocate special vnic for NS2 A0: %x\n",
			   rc);
		return rc;
	}

	rc = bnxt_hwrm_vnic_cfg(bp, 1);
	if (rc) {
		netdev_err(bp->dev, "Cannot allocate special vnic for NS2 A0: %x\n",
			   rc);
		return rc;
	}
	return rc;
}

static int bnxt_cfg_rx_mode(struct bnxt *);
static bool bnxt_mc_list_updated(struct bnxt *, u32 *);

static int bnxt_init_chip(struct bnxt *bp, bool irq_re_init)
{
	struct bnxt_vnic_info *vnic = &bp->vnic_info[0];
	int rc = 0;
	unsigned int rx_nr_rings = bp->rx_nr_rings;

	if (irq_re_init) {
		rc = bnxt_hwrm_stat_ctx_alloc(bp);
		if (rc) {
			netdev_err(bp->dev, "hwrm stat ctx alloc failure rc: %x\n",
				   rc);
			goto err_out;
		}
		if (bp->tx_reserved_rings != bp->tx_nr_rings) {
			int tx = bp->tx_nr_rings;

			if (bnxt_hwrm_reserve_tx_rings(bp, &tx) ||
			    tx < bp->tx_nr_rings) {
				rc = -ENOMEM;
				goto err_out;
			}
		}
	}

	rc = bnxt_hwrm_ring_alloc(bp);
	if (rc) {
		netdev_err(bp->dev, "hwrm ring alloc failure rc: %x\n", rc);
		goto err_out;
	}

	rc = bnxt_hwrm_ring_grp_alloc(bp);
	if (rc) {
		netdev_err(bp->dev, "hwrm_ring_grp alloc failure: %x\n", rc);
		goto err_out;
	}

	if (BNXT_CHIP_TYPE_NITRO_A0(bp))
		rx_nr_rings--;

	/* default vnic 0 */
	rc = bnxt_hwrm_vnic_alloc(bp, 0, 0, rx_nr_rings);
	if (rc) {
		netdev_err(bp->dev, "hwrm vnic alloc failure rc: %x\n", rc);
		goto err_out;
	}

	rc = bnxt_setup_vnic(bp, 0);
	if (rc)
		goto err_out;

	if (bp->flags & BNXT_FLAG_RFS) {
		rc = bnxt_alloc_rfs_vnics(bp);
		if (rc)
			goto err_out;
	}

	if (bp->flags & BNXT_FLAG_TPA) {
		rc = bnxt_set_tpa(bp, true);
		if (rc)
			goto err_out;
	}

	if (BNXT_VF(bp))
		bnxt_update_vf_mac(bp);

	/* Filter for default vnic 0 */
	rc = bnxt_hwrm_set_vnic_filter(bp, 0, 0, bp->dev->dev_addr);
	if (rc) {
		netdev_err(bp->dev, "HWRM vnic filter failure rc: %x\n", rc);
		goto err_out;
	}
	vnic->uc_filter_count = 1;

	vnic->rx_mask = CFA_L2_SET_RX_MASK_REQ_MASK_BCAST;

	if ((bp->dev->flags & IFF_PROMISC) && bnxt_promisc_ok(bp))
		vnic->rx_mask |= CFA_L2_SET_RX_MASK_REQ_MASK_PROMISCUOUS;

	if (bp->dev->flags & IFF_ALLMULTI) {
		vnic->rx_mask |= CFA_L2_SET_RX_MASK_REQ_MASK_ALL_MCAST;
		vnic->mc_list_count = 0;
	} else {
		u32 mask = 0;

		bnxt_mc_list_updated(bp, &mask);
		vnic->rx_mask |= mask;
	}

	rc = bnxt_cfg_rx_mode(bp);
	if (rc)
		goto err_out;

	rc = bnxt_hwrm_set_coal(bp);
	if (rc)
		netdev_warn(bp->dev, "HWRM set coalescing failure rc: %x\n",
				rc);

	if (BNXT_CHIP_TYPE_NITRO_A0(bp)) {
		rc = bnxt_setup_nitroa0_vnic(bp);
		if (rc)
			netdev_err(bp->dev, "Special vnic setup failure for NS2 A0 rc: %x\n",
				   rc);
	}

	if (BNXT_VF(bp)) {
		bnxt_hwrm_func_qcfg(bp);
		netdev_update_features(bp->dev);
	}

	return 0;

err_out:
	bnxt_hwrm_resource_free(bp, 0, true);

	return rc;
}

static int bnxt_shutdown_nic(struct bnxt *bp, bool irq_re_init)
{
	bnxt_hwrm_resource_free(bp, 1, irq_re_init);
	return 0;
}

static int bnxt_init_nic(struct bnxt *bp, bool irq_re_init)
{
	bnxt_init_cp_rings(bp);
	bnxt_init_rx_rings(bp);
	bnxt_init_tx_rings(bp);
	bnxt_init_ring_grps(bp, irq_re_init);
	bnxt_init_vnics(bp);

	return bnxt_init_chip(bp, irq_re_init);
}

static int bnxt_set_real_num_queues(struct bnxt *bp)
{
	int rc;
	struct net_device *dev = bp->dev;

	rc = netif_set_real_num_tx_queues(dev, bp->tx_nr_rings -
					  bp->tx_nr_rings_xdp);
	if (rc)
		return rc;

	rc = netif_set_real_num_rx_queues(dev, bp->rx_nr_rings);
	if (rc)
		return rc;

#ifdef CONFIG_RFS_ACCEL
	if (bp->flags & BNXT_FLAG_RFS)
		dev->rx_cpu_rmap = alloc_irq_cpu_rmap(bp->rx_nr_rings);
#endif

	return rc;
}

static int bnxt_trim_rings(struct bnxt *bp, int *rx, int *tx, int max,
			   bool shared)
{
	int _rx = *rx, _tx = *tx;

	if (shared) {
		*rx = min_t(int, _rx, max);
		*tx = min_t(int, _tx, max);
	} else {
		if (max < 2)
			return -ENOMEM;

		while (_rx + _tx > max) {
			if (_rx > _tx && _rx > 1)
				_rx--;
			else if (_tx > 1)
				_tx--;
		}
		*rx = _rx;
		*tx = _tx;
	}
	return 0;
}

static void bnxt_setup_msix(struct bnxt *bp)
{
	const int len = sizeof(bp->irq_tbl[0].name);
	struct net_device *dev = bp->dev;
	int tcs, i;

	tcs = netdev_get_num_tc(dev);
	if (tcs > 1) {
		int i, off, count;

		for (i = 0; i < tcs; i++) {
			count = bp->tx_nr_rings_per_tc;
			off = i * count;
			netdev_set_tc_queue(dev, i, count, off);
		}
	}

	for (i = 0; i < bp->cp_nr_rings; i++) {
		char *attr;

		if (bp->flags & BNXT_FLAG_SHARED_RINGS)
			attr = "TxRx";
		else if (i < bp->rx_nr_rings)
			attr = "rx";
		else
			attr = "tx";

		snprintf(bp->irq_tbl[i].name, len, "%s-%s-%d", dev->name, attr,
			 i);
		bp->irq_tbl[i].handler = bnxt_msix;
	}
}

static void bnxt_setup_inta(struct bnxt *bp)
{
	const int len = sizeof(bp->irq_tbl[0].name);

	if (netdev_get_num_tc(bp->dev))
		netdev_reset_tc(bp->dev);

	snprintf(bp->irq_tbl[0].name, len, "%s-%s-%d", bp->dev->name, "TxRx",
		 0);
	bp->irq_tbl[0].handler = bnxt_inta;
}

static int bnxt_setup_int_mode(struct bnxt *bp)
{
	int rc;

	if (bp->flags & BNXT_FLAG_USING_MSIX)
		bnxt_setup_msix(bp);
	else
		bnxt_setup_inta(bp);

	rc = bnxt_set_real_num_queues(bp);
	return rc;
}

#ifdef CONFIG_RFS_ACCEL
static unsigned int bnxt_get_max_func_rss_ctxs(struct bnxt *bp)
{
#if defined(CONFIG_BNXT_SRIOV)
	if (BNXT_VF(bp))
		return bp->vf.max_rsscos_ctxs;
#endif
	return bp->pf.max_rsscos_ctxs;
}

static unsigned int bnxt_get_max_func_vnics(struct bnxt *bp)
{
#if defined(CONFIG_BNXT_SRIOV)
	if (BNXT_VF(bp))
		return bp->vf.max_vnics;
#endif
	return bp->pf.max_vnics;
}
#endif

unsigned int bnxt_get_max_func_stat_ctxs(struct bnxt *bp)
{
#if defined(CONFIG_BNXT_SRIOV)
	if (BNXT_VF(bp))
		return bp->vf.max_stat_ctxs;
#endif
	return bp->pf.max_stat_ctxs;
}

void bnxt_set_max_func_stat_ctxs(struct bnxt *bp, unsigned int max)
{
#if defined(CONFIG_BNXT_SRIOV)
	if (BNXT_VF(bp))
		bp->vf.max_stat_ctxs = max;
	else
#endif
		bp->pf.max_stat_ctxs = max;
}

unsigned int bnxt_get_max_func_cp_rings(struct bnxt *bp)
{
#if defined(CONFIG_BNXT_SRIOV)
	if (BNXT_VF(bp))
		return bp->vf.max_cp_rings;
#endif
	return bp->pf.max_cp_rings;
}

void bnxt_set_max_func_cp_rings(struct bnxt *bp, unsigned int max)
{
#if defined(CONFIG_BNXT_SRIOV)
	if (BNXT_VF(bp))
		bp->vf.max_cp_rings = max;
	else
#endif
		bp->pf.max_cp_rings = max;
}

static unsigned int bnxt_get_max_func_irqs(struct bnxt *bp)
{
#if defined(CONFIG_BNXT_SRIOV)
	if (BNXT_VF(bp))
		return min_t(unsigned int, bp->vf.max_irqs,
			     bp->vf.max_cp_rings);
#endif
	return min_t(unsigned int, bp->pf.max_irqs, bp->pf.max_cp_rings);
}

void bnxt_set_max_func_irqs(struct bnxt *bp, unsigned int max_irqs)
{
#if defined(CONFIG_BNXT_SRIOV)
	if (BNXT_VF(bp))
		bp->vf.max_irqs = max_irqs;
	else
#endif
		bp->pf.max_irqs = max_irqs;
}

static int bnxt_init_msix(struct bnxt *bp)
{
	int i, total_vecs, rc = 0, min = 1;
	struct msix_entry *msix_ent;

	total_vecs = bnxt_get_max_func_irqs(bp);
	msix_ent = kcalloc(total_vecs, sizeof(struct msix_entry), GFP_KERNEL);
	if (!msix_ent)
		return -ENOMEM;

	for (i = 0; i < total_vecs; i++) {
		msix_ent[i].entry = i;
		msix_ent[i].vector = 0;
	}

	if (!(bp->flags & BNXT_FLAG_SHARED_RINGS))
		min = 2;

	total_vecs = pci_enable_msix_range(bp->pdev, msix_ent, min, total_vecs);
	if (total_vecs < 0) {
		rc = -ENODEV;
		goto msix_setup_exit;
	}

	bp->irq_tbl = kcalloc(total_vecs, sizeof(struct bnxt_irq), GFP_KERNEL);
	if (bp->irq_tbl) {
		for (i = 0; i < total_vecs; i++)
			bp->irq_tbl[i].vector = msix_ent[i].vector;

		bp->total_irqs = total_vecs;
		/* Trim rings based upon num of vectors allocated */
		rc = bnxt_trim_rings(bp, &bp->rx_nr_rings, &bp->tx_nr_rings,
				     total_vecs, min == 1);
		if (rc)
			goto msix_setup_exit;

		bp->tx_nr_rings_per_tc = bp->tx_nr_rings;
		bp->cp_nr_rings = (min == 1) ?
				  max_t(int, bp->tx_nr_rings, bp->rx_nr_rings) :
				  bp->tx_nr_rings + bp->rx_nr_rings;

	} else {
		rc = -ENOMEM;
		goto msix_setup_exit;
	}
	bp->flags |= BNXT_FLAG_USING_MSIX;
	kfree(msix_ent);
	return 0;

msix_setup_exit:
	netdev_err(bp->dev, "bnxt_init_msix err: %x\n", rc);
	kfree(bp->irq_tbl);
	bp->irq_tbl = NULL;
	pci_disable_msix(bp->pdev);
	kfree(msix_ent);
	return rc;
}

static int bnxt_init_inta(struct bnxt *bp)
{
	bp->irq_tbl = kcalloc(1, sizeof(struct bnxt_irq), GFP_KERNEL);
	if (!bp->irq_tbl)
		return -ENOMEM;

	bp->total_irqs = 1;
	bp->rx_nr_rings = 1;
	bp->tx_nr_rings = 1;
	bp->cp_nr_rings = 1;
	bp->tx_nr_rings_per_tc = bp->tx_nr_rings;
	bp->flags |= BNXT_FLAG_SHARED_RINGS;
	bp->irq_tbl[0].vector = bp->pdev->irq;
	return 0;
}

static int bnxt_init_int_mode(struct bnxt *bp)
{
	int rc = 0;

	if (bp->flags & BNXT_FLAG_MSIX_CAP)
		rc = bnxt_init_msix(bp);

	if (!(bp->flags & BNXT_FLAG_USING_MSIX) && BNXT_PF(bp)) {
		/* fallback to INTA */
		rc = bnxt_init_inta(bp);
	}
	return rc;
}

static void bnxt_clear_int_mode(struct bnxt *bp)
{
	if (bp->flags & BNXT_FLAG_USING_MSIX)
		pci_disable_msix(bp->pdev);

	kfree(bp->irq_tbl);
	bp->irq_tbl = NULL;
	bp->flags &= ~BNXT_FLAG_USING_MSIX;
}

static void bnxt_free_irq(struct bnxt *bp)
{
	struct bnxt_irq *irq;
	int i;

#ifdef CONFIG_RFS_ACCEL
	free_irq_cpu_rmap(bp->dev->rx_cpu_rmap);
	bp->dev->rx_cpu_rmap = NULL;
#endif
	if (!bp->irq_tbl)
		return;

	for (i = 0; i < bp->cp_nr_rings; i++) {
		irq = &bp->irq_tbl[i];
		if (irq->requested) {
			if (irq->have_cpumask) {
				irq_set_affinity_hint(irq->vector, NULL);
				free_cpumask_var(irq->cpu_mask);
				irq->have_cpumask = 0;
			}
			free_irq(irq->vector, bp->bnapi[i]);
		}

		irq->requested = 0;
	}
}

static int bnxt_request_irq(struct bnxt *bp)
{
	int i, j, rc = 0;
	unsigned long flags = 0;
#ifdef CONFIG_RFS_ACCEL
	struct cpu_rmap *rmap = bp->dev->rx_cpu_rmap;
#endif

	if (!(bp->flags & BNXT_FLAG_USING_MSIX))
		flags = IRQF_SHARED;

	for (i = 0, j = 0; i < bp->cp_nr_rings; i++) {
		struct bnxt_irq *irq = &bp->irq_tbl[i];
#ifdef CONFIG_RFS_ACCEL
		if (rmap && bp->bnapi[i]->rx_ring) {
			rc = irq_cpu_rmap_add(rmap, irq->vector);
			if (rc)
				netdev_warn(bp->dev, "failed adding irq rmap for ring %d\n",
					    j);
			j++;
		}
#endif
		rc = request_irq(irq->vector, irq->handler, flags, irq->name,
				 bp->bnapi[i]);
		if (rc)
			break;

		irq->requested = 1;

		if (zalloc_cpumask_var(&irq->cpu_mask, GFP_KERNEL)) {
			int numa_node = dev_to_node(&bp->pdev->dev);

			irq->have_cpumask = 1;
			cpumask_set_cpu(cpumask_local_spread(i, numa_node),
					irq->cpu_mask);
			rc = irq_set_affinity_hint(irq->vector, irq->cpu_mask);
			if (rc) {
				netdev_warn(bp->dev,
					    "Set affinity failed, IRQ = %d\n",
					    irq->vector);
				break;
			}
		}
	}
	return rc;
}

static void bnxt_del_napi(struct bnxt *bp)
{
	int i;

	if (!bp->bnapi)
		return;

	for (i = 0; i < bp->cp_nr_rings; i++) {
		struct bnxt_napi *bnapi = bp->bnapi[i];

		napi_hash_del(&bnapi->napi);
		netif_napi_del(&bnapi->napi);
	}
	/* We called napi_hash_del() before netif_napi_del(), we need
	 * to respect an RCU grace period before freeing napi structures.
	 */
	synchronize_net();
}

static void bnxt_init_napi(struct bnxt *bp)
{
	int i;
	unsigned int cp_nr_rings = bp->cp_nr_rings;
	struct bnxt_napi *bnapi;

	if (bp->flags & BNXT_FLAG_USING_MSIX) {
		if (BNXT_CHIP_TYPE_NITRO_A0(bp))
			cp_nr_rings--;
		for (i = 0; i < cp_nr_rings; i++) {
			bnapi = bp->bnapi[i];
			netif_napi_add(bp->dev, &bnapi->napi,
				       bnxt_poll, 64);
		}
		if (BNXT_CHIP_TYPE_NITRO_A0(bp)) {
			bnapi = bp->bnapi[cp_nr_rings];
			netif_napi_add(bp->dev, &bnapi->napi,
				       bnxt_poll_nitroa0, 64);
		}
	} else {
		bnapi = bp->bnapi[0];
		netif_napi_add(bp->dev, &bnapi->napi, bnxt_poll, 64);
	}
}

static void bnxt_disable_napi(struct bnxt *bp)
{
	int i;

	if (!bp->bnapi)
		return;

	for (i = 0; i < bp->cp_nr_rings; i++)
		napi_disable(&bp->bnapi[i]->napi);
}

static void bnxt_enable_napi(struct bnxt *bp)
{
	int i;

	for (i = 0; i < bp->cp_nr_rings; i++) {
		bp->bnapi[i]->in_reset = false;
		napi_enable(&bp->bnapi[i]->napi);
	}
}

void bnxt_tx_disable(struct bnxt *bp)
{
	int i;
	struct bnxt_tx_ring_info *txr;

	if (bp->tx_ring) {
		for (i = 0; i < bp->tx_nr_rings; i++) {
			txr = &bp->tx_ring[i];
			txr->dev_state = BNXT_DEV_STATE_CLOSING;
		}
	}
	/* Stop all TX queues */
	netif_tx_disable(bp->dev);
	netif_carrier_off(bp->dev);
}

void bnxt_tx_enable(struct bnxt *bp)
{
	int i;
	struct bnxt_tx_ring_info *txr;

	for (i = 0; i < bp->tx_nr_rings; i++) {
		txr = &bp->tx_ring[i];
		txr->dev_state = 0;
	}
	netif_tx_wake_all_queues(bp->dev);
	if (bp->link_info.link_up)
		netif_carrier_on(bp->dev);
}

static void bnxt_report_link(struct bnxt *bp)
{
	if (bp->link_info.link_up) {
		const char *duplex;
		const char *flow_ctrl;
		u32 speed;
		u16 fec;

		netif_carrier_on(bp->dev);
		if (bp->link_info.duplex == BNXT_LINK_DUPLEX_FULL)
			duplex = "full";
		else
			duplex = "half";
		if (bp->link_info.pause == BNXT_LINK_PAUSE_BOTH)
			flow_ctrl = "ON - receive & transmit";
		else if (bp->link_info.pause == BNXT_LINK_PAUSE_TX)
			flow_ctrl = "ON - transmit";
		else if (bp->link_info.pause == BNXT_LINK_PAUSE_RX)
			flow_ctrl = "ON - receive";
		else
			flow_ctrl = "none";
		speed = bnxt_fw_to_ethtool_speed(bp->link_info.link_speed);
		netdev_info(bp->dev, "NIC Link is Up, %u Mbps %s duplex, Flow control: %s\n",
			    speed, duplex, flow_ctrl);
		if (bp->flags & BNXT_FLAG_EEE_CAP)
			netdev_info(bp->dev, "EEE is %s\n",
				    bp->eee.eee_active ? "active" :
							 "not active");
		fec = bp->link_info.fec_cfg;
		if (!(fec & PORT_PHY_QCFG_RESP_FEC_CFG_FEC_NONE_SUPPORTED))
			netdev_info(bp->dev, "FEC autoneg %s encodings: %s\n",
				    (fec & BNXT_FEC_AUTONEG) ? "on" : "off",
				    (fec & BNXT_FEC_ENC_BASE_R) ? "BaseR" :
				     (fec & BNXT_FEC_ENC_RS) ? "RS" : "None");
	} else {
		netif_carrier_off(bp->dev);
		netdev_err(bp->dev, "NIC Link is Down\n");
	}
}

static int bnxt_hwrm_phy_qcaps(struct bnxt *bp)
{
	int rc = 0;
	struct hwrm_port_phy_qcaps_input req = {0};
	struct hwrm_port_phy_qcaps_output *resp = bp->hwrm_cmd_resp_addr;
	struct bnxt_link_info *link_info = &bp->link_info;

	if (bp->hwrm_spec_code < 0x10201)
		return 0;

	bnxt_hwrm_cmd_hdr_init(bp, &req, HWRM_PORT_PHY_QCAPS, -1, -1);

	mutex_lock(&bp->hwrm_cmd_lock);
	rc = _hwrm_send_message(bp, &req, sizeof(req), HWRM_CMD_TIMEOUT);
	if (rc)
		goto hwrm_phy_qcaps_exit;

	if (resp->flags & PORT_PHY_QCAPS_RESP_FLAGS_EEE_SUPPORTED) {
		struct ethtool_eee *eee = &bp->eee;
		u16 fw_speeds = le16_to_cpu(resp->supported_speeds_eee_mode);

		bp->flags |= BNXT_FLAG_EEE_CAP;
		eee->supported = _bnxt_fw_to_ethtool_adv_spds(fw_speeds, 0);
		bp->lpi_tmr_lo = le32_to_cpu(resp->tx_lpi_timer_low) &
				 PORT_PHY_QCAPS_RESP_TX_LPI_TIMER_LOW_MASK;
		bp->lpi_tmr_hi = le32_to_cpu(resp->valid_tx_lpi_timer_high) &
				 PORT_PHY_QCAPS_RESP_TX_LPI_TIMER_HIGH_MASK;
	}
	if (resp->supported_speeds_auto_mode)
		link_info->support_auto_speeds =
			le16_to_cpu(resp->supported_speeds_auto_mode);

	bp->port_count = resp->port_cnt;

hwrm_phy_qcaps_exit:
	mutex_unlock(&bp->hwrm_cmd_lock);
	return rc;
}

static int bnxt_update_link(struct bnxt *bp, bool chng_link_state)
{
	int rc = 0;
	struct bnxt_link_info *link_info = &bp->link_info;
	struct hwrm_port_phy_qcfg_input req = {0};
	struct hwrm_port_phy_qcfg_output *resp = bp->hwrm_cmd_resp_addr;
	u8 link_up = link_info->link_up;
	u16 diff;

	bnxt_hwrm_cmd_hdr_init(bp, &req, HWRM_PORT_PHY_QCFG, -1, -1);

	mutex_lock(&bp->hwrm_cmd_lock);
	rc = _hwrm_send_message(bp, &req, sizeof(req), HWRM_CMD_TIMEOUT);
	if (rc) {
		mutex_unlock(&bp->hwrm_cmd_lock);
		return rc;
	}

	memcpy(&link_info->phy_qcfg_resp, resp, sizeof(*resp));
	link_info->phy_link_status = resp->link;
	link_info->duplex = resp->duplex_cfg;
	if (bp->hwrm_spec_code >= 0x10800)
		link_info->duplex = resp->duplex_state;
	link_info->pause = resp->pause;
	link_info->auto_mode = resp->auto_mode;
	link_info->auto_pause_setting = resp->auto_pause;
	link_info->lp_pause = resp->link_partner_adv_pause;
	link_info->force_pause_setting = resp->force_pause;
	link_info->duplex_setting = resp->duplex_cfg;
	if (link_info->phy_link_status == BNXT_LINK_LINK)
		link_info->link_speed = le16_to_cpu(resp->link_speed);
	else
		link_info->link_speed = 0;
	link_info->force_link_speed = le16_to_cpu(resp->force_link_speed);
	link_info->support_speeds = le16_to_cpu(resp->support_speeds);
	link_info->auto_link_speeds = le16_to_cpu(resp->auto_link_speed_mask);
	link_info->lp_auto_link_speeds =
		le16_to_cpu(resp->link_partner_adv_speeds);
	link_info->preemphasis = le32_to_cpu(resp->preemphasis);
	link_info->phy_ver[0] = resp->phy_maj;
	link_info->phy_ver[1] = resp->phy_min;
	link_info->phy_ver[2] = resp->phy_bld;
	link_info->media_type = resp->media_type;
	link_info->phy_type = resp->phy_type;
	link_info->transceiver = resp->xcvr_pkg_type;
	link_info->phy_addr = resp->eee_config_phy_addr &
			      PORT_PHY_QCFG_RESP_PHY_ADDR_MASK;
	link_info->module_status = resp->module_status;

	if (bp->flags & BNXT_FLAG_EEE_CAP) {
		struct ethtool_eee *eee = &bp->eee;
		u16 fw_speeds;

		eee->eee_active = 0;
		if (resp->eee_config_phy_addr &
		    PORT_PHY_QCFG_RESP_EEE_CONFIG_EEE_ACTIVE) {
			eee->eee_active = 1;
			fw_speeds = le16_to_cpu(
				resp->link_partner_adv_eee_link_speed_mask);
			eee->lp_advertised =
				_bnxt_fw_to_ethtool_adv_spds(fw_speeds, 0);
		}

		/* Pull initial EEE config */
		if (!chng_link_state) {
			if (resp->eee_config_phy_addr &
			    PORT_PHY_QCFG_RESP_EEE_CONFIG_EEE_ENABLED)
				eee->eee_enabled = 1;

			fw_speeds = le16_to_cpu(resp->adv_eee_link_speed_mask);
			eee->advertised =
				_bnxt_fw_to_ethtool_adv_spds(fw_speeds, 0);

			if (resp->eee_config_phy_addr &
			    PORT_PHY_QCFG_RESP_EEE_CONFIG_EEE_TX_LPI) {
				__le32 tmr;

				eee->tx_lpi_enabled = 1;
				tmr = resp->xcvr_identifier_type_tx_lpi_timer;
				eee->tx_lpi_timer = le32_to_cpu(tmr) &
					PORT_PHY_QCFG_RESP_TX_LPI_TIMER_MASK;
			}
		}
	}

	link_info->fec_cfg = PORT_PHY_QCFG_RESP_FEC_CFG_FEC_NONE_SUPPORTED;
	if (bp->hwrm_spec_code >= 0x10504)
		link_info->fec_cfg = le16_to_cpu(resp->fec_cfg);

	/* TODO: need to add more logic to report VF link */
	if (chng_link_state) {
		if (link_info->phy_link_status == BNXT_LINK_LINK)
			link_info->link_up = 1;
		else
			link_info->link_up = 0;
		if (link_up != link_info->link_up)
			bnxt_report_link(bp);
	} else {
		/* alwasy link down if not require to update link state */
		link_info->link_up = 0;
	}
	mutex_unlock(&bp->hwrm_cmd_lock);

	diff = link_info->support_auto_speeds ^ link_info->advertising;
	if ((link_info->support_auto_speeds | diff) !=
	    link_info->support_auto_speeds) {
		/* An advertised speed is no longer supported, so we need to
		 * update the advertisement settings.  Caller holds RTNL
		 * so we can modify link settings.
		 */
		link_info->advertising = link_info->support_auto_speeds;
		if (link_info->autoneg & BNXT_AUTONEG_SPEED)
			bnxt_hwrm_set_link_setting(bp, true, false);
	}
	return 0;
}

static void bnxt_get_port_module_status(struct bnxt *bp)
{
	struct bnxt_link_info *link_info = &bp->link_info;
	struct hwrm_port_phy_qcfg_output *resp = &link_info->phy_qcfg_resp;
	u8 module_status;

	if (bnxt_update_link(bp, true))
		return;

	module_status = link_info->module_status;
	switch (module_status) {
	case PORT_PHY_QCFG_RESP_MODULE_STATUS_DISABLETX:
	case PORT_PHY_QCFG_RESP_MODULE_STATUS_PWRDOWN:
	case PORT_PHY_QCFG_RESP_MODULE_STATUS_WARNINGMSG:
		netdev_warn(bp->dev, "Unqualified SFP+ module detected on port %d\n",
			    bp->pf.port_id);
		if (bp->hwrm_spec_code >= 0x10201) {
			netdev_warn(bp->dev, "Module part number %s\n",
				    resp->phy_vendor_partnumber);
		}
		if (module_status == PORT_PHY_QCFG_RESP_MODULE_STATUS_DISABLETX)
			netdev_warn(bp->dev, "TX is disabled\n");
		if (module_status == PORT_PHY_QCFG_RESP_MODULE_STATUS_PWRDOWN)
			netdev_warn(bp->dev, "SFP+ module is shutdown\n");
	}
}

static void
bnxt_hwrm_set_pause_common(struct bnxt *bp, struct hwrm_port_phy_cfg_input *req)
{
	if (bp->link_info.autoneg & BNXT_AUTONEG_FLOW_CTRL) {
		if (bp->hwrm_spec_code >= 0x10201)
			req->auto_pause =
				PORT_PHY_CFG_REQ_AUTO_PAUSE_AUTONEG_PAUSE;
		if (bp->link_info.req_flow_ctrl & BNXT_LINK_PAUSE_RX)
			req->auto_pause |= PORT_PHY_CFG_REQ_AUTO_PAUSE_RX;
		if (bp->link_info.req_flow_ctrl & BNXT_LINK_PAUSE_TX)
			req->auto_pause |= PORT_PHY_CFG_REQ_AUTO_PAUSE_TX;
		req->enables |=
			cpu_to_le32(PORT_PHY_CFG_REQ_ENABLES_AUTO_PAUSE);
	} else {
		if (bp->link_info.req_flow_ctrl & BNXT_LINK_PAUSE_RX)
			req->force_pause |= PORT_PHY_CFG_REQ_FORCE_PAUSE_RX;
		if (bp->link_info.req_flow_ctrl & BNXT_LINK_PAUSE_TX)
			req->force_pause |= PORT_PHY_CFG_REQ_FORCE_PAUSE_TX;
		req->enables |=
			cpu_to_le32(PORT_PHY_CFG_REQ_ENABLES_FORCE_PAUSE);
		if (bp->hwrm_spec_code >= 0x10201) {
			req->auto_pause = req->force_pause;
			req->enables |= cpu_to_le32(
				PORT_PHY_CFG_REQ_ENABLES_AUTO_PAUSE);
		}
	}
}

static void bnxt_hwrm_set_link_common(struct bnxt *bp,
				      struct hwrm_port_phy_cfg_input *req)
{
	u8 autoneg = bp->link_info.autoneg;
	u16 fw_link_speed = bp->link_info.req_link_speed;
	u16 advertising = bp->link_info.advertising;

	if (autoneg & BNXT_AUTONEG_SPEED) {
		req->auto_mode |=
			PORT_PHY_CFG_REQ_AUTO_MODE_SPEED_MASK;

		req->enables |= cpu_to_le32(
			PORT_PHY_CFG_REQ_ENABLES_AUTO_LINK_SPEED_MASK);
		req->auto_link_speed_mask = cpu_to_le16(advertising);

		req->enables |= cpu_to_le32(PORT_PHY_CFG_REQ_ENABLES_AUTO_MODE);
		req->flags |=
			cpu_to_le32(PORT_PHY_CFG_REQ_FLAGS_RESTART_AUTONEG);
	} else {
		req->force_link_speed = cpu_to_le16(fw_link_speed);
		req->flags |= cpu_to_le32(PORT_PHY_CFG_REQ_FLAGS_FORCE);
	}

	/* tell chimp that the setting takes effect immediately */
	req->flags |= cpu_to_le32(PORT_PHY_CFG_REQ_FLAGS_RESET_PHY);
}

int bnxt_hwrm_set_pause(struct bnxt *bp)
{
	struct hwrm_port_phy_cfg_input req = {0};
	int rc;

	bnxt_hwrm_cmd_hdr_init(bp, &req, HWRM_PORT_PHY_CFG, -1, -1);
	bnxt_hwrm_set_pause_common(bp, &req);

	if ((bp->link_info.autoneg & BNXT_AUTONEG_FLOW_CTRL) ||
	    bp->link_info.force_link_chng)
		bnxt_hwrm_set_link_common(bp, &req);

	mutex_lock(&bp->hwrm_cmd_lock);
	rc = _hwrm_send_message(bp, &req, sizeof(req), HWRM_CMD_TIMEOUT);
	if (!rc && !(bp->link_info.autoneg & BNXT_AUTONEG_FLOW_CTRL)) {
		/* since changing of pause setting doesn't trigger any link
		 * change event, the driver needs to update the current pause
		 * result upon successfully return of the phy_cfg command
		 */
		bp->link_info.pause =
		bp->link_info.force_pause_setting = bp->link_info.req_flow_ctrl;
		bp->link_info.auto_pause_setting = 0;
		if (!bp->link_info.force_link_chng)
			bnxt_report_link(bp);
	}
	bp->link_info.force_link_chng = false;
	mutex_unlock(&bp->hwrm_cmd_lock);
	return rc;
}

static void bnxt_hwrm_set_eee(struct bnxt *bp,
			      struct hwrm_port_phy_cfg_input *req)
{
	struct ethtool_eee *eee = &bp->eee;

	if (eee->eee_enabled) {
		u16 eee_speeds;
		u32 flags = PORT_PHY_CFG_REQ_FLAGS_EEE_ENABLE;

		if (eee->tx_lpi_enabled)
			flags |= PORT_PHY_CFG_REQ_FLAGS_EEE_TX_LPI_ENABLE;
		else
			flags |= PORT_PHY_CFG_REQ_FLAGS_EEE_TX_LPI_DISABLE;

		req->flags |= cpu_to_le32(flags);
		eee_speeds = bnxt_get_fw_auto_link_speeds(eee->advertised);
		req->eee_link_speed_mask = cpu_to_le16(eee_speeds);
		req->tx_lpi_timer = cpu_to_le32(eee->tx_lpi_timer);
	} else {
		req->flags |= cpu_to_le32(PORT_PHY_CFG_REQ_FLAGS_EEE_DISABLE);
	}
}

int bnxt_hwrm_set_link_setting(struct bnxt *bp, bool set_pause, bool set_eee)
{
	struct hwrm_port_phy_cfg_input req = {0};

	bnxt_hwrm_cmd_hdr_init(bp, &req, HWRM_PORT_PHY_CFG, -1, -1);
	if (set_pause)
		bnxt_hwrm_set_pause_common(bp, &req);

	bnxt_hwrm_set_link_common(bp, &req);

	if (set_eee)
		bnxt_hwrm_set_eee(bp, &req);
	return hwrm_send_message(bp, &req, sizeof(req), HWRM_CMD_TIMEOUT);
}

static int bnxt_hwrm_shutdown_link(struct bnxt *bp)
{
	struct hwrm_port_phy_cfg_input req = {0};

	if (!BNXT_SINGLE_PF(bp))
		return 0;

	if (pci_num_vf(bp->pdev))
		return 0;

	bnxt_hwrm_cmd_hdr_init(bp, &req, HWRM_PORT_PHY_CFG, -1, -1);
	req.flags = cpu_to_le32(PORT_PHY_CFG_REQ_FLAGS_FORCE_LINK_DWN);
	return hwrm_send_message(bp, &req, sizeof(req), HWRM_CMD_TIMEOUT);
}

static int bnxt_hwrm_port_led_qcaps(struct bnxt *bp)
{
	struct hwrm_port_led_qcaps_output *resp = bp->hwrm_cmd_resp_addr;
	struct hwrm_port_led_qcaps_input req = {0};
	struct bnxt_pf_info *pf = &bp->pf;
	int rc;

	if (BNXT_VF(bp) || bp->hwrm_spec_code < 0x10601)
		return 0;

	bnxt_hwrm_cmd_hdr_init(bp, &req, HWRM_PORT_LED_QCAPS, -1, -1);
	req.port_id = cpu_to_le16(pf->port_id);
	mutex_lock(&bp->hwrm_cmd_lock);
	rc = _hwrm_send_message(bp, &req, sizeof(req), HWRM_CMD_TIMEOUT);
	if (rc) {
		mutex_unlock(&bp->hwrm_cmd_lock);
		return rc;
	}
	if (resp->num_leds > 0 && resp->num_leds < BNXT_MAX_LED) {
		int i;

		bp->num_leds = resp->num_leds;
		memcpy(bp->leds, &resp->led0_id, sizeof(bp->leds[0]) *
						 bp->num_leds);
		for (i = 0; i < bp->num_leds; i++) {
			struct bnxt_led_info *led = &bp->leds[i];
			__le16 caps = led->led_state_caps;

			if (!led->led_group_id ||
			    !BNXT_LED_ALT_BLINK_CAP(caps)) {
				bp->num_leds = 0;
				break;
			}
		}
	}
	mutex_unlock(&bp->hwrm_cmd_lock);
	return 0;
}

int bnxt_hwrm_alloc_wol_fltr(struct bnxt *bp)
{
	struct hwrm_wol_filter_alloc_input req = {0};
	struct hwrm_wol_filter_alloc_output *resp = bp->hwrm_cmd_resp_addr;
	int rc;

	bnxt_hwrm_cmd_hdr_init(bp, &req, HWRM_WOL_FILTER_ALLOC, -1, -1);
	req.port_id = cpu_to_le16(bp->pf.port_id);
	req.wol_type = WOL_FILTER_ALLOC_REQ_WOL_TYPE_MAGICPKT;
	req.enables = cpu_to_le32(WOL_FILTER_ALLOC_REQ_ENABLES_MAC_ADDRESS);
	memcpy(req.mac_address, bp->dev->dev_addr, ETH_ALEN);
	mutex_lock(&bp->hwrm_cmd_lock);
	rc = _hwrm_send_message(bp, &req, sizeof(req), HWRM_CMD_TIMEOUT);
	if (!rc)
		bp->wol_filter_id = resp->wol_filter_id;
	mutex_unlock(&bp->hwrm_cmd_lock);
	return rc;
}

int bnxt_hwrm_free_wol_fltr(struct bnxt *bp)
{
	struct hwrm_wol_filter_free_input req = {0};
	int rc;

	bnxt_hwrm_cmd_hdr_init(bp, &req, HWRM_WOL_FILTER_FREE, -1, -1);
	req.port_id = cpu_to_le16(bp->pf.port_id);
	req.enables = cpu_to_le32(WOL_FILTER_FREE_REQ_ENABLES_WOL_FILTER_ID);
	req.wol_filter_id = bp->wol_filter_id;
	rc = hwrm_send_message(bp, &req, sizeof(req), HWRM_CMD_TIMEOUT);
	return rc;
}

static u16 bnxt_hwrm_get_wol_fltrs(struct bnxt *bp, u16 handle)
{
	struct hwrm_wol_filter_qcfg_input req = {0};
	struct hwrm_wol_filter_qcfg_output *resp = bp->hwrm_cmd_resp_addr;
	u16 next_handle = 0;
	int rc;

	bnxt_hwrm_cmd_hdr_init(bp, &req, HWRM_WOL_FILTER_QCFG, -1, -1);
	req.port_id = cpu_to_le16(bp->pf.port_id);
	req.handle = cpu_to_le16(handle);
	mutex_lock(&bp->hwrm_cmd_lock);
	rc = _hwrm_send_message(bp, &req, sizeof(req), HWRM_CMD_TIMEOUT);
	if (!rc) {
		next_handle = le16_to_cpu(resp->next_handle);
		if (next_handle != 0) {
			if (resp->wol_type ==
			    WOL_FILTER_ALLOC_REQ_WOL_TYPE_MAGICPKT) {
				bp->wol = 1;
				bp->wol_filter_id = resp->wol_filter_id;
			}
		}
	}
	mutex_unlock(&bp->hwrm_cmd_lock);
	return next_handle;
}

static void bnxt_get_wol_settings(struct bnxt *bp)
{
	u16 handle = 0;

	if (!BNXT_PF(bp) || !(bp->flags & BNXT_FLAG_WOL_CAP))
		return;

	do {
		handle = bnxt_hwrm_get_wol_fltrs(bp, handle);
	} while (handle && handle != 0xffff);
}

static bool bnxt_eee_config_ok(struct bnxt *bp)
{
	struct ethtool_eee *eee = &bp->eee;
	struct bnxt_link_info *link_info = &bp->link_info;

	if (!(bp->flags & BNXT_FLAG_EEE_CAP))
		return true;

	if (eee->eee_enabled) {
		u32 advertising =
			_bnxt_fw_to_ethtool_adv_spds(link_info->advertising, 0);

		if (!(link_info->autoneg & BNXT_AUTONEG_SPEED)) {
			eee->eee_enabled = 0;
			return false;
		}
		if (eee->advertised & ~advertising) {
			eee->advertised = advertising & eee->supported;
			return false;
		}
	}
	return true;
}

static int bnxt_update_phy_setting(struct bnxt *bp)
{
	int rc;
	bool update_link = false;
	bool update_pause = false;
	bool update_eee = false;
	struct bnxt_link_info *link_info = &bp->link_info;

	rc = bnxt_update_link(bp, true);
	if (rc) {
		netdev_err(bp->dev, "failed to update link (rc: %x)\n",
			   rc);
		return rc;
	}
	if (!BNXT_SINGLE_PF(bp))
		return 0;

	if ((link_info->autoneg & BNXT_AUTONEG_FLOW_CTRL) &&
	    (link_info->auto_pause_setting & BNXT_LINK_PAUSE_BOTH) !=
	    link_info->req_flow_ctrl)
		update_pause = true;
	if (!(link_info->autoneg & BNXT_AUTONEG_FLOW_CTRL) &&
	    link_info->force_pause_setting != link_info->req_flow_ctrl)
		update_pause = true;
	if (!(link_info->autoneg & BNXT_AUTONEG_SPEED)) {
		if (BNXT_AUTO_MODE(link_info->auto_mode))
			update_link = true;
		if (link_info->req_link_speed != link_info->force_link_speed)
			update_link = true;
		if (link_info->req_duplex != link_info->duplex_setting)
			update_link = true;
	} else {
		if (link_info->auto_mode == BNXT_LINK_AUTO_NONE)
			update_link = true;
		if (link_info->advertising != link_info->auto_link_speeds)
			update_link = true;
	}

	/* The last close may have shutdown the link, so need to call
	 * PHY_CFG to bring it back up.
	 */
	if (!netif_carrier_ok(bp->dev))
		update_link = true;

	if (!bnxt_eee_config_ok(bp))
		update_eee = true;

	if (update_link)
		rc = bnxt_hwrm_set_link_setting(bp, update_pause, update_eee);
	else if (update_pause)
		rc = bnxt_hwrm_set_pause(bp);
	if (rc) {
		netdev_err(bp->dev, "failed to update phy setting (rc: %x)\n",
			   rc);
		return rc;
	}

	return rc;
}

/* Common routine to pre-map certain register block to different GRC window.
 * A PF has 16 4K windows and a VF has 4 4K windows. However, only 15 windows
 * in PF and 3 windows in VF that can be customized to map in different
 * register blocks.
 */
static void bnxt_preset_reg_win(struct bnxt *bp)
{
	if (BNXT_PF(bp)) {
		/* CAG registers map to GRC window #4 */
		writel(BNXT_CAG_REG_BASE,
		       bp->bar0 + BNXT_GRCPF_REG_WINDOW_BASE_OUT + 12);
	}
}

static int __bnxt_open_nic(struct bnxt *bp, bool irq_re_init, bool link_re_init)
{
	int rc = 0;

	bnxt_preset_reg_win(bp);
	netif_carrier_off(bp->dev);
	if (irq_re_init) {
		rc = bnxt_setup_int_mode(bp);
		if (rc) {
			netdev_err(bp->dev, "bnxt_setup_int_mode err: %x\n",
				   rc);
			return rc;
		}
	}
	if ((bp->flags & BNXT_FLAG_RFS) &&
	    !(bp->flags & BNXT_FLAG_USING_MSIX)) {
		/* disable RFS if falling back to INTA */
		bp->dev->hw_features &= ~NETIF_F_NTUPLE;
		bp->flags &= ~BNXT_FLAG_RFS;
	}

	rc = bnxt_alloc_mem(bp, irq_re_init);
	if (rc) {
		netdev_err(bp->dev, "bnxt_alloc_mem err: %x\n", rc);
		goto open_err_free_mem;
	}

	if (irq_re_init) {
		bnxt_init_napi(bp);
		rc = bnxt_request_irq(bp);
		if (rc) {
			netdev_err(bp->dev, "bnxt_request_irq err: %x\n", rc);
			goto open_err;
		}
	}

	bnxt_enable_napi(bp);

	rc = bnxt_init_nic(bp, irq_re_init);
	if (rc) {
		netdev_err(bp->dev, "bnxt_init_nic err: %x\n", rc);
		goto open_err;
	}

	if (link_re_init) {
		mutex_lock(&bp->link_lock);
		rc = bnxt_update_phy_setting(bp);
		mutex_unlock(&bp->link_lock);
		if (rc)
			netdev_warn(bp->dev, "failed to update phy settings\n");
	}

	if (irq_re_init)
		udp_tunnel_get_rx_info(bp->dev);

	set_bit(BNXT_STATE_OPEN, &bp->state);
	bnxt_enable_int(bp);
	/* Enable TX queues */
	bnxt_tx_enable(bp);
	mod_timer(&bp->timer, jiffies + bp->current_interval);
	/* Poll link status and check for SFP+ module status */
	bnxt_get_port_module_status(bp);

	/* VF-reps may need to be re-opened after the PF is re-opened */
	if (BNXT_PF(bp))
		bnxt_vf_reps_open(bp);
	return 0;

open_err:
	bnxt_disable_napi(bp);
	bnxt_del_napi(bp);

open_err_free_mem:
	bnxt_free_skbs(bp);
	bnxt_free_irq(bp);
	bnxt_free_mem(bp, true);
	return rc;
}

/* rtnl_lock held */
int bnxt_open_nic(struct bnxt *bp, bool irq_re_init, bool link_re_init)
{
	int rc = 0;

	rc = __bnxt_open_nic(bp, irq_re_init, link_re_init);
	if (rc) {
		netdev_err(bp->dev, "nic open fail (rc: %x)\n", rc);
		dev_close(bp->dev);
	}
	return rc;
}

/* rtnl_lock held, open the NIC half way by allocating all resources, but
 * NAPI, IRQ, and TX are not enabled.  This is mainly used for offline
 * self tests.
 */
int bnxt_half_open_nic(struct bnxt *bp)
{
	int rc = 0;

	rc = bnxt_alloc_mem(bp, false);
	if (rc) {
		netdev_err(bp->dev, "bnxt_alloc_mem err: %x\n", rc);
		goto half_open_err;
	}
	rc = bnxt_init_nic(bp, false);
	if (rc) {
		netdev_err(bp->dev, "bnxt_init_nic err: %x\n", rc);
		goto half_open_err;
	}
	return 0;

half_open_err:
	bnxt_free_skbs(bp);
	bnxt_free_mem(bp, false);
	dev_close(bp->dev);
	return rc;
}

/* rtnl_lock held, this call can only be made after a previous successful
 * call to bnxt_half_open_nic().
 */
void bnxt_half_close_nic(struct bnxt *bp)
{
	bnxt_hwrm_resource_free(bp, false, false);
	bnxt_free_skbs(bp);
	bnxt_free_mem(bp, false);
}

static int bnxt_open(struct net_device *dev)
{
	struct bnxt *bp = netdev_priv(dev);

	return __bnxt_open_nic(bp, true, true);
}

static bool bnxt_drv_busy(struct bnxt *bp)
{
	return (test_bit(BNXT_STATE_IN_SP_TASK, &bp->state) ||
		test_bit(BNXT_STATE_READ_STATS, &bp->state));
}

int bnxt_close_nic(struct bnxt *bp, bool irq_re_init, bool link_re_init)
{
	int rc = 0;

#ifdef CONFIG_BNXT_SRIOV
	if (bp->sriov_cfg) {
		rc = wait_event_interruptible_timeout(bp->sriov_cfg_wait,
						      !bp->sriov_cfg,
						      BNXT_SRIOV_CFG_WAIT_TMO);
		if (rc)
			netdev_warn(bp->dev, "timeout waiting for SRIOV config operation to complete!\n");
	}

	/* Close the VF-reps before closing PF */
	if (BNXT_PF(bp))
		bnxt_vf_reps_close(bp);
#endif
	/* Change device state to avoid TX queue wake up's */
	bnxt_tx_disable(bp);

	clear_bit(BNXT_STATE_OPEN, &bp->state);
	smp_mb__after_atomic();
	while (bnxt_drv_busy(bp))
		msleep(20);

	/* Flush rings and and disable interrupts */
	bnxt_shutdown_nic(bp, irq_re_init);

	/* TODO CHIMP_FW: Link/PHY related cleanup if (link_re_init) */

	bnxt_disable_napi(bp);
	del_timer_sync(&bp->timer);
	bnxt_free_skbs(bp);

	if (irq_re_init) {
		bnxt_free_irq(bp);
		bnxt_del_napi(bp);
	}
	bnxt_free_mem(bp, irq_re_init);
	return rc;
}

static int bnxt_close(struct net_device *dev)
{
	struct bnxt *bp = netdev_priv(dev);

	bnxt_close_nic(bp, true, true);
	bnxt_hwrm_shutdown_link(bp);
	return 0;
}

/* rtnl_lock held */
static int bnxt_ioctl(struct net_device *dev, struct ifreq *ifr, int cmd)
{
	switch (cmd) {
	case SIOCGMIIPHY:
		/* fallthru */
	case SIOCGMIIREG: {
		if (!netif_running(dev))
			return -EAGAIN;

		return 0;
	}

	case SIOCSMIIREG:
		if (!netif_running(dev))
			return -EAGAIN;

		return 0;

	default:
		/* do nothing */
		break;
	}
	return -EOPNOTSUPP;
}

static void
bnxt_get_stats64(struct net_device *dev, struct rtnl_link_stats64 *stats)
{
	u32 i;
	struct bnxt *bp = netdev_priv(dev);

	set_bit(BNXT_STATE_READ_STATS, &bp->state);
	/* Make sure bnxt_close_nic() sees that we are reading stats before
	 * we check the BNXT_STATE_OPEN flag.
	 */
	smp_mb__after_atomic();
	if (!test_bit(BNXT_STATE_OPEN, &bp->state)) {
		clear_bit(BNXT_STATE_READ_STATS, &bp->state);
		return;
	}

	/* TODO check if we need to synchronize with bnxt_close path */
	for (i = 0; i < bp->cp_nr_rings; i++) {
		struct bnxt_napi *bnapi = bp->bnapi[i];
		struct bnxt_cp_ring_info *cpr = &bnapi->cp_ring;
		struct ctx_hw_stats *hw_stats = cpr->hw_stats;

		stats->rx_packets += le64_to_cpu(hw_stats->rx_ucast_pkts);
		stats->rx_packets += le64_to_cpu(hw_stats->rx_mcast_pkts);
		stats->rx_packets += le64_to_cpu(hw_stats->rx_bcast_pkts);

		stats->tx_packets += le64_to_cpu(hw_stats->tx_ucast_pkts);
		stats->tx_packets += le64_to_cpu(hw_stats->tx_mcast_pkts);
		stats->tx_packets += le64_to_cpu(hw_stats->tx_bcast_pkts);

		stats->rx_bytes += le64_to_cpu(hw_stats->rx_ucast_bytes);
		stats->rx_bytes += le64_to_cpu(hw_stats->rx_mcast_bytes);
		stats->rx_bytes += le64_to_cpu(hw_stats->rx_bcast_bytes);

		stats->tx_bytes += le64_to_cpu(hw_stats->tx_ucast_bytes);
		stats->tx_bytes += le64_to_cpu(hw_stats->tx_mcast_bytes);
		stats->tx_bytes += le64_to_cpu(hw_stats->tx_bcast_bytes);

		stats->rx_missed_errors +=
			le64_to_cpu(hw_stats->rx_discard_pkts);

		stats->multicast += le64_to_cpu(hw_stats->rx_mcast_pkts);

		stats->tx_dropped += le64_to_cpu(hw_stats->tx_drop_pkts);
	}

	if (bp->flags & BNXT_FLAG_PORT_STATS) {
		struct rx_port_stats *rx = bp->hw_rx_port_stats;
		struct tx_port_stats *tx = bp->hw_tx_port_stats;

		stats->rx_crc_errors = le64_to_cpu(rx->rx_fcs_err_frames);
		stats->rx_frame_errors = le64_to_cpu(rx->rx_align_err_frames);
		stats->rx_length_errors = le64_to_cpu(rx->rx_undrsz_frames) +
					  le64_to_cpu(rx->rx_ovrsz_frames) +
					  le64_to_cpu(rx->rx_runt_frames);
		stats->rx_errors = le64_to_cpu(rx->rx_false_carrier_frames) +
				   le64_to_cpu(rx->rx_jbr_frames);
		stats->collisions = le64_to_cpu(tx->tx_total_collisions);
		stats->tx_fifo_errors = le64_to_cpu(tx->tx_fifo_underruns);
		stats->tx_errors = le64_to_cpu(tx->tx_err);
	}
	clear_bit(BNXT_STATE_READ_STATS, &bp->state);
}

static bool bnxt_mc_list_updated(struct bnxt *bp, u32 *rx_mask)
{
	struct net_device *dev = bp->dev;
	struct bnxt_vnic_info *vnic = &bp->vnic_info[0];
	struct netdev_hw_addr *ha;
	u8 *haddr;
	int mc_count = 0;
	bool update = false;
	int off = 0;

	netdev_for_each_mc_addr(ha, dev) {
		if (mc_count >= BNXT_MAX_MC_ADDRS) {
			*rx_mask |= CFA_L2_SET_RX_MASK_REQ_MASK_ALL_MCAST;
			vnic->mc_list_count = 0;
			return false;
		}
		haddr = ha->addr;
		if (!ether_addr_equal(haddr, vnic->mc_list + off)) {
			memcpy(vnic->mc_list + off, haddr, ETH_ALEN);
			update = true;
		}
		off += ETH_ALEN;
		mc_count++;
	}
	if (mc_count)
		*rx_mask |= CFA_L2_SET_RX_MASK_REQ_MASK_MCAST;

	if (mc_count != vnic->mc_list_count) {
		vnic->mc_list_count = mc_count;
		update = true;
	}
	return update;
}

static bool bnxt_uc_list_updated(struct bnxt *bp)
{
	struct net_device *dev = bp->dev;
	struct bnxt_vnic_info *vnic = &bp->vnic_info[0];
	struct netdev_hw_addr *ha;
	int off = 0;

	if (netdev_uc_count(dev) != (vnic->uc_filter_count - 1))
		return true;

	netdev_for_each_uc_addr(ha, dev) {
		if (!ether_addr_equal(ha->addr, vnic->uc_list + off))
			return true;

		off += ETH_ALEN;
	}
	return false;
}

static void bnxt_set_rx_mode(struct net_device *dev)
{
	struct bnxt *bp = netdev_priv(dev);
	struct bnxt_vnic_info *vnic = &bp->vnic_info[0];
	u32 mask = vnic->rx_mask;
	bool mc_update = false;
	bool uc_update;

	if (!netif_running(dev))
		return;

	mask &= ~(CFA_L2_SET_RX_MASK_REQ_MASK_PROMISCUOUS |
		  CFA_L2_SET_RX_MASK_REQ_MASK_MCAST |
		  CFA_L2_SET_RX_MASK_REQ_MASK_ALL_MCAST);

	if ((dev->flags & IFF_PROMISC) && bnxt_promisc_ok(bp))
		mask |= CFA_L2_SET_RX_MASK_REQ_MASK_PROMISCUOUS;

	uc_update = bnxt_uc_list_updated(bp);

	if (dev->flags & IFF_ALLMULTI) {
		mask |= CFA_L2_SET_RX_MASK_REQ_MASK_ALL_MCAST;
		vnic->mc_list_count = 0;
	} else {
		mc_update = bnxt_mc_list_updated(bp, &mask);
	}

	if (mask != vnic->rx_mask || uc_update || mc_update) {
		vnic->rx_mask = mask;

		set_bit(BNXT_RX_MASK_SP_EVENT, &bp->sp_event);
		bnxt_queue_sp_work(bp);
	}
}

static int bnxt_cfg_rx_mode(struct bnxt *bp)
{
	struct net_device *dev = bp->dev;
	struct bnxt_vnic_info *vnic = &bp->vnic_info[0];
	struct netdev_hw_addr *ha;
	int i, off = 0, rc;
	bool uc_update;

	netif_addr_lock_bh(dev);
	uc_update = bnxt_uc_list_updated(bp);
	netif_addr_unlock_bh(dev);

	if (!uc_update)
		goto skip_uc;

	mutex_lock(&bp->hwrm_cmd_lock);
	for (i = 1; i < vnic->uc_filter_count; i++) {
		struct hwrm_cfa_l2_filter_free_input req = {0};

		bnxt_hwrm_cmd_hdr_init(bp, &req, HWRM_CFA_L2_FILTER_FREE, -1,
				       -1);

		req.l2_filter_id = vnic->fw_l2_filter_id[i];

		rc = _hwrm_send_message(bp, &req, sizeof(req),
					HWRM_CMD_TIMEOUT);
	}
	mutex_unlock(&bp->hwrm_cmd_lock);

	vnic->uc_filter_count = 1;

	netif_addr_lock_bh(dev);
	if (netdev_uc_count(dev) > (BNXT_MAX_UC_ADDRS - 1)) {
		vnic->rx_mask |= CFA_L2_SET_RX_MASK_REQ_MASK_PROMISCUOUS;
	} else {
		netdev_for_each_uc_addr(ha, dev) {
			memcpy(vnic->uc_list + off, ha->addr, ETH_ALEN);
			off += ETH_ALEN;
			vnic->uc_filter_count++;
		}
	}
	netif_addr_unlock_bh(dev);

	for (i = 1, off = 0; i < vnic->uc_filter_count; i++, off += ETH_ALEN) {
		rc = bnxt_hwrm_set_vnic_filter(bp, 0, i, vnic->uc_list + off);
		if (rc) {
			netdev_err(bp->dev, "HWRM vnic filter failure rc: %x\n",
				   rc);
			vnic->uc_filter_count = i;
			return rc;
		}
	}

skip_uc:
	rc = bnxt_hwrm_cfa_l2_set_rx_mask(bp, 0);
	if (rc)
		netdev_err(bp->dev, "HWRM cfa l2 rx mask failure rc: %x\n",
			   rc);

	return rc;
}

/* If the chip and firmware supports RFS */
static bool bnxt_rfs_supported(struct bnxt *bp)
{
	if (BNXT_PF(bp) && !BNXT_CHIP_TYPE_NITRO_A0(bp))
		return true;
	if (bp->flags & BNXT_FLAG_NEW_RSS_CAP)
		return true;
	return false;
}

/* If runtime conditions support RFS */
static bool bnxt_rfs_capable(struct bnxt *bp)
{
#ifdef CONFIG_RFS_ACCEL
	int vnics, max_vnics, max_rss_ctxs;

	if (!(bp->flags & BNXT_FLAG_MSIX_CAP))
		return false;

	vnics = 1 + bp->rx_nr_rings;
	max_vnics = bnxt_get_max_func_vnics(bp);
	max_rss_ctxs = bnxt_get_max_func_rss_ctxs(bp);

	/* RSS contexts not a limiting factor */
	if (bp->flags & BNXT_FLAG_NEW_RSS_CAP)
		max_rss_ctxs = max_vnics;
	if (vnics > max_vnics || vnics > max_rss_ctxs) {
		netdev_warn(bp->dev,
			    "Not enough resources to support NTUPLE filters, enough resources for up to %d rx rings\n",
			    min(max_rss_ctxs - 1, max_vnics - 1));
		return false;
	}

	return true;
#else
	return false;
#endif
}

static netdev_features_t bnxt_fix_features(struct net_device *dev,
					   netdev_features_t features)
{
	struct bnxt *bp = netdev_priv(dev);

	if ((features & NETIF_F_NTUPLE) && !bnxt_rfs_capable(bp))
		features &= ~NETIF_F_NTUPLE;

	/* Both CTAG and STAG VLAN accelaration on the RX side have to be
	 * turned on or off together.
	 */
	if ((features & (NETIF_F_HW_VLAN_CTAG_RX | NETIF_F_HW_VLAN_STAG_RX)) !=
	    (NETIF_F_HW_VLAN_CTAG_RX | NETIF_F_HW_VLAN_STAG_RX)) {
		if (dev->features & NETIF_F_HW_VLAN_CTAG_RX)
			features &= ~(NETIF_F_HW_VLAN_CTAG_RX |
				      NETIF_F_HW_VLAN_STAG_RX);
		else
			features |= NETIF_F_HW_VLAN_CTAG_RX |
				    NETIF_F_HW_VLAN_STAG_RX;
	}
#ifdef CONFIG_BNXT_SRIOV
	if (BNXT_VF(bp)) {
		if (bp->vf.vlan) {
			features &= ~(NETIF_F_HW_VLAN_CTAG_RX |
				      NETIF_F_HW_VLAN_STAG_RX);
		}
	}
#endif
	return features;
}

static int bnxt_set_features(struct net_device *dev, netdev_features_t features)
{
	struct bnxt *bp = netdev_priv(dev);
	u32 flags = bp->flags;
	u32 changes;
	int rc = 0;
	bool re_init = false;
	bool update_tpa = false;

	flags &= ~BNXT_FLAG_ALL_CONFIG_FEATS;
	if ((features & NETIF_F_GRO) && !BNXT_CHIP_TYPE_NITRO_A0(bp))
		flags |= BNXT_FLAG_GRO;
	if (features & NETIF_F_LRO)
		flags |= BNXT_FLAG_LRO;

	if (bp->flags & BNXT_FLAG_NO_AGG_RINGS)
		flags &= ~BNXT_FLAG_TPA;

	if (features & NETIF_F_HW_VLAN_CTAG_RX)
		flags |= BNXT_FLAG_STRIP_VLAN;

	if (features & NETIF_F_NTUPLE)
		flags |= BNXT_FLAG_RFS;

	changes = flags ^ bp->flags;
	if (changes & BNXT_FLAG_TPA) {
		update_tpa = true;
		if ((bp->flags & BNXT_FLAG_TPA) == 0 ||
		    (flags & BNXT_FLAG_TPA) == 0)
			re_init = true;
	}

	if (changes & ~BNXT_FLAG_TPA)
		re_init = true;

	if (flags != bp->flags) {
		u32 old_flags = bp->flags;

		bp->flags = flags;

		if (!test_bit(BNXT_STATE_OPEN, &bp->state)) {
			if (update_tpa)
				bnxt_set_ring_params(bp);
			return rc;
		}

		if (re_init) {
			bnxt_close_nic(bp, false, false);
			if (update_tpa)
				bnxt_set_ring_params(bp);

			return bnxt_open_nic(bp, false, false);
		}
		if (update_tpa) {
			rc = bnxt_set_tpa(bp,
					  (flags & BNXT_FLAG_TPA) ?
					  true : false);
			if (rc)
				bp->flags = old_flags;
		}
	}
	return rc;
}

static void bnxt_dump_tx_sw_state(struct bnxt_napi *bnapi)
{
	struct bnxt_tx_ring_info *txr = bnapi->tx_ring;
	int i = bnapi->index;

	if (!txr)
		return;

	netdev_info(bnapi->bp->dev, "[%d]: tx{fw_ring: %d prod: %x cons: %x}\n",
		    i, txr->tx_ring_struct.fw_ring_id, txr->tx_prod,
		    txr->tx_cons);
}

static void bnxt_dump_rx_sw_state(struct bnxt_napi *bnapi)
{
	struct bnxt_rx_ring_info *rxr = bnapi->rx_ring;
	int i = bnapi->index;

	if (!rxr)
		return;

	netdev_info(bnapi->bp->dev, "[%d]: rx{fw_ring: %d prod: %x} rx_agg{fw_ring: %d agg_prod: %x sw_agg_prod: %x}\n",
		    i, rxr->rx_ring_struct.fw_ring_id, rxr->rx_prod,
		    rxr->rx_agg_ring_struct.fw_ring_id, rxr->rx_agg_prod,
		    rxr->rx_sw_agg_prod);
}

static void bnxt_dump_cp_sw_state(struct bnxt_napi *bnapi)
{
	struct bnxt_cp_ring_info *cpr = &bnapi->cp_ring;
	int i = bnapi->index;

	netdev_info(bnapi->bp->dev, "[%d]: cp{fw_ring: %d raw_cons: %x}\n",
		    i, cpr->cp_ring_struct.fw_ring_id, cpr->cp_raw_cons);
}

static void bnxt_dbg_dump_states(struct bnxt *bp)
{
	int i;
	struct bnxt_napi *bnapi;

	for (i = 0; i < bp->cp_nr_rings; i++) {
		bnapi = bp->bnapi[i];
		if (netif_msg_drv(bp)) {
			bnxt_dump_tx_sw_state(bnapi);
			bnxt_dump_rx_sw_state(bnapi);
			bnxt_dump_cp_sw_state(bnapi);
		}
	}
}

static void bnxt_reset_task(struct bnxt *bp, bool silent)
{
	if (!silent)
		bnxt_dbg_dump_states(bp);
	if (netif_running(bp->dev)) {
		int rc;

		if (!silent)
			bnxt_ulp_stop(bp);
		bnxt_close_nic(bp, false, false);
		rc = bnxt_open_nic(bp, false, false);
		if (!silent && !rc)
			bnxt_ulp_start(bp);
	}
}

static void bnxt_tx_timeout(struct net_device *dev)
{
	struct bnxt *bp = netdev_priv(dev);

	netdev_err(bp->dev,  "TX timeout detected, starting reset task!\n");
	set_bit(BNXT_RESET_TASK_SP_EVENT, &bp->sp_event);
	bnxt_queue_sp_work(bp);
}

#ifdef CONFIG_NET_POLL_CONTROLLER
static void bnxt_poll_controller(struct net_device *dev)
{
	struct bnxt *bp = netdev_priv(dev);
	int i;

	/* Only process tx rings/combined rings in netpoll mode. */
	for (i = 0; i < bp->tx_nr_rings; i++) {
		struct bnxt_tx_ring_info *txr = &bp->tx_ring[i];

		napi_schedule(&txr->bnapi->napi);
	}
}
#endif

static void bnxt_timer(unsigned long data)
{
	struct bnxt *bp = (struct bnxt *)data;
	struct net_device *dev = bp->dev;

	if (!netif_running(dev))
		return;

	if (atomic_read(&bp->intr_sem) != 0)
		goto bnxt_restart_timer;

	if (bp->link_info.link_up && (bp->flags & BNXT_FLAG_PORT_STATS) &&
	    bp->stats_coal_ticks) {
		set_bit(BNXT_PERIODIC_STATS_SP_EVENT, &bp->sp_event);
		bnxt_queue_sp_work(bp);
<<<<<<< HEAD
=======
	}

	if (bnxt_tc_flower_enabled(bp)) {
		set_bit(BNXT_FLOW_STATS_SP_EVENT, &bp->sp_event);
		bnxt_queue_sp_work(bp);
>>>>>>> 0c86a6bd
	}
bnxt_restart_timer:
	mod_timer(&bp->timer, jiffies + bp->current_interval);
}

static void bnxt_rtnl_lock_sp(struct bnxt *bp)
{
	/* We are called from bnxt_sp_task which has BNXT_STATE_IN_SP_TASK
	 * set.  If the device is being closed, bnxt_close() may be holding
	 * rtnl() and waiting for BNXT_STATE_IN_SP_TASK to clear.  So we
	 * must clear BNXT_STATE_IN_SP_TASK before holding rtnl().
	 */
	clear_bit(BNXT_STATE_IN_SP_TASK, &bp->state);
	rtnl_lock();
}

static void bnxt_rtnl_unlock_sp(struct bnxt *bp)
{
	set_bit(BNXT_STATE_IN_SP_TASK, &bp->state);
	rtnl_unlock();
}

/* Only called from bnxt_sp_task() */
static void bnxt_reset(struct bnxt *bp, bool silent)
{
	bnxt_rtnl_lock_sp(bp);
	if (test_bit(BNXT_STATE_OPEN, &bp->state))
		bnxt_reset_task(bp, silent);
	bnxt_rtnl_unlock_sp(bp);
}

static void bnxt_cfg_ntp_filters(struct bnxt *);

static void bnxt_sp_task(struct work_struct *work)
{
	struct bnxt *bp = container_of(work, struct bnxt, sp_task);

	set_bit(BNXT_STATE_IN_SP_TASK, &bp->state);
	smp_mb__after_atomic();
	if (!test_bit(BNXT_STATE_OPEN, &bp->state)) {
		clear_bit(BNXT_STATE_IN_SP_TASK, &bp->state);
		return;
	}

	if (test_and_clear_bit(BNXT_RX_MASK_SP_EVENT, &bp->sp_event))
		bnxt_cfg_rx_mode(bp);

	if (test_and_clear_bit(BNXT_RX_NTP_FLTR_SP_EVENT, &bp->sp_event))
		bnxt_cfg_ntp_filters(bp);
	if (test_and_clear_bit(BNXT_HWRM_EXEC_FWD_REQ_SP_EVENT, &bp->sp_event))
		bnxt_hwrm_exec_fwd_req(bp);
	if (test_and_clear_bit(BNXT_VXLAN_ADD_PORT_SP_EVENT, &bp->sp_event)) {
		bnxt_hwrm_tunnel_dst_port_alloc(
			bp, bp->vxlan_port,
			TUNNEL_DST_PORT_FREE_REQ_TUNNEL_TYPE_VXLAN);
	}
	if (test_and_clear_bit(BNXT_VXLAN_DEL_PORT_SP_EVENT, &bp->sp_event)) {
		bnxt_hwrm_tunnel_dst_port_free(
			bp, TUNNEL_DST_PORT_FREE_REQ_TUNNEL_TYPE_VXLAN);
	}
	if (test_and_clear_bit(BNXT_GENEVE_ADD_PORT_SP_EVENT, &bp->sp_event)) {
		bnxt_hwrm_tunnel_dst_port_alloc(
			bp, bp->nge_port,
			TUNNEL_DST_PORT_FREE_REQ_TUNNEL_TYPE_GENEVE);
	}
	if (test_and_clear_bit(BNXT_GENEVE_DEL_PORT_SP_EVENT, &bp->sp_event)) {
		bnxt_hwrm_tunnel_dst_port_free(
			bp, TUNNEL_DST_PORT_FREE_REQ_TUNNEL_TYPE_GENEVE);
	}
	if (test_and_clear_bit(BNXT_PERIODIC_STATS_SP_EVENT, &bp->sp_event))
		bnxt_hwrm_port_qstats(bp);

	if (test_and_clear_bit(BNXT_LINK_CHNG_SP_EVENT, &bp->sp_event)) {
		int rc;

		mutex_lock(&bp->link_lock);
		if (test_and_clear_bit(BNXT_LINK_SPEED_CHNG_SP_EVENT,
				       &bp->sp_event))
			bnxt_hwrm_phy_qcaps(bp);

		rc = bnxt_update_link(bp, true);
		mutex_unlock(&bp->link_lock);
		if (rc)
			netdev_err(bp->dev, "SP task can't update link (rc: %x)\n",
				   rc);
	}
	if (test_and_clear_bit(BNXT_HWRM_PORT_MODULE_SP_EVENT, &bp->sp_event)) {
		mutex_lock(&bp->link_lock);
		bnxt_get_port_module_status(bp);
		mutex_unlock(&bp->link_lock);
	}
<<<<<<< HEAD
=======

	if (test_and_clear_bit(BNXT_FLOW_STATS_SP_EVENT, &bp->sp_event))
		bnxt_tc_flow_stats_work(bp);

>>>>>>> 0c86a6bd
	/* These functions below will clear BNXT_STATE_IN_SP_TASK.  They
	 * must be the last functions to be called before exiting.
	 */
	if (test_and_clear_bit(BNXT_RESET_TASK_SP_EVENT, &bp->sp_event))
		bnxt_reset(bp, false);

	if (test_and_clear_bit(BNXT_RESET_TASK_SILENT_SP_EVENT, &bp->sp_event))
		bnxt_reset(bp, true);

	smp_mb__before_atomic();
	clear_bit(BNXT_STATE_IN_SP_TASK, &bp->state);
}

/* Under rtnl_lock */
int bnxt_check_rings(struct bnxt *bp, int tx, int rx, bool sh, int tcs,
		     int tx_xdp)
{
	int max_rx, max_tx, tx_sets = 1;
	int tx_rings_needed;
	int rc;

	if (tcs)
		tx_sets = tcs;

	rc = bnxt_get_max_rings(bp, &max_rx, &max_tx, sh);
	if (rc)
		return rc;

	if (max_rx < rx)
		return -ENOMEM;

	tx_rings_needed = tx * tx_sets + tx_xdp;
	if (max_tx < tx_rings_needed)
		return -ENOMEM;

	return bnxt_hwrm_check_tx_rings(bp, tx_rings_needed);
}

static void bnxt_unmap_bars(struct bnxt *bp, struct pci_dev *pdev)
{
	if (bp->bar2) {
		pci_iounmap(pdev, bp->bar2);
		bp->bar2 = NULL;
	}

	if (bp->bar1) {
		pci_iounmap(pdev, bp->bar1);
		bp->bar1 = NULL;
	}

	if (bp->bar0) {
		pci_iounmap(pdev, bp->bar0);
		bp->bar0 = NULL;
	}
}

static void bnxt_cleanup_pci(struct bnxt *bp)
{
	bnxt_unmap_bars(bp, bp->pdev);
	pci_release_regions(bp->pdev);
	pci_disable_device(bp->pdev);
}

static void bnxt_init_dflt_coal(struct bnxt *bp)
{
	struct bnxt_coal *coal;

	/* Tick values in micro seconds.
	 * 1 coal_buf x bufs_per_record = 1 completion record.
	 */
	coal = &bp->rx_coal;
	coal->coal_ticks = 14;
	coal->coal_bufs = 30;
	coal->coal_ticks_irq = 1;
	coal->coal_bufs_irq = 2;
	coal->idle_thresh = 25;
	coal->bufs_per_record = 2;
	coal->budget = 64;		/* NAPI budget */

	coal = &bp->tx_coal;
	coal->coal_ticks = 28;
	coal->coal_bufs = 30;
	coal->coal_ticks_irq = 2;
	coal->coal_bufs_irq = 2;
	coal->bufs_per_record = 1;

	bp->stats_coal_ticks = BNXT_DEF_STATS_COAL_TICKS;
}

static int bnxt_init_board(struct pci_dev *pdev, struct net_device *dev)
{
	int rc;
	struct bnxt *bp = netdev_priv(dev);

	SET_NETDEV_DEV(dev, &pdev->dev);

	/* enable device (incl. PCI PM wakeup), and bus-mastering */
	rc = pci_enable_device(pdev);
	if (rc) {
		dev_err(&pdev->dev, "Cannot enable PCI device, aborting\n");
		goto init_err;
	}

	if (!(pci_resource_flags(pdev, 0) & IORESOURCE_MEM)) {
		dev_err(&pdev->dev,
			"Cannot find PCI device base address, aborting\n");
		rc = -ENODEV;
		goto init_err_disable;
	}

	rc = pci_request_regions(pdev, DRV_MODULE_NAME);
	if (rc) {
		dev_err(&pdev->dev, "Cannot obtain PCI resources, aborting\n");
		goto init_err_disable;
	}

	if (dma_set_mask_and_coherent(&pdev->dev, DMA_BIT_MASK(64)) != 0 &&
	    dma_set_mask_and_coherent(&pdev->dev, DMA_BIT_MASK(32)) != 0) {
		dev_err(&pdev->dev, "System does not support DMA, aborting\n");
		goto init_err_disable;
	}

	pci_set_master(pdev);

	bp->dev = dev;
	bp->pdev = pdev;

	bp->bar0 = pci_ioremap_bar(pdev, 0);
	if (!bp->bar0) {
		dev_err(&pdev->dev, "Cannot map device registers, aborting\n");
		rc = -ENOMEM;
		goto init_err_release;
	}

	bp->bar1 = pci_ioremap_bar(pdev, 2);
	if (!bp->bar1) {
		dev_err(&pdev->dev, "Cannot map doorbell registers, aborting\n");
		rc = -ENOMEM;
		goto init_err_release;
	}

	bp->bar2 = pci_ioremap_bar(pdev, 4);
	if (!bp->bar2) {
		dev_err(&pdev->dev, "Cannot map bar4 registers, aborting\n");
		rc = -ENOMEM;
		goto init_err_release;
	}

	pci_enable_pcie_error_reporting(pdev);

	INIT_WORK(&bp->sp_task, bnxt_sp_task);

	spin_lock_init(&bp->ntp_fltr_lock);

	bp->rx_ring_size = BNXT_DEFAULT_RX_RING_SIZE;
	bp->tx_ring_size = BNXT_DEFAULT_TX_RING_SIZE;

	bnxt_init_dflt_coal(bp);

	setup_timer(&bp->timer, bnxt_timer, (unsigned long)bp);
	bp->current_interval = BNXT_TIMER_INTERVAL;

	clear_bit(BNXT_STATE_OPEN, &bp->state);
	return 0;

init_err_release:
	bnxt_unmap_bars(bp, pdev);
	pci_release_regions(pdev);

init_err_disable:
	pci_disable_device(pdev);

init_err:
	return rc;
}

/* rtnl_lock held */
static int bnxt_change_mac_addr(struct net_device *dev, void *p)
{
	struct sockaddr *addr = p;
	struct bnxt *bp = netdev_priv(dev);
	int rc = 0;

	if (!is_valid_ether_addr(addr->sa_data))
		return -EADDRNOTAVAIL;

	if (ether_addr_equal(addr->sa_data, dev->dev_addr))
		return 0;

	rc = bnxt_approve_mac(bp, addr->sa_data);
	if (rc)
		return rc;

	memcpy(dev->dev_addr, addr->sa_data, dev->addr_len);
	if (netif_running(dev)) {
		bnxt_close_nic(bp, false, false);
		rc = bnxt_open_nic(bp, false, false);
	}

	return rc;
}

/* rtnl_lock held */
static int bnxt_change_mtu(struct net_device *dev, int new_mtu)
{
	struct bnxt *bp = netdev_priv(dev);

	if (netif_running(dev))
		bnxt_close_nic(bp, false, false);

	dev->mtu = new_mtu;
	bnxt_set_ring_params(bp);

	if (netif_running(dev))
		return bnxt_open_nic(bp, false, false);

	return 0;
}

int bnxt_setup_mq_tc(struct net_device *dev, u8 tc)
{
	struct bnxt *bp = netdev_priv(dev);
	bool sh = false;
	int rc;

	if (tc > bp->max_tc) {
		netdev_err(dev, "Too many traffic classes requested: %d. Max supported is %d.\n",
			   tc, bp->max_tc);
		return -EINVAL;
	}

	if (netdev_get_num_tc(dev) == tc)
		return 0;

	if (bp->flags & BNXT_FLAG_SHARED_RINGS)
		sh = true;

	rc = bnxt_check_rings(bp, bp->tx_nr_rings_per_tc, bp->rx_nr_rings,
			      sh, tc, bp->tx_nr_rings_xdp);
	if (rc)
		return rc;

	/* Needs to close the device and do hw resource re-allocations */
	if (netif_running(bp->dev))
		bnxt_close_nic(bp, true, false);

	if (tc) {
		bp->tx_nr_rings = bp->tx_nr_rings_per_tc * tc;
		netdev_set_num_tc(dev, tc);
	} else {
		bp->tx_nr_rings = bp->tx_nr_rings_per_tc;
		netdev_reset_tc(dev);
	}
	bp->tx_nr_rings += bp->tx_nr_rings_xdp;
	bp->cp_nr_rings = sh ? max_t(int, bp->tx_nr_rings, bp->rx_nr_rings) :
			       bp->tx_nr_rings + bp->rx_nr_rings;
	bp->num_stat_ctxs = bp->cp_nr_rings;

	if (netif_running(bp->dev))
		return bnxt_open_nic(bp, true, false);

	return 0;
}

static int bnxt_setup_tc_block_cb(enum tc_setup_type type, void *type_data,
				  void *cb_priv)
{
	struct bnxt *bp = cb_priv;

	if (!bnxt_tc_flower_enabled(bp) || !tc_can_offload(bp->dev))
		return -EOPNOTSUPP;

	switch (type) {
	case TC_SETUP_CLSFLOWER:
		return bnxt_tc_setup_flower(bp, bp->pf.fw_fid, type_data);
	default:
		return -EOPNOTSUPP;
	}
}

static int bnxt_setup_tc_block(struct net_device *dev,
			       struct tc_block_offload *f)
{
	struct bnxt *bp = netdev_priv(dev);

	if (f->binder_type != TCF_BLOCK_BINDER_TYPE_CLSACT_INGRESS)
		return -EOPNOTSUPP;

	switch (f->command) {
	case TC_BLOCK_BIND:
		return tcf_block_cb_register(f->block, bnxt_setup_tc_block_cb,
					     bp, bp);
	case TC_BLOCK_UNBIND:
		tcf_block_cb_unregister(f->block, bnxt_setup_tc_block_cb, bp);
		return 0;
	default:
		return -EOPNOTSUPP;
	}
}

static int bnxt_setup_tc(struct net_device *dev, enum tc_setup_type type,
			 void *type_data)
{
	switch (type) {
	case TC_SETUP_BLOCK:
		return bnxt_setup_tc_block(dev, type_data);
	case TC_SETUP_QDISC_MQPRIO: {
		struct tc_mqprio_qopt *mqprio = type_data;

		mqprio->hw = TC_MQPRIO_HW_OFFLOAD_TCS;

		return bnxt_setup_mq_tc(dev, mqprio->num_tc);
	}
	default:
		return -EOPNOTSUPP;
	}
}

#ifdef CONFIG_RFS_ACCEL
static bool bnxt_fltr_match(struct bnxt_ntuple_filter *f1,
			    struct bnxt_ntuple_filter *f2)
{
	struct flow_keys *keys1 = &f1->fkeys;
	struct flow_keys *keys2 = &f2->fkeys;

	if (keys1->addrs.v4addrs.src == keys2->addrs.v4addrs.src &&
	    keys1->addrs.v4addrs.dst == keys2->addrs.v4addrs.dst &&
	    keys1->ports.ports == keys2->ports.ports &&
	    keys1->basic.ip_proto == keys2->basic.ip_proto &&
	    keys1->basic.n_proto == keys2->basic.n_proto &&
	    keys1->control.flags == keys2->control.flags &&
	    ether_addr_equal(f1->src_mac_addr, f2->src_mac_addr) &&
	    ether_addr_equal(f1->dst_mac_addr, f2->dst_mac_addr))
		return true;

	return false;
}

static int bnxt_rx_flow_steer(struct net_device *dev, const struct sk_buff *skb,
			      u16 rxq_index, u32 flow_id)
{
	struct bnxt *bp = netdev_priv(dev);
	struct bnxt_ntuple_filter *fltr, *new_fltr;
	struct flow_keys *fkeys;
	struct ethhdr *eth = (struct ethhdr *)skb_mac_header(skb);
	int rc = 0, idx, bit_id, l2_idx = 0;
	struct hlist_head *head;

	if (!ether_addr_equal(dev->dev_addr, eth->h_dest)) {
		struct bnxt_vnic_info *vnic = &bp->vnic_info[0];
		int off = 0, j;

		netif_addr_lock_bh(dev);
		for (j = 0; j < vnic->uc_filter_count; j++, off += ETH_ALEN) {
			if (ether_addr_equal(eth->h_dest,
					     vnic->uc_list + off)) {
				l2_idx = j + 1;
				break;
			}
		}
		netif_addr_unlock_bh(dev);
		if (!l2_idx)
			return -EINVAL;
	}
	new_fltr = kzalloc(sizeof(*new_fltr), GFP_ATOMIC);
	if (!new_fltr)
		return -ENOMEM;

	fkeys = &new_fltr->fkeys;
	if (!skb_flow_dissect_flow_keys(skb, fkeys, 0)) {
		rc = -EPROTONOSUPPORT;
		goto err_free;
	}

	if ((fkeys->basic.n_proto != htons(ETH_P_IP) &&
	     fkeys->basic.n_proto != htons(ETH_P_IPV6)) ||
	    ((fkeys->basic.ip_proto != IPPROTO_TCP) &&
	     (fkeys->basic.ip_proto != IPPROTO_UDP))) {
		rc = -EPROTONOSUPPORT;
		goto err_free;
	}
	if (fkeys->basic.n_proto == htons(ETH_P_IPV6) &&
	    bp->hwrm_spec_code < 0x10601) {
		rc = -EPROTONOSUPPORT;
		goto err_free;
	}
	if ((fkeys->control.flags & FLOW_DIS_ENCAPSULATION) &&
	    bp->hwrm_spec_code < 0x10601) {
		rc = -EPROTONOSUPPORT;
		goto err_free;
	}

	memcpy(new_fltr->dst_mac_addr, eth->h_dest, ETH_ALEN);
	memcpy(new_fltr->src_mac_addr, eth->h_source, ETH_ALEN);

	idx = skb_get_hash_raw(skb) & BNXT_NTP_FLTR_HASH_MASK;
	head = &bp->ntp_fltr_hash_tbl[idx];
	rcu_read_lock();
	hlist_for_each_entry_rcu(fltr, head, hash) {
		if (bnxt_fltr_match(fltr, new_fltr)) {
			rcu_read_unlock();
			rc = 0;
			goto err_free;
		}
	}
	rcu_read_unlock();

	spin_lock_bh(&bp->ntp_fltr_lock);
	bit_id = bitmap_find_free_region(bp->ntp_fltr_bmap,
					 BNXT_NTP_FLTR_MAX_FLTR, 0);
	if (bit_id < 0) {
		spin_unlock_bh(&bp->ntp_fltr_lock);
		rc = -ENOMEM;
		goto err_free;
	}

	new_fltr->sw_id = (u16)bit_id;
	new_fltr->flow_id = flow_id;
	new_fltr->l2_fltr_idx = l2_idx;
	new_fltr->rxq = rxq_index;
	hlist_add_head_rcu(&new_fltr->hash, head);
	bp->ntp_fltr_count++;
	spin_unlock_bh(&bp->ntp_fltr_lock);

	set_bit(BNXT_RX_NTP_FLTR_SP_EVENT, &bp->sp_event);
	bnxt_queue_sp_work(bp);

	return new_fltr->sw_id;

err_free:
	kfree(new_fltr);
	return rc;
}

static void bnxt_cfg_ntp_filters(struct bnxt *bp)
{
	int i;

	for (i = 0; i < BNXT_NTP_FLTR_HASH_SIZE; i++) {
		struct hlist_head *head;
		struct hlist_node *tmp;
		struct bnxt_ntuple_filter *fltr;
		int rc;

		head = &bp->ntp_fltr_hash_tbl[i];
		hlist_for_each_entry_safe(fltr, tmp, head, hash) {
			bool del = false;

			if (test_bit(BNXT_FLTR_VALID, &fltr->state)) {
				if (rps_may_expire_flow(bp->dev, fltr->rxq,
							fltr->flow_id,
							fltr->sw_id)) {
					bnxt_hwrm_cfa_ntuple_filter_free(bp,
									 fltr);
					del = true;
				}
			} else {
				rc = bnxt_hwrm_cfa_ntuple_filter_alloc(bp,
								       fltr);
				if (rc)
					del = true;
				else
					set_bit(BNXT_FLTR_VALID, &fltr->state);
			}

			if (del) {
				spin_lock_bh(&bp->ntp_fltr_lock);
				hlist_del_rcu(&fltr->hash);
				bp->ntp_fltr_count--;
				spin_unlock_bh(&bp->ntp_fltr_lock);
				synchronize_rcu();
				clear_bit(fltr->sw_id, bp->ntp_fltr_bmap);
				kfree(fltr);
			}
		}
	}
	if (test_and_clear_bit(BNXT_HWRM_PF_UNLOAD_SP_EVENT, &bp->sp_event))
		netdev_info(bp->dev, "Receive PF driver unload event!");
}

#else

static void bnxt_cfg_ntp_filters(struct bnxt *bp)
{
}

#endif /* CONFIG_RFS_ACCEL */

static void bnxt_udp_tunnel_add(struct net_device *dev,
				struct udp_tunnel_info *ti)
{
	struct bnxt *bp = netdev_priv(dev);

	if (ti->sa_family != AF_INET6 && ti->sa_family != AF_INET)
		return;

	if (!netif_running(dev))
		return;

	switch (ti->type) {
	case UDP_TUNNEL_TYPE_VXLAN:
		if (bp->vxlan_port_cnt && bp->vxlan_port != ti->port)
			return;

		bp->vxlan_port_cnt++;
		if (bp->vxlan_port_cnt == 1) {
			bp->vxlan_port = ti->port;
			set_bit(BNXT_VXLAN_ADD_PORT_SP_EVENT, &bp->sp_event);
			bnxt_queue_sp_work(bp);
		}
		break;
	case UDP_TUNNEL_TYPE_GENEVE:
		if (bp->nge_port_cnt && bp->nge_port != ti->port)
			return;

		bp->nge_port_cnt++;
		if (bp->nge_port_cnt == 1) {
			bp->nge_port = ti->port;
			set_bit(BNXT_GENEVE_ADD_PORT_SP_EVENT, &bp->sp_event);
		}
		break;
	default:
		return;
	}

	bnxt_queue_sp_work(bp);
}

static void bnxt_udp_tunnel_del(struct net_device *dev,
				struct udp_tunnel_info *ti)
{
	struct bnxt *bp = netdev_priv(dev);

	if (ti->sa_family != AF_INET6 && ti->sa_family != AF_INET)
		return;

	if (!netif_running(dev))
		return;

	switch (ti->type) {
	case UDP_TUNNEL_TYPE_VXLAN:
		if (!bp->vxlan_port_cnt || bp->vxlan_port != ti->port)
			return;
		bp->vxlan_port_cnt--;

		if (bp->vxlan_port_cnt != 0)
			return;

		set_bit(BNXT_VXLAN_DEL_PORT_SP_EVENT, &bp->sp_event);
		break;
	case UDP_TUNNEL_TYPE_GENEVE:
		if (!bp->nge_port_cnt || bp->nge_port != ti->port)
			return;
		bp->nge_port_cnt--;

		if (bp->nge_port_cnt != 0)
			return;

		set_bit(BNXT_GENEVE_DEL_PORT_SP_EVENT, &bp->sp_event);
		break;
	default:
		return;
	}

	bnxt_queue_sp_work(bp);
}

static int bnxt_bridge_getlink(struct sk_buff *skb, u32 pid, u32 seq,
			       struct net_device *dev, u32 filter_mask,
			       int nlflags)
{
	struct bnxt *bp = netdev_priv(dev);

	return ndo_dflt_bridge_getlink(skb, pid, seq, dev, bp->br_mode, 0, 0,
				       nlflags, filter_mask, NULL);
}

static int bnxt_bridge_setlink(struct net_device *dev, struct nlmsghdr *nlh,
			       u16 flags)
{
	struct bnxt *bp = netdev_priv(dev);
	struct nlattr *attr, *br_spec;
	int rem, rc = 0;

	if (bp->hwrm_spec_code < 0x10708 || !BNXT_SINGLE_PF(bp))
		return -EOPNOTSUPP;

	br_spec = nlmsg_find_attr(nlh, sizeof(struct ifinfomsg), IFLA_AF_SPEC);
	if (!br_spec)
		return -EINVAL;

	nla_for_each_nested(attr, br_spec, rem) {
		u16 mode;

		if (nla_type(attr) != IFLA_BRIDGE_MODE)
			continue;

		if (nla_len(attr) < sizeof(mode))
			return -EINVAL;

		mode = nla_get_u16(attr);
		if (mode == bp->br_mode)
			break;

		rc = bnxt_hwrm_set_br_mode(bp, mode);
		if (!rc)
			bp->br_mode = mode;
		break;
	}
	return rc;
}

static int bnxt_get_phys_port_name(struct net_device *dev, char *buf,
				   size_t len)
{
	struct bnxt *bp = netdev_priv(dev);
	int rc;

	/* The PF and it's VF-reps only support the switchdev framework */
	if (!BNXT_PF(bp))
		return -EOPNOTSUPP;

	rc = snprintf(buf, len, "p%d", bp->pf.port_id);

	if (rc >= len)
		return -EOPNOTSUPP;
	return 0;
}

int bnxt_port_attr_get(struct bnxt *bp, struct switchdev_attr *attr)
{
	if (bp->eswitch_mode != DEVLINK_ESWITCH_MODE_SWITCHDEV)
		return -EOPNOTSUPP;

	/* The PF and it's VF-reps only support the switchdev framework */
	if (!BNXT_PF(bp))
		return -EOPNOTSUPP;

	switch (attr->id) {
	case SWITCHDEV_ATTR_ID_PORT_PARENT_ID:
		/* In SRIOV each PF-pool (PF + child VFs) serves as a
		 * switching domain, the PF's perm mac-addr can be used
		 * as the unique parent-id
		 */
		attr->u.ppid.id_len = ETH_ALEN;
		ether_addr_copy(attr->u.ppid.id, bp->pf.mac_addr);
		break;
	default:
		return -EOPNOTSUPP;
	}
	return 0;
}

static int bnxt_swdev_port_attr_get(struct net_device *dev,
				    struct switchdev_attr *attr)
{
	return bnxt_port_attr_get(netdev_priv(dev), attr);
}

static const struct switchdev_ops bnxt_switchdev_ops = {
	.switchdev_port_attr_get	= bnxt_swdev_port_attr_get
};

static const struct net_device_ops bnxt_netdev_ops = {
	.ndo_open		= bnxt_open,
	.ndo_start_xmit		= bnxt_start_xmit,
	.ndo_stop		= bnxt_close,
	.ndo_get_stats64	= bnxt_get_stats64,
	.ndo_set_rx_mode	= bnxt_set_rx_mode,
	.ndo_do_ioctl		= bnxt_ioctl,
	.ndo_validate_addr	= eth_validate_addr,
	.ndo_set_mac_address	= bnxt_change_mac_addr,
	.ndo_change_mtu		= bnxt_change_mtu,
	.ndo_fix_features	= bnxt_fix_features,
	.ndo_set_features	= bnxt_set_features,
	.ndo_tx_timeout		= bnxt_tx_timeout,
#ifdef CONFIG_BNXT_SRIOV
	.ndo_get_vf_config	= bnxt_get_vf_config,
	.ndo_set_vf_mac		= bnxt_set_vf_mac,
	.ndo_set_vf_vlan	= bnxt_set_vf_vlan,
	.ndo_set_vf_rate	= bnxt_set_vf_bw,
	.ndo_set_vf_link_state	= bnxt_set_vf_link_state,
	.ndo_set_vf_spoofchk	= bnxt_set_vf_spoofchk,
#endif
#ifdef CONFIG_NET_POLL_CONTROLLER
	.ndo_poll_controller	= bnxt_poll_controller,
#endif
	.ndo_setup_tc           = bnxt_setup_tc,
#ifdef CONFIG_RFS_ACCEL
	.ndo_rx_flow_steer	= bnxt_rx_flow_steer,
#endif
	.ndo_udp_tunnel_add	= bnxt_udp_tunnel_add,
	.ndo_udp_tunnel_del	= bnxt_udp_tunnel_del,
	.ndo_bpf		= bnxt_xdp,
	.ndo_bridge_getlink	= bnxt_bridge_getlink,
	.ndo_bridge_setlink	= bnxt_bridge_setlink,
	.ndo_get_phys_port_name = bnxt_get_phys_port_name
};

static void bnxt_remove_one(struct pci_dev *pdev)
{
	struct net_device *dev = pci_get_drvdata(pdev);
	struct bnxt *bp = netdev_priv(dev);

	if (BNXT_PF(bp)) {
		bnxt_sriov_disable(bp);
		bnxt_dl_unregister(bp);
	}

	pci_disable_pcie_error_reporting(pdev);
	unregister_netdev(dev);
	bnxt_shutdown_tc(bp);
	bnxt_cancel_sp_work(bp);
	bp->sp_event = 0;

	bnxt_clear_int_mode(bp);
	bnxt_hwrm_func_drv_unrgtr(bp);
	bnxt_free_hwrm_resources(bp);
	bnxt_free_hwrm_short_cmd_req(bp);
	bnxt_ethtool_free(bp);
	bnxt_dcb_free(bp);
	kfree(bp->edev);
	bp->edev = NULL;
	if (bp->xdp_prog)
		bpf_prog_put(bp->xdp_prog);
	bnxt_cleanup_pci(bp);
	free_netdev(dev);
}

static int bnxt_probe_phy(struct bnxt *bp)
{
	int rc = 0;
	struct bnxt_link_info *link_info = &bp->link_info;

	rc = bnxt_hwrm_phy_qcaps(bp);
	if (rc) {
		netdev_err(bp->dev, "Probe phy can't get phy capabilities (rc: %x)\n",
			   rc);
		return rc;
	}
	mutex_init(&bp->link_lock);

	rc = bnxt_update_link(bp, false);
	if (rc) {
		netdev_err(bp->dev, "Probe phy can't update link (rc: %x)\n",
			   rc);
		return rc;
	}

	/* Older firmware does not have supported_auto_speeds, so assume
	 * that all supported speeds can be autonegotiated.
	 */
	if (link_info->auto_link_speeds && !link_info->support_auto_speeds)
		link_info->support_auto_speeds = link_info->support_speeds;

	/*initialize the ethool setting copy with NVM settings */
	if (BNXT_AUTO_MODE(link_info->auto_mode)) {
		link_info->autoneg = BNXT_AUTONEG_SPEED;
		if (bp->hwrm_spec_code >= 0x10201) {
			if (link_info->auto_pause_setting &
			    PORT_PHY_CFG_REQ_AUTO_PAUSE_AUTONEG_PAUSE)
				link_info->autoneg |= BNXT_AUTONEG_FLOW_CTRL;
		} else {
			link_info->autoneg |= BNXT_AUTONEG_FLOW_CTRL;
		}
		link_info->advertising = link_info->auto_link_speeds;
	} else {
		link_info->req_link_speed = link_info->force_link_speed;
		link_info->req_duplex = link_info->duplex_setting;
	}
	if (link_info->autoneg & BNXT_AUTONEG_FLOW_CTRL)
		link_info->req_flow_ctrl =
			link_info->auto_pause_setting & BNXT_LINK_PAUSE_BOTH;
	else
		link_info->req_flow_ctrl = link_info->force_pause_setting;
	return rc;
}

static int bnxt_get_max_irq(struct pci_dev *pdev)
{
	u16 ctrl;

	if (!pdev->msix_cap)
		return 1;

	pci_read_config_word(pdev, pdev->msix_cap + PCI_MSIX_FLAGS, &ctrl);
	return (ctrl & PCI_MSIX_FLAGS_QSIZE) + 1;
}

static void _bnxt_get_max_rings(struct bnxt *bp, int *max_rx, int *max_tx,
				int *max_cp)
{
	int max_ring_grps = 0;

#ifdef CONFIG_BNXT_SRIOV
	if (!BNXT_PF(bp)) {
		*max_tx = bp->vf.max_tx_rings;
		*max_rx = bp->vf.max_rx_rings;
		*max_cp = min_t(int, bp->vf.max_irqs, bp->vf.max_cp_rings);
		*max_cp = min_t(int, *max_cp, bp->vf.max_stat_ctxs);
		max_ring_grps = bp->vf.max_hw_ring_grps;
	} else
#endif
	{
		*max_tx = bp->pf.max_tx_rings;
		*max_rx = bp->pf.max_rx_rings;
		*max_cp = min_t(int, bp->pf.max_irqs, bp->pf.max_cp_rings);
		*max_cp = min_t(int, *max_cp, bp->pf.max_stat_ctxs);
		max_ring_grps = bp->pf.max_hw_ring_grps;
	}
	if (BNXT_CHIP_TYPE_NITRO_A0(bp) && BNXT_PF(bp)) {
		*max_cp -= 1;
		*max_rx -= 2;
	}
	if (bp->flags & BNXT_FLAG_AGG_RINGS)
		*max_rx >>= 1;
	*max_rx = min_t(int, *max_rx, max_ring_grps);
}

int bnxt_get_max_rings(struct bnxt *bp, int *max_rx, int *max_tx, bool shared)
{
	int rx, tx, cp;

	_bnxt_get_max_rings(bp, &rx, &tx, &cp);
	if (!rx || !tx || !cp)
		return -ENOMEM;

	*max_rx = rx;
	*max_tx = tx;
	return bnxt_trim_rings(bp, max_rx, max_tx, cp, shared);
}

static int bnxt_get_dflt_rings(struct bnxt *bp, int *max_rx, int *max_tx,
			       bool shared)
{
	int rc;

	rc = bnxt_get_max_rings(bp, max_rx, max_tx, shared);
	if (rc && (bp->flags & BNXT_FLAG_AGG_RINGS)) {
		/* Not enough rings, try disabling agg rings. */
		bp->flags &= ~BNXT_FLAG_AGG_RINGS;
		rc = bnxt_get_max_rings(bp, max_rx, max_tx, shared);
		if (rc)
			return rc;
		bp->flags |= BNXT_FLAG_NO_AGG_RINGS;
		bp->dev->hw_features &= ~NETIF_F_LRO;
		bp->dev->features &= ~NETIF_F_LRO;
		bnxt_set_ring_params(bp);
	}

	if (bp->flags & BNXT_FLAG_ROCE_CAP) {
		int max_cp, max_stat, max_irq;

		/* Reserve minimum resources for RoCE */
		max_cp = bnxt_get_max_func_cp_rings(bp);
		max_stat = bnxt_get_max_func_stat_ctxs(bp);
		max_irq = bnxt_get_max_func_irqs(bp);
		if (max_cp <= BNXT_MIN_ROCE_CP_RINGS ||
		    max_irq <= BNXT_MIN_ROCE_CP_RINGS ||
		    max_stat <= BNXT_MIN_ROCE_STAT_CTXS)
			return 0;

		max_cp -= BNXT_MIN_ROCE_CP_RINGS;
		max_irq -= BNXT_MIN_ROCE_CP_RINGS;
		max_stat -= BNXT_MIN_ROCE_STAT_CTXS;
		max_cp = min_t(int, max_cp, max_irq);
		max_cp = min_t(int, max_cp, max_stat);
		rc = bnxt_trim_rings(bp, max_rx, max_tx, max_cp, shared);
		if (rc)
			rc = 0;
	}
	return rc;
}

static int bnxt_set_dflt_rings(struct bnxt *bp, bool sh)
{
	int dflt_rings, max_rx_rings, max_tx_rings, rc;

	if (sh)
		bp->flags |= BNXT_FLAG_SHARED_RINGS;
	dflt_rings = netif_get_num_default_rss_queues();
	/* Reduce default rings to reduce memory usage on multi-port cards */
	if (bp->port_count > 1)
		dflt_rings = min_t(int, dflt_rings, 4);
	rc = bnxt_get_dflt_rings(bp, &max_rx_rings, &max_tx_rings, sh);
	if (rc)
		return rc;
	bp->rx_nr_rings = min_t(int, dflt_rings, max_rx_rings);
	bp->tx_nr_rings_per_tc = min_t(int, dflt_rings, max_tx_rings);

	rc = bnxt_hwrm_reserve_tx_rings(bp, &bp->tx_nr_rings_per_tc);
	if (rc)
		netdev_warn(bp->dev, "Unable to reserve tx rings\n");

	bp->tx_nr_rings = bp->tx_nr_rings_per_tc;
	bp->cp_nr_rings = sh ? max_t(int, bp->tx_nr_rings, bp->rx_nr_rings) :
			       bp->tx_nr_rings + bp->rx_nr_rings;
	bp->num_stat_ctxs = bp->cp_nr_rings;
	if (BNXT_CHIP_TYPE_NITRO_A0(bp)) {
		bp->rx_nr_rings++;
		bp->cp_nr_rings++;
	}
	return rc;
}

void bnxt_restore_pf_fw_resources(struct bnxt *bp)
{
	ASSERT_RTNL();
	bnxt_hwrm_func_qcaps(bp);
	bnxt_subtract_ulp_resources(bp, BNXT_ROCE_ULP);
}

static int bnxt_init_mac_addr(struct bnxt *bp)
{
	int rc = 0;

	if (BNXT_PF(bp)) {
		memcpy(bp->dev->dev_addr, bp->pf.mac_addr, ETH_ALEN);
	} else {
#ifdef CONFIG_BNXT_SRIOV
		struct bnxt_vf_info *vf = &bp->vf;

		if (is_valid_ether_addr(vf->mac_addr)) {
			/* overwrite netdev dev_adr with admin VF MAC */
			memcpy(bp->dev->dev_addr, vf->mac_addr, ETH_ALEN);
		} else {
			eth_hw_addr_random(bp->dev);
			rc = bnxt_approve_mac(bp, bp->dev->dev_addr);
		}
#endif
	}
	return rc;
}

static void bnxt_parse_log_pcie_link(struct bnxt *bp)
{
	enum pcie_link_width width = PCIE_LNK_WIDTH_UNKNOWN;
	enum pci_bus_speed speed = PCI_SPEED_UNKNOWN;

	if (pcie_get_minimum_link(pci_physfn(bp->pdev), &speed, &width) ||
	    speed == PCI_SPEED_UNKNOWN || width == PCIE_LNK_WIDTH_UNKNOWN)
		netdev_info(bp->dev, "Failed to determine PCIe Link Info\n");
	else
		netdev_info(bp->dev, "PCIe: Speed %s Width x%d\n",
			    speed == PCIE_SPEED_2_5GT ? "2.5GT/s" :
			    speed == PCIE_SPEED_5_0GT ? "5.0GT/s" :
			    speed == PCIE_SPEED_8_0GT ? "8.0GT/s" :
			    "Unknown", width);
}

static int bnxt_init_one(struct pci_dev *pdev, const struct pci_device_id *ent)
{
	static int version_printed;
	struct net_device *dev;
	struct bnxt *bp;
	int rc, max_irqs;

	if (pci_is_bridge(pdev))
		return -ENODEV;

	if (version_printed++ == 0)
		pr_info("%s", version);

	max_irqs = bnxt_get_max_irq(pdev);
	dev = alloc_etherdev_mq(sizeof(*bp), max_irqs);
	if (!dev)
		return -ENOMEM;

	bp = netdev_priv(dev);

	if (bnxt_vf_pciid(ent->driver_data))
		bp->flags |= BNXT_FLAG_VF;

	if (pdev->msix_cap)
		bp->flags |= BNXT_FLAG_MSIX_CAP;

	rc = bnxt_init_board(pdev, dev);
	if (rc < 0)
		goto init_err_free;

	dev->netdev_ops = &bnxt_netdev_ops;
	dev->watchdog_timeo = BNXT_TX_TIMEOUT;
	dev->ethtool_ops = &bnxt_ethtool_ops;
	SWITCHDEV_SET_OPS(dev, &bnxt_switchdev_ops);
	pci_set_drvdata(pdev, dev);

	rc = bnxt_alloc_hwrm_resources(bp);
	if (rc)
		goto init_err_pci_clean;

	mutex_init(&bp->hwrm_cmd_lock);
	rc = bnxt_hwrm_ver_get(bp);
	if (rc)
		goto init_err_pci_clean;

	if (bp->flags & BNXT_FLAG_SHORT_CMD) {
		rc = bnxt_alloc_hwrm_short_cmd_req(bp);
		if (rc)
			goto init_err_pci_clean;
	}

	rc = bnxt_hwrm_func_reset(bp);
	if (rc)
		goto init_err_pci_clean;

	bnxt_hwrm_fw_set_time(bp);

	dev->hw_features = NETIF_F_IP_CSUM | NETIF_F_IPV6_CSUM | NETIF_F_SG |
			   NETIF_F_TSO | NETIF_F_TSO6 |
			   NETIF_F_GSO_UDP_TUNNEL | NETIF_F_GSO_GRE |
			   NETIF_F_GSO_IPXIP4 |
			   NETIF_F_GSO_UDP_TUNNEL_CSUM | NETIF_F_GSO_GRE_CSUM |
			   NETIF_F_GSO_PARTIAL | NETIF_F_RXHASH |
			   NETIF_F_RXCSUM | NETIF_F_GRO;

	if (!BNXT_CHIP_TYPE_NITRO_A0(bp))
		dev->hw_features |= NETIF_F_LRO;

	dev->hw_enc_features =
			NETIF_F_IP_CSUM | NETIF_F_IPV6_CSUM | NETIF_F_SG |
			NETIF_F_TSO | NETIF_F_TSO6 |
			NETIF_F_GSO_UDP_TUNNEL | NETIF_F_GSO_GRE |
			NETIF_F_GSO_UDP_TUNNEL_CSUM | NETIF_F_GSO_GRE_CSUM |
			NETIF_F_GSO_IPXIP4 | NETIF_F_GSO_PARTIAL;
	dev->gso_partial_features = NETIF_F_GSO_UDP_TUNNEL_CSUM |
				    NETIF_F_GSO_GRE_CSUM;
	dev->vlan_features = dev->hw_features | NETIF_F_HIGHDMA;
	dev->hw_features |= NETIF_F_HW_VLAN_CTAG_RX | NETIF_F_HW_VLAN_CTAG_TX |
			    NETIF_F_HW_VLAN_STAG_RX | NETIF_F_HW_VLAN_STAG_TX;
	dev->features |= dev->hw_features | NETIF_F_HIGHDMA;
	dev->priv_flags |= IFF_UNICAST_FLT;

#ifdef CONFIG_BNXT_SRIOV
	init_waitqueue_head(&bp->sriov_cfg_wait);
	mutex_init(&bp->sriov_lock);
#endif
	bp->gro_func = bnxt_gro_func_5730x;
	if (BNXT_CHIP_P4_PLUS(bp))
		bp->gro_func = bnxt_gro_func_5731x;
	else
		bp->flags |= BNXT_FLAG_DOUBLE_DB;

	rc = bnxt_hwrm_func_drv_rgtr(bp);
	if (rc)
		goto init_err_pci_clean;

	rc = bnxt_hwrm_func_rgtr_async_events(bp, NULL, 0);
	if (rc)
		goto init_err_pci_clean;

	bp->ulp_probe = bnxt_ulp_probe;

	/* Get the MAX capabilities for this function */
	rc = bnxt_hwrm_func_qcaps(bp);
	if (rc) {
		netdev_err(bp->dev, "hwrm query capability failure rc: %x\n",
			   rc);
		rc = -1;
		goto init_err_pci_clean;
	}
	rc = bnxt_init_mac_addr(bp);
	if (rc) {
		dev_err(&pdev->dev, "Unable to initialize mac address.\n");
		rc = -EADDRNOTAVAIL;
		goto init_err_pci_clean;
	}
	rc = bnxt_hwrm_queue_qportcfg(bp);
	if (rc) {
		netdev_err(bp->dev, "hwrm query qportcfg failure rc: %x\n",
			   rc);
		rc = -1;
		goto init_err_pci_clean;
	}

	bnxt_hwrm_func_qcfg(bp);
	bnxt_hwrm_port_led_qcaps(bp);
	bnxt_ethtool_init(bp);
	bnxt_dcb_init(bp);

	/* MTU range: 60 - FW defined max */
	dev->min_mtu = ETH_ZLEN;
	dev->max_mtu = bp->max_mtu;

	rc = bnxt_probe_phy(bp);
	if (rc)
		goto init_err_pci_clean;

	bnxt_set_rx_skb_mode(bp, false);
	bnxt_set_tpa_flags(bp);
	bnxt_set_ring_params(bp);
	bnxt_set_max_func_irqs(bp, max_irqs);
	rc = bnxt_set_dflt_rings(bp, true);
	if (rc) {
		netdev_err(bp->dev, "Not enough rings available.\n");
		rc = -ENOMEM;
		goto init_err_pci_clean;
	}

	/* Default RSS hash cfg. */
	bp->rss_hash_cfg = VNIC_RSS_CFG_REQ_HASH_TYPE_IPV4 |
			   VNIC_RSS_CFG_REQ_HASH_TYPE_TCP_IPV4 |
			   VNIC_RSS_CFG_REQ_HASH_TYPE_IPV6 |
			   VNIC_RSS_CFG_REQ_HASH_TYPE_TCP_IPV6;
	if (BNXT_CHIP_P4_PLUS(bp) && bp->hwrm_spec_code >= 0x10501) {
		bp->flags |= BNXT_FLAG_UDP_RSS_CAP;
		bp->rss_hash_cfg |= VNIC_RSS_CFG_REQ_HASH_TYPE_UDP_IPV4 |
				    VNIC_RSS_CFG_REQ_HASH_TYPE_UDP_IPV6;
	}

	bnxt_hwrm_vnic_qcaps(bp);
	if (bnxt_rfs_supported(bp)) {
		dev->hw_features |= NETIF_F_NTUPLE;
		if (bnxt_rfs_capable(bp)) {
			bp->flags |= BNXT_FLAG_RFS;
			dev->features |= NETIF_F_NTUPLE;
		}
	}

	if (dev->hw_features & NETIF_F_HW_VLAN_CTAG_RX)
		bp->flags |= BNXT_FLAG_STRIP_VLAN;

	rc = bnxt_init_int_mode(bp);
	if (rc)
		goto init_err_pci_clean;

	bnxt_get_wol_settings(bp);
	if (bp->flags & BNXT_FLAG_WOL_CAP)
		device_set_wakeup_enable(&pdev->dev, bp->wol);
	else
		device_set_wakeup_capable(&pdev->dev, false);

	if (BNXT_PF(bp)) {
		if (!bnxt_pf_wq) {
			bnxt_pf_wq =
				create_singlethread_workqueue("bnxt_pf_wq");
			if (!bnxt_pf_wq) {
				dev_err(&pdev->dev, "Unable to create workqueue.\n");
				goto init_err_pci_clean;
			}
		}
		bnxt_init_tc(bp);
	}

	rc = register_netdev(dev);
	if (rc)
		goto init_err_cleanup_tc;

	if (BNXT_PF(bp))
		bnxt_dl_register(bp);

	netdev_info(dev, "%s found at mem %lx, node addr %pM\n",
		    board_info[ent->driver_data].name,
		    (long)pci_resource_start(pdev, 0), dev->dev_addr);

	bnxt_parse_log_pcie_link(bp);

	return 0;

init_err_cleanup_tc:
	bnxt_shutdown_tc(bp);
	bnxt_clear_int_mode(bp);

init_err_pci_clean:
	bnxt_cleanup_pci(bp);

init_err_free:
	free_netdev(dev);
	return rc;
}

static void bnxt_shutdown(struct pci_dev *pdev)
{
	struct net_device *dev = pci_get_drvdata(pdev);
	struct bnxt *bp;

	if (!dev)
		return;

	rtnl_lock();
	bp = netdev_priv(dev);
	if (!bp)
		goto shutdown_exit;

	if (netif_running(dev))
		dev_close(dev);

	if (system_state == SYSTEM_POWER_OFF) {
		bnxt_ulp_shutdown(bp);
		bnxt_clear_int_mode(bp);
		pci_wake_from_d3(pdev, bp->wol);
		pci_set_power_state(pdev, PCI_D3hot);
	}

shutdown_exit:
	rtnl_unlock();
}

#ifdef CONFIG_PM_SLEEP
static int bnxt_suspend(struct device *device)
{
	struct pci_dev *pdev = to_pci_dev(device);
	struct net_device *dev = pci_get_drvdata(pdev);
	struct bnxt *bp = netdev_priv(dev);
	int rc = 0;

	rtnl_lock();
	if (netif_running(dev)) {
		netif_device_detach(dev);
		rc = bnxt_close(dev);
	}
	bnxt_hwrm_func_drv_unrgtr(bp);
	rtnl_unlock();
	return rc;
}

static int bnxt_resume(struct device *device)
{
	struct pci_dev *pdev = to_pci_dev(device);
	struct net_device *dev = pci_get_drvdata(pdev);
	struct bnxt *bp = netdev_priv(dev);
	int rc = 0;

	rtnl_lock();
	if (bnxt_hwrm_ver_get(bp) || bnxt_hwrm_func_drv_rgtr(bp)) {
		rc = -ENODEV;
		goto resume_exit;
	}
	rc = bnxt_hwrm_func_reset(bp);
	if (rc) {
		rc = -EBUSY;
		goto resume_exit;
	}
	bnxt_get_wol_settings(bp);
	if (netif_running(dev)) {
		rc = bnxt_open(dev);
		if (!rc)
			netif_device_attach(dev);
	}

resume_exit:
	rtnl_unlock();
	return rc;
}

static SIMPLE_DEV_PM_OPS(bnxt_pm_ops, bnxt_suspend, bnxt_resume);
#define BNXT_PM_OPS (&bnxt_pm_ops)

#else

#define BNXT_PM_OPS NULL

#endif /* CONFIG_PM_SLEEP */

/**
 * bnxt_io_error_detected - called when PCI error is detected
 * @pdev: Pointer to PCI device
 * @state: The current pci connection state
 *
 * This function is called after a PCI bus error affecting
 * this device has been detected.
 */
static pci_ers_result_t bnxt_io_error_detected(struct pci_dev *pdev,
					       pci_channel_state_t state)
{
	struct net_device *netdev = pci_get_drvdata(pdev);
	struct bnxt *bp = netdev_priv(netdev);

	netdev_info(netdev, "PCI I/O error detected\n");

	rtnl_lock();
	netif_device_detach(netdev);

	bnxt_ulp_stop(bp);

	if (state == pci_channel_io_perm_failure) {
		rtnl_unlock();
		return PCI_ERS_RESULT_DISCONNECT;
	}

	if (netif_running(netdev))
		bnxt_close(netdev);

	pci_disable_device(pdev);
	rtnl_unlock();

	/* Request a slot slot reset. */
	return PCI_ERS_RESULT_NEED_RESET;
}

/**
 * bnxt_io_slot_reset - called after the pci bus has been reset.
 * @pdev: Pointer to PCI device
 *
 * Restart the card from scratch, as if from a cold-boot.
 * At this point, the card has exprienced a hard reset,
 * followed by fixups by BIOS, and has its config space
 * set up identically to what it was at cold boot.
 */
static pci_ers_result_t bnxt_io_slot_reset(struct pci_dev *pdev)
{
	struct net_device *netdev = pci_get_drvdata(pdev);
	struct bnxt *bp = netdev_priv(netdev);
	int err = 0;
	pci_ers_result_t result = PCI_ERS_RESULT_DISCONNECT;

	netdev_info(bp->dev, "PCI Slot Reset\n");

	rtnl_lock();

	if (pci_enable_device(pdev)) {
		dev_err(&pdev->dev,
			"Cannot re-enable PCI device after reset.\n");
	} else {
		pci_set_master(pdev);

		err = bnxt_hwrm_func_reset(bp);
		if (!err && netif_running(netdev))
			err = bnxt_open(netdev);

		if (!err) {
			result = PCI_ERS_RESULT_RECOVERED;
			bnxt_ulp_start(bp);
		}
	}

	if (result != PCI_ERS_RESULT_RECOVERED && netif_running(netdev))
		dev_close(netdev);

	rtnl_unlock();

	err = pci_cleanup_aer_uncorrect_error_status(pdev);
	if (err) {
		dev_err(&pdev->dev,
			"pci_cleanup_aer_uncorrect_error_status failed 0x%0x\n",
			 err); /* non-fatal, continue */
	}

	return PCI_ERS_RESULT_RECOVERED;
}

/**
 * bnxt_io_resume - called when traffic can start flowing again.
 * @pdev: Pointer to PCI device
 *
 * This callback is called when the error recovery driver tells
 * us that its OK to resume normal operation.
 */
static void bnxt_io_resume(struct pci_dev *pdev)
{
	struct net_device *netdev = pci_get_drvdata(pdev);

	rtnl_lock();

	netif_device_attach(netdev);

	rtnl_unlock();
}

static const struct pci_error_handlers bnxt_err_handler = {
	.error_detected	= bnxt_io_error_detected,
	.slot_reset	= bnxt_io_slot_reset,
	.resume		= bnxt_io_resume
};

static struct pci_driver bnxt_pci_driver = {
	.name		= DRV_MODULE_NAME,
	.id_table	= bnxt_pci_tbl,
	.probe		= bnxt_init_one,
	.remove		= bnxt_remove_one,
	.shutdown	= bnxt_shutdown,
	.driver.pm	= BNXT_PM_OPS,
	.err_handler	= &bnxt_err_handler,
#if defined(CONFIG_BNXT_SRIOV)
	.sriov_configure = bnxt_sriov_configure,
#endif
};

static int __init bnxt_init(void)
{
	return pci_register_driver(&bnxt_pci_driver);
}

static void __exit bnxt_exit(void)
{
	pci_unregister_driver(&bnxt_pci_driver);
	if (bnxt_pf_wq)
		destroy_workqueue(bnxt_pf_wq);
}

module_init(bnxt_init);
module_exit(bnxt_exit);<|MERGE_RESOLUTION|>--- conflicted
+++ resolved
@@ -6977,14 +6977,11 @@
 	    bp->stats_coal_ticks) {
 		set_bit(BNXT_PERIODIC_STATS_SP_EVENT, &bp->sp_event);
 		bnxt_queue_sp_work(bp);
-<<<<<<< HEAD
-=======
 	}
 
 	if (bnxt_tc_flower_enabled(bp)) {
 		set_bit(BNXT_FLOW_STATS_SP_EVENT, &bp->sp_event);
 		bnxt_queue_sp_work(bp);
->>>>>>> 0c86a6bd
 	}
 bnxt_restart_timer:
 	mod_timer(&bp->timer, jiffies + bp->current_interval);
@@ -7076,13 +7073,10 @@
 		bnxt_get_port_module_status(bp);
 		mutex_unlock(&bp->link_lock);
 	}
-<<<<<<< HEAD
-=======
 
 	if (test_and_clear_bit(BNXT_FLOW_STATS_SP_EVENT, &bp->sp_event))
 		bnxt_tc_flow_stats_work(bp);
 
->>>>>>> 0c86a6bd
 	/* These functions below will clear BNXT_STATE_IN_SP_TASK.  They
 	 * must be the last functions to be called before exiting.
 	 */
