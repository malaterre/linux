/*
 * Freescale eSDHC controller driver generics for OF and pltfm.
 *
 * Copyright (c) 2007 Freescale Semiconductor, Inc.
 * Copyright (c) 2009 MontaVista Software, Inc.
 * Copyright (c) 2010 Pengutronix e.K.
 *   Author: Wolfram Sang <w.sang@pengutronix.de>
 *
 * This program is free software; you can redistribute it and/or modify
 * it under the terms of the GNU General Public License as published by
 * the Free Software Foundation; either version 2 of the License.
 */

#ifndef _DRIVERS_MMC_SDHCI_ESDHC_H
#define _DRIVERS_MMC_SDHCI_ESDHC_H

/*
 * Ops and quirks for the Freescale eSDHC controller.
 */

#define ESDHC_DEFAULT_QUIRKS	(SDHCI_QUIRK_FORCE_BLK_SZ_2048 | \
				SDHCI_QUIRK_NO_BUSY_IRQ | \
				SDHCI_QUIRK_DATA_TIMEOUT_USES_SDCLK | \
				SDHCI_QUIRK_PIO_NEEDS_DELAY | \
				SDHCI_QUIRK_NO_HISPD_BIT)

/* pltfm-specific */
#define ESDHC_HOST_CONTROL_LE	0x20

/*
 * eSDHC register definition
 */
<<<<<<< HEAD

/* Present State Register */
#define ESDHC_PRSSTAT			0x24
#define ESDHC_CLOCK_STABLE		0x00000008

/* Protocol Control Register */
#define ESDHC_PROCTL			0x28
#define ESDHC_CTRL_4BITBUS		(0x1 << 1)
#define ESDHC_CTRL_8BITBUS		(0x2 << 1)
#define ESDHC_CTRL_BUSWIDTH_MASK	(0x3 << 1)
#define ESDHC_HOST_CONTROL_RES		0x01

/* System Control Register */
#define ESDHC_SYSTEM_CONTROL		0x2c
#define ESDHC_CLOCK_MASK		0x0000fff0
#define ESDHC_PREDIV_SHIFT		8
#define ESDHC_DIVIDER_SHIFT		4
#define ESDHC_CLOCK_SDCLKEN		0x00000008
#define ESDHC_CLOCK_PEREN		0x00000004
#define ESDHC_CLOCK_HCKEN		0x00000002
#define ESDHC_CLOCK_IPGEN		0x00000001

/* Control Register for DMA transfer */
#define ESDHC_DMA_SYSCTL		0x40c
=======

/* Present State Register */
#define ESDHC_PRSSTAT			0x24
#define ESDHC_CLOCK_STABLE		0x00000008

/* Protocol Control Register */
#define ESDHC_PROCTL			0x28
#define ESDHC_VOLT_SEL			0x00000400
#define ESDHC_CTRL_4BITBUS		(0x1 << 1)
#define ESDHC_CTRL_8BITBUS		(0x2 << 1)
#define ESDHC_CTRL_BUSWIDTH_MASK	(0x3 << 1)
#define ESDHC_HOST_CONTROL_RES		0x01

/* System Control Register */
#define ESDHC_SYSTEM_CONTROL		0x2c
#define ESDHC_CLOCK_MASK		0x0000fff0
#define ESDHC_PREDIV_SHIFT		8
#define ESDHC_DIVIDER_SHIFT		4
#define ESDHC_CLOCK_SDCLKEN		0x00000008
#define ESDHC_CLOCK_PEREN		0x00000004
#define ESDHC_CLOCK_HCKEN		0x00000002
#define ESDHC_CLOCK_IPGEN		0x00000001

/* Tuning Block Control Register */
#define ESDHC_TBCTL			0x120
#define ESDHC_TB_EN			0x00000004

/* Control Register for DMA transfer */
#define ESDHC_DMA_SYSCTL		0x40c
#define ESDHC_PERIPHERAL_CLK_SEL	0x00080000
#define ESDHC_FLUSH_ASYNC_FIFO		0x00040000
>>>>>>> 2ac97f0f
#define ESDHC_DMA_SNOOP			0x00000040

#endif /* _DRIVERS_MMC_SDHCI_ESDHC_H */<|MERGE_RESOLUTION|>--- conflicted
+++ resolved
@@ -30,32 +30,6 @@
 /*
  * eSDHC register definition
  */
-<<<<<<< HEAD
-
-/* Present State Register */
-#define ESDHC_PRSSTAT			0x24
-#define ESDHC_CLOCK_STABLE		0x00000008
-
-/* Protocol Control Register */
-#define ESDHC_PROCTL			0x28
-#define ESDHC_CTRL_4BITBUS		(0x1 << 1)
-#define ESDHC_CTRL_8BITBUS		(0x2 << 1)
-#define ESDHC_CTRL_BUSWIDTH_MASK	(0x3 << 1)
-#define ESDHC_HOST_CONTROL_RES		0x01
-
-/* System Control Register */
-#define ESDHC_SYSTEM_CONTROL		0x2c
-#define ESDHC_CLOCK_MASK		0x0000fff0
-#define ESDHC_PREDIV_SHIFT		8
-#define ESDHC_DIVIDER_SHIFT		4
-#define ESDHC_CLOCK_SDCLKEN		0x00000008
-#define ESDHC_CLOCK_PEREN		0x00000004
-#define ESDHC_CLOCK_HCKEN		0x00000002
-#define ESDHC_CLOCK_IPGEN		0x00000001
-
-/* Control Register for DMA transfer */
-#define ESDHC_DMA_SYSCTL		0x40c
-=======
 
 /* Present State Register */
 #define ESDHC_PRSSTAT			0x24
@@ -87,7 +61,6 @@
 #define ESDHC_DMA_SYSCTL		0x40c
 #define ESDHC_PERIPHERAL_CLK_SEL	0x00080000
 #define ESDHC_FLUSH_ASYNC_FIFO		0x00040000
->>>>>>> 2ac97f0f
 #define ESDHC_DMA_SNOOP			0x00000040
 
 #endif /* _DRIVERS_MMC_SDHCI_ESDHC_H */