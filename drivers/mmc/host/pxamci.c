--- conflicted
+++ resolved
@@ -620,13 +620,6 @@
 	struct pxamci_host *host = NULL;
 	struct resource *r;
 	int ret, irq, gpio_cd = -1, gpio_ro = -1, gpio_power = -1;
-<<<<<<< HEAD
-
-	ret = pxamci_of_init(pdev);
-	if (ret)
-		return ret;
-=======
->>>>>>> 29c2f078
 
 	r = platform_get_resource(pdev, IORESOURCE_MEM, 0);
 	irq = platform_get_irq(pdev, 0);
