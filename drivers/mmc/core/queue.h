/* SPDX-License-Identifier: GPL-2.0 */
#ifndef MMC_QUEUE_H
#define MMC_QUEUE_H

#include <linux/types.h>
#include <linux/blkdev.h>
#include <linux/blk-mq.h>
#include <linux/mmc/core.h>
#include <linux/mmc/host.h>

static inline struct mmc_queue_req *req_to_mmc_queue_req(struct request *rq)
{
	return blk_mq_rq_to_pdu(rq);
}

struct mmc_queue_req;

static inline struct request *mmc_queue_req_to_req(struct mmc_queue_req *mqr)
{
	return blk_mq_rq_from_pdu(mqr);
}

struct task_struct;
struct mmc_blk_data;
struct mmc_blk_ioc_data;

struct mmc_blk_request {
	struct mmc_request	mrq;
	struct mmc_command	sbc;
	struct mmc_command	cmd;
	struct mmc_command	stop;
	struct mmc_data		data;
	int			retune_retry_done;
};

/**
 * enum mmc_drv_op - enumerates the operations in the mmc_queue_req
 * @MMC_DRV_OP_IOCTL: ioctl operation
 * @MMC_DRV_OP_IOCTL_RPMB: RPMB-oriented ioctl operation
 * @MMC_DRV_OP_BOOT_WP: write protect boot partitions
 * @MMC_DRV_OP_GET_CARD_STATUS: get card status
 * @MMC_DRV_OP_GET_EXT_CSD: get the EXT CSD from an eMMC card
 */
enum mmc_drv_op {
	MMC_DRV_OP_IOCTL,
	MMC_DRV_OP_IOCTL_RPMB,
	MMC_DRV_OP_BOOT_WP,
	MMC_DRV_OP_GET_CARD_STATUS,
	MMC_DRV_OP_GET_EXT_CSD,
};

struct mmc_queue_req {
	struct mmc_blk_request	brq;
	struct scatterlist	*sg;
	struct mmc_async_req	areq;
	enum mmc_drv_op		drv_op;
	int			drv_op_result;
	void			*drv_op_data;
	unsigned int		ioc_count;
};

struct mmc_queue {
	struct mmc_card		*card;
	struct task_struct	*thread;
	struct semaphore	thread_sem;
	bool			suspended;
	bool			asleep;
	struct mmc_blk_data	*blkdata;
	struct request_queue	*queue;
	/*
	 * FIXME: this counter is not a very reliable way of keeping
	 * track of how many requests that are ongoing. Switch to just
	 * letting the block core keep track of requests and per-request
	 * associated mmc_queue_req data.
	 */
	int			qcnt;
};

extern int mmc_init_queue(struct mmc_queue *, struct mmc_card *, spinlock_t *,
			  const char *);
extern void mmc_cleanup_queue(struct mmc_queue *);
extern void mmc_queue_suspend(struct mmc_queue *);
extern void mmc_queue_resume(struct mmc_queue *);
extern unsigned int mmc_queue_map_sg(struct mmc_queue *,
				     struct mmc_queue_req *);
<<<<<<< HEAD

extern int mmc_access_rpmb(struct mmc_queue *);
=======
>>>>>>> 9abd04af

#endif<|MERGE_RESOLUTION|>--- conflicted
+++ resolved
@@ -83,10 +83,5 @@
 extern void mmc_queue_resume(struct mmc_queue *);
 extern unsigned int mmc_queue_map_sg(struct mmc_queue *,
 				     struct mmc_queue_req *);
-<<<<<<< HEAD
-
-extern int mmc_access_rpmb(struct mmc_queue *);
-=======
->>>>>>> 9abd04af
 
 #endif