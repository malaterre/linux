/*
 * Copyright(c) 2017 Intel Corporation. All rights reserved.
 *
 * This program is free software; you can redistribute it and/or modify
 * it under the terms of version 2 of the GNU General Public License as
 * published by the Free Software Foundation.
 *
 * This program is distributed in the hope that it will be useful, but
 * WITHOUT ANY WARRANTY; without even the implied warranty of
 * MERCHANTABILITY or FITNESS FOR A PARTICULAR PURPOSE.  See the GNU
 * General Public License for more details.
 */
#include <linux/pagemap.h>
#include <linux/module.h>
#include <linux/mount.h>
#include <linux/magic.h>
#include <linux/genhd.h>
#include <linux/pfn_t.h>
#include <linux/cdev.h>
#include <linux/hash.h>
#include <linux/slab.h>
#include <linux/uio.h>
#include <linux/dax.h>
#include <linux/fs.h>

static dev_t dax_devt;
DEFINE_STATIC_SRCU(dax_srcu);
static struct vfsmount *dax_mnt;
static DEFINE_IDA(dax_minor_ida);
static struct kmem_cache *dax_cache __read_mostly;
static struct super_block *dax_superblock __read_mostly;

#define DAX_HASH_SIZE (PAGE_SIZE / sizeof(struct hlist_head))
static struct hlist_head dax_host_list[DAX_HASH_SIZE];
static DEFINE_SPINLOCK(dax_host_lock);

int dax_read_lock(void)
{
	return srcu_read_lock(&dax_srcu);
}
EXPORT_SYMBOL_GPL(dax_read_lock);

void dax_read_unlock(int id)
{
	srcu_read_unlock(&dax_srcu, id);
}
EXPORT_SYMBOL_GPL(dax_read_unlock);

#ifdef CONFIG_BLOCK
#include <linux/blkdev.h>

int bdev_dax_pgoff(struct block_device *bdev, sector_t sector, size_t size,
		pgoff_t *pgoff)
{
	phys_addr_t phys_off = (get_start_sect(bdev) + sector) * 512;

	if (pgoff)
		*pgoff = PHYS_PFN(phys_off);
	if (phys_off % PAGE_SIZE || size % PAGE_SIZE)
		return -EINVAL;
	return 0;
}
EXPORT_SYMBOL(bdev_dax_pgoff);

#if IS_ENABLED(CONFIG_FS_DAX)
struct dax_device *fs_dax_get_by_bdev(struct block_device *bdev)
{
	if (!blk_queue_dax(bdev->bd_queue))
		return NULL;
	return fs_dax_get_by_host(bdev->bd_disk->disk_name);
}
EXPORT_SYMBOL_GPL(fs_dax_get_by_bdev);
#endif

/**
 * __bdev_dax_supported() - Check if the device supports dax for filesystem
 * @bdev: block device to check
 * @blocksize: The block size of the device
 *
 * This is a library function for filesystems to check if the block device
 * can be mounted with dax option.
 *
 * Return: true if supported, false if unsupported
 */
bool __bdev_dax_supported(struct block_device *bdev, int blocksize)
{
	struct dax_device *dax_dev;
	bool dax_enabled = false;
<<<<<<< HEAD
=======
	struct request_queue *q;
>>>>>>> e5eb92e4
	pgoff_t pgoff;
	int err, id;
	void *kaddr;
	pfn_t pfn;
	long len;
	char buf[BDEVNAME_SIZE];

	if (blocksize != PAGE_SIZE) {
		pr_debug("%s: error: unsupported blocksize for dax\n",
				bdevname(bdev, buf));
		return false;
<<<<<<< HEAD
=======
	}

	q = bdev_get_queue(bdev);
	if (!q || !blk_queue_dax(q)) {
		pr_debug("%s: error: request queue doesn't support dax\n",
				bdevname(bdev, buf));
		return false;
>>>>>>> e5eb92e4
	}

	err = bdev_dax_pgoff(bdev, 0, PAGE_SIZE, &pgoff);
	if (err) {
		pr_debug("%s: error: unaligned partition for dax\n",
				bdevname(bdev, buf));
		return false;
	}

	dax_dev = dax_get_by_host(bdev->bd_disk->disk_name);
	if (!dax_dev) {
		pr_debug("%s: error: device does not support dax\n",
				bdevname(bdev, buf));
		return false;
	}

	id = dax_read_lock();
	len = dax_direct_access(dax_dev, pgoff, 1, &kaddr, &pfn);
	dax_read_unlock(id);

	put_dax(dax_dev);

	if (len < 1) {
		pr_debug("%s: error: dax access failed (%ld)\n",
				bdevname(bdev, buf), len);
		return false;
	}

	if (IS_ENABLED(CONFIG_FS_DAX_LIMITED) && pfn_t_special(pfn)) {
		/*
		 * An arch that has enabled the pmem api should also
		 * have its drivers support pfn_t_devmap()
		 *
		 * This is a developer warning and should not trigger in
		 * production. dax_flush() will crash since it depends
		 * on being able to do (page_address(pfn_to_page())).
		 */
		WARN_ON(IS_ENABLED(CONFIG_ARCH_HAS_PMEM_API));
		dax_enabled = true;
	} else if (pfn_t_devmap(pfn)) {
		struct dev_pagemap *pgmap;

		pgmap = get_dev_pagemap(pfn_t_to_pfn(pfn), NULL);
		if (pgmap && pgmap->type == MEMORY_DEVICE_FS_DAX)
			dax_enabled = true;
		put_dev_pagemap(pgmap);
	}

	if (!dax_enabled) {
		pr_debug("%s: error: dax support not enabled\n",
				bdevname(bdev, buf));
		return false;
	}
	return true;
}
EXPORT_SYMBOL_GPL(__bdev_dax_supported);
#endif

enum dax_device_flags {
	/* !alive + rcu grace period == no new operations / mappings */
	DAXDEV_ALIVE,
	/* gate whether dax_flush() calls the low level flush routine */
	DAXDEV_WRITE_CACHE,
};

/**
 * struct dax_device - anchor object for dax services
 * @inode: core vfs
 * @cdev: optional character interface for "device dax"
 * @host: optional name for lookups where the device path is not available
 * @private: dax driver private data
 * @flags: state and boolean properties
 */
struct dax_device {
	struct hlist_node list;
	struct inode inode;
	struct cdev cdev;
	const char *host;
	void *private;
	unsigned long flags;
	const struct dax_operations *ops;
};

static ssize_t write_cache_show(struct device *dev,
		struct device_attribute *attr, char *buf)
{
	struct dax_device *dax_dev = dax_get_by_host(dev_name(dev));
	ssize_t rc;

	WARN_ON_ONCE(!dax_dev);
	if (!dax_dev)
		return -ENXIO;

	rc = sprintf(buf, "%d\n", !!dax_write_cache_enabled(dax_dev));
	put_dax(dax_dev);
	return rc;
}

static ssize_t write_cache_store(struct device *dev,
		struct device_attribute *attr, const char *buf, size_t len)
{
	bool write_cache;
	int rc = strtobool(buf, &write_cache);
	struct dax_device *dax_dev = dax_get_by_host(dev_name(dev));

	WARN_ON_ONCE(!dax_dev);
	if (!dax_dev)
		return -ENXIO;

	if (rc)
		len = rc;
	else
		dax_write_cache(dax_dev, write_cache);

	put_dax(dax_dev);
	return len;
}
static DEVICE_ATTR_RW(write_cache);

static umode_t dax_visible(struct kobject *kobj, struct attribute *a, int n)
{
	struct device *dev = container_of(kobj, typeof(*dev), kobj);
	struct dax_device *dax_dev = dax_get_by_host(dev_name(dev));

	WARN_ON_ONCE(!dax_dev);
	if (!dax_dev)
		return 0;

#ifndef CONFIG_ARCH_HAS_PMEM_API
	if (a == &dev_attr_write_cache.attr)
		return 0;
#endif
	return a->mode;
}

static struct attribute *dax_attributes[] = {
	&dev_attr_write_cache.attr,
	NULL,
};

struct attribute_group dax_attribute_group = {
	.name = "dax",
	.attrs = dax_attributes,
	.is_visible = dax_visible,
};
EXPORT_SYMBOL_GPL(dax_attribute_group);

/**
 * dax_direct_access() - translate a device pgoff to an absolute pfn
 * @dax_dev: a dax_device instance representing the logical memory range
 * @pgoff: offset in pages from the start of the device to translate
 * @nr_pages: number of consecutive pages caller can handle relative to @pfn
 * @kaddr: output parameter that returns a virtual address mapping of pfn
 * @pfn: output parameter that returns an absolute pfn translation of @pgoff
 *
 * Return: negative errno if an error occurs, otherwise the number of
 * pages accessible at the device relative @pgoff.
 */
long dax_direct_access(struct dax_device *dax_dev, pgoff_t pgoff, long nr_pages,
		void **kaddr, pfn_t *pfn)
{
	long avail;

	if (!dax_dev)
		return -EOPNOTSUPP;

	if (!dax_alive(dax_dev))
		return -ENXIO;

	if (nr_pages < 0)
		return nr_pages;

	avail = dax_dev->ops->direct_access(dax_dev, pgoff, nr_pages,
			kaddr, pfn);
	if (!avail)
		return -ERANGE;
	return min(avail, nr_pages);
}
EXPORT_SYMBOL_GPL(dax_direct_access);

size_t dax_copy_from_iter(struct dax_device *dax_dev, pgoff_t pgoff, void *addr,
		size_t bytes, struct iov_iter *i)
{
	if (!dax_alive(dax_dev))
		return 0;

	return dax_dev->ops->copy_from_iter(dax_dev, pgoff, addr, bytes, i);
}
EXPORT_SYMBOL_GPL(dax_copy_from_iter);

size_t dax_copy_to_iter(struct dax_device *dax_dev, pgoff_t pgoff, void *addr,
		size_t bytes, struct iov_iter *i)
{
	if (!dax_alive(dax_dev))
		return 0;

	return dax_dev->ops->copy_to_iter(dax_dev, pgoff, addr, bytes, i);
}
EXPORT_SYMBOL_GPL(dax_copy_to_iter);

#ifdef CONFIG_ARCH_HAS_PMEM_API
void arch_wb_cache_pmem(void *addr, size_t size);
void dax_flush(struct dax_device *dax_dev, void *addr, size_t size)
{
	if (unlikely(!dax_write_cache_enabled(dax_dev)))
		return;

	arch_wb_cache_pmem(addr, size);
}
#else
void dax_flush(struct dax_device *dax_dev, void *addr, size_t size)
{
}
#endif
EXPORT_SYMBOL_GPL(dax_flush);

void dax_write_cache(struct dax_device *dax_dev, bool wc)
{
	if (wc)
		set_bit(DAXDEV_WRITE_CACHE, &dax_dev->flags);
	else
		clear_bit(DAXDEV_WRITE_CACHE, &dax_dev->flags);
}
EXPORT_SYMBOL_GPL(dax_write_cache);

bool dax_write_cache_enabled(struct dax_device *dax_dev)
{
	return test_bit(DAXDEV_WRITE_CACHE, &dax_dev->flags);
}
EXPORT_SYMBOL_GPL(dax_write_cache_enabled);

bool dax_alive(struct dax_device *dax_dev)
{
	lockdep_assert_held(&dax_srcu);
	return test_bit(DAXDEV_ALIVE, &dax_dev->flags);
}
EXPORT_SYMBOL_GPL(dax_alive);

static int dax_host_hash(const char *host)
{
	return hashlen_hash(hashlen_string("DAX", host)) % DAX_HASH_SIZE;
}

/*
 * Note, rcu is not protecting the liveness of dax_dev, rcu is ensuring
 * that any fault handlers or operations that might have seen
 * dax_alive(), have completed.  Any operations that start after
 * synchronize_srcu() has run will abort upon seeing !dax_alive().
 */
void kill_dax(struct dax_device *dax_dev)
{
	if (!dax_dev)
		return;

	clear_bit(DAXDEV_ALIVE, &dax_dev->flags);

	synchronize_srcu(&dax_srcu);

	spin_lock(&dax_host_lock);
	hlist_del_init(&dax_dev->list);
	spin_unlock(&dax_host_lock);

	dax_dev->private = NULL;
}
EXPORT_SYMBOL_GPL(kill_dax);

static struct inode *dax_alloc_inode(struct super_block *sb)
{
	struct dax_device *dax_dev;
	struct inode *inode;

	dax_dev = kmem_cache_alloc(dax_cache, GFP_KERNEL);
	if (!dax_dev)
		return NULL;

	inode = &dax_dev->inode;
	inode->i_rdev = 0;
	return inode;
}

static struct dax_device *to_dax_dev(struct inode *inode)
{
	return container_of(inode, struct dax_device, inode);
}

static void dax_i_callback(struct rcu_head *head)
{
	struct inode *inode = container_of(head, struct inode, i_rcu);
	struct dax_device *dax_dev = to_dax_dev(inode);

	kfree(dax_dev->host);
	dax_dev->host = NULL;
	if (inode->i_rdev)
		ida_simple_remove(&dax_minor_ida, MINOR(inode->i_rdev));
	kmem_cache_free(dax_cache, dax_dev);
}

static void dax_destroy_inode(struct inode *inode)
{
	struct dax_device *dax_dev = to_dax_dev(inode);

	WARN_ONCE(test_bit(DAXDEV_ALIVE, &dax_dev->flags),
			"kill_dax() must be called before final iput()\n");
	call_rcu(&inode->i_rcu, dax_i_callback);
}

static const struct super_operations dax_sops = {
	.statfs = simple_statfs,
	.alloc_inode = dax_alloc_inode,
	.destroy_inode = dax_destroy_inode,
	.drop_inode = generic_delete_inode,
};

static struct dentry *dax_mount(struct file_system_type *fs_type,
		int flags, const char *dev_name, void *data)
{
	return mount_pseudo(fs_type, "dax:", &dax_sops, NULL, DAXFS_MAGIC);
}

static struct file_system_type dax_fs_type = {
	.name = "dax",
	.mount = dax_mount,
	.kill_sb = kill_anon_super,
};

static int dax_test(struct inode *inode, void *data)
{
	dev_t devt = *(dev_t *) data;

	return inode->i_rdev == devt;
}

static int dax_set(struct inode *inode, void *data)
{
	dev_t devt = *(dev_t *) data;

	inode->i_rdev = devt;
	return 0;
}

static struct dax_device *dax_dev_get(dev_t devt)
{
	struct dax_device *dax_dev;
	struct inode *inode;

	inode = iget5_locked(dax_superblock, hash_32(devt + DAXFS_MAGIC, 31),
			dax_test, dax_set, &devt);

	if (!inode)
		return NULL;

	dax_dev = to_dax_dev(inode);
	if (inode->i_state & I_NEW) {
		set_bit(DAXDEV_ALIVE, &dax_dev->flags);
		inode->i_cdev = &dax_dev->cdev;
		inode->i_mode = S_IFCHR;
		inode->i_flags = S_DAX;
		mapping_set_gfp_mask(&inode->i_data, GFP_USER);
		unlock_new_inode(inode);
	}

	return dax_dev;
}

static void dax_add_host(struct dax_device *dax_dev, const char *host)
{
	int hash;

	/*
	 * Unconditionally init dax_dev since it's coming from a
	 * non-zeroed slab cache
	 */
	INIT_HLIST_NODE(&dax_dev->list);
	dax_dev->host = host;
	if (!host)
		return;

	hash = dax_host_hash(host);
	spin_lock(&dax_host_lock);
	hlist_add_head(&dax_dev->list, &dax_host_list[hash]);
	spin_unlock(&dax_host_lock);
}

struct dax_device *alloc_dax(void *private, const char *__host,
		const struct dax_operations *ops)
{
	struct dax_device *dax_dev;
	const char *host;
	dev_t devt;
	int minor;

	host = kstrdup(__host, GFP_KERNEL);
	if (__host && !host)
		return NULL;

	minor = ida_simple_get(&dax_minor_ida, 0, MINORMASK+1, GFP_KERNEL);
	if (minor < 0)
		goto err_minor;

	devt = MKDEV(MAJOR(dax_devt), minor);
	dax_dev = dax_dev_get(devt);
	if (!dax_dev)
		goto err_dev;

	dax_add_host(dax_dev, host);
	dax_dev->ops = ops;
	dax_dev->private = private;
	return dax_dev;

 err_dev:
	ida_simple_remove(&dax_minor_ida, minor);
 err_minor:
	kfree(host);
	return NULL;
}
EXPORT_SYMBOL_GPL(alloc_dax);

void put_dax(struct dax_device *dax_dev)
{
	if (!dax_dev)
		return;
	iput(&dax_dev->inode);
}
EXPORT_SYMBOL_GPL(put_dax);

/**
 * dax_get_by_host() - temporary lookup mechanism for filesystem-dax
 * @host: alternate name for the device registered by a dax driver
 */
struct dax_device *dax_get_by_host(const char *host)
{
	struct dax_device *dax_dev, *found = NULL;
	int hash, id;

	if (!host)
		return NULL;

	hash = dax_host_hash(host);

	id = dax_read_lock();
	spin_lock(&dax_host_lock);
	hlist_for_each_entry(dax_dev, &dax_host_list[hash], list) {
		if (!dax_alive(dax_dev)
				|| strcmp(host, dax_dev->host) != 0)
			continue;

		if (igrab(&dax_dev->inode))
			found = dax_dev;
		break;
	}
	spin_unlock(&dax_host_lock);
	dax_read_unlock(id);

	return found;
}
EXPORT_SYMBOL_GPL(dax_get_by_host);

/**
 * inode_dax: convert a public inode into its dax_dev
 * @inode: An inode with i_cdev pointing to a dax_dev
 *
 * Note this is not equivalent to to_dax_dev() which is for private
 * internal use where we know the inode filesystem type == dax_fs_type.
 */
struct dax_device *inode_dax(struct inode *inode)
{
	struct cdev *cdev = inode->i_cdev;

	return container_of(cdev, struct dax_device, cdev);
}
EXPORT_SYMBOL_GPL(inode_dax);

struct inode *dax_inode(struct dax_device *dax_dev)
{
	return &dax_dev->inode;
}
EXPORT_SYMBOL_GPL(dax_inode);

void *dax_get_private(struct dax_device *dax_dev)
{
	return dax_dev->private;
}
EXPORT_SYMBOL_GPL(dax_get_private);

static void init_once(void *_dax_dev)
{
	struct dax_device *dax_dev = _dax_dev;
	struct inode *inode = &dax_dev->inode;

	memset(dax_dev, 0, sizeof(*dax_dev));
	inode_init_once(inode);
}

static int __dax_fs_init(void)
{
	int rc;

	dax_cache = kmem_cache_create("dax_cache", sizeof(struct dax_device), 0,
			(SLAB_HWCACHE_ALIGN|SLAB_RECLAIM_ACCOUNT|
			 SLAB_MEM_SPREAD|SLAB_ACCOUNT),
			init_once);
	if (!dax_cache)
		return -ENOMEM;

	rc = register_filesystem(&dax_fs_type);
	if (rc)
		goto err_register_fs;

	dax_mnt = kern_mount(&dax_fs_type);
	if (IS_ERR(dax_mnt)) {
		rc = PTR_ERR(dax_mnt);
		goto err_mount;
	}
	dax_superblock = dax_mnt->mnt_sb;

	return 0;

 err_mount:
	unregister_filesystem(&dax_fs_type);
 err_register_fs:
	kmem_cache_destroy(dax_cache);

	return rc;
}

static void __dax_fs_exit(void)
{
	kern_unmount(dax_mnt);
	unregister_filesystem(&dax_fs_type);
	kmem_cache_destroy(dax_cache);
}

static int __init dax_fs_init(void)
{
	int rc;

	rc = __dax_fs_init();
	if (rc)
		return rc;

	rc = alloc_chrdev_region(&dax_devt, 0, MINORMASK+1, "dax");
	if (rc)
		__dax_fs_exit();
	return rc;
}

static void __exit dax_fs_exit(void)
{
	unregister_chrdev_region(dax_devt, MINORMASK+1);
	ida_destroy(&dax_minor_ida);
	__dax_fs_exit();
}

MODULE_AUTHOR("Intel Corporation");
MODULE_LICENSE("GPL v2");
subsys_initcall(dax_fs_init);
module_exit(dax_fs_exit);<|MERGE_RESOLUTION|>--- conflicted
+++ resolved
@@ -86,10 +86,7 @@
 {
 	struct dax_device *dax_dev;
 	bool dax_enabled = false;
-<<<<<<< HEAD
-=======
 	struct request_queue *q;
->>>>>>> e5eb92e4
 	pgoff_t pgoff;
 	int err, id;
 	void *kaddr;
@@ -101,8 +98,6 @@
 		pr_debug("%s: error: unsupported blocksize for dax\n",
 				bdevname(bdev, buf));
 		return false;
-<<<<<<< HEAD
-=======
 	}
 
 	q = bdev_get_queue(bdev);
@@ -110,7 +105,6 @@
 		pr_debug("%s: error: request queue doesn't support dax\n",
 				bdevname(bdev, buf));
 		return false;
->>>>>>> e5eb92e4
 	}
 
 	err = bdev_dax_pgoff(bdev, 0, PAGE_SIZE, &pgoff);
