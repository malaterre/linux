--- conflicted
+++ resolved
@@ -1527,8 +1527,6 @@
 	blk_queue_write_cache(q, vwc, vwc);
 }
 
-<<<<<<< HEAD
-=======
 static int nvme_configure_timestamp(struct nvme_ctrl *ctrl)
 {
 	__le64 ts;
@@ -1546,7 +1544,6 @@
 	return ret;
 }
 
->>>>>>> 2b76da95
 static int nvme_configure_apst(struct nvme_ctrl *ctrl)
 {
 	/*
@@ -1915,13 +1912,10 @@
 	ret = nvme_configure_apst(ctrl);
 	if (ret < 0)
 		return ret;
-<<<<<<< HEAD
-=======
 	
 	ret = nvme_configure_timestamp(ctrl);
 	if (ret < 0)
 		return ret;
->>>>>>> 2b76da95
 
 	ret = nvme_configure_directives(ctrl);
 	if (ret < 0)
