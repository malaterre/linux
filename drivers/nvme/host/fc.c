/*
 * Copyright (c) 2016 Avago Technologies.  All rights reserved.
 *
 * This program is free software; you can redistribute it and/or modify
 * it under the terms of version 2 of the GNU General Public License as
 * published by the Free Software Foundation.
 *
 * This program is distributed in the hope that it will be useful.
 * ALL EXPRESS OR IMPLIED CONDITIONS, REPRESENTATIONS AND WARRANTIES,
 * INCLUDING ANY IMPLIED WARRANTY OF MERCHANTABILITY, FITNESS FOR A
 * PARTICULAR PURPOSE, OR NON-INFRINGEMENT, ARE DISCLAIMED, EXCEPT TO
 * THE EXTENT THAT SUCH DISCLAIMERS ARE HELD TO BE LEGALLY INVALID.
 * See the GNU General Public License for more details, a copy of which
 * can be found in the file COPYING included with this package
 *
 */
#define pr_fmt(fmt) KBUILD_MODNAME ": " fmt
#include <linux/module.h>
#include <linux/parser.h>
#include <uapi/scsi/fc/fc_fs.h>
#include <uapi/scsi/fc/fc_els.h>
#include <linux/delay.h>

#include "nvme.h"
#include "fabrics.h"
#include <linux/nvme-fc-driver.h>
#include <linux/nvme-fc.h>


/* *************************** Data Structures/Defines ****************** */


enum nvme_fc_queue_flags {
	NVME_FC_Q_CONNECTED = (1 << 0),
};

#define NVMEFC_QUEUE_DELAY	3		/* ms units */

#define NVME_FC_DEFAULT_DEV_LOSS_TMO	60	/* seconds */

struct nvme_fc_queue {
	struct nvme_fc_ctrl	*ctrl;
	struct device		*dev;
	struct blk_mq_hw_ctx	*hctx;
	void			*lldd_handle;
	size_t			cmnd_capsule_len;
	u32			qnum;
	u32			rqcnt;
	u32			seqno;

	u64			connection_id;
	atomic_t		csn;

	unsigned long		flags;
} __aligned(sizeof(u64));	/* alignment for other things alloc'd with */

enum nvme_fcop_flags {
	FCOP_FLAGS_TERMIO	= (1 << 0),
	FCOP_FLAGS_RELEASED	= (1 << 1),
	FCOP_FLAGS_COMPLETE	= (1 << 2),
	FCOP_FLAGS_AEN		= (1 << 3),
};

struct nvmefc_ls_req_op {
	struct nvmefc_ls_req	ls_req;

	struct nvme_fc_rport	*rport;
	struct nvme_fc_queue	*queue;
	struct request		*rq;
	u32			flags;

	int			ls_error;
	struct completion	ls_done;
	struct list_head	lsreq_list;	/* rport->ls_req_list */
	bool			req_queued;
};

enum nvme_fcpop_state {
	FCPOP_STATE_UNINIT	= 0,
	FCPOP_STATE_IDLE	= 1,
	FCPOP_STATE_ACTIVE	= 2,
	FCPOP_STATE_ABORTED	= 3,
	FCPOP_STATE_COMPLETE	= 4,
};

struct nvme_fc_fcp_op {
	struct nvme_request	nreq;		/*
						 * nvme/host/core.c
						 * requires this to be
						 * the 1st element in the
						 * private structure
						 * associated with the
						 * request.
						 */
	struct nvmefc_fcp_req	fcp_req;

	struct nvme_fc_ctrl	*ctrl;
	struct nvme_fc_queue	*queue;
	struct request		*rq;

	atomic_t		state;
	u32			flags;
	u32			rqno;
	u32			nents;

	struct nvme_fc_cmd_iu	cmd_iu;
	struct nvme_fc_ersp_iu	rsp_iu;
};

struct nvme_fc_lport {
	struct nvme_fc_local_port	localport;

	struct ida			endp_cnt;
	struct list_head		port_list;	/* nvme_fc_port_list */
	struct list_head		endp_list;
	struct device			*dev;	/* physical device for dma */
	struct nvme_fc_port_template	*ops;
	struct kref			ref;
	atomic_t                        act_rport_cnt;
} __aligned(sizeof(u64));	/* alignment for other things alloc'd with */

struct nvme_fc_rport {
	struct nvme_fc_remote_port	remoteport;

	struct list_head		endp_list; /* for lport->endp_list */
	struct list_head		ctrl_list;
	struct list_head		ls_req_list;
	struct device			*dev;	/* physical device for dma */
	struct nvme_fc_lport		*lport;
	spinlock_t			lock;
	struct kref			ref;
	atomic_t                        act_ctrl_cnt;
	unsigned long			dev_loss_end;
} __aligned(sizeof(u64));	/* alignment for other things alloc'd with */

enum nvme_fcctrl_flags {
	FCCTRL_TERMIO		= (1 << 0),
};

struct nvme_fc_ctrl {
	spinlock_t		lock;
	struct nvme_fc_queue	*queues;
	struct device		*dev;
	struct nvme_fc_lport	*lport;
	struct nvme_fc_rport	*rport;
	u32			cnum;

	bool			assoc_active;
	u64			association_id;

	struct list_head	ctrl_list;	/* rport->ctrl_list */

	struct blk_mq_tag_set	admin_tag_set;
	struct blk_mq_tag_set	tag_set;

	struct delayed_work	connect_work;

	struct kref		ref;
	u32			flags;
	u32			iocnt;
	wait_queue_head_t	ioabort_wait;

	struct nvme_fc_fcp_op	aen_ops[NVME_NR_AEN_COMMANDS];

	struct nvme_ctrl	ctrl;
};

static inline struct nvme_fc_ctrl *
to_fc_ctrl(struct nvme_ctrl *ctrl)
{
	return container_of(ctrl, struct nvme_fc_ctrl, ctrl);
}

static inline struct nvme_fc_lport *
localport_to_lport(struct nvme_fc_local_port *portptr)
{
	return container_of(portptr, struct nvme_fc_lport, localport);
}

static inline struct nvme_fc_rport *
remoteport_to_rport(struct nvme_fc_remote_port *portptr)
{
	return container_of(portptr, struct nvme_fc_rport, remoteport);
}

static inline struct nvmefc_ls_req_op *
ls_req_to_lsop(struct nvmefc_ls_req *lsreq)
{
	return container_of(lsreq, struct nvmefc_ls_req_op, ls_req);
}

static inline struct nvme_fc_fcp_op *
fcp_req_to_fcp_op(struct nvmefc_fcp_req *fcpreq)
{
	return container_of(fcpreq, struct nvme_fc_fcp_op, fcp_req);
}



/* *************************** Globals **************************** */


static DEFINE_SPINLOCK(nvme_fc_lock);

static LIST_HEAD(nvme_fc_lport_list);
static DEFINE_IDA(nvme_fc_local_port_cnt);
static DEFINE_IDA(nvme_fc_ctrl_cnt);



/*
 * These items are short-term. They will eventually be moved into
 * a generic FC class. See comments in module init.
 */
static struct class *fc_class;
static struct device *fc_udev_device;


/* *********************** FC-NVME Port Management ************************ */

static void __nvme_fc_delete_hw_queue(struct nvme_fc_ctrl *,
			struct nvme_fc_queue *, unsigned int);

static void
nvme_fc_free_lport(struct kref *ref)
{
	struct nvme_fc_lport *lport =
		container_of(ref, struct nvme_fc_lport, ref);
	unsigned long flags;

	WARN_ON(lport->localport.port_state != FC_OBJSTATE_DELETED);
	WARN_ON(!list_empty(&lport->endp_list));

	/* remove from transport list */
	spin_lock_irqsave(&nvme_fc_lock, flags);
	list_del(&lport->port_list);
	spin_unlock_irqrestore(&nvme_fc_lock, flags);

<<<<<<< HEAD
	/* let the LLDD know we've finished tearing it down */
	lport->ops->localport_delete(&lport->localport);

=======
>>>>>>> 9abd04af
	ida_simple_remove(&nvme_fc_local_port_cnt, lport->localport.port_num);
	ida_destroy(&lport->endp_cnt);

	put_device(lport->dev);

	kfree(lport);
}

static void
nvme_fc_lport_put(struct nvme_fc_lport *lport)
{
	kref_put(&lport->ref, nvme_fc_free_lport);
}

static int
nvme_fc_lport_get(struct nvme_fc_lport *lport)
{
	return kref_get_unless_zero(&lport->ref);
}


static struct nvme_fc_lport *
<<<<<<< HEAD
nvme_fc_attach_to_unreg_lport(struct nvme_fc_port_info *pinfo)
=======
nvme_fc_attach_to_unreg_lport(struct nvme_fc_port_info *pinfo,
			struct nvme_fc_port_template *ops,
			struct device *dev)
>>>>>>> 9abd04af
{
	struct nvme_fc_lport *lport;
	unsigned long flags;

	spin_lock_irqsave(&nvme_fc_lock, flags);

	list_for_each_entry(lport, &nvme_fc_lport_list, port_list) {
		if (lport->localport.node_name != pinfo->node_name ||
		    lport->localport.port_name != pinfo->port_name)
			continue;

<<<<<<< HEAD
=======
		if (lport->dev != dev) {
			lport = ERR_PTR(-EXDEV);
			goto out_done;
		}

>>>>>>> 9abd04af
		if (lport->localport.port_state != FC_OBJSTATE_DELETED) {
			lport = ERR_PTR(-EEXIST);
			goto out_done;
		}

		if (!nvme_fc_lport_get(lport)) {
			/*
			 * fails if ref cnt already 0. If so,
			 * act as if lport already deleted
			 */
			lport = NULL;
			goto out_done;
		}

		/* resume the lport */

<<<<<<< HEAD
=======
		lport->ops = ops;
>>>>>>> 9abd04af
		lport->localport.port_role = pinfo->port_role;
		lport->localport.port_id = pinfo->port_id;
		lport->localport.port_state = FC_OBJSTATE_ONLINE;

		spin_unlock_irqrestore(&nvme_fc_lock, flags);

		return lport;
	}

	lport = NULL;

out_done:
	spin_unlock_irqrestore(&nvme_fc_lock, flags);

	return lport;
}

/**
 * nvme_fc_register_localport - transport entry point called by an
 *                              LLDD to register the existence of a NVME
 *                              host FC port.
 * @pinfo:     pointer to information about the port to be registered
 * @template:  LLDD entrypoints and operational parameters for the port
 * @dev:       physical hardware device node port corresponds to. Will be
 *             used for DMA mappings
 * @lport_p:   pointer to a local port pointer. Upon success, the routine
 *             will allocate a nvme_fc_local_port structure and place its
 *             address in the local port pointer. Upon failure, local port
 *             pointer will be set to 0.
 *
 * Returns:
 * a completion status. Must be 0 upon success; a negative errno
 * (ex: -ENXIO) upon failure.
 */
int
nvme_fc_register_localport(struct nvme_fc_port_info *pinfo,
			struct nvme_fc_port_template *template,
			struct device *dev,
			struct nvme_fc_local_port **portptr)
{
	struct nvme_fc_lport *newrec;
	unsigned long flags;
	int ret, idx;

	if (!template->localport_delete || !template->remoteport_delete ||
	    !template->ls_req || !template->fcp_io ||
	    !template->ls_abort || !template->fcp_abort ||
	    !template->max_hw_queues || !template->max_sgl_segments ||
	    !template->max_dif_sgl_segments || !template->dma_boundary) {
		ret = -EINVAL;
		goto out_reghost_failed;
	}

	/*
	 * look to see if there is already a localport that had been
	 * deregistered and in the process of waiting for all the
	 * references to fully be removed.  If the references haven't
	 * expired, we can simply re-enable the localport. Remoteports
	 * and controller reconnections should resume naturally.
	 */
<<<<<<< HEAD
	newrec = nvme_fc_attach_to_unreg_lport(pinfo);
=======
	newrec = nvme_fc_attach_to_unreg_lport(pinfo, template, dev);
>>>>>>> 9abd04af

	/* found an lport, but something about its state is bad */
	if (IS_ERR(newrec)) {
		ret = PTR_ERR(newrec);
		goto out_reghost_failed;

	/* found existing lport, which was resumed */
	} else if (newrec) {
		*portptr = &newrec->localport;
		return 0;
	}

	/* nothing found - allocate a new localport struct */

	newrec = kmalloc((sizeof(*newrec) + template->local_priv_sz),
			 GFP_KERNEL);
	if (!newrec) {
		ret = -ENOMEM;
		goto out_reghost_failed;
	}

	idx = ida_simple_get(&nvme_fc_local_port_cnt, 0, 0, GFP_KERNEL);
	if (idx < 0) {
		ret = -ENOSPC;
		goto out_fail_kfree;
	}

	if (!get_device(dev) && dev) {
		ret = -ENODEV;
		goto out_ida_put;
	}

	INIT_LIST_HEAD(&newrec->port_list);
	INIT_LIST_HEAD(&newrec->endp_list);
	kref_init(&newrec->ref);
	atomic_set(&newrec->act_rport_cnt, 0);
	newrec->ops = template;
	newrec->dev = dev;
	ida_init(&newrec->endp_cnt);
	newrec->localport.private = &newrec[1];
	newrec->localport.node_name = pinfo->node_name;
	newrec->localport.port_name = pinfo->port_name;
	newrec->localport.port_role = pinfo->port_role;
	newrec->localport.port_id = pinfo->port_id;
	newrec->localport.port_state = FC_OBJSTATE_ONLINE;
	newrec->localport.port_num = idx;

	spin_lock_irqsave(&nvme_fc_lock, flags);
	list_add_tail(&newrec->port_list, &nvme_fc_lport_list);
	spin_unlock_irqrestore(&nvme_fc_lock, flags);

	if (dev)
		dma_set_seg_boundary(dev, template->dma_boundary);

	*portptr = &newrec->localport;
	return 0;

out_ida_put:
	ida_simple_remove(&nvme_fc_local_port_cnt, idx);
out_fail_kfree:
	kfree(newrec);
out_reghost_failed:
	*portptr = NULL;

	return ret;
}
EXPORT_SYMBOL_GPL(nvme_fc_register_localport);

/**
 * nvme_fc_unregister_localport - transport entry point called by an
 *                              LLDD to deregister/remove a previously
 *                              registered a NVME host FC port.
 * @localport: pointer to the (registered) local port that is to be
 *             deregistered.
 *
 * Returns:
 * a completion status. Must be 0 upon success; a negative errno
 * (ex: -ENXIO) upon failure.
 */
int
nvme_fc_unregister_localport(struct nvme_fc_local_port *portptr)
{
	struct nvme_fc_lport *lport = localport_to_lport(portptr);
	unsigned long flags;

	if (!portptr)
		return -EINVAL;

	spin_lock_irqsave(&nvme_fc_lock, flags);

	if (portptr->port_state != FC_OBJSTATE_ONLINE) {
		spin_unlock_irqrestore(&nvme_fc_lock, flags);
		return -EINVAL;
	}
	portptr->port_state = FC_OBJSTATE_DELETED;

	spin_unlock_irqrestore(&nvme_fc_lock, flags);

	if (atomic_read(&lport->act_rport_cnt) == 0)
		lport->ops->localport_delete(&lport->localport);

	nvme_fc_lport_put(lport);

	return 0;
}
EXPORT_SYMBOL_GPL(nvme_fc_unregister_localport);

/*
 * TRADDR strings, per FC-NVME are fixed format:
 *   "nn-0x<16hexdigits>:pn-0x<16hexdigits>" - 43 characters
 * udev event will only differ by prefix of what field is
 * being specified:
 *    "NVMEFC_HOST_TRADDR=" or "NVMEFC_TRADDR=" - 19 max characters
 *  19 + 43 + null_fudge = 64 characters
 */
#define FCNVME_TRADDR_LENGTH		64

static void
nvme_fc_signal_discovery_scan(struct nvme_fc_lport *lport,
		struct nvme_fc_rport *rport)
{
	char hostaddr[FCNVME_TRADDR_LENGTH];	/* NVMEFC_HOST_TRADDR=...*/
	char tgtaddr[FCNVME_TRADDR_LENGTH];	/* NVMEFC_TRADDR=...*/
	char *envp[4] = { "FC_EVENT=nvmediscovery", hostaddr, tgtaddr, NULL };

	if (!(rport->remoteport.port_role & FC_PORT_ROLE_NVME_DISCOVERY))
		return;

	snprintf(hostaddr, sizeof(hostaddr),
		"NVMEFC_HOST_TRADDR=nn-0x%016llx:pn-0x%016llx",
		lport->localport.node_name, lport->localport.port_name);
	snprintf(tgtaddr, sizeof(tgtaddr),
		"NVMEFC_TRADDR=nn-0x%016llx:pn-0x%016llx",
		rport->remoteport.node_name, rport->remoteport.port_name);
	kobject_uevent_env(&fc_udev_device->kobj, KOBJ_CHANGE, envp);
}

static void
nvme_fc_free_rport(struct kref *ref)
{
	struct nvme_fc_rport *rport =
		container_of(ref, struct nvme_fc_rport, ref);
	struct nvme_fc_lport *lport =
			localport_to_lport(rport->remoteport.localport);
	unsigned long flags;

	WARN_ON(rport->remoteport.port_state != FC_OBJSTATE_DELETED);
	WARN_ON(!list_empty(&rport->ctrl_list));

	/* remove from lport list */
	spin_lock_irqsave(&nvme_fc_lock, flags);
	list_del(&rport->endp_list);
	spin_unlock_irqrestore(&nvme_fc_lock, flags);

	ida_simple_remove(&lport->endp_cnt, rport->remoteport.port_num);

	kfree(rport);

	nvme_fc_lport_put(lport);
}

static void
nvme_fc_rport_put(struct nvme_fc_rport *rport)
{
	kref_put(&rport->ref, nvme_fc_free_rport);
}

static int
nvme_fc_rport_get(struct nvme_fc_rport *rport)
{
	return kref_get_unless_zero(&rport->ref);
}

static void
nvme_fc_resume_controller(struct nvme_fc_ctrl *ctrl)
{
	switch (ctrl->ctrl.state) {
	case NVME_CTRL_NEW:
	case NVME_CTRL_RECONNECTING:
		/*
		 * As all reconnects were suppressed, schedule a
		 * connect.
		 */
		dev_info(ctrl->ctrl.device,
			"NVME-FC{%d}: connectivity re-established. "
			"Attempting reconnect\n", ctrl->cnum);

		queue_delayed_work(nvme_wq, &ctrl->connect_work, 0);
		break;

	case NVME_CTRL_RESETTING:
		/*
		 * Controller is already in the process of terminating the
		 * association. No need to do anything further. The reconnect
		 * step will naturally occur after the reset completes.
		 */
		break;

	default:
		/* no action to take - let it delete */
		break;
	}
}

static struct nvme_fc_rport *
nvme_fc_attach_to_suspended_rport(struct nvme_fc_lport *lport,
				struct nvme_fc_port_info *pinfo)
{
	struct nvme_fc_rport *rport;
	struct nvme_fc_ctrl *ctrl;
	unsigned long flags;

	spin_lock_irqsave(&nvme_fc_lock, flags);

	list_for_each_entry(rport, &lport->endp_list, endp_list) {
		if (rport->remoteport.node_name != pinfo->node_name ||
		    rport->remoteport.port_name != pinfo->port_name)
			continue;

		if (!nvme_fc_rport_get(rport)) {
			rport = ERR_PTR(-ENOLCK);
			goto out_done;
		}

		spin_unlock_irqrestore(&nvme_fc_lock, flags);

		spin_lock_irqsave(&rport->lock, flags);

		/* has it been unregistered */
		if (rport->remoteport.port_state != FC_OBJSTATE_DELETED) {
			/* means lldd called us twice */
			spin_unlock_irqrestore(&rport->lock, flags);
			nvme_fc_rport_put(rport);
			return ERR_PTR(-ESTALE);
		}

		rport->remoteport.port_state = FC_OBJSTATE_ONLINE;
		rport->dev_loss_end = 0;

		/*
		 * kick off a reconnect attempt on all associations to the
		 * remote port. A successful reconnects will resume i/o.
		 */
		list_for_each_entry(ctrl, &rport->ctrl_list, ctrl_list)
			nvme_fc_resume_controller(ctrl);

		spin_unlock_irqrestore(&rport->lock, flags);

		return rport;
	}

	rport = NULL;

out_done:
	spin_unlock_irqrestore(&nvme_fc_lock, flags);

	return rport;
}

static inline void
__nvme_fc_set_dev_loss_tmo(struct nvme_fc_rport *rport,
			struct nvme_fc_port_info *pinfo)
{
	if (pinfo->dev_loss_tmo)
		rport->remoteport.dev_loss_tmo = pinfo->dev_loss_tmo;
	else
		rport->remoteport.dev_loss_tmo = NVME_FC_DEFAULT_DEV_LOSS_TMO;
}

/**
 * nvme_fc_register_remoteport - transport entry point called by an
 *                              LLDD to register the existence of a NVME
 *                              subsystem FC port on its fabric.
 * @localport: pointer to the (registered) local port that the remote
 *             subsystem port is connected to.
 * @pinfo:     pointer to information about the port to be registered
 * @rport_p:   pointer to a remote port pointer. Upon success, the routine
 *             will allocate a nvme_fc_remote_port structure and place its
 *             address in the remote port pointer. Upon failure, remote port
 *             pointer will be set to 0.
 *
 * Returns:
 * a completion status. Must be 0 upon success; a negative errno
 * (ex: -ENXIO) upon failure.
 */
int
nvme_fc_register_remoteport(struct nvme_fc_local_port *localport,
				struct nvme_fc_port_info *pinfo,
				struct nvme_fc_remote_port **portptr)
{
	struct nvme_fc_lport *lport = localport_to_lport(localport);
	struct nvme_fc_rport *newrec;
	unsigned long flags;
	int ret, idx;

	if (!nvme_fc_lport_get(lport)) {
		ret = -ESHUTDOWN;
		goto out_reghost_failed;
	}

	/*
	 * look to see if there is already a remoteport that is waiting
	 * for a reconnect (within dev_loss_tmo) with the same WWN's.
	 * If so, transition to it and reconnect.
	 */
	newrec = nvme_fc_attach_to_suspended_rport(lport, pinfo);

	/* found an rport, but something about its state is bad */
	if (IS_ERR(newrec)) {
		ret = PTR_ERR(newrec);
		goto out_lport_put;

	/* found existing rport, which was resumed */
	} else if (newrec) {
		nvme_fc_lport_put(lport);
		__nvme_fc_set_dev_loss_tmo(newrec, pinfo);
		nvme_fc_signal_discovery_scan(lport, newrec);
		*portptr = &newrec->remoteport;
		return 0;
	}

	/* nothing found - allocate a new remoteport struct */

	newrec = kmalloc((sizeof(*newrec) + lport->ops->remote_priv_sz),
			 GFP_KERNEL);
	if (!newrec) {
		ret = -ENOMEM;
		goto out_lport_put;
	}

	idx = ida_simple_get(&lport->endp_cnt, 0, 0, GFP_KERNEL);
	if (idx < 0) {
		ret = -ENOSPC;
		goto out_kfree_rport;
	}

	INIT_LIST_HEAD(&newrec->endp_list);
	INIT_LIST_HEAD(&newrec->ctrl_list);
	INIT_LIST_HEAD(&newrec->ls_req_list);
	kref_init(&newrec->ref);
	atomic_set(&newrec->act_ctrl_cnt, 0);
	spin_lock_init(&newrec->lock);
	newrec->remoteport.localport = &lport->localport;
	newrec->dev = lport->dev;
	newrec->lport = lport;
	newrec->remoteport.private = &newrec[1];
	newrec->remoteport.port_role = pinfo->port_role;
	newrec->remoteport.node_name = pinfo->node_name;
	newrec->remoteport.port_name = pinfo->port_name;
	newrec->remoteport.port_id = pinfo->port_id;
	newrec->remoteport.port_state = FC_OBJSTATE_ONLINE;
	newrec->remoteport.port_num = idx;
	__nvme_fc_set_dev_loss_tmo(newrec, pinfo);

	spin_lock_irqsave(&nvme_fc_lock, flags);
	list_add_tail(&newrec->endp_list, &lport->endp_list);
	spin_unlock_irqrestore(&nvme_fc_lock, flags);

	nvme_fc_signal_discovery_scan(lport, newrec);

	*portptr = &newrec->remoteport;
	return 0;

out_kfree_rport:
	kfree(newrec);
out_lport_put:
	nvme_fc_lport_put(lport);
out_reghost_failed:
	*portptr = NULL;
	return ret;
}
EXPORT_SYMBOL_GPL(nvme_fc_register_remoteport);

static int
nvme_fc_abort_lsops(struct nvme_fc_rport *rport)
{
	struct nvmefc_ls_req_op *lsop;
	unsigned long flags;

restart:
	spin_lock_irqsave(&rport->lock, flags);

	list_for_each_entry(lsop, &rport->ls_req_list, lsreq_list) {
		if (!(lsop->flags & FCOP_FLAGS_TERMIO)) {
			lsop->flags |= FCOP_FLAGS_TERMIO;
			spin_unlock_irqrestore(&rport->lock, flags);
			rport->lport->ops->ls_abort(&rport->lport->localport,
						&rport->remoteport,
						&lsop->ls_req);
			goto restart;
		}
	}
	spin_unlock_irqrestore(&rport->lock, flags);

	return 0;
}

static void
nvme_fc_ctrl_connectivity_loss(struct nvme_fc_ctrl *ctrl)
{
	dev_info(ctrl->ctrl.device,
		"NVME-FC{%d}: controller connectivity lost. Awaiting "
		"Reconnect", ctrl->cnum);

	switch (ctrl->ctrl.state) {
	case NVME_CTRL_NEW:
	case NVME_CTRL_LIVE:
		/*
		 * Schedule a controller reset. The reset will terminate the
		 * association and schedule the reconnect timer.  Reconnects
		 * will be attempted until either the ctlr_loss_tmo
		 * (max_retries * connect_delay) expires or the remoteport's
		 * dev_loss_tmo expires.
		 */
		if (nvme_reset_ctrl(&ctrl->ctrl)) {
			dev_warn(ctrl->ctrl.device,
				"NVME-FC{%d}: Couldn't schedule reset. "
				"Deleting controller.\n",
				ctrl->cnum);
			nvme_delete_ctrl(&ctrl->ctrl);
		}
		break;

	case NVME_CTRL_RECONNECTING:
		/*
		 * The association has already been terminated and the
		 * controller is attempting reconnects.  No need to do anything
		 * futher.  Reconnects will be attempted until either the
		 * ctlr_loss_tmo (max_retries * connect_delay) expires or the
		 * remoteport's dev_loss_tmo expires.
		 */
		break;

	case NVME_CTRL_RESETTING:
		/*
		 * Controller is already in the process of terminating the
		 * association.  No need to do anything further. The reconnect
		 * step will kick in naturally after the association is
		 * terminated.
		 */
		break;

	case NVME_CTRL_DELETING:
	default:
		/* no action to take - let it delete */
		break;
	}
}

/**
 * nvme_fc_unregister_remoteport - transport entry point called by an
 *                              LLDD to deregister/remove a previously
 *                              registered a NVME subsystem FC port.
 * @remoteport: pointer to the (registered) remote port that is to be
 *              deregistered.
 *
 * Returns:
 * a completion status. Must be 0 upon success; a negative errno
 * (ex: -ENXIO) upon failure.
 */
int
nvme_fc_unregister_remoteport(struct nvme_fc_remote_port *portptr)
{
	struct nvme_fc_rport *rport = remoteport_to_rport(portptr);
	struct nvme_fc_ctrl *ctrl;
	unsigned long flags;

	if (!portptr)
		return -EINVAL;

	spin_lock_irqsave(&rport->lock, flags);

	if (portptr->port_state != FC_OBJSTATE_ONLINE) {
		spin_unlock_irqrestore(&rport->lock, flags);
		return -EINVAL;
	}
	portptr->port_state = FC_OBJSTATE_DELETED;

	rport->dev_loss_end = jiffies + (portptr->dev_loss_tmo * HZ);

	list_for_each_entry(ctrl, &rport->ctrl_list, ctrl_list) {
		/* if dev_loss_tmo==0, dev loss is immediate */
		if (!portptr->dev_loss_tmo) {
			dev_warn(ctrl->ctrl.device,
				"NVME-FC{%d}: controller connectivity lost. "
				"Deleting controller.\n",
				ctrl->cnum);
			nvme_delete_ctrl(&ctrl->ctrl);
		} else
			nvme_fc_ctrl_connectivity_loss(ctrl);
	}

	spin_unlock_irqrestore(&rport->lock, flags);

	nvme_fc_abort_lsops(rport);

	if (atomic_read(&rport->act_ctrl_cnt) == 0)
		rport->lport->ops->remoteport_delete(portptr);

	/*
	 * release the reference, which will allow, if all controllers
	 * go away, which should only occur after dev_loss_tmo occurs,
	 * for the rport to be torn down.
	 */
	nvme_fc_rport_put(rport);

	return 0;
}
EXPORT_SYMBOL_GPL(nvme_fc_unregister_remoteport);

/**
 * nvme_fc_rescan_remoteport - transport entry point called by an
 *                              LLDD to request a nvme device rescan.
 * @remoteport: pointer to the (registered) remote port that is to be
 *              rescanned.
 *
 * Returns: N/A
 */
void
nvme_fc_rescan_remoteport(struct nvme_fc_remote_port *remoteport)
{
	struct nvme_fc_rport *rport = remoteport_to_rport(remoteport);

	nvme_fc_signal_discovery_scan(rport->lport, rport);
}
EXPORT_SYMBOL_GPL(nvme_fc_rescan_remoteport);

int
nvme_fc_set_remoteport_devloss(struct nvme_fc_remote_port *portptr,
			u32 dev_loss_tmo)
{
	struct nvme_fc_rport *rport = remoteport_to_rport(portptr);
	unsigned long flags;

	spin_lock_irqsave(&rport->lock, flags);

	if (portptr->port_state != FC_OBJSTATE_ONLINE) {
		spin_unlock_irqrestore(&rport->lock, flags);
		return -EINVAL;
	}

	/* a dev_loss_tmo of 0 (immediate) is allowed to be set */
	rport->remoteport.dev_loss_tmo = dev_loss_tmo;

	spin_unlock_irqrestore(&rport->lock, flags);

	return 0;
}
EXPORT_SYMBOL_GPL(nvme_fc_set_remoteport_devloss);


/* *********************** FC-NVME DMA Handling **************************** */

/*
 * The fcloop device passes in a NULL device pointer. Real LLD's will
 * pass in a valid device pointer. If NULL is passed to the dma mapping
 * routines, depending on the platform, it may or may not succeed, and
 * may crash.
 *
 * As such:
 * Wrapper all the dma routines and check the dev pointer.
 *
 * If simple mappings (return just a dma address, we'll noop them,
 * returning a dma address of 0.
 *
 * On more complex mappings (dma_map_sg), a pseudo routine fills
 * in the scatter list, setting all dma addresses to 0.
 */

static inline dma_addr_t
fc_dma_map_single(struct device *dev, void *ptr, size_t size,
		enum dma_data_direction dir)
{
	return dev ? dma_map_single(dev, ptr, size, dir) : (dma_addr_t)0L;
}

static inline int
fc_dma_mapping_error(struct device *dev, dma_addr_t dma_addr)
{
	return dev ? dma_mapping_error(dev, dma_addr) : 0;
}

static inline void
fc_dma_unmap_single(struct device *dev, dma_addr_t addr, size_t size,
	enum dma_data_direction dir)
{
	if (dev)
		dma_unmap_single(dev, addr, size, dir);
}

static inline void
fc_dma_sync_single_for_cpu(struct device *dev, dma_addr_t addr, size_t size,
		enum dma_data_direction dir)
{
	if (dev)
		dma_sync_single_for_cpu(dev, addr, size, dir);
}

static inline void
fc_dma_sync_single_for_device(struct device *dev, dma_addr_t addr, size_t size,
		enum dma_data_direction dir)
{
	if (dev)
		dma_sync_single_for_device(dev, addr, size, dir);
}

/* pseudo dma_map_sg call */
static int
fc_map_sg(struct scatterlist *sg, int nents)
{
	struct scatterlist *s;
	int i;

	WARN_ON(nents == 0 || sg[0].length == 0);

	for_each_sg(sg, s, nents, i) {
		s->dma_address = 0L;
#ifdef CONFIG_NEED_SG_DMA_LENGTH
		s->dma_length = s->length;
#endif
	}
	return nents;
}

static inline int
fc_dma_map_sg(struct device *dev, struct scatterlist *sg, int nents,
		enum dma_data_direction dir)
{
	return dev ? dma_map_sg(dev, sg, nents, dir) : fc_map_sg(sg, nents);
}

static inline void
fc_dma_unmap_sg(struct device *dev, struct scatterlist *sg, int nents,
		enum dma_data_direction dir)
{
	if (dev)
		dma_unmap_sg(dev, sg, nents, dir);
}

/* *********************** FC-NVME LS Handling **************************** */

static void nvme_fc_ctrl_put(struct nvme_fc_ctrl *);
static int nvme_fc_ctrl_get(struct nvme_fc_ctrl *);


static void
__nvme_fc_finish_ls_req(struct nvmefc_ls_req_op *lsop)
{
	struct nvme_fc_rport *rport = lsop->rport;
	struct nvmefc_ls_req *lsreq = &lsop->ls_req;
	unsigned long flags;

	spin_lock_irqsave(&rport->lock, flags);

	if (!lsop->req_queued) {
		spin_unlock_irqrestore(&rport->lock, flags);
		return;
	}

	list_del(&lsop->lsreq_list);

	lsop->req_queued = false;

	spin_unlock_irqrestore(&rport->lock, flags);

	fc_dma_unmap_single(rport->dev, lsreq->rqstdma,
				  (lsreq->rqstlen + lsreq->rsplen),
				  DMA_BIDIRECTIONAL);

	nvme_fc_rport_put(rport);
}

static int
__nvme_fc_send_ls_req(struct nvme_fc_rport *rport,
		struct nvmefc_ls_req_op *lsop,
		void (*done)(struct nvmefc_ls_req *req, int status))
{
	struct nvmefc_ls_req *lsreq = &lsop->ls_req;
	unsigned long flags;
	int ret = 0;

	if (rport->remoteport.port_state != FC_OBJSTATE_ONLINE)
		return -ECONNREFUSED;

	if (!nvme_fc_rport_get(rport))
		return -ESHUTDOWN;

	lsreq->done = done;
	lsop->rport = rport;
	lsop->req_queued = false;
	INIT_LIST_HEAD(&lsop->lsreq_list);
	init_completion(&lsop->ls_done);

	lsreq->rqstdma = fc_dma_map_single(rport->dev, lsreq->rqstaddr,
				  lsreq->rqstlen + lsreq->rsplen,
				  DMA_BIDIRECTIONAL);
	if (fc_dma_mapping_error(rport->dev, lsreq->rqstdma)) {
		ret = -EFAULT;
		goto out_putrport;
	}
	lsreq->rspdma = lsreq->rqstdma + lsreq->rqstlen;

	spin_lock_irqsave(&rport->lock, flags);

	list_add_tail(&lsop->lsreq_list, &rport->ls_req_list);

	lsop->req_queued = true;

	spin_unlock_irqrestore(&rport->lock, flags);

	ret = rport->lport->ops->ls_req(&rport->lport->localport,
					&rport->remoteport, lsreq);
	if (ret)
		goto out_unlink;

	return 0;

out_unlink:
	lsop->ls_error = ret;
	spin_lock_irqsave(&rport->lock, flags);
	lsop->req_queued = false;
	list_del(&lsop->lsreq_list);
	spin_unlock_irqrestore(&rport->lock, flags);
	fc_dma_unmap_single(rport->dev, lsreq->rqstdma,
				  (lsreq->rqstlen + lsreq->rsplen),
				  DMA_BIDIRECTIONAL);
out_putrport:
	nvme_fc_rport_put(rport);

	return ret;
}

static void
nvme_fc_send_ls_req_done(struct nvmefc_ls_req *lsreq, int status)
{
	struct nvmefc_ls_req_op *lsop = ls_req_to_lsop(lsreq);

	lsop->ls_error = status;
	complete(&lsop->ls_done);
}

static int
nvme_fc_send_ls_req(struct nvme_fc_rport *rport, struct nvmefc_ls_req_op *lsop)
{
	struct nvmefc_ls_req *lsreq = &lsop->ls_req;
	struct fcnvme_ls_rjt *rjt = lsreq->rspaddr;
	int ret;

	ret = __nvme_fc_send_ls_req(rport, lsop, nvme_fc_send_ls_req_done);

	if (!ret) {
		/*
		 * No timeout/not interruptible as we need the struct
		 * to exist until the lldd calls us back. Thus mandate
		 * wait until driver calls back. lldd responsible for
		 * the timeout action
		 */
		wait_for_completion(&lsop->ls_done);

		__nvme_fc_finish_ls_req(lsop);

		ret = lsop->ls_error;
	}

	if (ret)
		return ret;

	/* ACC or RJT payload ? */
	if (rjt->w0.ls_cmd == FCNVME_LS_RJT)
		return -ENXIO;

	return 0;
}

static int
nvme_fc_send_ls_req_async(struct nvme_fc_rport *rport,
		struct nvmefc_ls_req_op *lsop,
		void (*done)(struct nvmefc_ls_req *req, int status))
{
	/* don't wait for completion */

	return __nvme_fc_send_ls_req(rport, lsop, done);
}

/* Validation Error indexes into the string table below */
enum {
	VERR_NO_ERROR		= 0,
	VERR_LSACC		= 1,
	VERR_LSDESC_RQST	= 2,
	VERR_LSDESC_RQST_LEN	= 3,
	VERR_ASSOC_ID		= 4,
	VERR_ASSOC_ID_LEN	= 5,
	VERR_CONN_ID		= 6,
	VERR_CONN_ID_LEN	= 7,
	VERR_CR_ASSOC		= 8,
	VERR_CR_ASSOC_ACC_LEN	= 9,
	VERR_CR_CONN		= 10,
	VERR_CR_CONN_ACC_LEN	= 11,
	VERR_DISCONN		= 12,
	VERR_DISCONN_ACC_LEN	= 13,
};

static char *validation_errors[] = {
	"OK",
	"Not LS_ACC",
	"Not LSDESC_RQST",
	"Bad LSDESC_RQST Length",
	"Not Association ID",
	"Bad Association ID Length",
	"Not Connection ID",
	"Bad Connection ID Length",
	"Not CR_ASSOC Rqst",
	"Bad CR_ASSOC ACC Length",
	"Not CR_CONN Rqst",
	"Bad CR_CONN ACC Length",
	"Not Disconnect Rqst",
	"Bad Disconnect ACC Length",
};

static int
nvme_fc_connect_admin_queue(struct nvme_fc_ctrl *ctrl,
	struct nvme_fc_queue *queue, u16 qsize, u16 ersp_ratio)
{
	struct nvmefc_ls_req_op *lsop;
	struct nvmefc_ls_req *lsreq;
	struct fcnvme_ls_cr_assoc_rqst *assoc_rqst;
	struct fcnvme_ls_cr_assoc_acc *assoc_acc;
	int ret, fcret = 0;

	lsop = kzalloc((sizeof(*lsop) +
			 ctrl->lport->ops->lsrqst_priv_sz +
			 sizeof(*assoc_rqst) + sizeof(*assoc_acc)), GFP_KERNEL);
	if (!lsop) {
		ret = -ENOMEM;
		goto out_no_memory;
	}
	lsreq = &lsop->ls_req;

	lsreq->private = (void *)&lsop[1];
	assoc_rqst = (struct fcnvme_ls_cr_assoc_rqst *)
			(lsreq->private + ctrl->lport->ops->lsrqst_priv_sz);
	assoc_acc = (struct fcnvme_ls_cr_assoc_acc *)&assoc_rqst[1];

	assoc_rqst->w0.ls_cmd = FCNVME_LS_CREATE_ASSOCIATION;
	assoc_rqst->desc_list_len =
			cpu_to_be32(sizeof(struct fcnvme_lsdesc_cr_assoc_cmd));

	assoc_rqst->assoc_cmd.desc_tag =
			cpu_to_be32(FCNVME_LSDESC_CREATE_ASSOC_CMD);
	assoc_rqst->assoc_cmd.desc_len =
			fcnvme_lsdesc_len(
				sizeof(struct fcnvme_lsdesc_cr_assoc_cmd));

	assoc_rqst->assoc_cmd.ersp_ratio = cpu_to_be16(ersp_ratio);
	assoc_rqst->assoc_cmd.sqsize = cpu_to_be16(qsize);
	/* Linux supports only Dynamic controllers */
	assoc_rqst->assoc_cmd.cntlid = cpu_to_be16(0xffff);
	uuid_copy(&assoc_rqst->assoc_cmd.hostid, &ctrl->ctrl.opts->host->id);
	strncpy(assoc_rqst->assoc_cmd.hostnqn, ctrl->ctrl.opts->host->nqn,
		min(FCNVME_ASSOC_HOSTNQN_LEN, NVMF_NQN_SIZE));
	strncpy(assoc_rqst->assoc_cmd.subnqn, ctrl->ctrl.opts->subsysnqn,
		min(FCNVME_ASSOC_SUBNQN_LEN, NVMF_NQN_SIZE));

	lsop->queue = queue;
	lsreq->rqstaddr = assoc_rqst;
	lsreq->rqstlen = sizeof(*assoc_rqst);
	lsreq->rspaddr = assoc_acc;
	lsreq->rsplen = sizeof(*assoc_acc);
	lsreq->timeout = NVME_FC_CONNECT_TIMEOUT_SEC;

	ret = nvme_fc_send_ls_req(ctrl->rport, lsop);
	if (ret)
		goto out_free_buffer;

	/* process connect LS completion */

	/* validate the ACC response */
	if (assoc_acc->hdr.w0.ls_cmd != FCNVME_LS_ACC)
		fcret = VERR_LSACC;
	else if (assoc_acc->hdr.desc_list_len !=
			fcnvme_lsdesc_len(
				sizeof(struct fcnvme_ls_cr_assoc_acc)))
		fcret = VERR_CR_ASSOC_ACC_LEN;
	else if (assoc_acc->hdr.rqst.desc_tag !=
			cpu_to_be32(FCNVME_LSDESC_RQST))
		fcret = VERR_LSDESC_RQST;
	else if (assoc_acc->hdr.rqst.desc_len !=
			fcnvme_lsdesc_len(sizeof(struct fcnvme_lsdesc_rqst)))
		fcret = VERR_LSDESC_RQST_LEN;
	else if (assoc_acc->hdr.rqst.w0.ls_cmd != FCNVME_LS_CREATE_ASSOCIATION)
		fcret = VERR_CR_ASSOC;
	else if (assoc_acc->associd.desc_tag !=
			cpu_to_be32(FCNVME_LSDESC_ASSOC_ID))
		fcret = VERR_ASSOC_ID;
	else if (assoc_acc->associd.desc_len !=
			fcnvme_lsdesc_len(
				sizeof(struct fcnvme_lsdesc_assoc_id)))
		fcret = VERR_ASSOC_ID_LEN;
	else if (assoc_acc->connectid.desc_tag !=
			cpu_to_be32(FCNVME_LSDESC_CONN_ID))
		fcret = VERR_CONN_ID;
	else if (assoc_acc->connectid.desc_len !=
			fcnvme_lsdesc_len(sizeof(struct fcnvme_lsdesc_conn_id)))
		fcret = VERR_CONN_ID_LEN;

	if (fcret) {
		ret = -EBADF;
		dev_err(ctrl->dev,
			"q %d connect failed: %s\n",
			queue->qnum, validation_errors[fcret]);
	} else {
		ctrl->association_id =
			be64_to_cpu(assoc_acc->associd.association_id);
		queue->connection_id =
			be64_to_cpu(assoc_acc->connectid.connection_id);
		set_bit(NVME_FC_Q_CONNECTED, &queue->flags);
	}

out_free_buffer:
	kfree(lsop);
out_no_memory:
	if (ret)
		dev_err(ctrl->dev,
			"queue %d connect admin queue failed (%d).\n",
			queue->qnum, ret);
	return ret;
}

static int
nvme_fc_connect_queue(struct nvme_fc_ctrl *ctrl, struct nvme_fc_queue *queue,
			u16 qsize, u16 ersp_ratio)
{
	struct nvmefc_ls_req_op *lsop;
	struct nvmefc_ls_req *lsreq;
	struct fcnvme_ls_cr_conn_rqst *conn_rqst;
	struct fcnvme_ls_cr_conn_acc *conn_acc;
	int ret, fcret = 0;

	lsop = kzalloc((sizeof(*lsop) +
			 ctrl->lport->ops->lsrqst_priv_sz +
			 sizeof(*conn_rqst) + sizeof(*conn_acc)), GFP_KERNEL);
	if (!lsop) {
		ret = -ENOMEM;
		goto out_no_memory;
	}
	lsreq = &lsop->ls_req;

	lsreq->private = (void *)&lsop[1];
	conn_rqst = (struct fcnvme_ls_cr_conn_rqst *)
			(lsreq->private + ctrl->lport->ops->lsrqst_priv_sz);
	conn_acc = (struct fcnvme_ls_cr_conn_acc *)&conn_rqst[1];

	conn_rqst->w0.ls_cmd = FCNVME_LS_CREATE_CONNECTION;
	conn_rqst->desc_list_len = cpu_to_be32(
				sizeof(struct fcnvme_lsdesc_assoc_id) +
				sizeof(struct fcnvme_lsdesc_cr_conn_cmd));

	conn_rqst->associd.desc_tag = cpu_to_be32(FCNVME_LSDESC_ASSOC_ID);
	conn_rqst->associd.desc_len =
			fcnvme_lsdesc_len(
				sizeof(struct fcnvme_lsdesc_assoc_id));
	conn_rqst->associd.association_id = cpu_to_be64(ctrl->association_id);
	conn_rqst->connect_cmd.desc_tag =
			cpu_to_be32(FCNVME_LSDESC_CREATE_CONN_CMD);
	conn_rqst->connect_cmd.desc_len =
			fcnvme_lsdesc_len(
				sizeof(struct fcnvme_lsdesc_cr_conn_cmd));
	conn_rqst->connect_cmd.ersp_ratio = cpu_to_be16(ersp_ratio);
	conn_rqst->connect_cmd.qid  = cpu_to_be16(queue->qnum);
	conn_rqst->connect_cmd.sqsize = cpu_to_be16(qsize);

	lsop->queue = queue;
	lsreq->rqstaddr = conn_rqst;
	lsreq->rqstlen = sizeof(*conn_rqst);
	lsreq->rspaddr = conn_acc;
	lsreq->rsplen = sizeof(*conn_acc);
	lsreq->timeout = NVME_FC_CONNECT_TIMEOUT_SEC;

	ret = nvme_fc_send_ls_req(ctrl->rport, lsop);
	if (ret)
		goto out_free_buffer;

	/* process connect LS completion */

	/* validate the ACC response */
	if (conn_acc->hdr.w0.ls_cmd != FCNVME_LS_ACC)
		fcret = VERR_LSACC;
	else if (conn_acc->hdr.desc_list_len !=
			fcnvme_lsdesc_len(sizeof(struct fcnvme_ls_cr_conn_acc)))
		fcret = VERR_CR_CONN_ACC_LEN;
	else if (conn_acc->hdr.rqst.desc_tag != cpu_to_be32(FCNVME_LSDESC_RQST))
		fcret = VERR_LSDESC_RQST;
	else if (conn_acc->hdr.rqst.desc_len !=
			fcnvme_lsdesc_len(sizeof(struct fcnvme_lsdesc_rqst)))
		fcret = VERR_LSDESC_RQST_LEN;
	else if (conn_acc->hdr.rqst.w0.ls_cmd != FCNVME_LS_CREATE_CONNECTION)
		fcret = VERR_CR_CONN;
	else if (conn_acc->connectid.desc_tag !=
			cpu_to_be32(FCNVME_LSDESC_CONN_ID))
		fcret = VERR_CONN_ID;
	else if (conn_acc->connectid.desc_len !=
			fcnvme_lsdesc_len(sizeof(struct fcnvme_lsdesc_conn_id)))
		fcret = VERR_CONN_ID_LEN;

	if (fcret) {
		ret = -EBADF;
		dev_err(ctrl->dev,
			"q %d connect failed: %s\n",
			queue->qnum, validation_errors[fcret]);
	} else {
		queue->connection_id =
			be64_to_cpu(conn_acc->connectid.connection_id);
		set_bit(NVME_FC_Q_CONNECTED, &queue->flags);
	}

out_free_buffer:
	kfree(lsop);
out_no_memory:
	if (ret)
		dev_err(ctrl->dev,
			"queue %d connect command failed (%d).\n",
			queue->qnum, ret);
	return ret;
}

static void
nvme_fc_disconnect_assoc_done(struct nvmefc_ls_req *lsreq, int status)
{
	struct nvmefc_ls_req_op *lsop = ls_req_to_lsop(lsreq);

	__nvme_fc_finish_ls_req(lsop);

	/* fc-nvme iniator doesn't care about success or failure of cmd */

	kfree(lsop);
}

/*
 * This routine sends a FC-NVME LS to disconnect (aka terminate)
 * the FC-NVME Association.  Terminating the association also
 * terminates the FC-NVME connections (per queue, both admin and io
 * queues) that are part of the association. E.g. things are torn
 * down, and the related FC-NVME Association ID and Connection IDs
 * become invalid.
 *
 * The behavior of the fc-nvme initiator is such that it's
 * understanding of the association and connections will implicitly
 * be torn down. The action is implicit as it may be due to a loss of
 * connectivity with the fc-nvme target, so you may never get a
 * response even if you tried.  As such, the action of this routine
 * is to asynchronously send the LS, ignore any results of the LS, and
 * continue on with terminating the association. If the fc-nvme target
 * is present and receives the LS, it too can tear down.
 */
static void
nvme_fc_xmt_disconnect_assoc(struct nvme_fc_ctrl *ctrl)
{
	struct fcnvme_ls_disconnect_rqst *discon_rqst;
	struct fcnvme_ls_disconnect_acc *discon_acc;
	struct nvmefc_ls_req_op *lsop;
	struct nvmefc_ls_req *lsreq;
	int ret;

	lsop = kzalloc((sizeof(*lsop) +
			 ctrl->lport->ops->lsrqst_priv_sz +
			 sizeof(*discon_rqst) + sizeof(*discon_acc)),
			GFP_KERNEL);
	if (!lsop)
		/* couldn't sent it... too bad */
		return;

	lsreq = &lsop->ls_req;

	lsreq->private = (void *)&lsop[1];
	discon_rqst = (struct fcnvme_ls_disconnect_rqst *)
			(lsreq->private + ctrl->lport->ops->lsrqst_priv_sz);
	discon_acc = (struct fcnvme_ls_disconnect_acc *)&discon_rqst[1];

	discon_rqst->w0.ls_cmd = FCNVME_LS_DISCONNECT;
	discon_rqst->desc_list_len = cpu_to_be32(
				sizeof(struct fcnvme_lsdesc_assoc_id) +
				sizeof(struct fcnvme_lsdesc_disconn_cmd));

	discon_rqst->associd.desc_tag = cpu_to_be32(FCNVME_LSDESC_ASSOC_ID);
	discon_rqst->associd.desc_len =
			fcnvme_lsdesc_len(
				sizeof(struct fcnvme_lsdesc_assoc_id));

	discon_rqst->associd.association_id = cpu_to_be64(ctrl->association_id);

	discon_rqst->discon_cmd.desc_tag = cpu_to_be32(
						FCNVME_LSDESC_DISCONN_CMD);
	discon_rqst->discon_cmd.desc_len =
			fcnvme_lsdesc_len(
				sizeof(struct fcnvme_lsdesc_disconn_cmd));
	discon_rqst->discon_cmd.scope = FCNVME_DISCONN_ASSOCIATION;
	discon_rqst->discon_cmd.id = cpu_to_be64(ctrl->association_id);

	lsreq->rqstaddr = discon_rqst;
	lsreq->rqstlen = sizeof(*discon_rqst);
	lsreq->rspaddr = discon_acc;
	lsreq->rsplen = sizeof(*discon_acc);
	lsreq->timeout = NVME_FC_CONNECT_TIMEOUT_SEC;

	ret = nvme_fc_send_ls_req_async(ctrl->rport, lsop,
				nvme_fc_disconnect_assoc_done);
	if (ret)
		kfree(lsop);

	/* only meaningful part to terminating the association */
	ctrl->association_id = 0;
}


/* *********************** NVME Ctrl Routines **************************** */

static void __nvme_fc_final_op_cleanup(struct request *rq);
static void nvme_fc_error_recovery(struct nvme_fc_ctrl *ctrl, char *errmsg);

static int
nvme_fc_reinit_request(void *data, struct request *rq)
{
	struct nvme_fc_fcp_op *op = blk_mq_rq_to_pdu(rq);
	struct nvme_fc_cmd_iu *cmdiu = &op->cmd_iu;

	memset(cmdiu, 0, sizeof(*cmdiu));
	cmdiu->scsi_id = NVME_CMD_SCSI_ID;
	cmdiu->fc_id = NVME_CMD_FC_ID;
	cmdiu->iu_len = cpu_to_be16(sizeof(*cmdiu) / sizeof(u32));
	memset(&op->rsp_iu, 0, sizeof(op->rsp_iu));

	return 0;
}

static void
__nvme_fc_exit_request(struct nvme_fc_ctrl *ctrl,
		struct nvme_fc_fcp_op *op)
{
	fc_dma_unmap_single(ctrl->lport->dev, op->fcp_req.rspdma,
				sizeof(op->rsp_iu), DMA_FROM_DEVICE);
	fc_dma_unmap_single(ctrl->lport->dev, op->fcp_req.cmddma,
				sizeof(op->cmd_iu), DMA_TO_DEVICE);

	atomic_set(&op->state, FCPOP_STATE_UNINIT);
}

static void
nvme_fc_exit_request(struct blk_mq_tag_set *set, struct request *rq,
		unsigned int hctx_idx)
{
	struct nvme_fc_fcp_op *op = blk_mq_rq_to_pdu(rq);

	return __nvme_fc_exit_request(set->driver_data, op);
}

static int
__nvme_fc_abort_op(struct nvme_fc_ctrl *ctrl, struct nvme_fc_fcp_op *op)
{
	int state;

	state = atomic_xchg(&op->state, FCPOP_STATE_ABORTED);
	if (state != FCPOP_STATE_ACTIVE) {
		atomic_set(&op->state, state);
		return -ECANCELED;
	}

	ctrl->lport->ops->fcp_abort(&ctrl->lport->localport,
					&ctrl->rport->remoteport,
					op->queue->lldd_handle,
					&op->fcp_req);

	return 0;
}

static void
nvme_fc_abort_aen_ops(struct nvme_fc_ctrl *ctrl)
{
	struct nvme_fc_fcp_op *aen_op = ctrl->aen_ops;
	unsigned long flags;
	int i, ret;

	for (i = 0; i < NVME_NR_AEN_COMMANDS; i++, aen_op++) {
		if (atomic_read(&aen_op->state) != FCPOP_STATE_ACTIVE)
			continue;

		spin_lock_irqsave(&ctrl->lock, flags);
		if (ctrl->flags & FCCTRL_TERMIO) {
			ctrl->iocnt++;
			aen_op->flags |= FCOP_FLAGS_TERMIO;
		}
		spin_unlock_irqrestore(&ctrl->lock, flags);

		ret = __nvme_fc_abort_op(ctrl, aen_op);
		if (ret) {
			/*
			 * if __nvme_fc_abort_op failed the io wasn't
			 * active. Thus this call path is running in
			 * parallel to the io complete. Treat as non-error.
			 */

			/* back out the flags/counters */
			spin_lock_irqsave(&ctrl->lock, flags);
			if (ctrl->flags & FCCTRL_TERMIO)
				ctrl->iocnt--;
			aen_op->flags &= ~FCOP_FLAGS_TERMIO;
			spin_unlock_irqrestore(&ctrl->lock, flags);
			return;
		}
	}
}

static inline int
__nvme_fc_fcpop_chk_teardowns(struct nvme_fc_ctrl *ctrl,
		struct nvme_fc_fcp_op *op)
{
	unsigned long flags;
	bool complete_rq = false;

	spin_lock_irqsave(&ctrl->lock, flags);
	if (unlikely(op->flags & FCOP_FLAGS_TERMIO)) {
		if (ctrl->flags & FCCTRL_TERMIO) {
			if (!--ctrl->iocnt)
				wake_up(&ctrl->ioabort_wait);
		}
	}
	if (op->flags & FCOP_FLAGS_RELEASED)
		complete_rq = true;
	else
		op->flags |= FCOP_FLAGS_COMPLETE;
	spin_unlock_irqrestore(&ctrl->lock, flags);

	return complete_rq;
}

static void
nvme_fc_fcpio_done(struct nvmefc_fcp_req *req)
{
	struct nvme_fc_fcp_op *op = fcp_req_to_fcp_op(req);
	struct request *rq = op->rq;
	struct nvmefc_fcp_req *freq = &op->fcp_req;
	struct nvme_fc_ctrl *ctrl = op->ctrl;
	struct nvme_fc_queue *queue = op->queue;
	struct nvme_completion *cqe = &op->rsp_iu.cqe;
	struct nvme_command *sqe = &op->cmd_iu.sqe;
	__le16 status = cpu_to_le16(NVME_SC_SUCCESS << 1);
	union nvme_result result;
	bool terminate_assoc = true;

	/*
	 * WARNING:
	 * The current linux implementation of a nvme controller
	 * allocates a single tag set for all io queues and sizes
	 * the io queues to fully hold all possible tags. Thus, the
	 * implementation does not reference or care about the sqhd
	 * value as it never needs to use the sqhd/sqtail pointers
	 * for submission pacing.
	 *
	 * This affects the FC-NVME implementation in two ways:
	 * 1) As the value doesn't matter, we don't need to waste
	 *    cycles extracting it from ERSPs and stamping it in the
	 *    cases where the transport fabricates CQEs on successful
	 *    completions.
	 * 2) The FC-NVME implementation requires that delivery of
	 *    ERSP completions are to go back to the nvme layer in order
	 *    relative to the rsn, such that the sqhd value will always
	 *    be "in order" for the nvme layer. As the nvme layer in
	 *    linux doesn't care about sqhd, there's no need to return
	 *    them in order.
	 *
	 * Additionally:
	 * As the core nvme layer in linux currently does not look at
	 * every field in the cqe - in cases where the FC transport must
	 * fabricate a CQE, the following fields will not be set as they
	 * are not referenced:
	 *      cqe.sqid,  cqe.sqhd,  cqe.command_id
	 *
	 * Failure or error of an individual i/o, in a transport
	 * detected fashion unrelated to the nvme completion status,
	 * potentially cause the initiator and target sides to get out
	 * of sync on SQ head/tail (aka outstanding io count allowed).
	 * Per FC-NVME spec, failure of an individual command requires
	 * the connection to be terminated, which in turn requires the
	 * association to be terminated.
	 */

	fc_dma_sync_single_for_cpu(ctrl->lport->dev, op->fcp_req.rspdma,
				sizeof(op->rsp_iu), DMA_FROM_DEVICE);

	if (atomic_read(&op->state) == FCPOP_STATE_ABORTED ||
			op->flags & FCOP_FLAGS_TERMIO)
		status = cpu_to_le16(NVME_SC_ABORT_REQ << 1);
	else if (freq->status)
		status = cpu_to_le16(NVME_SC_INTERNAL << 1);

	/*
	 * For the linux implementation, if we have an unsuccesful
	 * status, they blk-mq layer can typically be called with the
	 * non-zero status and the content of the cqe isn't important.
	 */
	if (status)
		goto done;

	/*
	 * command completed successfully relative to the wire
	 * protocol. However, validate anything received and
	 * extract the status and result from the cqe (create it
	 * where necessary).
	 */

	switch (freq->rcv_rsplen) {

	case 0:
	case NVME_FC_SIZEOF_ZEROS_RSP:
		/*
		 * No response payload or 12 bytes of payload (which
		 * should all be zeros) are considered successful and
		 * no payload in the CQE by the transport.
		 */
		if (freq->transferred_length !=
			be32_to_cpu(op->cmd_iu.data_len)) {
			status = cpu_to_le16(NVME_SC_INTERNAL << 1);
			goto done;
		}
		result.u64 = 0;
		break;

	case sizeof(struct nvme_fc_ersp_iu):
		/*
		 * The ERSP IU contains a full completion with CQE.
		 * Validate ERSP IU and look at cqe.
		 */
		if (unlikely(be16_to_cpu(op->rsp_iu.iu_len) !=
					(freq->rcv_rsplen / 4) ||
			     be32_to_cpu(op->rsp_iu.xfrd_len) !=
					freq->transferred_length ||
			     op->rsp_iu.status_code ||
			     sqe->common.command_id != cqe->command_id)) {
			status = cpu_to_le16(NVME_SC_INTERNAL << 1);
			goto done;
		}
		result = cqe->result;
		status = cqe->status;
		break;

	default:
		status = cpu_to_le16(NVME_SC_INTERNAL << 1);
		goto done;
	}

	terminate_assoc = false;

done:
	if (op->flags & FCOP_FLAGS_AEN) {
		nvme_complete_async_event(&queue->ctrl->ctrl, status, &result);
		__nvme_fc_fcpop_chk_teardowns(ctrl, op);
		atomic_set(&op->state, FCPOP_STATE_IDLE);
		op->flags = FCOP_FLAGS_AEN;	/* clear other flags */
		nvme_fc_ctrl_put(ctrl);
		goto check_error;
	}

	/*
	 * Force failures of commands if we're killing the controller
	 * or have an error on a command used to create an new association
	 */
	if (status &&
	    (blk_queue_dying(rq->q) ||
	     ctrl->ctrl.state == NVME_CTRL_NEW ||
	     ctrl->ctrl.state == NVME_CTRL_RECONNECTING))
		status |= cpu_to_le16(NVME_SC_DNR << 1);

	if (__nvme_fc_fcpop_chk_teardowns(ctrl, op))
		__nvme_fc_final_op_cleanup(rq);
	else
		nvme_end_request(rq, status, result);

check_error:
	if (terminate_assoc)
		nvme_fc_error_recovery(ctrl, "transport detected io error");
}

static int
__nvme_fc_init_request(struct nvme_fc_ctrl *ctrl,
		struct nvme_fc_queue *queue, struct nvme_fc_fcp_op *op,
		struct request *rq, u32 rqno)
{
	struct nvme_fc_cmd_iu *cmdiu = &op->cmd_iu;
	int ret = 0;

	memset(op, 0, sizeof(*op));
	op->fcp_req.cmdaddr = &op->cmd_iu;
	op->fcp_req.cmdlen = sizeof(op->cmd_iu);
	op->fcp_req.rspaddr = &op->rsp_iu;
	op->fcp_req.rsplen = sizeof(op->rsp_iu);
	op->fcp_req.done = nvme_fc_fcpio_done;
	op->fcp_req.first_sgl = (struct scatterlist *)&op[1];
	op->fcp_req.private = &op->fcp_req.first_sgl[SG_CHUNK_SIZE];
	op->ctrl = ctrl;
	op->queue = queue;
	op->rq = rq;
	op->rqno = rqno;

	cmdiu->scsi_id = NVME_CMD_SCSI_ID;
	cmdiu->fc_id = NVME_CMD_FC_ID;
	cmdiu->iu_len = cpu_to_be16(sizeof(*cmdiu) / sizeof(u32));

	op->fcp_req.cmddma = fc_dma_map_single(ctrl->lport->dev,
				&op->cmd_iu, sizeof(op->cmd_iu), DMA_TO_DEVICE);
	if (fc_dma_mapping_error(ctrl->lport->dev, op->fcp_req.cmddma)) {
		dev_err(ctrl->dev,
			"FCP Op failed - cmdiu dma mapping failed.\n");
		ret = EFAULT;
		goto out_on_error;
	}

	op->fcp_req.rspdma = fc_dma_map_single(ctrl->lport->dev,
				&op->rsp_iu, sizeof(op->rsp_iu),
				DMA_FROM_DEVICE);
	if (fc_dma_mapping_error(ctrl->lport->dev, op->fcp_req.rspdma)) {
		dev_err(ctrl->dev,
			"FCP Op failed - rspiu dma mapping failed.\n");
		ret = EFAULT;
	}

	atomic_set(&op->state, FCPOP_STATE_IDLE);
out_on_error:
	return ret;
}

static int
nvme_fc_init_request(struct blk_mq_tag_set *set, struct request *rq,
		unsigned int hctx_idx, unsigned int numa_node)
{
	struct nvme_fc_ctrl *ctrl = set->driver_data;
	struct nvme_fc_fcp_op *op = blk_mq_rq_to_pdu(rq);
	int queue_idx = (set == &ctrl->tag_set) ? hctx_idx + 1 : 0;
	struct nvme_fc_queue *queue = &ctrl->queues[queue_idx];

	return __nvme_fc_init_request(ctrl, queue, op, rq, queue->rqcnt++);
}

static int
nvme_fc_init_aen_ops(struct nvme_fc_ctrl *ctrl)
{
	struct nvme_fc_fcp_op *aen_op;
	struct nvme_fc_cmd_iu *cmdiu;
	struct nvme_command *sqe;
	void *private;
	int i, ret;

	aen_op = ctrl->aen_ops;
	for (i = 0; i < NVME_NR_AEN_COMMANDS; i++, aen_op++) {
		private = kzalloc(ctrl->lport->ops->fcprqst_priv_sz,
						GFP_KERNEL);
		if (!private)
			return -ENOMEM;

		cmdiu = &aen_op->cmd_iu;
		sqe = &cmdiu->sqe;
		ret = __nvme_fc_init_request(ctrl, &ctrl->queues[0],
				aen_op, (struct request *)NULL,
				(NVME_AQ_BLK_MQ_DEPTH + i));
		if (ret) {
			kfree(private);
			return ret;
		}

		aen_op->flags = FCOP_FLAGS_AEN;
		aen_op->fcp_req.first_sgl = NULL; /* no sg list */
		aen_op->fcp_req.private = private;

		memset(sqe, 0, sizeof(*sqe));
		sqe->common.opcode = nvme_admin_async_event;
		/* Note: core layer may overwrite the sqe.command_id value */
		sqe->common.command_id = NVME_AQ_BLK_MQ_DEPTH + i;
	}
	return 0;
}

static void
nvme_fc_term_aen_ops(struct nvme_fc_ctrl *ctrl)
{
	struct nvme_fc_fcp_op *aen_op;
	int i;

	aen_op = ctrl->aen_ops;
	for (i = 0; i < NVME_NR_AEN_COMMANDS; i++, aen_op++) {
		if (!aen_op->fcp_req.private)
			continue;

		__nvme_fc_exit_request(ctrl, aen_op);

		kfree(aen_op->fcp_req.private);
		aen_op->fcp_req.private = NULL;
	}
}

static inline void
__nvme_fc_init_hctx(struct blk_mq_hw_ctx *hctx, struct nvme_fc_ctrl *ctrl,
		unsigned int qidx)
{
	struct nvme_fc_queue *queue = &ctrl->queues[qidx];

	hctx->driver_data = queue;
	queue->hctx = hctx;
}

static int
nvme_fc_init_hctx(struct blk_mq_hw_ctx *hctx, void *data,
		unsigned int hctx_idx)
{
	struct nvme_fc_ctrl *ctrl = data;

	__nvme_fc_init_hctx(hctx, ctrl, hctx_idx + 1);

	return 0;
}

static int
nvme_fc_init_admin_hctx(struct blk_mq_hw_ctx *hctx, void *data,
		unsigned int hctx_idx)
{
	struct nvme_fc_ctrl *ctrl = data;

	__nvme_fc_init_hctx(hctx, ctrl, hctx_idx);

	return 0;
}

static void
nvme_fc_init_queue(struct nvme_fc_ctrl *ctrl, int idx)
{
	struct nvme_fc_queue *queue;

	queue = &ctrl->queues[idx];
	memset(queue, 0, sizeof(*queue));
	queue->ctrl = ctrl;
	queue->qnum = idx;
	atomic_set(&queue->csn, 1);
	queue->dev = ctrl->dev;

	if (idx > 0)
		queue->cmnd_capsule_len = ctrl->ctrl.ioccsz * 16;
	else
		queue->cmnd_capsule_len = sizeof(struct nvme_command);

	/*
	 * Considered whether we should allocate buffers for all SQEs
	 * and CQEs and dma map them - mapping their respective entries
	 * into the request structures (kernel vm addr and dma address)
	 * thus the driver could use the buffers/mappings directly.
	 * It only makes sense if the LLDD would use them for its
	 * messaging api. It's very unlikely most adapter api's would use
	 * a native NVME sqe/cqe. More reasonable if FC-NVME IU payload
	 * structures were used instead.
	 */
}

/*
 * This routine terminates a queue at the transport level.
 * The transport has already ensured that all outstanding ios on
 * the queue have been terminated.
 * The transport will send a Disconnect LS request to terminate
 * the queue's connection. Termination of the admin queue will also
 * terminate the association at the target.
 */
static void
nvme_fc_free_queue(struct nvme_fc_queue *queue)
{
	if (!test_and_clear_bit(NVME_FC_Q_CONNECTED, &queue->flags))
		return;

	/*
	 * Current implementation never disconnects a single queue.
	 * It always terminates a whole association. So there is never
	 * a disconnect(queue) LS sent to the target.
	 */

	queue->connection_id = 0;
	clear_bit(NVME_FC_Q_CONNECTED, &queue->flags);
}

static void
__nvme_fc_delete_hw_queue(struct nvme_fc_ctrl *ctrl,
	struct nvme_fc_queue *queue, unsigned int qidx)
{
	if (ctrl->lport->ops->delete_queue)
		ctrl->lport->ops->delete_queue(&ctrl->lport->localport, qidx,
				queue->lldd_handle);
	queue->lldd_handle = NULL;
}

static void
nvme_fc_free_io_queues(struct nvme_fc_ctrl *ctrl)
{
	int i;

	for (i = 1; i < ctrl->ctrl.queue_count; i++)
		nvme_fc_free_queue(&ctrl->queues[i]);
}

static int
__nvme_fc_create_hw_queue(struct nvme_fc_ctrl *ctrl,
	struct nvme_fc_queue *queue, unsigned int qidx, u16 qsize)
{
	int ret = 0;

	queue->lldd_handle = NULL;
	if (ctrl->lport->ops->create_queue)
		ret = ctrl->lport->ops->create_queue(&ctrl->lport->localport,
				qidx, qsize, &queue->lldd_handle);

	return ret;
}

static void
nvme_fc_delete_hw_io_queues(struct nvme_fc_ctrl *ctrl)
{
	struct nvme_fc_queue *queue = &ctrl->queues[ctrl->ctrl.queue_count - 1];
	int i;

	for (i = ctrl->ctrl.queue_count - 1; i >= 1; i--, queue--)
		__nvme_fc_delete_hw_queue(ctrl, queue, i);
}

static int
nvme_fc_create_hw_io_queues(struct nvme_fc_ctrl *ctrl, u16 qsize)
{
	struct nvme_fc_queue *queue = &ctrl->queues[1];
	int i, ret;

	for (i = 1; i < ctrl->ctrl.queue_count; i++, queue++) {
		ret = __nvme_fc_create_hw_queue(ctrl, queue, i, qsize);
		if (ret)
			goto delete_queues;
	}

	return 0;

delete_queues:
	for (; i >= 0; i--)
		__nvme_fc_delete_hw_queue(ctrl, &ctrl->queues[i], i);
	return ret;
}

static int
nvme_fc_connect_io_queues(struct nvme_fc_ctrl *ctrl, u16 qsize)
{
	int i, ret = 0;

	for (i = 1; i < ctrl->ctrl.queue_count; i++) {
		ret = nvme_fc_connect_queue(ctrl, &ctrl->queues[i], qsize,
					(qsize / 5));
		if (ret)
			break;
		ret = nvmf_connect_io_queue(&ctrl->ctrl, i);
		if (ret)
			break;
	}

	return ret;
}

static void
nvme_fc_init_io_queues(struct nvme_fc_ctrl *ctrl)
{
	int i;

	for (i = 1; i < ctrl->ctrl.queue_count; i++)
		nvme_fc_init_queue(ctrl, i);
}

static void
nvme_fc_ctrl_free(struct kref *ref)
{
	struct nvme_fc_ctrl *ctrl =
		container_of(ref, struct nvme_fc_ctrl, ref);
	unsigned long flags;

	if (ctrl->ctrl.tagset) {
		blk_cleanup_queue(ctrl->ctrl.connect_q);
		blk_mq_free_tag_set(&ctrl->tag_set);
	}

	/* remove from rport list */
	spin_lock_irqsave(&ctrl->rport->lock, flags);
	list_del(&ctrl->ctrl_list);
	spin_unlock_irqrestore(&ctrl->rport->lock, flags);

	blk_mq_unquiesce_queue(ctrl->ctrl.admin_q);
	blk_cleanup_queue(ctrl->ctrl.admin_q);
	blk_mq_free_tag_set(&ctrl->admin_tag_set);

	kfree(ctrl->queues);

	put_device(ctrl->dev);
	nvme_fc_rport_put(ctrl->rport);

	ida_simple_remove(&nvme_fc_ctrl_cnt, ctrl->cnum);
	if (ctrl->ctrl.opts)
		nvmf_free_options(ctrl->ctrl.opts);
	kfree(ctrl);
}

static void
nvme_fc_ctrl_put(struct nvme_fc_ctrl *ctrl)
{
	kref_put(&ctrl->ref, nvme_fc_ctrl_free);
}

static int
nvme_fc_ctrl_get(struct nvme_fc_ctrl *ctrl)
{
	return kref_get_unless_zero(&ctrl->ref);
}

/*
 * All accesses from nvme core layer done - can now free the
 * controller. Called after last nvme_put_ctrl() call
 */
static void
nvme_fc_nvme_ctrl_freed(struct nvme_ctrl *nctrl)
{
	struct nvme_fc_ctrl *ctrl = to_fc_ctrl(nctrl);

	WARN_ON(nctrl != &ctrl->ctrl);

	nvme_fc_ctrl_put(ctrl);
}

static void
nvme_fc_error_recovery(struct nvme_fc_ctrl *ctrl, char *errmsg)
{
	/* only proceed if in LIVE state - e.g. on first error */
	if (ctrl->ctrl.state != NVME_CTRL_LIVE)
		return;

	dev_warn(ctrl->ctrl.device,
		"NVME-FC{%d}: transport association error detected: %s\n",
		ctrl->cnum, errmsg);
	dev_warn(ctrl->ctrl.device,
		"NVME-FC{%d}: resetting controller\n", ctrl->cnum);

	nvme_reset_ctrl(&ctrl->ctrl);
}

static enum blk_eh_timer_return
nvme_fc_timeout(struct request *rq, bool reserved)
{
	struct nvme_fc_fcp_op *op = blk_mq_rq_to_pdu(rq);
	struct nvme_fc_ctrl *ctrl = op->ctrl;
	int ret;

	if (ctrl->rport->remoteport.port_state != FC_OBJSTATE_ONLINE ||
			atomic_read(&op->state) == FCPOP_STATE_ABORTED)
		return BLK_EH_RESET_TIMER;

	ret = __nvme_fc_abort_op(ctrl, op);
	if (ret)
		/* io wasn't active to abort */
		return BLK_EH_NOT_HANDLED;

	/*
	 * we can't individually ABTS an io without affecting the queue,
	 * thus killing the queue, adn thus the association.
	 * So resolve by performing a controller reset, which will stop
	 * the host/io stack, terminate the association on the link,
	 * and recreate an association on the link.
	 */
	nvme_fc_error_recovery(ctrl, "io timeout error");

	/*
	 * the io abort has been initiated. Have the reset timer
	 * restarted and the abort completion will complete the io
	 * shortly. Avoids a synchronous wait while the abort finishes.
	 */
	return BLK_EH_RESET_TIMER;
}

static int
nvme_fc_map_data(struct nvme_fc_ctrl *ctrl, struct request *rq,
		struct nvme_fc_fcp_op *op)
{
	struct nvmefc_fcp_req *freq = &op->fcp_req;
	enum dma_data_direction dir;
	int ret;

	freq->sg_cnt = 0;

	if (!blk_rq_payload_bytes(rq))
		return 0;

	freq->sg_table.sgl = freq->first_sgl;
	ret = sg_alloc_table_chained(&freq->sg_table,
			blk_rq_nr_phys_segments(rq), freq->sg_table.sgl);
	if (ret)
		return -ENOMEM;

	op->nents = blk_rq_map_sg(rq->q, rq, freq->sg_table.sgl);
	WARN_ON(op->nents > blk_rq_nr_phys_segments(rq));
	dir = (rq_data_dir(rq) == WRITE) ? DMA_TO_DEVICE : DMA_FROM_DEVICE;
	freq->sg_cnt = fc_dma_map_sg(ctrl->lport->dev, freq->sg_table.sgl,
				op->nents, dir);
	if (unlikely(freq->sg_cnt <= 0)) {
		sg_free_table_chained(&freq->sg_table, true);
		freq->sg_cnt = 0;
		return -EFAULT;
	}

	/*
	 * TODO: blk_integrity_rq(rq)  for DIF
	 */
	return 0;
}

static void
nvme_fc_unmap_data(struct nvme_fc_ctrl *ctrl, struct request *rq,
		struct nvme_fc_fcp_op *op)
{
	struct nvmefc_fcp_req *freq = &op->fcp_req;

	if (!freq->sg_cnt)
		return;

	fc_dma_unmap_sg(ctrl->lport->dev, freq->sg_table.sgl, op->nents,
				((rq_data_dir(rq) == WRITE) ?
					DMA_TO_DEVICE : DMA_FROM_DEVICE));

	nvme_cleanup_cmd(rq);

	sg_free_table_chained(&freq->sg_table, true);

	freq->sg_cnt = 0;
}

/*
 * In FC, the queue is a logical thing. At transport connect, the target
 * creates its "queue" and returns a handle that is to be given to the
 * target whenever it posts something to the corresponding SQ.  When an
 * SQE is sent on a SQ, FC effectively considers the SQE, or rather the
 * command contained within the SQE, an io, and assigns a FC exchange
 * to it. The SQE and the associated SQ handle are sent in the initial
 * CMD IU sents on the exchange. All transfers relative to the io occur
 * as part of the exchange.  The CQE is the last thing for the io,
 * which is transferred (explicitly or implicitly) with the RSP IU
 * sent on the exchange. After the CQE is received, the FC exchange is
 * terminaed and the Exchange may be used on a different io.
 *
 * The transport to LLDD api has the transport making a request for a
 * new fcp io request to the LLDD. The LLDD then allocates a FC exchange
 * resource and transfers the command. The LLDD will then process all
 * steps to complete the io. Upon completion, the transport done routine
 * is called.
 *
 * So - while the operation is outstanding to the LLDD, there is a link
 * level FC exchange resource that is also outstanding. This must be
 * considered in all cleanup operations.
 */
static blk_status_t
nvme_fc_start_fcp_op(struct nvme_fc_ctrl *ctrl, struct nvme_fc_queue *queue,
	struct nvme_fc_fcp_op *op, u32 data_len,
	enum nvmefc_fcp_datadir	io_dir)
{
	struct nvme_fc_cmd_iu *cmdiu = &op->cmd_iu;
	struct nvme_command *sqe = &cmdiu->sqe;
	u32 csn;
	int ret;

	/*
	 * before attempting to send the io, check to see if we believe
	 * the target device is present
	 */
	if (ctrl->rport->remoteport.port_state != FC_OBJSTATE_ONLINE)
		goto busy;

	if (!nvme_fc_ctrl_get(ctrl))
		return BLK_STS_IOERR;

	/* format the FC-NVME CMD IU and fcp_req */
	cmdiu->connection_id = cpu_to_be64(queue->connection_id);
	csn = atomic_inc_return(&queue->csn);
	cmdiu->csn = cpu_to_be32(csn);
	cmdiu->data_len = cpu_to_be32(data_len);
	switch (io_dir) {
	case NVMEFC_FCP_WRITE:
		cmdiu->flags = FCNVME_CMD_FLAGS_WRITE;
		break;
	case NVMEFC_FCP_READ:
		cmdiu->flags = FCNVME_CMD_FLAGS_READ;
		break;
	case NVMEFC_FCP_NODATA:
		cmdiu->flags = 0;
		break;
	}
	op->fcp_req.payload_length = data_len;
	op->fcp_req.io_dir = io_dir;
	op->fcp_req.transferred_length = 0;
	op->fcp_req.rcv_rsplen = 0;
	op->fcp_req.status = NVME_SC_SUCCESS;
	op->fcp_req.sqid = cpu_to_le16(queue->qnum);

	/*
	 * validate per fabric rules, set fields mandated by fabric spec
	 * as well as those by FC-NVME spec.
	 */
	WARN_ON_ONCE(sqe->common.metadata);
	sqe->common.flags |= NVME_CMD_SGL_METABUF;

	/*
	 * format SQE DPTR field per FC-NVME rules:
	 *    type=0x5     Transport SGL Data Block Descriptor
	 *    subtype=0xA  Transport-specific value
	 *    address=0
	 *    length=length of the data series
	 */
	sqe->rw.dptr.sgl.type = (NVME_TRANSPORT_SGL_DATA_DESC << 4) |
					NVME_SGL_FMT_TRANSPORT_A;
	sqe->rw.dptr.sgl.length = cpu_to_le32(data_len);
	sqe->rw.dptr.sgl.addr = 0;

	if (!(op->flags & FCOP_FLAGS_AEN)) {
		ret = nvme_fc_map_data(ctrl, op->rq, op);
		if (ret < 0) {
			nvme_cleanup_cmd(op->rq);
			nvme_fc_ctrl_put(ctrl);
			if (ret == -ENOMEM || ret == -EAGAIN)
				return BLK_STS_RESOURCE;
			return BLK_STS_IOERR;
		}
	}

	fc_dma_sync_single_for_device(ctrl->lport->dev, op->fcp_req.cmddma,
				  sizeof(op->cmd_iu), DMA_TO_DEVICE);

	atomic_set(&op->state, FCPOP_STATE_ACTIVE);

	if (!(op->flags & FCOP_FLAGS_AEN))
		blk_mq_start_request(op->rq);

	ret = ctrl->lport->ops->fcp_io(&ctrl->lport->localport,
					&ctrl->rport->remoteport,
					queue->lldd_handle, &op->fcp_req);

	if (ret) {
		if (!(op->flags & FCOP_FLAGS_AEN))
			nvme_fc_unmap_data(ctrl, op->rq, op);

		nvme_fc_ctrl_put(ctrl);

		if (ctrl->rport->remoteport.port_state == FC_OBJSTATE_ONLINE &&
				ret != -EBUSY)
			return BLK_STS_IOERR;

		goto busy;
	}

	return BLK_STS_OK;

busy:
	if (!(op->flags & FCOP_FLAGS_AEN) && queue->hctx)
		blk_mq_delay_run_hw_queue(queue->hctx, NVMEFC_QUEUE_DELAY);

	return BLK_STS_RESOURCE;
}

static blk_status_t
nvme_fc_queue_rq(struct blk_mq_hw_ctx *hctx,
			const struct blk_mq_queue_data *bd)
{
	struct nvme_ns *ns = hctx->queue->queuedata;
	struct nvme_fc_queue *queue = hctx->driver_data;
	struct nvme_fc_ctrl *ctrl = queue->ctrl;
	struct request *rq = bd->rq;
	struct nvme_fc_fcp_op *op = blk_mq_rq_to_pdu(rq);
	struct nvme_fc_cmd_iu *cmdiu = &op->cmd_iu;
	struct nvme_command *sqe = &cmdiu->sqe;
	enum nvmefc_fcp_datadir	io_dir;
	u32 data_len;
	blk_status_t ret;

	ret = nvme_setup_cmd(ns, rq, sqe);
	if (ret)
		return ret;

	data_len = blk_rq_payload_bytes(rq);
	if (data_len)
		io_dir = ((rq_data_dir(rq) == WRITE) ?
					NVMEFC_FCP_WRITE : NVMEFC_FCP_READ);
	else
		io_dir = NVMEFC_FCP_NODATA;

	return nvme_fc_start_fcp_op(ctrl, queue, op, data_len, io_dir);
}

static struct blk_mq_tags *
nvme_fc_tagset(struct nvme_fc_queue *queue)
{
	if (queue->qnum == 0)
		return queue->ctrl->admin_tag_set.tags[queue->qnum];

	return queue->ctrl->tag_set.tags[queue->qnum - 1];
}

static int
nvme_fc_poll(struct blk_mq_hw_ctx *hctx, unsigned int tag)

{
	struct nvme_fc_queue *queue = hctx->driver_data;
	struct nvme_fc_ctrl *ctrl = queue->ctrl;
	struct request *req;
	struct nvme_fc_fcp_op *op;

	req = blk_mq_tag_to_rq(nvme_fc_tagset(queue), tag);
	if (!req)
		return 0;

	op = blk_mq_rq_to_pdu(req);

	if ((atomic_read(&op->state) == FCPOP_STATE_ACTIVE) &&
		 (ctrl->lport->ops->poll_queue))
		ctrl->lport->ops->poll_queue(&ctrl->lport->localport,
						 queue->lldd_handle);

	return ((atomic_read(&op->state) != FCPOP_STATE_ACTIVE));
}

static void
nvme_fc_submit_async_event(struct nvme_ctrl *arg)
{
	struct nvme_fc_ctrl *ctrl = to_fc_ctrl(arg);
	struct nvme_fc_fcp_op *aen_op;
	unsigned long flags;
	bool terminating = false;
	blk_status_t ret;

	spin_lock_irqsave(&ctrl->lock, flags);
	if (ctrl->flags & FCCTRL_TERMIO)
		terminating = true;
	spin_unlock_irqrestore(&ctrl->lock, flags);

	if (terminating)
		return;

	aen_op = &ctrl->aen_ops[0];

	ret = nvme_fc_start_fcp_op(ctrl, aen_op->queue, aen_op, 0,
					NVMEFC_FCP_NODATA);
	if (ret)
		dev_err(ctrl->ctrl.device,
			"failed async event work\n");
}

static void
__nvme_fc_final_op_cleanup(struct request *rq)
{
	struct nvme_fc_fcp_op *op = blk_mq_rq_to_pdu(rq);
	struct nvme_fc_ctrl *ctrl = op->ctrl;

	atomic_set(&op->state, FCPOP_STATE_IDLE);
	op->flags &= ~(FCOP_FLAGS_TERMIO | FCOP_FLAGS_RELEASED |
			FCOP_FLAGS_COMPLETE);

	nvme_fc_unmap_data(ctrl, rq, op);
	nvme_complete_rq(rq);
	nvme_fc_ctrl_put(ctrl);

}

static void
nvme_fc_complete_rq(struct request *rq)
{
	struct nvme_fc_fcp_op *op = blk_mq_rq_to_pdu(rq);
	struct nvme_fc_ctrl *ctrl = op->ctrl;
	unsigned long flags;
	bool completed = false;

	/*
	 * the core layer, on controller resets after calling
	 * nvme_shutdown_ctrl(), calls complete_rq without our
	 * calling blk_mq_complete_request(), thus there may still
	 * be live i/o outstanding with the LLDD. Means transport has
	 * to track complete calls vs fcpio_done calls to know what
	 * path to take on completes and dones.
	 */
	spin_lock_irqsave(&ctrl->lock, flags);
	if (op->flags & FCOP_FLAGS_COMPLETE)
		completed = true;
	else
		op->flags |= FCOP_FLAGS_RELEASED;
	spin_unlock_irqrestore(&ctrl->lock, flags);

	if (completed)
		__nvme_fc_final_op_cleanup(rq);
}

/*
 * This routine is used by the transport when it needs to find active
 * io on a queue that is to be terminated. The transport uses
 * blk_mq_tagset_busy_itr() to find the busy requests, which then invoke
 * this routine to kill them on a 1 by 1 basis.
 *
 * As FC allocates FC exchange for each io, the transport must contact
 * the LLDD to terminate the exchange, thus releasing the FC exchange.
 * After terminating the exchange the LLDD will call the transport's
 * normal io done path for the request, but it will have an aborted
 * status. The done path will return the io request back to the block
 * layer with an error status.
 */
static void
nvme_fc_terminate_exchange(struct request *req, void *data, bool reserved)
{
	struct nvme_ctrl *nctrl = data;
	struct nvme_fc_ctrl *ctrl = to_fc_ctrl(nctrl);
	struct nvme_fc_fcp_op *op = blk_mq_rq_to_pdu(req);
	unsigned long flags;
	int status;

	if (!blk_mq_request_started(req))
		return;

	spin_lock_irqsave(&ctrl->lock, flags);
	if (ctrl->flags & FCCTRL_TERMIO) {
		ctrl->iocnt++;
		op->flags |= FCOP_FLAGS_TERMIO;
	}
	spin_unlock_irqrestore(&ctrl->lock, flags);

	status = __nvme_fc_abort_op(ctrl, op);
	if (status) {
		/*
		 * if __nvme_fc_abort_op failed the io wasn't
		 * active. Thus this call path is running in
		 * parallel to the io complete. Treat as non-error.
		 */

		/* back out the flags/counters */
		spin_lock_irqsave(&ctrl->lock, flags);
		if (ctrl->flags & FCCTRL_TERMIO)
			ctrl->iocnt--;
		op->flags &= ~FCOP_FLAGS_TERMIO;
		spin_unlock_irqrestore(&ctrl->lock, flags);
		return;
	}
}


static const struct blk_mq_ops nvme_fc_mq_ops = {
	.queue_rq	= nvme_fc_queue_rq,
	.complete	= nvme_fc_complete_rq,
	.init_request	= nvme_fc_init_request,
	.exit_request	= nvme_fc_exit_request,
	.init_hctx	= nvme_fc_init_hctx,
	.poll		= nvme_fc_poll,
	.timeout	= nvme_fc_timeout,
};

static int
nvme_fc_create_io_queues(struct nvme_fc_ctrl *ctrl)
{
	struct nvmf_ctrl_options *opts = ctrl->ctrl.opts;
	unsigned int nr_io_queues;
	int ret;

	nr_io_queues = min(min(opts->nr_io_queues, num_online_cpus()),
				ctrl->lport->ops->max_hw_queues);
	ret = nvme_set_queue_count(&ctrl->ctrl, &nr_io_queues);
	if (ret) {
		dev_info(ctrl->ctrl.device,
			"set_queue_count failed: %d\n", ret);
		return ret;
	}

	ctrl->ctrl.queue_count = nr_io_queues + 1;
	if (!nr_io_queues)
		return 0;

	nvme_fc_init_io_queues(ctrl);

	memset(&ctrl->tag_set, 0, sizeof(ctrl->tag_set));
	ctrl->tag_set.ops = &nvme_fc_mq_ops;
	ctrl->tag_set.queue_depth = ctrl->ctrl.opts->queue_size;
	ctrl->tag_set.reserved_tags = 1; /* fabric connect */
	ctrl->tag_set.numa_node = NUMA_NO_NODE;
	ctrl->tag_set.flags = BLK_MQ_F_SHOULD_MERGE;
	ctrl->tag_set.cmd_size = sizeof(struct nvme_fc_fcp_op) +
					(SG_CHUNK_SIZE *
						sizeof(struct scatterlist)) +
					ctrl->lport->ops->fcprqst_priv_sz;
	ctrl->tag_set.driver_data = ctrl;
	ctrl->tag_set.nr_hw_queues = ctrl->ctrl.queue_count - 1;
	ctrl->tag_set.timeout = NVME_IO_TIMEOUT;

	ret = blk_mq_alloc_tag_set(&ctrl->tag_set);
	if (ret)
		return ret;

	ctrl->ctrl.tagset = &ctrl->tag_set;

	ctrl->ctrl.connect_q = blk_mq_init_queue(&ctrl->tag_set);
	if (IS_ERR(ctrl->ctrl.connect_q)) {
		ret = PTR_ERR(ctrl->ctrl.connect_q);
		goto out_free_tag_set;
	}

	ret = nvme_fc_create_hw_io_queues(ctrl, ctrl->ctrl.opts->queue_size);
	if (ret)
		goto out_cleanup_blk_queue;

	ret = nvme_fc_connect_io_queues(ctrl, ctrl->ctrl.opts->queue_size);
	if (ret)
		goto out_delete_hw_queues;

	return 0;

out_delete_hw_queues:
	nvme_fc_delete_hw_io_queues(ctrl);
out_cleanup_blk_queue:
	blk_cleanup_queue(ctrl->ctrl.connect_q);
out_free_tag_set:
	blk_mq_free_tag_set(&ctrl->tag_set);
	nvme_fc_free_io_queues(ctrl);

	/* force put free routine to ignore io queues */
	ctrl->ctrl.tagset = NULL;

	return ret;
}

static int
nvme_fc_reinit_io_queues(struct nvme_fc_ctrl *ctrl)
{
	struct nvmf_ctrl_options *opts = ctrl->ctrl.opts;
	unsigned int nr_io_queues;
	int ret;

	nr_io_queues = min(min(opts->nr_io_queues, num_online_cpus()),
				ctrl->lport->ops->max_hw_queues);
	ret = nvme_set_queue_count(&ctrl->ctrl, &nr_io_queues);
	if (ret) {
		dev_info(ctrl->ctrl.device,
			"set_queue_count failed: %d\n", ret);
		return ret;
	}

	ctrl->ctrl.queue_count = nr_io_queues + 1;
	/* check for io queues existing */
	if (ctrl->ctrl.queue_count == 1)
		return 0;

	nvme_fc_init_io_queues(ctrl);

<<<<<<< HEAD
	ret = blk_mq_reinit_tagset(&ctrl->tag_set, nvme_fc_reinit_request);
=======
	ret = nvme_reinit_tagset(&ctrl->ctrl, ctrl->ctrl.tagset);
>>>>>>> 9abd04af
	if (ret)
		goto out_free_io_queues;

	ret = nvme_fc_create_hw_io_queues(ctrl, ctrl->ctrl.opts->queue_size);
	if (ret)
		goto out_free_io_queues;

	ret = nvme_fc_connect_io_queues(ctrl, ctrl->ctrl.opts->queue_size);
	if (ret)
		goto out_delete_hw_queues;

	blk_mq_update_nr_hw_queues(&ctrl->tag_set, nr_io_queues);

	return 0;

out_delete_hw_queues:
	nvme_fc_delete_hw_io_queues(ctrl);
out_free_io_queues:
	nvme_fc_free_io_queues(ctrl);
	return ret;
}

static void
nvme_fc_rport_active_on_lport(struct nvme_fc_rport *rport)
{
	struct nvme_fc_lport *lport = rport->lport;

	atomic_inc(&lport->act_rport_cnt);
}

static void
nvme_fc_rport_inactive_on_lport(struct nvme_fc_rport *rport)
{
	struct nvme_fc_lport *lport = rport->lport;
	u32 cnt;

	cnt = atomic_dec_return(&lport->act_rport_cnt);
	if (cnt == 0 && lport->localport.port_state == FC_OBJSTATE_DELETED)
		lport->ops->localport_delete(&lport->localport);
}

static int
nvme_fc_ctlr_active_on_rport(struct nvme_fc_ctrl *ctrl)
{
	struct nvme_fc_rport *rport = ctrl->rport;
	u32 cnt;

	if (ctrl->assoc_active)
		return 1;

	ctrl->assoc_active = true;
	cnt = atomic_inc_return(&rport->act_ctrl_cnt);
	if (cnt == 1)
		nvme_fc_rport_active_on_lport(rport);

	return 0;
}

static int
nvme_fc_ctlr_inactive_on_rport(struct nvme_fc_ctrl *ctrl)
{
	struct nvme_fc_rport *rport = ctrl->rport;
	struct nvme_fc_lport *lport = rport->lport;
	u32 cnt;

	/* ctrl->assoc_active=false will be set independently */

	cnt = atomic_dec_return(&rport->act_ctrl_cnt);
	if (cnt == 0) {
		if (rport->remoteport.port_state == FC_OBJSTATE_DELETED)
			lport->ops->remoteport_delete(&rport->remoteport);
		nvme_fc_rport_inactive_on_lport(rport);
	}

	return 0;
}

/*
 * This routine restarts the controller on the host side, and
 * on the link side, recreates the controller association.
 */
static int
nvme_fc_create_association(struct nvme_fc_ctrl *ctrl)
{
	struct nvmf_ctrl_options *opts = ctrl->ctrl.opts;
	int ret;
	bool changed;

	++ctrl->ctrl.nr_reconnects;

	if (ctrl->rport->remoteport.port_state != FC_OBJSTATE_ONLINE)
		return -ENODEV;

	if (nvme_fc_ctlr_active_on_rport(ctrl))
		return -ENOTUNIQ;

	/*
	 * Create the admin queue
	 */

	nvme_fc_init_queue(ctrl, 0);

	ret = __nvme_fc_create_hw_queue(ctrl, &ctrl->queues[0], 0,
				NVME_AQ_BLK_MQ_DEPTH);
	if (ret)
		goto out_free_queue;

	ret = nvme_fc_connect_admin_queue(ctrl, &ctrl->queues[0],
				NVME_AQ_BLK_MQ_DEPTH,
				(NVME_AQ_BLK_MQ_DEPTH / 4));
	if (ret)
		goto out_delete_hw_queue;

	if (ctrl->ctrl.state != NVME_CTRL_NEW)
		blk_mq_unquiesce_queue(ctrl->ctrl.admin_q);

	ret = nvmf_connect_admin_queue(&ctrl->ctrl);
	if (ret)
		goto out_disconnect_admin_queue;

	/*
	 * Check controller capabilities
	 *
	 * todo:- add code to check if ctrl attributes changed from
	 * prior connection values
	 */

	ret = nvmf_reg_read64(&ctrl->ctrl, NVME_REG_CAP, &ctrl->ctrl.cap);
	if (ret) {
		dev_err(ctrl->ctrl.device,
			"prop_get NVME_REG_CAP failed\n");
		goto out_disconnect_admin_queue;
	}

	ctrl->ctrl.sqsize =
		min_t(int, NVME_CAP_MQES(ctrl->ctrl.cap) + 1, ctrl->ctrl.sqsize);

	ret = nvme_enable_ctrl(&ctrl->ctrl, ctrl->ctrl.cap);
	if (ret)
		goto out_disconnect_admin_queue;

	ctrl->ctrl.max_hw_sectors =
		(ctrl->lport->ops->max_sgl_segments - 1) << (PAGE_SHIFT - 9);

	ret = nvme_init_identify(&ctrl->ctrl);
	if (ret)
		goto out_disconnect_admin_queue;

	/* sanity checks */

	/* FC-NVME does not have other data in the capsule */
	if (ctrl->ctrl.icdoff) {
		dev_err(ctrl->ctrl.device, "icdoff %d is not supported!\n",
				ctrl->ctrl.icdoff);
		goto out_disconnect_admin_queue;
	}

	/* FC-NVME supports normal SGL Data Block Descriptors */

	if (opts->queue_size > ctrl->ctrl.maxcmd) {
		/* warn if maxcmd is lower than queue_size */
		dev_warn(ctrl->ctrl.device,
			"queue_size %zu > ctrl maxcmd %u, reducing "
			"to queue_size\n",
			opts->queue_size, ctrl->ctrl.maxcmd);
		opts->queue_size = ctrl->ctrl.maxcmd;
	}

	ret = nvme_fc_init_aen_ops(ctrl);
	if (ret)
		goto out_term_aen_ops;

	/*
	 * Create the io queues
	 */

	if (ctrl->ctrl.queue_count > 1) {
		if (ctrl->ctrl.state == NVME_CTRL_NEW)
			ret = nvme_fc_create_io_queues(ctrl);
		else
			ret = nvme_fc_reinit_io_queues(ctrl);
		if (ret)
			goto out_term_aen_ops;
	}

	changed = nvme_change_ctrl_state(&ctrl->ctrl, NVME_CTRL_LIVE);

	ctrl->ctrl.nr_reconnects = 0;

	if (changed)
		nvme_start_ctrl(&ctrl->ctrl);

	return 0;	/* Success */

out_term_aen_ops:
	nvme_fc_term_aen_ops(ctrl);
out_disconnect_admin_queue:
	/* send a Disconnect(association) LS to fc-nvme target */
	nvme_fc_xmt_disconnect_assoc(ctrl);
out_delete_hw_queue:
	__nvme_fc_delete_hw_queue(ctrl, &ctrl->queues[0], 0);
out_free_queue:
	nvme_fc_free_queue(&ctrl->queues[0]);
	ctrl->assoc_active = false;
	nvme_fc_ctlr_inactive_on_rport(ctrl);

	return ret;
}

/*
 * This routine stops operation of the controller on the host side.
 * On the host os stack side: Admin and IO queues are stopped,
 *   outstanding ios on them terminated via FC ABTS.
 * On the link side: the association is terminated.
 */
static void
nvme_fc_delete_association(struct nvme_fc_ctrl *ctrl)
{
	unsigned long flags;

	if (!ctrl->assoc_active)
		return;
	ctrl->assoc_active = false;

	spin_lock_irqsave(&ctrl->lock, flags);
	ctrl->flags |= FCCTRL_TERMIO;
	ctrl->iocnt = 0;
	spin_unlock_irqrestore(&ctrl->lock, flags);

	/*
	 * If io queues are present, stop them and terminate all outstanding
	 * ios on them. As FC allocates FC exchange for each io, the
	 * transport must contact the LLDD to terminate the exchange,
	 * thus releasing the FC exchange. We use blk_mq_tagset_busy_itr()
	 * to tell us what io's are busy and invoke a transport routine
	 * to kill them with the LLDD.  After terminating the exchange
	 * the LLDD will call the transport's normal io done path, but it
	 * will have an aborted status. The done path will return the
	 * io requests back to the block layer as part of normal completions
	 * (but with error status).
	 */
	if (ctrl->ctrl.queue_count > 1) {
		nvme_stop_queues(&ctrl->ctrl);
		blk_mq_tagset_busy_iter(&ctrl->tag_set,
				nvme_fc_terminate_exchange, &ctrl->ctrl);
	}

	/*
	 * Other transports, which don't have link-level contexts bound
	 * to sqe's, would try to gracefully shutdown the controller by
	 * writing the registers for shutdown and polling (call
	 * nvme_shutdown_ctrl()). Given a bunch of i/o was potentially
	 * just aborted and we will wait on those contexts, and given
	 * there was no indication of how live the controlelr is on the
	 * link, don't send more io to create more contexts for the
	 * shutdown. Let the controller fail via keepalive failure if
	 * its still present.
	 */

	/*
	 * clean up the admin queue. Same thing as above.
	 * use blk_mq_tagset_busy_itr() and the transport routine to
	 * terminate the exchanges.
	 */
	if (ctrl->ctrl.state != NVME_CTRL_NEW)
		blk_mq_quiesce_queue(ctrl->ctrl.admin_q);
	blk_mq_tagset_busy_iter(&ctrl->admin_tag_set,
				nvme_fc_terminate_exchange, &ctrl->ctrl);

	/* kill the aens as they are a separate path */
	nvme_fc_abort_aen_ops(ctrl);

	/* wait for all io that had to be aborted */
	spin_lock_irq(&ctrl->lock);
	wait_event_lock_irq(ctrl->ioabort_wait, ctrl->iocnt == 0, ctrl->lock);
	ctrl->flags &= ~FCCTRL_TERMIO;
	spin_unlock_irq(&ctrl->lock);

	nvme_fc_term_aen_ops(ctrl);

	/*
	 * send a Disconnect(association) LS to fc-nvme target
	 * Note: could have been sent at top of process, but
	 * cleaner on link traffic if after the aborts complete.
	 * Note: if association doesn't exist, association_id will be 0
	 */
	if (ctrl->association_id)
		nvme_fc_xmt_disconnect_assoc(ctrl);

	if (ctrl->ctrl.tagset) {
		nvme_fc_delete_hw_io_queues(ctrl);
		nvme_fc_free_io_queues(ctrl);
	}

	__nvme_fc_delete_hw_queue(ctrl, &ctrl->queues[0], 0);
	nvme_fc_free_queue(&ctrl->queues[0]);

	nvme_fc_ctlr_inactive_on_rport(ctrl);
}

static void
nvme_fc_delete_ctrl(struct nvme_ctrl *nctrl)
{
	struct nvme_fc_ctrl *ctrl = to_fc_ctrl(nctrl);

	cancel_delayed_work_sync(&ctrl->connect_work);
	/*
	 * kill the association on the link side.  this will block
	 * waiting for io to terminate
	 */
	nvme_fc_delete_association(ctrl);
}

static void
nvme_fc_reconnect_or_delete(struct nvme_fc_ctrl *ctrl, int status)
{
	struct nvme_fc_rport *rport = ctrl->rport;
	struct nvme_fc_remote_port *portptr = &rport->remoteport;
	unsigned long recon_delay = ctrl->ctrl.opts->reconnect_delay * HZ;
	bool recon = true;

	if (ctrl->ctrl.state != NVME_CTRL_RECONNECTING)
		return;

	if (portptr->port_state == FC_OBJSTATE_ONLINE)
		dev_info(ctrl->ctrl.device,
			"NVME-FC{%d}: reset: Reconnect attempt failed (%d)\n",
			ctrl->cnum, status);
	else if (time_after_eq(jiffies, rport->dev_loss_end))
		recon = false;

	if (recon && nvmf_should_reconnect(&ctrl->ctrl)) {
		if (portptr->port_state == FC_OBJSTATE_ONLINE)
			dev_info(ctrl->ctrl.device,
				"NVME-FC{%d}: Reconnect attempt in %ld "
				"seconds\n",
				ctrl->cnum, recon_delay / HZ);
		else if (time_after(jiffies + recon_delay, rport->dev_loss_end))
			recon_delay = rport->dev_loss_end - jiffies;

		queue_delayed_work(nvme_wq, &ctrl->connect_work, recon_delay);
	} else {
		if (portptr->port_state == FC_OBJSTATE_ONLINE)
			dev_warn(ctrl->ctrl.device,
				"NVME-FC{%d}: Max reconnect attempts (%d) "
				"reached. Removing controller\n",
				ctrl->cnum, ctrl->ctrl.nr_reconnects);
		else
			dev_warn(ctrl->ctrl.device,
				"NVME-FC{%d}: dev_loss_tmo (%d) expired "
				"while waiting for remoteport connectivity. "
				"Removing controller\n", ctrl->cnum,
				portptr->dev_loss_tmo);
		WARN_ON(nvme_delete_ctrl(&ctrl->ctrl));
	}
}

static void
nvme_fc_reset_ctrl_work(struct work_struct *work)
{
	struct nvme_fc_ctrl *ctrl =
		container_of(work, struct nvme_fc_ctrl, ctrl.reset_work);
	int ret;

	nvme_stop_ctrl(&ctrl->ctrl);

	/* will block will waiting for io to terminate */
	nvme_fc_delete_association(ctrl);

	if (!nvme_change_ctrl_state(&ctrl->ctrl, NVME_CTRL_RECONNECTING)) {
		dev_err(ctrl->ctrl.device,
			"NVME-FC{%d}: error_recovery: Couldn't change state "
			"to RECONNECTING\n", ctrl->cnum);
		return;
	}

	if (ctrl->rport->remoteport.port_state == FC_OBJSTATE_ONLINE)
		ret = nvme_fc_create_association(ctrl);
	else
		ret = -ENOTCONN;

	if (ret)
		nvme_fc_reconnect_or_delete(ctrl, ret);
	else
		dev_info(ctrl->ctrl.device,
			"NVME-FC{%d}: controller reset complete\n",
			ctrl->cnum);
}

static const struct nvme_ctrl_ops nvme_fc_ctrl_ops = {
	.name			= "fc",
	.module			= THIS_MODULE,
	.flags			= NVME_F_FABRICS,
	.reg_read32		= nvmf_reg_read32,
	.reg_read64		= nvmf_reg_read64,
	.reg_write32		= nvmf_reg_write32,
	.free_ctrl		= nvme_fc_nvme_ctrl_freed,
	.submit_async_event	= nvme_fc_submit_async_event,
	.delete_ctrl		= nvme_fc_delete_ctrl,
	.get_address		= nvmf_get_address,
	.reinit_request		= nvme_fc_reinit_request,
};

static void
nvme_fc_connect_ctrl_work(struct work_struct *work)
{
	int ret;

	struct nvme_fc_ctrl *ctrl =
			container_of(to_delayed_work(work),
				struct nvme_fc_ctrl, connect_work);

	ret = nvme_fc_create_association(ctrl);
	if (ret)
		nvme_fc_reconnect_or_delete(ctrl, ret);
	else
		dev_info(ctrl->ctrl.device,
			"NVME-FC{%d}: controller reconnect complete\n",
			ctrl->cnum);
}


static const struct blk_mq_ops nvme_fc_admin_mq_ops = {
	.queue_rq	= nvme_fc_queue_rq,
	.complete	= nvme_fc_complete_rq,
	.init_request	= nvme_fc_init_request,
	.exit_request	= nvme_fc_exit_request,
	.init_hctx	= nvme_fc_init_admin_hctx,
	.timeout	= nvme_fc_timeout,
};


/*
 * Fails a controller request if it matches an existing controller
 * (association) with the same tuple:
 * <Host NQN, Host ID, local FC port, remote FC port, SUBSYS NQN>
 *
 * The ports don't need to be compared as they are intrinsically
 * already matched by the port pointers supplied.
 */
static bool
nvme_fc_existing_controller(struct nvme_fc_rport *rport,
		struct nvmf_ctrl_options *opts)
{
	struct nvme_fc_ctrl *ctrl;
	unsigned long flags;
	bool found = false;

	spin_lock_irqsave(&rport->lock, flags);
	list_for_each_entry(ctrl, &rport->ctrl_list, ctrl_list) {
		found = nvmf_ctlr_matches_baseopts(&ctrl->ctrl, opts);
		if (found)
			break;
	}
	spin_unlock_irqrestore(&rport->lock, flags);

	return found;
}

static struct nvme_ctrl *
nvme_fc_init_ctrl(struct device *dev, struct nvmf_ctrl_options *opts,
	struct nvme_fc_lport *lport, struct nvme_fc_rport *rport)
{
	struct nvme_fc_ctrl *ctrl;
	unsigned long flags;
	int ret, idx, retry;

	if (!(rport->remoteport.port_role &
	    (FC_PORT_ROLE_NVME_DISCOVERY | FC_PORT_ROLE_NVME_TARGET))) {
		ret = -EBADR;
		goto out_fail;
	}

	if (!opts->duplicate_connect &&
	    nvme_fc_existing_controller(rport, opts)) {
		ret = -EALREADY;
		goto out_fail;
	}

	ctrl = kzalloc(sizeof(*ctrl), GFP_KERNEL);
	if (!ctrl) {
		ret = -ENOMEM;
		goto out_fail;
	}

	idx = ida_simple_get(&nvme_fc_ctrl_cnt, 0, 0, GFP_KERNEL);
	if (idx < 0) {
		ret = -ENOSPC;
		goto out_free_ctrl;
	}

	ctrl->ctrl.opts = opts;
	INIT_LIST_HEAD(&ctrl->ctrl_list);
	ctrl->lport = lport;
	ctrl->rport = rport;
	ctrl->dev = lport->dev;
	ctrl->cnum = idx;
	ctrl->assoc_active = false;
	init_waitqueue_head(&ctrl->ioabort_wait);

	get_device(ctrl->dev);
	kref_init(&ctrl->ref);

	INIT_WORK(&ctrl->ctrl.reset_work, nvme_fc_reset_ctrl_work);
	INIT_DELAYED_WORK(&ctrl->connect_work, nvme_fc_connect_ctrl_work);
	spin_lock_init(&ctrl->lock);

	/* io queue count */
	ctrl->ctrl.queue_count = min_t(unsigned int,
				opts->nr_io_queues,
				lport->ops->max_hw_queues);
	ctrl->ctrl.queue_count++;	/* +1 for admin queue */

	ctrl->ctrl.sqsize = opts->queue_size - 1;
	ctrl->ctrl.kato = opts->kato;

	ret = -ENOMEM;
	ctrl->queues = kcalloc(ctrl->ctrl.queue_count,
				sizeof(struct nvme_fc_queue), GFP_KERNEL);
	if (!ctrl->queues)
		goto out_free_ida;

	memset(&ctrl->admin_tag_set, 0, sizeof(ctrl->admin_tag_set));
	ctrl->admin_tag_set.ops = &nvme_fc_admin_mq_ops;
	ctrl->admin_tag_set.queue_depth = NVME_AQ_MQ_TAG_DEPTH;
	ctrl->admin_tag_set.reserved_tags = 2; /* fabric connect + Keep-Alive */
	ctrl->admin_tag_set.numa_node = NUMA_NO_NODE;
	ctrl->admin_tag_set.cmd_size = sizeof(struct nvme_fc_fcp_op) +
					(SG_CHUNK_SIZE *
						sizeof(struct scatterlist)) +
					ctrl->lport->ops->fcprqst_priv_sz;
	ctrl->admin_tag_set.driver_data = ctrl;
	ctrl->admin_tag_set.nr_hw_queues = 1;
	ctrl->admin_tag_set.timeout = ADMIN_TIMEOUT;
	ctrl->admin_tag_set.flags = BLK_MQ_F_NO_SCHED;

	ret = blk_mq_alloc_tag_set(&ctrl->admin_tag_set);
	if (ret)
		goto out_free_queues;
	ctrl->ctrl.admin_tagset = &ctrl->admin_tag_set;

	ctrl->ctrl.admin_q = blk_mq_init_queue(&ctrl->admin_tag_set);
	if (IS_ERR(ctrl->ctrl.admin_q)) {
		ret = PTR_ERR(ctrl->ctrl.admin_q);
		goto out_free_admin_tag_set;
	}

	/*
	 * Would have been nice to init io queues tag set as well.
	 * However, we require interaction from the controller
	 * for max io queue count before we can do so.
	 * Defer this to the connect path.
	 */

	ret = nvme_init_ctrl(&ctrl->ctrl, dev, &nvme_fc_ctrl_ops, 0);
	if (ret)
		goto out_cleanup_admin_q;

	/* at this point, teardown path changes to ref counting on nvme ctrl */

	spin_lock_irqsave(&rport->lock, flags);
	list_add_tail(&ctrl->ctrl_list, &rport->ctrl_list);
	spin_unlock_irqrestore(&rport->lock, flags);

	/*
	 * It's possible that transactions used to create the association
	 * may fail. Examples: CreateAssociation LS or CreateIOConnection
	 * LS gets dropped/corrupted/fails; or a frame gets dropped or a
	 * command times out for one of the actions to init the controller
	 * (Connect, Get/Set_Property, Set_Features, etc). Many of these
	 * transport errors (frame drop, LS failure) inherently must kill
	 * the association. The transport is coded so that any command used
	 * to create the association (prior to a LIVE state transition
	 * while NEW or RECONNECTING) will fail if it completes in error or
	 * times out.
	 *
	 * As such: as the connect request was mostly likely due to a
	 * udev event that discovered the remote port, meaning there is
	 * not an admin or script there to restart if the connect
	 * request fails, retry the initial connection creation up to
	 * three times before giving up and declaring failure.
	 */
	for (retry = 0; retry < 3; retry++) {
		ret = nvme_fc_create_association(ctrl);
		if (!ret)
			break;
	}

	if (ret) {
		/* couldn't schedule retry - fail out */
		dev_err(ctrl->ctrl.device,
			"NVME-FC{%d}: Connect retry failed\n", ctrl->cnum);

		ctrl->ctrl.opts = NULL;

		/* initiate nvme ctrl ref counting teardown */
		nvme_uninit_ctrl(&ctrl->ctrl);
		nvme_put_ctrl(&ctrl->ctrl);

		/* Remove core ctrl ref. */
		nvme_put_ctrl(&ctrl->ctrl);

		/* as we're past the point where we transition to the ref
		 * counting teardown path, if we return a bad pointer here,
		 * the calling routine, thinking it's prior to the
		 * transition, will do an rport put. Since the teardown
		 * path also does a rport put, we do an extra get here to
		 * so proper order/teardown happens.
		 */
		nvme_fc_rport_get(rport);

		if (ret > 0)
			ret = -EIO;
		return ERR_PTR(ret);
	}

	nvme_get_ctrl(&ctrl->ctrl);

	dev_info(ctrl->ctrl.device,
		"NVME-FC{%d}: new ctrl: NQN \"%s\"\n",
		ctrl->cnum, ctrl->ctrl.opts->subsysnqn);

	return &ctrl->ctrl;

out_cleanup_admin_q:
	blk_cleanup_queue(ctrl->ctrl.admin_q);
out_free_admin_tag_set:
	blk_mq_free_tag_set(&ctrl->admin_tag_set);
out_free_queues:
	kfree(ctrl->queues);
out_free_ida:
	put_device(ctrl->dev);
	ida_simple_remove(&nvme_fc_ctrl_cnt, ctrl->cnum);
out_free_ctrl:
	kfree(ctrl);
out_fail:
	/* exit via here doesn't follow ctlr ref points */
	return ERR_PTR(ret);
}


struct nvmet_fc_traddr {
	u64	nn;
	u64	pn;
};

static int
__nvme_fc_parse_u64(substring_t *sstr, u64 *val)
{
	u64 token64;

	if (match_u64(sstr, &token64))
		return -EINVAL;
	*val = token64;

	return 0;
}

/*
 * This routine validates and extracts the WWN's from the TRADDR string.
 * As kernel parsers need the 0x to determine number base, universally
 * build string to parse with 0x prefix before parsing name strings.
 */
static int
nvme_fc_parse_traddr(struct nvmet_fc_traddr *traddr, char *buf, size_t blen)
{
	char name[2 + NVME_FC_TRADDR_HEXNAMELEN + 1];
	substring_t wwn = { name, &name[sizeof(name)-1] };
	int nnoffset, pnoffset;

	/* validate it string one of the 2 allowed formats */
	if (strnlen(buf, blen) == NVME_FC_TRADDR_MAXLENGTH &&
			!strncmp(buf, "nn-0x", NVME_FC_TRADDR_OXNNLEN) &&
			!strncmp(&buf[NVME_FC_TRADDR_MAX_PN_OFFSET],
				"pn-0x", NVME_FC_TRADDR_OXNNLEN)) {
		nnoffset = NVME_FC_TRADDR_OXNNLEN;
		pnoffset = NVME_FC_TRADDR_MAX_PN_OFFSET +
						NVME_FC_TRADDR_OXNNLEN;
	} else if ((strnlen(buf, blen) == NVME_FC_TRADDR_MINLENGTH &&
			!strncmp(buf, "nn-", NVME_FC_TRADDR_NNLEN) &&
			!strncmp(&buf[NVME_FC_TRADDR_MIN_PN_OFFSET],
				"pn-", NVME_FC_TRADDR_NNLEN))) {
		nnoffset = NVME_FC_TRADDR_NNLEN;
		pnoffset = NVME_FC_TRADDR_MIN_PN_OFFSET + NVME_FC_TRADDR_NNLEN;
	} else
		goto out_einval;

	name[0] = '0';
	name[1] = 'x';
	name[2 + NVME_FC_TRADDR_HEXNAMELEN] = 0;

	memcpy(&name[2], &buf[nnoffset], NVME_FC_TRADDR_HEXNAMELEN);
	if (__nvme_fc_parse_u64(&wwn, &traddr->nn))
		goto out_einval;

	memcpy(&name[2], &buf[pnoffset], NVME_FC_TRADDR_HEXNAMELEN);
	if (__nvme_fc_parse_u64(&wwn, &traddr->pn))
		goto out_einval;

	return 0;

out_einval:
	pr_warn("%s: bad traddr string\n", __func__);
	return -EINVAL;
}

static struct nvme_ctrl *
nvme_fc_create_ctrl(struct device *dev, struct nvmf_ctrl_options *opts)
{
	struct nvme_fc_lport *lport;
	struct nvme_fc_rport *rport;
	struct nvme_ctrl *ctrl;
	struct nvmet_fc_traddr laddr = { 0L, 0L };
	struct nvmet_fc_traddr raddr = { 0L, 0L };
	unsigned long flags;
	int ret;

	ret = nvme_fc_parse_traddr(&raddr, opts->traddr, NVMF_TRADDR_SIZE);
	if (ret || !raddr.nn || !raddr.pn)
		return ERR_PTR(-EINVAL);

	ret = nvme_fc_parse_traddr(&laddr, opts->host_traddr, NVMF_TRADDR_SIZE);
	if (ret || !laddr.nn || !laddr.pn)
		return ERR_PTR(-EINVAL);

	/* find the host and remote ports to connect together */
	spin_lock_irqsave(&nvme_fc_lock, flags);
	list_for_each_entry(lport, &nvme_fc_lport_list, port_list) {
		if (lport->localport.node_name != laddr.nn ||
		    lport->localport.port_name != laddr.pn)
			continue;

		list_for_each_entry(rport, &lport->endp_list, endp_list) {
			if (rport->remoteport.node_name != raddr.nn ||
			    rport->remoteport.port_name != raddr.pn)
				continue;

			/* if fail to get reference fall through. Will error */
			if (!nvme_fc_rport_get(rport))
				break;

			spin_unlock_irqrestore(&nvme_fc_lock, flags);

			ctrl = nvme_fc_init_ctrl(dev, opts, lport, rport);
			if (IS_ERR(ctrl))
				nvme_fc_rport_put(rport);
			return ctrl;
		}
	}
	spin_unlock_irqrestore(&nvme_fc_lock, flags);

	return ERR_PTR(-ENOENT);
}


static struct nvmf_transport_ops nvme_fc_transport = {
	.name		= "fc",
	.required_opts	= NVMF_OPT_TRADDR | NVMF_OPT_HOST_TRADDR,
	.allowed_opts	= NVMF_OPT_RECONNECT_DELAY | NVMF_OPT_CTRL_LOSS_TMO,
	.create_ctrl	= nvme_fc_create_ctrl,
};

static int __init nvme_fc_init_module(void)
{
	int ret;

	/*
	 * NOTE:
	 * It is expected that in the future the kernel will combine
	 * the FC-isms that are currently under scsi and now being
	 * added to by NVME into a new standalone FC class. The SCSI
	 * and NVME protocols and their devices would be under this
	 * new FC class.
	 *
	 * As we need something to post FC-specific udev events to,
	 * specifically for nvme probe events, start by creating the
	 * new device class.  When the new standalone FC class is
	 * put in place, this code will move to a more generic
	 * location for the class.
	 */
	fc_class = class_create(THIS_MODULE, "fc");
	if (IS_ERR(fc_class)) {
		pr_err("couldn't register class fc\n");
		return PTR_ERR(fc_class);
	}

	/*
	 * Create a device for the FC-centric udev events
	 */
	fc_udev_device = device_create(fc_class, NULL, MKDEV(0, 0), NULL,
				"fc_udev_device");
	if (IS_ERR(fc_udev_device)) {
		pr_err("couldn't create fc_udev device!\n");
		ret = PTR_ERR(fc_udev_device);
		goto out_destroy_class;
	}

	ret = nvmf_register_transport(&nvme_fc_transport);
	if (ret)
		goto out_destroy_device;

	return 0;

out_destroy_device:
	device_destroy(fc_class, MKDEV(0, 0));
out_destroy_class:
	class_destroy(fc_class);
	return ret;
}

static void __exit nvme_fc_exit_module(void)
{
	/* sanity check - all lports should be removed */
	if (!list_empty(&nvme_fc_lport_list))
		pr_warn("%s: localport list not empty\n", __func__);

	nvmf_unregister_transport(&nvme_fc_transport);

	ida_destroy(&nvme_fc_local_port_cnt);
	ida_destroy(&nvme_fc_ctrl_cnt);

	device_destroy(fc_class, MKDEV(0, 0));
	class_destroy(fc_class);
}

module_init(nvme_fc_init_module);
module_exit(nvme_fc_exit_module);

MODULE_LICENSE("GPL v2");<|MERGE_RESOLUTION|>--- conflicted
+++ resolved
@@ -236,12 +236,6 @@
 	list_del(&lport->port_list);
 	spin_unlock_irqrestore(&nvme_fc_lock, flags);
 
-<<<<<<< HEAD
-	/* let the LLDD know we've finished tearing it down */
-	lport->ops->localport_delete(&lport->localport);
-
-=======
->>>>>>> 9abd04af
 	ida_simple_remove(&nvme_fc_local_port_cnt, lport->localport.port_num);
 	ida_destroy(&lport->endp_cnt);
 
@@ -264,13 +258,9 @@
 
 
 static struct nvme_fc_lport *
-<<<<<<< HEAD
-nvme_fc_attach_to_unreg_lport(struct nvme_fc_port_info *pinfo)
-=======
 nvme_fc_attach_to_unreg_lport(struct nvme_fc_port_info *pinfo,
 			struct nvme_fc_port_template *ops,
 			struct device *dev)
->>>>>>> 9abd04af
 {
 	struct nvme_fc_lport *lport;
 	unsigned long flags;
@@ -282,14 +272,11 @@
 		    lport->localport.port_name != pinfo->port_name)
 			continue;
 
-<<<<<<< HEAD
-=======
 		if (lport->dev != dev) {
 			lport = ERR_PTR(-EXDEV);
 			goto out_done;
 		}
 
->>>>>>> 9abd04af
 		if (lport->localport.port_state != FC_OBJSTATE_DELETED) {
 			lport = ERR_PTR(-EEXIST);
 			goto out_done;
@@ -306,10 +293,7 @@
 
 		/* resume the lport */
 
-<<<<<<< HEAD
-=======
 		lport->ops = ops;
->>>>>>> 9abd04af
 		lport->localport.port_role = pinfo->port_role;
 		lport->localport.port_id = pinfo->port_id;
 		lport->localport.port_state = FC_OBJSTATE_ONLINE;
@@ -370,11 +354,7 @@
 	 * expired, we can simply re-enable the localport. Remoteports
 	 * and controller reconnections should resume naturally.
 	 */
-<<<<<<< HEAD
-	newrec = nvme_fc_attach_to_unreg_lport(pinfo);
-=======
 	newrec = nvme_fc_attach_to_unreg_lport(pinfo, template, dev);
->>>>>>> 9abd04af
 
 	/* found an lport, but something about its state is bad */
 	if (IS_ERR(newrec)) {
@@ -2626,11 +2606,7 @@
 
 	nvme_fc_init_io_queues(ctrl);
 
-<<<<<<< HEAD
-	ret = blk_mq_reinit_tagset(&ctrl->tag_set, nvme_fc_reinit_request);
-=======
 	ret = nvme_reinit_tagset(&ctrl->ctrl, ctrl->ctrl.tagset);
->>>>>>> 9abd04af
 	if (ret)
 		goto out_free_io_queues;
 
