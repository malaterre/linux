/*
 * NVM Express device driver
 * Copyright (c) 2011-2014, Intel Corporation.
 *
 * This program is free software; you can redistribute it and/or modify it
 * under the terms and conditions of the GNU General Public License,
 * version 2, as published by the Free Software Foundation.
 *
 * This program is distributed in the hope it will be useful, but WITHOUT
 * ANY WARRANTY; without even the implied warranty of MERCHANTABILITY or
 * FITNESS FOR A PARTICULAR PURPOSE.  See the GNU General Public License for
 * more details.
 */

#include <linux/aer.h>
#include <linux/bitops.h>
#include <linux/blkdev.h>
#include <linux/blk-mq.h>
#include <linux/blk-mq-pci.h>
#include <linux/dmi.h>
#include <linux/init.h>
#include <linux/interrupt.h>
#include <linux/io.h>
#include <linux/mm.h>
#include <linux/module.h>
#include <linux/mutex.h>
#include <linux/pci.h>
#include <linux/poison.h>
#include <linux/t10-pi.h>
#include <linux/timer.h>
#include <linux/types.h>
#include <linux/io-64-nonatomic-lo-hi.h>
#include <asm/unaligned.h>
#include <linux/sed-opal.h>

#include "nvme.h"

#define SQ_SIZE(depth)		(depth * sizeof(struct nvme_command))
#define CQ_SIZE(depth)		(depth * sizeof(struct nvme_completion))

/*
 * We handle AEN commands ourselves and don't even let the
 * block layer know about them.
 */
#define NVME_AQ_BLKMQ_DEPTH	(NVME_AQ_DEPTH - NVME_NR_AERS)

static int use_threaded_interrupts;
module_param(use_threaded_interrupts, int, 0);

static bool use_cmb_sqes = true;
module_param(use_cmb_sqes, bool, 0644);
MODULE_PARM_DESC(use_cmb_sqes, "use controller's memory buffer for I/O SQes");

static unsigned int max_host_mem_size_mb = 128;
module_param(max_host_mem_size_mb, uint, 0444);
MODULE_PARM_DESC(max_host_mem_size_mb,
	"Maximum Host Memory Buffer (HMB) size per controller (in MiB)");

static int io_queue_depth_set(const char *val, const struct kernel_param *kp);
static const struct kernel_param_ops io_queue_depth_ops = {
	.set = io_queue_depth_set,
	.get = param_get_int,
};

static int io_queue_depth = 1024;
module_param_cb(io_queue_depth, &io_queue_depth_ops, &io_queue_depth, 0644);
MODULE_PARM_DESC(io_queue_depth, "set io queue depth, should >= 2");

struct nvme_dev;
struct nvme_queue;

static void nvme_process_cq(struct nvme_queue *nvmeq);
static void nvme_dev_disable(struct nvme_dev *dev, bool shutdown);

/*
 * Represents an NVM Express device.  Each nvme_dev is a PCI function.
 */
struct nvme_dev {
	struct nvme_queue **queues;
	struct blk_mq_tag_set tagset;
	struct blk_mq_tag_set admin_tagset;
	u32 __iomem *dbs;
	struct device *dev;
	struct dma_pool *prp_page_pool;
	struct dma_pool *prp_small_pool;
	unsigned online_queues;
	unsigned max_qid;
	int q_depth;
	u32 db_stride;
	void __iomem *bar;
	unsigned long bar_mapped_size;
	struct work_struct remove_work;
	struct mutex shutdown_lock;
	bool subsystem;
	void __iomem *cmb;
	dma_addr_t cmb_dma_addr;
	u64 cmb_size;
	u32 cmbsz;
	u32 cmbloc;
	struct nvme_ctrl ctrl;
	struct completion ioq_wait;

	/* shadow doorbell buffer support: */
	u32 *dbbuf_dbs;
	dma_addr_t dbbuf_dbs_dma_addr;
	u32 *dbbuf_eis;
	dma_addr_t dbbuf_eis_dma_addr;

	/* host memory buffer support: */
	u64 host_mem_size;
	u32 nr_host_mem_descs;
	dma_addr_t host_mem_descs_dma;
	struct nvme_host_mem_buf_desc *host_mem_descs;
	void **host_mem_desc_bufs;
};

static int io_queue_depth_set(const char *val, const struct kernel_param *kp)
{
	int n = 0, ret;

	ret = kstrtoint(val, 10, &n);
	if (ret != 0 || n < 2)
		return -EINVAL;

	return param_set_int(val, kp);
}

static inline unsigned int sq_idx(unsigned int qid, u32 stride)
{
	return qid * 2 * stride;
}

static inline unsigned int cq_idx(unsigned int qid, u32 stride)
{
	return (qid * 2 + 1) * stride;
}

static inline struct nvme_dev *to_nvme_dev(struct nvme_ctrl *ctrl)
{
	return container_of(ctrl, struct nvme_dev, ctrl);
}

/*
 * An NVM Express queue.  Each device has at least two (one for admin
 * commands and one for I/O commands).
 */
struct nvme_queue {
	struct device *q_dmadev;
	struct nvme_dev *dev;
	spinlock_t q_lock;
	struct nvme_command *sq_cmds;
	struct nvme_command __iomem *sq_cmds_io;
	volatile struct nvme_completion *cqes;
	struct blk_mq_tags **tags;
	dma_addr_t sq_dma_addr;
	dma_addr_t cq_dma_addr;
	u32 __iomem *q_db;
	u16 q_depth;
	s16 cq_vector;
	u16 sq_tail;
	u16 cq_head;
	u16 qid;
	u8 cq_phase;
	u8 cqe_seen;
	u32 *dbbuf_sq_db;
	u32 *dbbuf_cq_db;
	u32 *dbbuf_sq_ei;
	u32 *dbbuf_cq_ei;
};

/*
 * The nvme_iod describes the data in an I/O, including the list of PRP
 * entries.  You can't see it in this data structure because C doesn't let
 * me express that.  Use nvme_init_iod to ensure there's enough space
 * allocated to store the PRP list.
 */
struct nvme_iod {
	struct nvme_request req;
	struct nvme_queue *nvmeq;
	int aborted;
	int npages;		/* In the PRP list. 0 means small pool in use */
	int nents;		/* Used in scatterlist */
	int length;		/* Of data, in bytes */
	dma_addr_t first_dma;
	struct scatterlist meta_sg; /* metadata requires single contiguous buffer */
	struct scatterlist *sg;
	struct scatterlist inline_sg[0];
};

/*
 * Check we didin't inadvertently grow the command struct
 */
static inline void _nvme_check_size(void)
{
	BUILD_BUG_ON(sizeof(struct nvme_rw_command) != 64);
	BUILD_BUG_ON(sizeof(struct nvme_create_cq) != 64);
	BUILD_BUG_ON(sizeof(struct nvme_create_sq) != 64);
	BUILD_BUG_ON(sizeof(struct nvme_delete_queue) != 64);
	BUILD_BUG_ON(sizeof(struct nvme_features) != 64);
	BUILD_BUG_ON(sizeof(struct nvme_format_cmd) != 64);
	BUILD_BUG_ON(sizeof(struct nvme_abort_cmd) != 64);
	BUILD_BUG_ON(sizeof(struct nvme_command) != 64);
	BUILD_BUG_ON(sizeof(struct nvme_id_ctrl) != NVME_IDENTIFY_DATA_SIZE);
	BUILD_BUG_ON(sizeof(struct nvme_id_ns) != NVME_IDENTIFY_DATA_SIZE);
	BUILD_BUG_ON(sizeof(struct nvme_lba_range_type) != 64);
	BUILD_BUG_ON(sizeof(struct nvme_smart_log) != 512);
	BUILD_BUG_ON(sizeof(struct nvme_dbbuf) != 64);
}

static inline unsigned int nvme_dbbuf_size(u32 stride)
{
	return ((num_possible_cpus() + 1) * 8 * stride);
}

static int nvme_dbbuf_dma_alloc(struct nvme_dev *dev)
{
	unsigned int mem_size = nvme_dbbuf_size(dev->db_stride);

	if (dev->dbbuf_dbs)
		return 0;

	dev->dbbuf_dbs = dma_alloc_coherent(dev->dev, mem_size,
					    &dev->dbbuf_dbs_dma_addr,
					    GFP_KERNEL);
	if (!dev->dbbuf_dbs)
		return -ENOMEM;
	dev->dbbuf_eis = dma_alloc_coherent(dev->dev, mem_size,
					    &dev->dbbuf_eis_dma_addr,
					    GFP_KERNEL);
	if (!dev->dbbuf_eis) {
		dma_free_coherent(dev->dev, mem_size,
				  dev->dbbuf_dbs, dev->dbbuf_dbs_dma_addr);
		dev->dbbuf_dbs = NULL;
		return -ENOMEM;
	}

	return 0;
}

static void nvme_dbbuf_dma_free(struct nvme_dev *dev)
{
	unsigned int mem_size = nvme_dbbuf_size(dev->db_stride);

	if (dev->dbbuf_dbs) {
		dma_free_coherent(dev->dev, mem_size,
				  dev->dbbuf_dbs, dev->dbbuf_dbs_dma_addr);
		dev->dbbuf_dbs = NULL;
	}
	if (dev->dbbuf_eis) {
		dma_free_coherent(dev->dev, mem_size,
				  dev->dbbuf_eis, dev->dbbuf_eis_dma_addr);
		dev->dbbuf_eis = NULL;
	}
}

static void nvme_dbbuf_init(struct nvme_dev *dev,
			    struct nvme_queue *nvmeq, int qid)
{
	if (!dev->dbbuf_dbs || !qid)
		return;

	nvmeq->dbbuf_sq_db = &dev->dbbuf_dbs[sq_idx(qid, dev->db_stride)];
	nvmeq->dbbuf_cq_db = &dev->dbbuf_dbs[cq_idx(qid, dev->db_stride)];
	nvmeq->dbbuf_sq_ei = &dev->dbbuf_eis[sq_idx(qid, dev->db_stride)];
	nvmeq->dbbuf_cq_ei = &dev->dbbuf_eis[cq_idx(qid, dev->db_stride)];
}

static void nvme_dbbuf_set(struct nvme_dev *dev)
{
	struct nvme_command c;

	if (!dev->dbbuf_dbs)
		return;

	memset(&c, 0, sizeof(c));
	c.dbbuf.opcode = nvme_admin_dbbuf;
	c.dbbuf.prp1 = cpu_to_le64(dev->dbbuf_dbs_dma_addr);
	c.dbbuf.prp2 = cpu_to_le64(dev->dbbuf_eis_dma_addr);

	if (nvme_submit_sync_cmd(dev->ctrl.admin_q, &c, NULL, 0)) {
		dev_warn(dev->ctrl.device, "unable to set dbbuf\n");
		/* Free memory and continue on */
		nvme_dbbuf_dma_free(dev);
	}
}

static inline int nvme_dbbuf_need_event(u16 event_idx, u16 new_idx, u16 old)
{
	return (u16)(new_idx - event_idx - 1) < (u16)(new_idx - old);
}

/* Update dbbuf and return true if an MMIO is required */
static bool nvme_dbbuf_update_and_check_event(u16 value, u32 *dbbuf_db,
					      volatile u32 *dbbuf_ei)
{
	if (dbbuf_db) {
		u16 old_value;

		/*
		 * Ensure that the queue is written before updating
		 * the doorbell in memory
		 */
		wmb();

		old_value = *dbbuf_db;
		*dbbuf_db = value;

		if (!nvme_dbbuf_need_event(*dbbuf_ei, value, old_value))
			return false;
	}

	return true;
}

/*
 * Max size of iod being embedded in the request payload
 */
#define NVME_INT_PAGES		2
#define NVME_INT_BYTES(dev)	(NVME_INT_PAGES * (dev)->ctrl.page_size)

/*
 * Will slightly overestimate the number of pages needed.  This is OK
 * as it only leads to a small amount of wasted memory for the lifetime of
 * the I/O.
 */
static int nvme_npages(unsigned size, struct nvme_dev *dev)
{
	unsigned nprps = DIV_ROUND_UP(size + dev->ctrl.page_size,
				      dev->ctrl.page_size);
	return DIV_ROUND_UP(8 * nprps, PAGE_SIZE - 8);
}

static unsigned int nvme_iod_alloc_size(struct nvme_dev *dev,
		unsigned int size, unsigned int nseg)
{
	return sizeof(__le64 *) * nvme_npages(size, dev) +
			sizeof(struct scatterlist) * nseg;
}

static unsigned int nvme_cmd_size(struct nvme_dev *dev)
{
	return sizeof(struct nvme_iod) +
		nvme_iod_alloc_size(dev, NVME_INT_BYTES(dev), NVME_INT_PAGES);
}

static int nvme_admin_init_hctx(struct blk_mq_hw_ctx *hctx, void *data,
				unsigned int hctx_idx)
{
	struct nvme_dev *dev = data;
	struct nvme_queue *nvmeq = dev->queues[0];

	WARN_ON(hctx_idx != 0);
	WARN_ON(dev->admin_tagset.tags[0] != hctx->tags);
	WARN_ON(nvmeq->tags);

	hctx->driver_data = nvmeq;
	nvmeq->tags = &dev->admin_tagset.tags[0];
	return 0;
}

static void nvme_admin_exit_hctx(struct blk_mq_hw_ctx *hctx, unsigned int hctx_idx)
{
	struct nvme_queue *nvmeq = hctx->driver_data;

	nvmeq->tags = NULL;
}

static int nvme_init_hctx(struct blk_mq_hw_ctx *hctx, void *data,
			  unsigned int hctx_idx)
{
	struct nvme_dev *dev = data;
	struct nvme_queue *nvmeq = dev->queues[hctx_idx + 1];

	if (!nvmeq->tags)
		nvmeq->tags = &dev->tagset.tags[hctx_idx];

	WARN_ON(dev->tagset.tags[hctx_idx] != hctx->tags);
	hctx->driver_data = nvmeq;
	return 0;
}

static int nvme_init_request(struct blk_mq_tag_set *set, struct request *req,
		unsigned int hctx_idx, unsigned int numa_node)
{
	struct nvme_dev *dev = set->driver_data;
	struct nvme_iod *iod = blk_mq_rq_to_pdu(req);
	int queue_idx = (set == &dev->tagset) ? hctx_idx + 1 : 0;
	struct nvme_queue *nvmeq = dev->queues[queue_idx];

	BUG_ON(!nvmeq);
	iod->nvmeq = nvmeq;
	return 0;
}

static int nvme_pci_map_queues(struct blk_mq_tag_set *set)
{
	struct nvme_dev *dev = set->driver_data;

	return blk_mq_pci_map_queues(set, to_pci_dev(dev->dev));
}

/**
 * __nvme_submit_cmd() - Copy a command into a queue and ring the doorbell
 * @nvmeq: The queue to use
 * @cmd: The command to send
 *
 * Safe to use from interrupt context
 */
static void __nvme_submit_cmd(struct nvme_queue *nvmeq,
						struct nvme_command *cmd)
{
	u16 tail = nvmeq->sq_tail;

	if (nvmeq->sq_cmds_io)
		memcpy_toio(&nvmeq->sq_cmds_io[tail], cmd, sizeof(*cmd));
	else
		memcpy(&nvmeq->sq_cmds[tail], cmd, sizeof(*cmd));

	if (++tail == nvmeq->q_depth)
		tail = 0;
	if (nvme_dbbuf_update_and_check_event(tail, nvmeq->dbbuf_sq_db,
					      nvmeq->dbbuf_sq_ei))
		writel(tail, nvmeq->q_db);
	nvmeq->sq_tail = tail;
}

static __le64 **iod_list(struct request *req)
{
	struct nvme_iod *iod = blk_mq_rq_to_pdu(req);
	return (__le64 **)(iod->sg + blk_rq_nr_phys_segments(req));
}

static blk_status_t nvme_init_iod(struct request *rq, struct nvme_dev *dev)
{
	struct nvme_iod *iod = blk_mq_rq_to_pdu(rq);
	int nseg = blk_rq_nr_phys_segments(rq);
	unsigned int size = blk_rq_payload_bytes(rq);

	if (nseg > NVME_INT_PAGES || size > NVME_INT_BYTES(dev)) {
		iod->sg = kmalloc(nvme_iod_alloc_size(dev, size, nseg), GFP_ATOMIC);
		if (!iod->sg)
			return BLK_STS_RESOURCE;
	} else {
		iod->sg = iod->inline_sg;
	}

	iod->aborted = 0;
	iod->npages = -1;
	iod->nents = 0;
	iod->length = size;

	return BLK_STS_OK;
}

static void nvme_free_iod(struct nvme_dev *dev, struct request *req)
{
	struct nvme_iod *iod = blk_mq_rq_to_pdu(req);
	const int last_prp = dev->ctrl.page_size / 8 - 1;
	int i;
	__le64 **list = iod_list(req);
	dma_addr_t prp_dma = iod->first_dma;

	if (iod->npages == 0)
		dma_pool_free(dev->prp_small_pool, list[0], prp_dma);
	for (i = 0; i < iod->npages; i++) {
		__le64 *prp_list = list[i];
		dma_addr_t next_prp_dma = le64_to_cpu(prp_list[last_prp]);
		dma_pool_free(dev->prp_page_pool, prp_list, prp_dma);
		prp_dma = next_prp_dma;
	}

	if (iod->sg != iod->inline_sg)
		kfree(iod->sg);
}

#ifdef CONFIG_BLK_DEV_INTEGRITY
static void nvme_dif_prep(u32 p, u32 v, struct t10_pi_tuple *pi)
{
	if (be32_to_cpu(pi->ref_tag) == v)
		pi->ref_tag = cpu_to_be32(p);
}

static void nvme_dif_complete(u32 p, u32 v, struct t10_pi_tuple *pi)
{
	if (be32_to_cpu(pi->ref_tag) == p)
		pi->ref_tag = cpu_to_be32(v);
}

/**
 * nvme_dif_remap - remaps ref tags to bip seed and physical lba
 *
 * The virtual start sector is the one that was originally submitted by the
 * block layer.	Due to partitioning, MD/DM cloning, etc. the actual physical
 * start sector may be different. Remap protection information to match the
 * physical LBA on writes, and back to the original seed on reads.
 *
 * Type 0 and 3 do not have a ref tag, so no remapping required.
 */
static void nvme_dif_remap(struct request *req,
			void (*dif_swap)(u32 p, u32 v, struct t10_pi_tuple *pi))
{
	struct nvme_ns *ns = req->rq_disk->private_data;
	struct bio_integrity_payload *bip;
	struct t10_pi_tuple *pi;
	void *p, *pmap;
	u32 i, nlb, ts, phys, virt;

	if (!ns->pi_type || ns->pi_type == NVME_NS_DPS_PI_TYPE3)
		return;

	bip = bio_integrity(req->bio);
	if (!bip)
		return;

	pmap = kmap_atomic(bip->bip_vec->bv_page) + bip->bip_vec->bv_offset;

	p = pmap;
	virt = bip_get_seed(bip);
	phys = nvme_block_nr(ns, blk_rq_pos(req));
	nlb = (blk_rq_bytes(req) >> ns->lba_shift);
	ts = ns->disk->queue->integrity.tuple_size;

	for (i = 0; i < nlb; i++, virt++, phys++) {
		pi = (struct t10_pi_tuple *)p;
		dif_swap(phys, virt, pi);
		p += ts;
	}
	kunmap_atomic(pmap);
}
#else /* CONFIG_BLK_DEV_INTEGRITY */
static void nvme_dif_remap(struct request *req,
			void (*dif_swap)(u32 p, u32 v, struct t10_pi_tuple *pi))
{
}
static void nvme_dif_prep(u32 p, u32 v, struct t10_pi_tuple *pi)
{
}
static void nvme_dif_complete(u32 p, u32 v, struct t10_pi_tuple *pi)
{
}
#endif

static blk_status_t nvme_setup_prps(struct nvme_dev *dev, struct request *req)
{
	struct nvme_iod *iod = blk_mq_rq_to_pdu(req);
	struct dma_pool *pool;
	int length = blk_rq_payload_bytes(req);
	struct scatterlist *sg = iod->sg;
	int dma_len = sg_dma_len(sg);
	u64 dma_addr = sg_dma_address(sg);
	u32 page_size = dev->ctrl.page_size;
	int offset = dma_addr & (page_size - 1);
	__le64 *prp_list;
	__le64 **list = iod_list(req);
	dma_addr_t prp_dma;
	int nprps, i;

	length -= (page_size - offset);
	if (length <= 0) {
		iod->first_dma = 0;
		return BLK_STS_OK;
	}

	dma_len -= (page_size - offset);
	if (dma_len) {
		dma_addr += (page_size - offset);
	} else {
		sg = sg_next(sg);
		dma_addr = sg_dma_address(sg);
		dma_len = sg_dma_len(sg);
	}

	if (length <= page_size) {
		iod->first_dma = dma_addr;
		return BLK_STS_OK;
	}

	nprps = DIV_ROUND_UP(length, page_size);
	if (nprps <= (256 / 8)) {
		pool = dev->prp_small_pool;
		iod->npages = 0;
	} else {
		pool = dev->prp_page_pool;
		iod->npages = 1;
	}

	prp_list = dma_pool_alloc(pool, GFP_ATOMIC, &prp_dma);
	if (!prp_list) {
		iod->first_dma = dma_addr;
		iod->npages = -1;
		return BLK_STS_RESOURCE;
	}
	list[0] = prp_list;
	iod->first_dma = prp_dma;
	i = 0;
	for (;;) {
		if (i == page_size >> 3) {
			__le64 *old_prp_list = prp_list;
			prp_list = dma_pool_alloc(pool, GFP_ATOMIC, &prp_dma);
			if (!prp_list)
				return BLK_STS_RESOURCE;
			list[iod->npages++] = prp_list;
			prp_list[0] = old_prp_list[i - 1];
			old_prp_list[i - 1] = cpu_to_le64(prp_dma);
			i = 1;
		}
		prp_list[i++] = cpu_to_le64(dma_addr);
		dma_len -= page_size;
		dma_addr += page_size;
		length -= page_size;
		if (length <= 0)
			break;
		if (dma_len > 0)
			continue;
		if (unlikely(dma_len < 0))
			goto bad_sgl;
		sg = sg_next(sg);
		dma_addr = sg_dma_address(sg);
		dma_len = sg_dma_len(sg);
	}

	return BLK_STS_OK;

 bad_sgl:
	if (WARN_ONCE(1, "Invalid SGL for payload:%d nents:%d\n",
				blk_rq_payload_bytes(req), iod->nents)) {
		for_each_sg(iod->sg, sg, iod->nents, i) {
			dma_addr_t phys = sg_phys(sg);
			pr_warn("sg[%d] phys_addr:%pad offset:%d length:%d "
			       "dma_address:%pad dma_length:%d\n", i, &phys,
					sg->offset, sg->length,
					&sg_dma_address(sg),
					sg_dma_len(sg));
		}
	}
	return BLK_STS_IOERR;

}

static blk_status_t nvme_map_data(struct nvme_dev *dev, struct request *req,
		struct nvme_command *cmnd)
{
	struct nvme_iod *iod = blk_mq_rq_to_pdu(req);
	struct request_queue *q = req->q;
	enum dma_data_direction dma_dir = rq_data_dir(req) ?
			DMA_TO_DEVICE : DMA_FROM_DEVICE;
	blk_status_t ret = BLK_STS_IOERR;

	sg_init_table(iod->sg, blk_rq_nr_phys_segments(req));
	iod->nents = blk_rq_map_sg(q, req, iod->sg);
	if (!iod->nents)
		goto out;

	ret = BLK_STS_RESOURCE;
	if (!dma_map_sg_attrs(dev->dev, iod->sg, iod->nents, dma_dir,
				DMA_ATTR_NO_WARN))
		goto out;

	ret = nvme_setup_prps(dev, req);
	if (ret != BLK_STS_OK)
		goto out_unmap;

	ret = BLK_STS_IOERR;
	if (blk_integrity_rq(req)) {
		if (blk_rq_count_integrity_sg(q, req->bio) != 1)
			goto out_unmap;

		sg_init_table(&iod->meta_sg, 1);
		if (blk_rq_map_integrity_sg(q, req->bio, &iod->meta_sg) != 1)
			goto out_unmap;

		if (req_op(req) == REQ_OP_WRITE)
			nvme_dif_remap(req, nvme_dif_prep);

		if (!dma_map_sg(dev->dev, &iod->meta_sg, 1, dma_dir))
			goto out_unmap;
	}

	cmnd->rw.dptr.prp1 = cpu_to_le64(sg_dma_address(iod->sg));
	cmnd->rw.dptr.prp2 = cpu_to_le64(iod->first_dma);
	if (blk_integrity_rq(req))
		cmnd->rw.metadata = cpu_to_le64(sg_dma_address(&iod->meta_sg));
	return BLK_STS_OK;

out_unmap:
	dma_unmap_sg(dev->dev, iod->sg, iod->nents, dma_dir);
out:
	return ret;
}

static void nvme_unmap_data(struct nvme_dev *dev, struct request *req)
{
	struct nvme_iod *iod = blk_mq_rq_to_pdu(req);
	enum dma_data_direction dma_dir = rq_data_dir(req) ?
			DMA_TO_DEVICE : DMA_FROM_DEVICE;

	if (iod->nents) {
		dma_unmap_sg(dev->dev, iod->sg, iod->nents, dma_dir);
		if (blk_integrity_rq(req)) {
			if (req_op(req) == REQ_OP_READ)
				nvme_dif_remap(req, nvme_dif_complete);
			dma_unmap_sg(dev->dev, &iod->meta_sg, 1, dma_dir);
		}
	}

	nvme_cleanup_cmd(req);
	nvme_free_iod(dev, req);
}

/*
 * NOTE: ns is NULL when called on the admin queue.
 */
static blk_status_t nvme_queue_rq(struct blk_mq_hw_ctx *hctx,
			 const struct blk_mq_queue_data *bd)
{
	struct nvme_ns *ns = hctx->queue->queuedata;
	struct nvme_queue *nvmeq = hctx->driver_data;
	struct nvme_dev *dev = nvmeq->dev;
	struct request *req = bd->rq;
	struct nvme_command cmnd;
	blk_status_t ret;

	ret = nvme_setup_cmd(ns, req, &cmnd);
	if (ret)
		return ret;

	ret = nvme_init_iod(req, dev);
	if (ret)
		goto out_free_cmd;

	if (blk_rq_nr_phys_segments(req)) {
		ret = nvme_map_data(dev, req, &cmnd);
		if (ret)
			goto out_cleanup_iod;
	}

	blk_mq_start_request(req);

	spin_lock_irq(&nvmeq->q_lock);
	if (unlikely(nvmeq->cq_vector < 0)) {
		ret = BLK_STS_IOERR;
		spin_unlock_irq(&nvmeq->q_lock);
		goto out_cleanup_iod;
	}
	__nvme_submit_cmd(nvmeq, &cmnd);
	nvme_process_cq(nvmeq);
	spin_unlock_irq(&nvmeq->q_lock);
	return BLK_STS_OK;
out_cleanup_iod:
	nvme_free_iod(dev, req);
out_free_cmd:
	nvme_cleanup_cmd(req);
	return ret;
}

static void nvme_pci_complete_rq(struct request *req)
{
	struct nvme_iod *iod = blk_mq_rq_to_pdu(req);

	nvme_unmap_data(iod->nvmeq->dev, req);
	nvme_complete_rq(req);
}

/* We read the CQE phase first to check if the rest of the entry is valid */
static inline bool nvme_cqe_valid(struct nvme_queue *nvmeq, u16 head,
		u16 phase)
{
	return (le16_to_cpu(nvmeq->cqes[head].status) & 1) == phase;
}

static inline void nvme_ring_cq_doorbell(struct nvme_queue *nvmeq)
{
	u16 head = nvmeq->cq_head;

	if (likely(nvmeq->cq_vector >= 0)) {
		if (nvme_dbbuf_update_and_check_event(head, nvmeq->dbbuf_cq_db,
						      nvmeq->dbbuf_cq_ei))
			writel(head, nvmeq->q_db + nvmeq->dev->db_stride);
	}
}

static inline void nvme_handle_cqe(struct nvme_queue *nvmeq,
		struct nvme_completion *cqe)
{
	struct request *req;

	if (unlikely(cqe->command_id >= nvmeq->q_depth)) {
		dev_warn(nvmeq->dev->ctrl.device,
			"invalid id %d completed on queue %d\n",
			cqe->command_id, le16_to_cpu(cqe->sq_id));
		return;
	}

	/*
	 * AEN requests are special as they don't time out and can
	 * survive any kind of queue freeze and often don't respond to
	 * aborts.  We don't even bother to allocate a struct request
	 * for them but rather special case them here.
	 */
	if (unlikely(nvmeq->qid == 0 &&
			cqe->command_id >= NVME_AQ_BLKMQ_DEPTH)) {
		nvme_complete_async_event(&nvmeq->dev->ctrl,
				cqe->status, &cqe->result);
		return;
	}

	nvmeq->cqe_seen = 1;
	req = blk_mq_tag_to_rq(*nvmeq->tags, cqe->command_id);
	nvme_end_request(req, cqe->status, cqe->result);
}

static inline bool nvme_read_cqe(struct nvme_queue *nvmeq,
		struct nvme_completion *cqe)
{
	if (nvme_cqe_valid(nvmeq, nvmeq->cq_head, nvmeq->cq_phase)) {
		*cqe = nvmeq->cqes[nvmeq->cq_head];

		if (++nvmeq->cq_head == nvmeq->q_depth) {
			nvmeq->cq_head = 0;
			nvmeq->cq_phase = !nvmeq->cq_phase;
		}
		return true;
	}
	return false;
}

static void nvme_process_cq(struct nvme_queue *nvmeq)
{
	struct nvme_completion cqe;
	int consumed = 0;

	while (nvme_read_cqe(nvmeq, &cqe)) {
		nvme_handle_cqe(nvmeq, &cqe);
		consumed++;
	}

	if (consumed)
		nvme_ring_cq_doorbell(nvmeq);
}

static irqreturn_t nvme_irq(int irq, void *data)
{
	irqreturn_t result;
	struct nvme_queue *nvmeq = data;
	spin_lock(&nvmeq->q_lock);
	nvme_process_cq(nvmeq);
	result = nvmeq->cqe_seen ? IRQ_HANDLED : IRQ_NONE;
	nvmeq->cqe_seen = 0;
	spin_unlock(&nvmeq->q_lock);
	return result;
}

static irqreturn_t nvme_irq_check(int irq, void *data)
{
	struct nvme_queue *nvmeq = data;
	if (nvme_cqe_valid(nvmeq, nvmeq->cq_head, nvmeq->cq_phase))
		return IRQ_WAKE_THREAD;
	return IRQ_NONE;
}

static int __nvme_poll(struct nvme_queue *nvmeq, unsigned int tag)
{
	struct nvme_completion cqe;
	int found = 0, consumed = 0;

	if (!nvme_cqe_valid(nvmeq, nvmeq->cq_head, nvmeq->cq_phase))
		return 0;

	spin_lock_irq(&nvmeq->q_lock);
	while (nvme_read_cqe(nvmeq, &cqe)) {
		nvme_handle_cqe(nvmeq, &cqe);
		consumed++;

		if (tag == cqe.command_id) {
			found = 1;
			break;
		}
       }

	if (consumed)
		nvme_ring_cq_doorbell(nvmeq);
	spin_unlock_irq(&nvmeq->q_lock);

	return found;
}

static int nvme_poll(struct blk_mq_hw_ctx *hctx, unsigned int tag)
{
	struct nvme_queue *nvmeq = hctx->driver_data;

	return __nvme_poll(nvmeq, tag);
}

static void nvme_pci_submit_async_event(struct nvme_ctrl *ctrl, int aer_idx)
{
	struct nvme_dev *dev = to_nvme_dev(ctrl);
	struct nvme_queue *nvmeq = dev->queues[0];
	struct nvme_command c;

	memset(&c, 0, sizeof(c));
	c.common.opcode = nvme_admin_async_event;
	c.common.command_id = NVME_AQ_BLKMQ_DEPTH + aer_idx;

	spin_lock_irq(&nvmeq->q_lock);
	__nvme_submit_cmd(nvmeq, &c);
	spin_unlock_irq(&nvmeq->q_lock);
}

static int adapter_delete_queue(struct nvme_dev *dev, u8 opcode, u16 id)
{
	struct nvme_command c;

	memset(&c, 0, sizeof(c));
	c.delete_queue.opcode = opcode;
	c.delete_queue.qid = cpu_to_le16(id);

	return nvme_submit_sync_cmd(dev->ctrl.admin_q, &c, NULL, 0);
}

static int adapter_alloc_cq(struct nvme_dev *dev, u16 qid,
						struct nvme_queue *nvmeq)
{
	struct nvme_command c;
	int flags = NVME_QUEUE_PHYS_CONTIG | NVME_CQ_IRQ_ENABLED;

	/*
	 * Note: we (ab)use the fact the the prp fields survive if no data
	 * is attached to the request.
	 */
	memset(&c, 0, sizeof(c));
	c.create_cq.opcode = nvme_admin_create_cq;
	c.create_cq.prp1 = cpu_to_le64(nvmeq->cq_dma_addr);
	c.create_cq.cqid = cpu_to_le16(qid);
	c.create_cq.qsize = cpu_to_le16(nvmeq->q_depth - 1);
	c.create_cq.cq_flags = cpu_to_le16(flags);
	c.create_cq.irq_vector = cpu_to_le16(nvmeq->cq_vector);

	return nvme_submit_sync_cmd(dev->ctrl.admin_q, &c, NULL, 0);
}

static int adapter_alloc_sq(struct nvme_dev *dev, u16 qid,
						struct nvme_queue *nvmeq)
{
	struct nvme_command c;
	int flags = NVME_QUEUE_PHYS_CONTIG;

	/*
	 * Note: we (ab)use the fact the the prp fields survive if no data
	 * is attached to the request.
	 */
	memset(&c, 0, sizeof(c));
	c.create_sq.opcode = nvme_admin_create_sq;
	c.create_sq.prp1 = cpu_to_le64(nvmeq->sq_dma_addr);
	c.create_sq.sqid = cpu_to_le16(qid);
	c.create_sq.qsize = cpu_to_le16(nvmeq->q_depth - 1);
	c.create_sq.sq_flags = cpu_to_le16(flags);
	c.create_sq.cqid = cpu_to_le16(qid);

	return nvme_submit_sync_cmd(dev->ctrl.admin_q, &c, NULL, 0);
}

static int adapter_delete_cq(struct nvme_dev *dev, u16 cqid)
{
	return adapter_delete_queue(dev, nvme_admin_delete_cq, cqid);
}

static int adapter_delete_sq(struct nvme_dev *dev, u16 sqid)
{
	return adapter_delete_queue(dev, nvme_admin_delete_sq, sqid);
}

static void abort_endio(struct request *req, blk_status_t error)
{
	struct nvme_iod *iod = blk_mq_rq_to_pdu(req);
	struct nvme_queue *nvmeq = iod->nvmeq;

	dev_warn(nvmeq->dev->ctrl.device,
		 "Abort status: 0x%x", nvme_req(req)->status);
	atomic_inc(&nvmeq->dev->ctrl.abort_limit);
	blk_mq_free_request(req);
}

static bool nvme_should_reset(struct nvme_dev *dev, u32 csts)
{

	/* If true, indicates loss of adapter communication, possibly by a
	 * NVMe Subsystem reset.
	 */
	bool nssro = dev->subsystem && (csts & NVME_CSTS_NSSRO);

	/* If there is a reset ongoing, we shouldn't reset again. */
	if (dev->ctrl.state == NVME_CTRL_RESETTING)
		return false;

	/* We shouldn't reset unless the controller is on fatal error state
	 * _or_ if we lost the communication with it.
	 */
	if (!(csts & NVME_CSTS_CFS) && !nssro)
		return false;

	/* If PCI error recovery process is happening, we cannot reset or
	 * the recovery mechanism will surely fail.
	 */
	if (pci_channel_offline(to_pci_dev(dev->dev)))
		return false;

	return true;
}

static void nvme_warn_reset(struct nvme_dev *dev, u32 csts)
{
	/* Read a config register to help see what died. */
	u16 pci_status;
	int result;

	result = pci_read_config_word(to_pci_dev(dev->dev), PCI_STATUS,
				      &pci_status);
	if (result == PCIBIOS_SUCCESSFUL)
		dev_warn(dev->ctrl.device,
			 "controller is down; will reset: CSTS=0x%x, PCI_STATUS=0x%hx\n",
			 csts, pci_status);
	else
		dev_warn(dev->ctrl.device,
			 "controller is down; will reset: CSTS=0x%x, PCI_STATUS read failed (%d)\n",
			 csts, result);
}

static enum blk_eh_timer_return nvme_timeout(struct request *req, bool reserved)
{
	struct nvme_iod *iod = blk_mq_rq_to_pdu(req);
	struct nvme_queue *nvmeq = iod->nvmeq;
	struct nvme_dev *dev = nvmeq->dev;
	struct request *abort_req;
	struct nvme_command cmd;
	u32 csts = readl(dev->bar + NVME_REG_CSTS);

	/*
	 * Reset immediately if the controller is failed
	 */
	if (nvme_should_reset(dev, csts)) {
		nvme_warn_reset(dev, csts);
		nvme_dev_disable(dev, false);
		nvme_reset_ctrl(&dev->ctrl);
		return BLK_EH_HANDLED;
	}

	/*
	 * Did we miss an interrupt?
	 */
	if (__nvme_poll(nvmeq, req->tag)) {
		dev_warn(dev->ctrl.device,
			 "I/O %d QID %d timeout, completion polled\n",
			 req->tag, nvmeq->qid);
		return BLK_EH_HANDLED;
	}

	/*
	 * Shutdown immediately if controller times out while starting. The
	 * reset work will see the pci device disabled when it gets the forced
	 * cancellation error. All outstanding requests are completed on
	 * shutdown, so we return BLK_EH_HANDLED.
	 */
	if (dev->ctrl.state == NVME_CTRL_RESETTING) {
		dev_warn(dev->ctrl.device,
			 "I/O %d QID %d timeout, disable controller\n",
			 req->tag, nvmeq->qid);
		nvme_dev_disable(dev, false);
		nvme_req(req)->flags |= NVME_REQ_CANCELLED;
		return BLK_EH_HANDLED;
	}

	/*
 	 * Shutdown the controller immediately and schedule a reset if the
 	 * command was already aborted once before and still hasn't been
 	 * returned to the driver, or if this is the admin queue.
	 */
	if (!nvmeq->qid || iod->aborted) {
		dev_warn(dev->ctrl.device,
			 "I/O %d QID %d timeout, reset controller\n",
			 req->tag, nvmeq->qid);
		nvme_dev_disable(dev, false);
		nvme_reset_ctrl(&dev->ctrl);

		/*
		 * Mark the request as handled, since the inline shutdown
		 * forces all outstanding requests to complete.
		 */
		nvme_req(req)->flags |= NVME_REQ_CANCELLED;
		return BLK_EH_HANDLED;
	}

	if (atomic_dec_return(&dev->ctrl.abort_limit) < 0) {
		atomic_inc(&dev->ctrl.abort_limit);
		return BLK_EH_RESET_TIMER;
	}
	iod->aborted = 1;

	memset(&cmd, 0, sizeof(cmd));
	cmd.abort.opcode = nvme_admin_abort_cmd;
	cmd.abort.cid = req->tag;
	cmd.abort.sqid = cpu_to_le16(nvmeq->qid);

	dev_warn(nvmeq->dev->ctrl.device,
		"I/O %d QID %d timeout, aborting\n",
		 req->tag, nvmeq->qid);

	abort_req = nvme_alloc_request(dev->ctrl.admin_q, &cmd,
			BLK_MQ_REQ_NOWAIT, NVME_QID_ANY);
	if (IS_ERR(abort_req)) {
		atomic_inc(&dev->ctrl.abort_limit);
		return BLK_EH_RESET_TIMER;
	}

	abort_req->timeout = ADMIN_TIMEOUT;
	abort_req->end_io_data = NULL;
	blk_execute_rq_nowait(abort_req->q, NULL, abort_req, 0, abort_endio);

	/*
	 * The aborted req will be completed on receiving the abort req.
	 * We enable the timer again. If hit twice, it'll cause a device reset,
	 * as the device then is in a faulty state.
	 */
	return BLK_EH_RESET_TIMER;
}

static void nvme_free_queue(struct nvme_queue *nvmeq)
{
	dma_free_coherent(nvmeq->q_dmadev, CQ_SIZE(nvmeq->q_depth),
				(void *)nvmeq->cqes, nvmeq->cq_dma_addr);
	if (nvmeq->sq_cmds)
		dma_free_coherent(nvmeq->q_dmadev, SQ_SIZE(nvmeq->q_depth),
					nvmeq->sq_cmds, nvmeq->sq_dma_addr);
	kfree(nvmeq);
}

static void nvme_free_queues(struct nvme_dev *dev, int lowest)
{
	int i;

	for (i = dev->ctrl.queue_count - 1; i >= lowest; i--) {
		struct nvme_queue *nvmeq = dev->queues[i];
		dev->ctrl.queue_count--;
		dev->queues[i] = NULL;
		nvme_free_queue(nvmeq);
	}
}

/**
 * nvme_suspend_queue - put queue into suspended state
 * @nvmeq - queue to suspend
 */
static int nvme_suspend_queue(struct nvme_queue *nvmeq)
{
	int vector;

	spin_lock_irq(&nvmeq->q_lock);
	if (nvmeq->cq_vector == -1) {
		spin_unlock_irq(&nvmeq->q_lock);
		return 1;
	}
	vector = nvmeq->cq_vector;
	nvmeq->dev->online_queues--;
	nvmeq->cq_vector = -1;
	spin_unlock_irq(&nvmeq->q_lock);

	if (!nvmeq->qid && nvmeq->dev->ctrl.admin_q)
		blk_mq_quiesce_queue(nvmeq->dev->ctrl.admin_q);

	pci_free_irq(to_pci_dev(nvmeq->dev->dev), vector, nvmeq);

	return 0;
}

static void nvme_disable_admin_queue(struct nvme_dev *dev, bool shutdown)
{
	struct nvme_queue *nvmeq = dev->queues[0];

	if (!nvmeq)
		return;
	if (nvme_suspend_queue(nvmeq))
		return;

	if (shutdown)
		nvme_shutdown_ctrl(&dev->ctrl);
	else
		nvme_disable_ctrl(&dev->ctrl, dev->ctrl.cap);

	spin_lock_irq(&nvmeq->q_lock);
	nvme_process_cq(nvmeq);
	spin_unlock_irq(&nvmeq->q_lock);
}

static int nvme_cmb_qdepth(struct nvme_dev *dev, int nr_io_queues,
				int entry_size)
{
	int q_depth = dev->q_depth;
	unsigned q_size_aligned = roundup(q_depth * entry_size,
					  dev->ctrl.page_size);

	if (q_size_aligned * nr_io_queues > dev->cmb_size) {
		u64 mem_per_q = div_u64(dev->cmb_size, nr_io_queues);
		mem_per_q = round_down(mem_per_q, dev->ctrl.page_size);
		q_depth = div_u64(mem_per_q, entry_size);

		/*
		 * Ensure the reduced q_depth is above some threshold where it
		 * would be better to map queues in system memory with the
		 * original depth
		 */
		if (q_depth < 64)
			return -ENOMEM;
	}

	return q_depth;
}

static int nvme_alloc_sq_cmds(struct nvme_dev *dev, struct nvme_queue *nvmeq,
				int qid, int depth)
{
	if (qid && dev->cmb && use_cmb_sqes && NVME_CMB_SQS(dev->cmbsz)) {
		unsigned offset = (qid - 1) * roundup(SQ_SIZE(depth),
						      dev->ctrl.page_size);
		nvmeq->sq_dma_addr = dev->cmb_dma_addr + offset;
		nvmeq->sq_cmds_io = dev->cmb + offset;
	} else {
		nvmeq->sq_cmds = dma_alloc_coherent(dev->dev, SQ_SIZE(depth),
					&nvmeq->sq_dma_addr, GFP_KERNEL);
		if (!nvmeq->sq_cmds)
			return -ENOMEM;
	}

	return 0;
}

static struct nvme_queue *nvme_alloc_queue(struct nvme_dev *dev, int qid,
							int depth, int node)
{
	struct nvme_queue *nvmeq = kzalloc_node(sizeof(*nvmeq), GFP_KERNEL,
							node);
	if (!nvmeq)
		return NULL;

	nvmeq->cqes = dma_zalloc_coherent(dev->dev, CQ_SIZE(depth),
					  &nvmeq->cq_dma_addr, GFP_KERNEL);
	if (!nvmeq->cqes)
		goto free_nvmeq;

	if (nvme_alloc_sq_cmds(dev, nvmeq, qid, depth))
		goto free_cqdma;

	nvmeq->q_dmadev = dev->dev;
	nvmeq->dev = dev;
	spin_lock_init(&nvmeq->q_lock);
	nvmeq->cq_head = 0;
	nvmeq->cq_phase = 1;
	nvmeq->q_db = &dev->dbs[qid * 2 * dev->db_stride];
	nvmeq->q_depth = depth;
	nvmeq->qid = qid;
	nvmeq->cq_vector = -1;
	dev->queues[qid] = nvmeq;
	dev->ctrl.queue_count++;

	return nvmeq;

 free_cqdma:
	dma_free_coherent(dev->dev, CQ_SIZE(depth), (void *)nvmeq->cqes,
							nvmeq->cq_dma_addr);
 free_nvmeq:
	kfree(nvmeq);
	return NULL;
}

static int queue_request_irq(struct nvme_queue *nvmeq)
{
	struct pci_dev *pdev = to_pci_dev(nvmeq->dev->dev);
	int nr = nvmeq->dev->ctrl.instance;

	if (use_threaded_interrupts) {
		return pci_request_irq(pdev, nvmeq->cq_vector, nvme_irq_check,
				nvme_irq, nvmeq, "nvme%dq%d", nr, nvmeq->qid);
	} else {
		return pci_request_irq(pdev, nvmeq->cq_vector, nvme_irq,
				NULL, nvmeq, "nvme%dq%d", nr, nvmeq->qid);
	}
}

static void nvme_init_queue(struct nvme_queue *nvmeq, u16 qid)
{
	struct nvme_dev *dev = nvmeq->dev;

	spin_lock_irq(&nvmeq->q_lock);
	nvmeq->sq_tail = 0;
	nvmeq->cq_head = 0;
	nvmeq->cq_phase = 1;
	nvmeq->q_db = &dev->dbs[qid * 2 * dev->db_stride];
	memset((void *)nvmeq->cqes, 0, CQ_SIZE(nvmeq->q_depth));
	nvme_dbbuf_init(dev, nvmeq, qid);
	dev->online_queues++;
	spin_unlock_irq(&nvmeq->q_lock);
}

static int nvme_create_queue(struct nvme_queue *nvmeq, int qid)
{
	struct nvme_dev *dev = nvmeq->dev;
	int result;

	nvmeq->cq_vector = qid - 1;
	result = adapter_alloc_cq(dev, qid, nvmeq);
	if (result < 0)
		return result;

	result = adapter_alloc_sq(dev, qid, nvmeq);
	if (result < 0)
		goto release_cq;

	result = queue_request_irq(nvmeq);
	if (result < 0)
		goto release_sq;

	nvme_init_queue(nvmeq, qid);
	return result;

 release_sq:
	adapter_delete_sq(dev, qid);
 release_cq:
	adapter_delete_cq(dev, qid);
	return result;
}

static const struct blk_mq_ops nvme_mq_admin_ops = {
	.queue_rq	= nvme_queue_rq,
	.complete	= nvme_pci_complete_rq,
	.init_hctx	= nvme_admin_init_hctx,
	.exit_hctx      = nvme_admin_exit_hctx,
	.init_request	= nvme_init_request,
	.timeout	= nvme_timeout,
};

static const struct blk_mq_ops nvme_mq_ops = {
	.queue_rq	= nvme_queue_rq,
	.complete	= nvme_pci_complete_rq,
	.init_hctx	= nvme_init_hctx,
	.init_request	= nvme_init_request,
	.map_queues	= nvme_pci_map_queues,
	.timeout	= nvme_timeout,
	.poll		= nvme_poll,
};

static void nvme_dev_remove_admin(struct nvme_dev *dev)
{
	if (dev->ctrl.admin_q && !blk_queue_dying(dev->ctrl.admin_q)) {
		/*
		 * If the controller was reset during removal, it's possible
		 * user requests may be waiting on a stopped queue. Start the
		 * queue to flush these to completion.
		 */
		blk_mq_unquiesce_queue(dev->ctrl.admin_q);
		blk_cleanup_queue(dev->ctrl.admin_q);
		blk_mq_free_tag_set(&dev->admin_tagset);
	}
}

static int nvme_alloc_admin_tags(struct nvme_dev *dev)
{
	if (!dev->ctrl.admin_q) {
		dev->admin_tagset.ops = &nvme_mq_admin_ops;
		dev->admin_tagset.nr_hw_queues = 1;

		/*
		 * Subtract one to leave an empty queue entry for 'Full Queue'
		 * condition. See NVM-Express 1.2 specification, section 4.1.2.
		 */
		dev->admin_tagset.queue_depth = NVME_AQ_BLKMQ_DEPTH - 1;
		dev->admin_tagset.timeout = ADMIN_TIMEOUT;
		dev->admin_tagset.numa_node = dev_to_node(dev->dev);
		dev->admin_tagset.cmd_size = nvme_cmd_size(dev);
		dev->admin_tagset.flags = BLK_MQ_F_NO_SCHED;
		dev->admin_tagset.driver_data = dev;

		if (blk_mq_alloc_tag_set(&dev->admin_tagset))
			return -ENOMEM;
		dev->ctrl.admin_tagset = &dev->admin_tagset;

		dev->ctrl.admin_q = blk_mq_init_queue(&dev->admin_tagset);
		if (IS_ERR(dev->ctrl.admin_q)) {
			blk_mq_free_tag_set(&dev->admin_tagset);
			return -ENOMEM;
		}
		if (!blk_get_queue(dev->ctrl.admin_q)) {
			nvme_dev_remove_admin(dev);
			dev->ctrl.admin_q = NULL;
			return -ENODEV;
		}
	} else
		blk_mq_unquiesce_queue(dev->ctrl.admin_q);

	return 0;
}

static unsigned long db_bar_size(struct nvme_dev *dev, unsigned nr_io_queues)
{
	return NVME_REG_DBS + ((nr_io_queues + 1) * 8 * dev->db_stride);
}

static int nvme_remap_bar(struct nvme_dev *dev, unsigned long size)
{
	struct pci_dev *pdev = to_pci_dev(dev->dev);

	if (size <= dev->bar_mapped_size)
		return 0;
	if (size > pci_resource_len(pdev, 0))
		return -ENOMEM;
	if (dev->bar)
		iounmap(dev->bar);
	dev->bar = ioremap(pci_resource_start(pdev, 0), size);
	if (!dev->bar) {
		dev->bar_mapped_size = 0;
		return -ENOMEM;
	}
	dev->bar_mapped_size = size;
	dev->dbs = dev->bar + NVME_REG_DBS;

	return 0;
}

static int nvme_pci_configure_admin_queue(struct nvme_dev *dev)
{
	int result;
	u32 aqa;
	struct nvme_queue *nvmeq;

	result = nvme_remap_bar(dev, db_bar_size(dev, 0));
	if (result < 0)
		return result;

	dev->subsystem = readl(dev->bar + NVME_REG_VS) >= NVME_VS(1, 1, 0) ?
				NVME_CAP_NSSRC(dev->ctrl.cap) : 0;

	if (dev->subsystem &&
	    (readl(dev->bar + NVME_REG_CSTS) & NVME_CSTS_NSSRO))
		writel(NVME_CSTS_NSSRO, dev->bar + NVME_REG_CSTS);

	result = nvme_disable_ctrl(&dev->ctrl, dev->ctrl.cap);
	if (result < 0)
		return result;

	nvmeq = dev->queues[0];
	if (!nvmeq) {
		nvmeq = nvme_alloc_queue(dev, 0, NVME_AQ_DEPTH,
					dev_to_node(dev->dev));
		if (!nvmeq)
			return -ENOMEM;
	}

	aqa = nvmeq->q_depth - 1;
	aqa |= aqa << 16;

	writel(aqa, dev->bar + NVME_REG_AQA);
	lo_hi_writeq(nvmeq->sq_dma_addr, dev->bar + NVME_REG_ASQ);
	lo_hi_writeq(nvmeq->cq_dma_addr, dev->bar + NVME_REG_ACQ);

	result = nvme_enable_ctrl(&dev->ctrl, dev->ctrl.cap);
	if (result)
		return result;

	nvmeq->cq_vector = 0;
	result = queue_request_irq(nvmeq);
	if (result) {
		nvmeq->cq_vector = -1;
		return result;
	}

	return result;
}

static int nvme_create_io_queues(struct nvme_dev *dev)
{
	unsigned i, max;
	int ret = 0;

	for (i = dev->ctrl.queue_count; i <= dev->max_qid; i++) {
		/* vector == qid - 1, match nvme_create_queue */
		if (!nvme_alloc_queue(dev, i, dev->q_depth,
		     pci_irq_get_node(to_pci_dev(dev->dev), i - 1))) {
			ret = -ENOMEM;
			break;
		}
	}

	max = min(dev->max_qid, dev->ctrl.queue_count - 1);
	for (i = dev->online_queues; i <= max; i++) {
		ret = nvme_create_queue(dev->queues[i], i);
		if (ret)
			break;
	}

	/*
	 * Ignore failing Create SQ/CQ commands, we can continue with less
	 * than the desired aount of queues, and even a controller without
	 * I/O queues an still be used to issue admin commands.  This might
	 * be useful to upgrade a buggy firmware for example.
	 */
	return ret >= 0 ? 0 : ret;
}

static ssize_t nvme_cmb_show(struct device *dev,
			     struct device_attribute *attr,
			     char *buf)
{
	struct nvme_dev *ndev = to_nvme_dev(dev_get_drvdata(dev));

	return scnprintf(buf, PAGE_SIZE, "cmbloc : x%08x\ncmbsz  : x%08x\n",
		       ndev->cmbloc, ndev->cmbsz);
}
static DEVICE_ATTR(cmb, S_IRUGO, nvme_cmb_show, NULL);

static void __iomem *nvme_map_cmb(struct nvme_dev *dev)
{
	u64 szu, size, offset;
	resource_size_t bar_size;
	struct pci_dev *pdev = to_pci_dev(dev->dev);
	void __iomem *cmb;
	dma_addr_t dma_addr;

	dev->cmbsz = readl(dev->bar + NVME_REG_CMBSZ);
	if (!(NVME_CMB_SZ(dev->cmbsz)))
		return NULL;
	dev->cmbloc = readl(dev->bar + NVME_REG_CMBLOC);

	if (!use_cmb_sqes)
		return NULL;

	szu = (u64)1 << (12 + 4 * NVME_CMB_SZU(dev->cmbsz));
	size = szu * NVME_CMB_SZ(dev->cmbsz);
	offset = szu * NVME_CMB_OFST(dev->cmbloc);
	bar_size = pci_resource_len(pdev, NVME_CMB_BIR(dev->cmbloc));

	if (offset > bar_size)
		return NULL;

	/*
	 * Controllers may support a CMB size larger than their BAR,
	 * for example, due to being behind a bridge. Reduce the CMB to
	 * the reported size of the BAR
	 */
	if (size > bar_size - offset)
		size = bar_size - offset;

	dma_addr = pci_resource_start(pdev, NVME_CMB_BIR(dev->cmbloc)) + offset;
	cmb = ioremap_wc(dma_addr, size);
	if (!cmb)
		return NULL;

	dev->cmb_dma_addr = dma_addr;
	dev->cmb_size = size;
	return cmb;
}

static inline void nvme_release_cmb(struct nvme_dev *dev)
{
	if (dev->cmb) {
		iounmap(dev->cmb);
		dev->cmb = NULL;
		sysfs_remove_file_from_group(&dev->ctrl.device->kobj,
					     &dev_attr_cmb.attr, NULL);
		dev->cmbsz = 0;
	}
}

static int nvme_set_host_mem(struct nvme_dev *dev, u32 bits)
{
	u64 dma_addr = dev->host_mem_descs_dma;
	struct nvme_command c;
	int ret;

	memset(&c, 0, sizeof(c));
	c.features.opcode	= nvme_admin_set_features;
	c.features.fid		= cpu_to_le32(NVME_FEAT_HOST_MEM_BUF);
	c.features.dword11	= cpu_to_le32(bits);
	c.features.dword12	= cpu_to_le32(dev->host_mem_size >>
					      ilog2(dev->ctrl.page_size));
	c.features.dword13	= cpu_to_le32(lower_32_bits(dma_addr));
	c.features.dword14	= cpu_to_le32(upper_32_bits(dma_addr));
	c.features.dword15	= cpu_to_le32(dev->nr_host_mem_descs);

	ret = nvme_submit_sync_cmd(dev->ctrl.admin_q, &c, NULL, 0);
	if (ret) {
		dev_warn(dev->ctrl.device,
			 "failed to set host mem (err %d, flags %#x).\n",
			 ret, bits);
	}
	return ret;
}

static void nvme_free_host_mem(struct nvme_dev *dev)
{
	int i;

	for (i = 0; i < dev->nr_host_mem_descs; i++) {
		struct nvme_host_mem_buf_desc *desc = &dev->host_mem_descs[i];
		size_t size = le32_to_cpu(desc->size) * dev->ctrl.page_size;

		dma_free_coherent(dev->dev, size, dev->host_mem_desc_bufs[i],
				le64_to_cpu(desc->addr));
	}

	kfree(dev->host_mem_desc_bufs);
	dev->host_mem_desc_bufs = NULL;
	dma_free_coherent(dev->dev,
			dev->nr_host_mem_descs * sizeof(*dev->host_mem_descs),
			dev->host_mem_descs, dev->host_mem_descs_dma);
	dev->host_mem_descs = NULL;
}

static int __nvme_alloc_host_mem(struct nvme_dev *dev, u64 preferred,
		u32 chunk_size)
{
	struct nvme_host_mem_buf_desc *descs;
<<<<<<< HEAD
	u32 chunk_size, max_entries, len;
=======
	u32 max_entries, len;
>>>>>>> a2bc8dea
	dma_addr_t descs_dma;
	int i = 0;
	void **bufs;
	u64 size = 0, tmp;

	tmp = (preferred + chunk_size - 1);
	do_div(tmp, chunk_size);
	max_entries = tmp;
<<<<<<< HEAD
=======

	if (dev->ctrl.hmmaxd && dev->ctrl.hmmaxd < max_entries)
		max_entries = dev->ctrl.hmmaxd;

>>>>>>> a2bc8dea
	descs = dma_zalloc_coherent(dev->dev, max_entries * sizeof(*descs),
			&descs_dma, GFP_KERNEL);
	if (!descs)
		goto out;

	bufs = kcalloc(max_entries, sizeof(*bufs), GFP_KERNEL);
	if (!bufs)
		goto out_free_descs;

	for (size = 0; size < preferred; size += len) {
		dma_addr_t dma_addr;

		len = min_t(u64, chunk_size, preferred - size);
		bufs[i] = dma_alloc_attrs(dev->dev, len, &dma_addr, GFP_KERNEL,
				DMA_ATTR_NO_KERNEL_MAPPING | DMA_ATTR_NO_WARN);
		if (!bufs[i])
			break;

		descs[i].addr = cpu_to_le64(dma_addr);
		descs[i].size = cpu_to_le32(len / dev->ctrl.page_size);
		i++;
	}

	if (!size)
		goto out_free_bufs;

	dev->nr_host_mem_descs = i;
	dev->host_mem_size = size;
	dev->host_mem_descs = descs;
	dev->host_mem_descs_dma = descs_dma;
	dev->host_mem_desc_bufs = bufs;
	return 0;

out_free_bufs:
	while (--i >= 0) {
		size_t size = le32_to_cpu(descs[i].size) * dev->ctrl.page_size;

		dma_free_coherent(dev->dev, size, bufs[i],
				le64_to_cpu(descs[i].addr));
	}

	kfree(bufs);
out_free_descs:
	dma_free_coherent(dev->dev, max_entries * sizeof(*descs), descs,
			descs_dma);
out:
	dev->host_mem_descs = NULL;
	return -ENOMEM;
}

static int nvme_alloc_host_mem(struct nvme_dev *dev, u64 min, u64 preferred)
{
	u32 chunk_size;

	/* start big and work our way down */
	for (chunk_size = min_t(u64, preferred, PAGE_SIZE * MAX_ORDER_NR_PAGES);
	     chunk_size >= max_t(u32, dev->ctrl.hmminds * 4096, PAGE_SIZE * 2);
	     chunk_size /= 2) {
		if (!__nvme_alloc_host_mem(dev, preferred, chunk_size)) {
			if (!min || dev->host_mem_size >= min)
				return 0;
			nvme_free_host_mem(dev);
		}
	}

	return -ENOMEM;
}

static int nvme_setup_host_mem(struct nvme_dev *dev)
{
	u64 max = (u64)max_host_mem_size_mb * SZ_1M;
	u64 preferred = (u64)dev->ctrl.hmpre * 4096;
	u64 min = (u64)dev->ctrl.hmmin * 4096;
	u32 enable_bits = NVME_HOST_MEM_ENABLE;
	int ret = 0;

	preferred = min(preferred, max);
	if (min > max) {
		dev_warn(dev->ctrl.device,
			"min host memory (%lld MiB) above limit (%d MiB).\n",
			min >> ilog2(SZ_1M), max_host_mem_size_mb);
		nvme_free_host_mem(dev);
		return 0;
	}

	/*
	 * If we already have a buffer allocated check if we can reuse it.
	 */
	if (dev->host_mem_descs) {
		if (dev->host_mem_size >= min)
			enable_bits |= NVME_HOST_MEM_RETURN;
		else
			nvme_free_host_mem(dev);
	}

	if (!dev->host_mem_descs) {
		if (nvme_alloc_host_mem(dev, min, preferred)) {
			dev_warn(dev->ctrl.device,
				"failed to allocate host memory buffer.\n");
			return 0; /* controller must work without HMB */
		}

		dev_info(dev->ctrl.device,
			"allocated %lld MiB host memory buffer.\n",
			dev->host_mem_size >> ilog2(SZ_1M));
	}

	ret = nvme_set_host_mem(dev, enable_bits);
	if (ret)
		nvme_free_host_mem(dev);
	return ret;
}

static int nvme_setup_io_queues(struct nvme_dev *dev)
{
	struct nvme_queue *adminq = dev->queues[0];
	struct pci_dev *pdev = to_pci_dev(dev->dev);
	int result, nr_io_queues;
	unsigned long size;

	nr_io_queues = num_present_cpus();
	result = nvme_set_queue_count(&dev->ctrl, &nr_io_queues);
	if (result < 0)
		return result;

	if (nr_io_queues == 0)
		return 0;

	if (dev->cmb && NVME_CMB_SQS(dev->cmbsz)) {
		result = nvme_cmb_qdepth(dev, nr_io_queues,
				sizeof(struct nvme_command));
		if (result > 0)
			dev->q_depth = result;
		else
			nvme_release_cmb(dev);
	}

	do {
		size = db_bar_size(dev, nr_io_queues);
		result = nvme_remap_bar(dev, size);
		if (!result)
			break;
		if (!--nr_io_queues)
			return -ENOMEM;
	} while (1);
	adminq->q_db = dev->dbs;

	/* Deregister the admin queue's interrupt */
	pci_free_irq(pdev, 0, adminq);

	/*
	 * If we enable msix early due to not intx, disable it again before
	 * setting up the full range we need.
	 */
	pci_free_irq_vectors(pdev);
	nr_io_queues = pci_alloc_irq_vectors(pdev, 1, nr_io_queues,
			PCI_IRQ_ALL_TYPES | PCI_IRQ_AFFINITY);
	if (nr_io_queues <= 0)
		return -EIO;
	dev->max_qid = nr_io_queues;

	/*
	 * Should investigate if there's a performance win from allocating
	 * more queues than interrupt vectors; it might allow the submission
	 * path to scale better, even if the receive path is limited by the
	 * number of interrupts.
	 */

	result = queue_request_irq(adminq);
	if (result) {
		adminq->cq_vector = -1;
		return result;
	}
	return nvme_create_io_queues(dev);
}

static void nvme_del_queue_end(struct request *req, blk_status_t error)
{
	struct nvme_queue *nvmeq = req->end_io_data;

	blk_mq_free_request(req);
	complete(&nvmeq->dev->ioq_wait);
}

static void nvme_del_cq_end(struct request *req, blk_status_t error)
{
	struct nvme_queue *nvmeq = req->end_io_data;

	if (!error) {
		unsigned long flags;

		/*
		 * We might be called with the AQ q_lock held
		 * and the I/O queue q_lock should always
		 * nest inside the AQ one.
		 */
		spin_lock_irqsave_nested(&nvmeq->q_lock, flags,
					SINGLE_DEPTH_NESTING);
		nvme_process_cq(nvmeq);
		spin_unlock_irqrestore(&nvmeq->q_lock, flags);
	}

	nvme_del_queue_end(req, error);
}

static int nvme_delete_queue(struct nvme_queue *nvmeq, u8 opcode)
{
	struct request_queue *q = nvmeq->dev->ctrl.admin_q;
	struct request *req;
	struct nvme_command cmd;

	memset(&cmd, 0, sizeof(cmd));
	cmd.delete_queue.opcode = opcode;
	cmd.delete_queue.qid = cpu_to_le16(nvmeq->qid);

	req = nvme_alloc_request(q, &cmd, BLK_MQ_REQ_NOWAIT, NVME_QID_ANY);
	if (IS_ERR(req))
		return PTR_ERR(req);

	req->timeout = ADMIN_TIMEOUT;
	req->end_io_data = nvmeq;

	blk_execute_rq_nowait(q, NULL, req, false,
			opcode == nvme_admin_delete_cq ?
				nvme_del_cq_end : nvme_del_queue_end);
	return 0;
}

static void nvme_disable_io_queues(struct nvme_dev *dev, int queues)
{
	int pass;
	unsigned long timeout;
	u8 opcode = nvme_admin_delete_sq;

	for (pass = 0; pass < 2; pass++) {
		int sent = 0, i = queues;

		reinit_completion(&dev->ioq_wait);
 retry:
		timeout = ADMIN_TIMEOUT;
		for (; i > 0; i--, sent++)
			if (nvme_delete_queue(dev->queues[i], opcode))
				break;

		while (sent--) {
			timeout = wait_for_completion_io_timeout(&dev->ioq_wait, timeout);
			if (timeout == 0)
				return;
			if (i)
				goto retry;
		}
		opcode = nvme_admin_delete_cq;
	}
}

/*
 * Return: error value if an error occurred setting up the queues or calling
 * Identify Device.  0 if these succeeded, even if adding some of the
 * namespaces failed.  At the moment, these failures are silent.  TBD which
 * failures should be reported.
 */
static int nvme_dev_add(struct nvme_dev *dev)
{
	if (!dev->ctrl.tagset) {
		dev->tagset.ops = &nvme_mq_ops;
		dev->tagset.nr_hw_queues = dev->online_queues - 1;
		dev->tagset.timeout = NVME_IO_TIMEOUT;
		dev->tagset.numa_node = dev_to_node(dev->dev);
		dev->tagset.queue_depth =
				min_t(int, dev->q_depth, BLK_MQ_MAX_DEPTH) - 1;
		dev->tagset.cmd_size = nvme_cmd_size(dev);
		dev->tagset.flags = BLK_MQ_F_SHOULD_MERGE;
		dev->tagset.driver_data = dev;

		if (blk_mq_alloc_tag_set(&dev->tagset))
			return 0;
		dev->ctrl.tagset = &dev->tagset;

		nvme_dbbuf_set(dev);
	} else {
		blk_mq_update_nr_hw_queues(&dev->tagset, dev->online_queues - 1);

		/* Free previously allocated queues that are no longer usable */
		nvme_free_queues(dev, dev->online_queues);
	}

	return 0;
}

static int nvme_pci_enable(struct nvme_dev *dev)
{
	int result = -ENOMEM;
	struct pci_dev *pdev = to_pci_dev(dev->dev);

	if (pci_enable_device_mem(pdev))
		return result;

	pci_set_master(pdev);

	if (dma_set_mask_and_coherent(dev->dev, DMA_BIT_MASK(64)) &&
	    dma_set_mask_and_coherent(dev->dev, DMA_BIT_MASK(32)))
		goto disable;

	if (readl(dev->bar + NVME_REG_CSTS) == -1) {
		result = -ENODEV;
		goto disable;
	}

	/*
	 * Some devices and/or platforms don't advertise or work with INTx
	 * interrupts. Pre-enable a single MSIX or MSI vec for setup. We'll
	 * adjust this later.
	 */
	result = pci_alloc_irq_vectors(pdev, 1, 1, PCI_IRQ_ALL_TYPES);
	if (result < 0)
		return result;

	dev->ctrl.cap = lo_hi_readq(dev->bar + NVME_REG_CAP);

	dev->q_depth = min_t(int, NVME_CAP_MQES(dev->ctrl.cap) + 1,
				io_queue_depth);
	dev->db_stride = 1 << NVME_CAP_STRIDE(dev->ctrl.cap);
	dev->dbs = dev->bar + 4096;

	/*
	 * Temporary fix for the Apple controller found in the MacBook8,1 and
	 * some MacBook7,1 to avoid controller resets and data loss.
	 */
	if (pdev->vendor == PCI_VENDOR_ID_APPLE && pdev->device == 0x2001) {
		dev->q_depth = 2;
		dev_warn(dev->ctrl.device, "detected Apple NVMe controller, "
			"set queue depth=%u to work around controller resets\n",
			dev->q_depth);
	} else if (pdev->vendor == PCI_VENDOR_ID_SAMSUNG &&
		   (pdev->device == 0xa821 || pdev->device == 0xa822) &&
		   NVME_CAP_MQES(dev->ctrl.cap) == 0) {
		dev->q_depth = 64;
		dev_err(dev->ctrl.device, "detected PM1725 NVMe controller, "
                        "set queue depth=%u\n", dev->q_depth);
	}

	/*
	 * CMBs can currently only exist on >=1.2 PCIe devices. We only
	 * populate sysfs if a CMB is implemented. Since nvme_dev_attrs_group
	 * has no name we can pass NULL as final argument to
	 * sysfs_add_file_to_group.
	 */

	if (readl(dev->bar + NVME_REG_VS) >= NVME_VS(1, 2, 0)) {
		dev->cmb = nvme_map_cmb(dev);
		if (dev->cmb) {
			if (sysfs_add_file_to_group(&dev->ctrl.device->kobj,
						    &dev_attr_cmb.attr, NULL))
				dev_warn(dev->ctrl.device,
					 "failed to add sysfs attribute for CMB\n");
		}
	}

	pci_enable_pcie_error_reporting(pdev);
	pci_save_state(pdev);
	return 0;

 disable:
	pci_disable_device(pdev);
	return result;
}

static void nvme_dev_unmap(struct nvme_dev *dev)
{
	if (dev->bar)
		iounmap(dev->bar);
	pci_release_mem_regions(to_pci_dev(dev->dev));
}

static void nvme_pci_disable(struct nvme_dev *dev)
{
	struct pci_dev *pdev = to_pci_dev(dev->dev);

	nvme_release_cmb(dev);
	pci_free_irq_vectors(pdev);

	if (pci_is_enabled(pdev)) {
		pci_disable_pcie_error_reporting(pdev);
		pci_disable_device(pdev);
	}
}

static void nvme_dev_disable(struct nvme_dev *dev, bool shutdown)
{
	int i, queues;
	bool dead = true;
	struct pci_dev *pdev = to_pci_dev(dev->dev);

	mutex_lock(&dev->shutdown_lock);
	if (pci_is_enabled(pdev)) {
		u32 csts = readl(dev->bar + NVME_REG_CSTS);

		if (dev->ctrl.state == NVME_CTRL_LIVE ||
		    dev->ctrl.state == NVME_CTRL_RESETTING)
			nvme_start_freeze(&dev->ctrl);
		dead = !!((csts & NVME_CSTS_CFS) || !(csts & NVME_CSTS_RDY) ||
			pdev->error_state  != pci_channel_io_normal);
	}

	/*
	 * Give the controller a chance to complete all entered requests if
	 * doing a safe shutdown.
	 */
	if (!dead) {
		if (shutdown)
			nvme_wait_freeze_timeout(&dev->ctrl, NVME_IO_TIMEOUT);

		/*
		 * If the controller is still alive tell it to stop using the
		 * host memory buffer.  In theory the shutdown / reset should
		 * make sure that it doesn't access the host memoery anymore,
		 * but I'd rather be safe than sorry..
		 */
		if (dev->host_mem_descs)
			nvme_set_host_mem(dev, 0);

	}
	nvme_stop_queues(&dev->ctrl);

	queues = dev->online_queues - 1;
	for (i = dev->ctrl.queue_count - 1; i > 0; i--)
		nvme_suspend_queue(dev->queues[i]);

	if (dead) {
		/* A device might become IO incapable very soon during
		 * probe, before the admin queue is configured. Thus,
		 * queue_count can be 0 here.
		 */
		if (dev->ctrl.queue_count)
			nvme_suspend_queue(dev->queues[0]);
	} else {
		nvme_disable_io_queues(dev, queues);
		nvme_disable_admin_queue(dev, shutdown);
	}
	nvme_pci_disable(dev);

	blk_mq_tagset_busy_iter(&dev->tagset, nvme_cancel_request, &dev->ctrl);
	blk_mq_tagset_busy_iter(&dev->admin_tagset, nvme_cancel_request, &dev->ctrl);

	/*
	 * The driver will not be starting up queues again if shutting down so
	 * must flush all entered requests to their failed completion to avoid
	 * deadlocking blk-mq hot-cpu notifier.
	 */
	if (shutdown)
		nvme_start_queues(&dev->ctrl);
	mutex_unlock(&dev->shutdown_lock);
}

static int nvme_setup_prp_pools(struct nvme_dev *dev)
{
	dev->prp_page_pool = dma_pool_create("prp list page", dev->dev,
						PAGE_SIZE, PAGE_SIZE, 0);
	if (!dev->prp_page_pool)
		return -ENOMEM;

	/* Optimisation for I/Os between 4k and 128k */
	dev->prp_small_pool = dma_pool_create("prp list 256", dev->dev,
						256, 256, 0);
	if (!dev->prp_small_pool) {
		dma_pool_destroy(dev->prp_page_pool);
		return -ENOMEM;
	}
	return 0;
}

static void nvme_release_prp_pools(struct nvme_dev *dev)
{
	dma_pool_destroy(dev->prp_page_pool);
	dma_pool_destroy(dev->prp_small_pool);
}

static void nvme_pci_free_ctrl(struct nvme_ctrl *ctrl)
{
	struct nvme_dev *dev = to_nvme_dev(ctrl);

	nvme_dbbuf_dma_free(dev);
	put_device(dev->dev);
	if (dev->tagset.tags)
		blk_mq_free_tag_set(&dev->tagset);
	if (dev->ctrl.admin_q)
		blk_put_queue(dev->ctrl.admin_q);
	kfree(dev->queues);
	free_opal_dev(dev->ctrl.opal_dev);
	kfree(dev);
}

static void nvme_remove_dead_ctrl(struct nvme_dev *dev, int status)
{
	dev_warn(dev->ctrl.device, "Removing after probe failure status: %d\n", status);

	kref_get(&dev->ctrl.kref);
	nvme_dev_disable(dev, false);
	if (!schedule_work(&dev->remove_work))
		nvme_put_ctrl(&dev->ctrl);
}

static void nvme_reset_work(struct work_struct *work)
{
	struct nvme_dev *dev =
		container_of(work, struct nvme_dev, ctrl.reset_work);
	bool was_suspend = !!(dev->ctrl.ctrl_config & NVME_CC_SHN_NORMAL);
	int result = -ENODEV;

	if (WARN_ON(dev->ctrl.state != NVME_CTRL_RESETTING))
		goto out;

	/*
	 * If we're called to reset a live controller first shut it down before
	 * moving on.
	 */
	if (dev->ctrl.ctrl_config & NVME_CC_ENABLE)
		nvme_dev_disable(dev, false);

	result = nvme_pci_enable(dev);
	if (result)
		goto out;

	result = nvme_pci_configure_admin_queue(dev);
	if (result)
		goto out;

	nvme_init_queue(dev->queues[0], 0);
	result = nvme_alloc_admin_tags(dev);
	if (result)
		goto out;

	result = nvme_init_identify(&dev->ctrl);
	if (result)
		goto out;

	if (dev->ctrl.oacs & NVME_CTRL_OACS_SEC_SUPP) {
		if (!dev->ctrl.opal_dev)
			dev->ctrl.opal_dev =
				init_opal_dev(&dev->ctrl, &nvme_sec_submit);
		else if (was_suspend)
			opal_unlock_from_suspend(dev->ctrl.opal_dev);
	} else {
		free_opal_dev(dev->ctrl.opal_dev);
		dev->ctrl.opal_dev = NULL;
	}

	if (dev->ctrl.oacs & NVME_CTRL_OACS_DBBUF_SUPP) {
		result = nvme_dbbuf_dma_alloc(dev);
		if (result)
			dev_warn(dev->dev,
				 "unable to allocate dma for dbbuf\n");
	}

	if (dev->ctrl.hmpre) {
		result = nvme_setup_host_mem(dev);
		if (result < 0)
			goto out;
	}

	result = nvme_setup_io_queues(dev);
	if (result)
		goto out;

	/*
	 * Keep the controller around but remove all namespaces if we don't have
	 * any working I/O queue.
	 */
	if (dev->online_queues < 2) {
		dev_warn(dev->ctrl.device, "IO queues not created\n");
		nvme_kill_queues(&dev->ctrl);
		nvme_remove_namespaces(&dev->ctrl);
	} else {
		nvme_start_queues(&dev->ctrl);
		nvme_wait_freeze(&dev->ctrl);
		nvme_dev_add(dev);
		nvme_unfreeze(&dev->ctrl);
	}

	if (!nvme_change_ctrl_state(&dev->ctrl, NVME_CTRL_LIVE)) {
		dev_warn(dev->ctrl.device, "failed to mark controller live\n");
		goto out;
	}

	nvme_start_ctrl(&dev->ctrl);
	return;

 out:
	nvme_remove_dead_ctrl(dev, result);
}

static void nvme_remove_dead_ctrl_work(struct work_struct *work)
{
	struct nvme_dev *dev = container_of(work, struct nvme_dev, remove_work);
	struct pci_dev *pdev = to_pci_dev(dev->dev);

	nvme_kill_queues(&dev->ctrl);
	if (pci_get_drvdata(pdev))
		device_release_driver(&pdev->dev);
	nvme_put_ctrl(&dev->ctrl);
}

static int nvme_pci_reg_read32(struct nvme_ctrl *ctrl, u32 off, u32 *val)
{
	*val = readl(to_nvme_dev(ctrl)->bar + off);
	return 0;
}

static int nvme_pci_reg_write32(struct nvme_ctrl *ctrl, u32 off, u32 val)
{
	writel(val, to_nvme_dev(ctrl)->bar + off);
	return 0;
}

static int nvme_pci_reg_read64(struct nvme_ctrl *ctrl, u32 off, u64 *val)
{
	*val = readq(to_nvme_dev(ctrl)->bar + off);
	return 0;
}

static const struct nvme_ctrl_ops nvme_pci_ctrl_ops = {
	.name			= "pcie",
	.module			= THIS_MODULE,
	.flags			= NVME_F_METADATA_SUPPORTED,
	.reg_read32		= nvme_pci_reg_read32,
	.reg_write32		= nvme_pci_reg_write32,
	.reg_read64		= nvme_pci_reg_read64,
	.free_ctrl		= nvme_pci_free_ctrl,
	.submit_async_event	= nvme_pci_submit_async_event,
};

static int nvme_dev_map(struct nvme_dev *dev)
{
	struct pci_dev *pdev = to_pci_dev(dev->dev);

	if (pci_request_mem_regions(pdev, "nvme"))
		return -ENODEV;

	if (nvme_remap_bar(dev, NVME_REG_DBS + 4096))
		goto release;

	return 0;
  release:
	pci_release_mem_regions(pdev);
	return -ENODEV;
}

static unsigned long check_dell_samsung_bug(struct pci_dev *pdev)
{
	if (pdev->vendor == 0x144d && pdev->device == 0xa802) {
		/*
		 * Several Samsung devices seem to drop off the PCIe bus
		 * randomly when APST is on and uses the deepest sleep state.
		 * This has been observed on a Samsung "SM951 NVMe SAMSUNG
		 * 256GB", a "PM951 NVMe SAMSUNG 512GB", and a "Samsung SSD
		 * 950 PRO 256GB", but it seems to be restricted to two Dell
		 * laptops.
		 */
		if (dmi_match(DMI_SYS_VENDOR, "Dell Inc.") &&
		    (dmi_match(DMI_PRODUCT_NAME, "XPS 15 9550") ||
		     dmi_match(DMI_PRODUCT_NAME, "Precision 5510")))
			return NVME_QUIRK_NO_DEEPEST_PS;
	}

	return 0;
}

static int nvme_probe(struct pci_dev *pdev, const struct pci_device_id *id)
{
	int node, result = -ENOMEM;
	struct nvme_dev *dev;
	unsigned long quirks = id->driver_data;

	node = dev_to_node(&pdev->dev);
	if (node == NUMA_NO_NODE)
		set_dev_node(&pdev->dev, first_memory_node);

	dev = kzalloc_node(sizeof(*dev), GFP_KERNEL, node);
	if (!dev)
		return -ENOMEM;
	dev->queues = kzalloc_node((num_possible_cpus() + 1) * sizeof(void *),
							GFP_KERNEL, node);
	if (!dev->queues)
		goto free;

	dev->dev = get_device(&pdev->dev);
	pci_set_drvdata(pdev, dev);

	result = nvme_dev_map(dev);
	if (result)
		goto put_pci;

	INIT_WORK(&dev->ctrl.reset_work, nvme_reset_work);
	INIT_WORK(&dev->remove_work, nvme_remove_dead_ctrl_work);
	mutex_init(&dev->shutdown_lock);
	init_completion(&dev->ioq_wait);

	result = nvme_setup_prp_pools(dev);
	if (result)
		goto unmap;

	quirks |= check_dell_samsung_bug(pdev);

	result = nvme_init_ctrl(&dev->ctrl, &pdev->dev, &nvme_pci_ctrl_ops,
			quirks);
	if (result)
		goto release_pools;

	nvme_change_ctrl_state(&dev->ctrl, NVME_CTRL_RESETTING);
	dev_info(dev->ctrl.device, "pci function %s\n", dev_name(&pdev->dev));

	queue_work(nvme_wq, &dev->ctrl.reset_work);
	return 0;

 release_pools:
	nvme_release_prp_pools(dev);
 unmap:
	nvme_dev_unmap(dev);
 put_pci:
	put_device(dev->dev);
 free:
	kfree(dev->queues);
	kfree(dev);
	return result;
}

static void nvme_reset_prepare(struct pci_dev *pdev)
{
	struct nvme_dev *dev = pci_get_drvdata(pdev);
	nvme_dev_disable(dev, false);
}

static void nvme_reset_done(struct pci_dev *pdev)
{
	struct nvme_dev *dev = pci_get_drvdata(pdev);
	nvme_reset_ctrl(&dev->ctrl);
}

static void nvme_shutdown(struct pci_dev *pdev)
{
	struct nvme_dev *dev = pci_get_drvdata(pdev);
	nvme_dev_disable(dev, true);
}

/*
 * The driver's remove may be called on a device in a partially initialized
 * state. This function must not have any dependencies on the device state in
 * order to proceed.
 */
static void nvme_remove(struct pci_dev *pdev)
{
	struct nvme_dev *dev = pci_get_drvdata(pdev);

	nvme_change_ctrl_state(&dev->ctrl, NVME_CTRL_DELETING);

	cancel_work_sync(&dev->ctrl.reset_work);
	pci_set_drvdata(pdev, NULL);

	if (!pci_device_is_present(pdev)) {
		nvme_change_ctrl_state(&dev->ctrl, NVME_CTRL_DEAD);
		nvme_dev_disable(dev, false);
	}

	flush_work(&dev->ctrl.reset_work);
	nvme_stop_ctrl(&dev->ctrl);
	nvme_remove_namespaces(&dev->ctrl);
	nvme_dev_disable(dev, true);
	nvme_free_host_mem(dev);
	nvme_dev_remove_admin(dev);
	nvme_free_queues(dev, 0);
	nvme_uninit_ctrl(&dev->ctrl);
	nvme_release_prp_pools(dev);
	nvme_dev_unmap(dev);
	nvme_put_ctrl(&dev->ctrl);
}

static int nvme_pci_sriov_configure(struct pci_dev *pdev, int numvfs)
{
	int ret = 0;

	if (numvfs == 0) {
		if (pci_vfs_assigned(pdev)) {
			dev_warn(&pdev->dev,
				"Cannot disable SR-IOV VFs while assigned\n");
			return -EPERM;
		}
		pci_disable_sriov(pdev);
		return 0;
	}

	ret = pci_enable_sriov(pdev, numvfs);
	return ret ? ret : numvfs;
}

#ifdef CONFIG_PM_SLEEP
static int nvme_suspend(struct device *dev)
{
	struct pci_dev *pdev = to_pci_dev(dev);
	struct nvme_dev *ndev = pci_get_drvdata(pdev);

	nvme_dev_disable(ndev, true);
	return 0;
}

static int nvme_resume(struct device *dev)
{
	struct pci_dev *pdev = to_pci_dev(dev);
	struct nvme_dev *ndev = pci_get_drvdata(pdev);

	nvme_reset_ctrl(&ndev->ctrl);
	return 0;
}
#endif

static SIMPLE_DEV_PM_OPS(nvme_dev_pm_ops, nvme_suspend, nvme_resume);

static pci_ers_result_t nvme_error_detected(struct pci_dev *pdev,
						pci_channel_state_t state)
{
	struct nvme_dev *dev = pci_get_drvdata(pdev);

	/*
	 * A frozen channel requires a reset. When detected, this method will
	 * shutdown the controller to quiesce. The controller will be restarted
	 * after the slot reset through driver's slot_reset callback.
	 */
	switch (state) {
	case pci_channel_io_normal:
		return PCI_ERS_RESULT_CAN_RECOVER;
	case pci_channel_io_frozen:
		dev_warn(dev->ctrl.device,
			"frozen state error detected, reset controller\n");
		nvme_dev_disable(dev, false);
		return PCI_ERS_RESULT_NEED_RESET;
	case pci_channel_io_perm_failure:
		dev_warn(dev->ctrl.device,
			"failure state error detected, request disconnect\n");
		return PCI_ERS_RESULT_DISCONNECT;
	}
	return PCI_ERS_RESULT_NEED_RESET;
}

static pci_ers_result_t nvme_slot_reset(struct pci_dev *pdev)
{
	struct nvme_dev *dev = pci_get_drvdata(pdev);

	dev_info(dev->ctrl.device, "restart after slot reset\n");
	pci_restore_state(pdev);
	nvme_reset_ctrl(&dev->ctrl);
	return PCI_ERS_RESULT_RECOVERED;
}

static void nvme_error_resume(struct pci_dev *pdev)
{
	pci_cleanup_aer_uncorrect_error_status(pdev);
}

static const struct pci_error_handlers nvme_err_handler = {
	.error_detected	= nvme_error_detected,
	.slot_reset	= nvme_slot_reset,
	.resume		= nvme_error_resume,
	.reset_prepare	= nvme_reset_prepare,
	.reset_done	= nvme_reset_done,
};

static const struct pci_device_id nvme_id_table[] = {
	{ PCI_VDEVICE(INTEL, 0x0953),
		.driver_data = NVME_QUIRK_STRIPE_SIZE |
				NVME_QUIRK_DEALLOCATE_ZEROES, },
	{ PCI_VDEVICE(INTEL, 0x0a53),
		.driver_data = NVME_QUIRK_STRIPE_SIZE |
				NVME_QUIRK_DEALLOCATE_ZEROES, },
	{ PCI_VDEVICE(INTEL, 0x0a54),
		.driver_data = NVME_QUIRK_STRIPE_SIZE |
				NVME_QUIRK_DEALLOCATE_ZEROES, },
	{ PCI_VDEVICE(INTEL, 0x0a55),
		.driver_data = NVME_QUIRK_STRIPE_SIZE |
				NVME_QUIRK_DEALLOCATE_ZEROES, },
	{ PCI_VDEVICE(INTEL, 0xf1a5),	/* Intel 600P/P3100 */
		.driver_data = NVME_QUIRK_NO_DEEPEST_PS },
	{ PCI_VDEVICE(INTEL, 0x5845),	/* Qemu emulated controller */
		.driver_data = NVME_QUIRK_IDENTIFY_CNS, },
	{ PCI_DEVICE(0x1c58, 0x0003),	/* HGST adapter */
		.driver_data = NVME_QUIRK_DELAY_BEFORE_CHK_RDY, },
	{ PCI_DEVICE(0x1c5f, 0x0540),	/* Memblaze Pblaze4 adapter */
		.driver_data = NVME_QUIRK_DELAY_BEFORE_CHK_RDY, },
	{ PCI_DEVICE(0x144d, 0xa821),   /* Samsung PM1725 */
		.driver_data = NVME_QUIRK_DELAY_BEFORE_CHK_RDY, },
	{ PCI_DEVICE(0x144d, 0xa822),   /* Samsung PM1725a */
		.driver_data = NVME_QUIRK_DELAY_BEFORE_CHK_RDY, },
	{ PCI_DEVICE(0x1d1d, 0x1f1f),	/* LighNVM qemu device */
		.driver_data = NVME_QUIRK_LIGHTNVM, },
	{ PCI_DEVICE(0x1d1d, 0x2807),	/* CNEX WL */
		.driver_data = NVME_QUIRK_LIGHTNVM, },
	{ PCI_DEVICE_CLASS(PCI_CLASS_STORAGE_EXPRESS, 0xffffff) },
	{ PCI_DEVICE(PCI_VENDOR_ID_APPLE, 0x2001) },
	{ PCI_DEVICE(PCI_VENDOR_ID_APPLE, 0x2003) },
	{ 0, }
};
MODULE_DEVICE_TABLE(pci, nvme_id_table);

static struct pci_driver nvme_driver = {
	.name		= "nvme",
	.id_table	= nvme_id_table,
	.probe		= nvme_probe,
	.remove		= nvme_remove,
	.shutdown	= nvme_shutdown,
	.driver		= {
		.pm	= &nvme_dev_pm_ops,
	},
	.sriov_configure = nvme_pci_sriov_configure,
	.err_handler	= &nvme_err_handler,
};

static int __init nvme_init(void)
{
	return pci_register_driver(&nvme_driver);
}

static void __exit nvme_exit(void)
{
	pci_unregister_driver(&nvme_driver);
	_nvme_check_size();
}

MODULE_AUTHOR("Matthew Wilcox <willy@linux.intel.com>");
MODULE_LICENSE("GPL");
MODULE_VERSION("1.0");
module_init(nvme_init);
module_exit(nvme_exit);<|MERGE_RESOLUTION|>--- conflicted
+++ resolved
@@ -1616,11 +1616,7 @@
 		u32 chunk_size)
 {
 	struct nvme_host_mem_buf_desc *descs;
-<<<<<<< HEAD
-	u32 chunk_size, max_entries, len;
-=======
 	u32 max_entries, len;
->>>>>>> a2bc8dea
 	dma_addr_t descs_dma;
 	int i = 0;
 	void **bufs;
@@ -1629,13 +1625,10 @@
 	tmp = (preferred + chunk_size - 1);
 	do_div(tmp, chunk_size);
 	max_entries = tmp;
-<<<<<<< HEAD
-=======
 
 	if (dev->ctrl.hmmaxd && dev->ctrl.hmmaxd < max_entries)
 		max_entries = dev->ctrl.hmmaxd;
 
->>>>>>> a2bc8dea
 	descs = dma_zalloc_coherent(dev->dev, max_entries * sizeof(*descs),
 			&descs_dma, GFP_KERNEL);
 	if (!descs)
