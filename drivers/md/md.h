--- conflicted
+++ resolved
@@ -709,8 +709,6 @@
 	    !bdev_get_queue(bio->bi_bdev)->limits.max_write_same_sectors)
 		mddev->queue->limits.max_write_same_sectors = 0;
 }
-<<<<<<< HEAD
-=======
 
 static inline void mddev_check_write_zeroes(struct mddev *mddev, struct bio *bio)
 {
@@ -718,5 +716,4 @@
 	    !bdev_get_queue(bio->bi_bdev)->limits.max_write_zeroes_sectors)
 		mddev->queue->limits.max_write_zeroes_sectors = 0;
 }
->>>>>>> 2ac97f0f
 #endif /* _MD_MD_H */