/*
 * Copyright (C) 2001, 2002 Sistina Software (UK) Limited.
 * Copyright (C) 2004-2008 Red Hat, Inc. All rights reserved.
 *
 * This file is released under the GPL.
 */

#include "dm-core.h"
#include "dm-rq.h"
#include "dm-uevent.h"

#include <linux/init.h>
#include <linux/module.h>
#include <linux/mutex.h>
#include <linux/sched/signal.h>
#include <linux/blkpg.h>
#include <linux/bio.h>
#include <linux/mempool.h>
#include <linux/dax.h>
#include <linux/slab.h>
#include <linux/idr.h>
#include <linux/uio.h>
#include <linux/hdreg.h>
#include <linux/delay.h>
#include <linux/wait.h>
#include <linux/pr.h>
#include <linux/refcount.h>

#define DM_MSG_PREFIX "core"

/*
 * Cookies are numeric values sent with CHANGE and REMOVE
 * uevents while resuming, removing or renaming the device.
 */
#define DM_COOKIE_ENV_VAR_NAME "DM_COOKIE"
#define DM_COOKIE_LENGTH 24

static const char *_name = DM_NAME;

static unsigned int major = 0;
static unsigned int _major = 0;

static DEFINE_IDR(_minor_idr);

static DEFINE_SPINLOCK(_minor_lock);

static void do_deferred_remove(struct work_struct *w);

static DECLARE_WORK(deferred_remove_work, do_deferred_remove);

static struct workqueue_struct *deferred_remove_workqueue;

atomic_t dm_global_event_nr = ATOMIC_INIT(0);
DECLARE_WAIT_QUEUE_HEAD(dm_global_eventq);

void dm_issue_global_event(void)
{
	atomic_inc(&dm_global_event_nr);
	wake_up(&dm_global_eventq);
}

/*
 * One of these is allocated (on-stack) per original bio.
 */
struct clone_info {
	struct dm_table *map;
	struct bio *bio;
	struct dm_io *io;
	sector_t sector;
	unsigned sector_count;
};

/*
 * One of these is allocated per clone bio.
 */
#define DM_TIO_MAGIC 7282014
struct dm_target_io {
	unsigned magic;
	struct dm_io *io;
	struct dm_target *ti;
	unsigned target_bio_nr;
	unsigned *len_ptr;
	bool inside_dm_io;
	struct bio clone;
};

/*
 * One of these is allocated per original bio.
 * It contains the first clone used for that original.
 */
#define DM_IO_MAGIC 5191977
struct dm_io {
	unsigned magic;
	struct mapped_device *md;
	blk_status_t status;
	atomic_t io_count;
	struct bio *orig_bio;
	unsigned long start_time;
	spinlock_t endio_lock;
	struct dm_stats_aux stats_aux;
	/* last member of dm_target_io is 'struct bio' */
	struct dm_target_io tio;
};

void *dm_per_bio_data(struct bio *bio, size_t data_size)
{
	struct dm_target_io *tio = container_of(bio, struct dm_target_io, clone);
	if (!tio->inside_dm_io)
		return (char *)bio - offsetof(struct dm_target_io, clone) - data_size;
	return (char *)bio - offsetof(struct dm_target_io, clone) - offsetof(struct dm_io, tio) - data_size;
}
EXPORT_SYMBOL_GPL(dm_per_bio_data);

struct bio *dm_bio_from_per_bio_data(void *data, size_t data_size)
{
	struct dm_io *io = (struct dm_io *)((char *)data + data_size);
	if (io->magic == DM_IO_MAGIC)
		return (struct bio *)((char *)io + offsetof(struct dm_io, tio) + offsetof(struct dm_target_io, clone));
	BUG_ON(io->magic != DM_TIO_MAGIC);
	return (struct bio *)((char *)io + offsetof(struct dm_target_io, clone));
}
EXPORT_SYMBOL_GPL(dm_bio_from_per_bio_data);

unsigned dm_bio_get_target_bio_nr(const struct bio *bio)
{
	return container_of(bio, struct dm_target_io, clone)->target_bio_nr;
}
EXPORT_SYMBOL_GPL(dm_bio_get_target_bio_nr);

#define MINOR_ALLOCED ((void *)-1)

/*
 * Bits for the md->flags field.
 */
#define DMF_BLOCK_IO_FOR_SUSPEND 0
#define DMF_SUSPENDED 1
#define DMF_FROZEN 2
#define DMF_FREEING 3
#define DMF_DELETING 4
#define DMF_NOFLUSH_SUSPENDING 5
#define DMF_DEFERRED_REMOVE 6
#define DMF_SUSPENDED_INTERNALLY 7

#define DM_NUMA_NODE NUMA_NO_NODE
static int dm_numa_node = DM_NUMA_NODE;

/*
 * For mempools pre-allocation at the table loading time.
 */
struct dm_md_mempools {
	struct bio_set bs;
	struct bio_set io_bs;
};

struct table_device {
	struct list_head list;
	refcount_t count;
	struct dm_dev dm_dev;
};

static struct kmem_cache *_rq_tio_cache;
static struct kmem_cache *_rq_cache;

/*
 * Bio-based DM's mempools' reserved IOs set by the user.
 */
#define RESERVED_BIO_BASED_IOS		16
static unsigned reserved_bio_based_ios = RESERVED_BIO_BASED_IOS;

static int __dm_get_module_param_int(int *module_param, int min, int max)
{
	int param = READ_ONCE(*module_param);
	int modified_param = 0;
	bool modified = true;

	if (param < min)
		modified_param = min;
	else if (param > max)
		modified_param = max;
	else
		modified = false;

	if (modified) {
		(void)cmpxchg(module_param, param, modified_param);
		param = modified_param;
	}

	return param;
}

unsigned __dm_get_module_param(unsigned *module_param,
			       unsigned def, unsigned max)
{
	unsigned param = READ_ONCE(*module_param);
	unsigned modified_param = 0;

	if (!param)
		modified_param = def;
	else if (param > max)
		modified_param = max;

	if (modified_param) {
		(void)cmpxchg(module_param, param, modified_param);
		param = modified_param;
	}

	return param;
}

unsigned dm_get_reserved_bio_based_ios(void)
{
	return __dm_get_module_param(&reserved_bio_based_ios,
				     RESERVED_BIO_BASED_IOS, DM_RESERVED_MAX_IOS);
}
EXPORT_SYMBOL_GPL(dm_get_reserved_bio_based_ios);

static unsigned dm_get_numa_node(void)
{
	return __dm_get_module_param_int(&dm_numa_node,
					 DM_NUMA_NODE, num_online_nodes() - 1);
}

static int __init local_init(void)
{
	int r = -ENOMEM;

	_rq_tio_cache = KMEM_CACHE(dm_rq_target_io, 0);
	if (!_rq_tio_cache)
		return r;

	_rq_cache = kmem_cache_create("dm_old_clone_request", sizeof(struct request),
				      __alignof__(struct request), 0, NULL);
	if (!_rq_cache)
		goto out_free_rq_tio_cache;

	r = dm_uevent_init();
	if (r)
		goto out_free_rq_cache;

	deferred_remove_workqueue = alloc_workqueue("kdmremove", WQ_UNBOUND, 1);
	if (!deferred_remove_workqueue) {
		r = -ENOMEM;
		goto out_uevent_exit;
	}

	_major = major;
	r = register_blkdev(_major, _name);
	if (r < 0)
		goto out_free_workqueue;

	if (!_major)
		_major = r;

	return 0;

out_free_workqueue:
	destroy_workqueue(deferred_remove_workqueue);
out_uevent_exit:
	dm_uevent_exit();
out_free_rq_cache:
	kmem_cache_destroy(_rq_cache);
out_free_rq_tio_cache:
	kmem_cache_destroy(_rq_tio_cache);

	return r;
}

static void local_exit(void)
{
	flush_scheduled_work();
	destroy_workqueue(deferred_remove_workqueue);

	kmem_cache_destroy(_rq_cache);
	kmem_cache_destroy(_rq_tio_cache);
	unregister_blkdev(_major, _name);
	dm_uevent_exit();

	_major = 0;

	DMINFO("cleaned up");
}

static int (*_inits[])(void) __initdata = {
	local_init,
	dm_target_init,
	dm_linear_init,
	dm_stripe_init,
	dm_io_init,
	dm_kcopyd_init,
	dm_interface_init,
	dm_statistics_init,
};

static void (*_exits[])(void) = {
	local_exit,
	dm_target_exit,
	dm_linear_exit,
	dm_stripe_exit,
	dm_io_exit,
	dm_kcopyd_exit,
	dm_interface_exit,
	dm_statistics_exit,
};

static int __init dm_init(void)
{
	const int count = ARRAY_SIZE(_inits);

	int r, i;

	for (i = 0; i < count; i++) {
		r = _inits[i]();
		if (r)
			goto bad;
	}

	return 0;

      bad:
	while (i--)
		_exits[i]();

	return r;
}

static void __exit dm_exit(void)
{
	int i = ARRAY_SIZE(_exits);

	while (i--)
		_exits[i]();

	/*
	 * Should be empty by this point.
	 */
	idr_destroy(&_minor_idr);
}

/*
 * Block device functions
 */
int dm_deleting_md(struct mapped_device *md)
{
	return test_bit(DMF_DELETING, &md->flags);
}

static int dm_blk_open(struct block_device *bdev, fmode_t mode)
{
	struct mapped_device *md;

	spin_lock(&_minor_lock);

	md = bdev->bd_disk->private_data;
	if (!md)
		goto out;

	if (test_bit(DMF_FREEING, &md->flags) ||
	    dm_deleting_md(md)) {
		md = NULL;
		goto out;
	}

	dm_get(md);
	atomic_inc(&md->open_count);
out:
	spin_unlock(&_minor_lock);

	return md ? 0 : -ENXIO;
}

static void dm_blk_close(struct gendisk *disk, fmode_t mode)
{
	struct mapped_device *md;

	spin_lock(&_minor_lock);

	md = disk->private_data;
	if (WARN_ON(!md))
		goto out;

	if (atomic_dec_and_test(&md->open_count) &&
	    (test_bit(DMF_DEFERRED_REMOVE, &md->flags)))
		queue_work(deferred_remove_workqueue, &deferred_remove_work);

	dm_put(md);
out:
	spin_unlock(&_minor_lock);
}

int dm_open_count(struct mapped_device *md)
{
	return atomic_read(&md->open_count);
}

/*
 * Guarantees nothing is using the device before it's deleted.
 */
int dm_lock_for_deletion(struct mapped_device *md, bool mark_deferred, bool only_deferred)
{
	int r = 0;

	spin_lock(&_minor_lock);

	if (dm_open_count(md)) {
		r = -EBUSY;
		if (mark_deferred)
			set_bit(DMF_DEFERRED_REMOVE, &md->flags);
	} else if (only_deferred && !test_bit(DMF_DEFERRED_REMOVE, &md->flags))
		r = -EEXIST;
	else
		set_bit(DMF_DELETING, &md->flags);

	spin_unlock(&_minor_lock);

	return r;
}

int dm_cancel_deferred_remove(struct mapped_device *md)
{
	int r = 0;

	spin_lock(&_minor_lock);

	if (test_bit(DMF_DELETING, &md->flags))
		r = -EBUSY;
	else
		clear_bit(DMF_DEFERRED_REMOVE, &md->flags);

	spin_unlock(&_minor_lock);

	return r;
}

static void do_deferred_remove(struct work_struct *w)
{
	dm_deferred_remove();
}

sector_t dm_get_size(struct mapped_device *md)
{
	return get_capacity(md->disk);
}

struct request_queue *dm_get_md_queue(struct mapped_device *md)
{
	return md->queue;
}

struct dm_stats *dm_get_stats(struct mapped_device *md)
{
	return &md->stats;
}

static int dm_blk_getgeo(struct block_device *bdev, struct hd_geometry *geo)
{
	struct mapped_device *md = bdev->bd_disk->private_data;

	return dm_get_geometry(md, geo);
}

static int dm_prepare_ioctl(struct mapped_device *md, int *srcu_idx,
			    struct block_device **bdev)
	__acquires(md->io_barrier)
{
	struct dm_target *tgt;
	struct dm_table *map;
	int r;

retry:
	r = -ENOTTY;
	map = dm_get_live_table(md, srcu_idx);
	if (!map || !dm_table_get_size(map))
		return r;

	/* We only support devices that have a single target */
	if (dm_table_get_num_targets(map) != 1)
		return r;

	tgt = dm_table_get_target(map, 0);
	if (!tgt->type->prepare_ioctl)
		return r;

	if (dm_suspended_md(md))
		return -EAGAIN;

	r = tgt->type->prepare_ioctl(tgt, bdev);
	if (r == -ENOTCONN && !fatal_signal_pending(current)) {
		dm_put_live_table(md, *srcu_idx);
		msleep(10);
		goto retry;
	}

	return r;
}

static void dm_unprepare_ioctl(struct mapped_device *md, int srcu_idx)
	__releases(md->io_barrier)
{
	dm_put_live_table(md, srcu_idx);
}

static int dm_blk_ioctl(struct block_device *bdev, fmode_t mode,
			unsigned int cmd, unsigned long arg)
{
	struct mapped_device *md = bdev->bd_disk->private_data;
	int r, srcu_idx;

	r = dm_prepare_ioctl(md, &srcu_idx, &bdev);
	if (r < 0)
		goto out;

	if (r > 0) {
		/*
		 * Target determined this ioctl is being issued against a
		 * subset of the parent bdev; require extra privileges.
		 */
		if (!capable(CAP_SYS_RAWIO)) {
			DMWARN_LIMIT(
	"%s: sending ioctl %x to DM device without required privilege.",
				current->comm, cmd);
			r = -ENOIOCTLCMD;
			goto out;
		}
	}

	r =  __blkdev_driver_ioctl(bdev, mode, cmd, arg);
out:
	dm_unprepare_ioctl(md, srcu_idx);
	return r;
}

static void start_io_acct(struct dm_io *io);

static struct dm_io *alloc_io(struct mapped_device *md, struct bio *bio)
{
	struct dm_io *io;
	struct dm_target_io *tio;
	struct bio *clone;

	clone = bio_alloc_bioset(GFP_NOIO, 0, &md->io_bs);
	if (!clone)
		return NULL;

	tio = container_of(clone, struct dm_target_io, clone);
	tio->inside_dm_io = true;
	tio->io = NULL;

	io = container_of(tio, struct dm_io, tio);
	io->magic = DM_IO_MAGIC;
	io->status = 0;
	atomic_set(&io->io_count, 1);
	io->orig_bio = bio;
	io->md = md;
	spin_lock_init(&io->endio_lock);

	start_io_acct(io);

	return io;
}

static void free_io(struct mapped_device *md, struct dm_io *io)
{
	bio_put(&io->tio.clone);
}

static struct dm_target_io *alloc_tio(struct clone_info *ci, struct dm_target *ti,
				      unsigned target_bio_nr, gfp_t gfp_mask)
{
	struct dm_target_io *tio;

	if (!ci->io->tio.io) {
		/* the dm_target_io embedded in ci->io is available */
		tio = &ci->io->tio;
	} else {
		struct bio *clone = bio_alloc_bioset(gfp_mask, 0, &ci->io->md->bs);
		if (!clone)
			return NULL;

		tio = container_of(clone, struct dm_target_io, clone);
		tio->inside_dm_io = false;
	}

	tio->magic = DM_TIO_MAGIC;
	tio->io = ci->io;
	tio->ti = ti;
	tio->target_bio_nr = target_bio_nr;

	return tio;
}

static void free_tio(struct dm_target_io *tio)
{
	if (tio->inside_dm_io)
		return;
	bio_put(&tio->clone);
}

int md_in_flight(struct mapped_device *md)
{
	return atomic_read(&md->pending[READ]) +
	       atomic_read(&md->pending[WRITE]);
}

static void start_io_acct(struct dm_io *io)
{
	struct mapped_device *md = io->md;
	struct bio *bio = io->orig_bio;
	int rw = bio_data_dir(bio);

	io->start_time = jiffies;

	generic_start_io_acct(md->queue, rw, bio_sectors(bio), &dm_disk(md)->part0);

	atomic_set(&dm_disk(md)->part0.in_flight[rw],
		   atomic_inc_return(&md->pending[rw]));

	if (unlikely(dm_stats_used(&md->stats)))
		dm_stats_account_io(&md->stats, bio_data_dir(bio),
				    bio->bi_iter.bi_sector, bio_sectors(bio),
				    false, 0, &io->stats_aux);
}

static void end_io_acct(struct dm_io *io)
{
	struct mapped_device *md = io->md;
	struct bio *bio = io->orig_bio;
	unsigned long duration = jiffies - io->start_time;
	int pending;
	int rw = bio_data_dir(bio);

	generic_end_io_acct(md->queue, rw, &dm_disk(md)->part0, io->start_time);

	if (unlikely(dm_stats_used(&md->stats)))
		dm_stats_account_io(&md->stats, bio_data_dir(bio),
				    bio->bi_iter.bi_sector, bio_sectors(bio),
				    true, duration, &io->stats_aux);

	/*
	 * After this is decremented the bio must not be touched if it is
	 * a flush.
	 */
	pending = atomic_dec_return(&md->pending[rw]);
	atomic_set(&dm_disk(md)->part0.in_flight[rw], pending);
	pending += atomic_read(&md->pending[rw^0x1]);

	/* nudge anyone waiting on suspend queue */
	if (!pending)
		wake_up(&md->wait);
}

/*
 * Add the bio to the list of deferred io.
 */
static void queue_io(struct mapped_device *md, struct bio *bio)
{
	unsigned long flags;

	spin_lock_irqsave(&md->deferred_lock, flags);
	bio_list_add(&md->deferred, bio);
	spin_unlock_irqrestore(&md->deferred_lock, flags);
	queue_work(md->wq, &md->work);
}

/*
 * Everyone (including functions in this file), should use this
 * function to access the md->map field, and make sure they call
 * dm_put_live_table() when finished.
 */
struct dm_table *dm_get_live_table(struct mapped_device *md, int *srcu_idx) __acquires(md->io_barrier)
{
	*srcu_idx = srcu_read_lock(&md->io_barrier);

	return srcu_dereference(md->map, &md->io_barrier);
}

void dm_put_live_table(struct mapped_device *md, int srcu_idx) __releases(md->io_barrier)
{
	srcu_read_unlock(&md->io_barrier, srcu_idx);
}

void dm_sync_table(struct mapped_device *md)
{
	synchronize_srcu(&md->io_barrier);
	synchronize_rcu_expedited();
}

/*
 * A fast alternative to dm_get_live_table/dm_put_live_table.
 * The caller must not block between these two functions.
 */
static struct dm_table *dm_get_live_table_fast(struct mapped_device *md) __acquires(RCU)
{
	rcu_read_lock();
	return rcu_dereference(md->map);
}

static void dm_put_live_table_fast(struct mapped_device *md) __releases(RCU)
{
	rcu_read_unlock();
}

static char *_dm_claim_ptr = "I belong to device-mapper";

/*
 * Open a table device so we can use it as a map destination.
 */
static int open_table_device(struct table_device *td, dev_t dev,
			     struct mapped_device *md)
{
	struct block_device *bdev;

	int r;

	BUG_ON(td->dm_dev.bdev);

	bdev = blkdev_get_by_dev(dev, td->dm_dev.mode | FMODE_EXCL, _dm_claim_ptr);
	if (IS_ERR(bdev))
		return PTR_ERR(bdev);

	r = bd_link_disk_holder(bdev, dm_disk(md));
	if (r) {
		blkdev_put(bdev, td->dm_dev.mode | FMODE_EXCL);
		return r;
	}

	td->dm_dev.bdev = bdev;
	td->dm_dev.dax_dev = dax_get_by_host(bdev->bd_disk->disk_name);
	return 0;
}

/*
 * Close a table device that we've been using.
 */
static void close_table_device(struct table_device *td, struct mapped_device *md)
{
	if (!td->dm_dev.bdev)
		return;

	bd_unlink_disk_holder(td->dm_dev.bdev, dm_disk(md));
	blkdev_put(td->dm_dev.bdev, td->dm_dev.mode | FMODE_EXCL);
	put_dax(td->dm_dev.dax_dev);
	td->dm_dev.bdev = NULL;
	td->dm_dev.dax_dev = NULL;
}

static struct table_device *find_table_device(struct list_head *l, dev_t dev,
					      fmode_t mode) {
	struct table_device *td;

	list_for_each_entry(td, l, list)
		if (td->dm_dev.bdev->bd_dev == dev && td->dm_dev.mode == mode)
			return td;

	return NULL;
}

int dm_get_table_device(struct mapped_device *md, dev_t dev, fmode_t mode,
			struct dm_dev **result) {
	int r;
	struct table_device *td;

	mutex_lock(&md->table_devices_lock);
	td = find_table_device(&md->table_devices, dev, mode);
	if (!td) {
		td = kmalloc_node(sizeof(*td), GFP_KERNEL, md->numa_node_id);
		if (!td) {
			mutex_unlock(&md->table_devices_lock);
			return -ENOMEM;
		}

		td->dm_dev.mode = mode;
		td->dm_dev.bdev = NULL;

		if ((r = open_table_device(td, dev, md))) {
			mutex_unlock(&md->table_devices_lock);
			kfree(td);
			return r;
		}

		format_dev_t(td->dm_dev.name, dev);

		refcount_set(&td->count, 1);
		list_add(&td->list, &md->table_devices);
	} else {
		refcount_inc(&td->count);
	}
	mutex_unlock(&md->table_devices_lock);

	*result = &td->dm_dev;
	return 0;
}
EXPORT_SYMBOL_GPL(dm_get_table_device);

void dm_put_table_device(struct mapped_device *md, struct dm_dev *d)
{
	struct table_device *td = container_of(d, struct table_device, dm_dev);

	mutex_lock(&md->table_devices_lock);
	if (refcount_dec_and_test(&td->count)) {
		close_table_device(td, md);
		list_del(&td->list);
		kfree(td);
	}
	mutex_unlock(&md->table_devices_lock);
}
EXPORT_SYMBOL(dm_put_table_device);

static void free_table_devices(struct list_head *devices)
{
	struct list_head *tmp, *next;

	list_for_each_safe(tmp, next, devices) {
		struct table_device *td = list_entry(tmp, struct table_device, list);

		DMWARN("dm_destroy: %s still exists with %d references",
		       td->dm_dev.name, refcount_read(&td->count));
		kfree(td);
	}
}

/*
 * Get the geometry associated with a dm device
 */
int dm_get_geometry(struct mapped_device *md, struct hd_geometry *geo)
{
	*geo = md->geometry;

	return 0;
}

/*
 * Set the geometry of a device.
 */
int dm_set_geometry(struct mapped_device *md, struct hd_geometry *geo)
{
	sector_t sz = (sector_t)geo->cylinders * geo->heads * geo->sectors;

	if (geo->start > sz) {
		DMWARN("Start sector is beyond the geometry limits.");
		return -EINVAL;
	}

	md->geometry = *geo;

	return 0;
}

static int __noflush_suspending(struct mapped_device *md)
{
	return test_bit(DMF_NOFLUSH_SUSPENDING, &md->flags);
}

/*
 * Decrements the number of outstanding ios that a bio has been
 * cloned into, completing the original io if necc.
 */
static void dec_pending(struct dm_io *io, blk_status_t error)
{
	unsigned long flags;
	blk_status_t io_error;
	struct bio *bio;
	struct mapped_device *md = io->md;

	/* Push-back supersedes any I/O errors */
	if (unlikely(error)) {
		spin_lock_irqsave(&io->endio_lock, flags);
		if (!(io->status == BLK_STS_DM_REQUEUE && __noflush_suspending(md)))
			io->status = error;
		spin_unlock_irqrestore(&io->endio_lock, flags);
	}

	if (atomic_dec_and_test(&io->io_count)) {
		if (io->status == BLK_STS_DM_REQUEUE) {
			/*
			 * Target requested pushing back the I/O.
			 */
			spin_lock_irqsave(&md->deferred_lock, flags);
			if (__noflush_suspending(md))
				/* NOTE early return due to BLK_STS_DM_REQUEUE below */
				bio_list_add_head(&md->deferred, io->orig_bio);
			else
				/* noflush suspend was interrupted. */
				io->status = BLK_STS_IOERR;
			spin_unlock_irqrestore(&md->deferred_lock, flags);
		}

		io_error = io->status;
		bio = io->orig_bio;
		end_io_acct(io);
		free_io(md, io);

		if (io_error == BLK_STS_DM_REQUEUE)
			return;

		if ((bio->bi_opf & REQ_PREFLUSH) && bio->bi_iter.bi_size) {
			/*
			 * Preflush done for flush with data, reissue
			 * without REQ_PREFLUSH.
			 */
			bio->bi_opf &= ~REQ_PREFLUSH;
			queue_io(md, bio);
		} else {
			/* done with normal IO or empty flush */
			if (io_error)
				bio->bi_status = io_error;
			bio_endio(bio);
		}
	}
}

void disable_write_same(struct mapped_device *md)
{
	struct queue_limits *limits = dm_get_queue_limits(md);

	/* device doesn't really support WRITE SAME, disable it */
	limits->max_write_same_sectors = 0;
}

void disable_write_zeroes(struct mapped_device *md)
{
	struct queue_limits *limits = dm_get_queue_limits(md);

	/* device doesn't really support WRITE ZEROES, disable it */
	limits->max_write_zeroes_sectors = 0;
}

static void clone_endio(struct bio *bio)
{
	blk_status_t error = bio->bi_status;
	struct dm_target_io *tio = container_of(bio, struct dm_target_io, clone);
	struct dm_io *io = tio->io;
	struct mapped_device *md = tio->io->md;
	dm_endio_fn endio = tio->ti->type->end_io;

	if (unlikely(error == BLK_STS_TARGET) && md->type != DM_TYPE_NVME_BIO_BASED) {
		if (bio_op(bio) == REQ_OP_WRITE_SAME &&
		    !bio->bi_disk->queue->limits.max_write_same_sectors)
			disable_write_same(md);
		if (bio_op(bio) == REQ_OP_WRITE_ZEROES &&
		    !bio->bi_disk->queue->limits.max_write_zeroes_sectors)
			disable_write_zeroes(md);
	}

	if (endio) {
		int r = endio(tio->ti, bio, &error);
		switch (r) {
		case DM_ENDIO_REQUEUE:
			error = BLK_STS_DM_REQUEUE;
			/*FALLTHRU*/
		case DM_ENDIO_DONE:
			break;
		case DM_ENDIO_INCOMPLETE:
			/* The target will handle the io */
			return;
		default:
			DMWARN("unimplemented target endio return value: %d", r);
			BUG();
		}
	}

	free_tio(tio);
	dec_pending(io, error);
}

/*
 * Return maximum size of I/O possible at the supplied sector up to the current
 * target boundary.
 */
static sector_t max_io_len_target_boundary(sector_t sector, struct dm_target *ti)
{
	sector_t target_offset = dm_target_offset(ti, sector);

	return ti->len - target_offset;
}

static sector_t max_io_len(sector_t sector, struct dm_target *ti)
{
	sector_t len = max_io_len_target_boundary(sector, ti);
	sector_t offset, max_len;

	/*
	 * Does the target need to split even further?
	 */
	if (ti->max_io_len) {
		offset = dm_target_offset(ti, sector);
		if (unlikely(ti->max_io_len & (ti->max_io_len - 1)))
			max_len = sector_div(offset, ti->max_io_len);
		else
			max_len = offset & (ti->max_io_len - 1);
		max_len = ti->max_io_len - max_len;

		if (len > max_len)
			len = max_len;
	}

	return len;
}

int dm_set_target_max_io_len(struct dm_target *ti, sector_t len)
{
	if (len > UINT_MAX) {
		DMERR("Specified maximum size of target IO (%llu) exceeds limit (%u)",
		      (unsigned long long)len, UINT_MAX);
		ti->error = "Maximum size of target IO is too large";
		return -EINVAL;
	}

	/*
	 * BIO based queue uses its own splitting. When multipage bvecs
	 * is switched on, size of the incoming bio may be too big to
	 * be handled in some targets, such as crypt.
	 *
	 * When these targets are ready for the big bio, we can remove
	 * the limit.
	 */
	ti->max_io_len = min_t(uint32_t, len, BIO_MAX_PAGES * PAGE_SIZE);

	return 0;
}
EXPORT_SYMBOL_GPL(dm_set_target_max_io_len);

static struct dm_target *dm_dax_get_live_target(struct mapped_device *md,
						sector_t sector, int *srcu_idx)
	__acquires(md->io_barrier)
{
	struct dm_table *map;
	struct dm_target *ti;

	map = dm_get_live_table(md, srcu_idx);
	if (!map)
		return NULL;

	ti = dm_table_find_target(map, sector);
	if (!dm_target_is_valid(ti))
		return NULL;

	return ti;
}

static long dm_dax_direct_access(struct dax_device *dax_dev, pgoff_t pgoff,
				 long nr_pages, void **kaddr, pfn_t *pfn)
{
	struct mapped_device *md = dax_get_private(dax_dev);
	sector_t sector = pgoff * PAGE_SECTORS;
	struct dm_target *ti;
	long len, ret = -EIO;
	int srcu_idx;

	ti = dm_dax_get_live_target(md, sector, &srcu_idx);

	if (!ti)
		goto out;
	if (!ti->type->direct_access)
		goto out;
	len = max_io_len(sector, ti) / PAGE_SECTORS;
	if (len < 1)
		goto out;
	nr_pages = min(len, nr_pages);
	ret = ti->type->direct_access(ti, pgoff, nr_pages, kaddr, pfn);

 out:
	dm_put_live_table(md, srcu_idx);

	return ret;
}

static size_t dm_dax_copy_from_iter(struct dax_device *dax_dev, pgoff_t pgoff,
				    void *addr, size_t bytes, struct iov_iter *i)
{
	struct mapped_device *md = dax_get_private(dax_dev);
	sector_t sector = pgoff * PAGE_SECTORS;
	struct dm_target *ti;
	long ret = 0;
	int srcu_idx;

	ti = dm_dax_get_live_target(md, sector, &srcu_idx);

	if (!ti)
		goto out;
	if (!ti->type->dax_copy_from_iter) {
		ret = copy_from_iter(addr, bytes, i);
		goto out;
	}
	ret = ti->type->dax_copy_from_iter(ti, pgoff, addr, bytes, i);
 out:
	dm_put_live_table(md, srcu_idx);

	return ret;
}

static size_t dm_dax_copy_to_iter(struct dax_device *dax_dev, pgoff_t pgoff,
		void *addr, size_t bytes, struct iov_iter *i)
{
	struct mapped_device *md = dax_get_private(dax_dev);
	sector_t sector = pgoff * PAGE_SECTORS;
	struct dm_target *ti;
	long ret = 0;
	int srcu_idx;

	ti = dm_dax_get_live_target(md, sector, &srcu_idx);

	if (!ti)
		goto out;
	if (!ti->type->dax_copy_to_iter) {
		ret = copy_to_iter(addr, bytes, i);
		goto out;
	}
	ret = ti->type->dax_copy_to_iter(ti, pgoff, addr, bytes, i);
 out:
	dm_put_live_table(md, srcu_idx);

	return ret;
}

/*
 * A target may call dm_accept_partial_bio only from the map routine.  It is
 * allowed for all bio types except REQ_PREFLUSH and REQ_OP_ZONE_RESET.
 *
 * dm_accept_partial_bio informs the dm that the target only wants to process
 * additional n_sectors sectors of the bio and the rest of the data should be
 * sent in a next bio.
 *
 * A diagram that explains the arithmetics:
 * +--------------------+---------------+-------+
 * |         1          |       2       |   3   |
 * +--------------------+---------------+-------+
 *
 * <-------------- *tio->len_ptr --------------->
 *                      <------- bi_size ------->
 *                      <-- n_sectors -->
 *
 * Region 1 was already iterated over with bio_advance or similar function.
 *	(it may be empty if the target doesn't use bio_advance)
 * Region 2 is the remaining bio size that the target wants to process.
 *	(it may be empty if region 1 is non-empty, although there is no reason
 *	 to make it empty)
 * The target requires that region 3 is to be sent in the next bio.
 *
 * If the target wants to receive multiple copies of the bio (via num_*bios, etc),
 * the partially processed part (the sum of regions 1+2) must be the same for all
 * copies of the bio.
 */
void dm_accept_partial_bio(struct bio *bio, unsigned n_sectors)
{
	struct dm_target_io *tio = container_of(bio, struct dm_target_io, clone);
	unsigned bi_size = bio->bi_iter.bi_size >> SECTOR_SHIFT;
	BUG_ON(bio->bi_opf & REQ_PREFLUSH);
	BUG_ON(bi_size > *tio->len_ptr);
	BUG_ON(n_sectors > bi_size);
	*tio->len_ptr -= bi_size - n_sectors;
	bio->bi_iter.bi_size = n_sectors << SECTOR_SHIFT;
}
EXPORT_SYMBOL_GPL(dm_accept_partial_bio);

/*
 * The zone descriptors obtained with a zone report indicate
 * zone positions within the target device. The zone descriptors
 * must be remapped to match their position within the dm device.
 * A target may call dm_remap_zone_report after completion of a
 * REQ_OP_ZONE_REPORT bio to remap the zone descriptors obtained
 * from the target device mapping to the dm device.
 */
void dm_remap_zone_report(struct dm_target *ti, struct bio *bio, sector_t start)
{
#ifdef CONFIG_BLK_DEV_ZONED
	struct dm_target_io *tio = container_of(bio, struct dm_target_io, clone);
	struct bio *report_bio = tio->io->orig_bio;
	struct blk_zone_report_hdr *hdr = NULL;
	struct blk_zone *zone;
	unsigned int nr_rep = 0;
	unsigned int ofst;
	struct bio_vec bvec;
	struct bvec_iter iter;
	void *addr;

	if (bio->bi_status)
		return;

	/*
	 * Remap the start sector of the reported zones. For sequential zones,
	 * also remap the write pointer position.
	 */
	bio_for_each_segment(bvec, report_bio, iter) {
		addr = kmap_atomic(bvec.bv_page);

		/* Remember the report header in the first page */
		if (!hdr) {
			hdr = addr;
			ofst = sizeof(struct blk_zone_report_hdr);
		} else
			ofst = 0;

		/* Set zones start sector */
		while (hdr->nr_zones && ofst < bvec.bv_len) {
			zone = addr + ofst;
			if (zone->start >= start + ti->len) {
				hdr->nr_zones = 0;
				break;
			}
			zone->start = zone->start + ti->begin - start;
			if (zone->type != BLK_ZONE_TYPE_CONVENTIONAL) {
				if (zone->cond == BLK_ZONE_COND_FULL)
					zone->wp = zone->start + zone->len;
				else if (zone->cond == BLK_ZONE_COND_EMPTY)
					zone->wp = zone->start;
				else
					zone->wp = zone->wp + ti->begin - start;
			}
			ofst += sizeof(struct blk_zone);
			hdr->nr_zones--;
			nr_rep++;
		}

		if (addr != hdr)
			kunmap_atomic(addr);

		if (!hdr->nr_zones)
			break;
	}

	if (hdr) {
		hdr->nr_zones = nr_rep;
		kunmap_atomic(hdr);
	}

	bio_advance(report_bio, report_bio->bi_iter.bi_size);

#else /* !CONFIG_BLK_DEV_ZONED */
	bio->bi_status = BLK_STS_NOTSUPP;
#endif
}
EXPORT_SYMBOL_GPL(dm_remap_zone_report);

static blk_qc_t __map_bio(struct dm_target_io *tio)
{
	int r;
	sector_t sector;
	struct bio *clone = &tio->clone;
	struct dm_io *io = tio->io;
	struct mapped_device *md = io->md;
	struct dm_target *ti = tio->ti;
	blk_qc_t ret = BLK_QC_T_NONE;

	clone->bi_end_io = clone_endio;

	/*
	 * Map the clone.  If r == 0 we don't need to do
	 * anything, the target has assumed ownership of
	 * this io.
	 */
	atomic_inc(&io->io_count);
	sector = clone->bi_iter.bi_sector;

	r = ti->type->map(ti, clone);
	switch (r) {
	case DM_MAPIO_SUBMITTED:
		break;
	case DM_MAPIO_REMAPPED:
		/* the bio has been remapped so dispatch it */
		trace_block_bio_remap(clone->bi_disk->queue, clone,
				      bio_dev(io->orig_bio), sector);
		if (md->type == DM_TYPE_NVME_BIO_BASED)
			ret = direct_make_request(clone);
		else
			ret = generic_make_request(clone);
		break;
	case DM_MAPIO_KILL:
		free_tio(tio);
		dec_pending(io, BLK_STS_IOERR);
		break;
	case DM_MAPIO_REQUEUE:
		free_tio(tio);
		dec_pending(io, BLK_STS_DM_REQUEUE);
		break;
	default:
		DMWARN("unimplemented target map return value: %d", r);
		BUG();
	}

	return ret;
}

static void bio_setup_sector(struct bio *bio, sector_t sector, unsigned len)
{
	bio->bi_iter.bi_sector = sector;
	bio->bi_iter.bi_size = to_bytes(len);
}

/*
 * Creates a bio that consists of range of complete bvecs.
 */
static int clone_bio(struct dm_target_io *tio, struct bio *bio,
		     sector_t sector, unsigned len)
{
	struct bio *clone = &tio->clone;

	__bio_clone_fast(clone, bio);

	if (unlikely(bio_integrity(bio) != NULL)) {
		int r;

		if (unlikely(!dm_target_has_integrity(tio->ti->type) &&
			     !dm_target_passes_integrity(tio->ti->type))) {
			DMWARN("%s: the target %s doesn't support integrity data.",
				dm_device_name(tio->io->md),
				tio->ti->type->name);
			return -EIO;
		}

		r = bio_integrity_clone(clone, bio, GFP_NOIO);
		if (r < 0)
			return r;
	}

	if (bio_op(bio) != REQ_OP_ZONE_REPORT)
		bio_advance(clone, to_bytes(sector - clone->bi_iter.bi_sector));
	clone->bi_iter.bi_size = to_bytes(len);

	if (unlikely(bio_integrity(bio) != NULL))
		bio_integrity_trim(clone);

	return 0;
}

static void alloc_multiple_bios(struct bio_list *blist, struct clone_info *ci,
				struct dm_target *ti, unsigned num_bios)
{
	struct dm_target_io *tio;
	int try;

	if (!num_bios)
		return;

	if (num_bios == 1) {
		tio = alloc_tio(ci, ti, 0, GFP_NOIO);
		bio_list_add(blist, &tio->clone);
		return;
	}

	for (try = 0; try < 2; try++) {
		int bio_nr;
		struct bio *bio;

		if (try)
			mutex_lock(&ci->io->md->table_devices_lock);
		for (bio_nr = 0; bio_nr < num_bios; bio_nr++) {
			tio = alloc_tio(ci, ti, bio_nr, try ? GFP_NOIO : GFP_NOWAIT);
			if (!tio)
				break;

			bio_list_add(blist, &tio->clone);
		}
		if (try)
			mutex_unlock(&ci->io->md->table_devices_lock);
		if (bio_nr == num_bios)
			return;

		while ((bio = bio_list_pop(blist))) {
			tio = container_of(bio, struct dm_target_io, clone);
			free_tio(tio);
		}
	}
}

static blk_qc_t __clone_and_map_simple_bio(struct clone_info *ci,
					   struct dm_target_io *tio, unsigned *len)
{
	struct bio *clone = &tio->clone;

	tio->len_ptr = len;

	__bio_clone_fast(clone, ci->bio);
	if (len)
		bio_setup_sector(clone, ci->sector, *len);

	return __map_bio(tio);
}

static void __send_duplicate_bios(struct clone_info *ci, struct dm_target *ti,
				  unsigned num_bios, unsigned *len)
{
	struct bio_list blist = BIO_EMPTY_LIST;
	struct bio *bio;
	struct dm_target_io *tio;

	alloc_multiple_bios(&blist, ci, ti, num_bios);

	while ((bio = bio_list_pop(&blist))) {
		tio = container_of(bio, struct dm_target_io, clone);
		(void) __clone_and_map_simple_bio(ci, tio, len);
	}
}

static int __send_empty_flush(struct clone_info *ci)
{
	unsigned target_nr = 0;
	struct dm_target *ti;

	BUG_ON(bio_has_data(ci->bio));
	while ((ti = dm_table_get_target(ci->map, target_nr++)))
		__send_duplicate_bios(ci, ti, ti->num_flush_bios, NULL);

	return 0;
}

static int __clone_and_map_data_bio(struct clone_info *ci, struct dm_target *ti,
				    sector_t sector, unsigned *len)
{
	struct bio *bio = ci->bio;
	struct dm_target_io *tio;
	int r;

	tio = alloc_tio(ci, ti, 0, GFP_NOIO);
	tio->len_ptr = len;
	r = clone_bio(tio, bio, sector, *len);
	if (r < 0) {
		free_tio(tio);
		return r;
	}
	(void) __map_bio(tio);

	return 0;
}

typedef unsigned (*get_num_bios_fn)(struct dm_target *ti);

static unsigned get_num_discard_bios(struct dm_target *ti)
{
	return ti->num_discard_bios;
}

static unsigned get_num_secure_erase_bios(struct dm_target *ti)
{
	return ti->num_secure_erase_bios;
}

static unsigned get_num_write_same_bios(struct dm_target *ti)
{
	return ti->num_write_same_bios;
}

static unsigned get_num_write_zeroes_bios(struct dm_target *ti)
{
	return ti->num_write_zeroes_bios;
}

typedef bool (*is_split_required_fn)(struct dm_target *ti);

static bool is_split_required_for_discard(struct dm_target *ti)
{
	return ti->split_discard_bios;
}

static int __send_changing_extent_only(struct clone_info *ci, struct dm_target *ti,
				       get_num_bios_fn get_num_bios,
				       is_split_required_fn is_split_required)
{
	unsigned len;
	unsigned num_bios;

	/*
	 * Even though the device advertised support for this type of
	 * request, that does not mean every target supports it, and
	 * reconfiguration might also have changed that since the
	 * check was performed.
	 */
	num_bios = get_num_bios ? get_num_bios(ti) : 0;
	if (!num_bios)
		return -EOPNOTSUPP;

	if (is_split_required && !is_split_required(ti))
		len = min((sector_t)ci->sector_count, max_io_len_target_boundary(ci->sector, ti));
	else
		len = min((sector_t)ci->sector_count, max_io_len(ci->sector, ti));

	__send_duplicate_bios(ci, ti, num_bios, &len);

	ci->sector += len;
	ci->sector_count -= len;

	return 0;
}

static int __send_discard(struct clone_info *ci, struct dm_target *ti)
{
	return __send_changing_extent_only(ci, ti, get_num_discard_bios,
					   is_split_required_for_discard);
}

static int __send_secure_erase(struct clone_info *ci, struct dm_target *ti)
{
	return __send_changing_extent_only(ci, ti, get_num_secure_erase_bios, NULL);
}

static int __send_write_same(struct clone_info *ci, struct dm_target *ti)
{
	return __send_changing_extent_only(ci, ti, get_num_write_same_bios, NULL);
}

static int __send_write_zeroes(struct clone_info *ci, struct dm_target *ti)
{
	return __send_changing_extent_only(ci, ti, get_num_write_zeroes_bios, NULL);
}

static bool __process_abnormal_io(struct clone_info *ci, struct dm_target *ti,
				  int *result)
{
	struct bio *bio = ci->bio;

	if (bio_op(bio) == REQ_OP_DISCARD)
		*result = __send_discard(ci, ti);
	else if (bio_op(bio) == REQ_OP_SECURE_ERASE)
		*result = __send_secure_erase(ci, ti);
	else if (bio_op(bio) == REQ_OP_WRITE_SAME)
		*result = __send_write_same(ci, ti);
	else if (bio_op(bio) == REQ_OP_WRITE_ZEROES)
		*result = __send_write_zeroes(ci, ti);
	else
		return false;

	return true;
}

/*
 * Select the correct strategy for processing a non-flush bio.
 */
static int __split_and_process_non_flush(struct clone_info *ci)
{
	struct bio *bio = ci->bio;
	struct dm_target *ti;
	unsigned len;
	int r;

	ti = dm_table_find_target(ci->map, ci->sector);
	if (!dm_target_is_valid(ti))
		return -EIO;

	if (unlikely(__process_abnormal_io(ci, ti, &r)))
		return r;

	if (bio_op(bio) == REQ_OP_ZONE_REPORT)
		len = ci->sector_count;
	else
		len = min_t(sector_t, max_io_len(ci->sector, ti),
			    ci->sector_count);

	r = __clone_and_map_data_bio(ci, ti, ci->sector, &len);
	if (r < 0)
		return r;

	ci->sector += len;
	ci->sector_count -= len;

	return 0;
}

static void init_clone_info(struct clone_info *ci, struct mapped_device *md,
			    struct dm_table *map, struct bio *bio)
{
	ci->map = map;
	ci->io = alloc_io(md, bio);
	ci->sector = bio->bi_iter.bi_sector;
}

/*
 * Entry point to split a bio into clones and submit them to the targets.
 */
static blk_qc_t __split_and_process_bio(struct mapped_device *md,
					struct dm_table *map, struct bio *bio)
{
	struct clone_info ci;
	blk_qc_t ret = BLK_QC_T_NONE;
	int error = 0;

	if (unlikely(!map)) {
		bio_io_error(bio);
		return ret;
	}

	init_clone_info(&ci, md, map, bio);

	if (bio->bi_opf & REQ_PREFLUSH) {
		ci.bio = &ci.io->md->flush_bio;
		ci.sector_count = 0;
		error = __send_empty_flush(&ci);
		/* dec_pending submits any data associated with flush */
	} else if (bio_op(bio) == REQ_OP_ZONE_RESET) {
		ci.bio = bio;
		ci.sector_count = 0;
		error = __split_and_process_non_flush(&ci);
	} else {
		ci.bio = bio;
		ci.sector_count = bio_sectors(bio);
		while (ci.sector_count && !error) {
			error = __split_and_process_non_flush(&ci);
			if (current->bio_list && ci.sector_count && !error) {
				/*
				 * Remainder must be passed to generic_make_request()
				 * so that it gets handled *after* bios already submitted
				 * have been completely processed.
				 * We take a clone of the original to store in
				 * ci.io->orig_bio to be used by end_io_acct() and
				 * for dec_pending to use for completion handling.
				 * As this path is not used for REQ_OP_ZONE_REPORT,
				 * the usage of io->orig_bio in dm_remap_zone_report()
				 * won't be affected by this reassignment.
				 */
<<<<<<< HEAD
				struct bio *b = bio_clone_bioset(bio, GFP_NOIO,
								 &md->queue->bio_split);
=======
				struct bio *b = bio_split(bio, bio_sectors(bio) - ci.sector_count,
							  GFP_NOIO, &md->queue->bio_split);
>>>>>>> e5eb92e4
				ci.io->orig_bio = b;
				bio_chain(b, bio);
				ret = generic_make_request(bio);
				break;
			}
		}
	}

	/* drop the extra reference count */
	dec_pending(ci.io, errno_to_blk_status(error));
	return ret;
}

/*
 * Optimized variant of __split_and_process_bio that leverages the
 * fact that targets that use it do _not_ have a need to split bios.
 */
static blk_qc_t __process_bio(struct mapped_device *md,
			      struct dm_table *map, struct bio *bio)
{
	struct clone_info ci;
	blk_qc_t ret = BLK_QC_T_NONE;
	int error = 0;

	if (unlikely(!map)) {
		bio_io_error(bio);
		return ret;
	}

	init_clone_info(&ci, md, map, bio);

	if (bio->bi_opf & REQ_PREFLUSH) {
		ci.bio = &ci.io->md->flush_bio;
		ci.sector_count = 0;
		error = __send_empty_flush(&ci);
		/* dec_pending submits any data associated with flush */
	} else {
		struct dm_target *ti = md->immutable_target;
		struct dm_target_io *tio;

		/*
		 * Defend against IO still getting in during teardown
		 * - as was seen for a time with nvme-fcloop
		 */
		if (unlikely(WARN_ON_ONCE(!ti || !dm_target_is_valid(ti)))) {
			error = -EIO;
			goto out;
		}

		ci.bio = bio;
		ci.sector_count = bio_sectors(bio);
		if (unlikely(__process_abnormal_io(&ci, ti, &error)))
			goto out;

		tio = alloc_tio(&ci, ti, 0, GFP_NOIO);
		ret = __clone_and_map_simple_bio(&ci, tio, NULL);
	}
out:
	/* drop the extra reference count */
	dec_pending(ci.io, errno_to_blk_status(error));
	return ret;
}

typedef blk_qc_t (process_bio_fn)(struct mapped_device *, struct dm_table *, struct bio *);

static blk_qc_t __dm_make_request(struct request_queue *q, struct bio *bio,
				  process_bio_fn process_bio)
{
	struct mapped_device *md = q->queuedata;
	blk_qc_t ret = BLK_QC_T_NONE;
	int srcu_idx;
	struct dm_table *map;

	map = dm_get_live_table(md, &srcu_idx);

	/* if we're suspended, we have to queue this io for later */
	if (unlikely(test_bit(DMF_BLOCK_IO_FOR_SUSPEND, &md->flags))) {
		dm_put_live_table(md, srcu_idx);

		if (!(bio->bi_opf & REQ_RAHEAD))
			queue_io(md, bio);
		else
			bio_io_error(bio);
		return ret;
	}

	ret = process_bio(md, map, bio);

	dm_put_live_table(md, srcu_idx);
	return ret;
}

/*
 * The request function that remaps the bio to one target and
 * splits off any remainder.
 */
static blk_qc_t dm_make_request(struct request_queue *q, struct bio *bio)
{
	return __dm_make_request(q, bio, __split_and_process_bio);
}

static blk_qc_t dm_make_request_nvme(struct request_queue *q, struct bio *bio)
{
	return __dm_make_request(q, bio, __process_bio);
}

static int dm_any_congested(void *congested_data, int bdi_bits)
{
	int r = bdi_bits;
	struct mapped_device *md = congested_data;
	struct dm_table *map;

	if (!test_bit(DMF_BLOCK_IO_FOR_SUSPEND, &md->flags)) {
		if (dm_request_based(md)) {
			/*
			 * With request-based DM we only need to check the
			 * top-level queue for congestion.
			 */
			r = md->queue->backing_dev_info->wb.state & bdi_bits;
		} else {
			map = dm_get_live_table_fast(md);
			if (map)
				r = dm_table_any_congested(map, bdi_bits);
			dm_put_live_table_fast(md);
		}
	}

	return r;
}

/*-----------------------------------------------------------------
 * An IDR is used to keep track of allocated minor numbers.
 *---------------------------------------------------------------*/
static void free_minor(int minor)
{
	spin_lock(&_minor_lock);
	idr_remove(&_minor_idr, minor);
	spin_unlock(&_minor_lock);
}

/*
 * See if the device with a specific minor # is free.
 */
static int specific_minor(int minor)
{
	int r;

	if (minor >= (1 << MINORBITS))
		return -EINVAL;

	idr_preload(GFP_KERNEL);
	spin_lock(&_minor_lock);

	r = idr_alloc(&_minor_idr, MINOR_ALLOCED, minor, minor + 1, GFP_NOWAIT);

	spin_unlock(&_minor_lock);
	idr_preload_end();
	if (r < 0)
		return r == -ENOSPC ? -EBUSY : r;
	return 0;
}

static int next_free_minor(int *minor)
{
	int r;

	idr_preload(GFP_KERNEL);
	spin_lock(&_minor_lock);

	r = idr_alloc(&_minor_idr, MINOR_ALLOCED, 0, 1 << MINORBITS, GFP_NOWAIT);

	spin_unlock(&_minor_lock);
	idr_preload_end();
	if (r < 0)
		return r;
	*minor = r;
	return 0;
}

static const struct block_device_operations dm_blk_dops;
static const struct dax_operations dm_dax_ops;

static void dm_wq_work(struct work_struct *work);

static void dm_init_normal_md_queue(struct mapped_device *md)
{
	md->use_blk_mq = false;

	/*
	 * Initialize aspects of queue that aren't relevant for blk-mq
	 */
	md->queue->backing_dev_info->congested_fn = dm_any_congested;
}

static void cleanup_mapped_device(struct mapped_device *md)
{
	if (md->wq)
		destroy_workqueue(md->wq);
	if (md->kworker_task)
		kthread_stop(md->kworker_task);
	bioset_exit(&md->bs);
	bioset_exit(&md->io_bs);

	if (md->dax_dev) {
		kill_dax(md->dax_dev);
		put_dax(md->dax_dev);
		md->dax_dev = NULL;
	}

	if (md->disk) {
		spin_lock(&_minor_lock);
		md->disk->private_data = NULL;
		spin_unlock(&_minor_lock);
		del_gendisk(md->disk);
		put_disk(md->disk);
	}

	if (md->queue)
		blk_cleanup_queue(md->queue);

	cleanup_srcu_struct(&md->io_barrier);

	if (md->bdev) {
		bdput(md->bdev);
		md->bdev = NULL;
	}

	mutex_destroy(&md->suspend_lock);
	mutex_destroy(&md->type_lock);
	mutex_destroy(&md->table_devices_lock);

	dm_mq_cleanup_mapped_device(md);
}

/*
 * Allocate and initialise a blank device with a given minor.
 */
static struct mapped_device *alloc_dev(int minor)
{
	int r, numa_node_id = dm_get_numa_node();
	struct dax_device *dax_dev = NULL;
	struct mapped_device *md;
	void *old_md;

	md = kvzalloc_node(sizeof(*md), GFP_KERNEL, numa_node_id);
	if (!md) {
		DMWARN("unable to allocate device, out of memory.");
		return NULL;
	}

	if (!try_module_get(THIS_MODULE))
		goto bad_module_get;

	/* get a minor number for the dev */
	if (minor == DM_ANY_MINOR)
		r = next_free_minor(&minor);
	else
		r = specific_minor(minor);
	if (r < 0)
		goto bad_minor;

	r = init_srcu_struct(&md->io_barrier);
	if (r < 0)
		goto bad_io_barrier;

	md->numa_node_id = numa_node_id;
	md->use_blk_mq = dm_use_blk_mq_default();
	md->init_tio_pdu = false;
	md->type = DM_TYPE_NONE;
	mutex_init(&md->suspend_lock);
	mutex_init(&md->type_lock);
	mutex_init(&md->table_devices_lock);
	spin_lock_init(&md->deferred_lock);
	atomic_set(&md->holders, 1);
	atomic_set(&md->open_count, 0);
	atomic_set(&md->event_nr, 0);
	atomic_set(&md->uevent_seq, 0);
	INIT_LIST_HEAD(&md->uevent_list);
	INIT_LIST_HEAD(&md->table_devices);
	spin_lock_init(&md->uevent_lock);

	md->queue = blk_alloc_queue_node(GFP_KERNEL, numa_node_id, NULL);
	if (!md->queue)
		goto bad;
	md->queue->queuedata = md;
	md->queue->backing_dev_info->congested_data = md;

	md->disk = alloc_disk_node(1, md->numa_node_id);
	if (!md->disk)
		goto bad;

	atomic_set(&md->pending[0], 0);
	atomic_set(&md->pending[1], 0);
	init_waitqueue_head(&md->wait);
	INIT_WORK(&md->work, dm_wq_work);
	init_waitqueue_head(&md->eventq);
	init_completion(&md->kobj_holder.completion);
	md->kworker_task = NULL;

	md->disk->major = _major;
	md->disk->first_minor = minor;
	md->disk->fops = &dm_blk_dops;
	md->disk->queue = md->queue;
	md->disk->private_data = md;
	sprintf(md->disk->disk_name, "dm-%d", minor);

	if (IS_ENABLED(CONFIG_DAX_DRIVER)) {
		dax_dev = alloc_dax(md, md->disk->disk_name, &dm_dax_ops);
		if (!dax_dev)
			goto bad;
	}
	md->dax_dev = dax_dev;

	add_disk_no_queue_reg(md->disk);
	format_dev_t(md->name, MKDEV(_major, minor));

	md->wq = alloc_workqueue("kdmflush", WQ_MEM_RECLAIM, 0);
	if (!md->wq)
		goto bad;

	md->bdev = bdget_disk(md->disk, 0);
	if (!md->bdev)
		goto bad;

	bio_init(&md->flush_bio, NULL, 0);
	bio_set_dev(&md->flush_bio, md->bdev);
	md->flush_bio.bi_opf = REQ_OP_WRITE | REQ_PREFLUSH | REQ_SYNC;

	dm_stats_init(&md->stats);

	/* Populate the mapping, nobody knows we exist yet */
	spin_lock(&_minor_lock);
	old_md = idr_replace(&_minor_idr, md, minor);
	spin_unlock(&_minor_lock);

	BUG_ON(old_md != MINOR_ALLOCED);

	return md;

bad:
	cleanup_mapped_device(md);
bad_io_barrier:
	free_minor(minor);
bad_minor:
	module_put(THIS_MODULE);
bad_module_get:
	kvfree(md);
	return NULL;
}

static void unlock_fs(struct mapped_device *md);

static void free_dev(struct mapped_device *md)
{
	int minor = MINOR(disk_devt(md->disk));

	unlock_fs(md);

	cleanup_mapped_device(md);

	free_table_devices(&md->table_devices);
	dm_stats_cleanup(&md->stats);
	free_minor(minor);

	module_put(THIS_MODULE);
	kvfree(md);
}

static int __bind_mempools(struct mapped_device *md, struct dm_table *t)
{
	struct dm_md_mempools *p = dm_table_get_md_mempools(t);
	int ret = 0;

	if (dm_table_bio_based(t)) {
		/*
		 * The md may already have mempools that need changing.
		 * If so, reload bioset because front_pad may have changed
		 * because a different table was loaded.
		 */
		bioset_exit(&md->bs);
		bioset_exit(&md->io_bs);

	} else if (bioset_initialized(&md->bs)) {
		/*
		 * There's no need to reload with request-based dm
		 * because the size of front_pad doesn't change.
		 * Note for future: If you are to reload bioset,
		 * prep-ed requests in the queue may refer
		 * to bio from the old bioset, so you must walk
		 * through the queue to unprep.
		 */
		goto out;
	}

	BUG_ON(!p ||
	       bioset_initialized(&md->bs) ||
	       bioset_initialized(&md->io_bs));

	ret = bioset_init_from_src(&md->bs, &p->bs);
	if (ret)
		goto out;
	ret = bioset_init_from_src(&md->io_bs, &p->io_bs);
	if (ret)
		bioset_exit(&md->bs);
out:
	/* mempool bind completed, no longer need any mempools in the table */
	dm_table_free_md_mempools(t);
	return ret;
}

/*
 * Bind a table to the device.
 */
static void event_callback(void *context)
{
	unsigned long flags;
	LIST_HEAD(uevents);
	struct mapped_device *md = (struct mapped_device *) context;

	spin_lock_irqsave(&md->uevent_lock, flags);
	list_splice_init(&md->uevent_list, &uevents);
	spin_unlock_irqrestore(&md->uevent_lock, flags);

	dm_send_uevents(&uevents, &disk_to_dev(md->disk)->kobj);

	atomic_inc(&md->event_nr);
	wake_up(&md->eventq);
	dm_issue_global_event();
}

/*
 * Protected by md->suspend_lock obtained by dm_swap_table().
 */
static void __set_size(struct mapped_device *md, sector_t size)
{
	lockdep_assert_held(&md->suspend_lock);

	set_capacity(md->disk, size);

	i_size_write(md->bdev->bd_inode, (loff_t)size << SECTOR_SHIFT);
}

/*
 * Returns old map, which caller must destroy.
 */
static struct dm_table *__bind(struct mapped_device *md, struct dm_table *t,
			       struct queue_limits *limits)
{
	struct dm_table *old_map;
	struct request_queue *q = md->queue;
	bool request_based = dm_table_request_based(t);
	sector_t size;
	int ret;

	lockdep_assert_held(&md->suspend_lock);

	size = dm_table_get_size(t);

	/*
	 * Wipe any geometry if the size of the table changed.
	 */
	if (size != dm_get_size(md))
		memset(&md->geometry, 0, sizeof(md->geometry));

	__set_size(md, size);

	dm_table_event_callback(t, event_callback, md);

	/*
	 * The queue hasn't been stopped yet, if the old table type wasn't
	 * for request-based during suspension.  So stop it to prevent
	 * I/O mapping before resume.
	 * This must be done before setting the queue restrictions,
	 * because request-based dm may be run just after the setting.
	 */
	if (request_based)
		dm_stop_queue(q);

	if (request_based || md->type == DM_TYPE_NVME_BIO_BASED) {
		/*
		 * Leverage the fact that request-based DM targets and
		 * NVMe bio based targets are immutable singletons
		 * - used to optimize both dm_request_fn and dm_mq_queue_rq;
		 *   and __process_bio.
		 */
		md->immutable_target = dm_table_get_immutable_target(t);
	}

	ret = __bind_mempools(md, t);
	if (ret) {
		old_map = ERR_PTR(ret);
		goto out;
	}

	old_map = rcu_dereference_protected(md->map, lockdep_is_held(&md->suspend_lock));
	rcu_assign_pointer(md->map, (void *)t);
	md->immutable_target_type = dm_table_get_immutable_target_type(t);

	dm_table_set_restrictions(t, q, limits);
	if (old_map)
		dm_sync_table(md);

out:
	return old_map;
}

/*
 * Returns unbound table for the caller to free.
 */
static struct dm_table *__unbind(struct mapped_device *md)
{
	struct dm_table *map = rcu_dereference_protected(md->map, 1);

	if (!map)
		return NULL;

	dm_table_event_callback(map, NULL, NULL);
	RCU_INIT_POINTER(md->map, NULL);
	dm_sync_table(md);

	return map;
}

/*
 * Constructor for a new device.
 */
int dm_create(int minor, struct mapped_device **result)
{
	int r;
	struct mapped_device *md;

	md = alloc_dev(minor);
	if (!md)
		return -ENXIO;

	r = dm_sysfs_init(md);
	if (r) {
		free_dev(md);
		return r;
	}

	*result = md;
	return 0;
}

/*
 * Functions to manage md->type.
 * All are required to hold md->type_lock.
 */
void dm_lock_md_type(struct mapped_device *md)
{
	mutex_lock(&md->type_lock);
}

void dm_unlock_md_type(struct mapped_device *md)
{
	mutex_unlock(&md->type_lock);
}

void dm_set_md_type(struct mapped_device *md, enum dm_queue_mode type)
{
	BUG_ON(!mutex_is_locked(&md->type_lock));
	md->type = type;
}

enum dm_queue_mode dm_get_md_type(struct mapped_device *md)
{
	return md->type;
}

struct target_type *dm_get_immutable_target_type(struct mapped_device *md)
{
	return md->immutable_target_type;
}

/*
 * The queue_limits are only valid as long as you have a reference
 * count on 'md'.
 */
struct queue_limits *dm_get_queue_limits(struct mapped_device *md)
{
	BUG_ON(!atomic_read(&md->holders));
	return &md->queue->limits;
}
EXPORT_SYMBOL_GPL(dm_get_queue_limits);

/*
 * Setup the DM device's queue based on md's type
 */
int dm_setup_md_queue(struct mapped_device *md, struct dm_table *t)
{
	int r;
	struct queue_limits limits;
	enum dm_queue_mode type = dm_get_md_type(md);

	switch (type) {
	case DM_TYPE_REQUEST_BASED:
		dm_init_normal_md_queue(md);
		r = dm_old_init_request_queue(md, t);
		if (r) {
			DMERR("Cannot initialize queue for request-based mapped device");
			return r;
		}
		break;
	case DM_TYPE_MQ_REQUEST_BASED:
		r = dm_mq_init_request_queue(md, t);
		if (r) {
			DMERR("Cannot initialize queue for request-based dm-mq mapped device");
			return r;
		}
		break;
	case DM_TYPE_BIO_BASED:
	case DM_TYPE_DAX_BIO_BASED:
		dm_init_normal_md_queue(md);
		blk_queue_make_request(md->queue, dm_make_request);
		break;
	case DM_TYPE_NVME_BIO_BASED:
		dm_init_normal_md_queue(md);
		blk_queue_make_request(md->queue, dm_make_request_nvme);
		break;
	case DM_TYPE_NONE:
		WARN_ON_ONCE(true);
		break;
	}

	r = dm_calculate_queue_limits(t, &limits);
	if (r) {
		DMERR("Cannot calculate initial queue limits");
		return r;
	}
	dm_table_set_restrictions(t, md->queue, &limits);
	blk_register_queue(md->disk);

	return 0;
}

struct mapped_device *dm_get_md(dev_t dev)
{
	struct mapped_device *md;
	unsigned minor = MINOR(dev);

	if (MAJOR(dev) != _major || minor >= (1 << MINORBITS))
		return NULL;

	spin_lock(&_minor_lock);

	md = idr_find(&_minor_idr, minor);
	if (!md || md == MINOR_ALLOCED || (MINOR(disk_devt(dm_disk(md))) != minor) ||
	    test_bit(DMF_FREEING, &md->flags) || dm_deleting_md(md)) {
		md = NULL;
		goto out;
	}
	dm_get(md);
out:
	spin_unlock(&_minor_lock);

	return md;
}
EXPORT_SYMBOL_GPL(dm_get_md);

void *dm_get_mdptr(struct mapped_device *md)
{
	return md->interface_ptr;
}

void dm_set_mdptr(struct mapped_device *md, void *ptr)
{
	md->interface_ptr = ptr;
}

void dm_get(struct mapped_device *md)
{
	atomic_inc(&md->holders);
	BUG_ON(test_bit(DMF_FREEING, &md->flags));
}

int dm_hold(struct mapped_device *md)
{
	spin_lock(&_minor_lock);
	if (test_bit(DMF_FREEING, &md->flags)) {
		spin_unlock(&_minor_lock);
		return -EBUSY;
	}
	dm_get(md);
	spin_unlock(&_minor_lock);
	return 0;
}
EXPORT_SYMBOL_GPL(dm_hold);

const char *dm_device_name(struct mapped_device *md)
{
	return md->name;
}
EXPORT_SYMBOL_GPL(dm_device_name);

static void __dm_destroy(struct mapped_device *md, bool wait)
{
	struct dm_table *map;
	int srcu_idx;

	might_sleep();

	spin_lock(&_minor_lock);
	idr_replace(&_minor_idr, MINOR_ALLOCED, MINOR(disk_devt(dm_disk(md))));
	set_bit(DMF_FREEING, &md->flags);
	spin_unlock(&_minor_lock);

	blk_set_queue_dying(md->queue);

	if (dm_request_based(md) && md->kworker_task)
		kthread_flush_worker(&md->kworker);

	/*
	 * Take suspend_lock so that presuspend and postsuspend methods
	 * do not race with internal suspend.
	 */
	mutex_lock(&md->suspend_lock);
	map = dm_get_live_table(md, &srcu_idx);
	if (!dm_suspended_md(md)) {
		dm_table_presuspend_targets(map);
		dm_table_postsuspend_targets(map);
	}
	/* dm_put_live_table must be before msleep, otherwise deadlock is possible */
	dm_put_live_table(md, srcu_idx);
	mutex_unlock(&md->suspend_lock);

	/*
	 * Rare, but there may be I/O requests still going to complete,
	 * for example.  Wait for all references to disappear.
	 * No one should increment the reference count of the mapped_device,
	 * after the mapped_device state becomes DMF_FREEING.
	 */
	if (wait)
		while (atomic_read(&md->holders))
			msleep(1);
	else if (atomic_read(&md->holders))
		DMWARN("%s: Forcibly removing mapped_device still in use! (%d users)",
		       dm_device_name(md), atomic_read(&md->holders));

	dm_sysfs_exit(md);
	dm_table_destroy(__unbind(md));
	free_dev(md);
}

void dm_destroy(struct mapped_device *md)
{
	__dm_destroy(md, true);
}

void dm_destroy_immediate(struct mapped_device *md)
{
	__dm_destroy(md, false);
}

void dm_put(struct mapped_device *md)
{
	atomic_dec(&md->holders);
}
EXPORT_SYMBOL_GPL(dm_put);

static int dm_wait_for_completion(struct mapped_device *md, long task_state)
{
	int r = 0;
	DEFINE_WAIT(wait);

	while (1) {
		prepare_to_wait(&md->wait, &wait, task_state);

		if (!md_in_flight(md))
			break;

		if (signal_pending_state(task_state, current)) {
			r = -EINTR;
			break;
		}

		io_schedule();
	}
	finish_wait(&md->wait, &wait);

	return r;
}

/*
 * Process the deferred bios
 */
static void dm_wq_work(struct work_struct *work)
{
	struct mapped_device *md = container_of(work, struct mapped_device,
						work);
	struct bio *c;
	int srcu_idx;
	struct dm_table *map;

	map = dm_get_live_table(md, &srcu_idx);

	while (!test_bit(DMF_BLOCK_IO_FOR_SUSPEND, &md->flags)) {
		spin_lock_irq(&md->deferred_lock);
		c = bio_list_pop(&md->deferred);
		spin_unlock_irq(&md->deferred_lock);

		if (!c)
			break;

		if (dm_request_based(md))
			generic_make_request(c);
		else
			__split_and_process_bio(md, map, c);
	}

	dm_put_live_table(md, srcu_idx);
}

static void dm_queue_flush(struct mapped_device *md)
{
	clear_bit(DMF_BLOCK_IO_FOR_SUSPEND, &md->flags);
	smp_mb__after_atomic();
	queue_work(md->wq, &md->work);
}

/*
 * Swap in a new table, returning the old one for the caller to destroy.
 */
struct dm_table *dm_swap_table(struct mapped_device *md, struct dm_table *table)
{
	struct dm_table *live_map = NULL, *map = ERR_PTR(-EINVAL);
	struct queue_limits limits;
	int r;

	mutex_lock(&md->suspend_lock);

	/* device must be suspended */
	if (!dm_suspended_md(md))
		goto out;

	/*
	 * If the new table has no data devices, retain the existing limits.
	 * This helps multipath with queue_if_no_path if all paths disappear,
	 * then new I/O is queued based on these limits, and then some paths
	 * reappear.
	 */
	if (dm_table_has_no_data_devices(table)) {
		live_map = dm_get_live_table_fast(md);
		if (live_map)
			limits = md->queue->limits;
		dm_put_live_table_fast(md);
	}

	if (!live_map) {
		r = dm_calculate_queue_limits(table, &limits);
		if (r) {
			map = ERR_PTR(r);
			goto out;
		}
	}

	map = __bind(md, table, &limits);
	dm_issue_global_event();

out:
	mutex_unlock(&md->suspend_lock);
	return map;
}

/*
 * Functions to lock and unlock any filesystem running on the
 * device.
 */
static int lock_fs(struct mapped_device *md)
{
	int r;

	WARN_ON(md->frozen_sb);

	md->frozen_sb = freeze_bdev(md->bdev);
	if (IS_ERR(md->frozen_sb)) {
		r = PTR_ERR(md->frozen_sb);
		md->frozen_sb = NULL;
		return r;
	}

	set_bit(DMF_FROZEN, &md->flags);

	return 0;
}

static void unlock_fs(struct mapped_device *md)
{
	if (!test_bit(DMF_FROZEN, &md->flags))
		return;

	thaw_bdev(md->bdev, md->frozen_sb);
	md->frozen_sb = NULL;
	clear_bit(DMF_FROZEN, &md->flags);
}

/*
 * @suspend_flags: DM_SUSPEND_LOCKFS_FLAG and/or DM_SUSPEND_NOFLUSH_FLAG
 * @task_state: e.g. TASK_INTERRUPTIBLE or TASK_UNINTERRUPTIBLE
 * @dmf_suspended_flag: DMF_SUSPENDED or DMF_SUSPENDED_INTERNALLY
 *
 * If __dm_suspend returns 0, the device is completely quiescent
 * now. There is no request-processing activity. All new requests
 * are being added to md->deferred list.
 */
static int __dm_suspend(struct mapped_device *md, struct dm_table *map,
			unsigned suspend_flags, long task_state,
			int dmf_suspended_flag)
{
	bool do_lockfs = suspend_flags & DM_SUSPEND_LOCKFS_FLAG;
	bool noflush = suspend_flags & DM_SUSPEND_NOFLUSH_FLAG;
	int r;

	lockdep_assert_held(&md->suspend_lock);

	/*
	 * DMF_NOFLUSH_SUSPENDING must be set before presuspend.
	 * This flag is cleared before dm_suspend returns.
	 */
	if (noflush)
		set_bit(DMF_NOFLUSH_SUSPENDING, &md->flags);
	else
		pr_debug("%s: suspending with flush\n", dm_device_name(md));

	/*
	 * This gets reverted if there's an error later and the targets
	 * provide the .presuspend_undo hook.
	 */
	dm_table_presuspend_targets(map);

	/*
	 * Flush I/O to the device.
	 * Any I/O submitted after lock_fs() may not be flushed.
	 * noflush takes precedence over do_lockfs.
	 * (lock_fs() flushes I/Os and waits for them to complete.)
	 */
	if (!noflush && do_lockfs) {
		r = lock_fs(md);
		if (r) {
			dm_table_presuspend_undo_targets(map);
			return r;
		}
	}

	/*
	 * Here we must make sure that no processes are submitting requests
	 * to target drivers i.e. no one may be executing
	 * __split_and_process_bio. This is called from dm_request and
	 * dm_wq_work.
	 *
	 * To get all processes out of __split_and_process_bio in dm_request,
	 * we take the write lock. To prevent any process from reentering
	 * __split_and_process_bio from dm_request and quiesce the thread
	 * (dm_wq_work), we set BMF_BLOCK_IO_FOR_SUSPEND and call
	 * flush_workqueue(md->wq).
	 */
	set_bit(DMF_BLOCK_IO_FOR_SUSPEND, &md->flags);
	if (map)
		synchronize_srcu(&md->io_barrier);

	/*
	 * Stop md->queue before flushing md->wq in case request-based
	 * dm defers requests to md->wq from md->queue.
	 */
	if (dm_request_based(md)) {
		dm_stop_queue(md->queue);
		if (md->kworker_task)
			kthread_flush_worker(&md->kworker);
	}

	flush_workqueue(md->wq);

	/*
	 * At this point no more requests are entering target request routines.
	 * We call dm_wait_for_completion to wait for all existing requests
	 * to finish.
	 */
	r = dm_wait_for_completion(md, task_state);
	if (!r)
		set_bit(dmf_suspended_flag, &md->flags);

	if (noflush)
		clear_bit(DMF_NOFLUSH_SUSPENDING, &md->flags);
	if (map)
		synchronize_srcu(&md->io_barrier);

	/* were we interrupted ? */
	if (r < 0) {
		dm_queue_flush(md);

		if (dm_request_based(md))
			dm_start_queue(md->queue);

		unlock_fs(md);
		dm_table_presuspend_undo_targets(map);
		/* pushback list is already flushed, so skip flush */
	}

	return r;
}

/*
 * We need to be able to change a mapping table under a mounted
 * filesystem.  For example we might want to move some data in
 * the background.  Before the table can be swapped with
 * dm_bind_table, dm_suspend must be called to flush any in
 * flight bios and ensure that any further io gets deferred.
 */
/*
 * Suspend mechanism in request-based dm.
 *
 * 1. Flush all I/Os by lock_fs() if needed.
 * 2. Stop dispatching any I/O by stopping the request_queue.
 * 3. Wait for all in-flight I/Os to be completed or requeued.
 *
 * To abort suspend, start the request_queue.
 */
int dm_suspend(struct mapped_device *md, unsigned suspend_flags)
{
	struct dm_table *map = NULL;
	int r = 0;

retry:
	mutex_lock_nested(&md->suspend_lock, SINGLE_DEPTH_NESTING);

	if (dm_suspended_md(md)) {
		r = -EINVAL;
		goto out_unlock;
	}

	if (dm_suspended_internally_md(md)) {
		/* already internally suspended, wait for internal resume */
		mutex_unlock(&md->suspend_lock);
		r = wait_on_bit(&md->flags, DMF_SUSPENDED_INTERNALLY, TASK_INTERRUPTIBLE);
		if (r)
			return r;
		goto retry;
	}

	map = rcu_dereference_protected(md->map, lockdep_is_held(&md->suspend_lock));

	r = __dm_suspend(md, map, suspend_flags, TASK_INTERRUPTIBLE, DMF_SUSPENDED);
	if (r)
		goto out_unlock;

	dm_table_postsuspend_targets(map);

out_unlock:
	mutex_unlock(&md->suspend_lock);
	return r;
}

static int __dm_resume(struct mapped_device *md, struct dm_table *map)
{
	if (map) {
		int r = dm_table_resume_targets(map);
		if (r)
			return r;
	}

	dm_queue_flush(md);

	/*
	 * Flushing deferred I/Os must be done after targets are resumed
	 * so that mapping of targets can work correctly.
	 * Request-based dm is queueing the deferred I/Os in its request_queue.
	 */
	if (dm_request_based(md))
		dm_start_queue(md->queue);

	unlock_fs(md);

	return 0;
}

int dm_resume(struct mapped_device *md)
{
	int r;
	struct dm_table *map = NULL;

retry:
	r = -EINVAL;
	mutex_lock_nested(&md->suspend_lock, SINGLE_DEPTH_NESTING);

	if (!dm_suspended_md(md))
		goto out;

	if (dm_suspended_internally_md(md)) {
		/* already internally suspended, wait for internal resume */
		mutex_unlock(&md->suspend_lock);
		r = wait_on_bit(&md->flags, DMF_SUSPENDED_INTERNALLY, TASK_INTERRUPTIBLE);
		if (r)
			return r;
		goto retry;
	}

	map = rcu_dereference_protected(md->map, lockdep_is_held(&md->suspend_lock));
	if (!map || !dm_table_get_size(map))
		goto out;

	r = __dm_resume(md, map);
	if (r)
		goto out;

	clear_bit(DMF_SUSPENDED, &md->flags);
out:
	mutex_unlock(&md->suspend_lock);

	return r;
}

/*
 * Internal suspend/resume works like userspace-driven suspend. It waits
 * until all bios finish and prevents issuing new bios to the target drivers.
 * It may be used only from the kernel.
 */

static void __dm_internal_suspend(struct mapped_device *md, unsigned suspend_flags)
{
	struct dm_table *map = NULL;

	lockdep_assert_held(&md->suspend_lock);

	if (md->internal_suspend_count++)
		return; /* nested internal suspend */

	if (dm_suspended_md(md)) {
		set_bit(DMF_SUSPENDED_INTERNALLY, &md->flags);
		return; /* nest suspend */
	}

	map = rcu_dereference_protected(md->map, lockdep_is_held(&md->suspend_lock));

	/*
	 * Using TASK_UNINTERRUPTIBLE because only NOFLUSH internal suspend is
	 * supported.  Properly supporting a TASK_INTERRUPTIBLE internal suspend
	 * would require changing .presuspend to return an error -- avoid this
	 * until there is a need for more elaborate variants of internal suspend.
	 */
	(void) __dm_suspend(md, map, suspend_flags, TASK_UNINTERRUPTIBLE,
			    DMF_SUSPENDED_INTERNALLY);

	dm_table_postsuspend_targets(map);
}

static void __dm_internal_resume(struct mapped_device *md)
{
	BUG_ON(!md->internal_suspend_count);

	if (--md->internal_suspend_count)
		return; /* resume from nested internal suspend */

	if (dm_suspended_md(md))
		goto done; /* resume from nested suspend */

	/*
	 * NOTE: existing callers don't need to call dm_table_resume_targets
	 * (which may fail -- so best to avoid it for now by passing NULL map)
	 */
	(void) __dm_resume(md, NULL);

done:
	clear_bit(DMF_SUSPENDED_INTERNALLY, &md->flags);
	smp_mb__after_atomic();
	wake_up_bit(&md->flags, DMF_SUSPENDED_INTERNALLY);
}

void dm_internal_suspend_noflush(struct mapped_device *md)
{
	mutex_lock(&md->suspend_lock);
	__dm_internal_suspend(md, DM_SUSPEND_NOFLUSH_FLAG);
	mutex_unlock(&md->suspend_lock);
}
EXPORT_SYMBOL_GPL(dm_internal_suspend_noflush);

void dm_internal_resume(struct mapped_device *md)
{
	mutex_lock(&md->suspend_lock);
	__dm_internal_resume(md);
	mutex_unlock(&md->suspend_lock);
}
EXPORT_SYMBOL_GPL(dm_internal_resume);

/*
 * Fast variants of internal suspend/resume hold md->suspend_lock,
 * which prevents interaction with userspace-driven suspend.
 */

void dm_internal_suspend_fast(struct mapped_device *md)
{
	mutex_lock(&md->suspend_lock);
	if (dm_suspended_md(md) || dm_suspended_internally_md(md))
		return;

	set_bit(DMF_BLOCK_IO_FOR_SUSPEND, &md->flags);
	synchronize_srcu(&md->io_barrier);
	flush_workqueue(md->wq);
	dm_wait_for_completion(md, TASK_UNINTERRUPTIBLE);
}
EXPORT_SYMBOL_GPL(dm_internal_suspend_fast);

void dm_internal_resume_fast(struct mapped_device *md)
{
	if (dm_suspended_md(md) || dm_suspended_internally_md(md))
		goto done;

	dm_queue_flush(md);

done:
	mutex_unlock(&md->suspend_lock);
}
EXPORT_SYMBOL_GPL(dm_internal_resume_fast);

/*-----------------------------------------------------------------
 * Event notification.
 *---------------------------------------------------------------*/
int dm_kobject_uevent(struct mapped_device *md, enum kobject_action action,
		       unsigned cookie)
{
	char udev_cookie[DM_COOKIE_LENGTH];
	char *envp[] = { udev_cookie, NULL };

	if (!cookie)
		return kobject_uevent(&disk_to_dev(md->disk)->kobj, action);
	else {
		snprintf(udev_cookie, DM_COOKIE_LENGTH, "%s=%u",
			 DM_COOKIE_ENV_VAR_NAME, cookie);
		return kobject_uevent_env(&disk_to_dev(md->disk)->kobj,
					  action, envp);
	}
}

uint32_t dm_next_uevent_seq(struct mapped_device *md)
{
	return atomic_add_return(1, &md->uevent_seq);
}

uint32_t dm_get_event_nr(struct mapped_device *md)
{
	return atomic_read(&md->event_nr);
}

int dm_wait_event(struct mapped_device *md, int event_nr)
{
	return wait_event_interruptible(md->eventq,
			(event_nr != atomic_read(&md->event_nr)));
}

void dm_uevent_add(struct mapped_device *md, struct list_head *elist)
{
	unsigned long flags;

	spin_lock_irqsave(&md->uevent_lock, flags);
	list_add(elist, &md->uevent_list);
	spin_unlock_irqrestore(&md->uevent_lock, flags);
}

/*
 * The gendisk is only valid as long as you have a reference
 * count on 'md'.
 */
struct gendisk *dm_disk(struct mapped_device *md)
{
	return md->disk;
}
EXPORT_SYMBOL_GPL(dm_disk);

struct kobject *dm_kobject(struct mapped_device *md)
{
	return &md->kobj_holder.kobj;
}

struct mapped_device *dm_get_from_kobject(struct kobject *kobj)
{
	struct mapped_device *md;

	md = container_of(kobj, struct mapped_device, kobj_holder.kobj);

	spin_lock(&_minor_lock);
	if (test_bit(DMF_FREEING, &md->flags) || dm_deleting_md(md)) {
		md = NULL;
		goto out;
	}
	dm_get(md);
out:
	spin_unlock(&_minor_lock);

	return md;
}

int dm_suspended_md(struct mapped_device *md)
{
	return test_bit(DMF_SUSPENDED, &md->flags);
}

int dm_suspended_internally_md(struct mapped_device *md)
{
	return test_bit(DMF_SUSPENDED_INTERNALLY, &md->flags);
}

int dm_test_deferred_remove_flag(struct mapped_device *md)
{
	return test_bit(DMF_DEFERRED_REMOVE, &md->flags);
}

int dm_suspended(struct dm_target *ti)
{
	return dm_suspended_md(dm_table_get_md(ti->table));
}
EXPORT_SYMBOL_GPL(dm_suspended);

int dm_noflush_suspending(struct dm_target *ti)
{
	return __noflush_suspending(dm_table_get_md(ti->table));
}
EXPORT_SYMBOL_GPL(dm_noflush_suspending);

struct dm_md_mempools *dm_alloc_md_mempools(struct mapped_device *md, enum dm_queue_mode type,
					    unsigned integrity, unsigned per_io_data_size,
					    unsigned min_pool_size)
{
	struct dm_md_mempools *pools = kzalloc_node(sizeof(*pools), GFP_KERNEL, md->numa_node_id);
	unsigned int pool_size = 0;
	unsigned int front_pad, io_front_pad;
	int ret;

	if (!pools)
		return NULL;

	switch (type) {
	case DM_TYPE_BIO_BASED:
	case DM_TYPE_DAX_BIO_BASED:
	case DM_TYPE_NVME_BIO_BASED:
		pool_size = max(dm_get_reserved_bio_based_ios(), min_pool_size);
		front_pad = roundup(per_io_data_size, __alignof__(struct dm_target_io)) + offsetof(struct dm_target_io, clone);
		io_front_pad = roundup(front_pad,  __alignof__(struct dm_io)) + offsetof(struct dm_io, tio);
		ret = bioset_init(&pools->io_bs, pool_size, io_front_pad, 0);
		if (ret)
			goto out;
		if (integrity && bioset_integrity_create(&pools->io_bs, pool_size))
			goto out;
		break;
	case DM_TYPE_REQUEST_BASED:
	case DM_TYPE_MQ_REQUEST_BASED:
		pool_size = max(dm_get_reserved_rq_based_ios(), min_pool_size);
		front_pad = offsetof(struct dm_rq_clone_bio_info, clone);
		/* per_io_data_size is used for blk-mq pdu at queue allocation */
		break;
	default:
		BUG();
	}

	ret = bioset_init(&pools->bs, pool_size, front_pad, 0);
	if (ret)
		goto out;

	if (integrity && bioset_integrity_create(&pools->bs, pool_size))
		goto out;

	return pools;

out:
	dm_free_md_mempools(pools);

	return NULL;
}

void dm_free_md_mempools(struct dm_md_mempools *pools)
{
	if (!pools)
		return;

	bioset_exit(&pools->bs);
	bioset_exit(&pools->io_bs);

	kfree(pools);
}

struct dm_pr {
	u64	old_key;
	u64	new_key;
	u32	flags;
	bool	fail_early;
};

static int dm_call_pr(struct block_device *bdev, iterate_devices_callout_fn fn,
		      void *data)
{
	struct mapped_device *md = bdev->bd_disk->private_data;
	struct dm_table *table;
	struct dm_target *ti;
	int ret = -ENOTTY, srcu_idx;

	table = dm_get_live_table(md, &srcu_idx);
	if (!table || !dm_table_get_size(table))
		goto out;

	/* We only support devices that have a single target */
	if (dm_table_get_num_targets(table) != 1)
		goto out;
	ti = dm_table_get_target(table, 0);

	ret = -EINVAL;
	if (!ti->type->iterate_devices)
		goto out;

	ret = ti->type->iterate_devices(ti, fn, data);
out:
	dm_put_live_table(md, srcu_idx);
	return ret;
}

/*
 * For register / unregister we need to manually call out to every path.
 */
static int __dm_pr_register(struct dm_target *ti, struct dm_dev *dev,
			    sector_t start, sector_t len, void *data)
{
	struct dm_pr *pr = data;
	const struct pr_ops *ops = dev->bdev->bd_disk->fops->pr_ops;

	if (!ops || !ops->pr_register)
		return -EOPNOTSUPP;
	return ops->pr_register(dev->bdev, pr->old_key, pr->new_key, pr->flags);
}

static int dm_pr_register(struct block_device *bdev, u64 old_key, u64 new_key,
			  u32 flags)
{
	struct dm_pr pr = {
		.old_key	= old_key,
		.new_key	= new_key,
		.flags		= flags,
		.fail_early	= true,
	};
	int ret;

	ret = dm_call_pr(bdev, __dm_pr_register, &pr);
	if (ret && new_key) {
		/* unregister all paths if we failed to register any path */
		pr.old_key = new_key;
		pr.new_key = 0;
		pr.flags = 0;
		pr.fail_early = false;
		dm_call_pr(bdev, __dm_pr_register, &pr);
	}

	return ret;
}

static int dm_pr_reserve(struct block_device *bdev, u64 key, enum pr_type type,
			 u32 flags)
{
	struct mapped_device *md = bdev->bd_disk->private_data;
	const struct pr_ops *ops;
	int r, srcu_idx;

	r = dm_prepare_ioctl(md, &srcu_idx, &bdev);
	if (r < 0)
		goto out;

	ops = bdev->bd_disk->fops->pr_ops;
	if (ops && ops->pr_reserve)
		r = ops->pr_reserve(bdev, key, type, flags);
	else
		r = -EOPNOTSUPP;
out:
	dm_unprepare_ioctl(md, srcu_idx);
	return r;
}

static int dm_pr_release(struct block_device *bdev, u64 key, enum pr_type type)
{
	struct mapped_device *md = bdev->bd_disk->private_data;
	const struct pr_ops *ops;
	int r, srcu_idx;

	r = dm_prepare_ioctl(md, &srcu_idx, &bdev);
	if (r < 0)
		goto out;

	ops = bdev->bd_disk->fops->pr_ops;
	if (ops && ops->pr_release)
		r = ops->pr_release(bdev, key, type);
	else
		r = -EOPNOTSUPP;
out:
	dm_unprepare_ioctl(md, srcu_idx);
	return r;
}

static int dm_pr_preempt(struct block_device *bdev, u64 old_key, u64 new_key,
			 enum pr_type type, bool abort)
{
	struct mapped_device *md = bdev->bd_disk->private_data;
	const struct pr_ops *ops;
	int r, srcu_idx;

	r = dm_prepare_ioctl(md, &srcu_idx, &bdev);
	if (r < 0)
		goto out;

	ops = bdev->bd_disk->fops->pr_ops;
	if (ops && ops->pr_preempt)
		r = ops->pr_preempt(bdev, old_key, new_key, type, abort);
	else
		r = -EOPNOTSUPP;
out:
	dm_unprepare_ioctl(md, srcu_idx);
	return r;
}

static int dm_pr_clear(struct block_device *bdev, u64 key)
{
	struct mapped_device *md = bdev->bd_disk->private_data;
	const struct pr_ops *ops;
	int r, srcu_idx;

	r = dm_prepare_ioctl(md, &srcu_idx, &bdev);
	if (r < 0)
		goto out;

	ops = bdev->bd_disk->fops->pr_ops;
	if (ops && ops->pr_clear)
		r = ops->pr_clear(bdev, key);
	else
		r = -EOPNOTSUPP;
out:
	dm_unprepare_ioctl(md, srcu_idx);
	return r;
}

static const struct pr_ops dm_pr_ops = {
	.pr_register	= dm_pr_register,
	.pr_reserve	= dm_pr_reserve,
	.pr_release	= dm_pr_release,
	.pr_preempt	= dm_pr_preempt,
	.pr_clear	= dm_pr_clear,
};

static const struct block_device_operations dm_blk_dops = {
	.open = dm_blk_open,
	.release = dm_blk_close,
	.ioctl = dm_blk_ioctl,
	.getgeo = dm_blk_getgeo,
	.pr_ops = &dm_pr_ops,
	.owner = THIS_MODULE
};

static const struct dax_operations dm_dax_ops = {
	.direct_access = dm_dax_direct_access,
	.copy_from_iter = dm_dax_copy_from_iter,
	.copy_to_iter = dm_dax_copy_to_iter,
};

/*
 * module hooks
 */
module_init(dm_init);
module_exit(dm_exit);

module_param(major, uint, 0);
MODULE_PARM_DESC(major, "The major number of the device mapper");

module_param(reserved_bio_based_ios, uint, S_IRUGO | S_IWUSR);
MODULE_PARM_DESC(reserved_bio_based_ios, "Reserved IOs in bio-based mempools");

module_param(dm_numa_node, int, S_IRUGO | S_IWUSR);
MODULE_PARM_DESC(dm_numa_node, "NUMA node for DM device memory allocations");

MODULE_DESCRIPTION(DM_NAME " driver");
MODULE_AUTHOR("Joe Thornber <dm-devel@redhat.com>");
MODULE_LICENSE("GPL");<|MERGE_RESOLUTION|>--- conflicted
+++ resolved
@@ -1605,13 +1605,8 @@
 				 * the usage of io->orig_bio in dm_remap_zone_report()
 				 * won't be affected by this reassignment.
 				 */
-<<<<<<< HEAD
-				struct bio *b = bio_clone_bioset(bio, GFP_NOIO,
-								 &md->queue->bio_split);
-=======
 				struct bio *b = bio_split(bio, bio_sectors(bio) - ci.sector_count,
 							  GFP_NOIO, &md->queue->bio_split);
->>>>>>> e5eb92e4
 				ci.io->orig_bio = b;
 				bio_chain(b, bio);
 				ret = generic_make_request(bio);
