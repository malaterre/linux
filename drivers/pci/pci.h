--- conflicted
+++ resolved
@@ -307,7 +307,6 @@
 	return test_bit(PCI_DEV_DISCONNECTED, &dev->priv_flags);
 }
 
-<<<<<<< HEAD
 static inline void pci_dev_assign_added(struct pci_dev *dev, bool added)
 {
 	assign_bit(PCI_DEV_ADDED, &dev->priv_flags, added);
@@ -317,7 +316,7 @@
 {
 	return test_bit(PCI_DEV_ADDED, &dev->priv_flags);
 }
-=======
+
 #ifdef CONFIG_PCIEAER
 #include <linux/aer.h>
 
@@ -345,7 +344,6 @@
 int aer_get_device_error_info(struct pci_dev *dev, struct aer_err_info *info);
 void aer_print_error(struct pci_dev *dev, struct aer_err_info *info);
 #endif	/* CONFIG_PCIEAER */
->>>>>>> 2ec20b4f
 
 #ifdef CONFIG_PCI_ATS
 void pci_restore_ats_state(struct pci_dev *dev);
