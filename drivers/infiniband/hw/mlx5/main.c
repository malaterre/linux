/*
 * Copyright (c) 2013-2015, Mellanox Technologies. All rights reserved.
 *
 * This software is available to you under a choice of one of two
 * licenses.  You may choose to be licensed under the terms of the GNU
 * General Public License (GPL) Version 2, available from the file
 * COPYING in the main directory of this source tree, or the
 * OpenIB.org BSD license below:
 *
 *     Redistribution and use in source and binary forms, with or
 *     without modification, are permitted provided that the following
 *     conditions are met:
 *
 *      - Redistributions of source code must retain the above
 *        copyright notice, this list of conditions and the following
 *        disclaimer.
 *
 *      - Redistributions in binary form must reproduce the above
 *        copyright notice, this list of conditions and the following
 *        disclaimer in the documentation and/or other materials
 *        provided with the distribution.
 *
 * THE SOFTWARE IS PROVIDED "AS IS", WITHOUT WARRANTY OF ANY KIND,
 * EXPRESS OR IMPLIED, INCLUDING BUT NOT LIMITED TO THE WARRANTIES OF
 * MERCHANTABILITY, FITNESS FOR A PARTICULAR PURPOSE AND
 * NONINFRINGEMENT. IN NO EVENT SHALL THE AUTHORS OR COPYRIGHT HOLDERS
 * BE LIABLE FOR ANY CLAIM, DAMAGES OR OTHER LIABILITY, WHETHER IN AN
 * ACTION OF CONTRACT, TORT OR OTHERWISE, ARISING FROM, OUT OF OR IN
 * CONNECTION WITH THE SOFTWARE OR THE USE OR OTHER DEALINGS IN THE
 * SOFTWARE.
 */

#include <linux/debugfs.h>
#include <linux/highmem.h>
#include <linux/module.h>
#include <linux/init.h>
#include <linux/errno.h>
#include <linux/pci.h>
#include <linux/dma-mapping.h>
#include <linux/slab.h>
#if defined(CONFIG_X86)
#include <asm/pat.h>
#endif
#include <linux/sched.h>
#include <linux/sched/mm.h>
#include <linux/sched/task.h>
#include <linux/delay.h>
#include <rdma/ib_user_verbs.h>
#include <rdma/ib_addr.h>
#include <rdma/ib_cache.h>
#include <linux/mlx5/port.h>
#include <linux/mlx5/vport.h>
#include <linux/mlx5/fs.h>
#include <linux/list.h>
#include <rdma/ib_smi.h>
#include <rdma/ib_umem.h>
#include <linux/in.h>
#include <linux/etherdevice.h>
#include "mlx5_ib.h"
#include "cmd.h"

#define DRIVER_NAME "mlx5_ib"
#define DRIVER_VERSION "5.0-0"

MODULE_AUTHOR("Eli Cohen <eli@mellanox.com>");
MODULE_DESCRIPTION("Mellanox Connect-IB HCA IB driver");
MODULE_LICENSE("Dual BSD/GPL");

static char mlx5_version[] =
	DRIVER_NAME ": Mellanox Connect-IB Infiniband driver v"
	DRIVER_VERSION "\n";

struct mlx5_ib_event_work {
	struct work_struct	work;
	struct mlx5_core_dev	*dev;
	void			*context;
	enum mlx5_dev_event	event;
	unsigned long		param;
};

enum {
	MLX5_ATOMIC_SIZE_QP_8BYTES = 1 << 3,
};

static struct workqueue_struct *mlx5_ib_event_wq;
static LIST_HEAD(mlx5_ib_unaffiliated_port_list);
static LIST_HEAD(mlx5_ib_dev_list);
/*
 * This mutex should be held when accessing either of the above lists
 */
static DEFINE_MUTEX(mlx5_ib_multiport_mutex);

struct mlx5_ib_dev *mlx5_ib_get_ibdev_from_mpi(struct mlx5_ib_multiport_info *mpi)
{
	struct mlx5_ib_dev *dev;

	mutex_lock(&mlx5_ib_multiport_mutex);
	dev = mpi->ibdev;
	mutex_unlock(&mlx5_ib_multiport_mutex);
	return dev;
}

static enum rdma_link_layer
mlx5_port_type_cap_to_rdma_ll(int port_type_cap)
{
	switch (port_type_cap) {
	case MLX5_CAP_PORT_TYPE_IB:
		return IB_LINK_LAYER_INFINIBAND;
	case MLX5_CAP_PORT_TYPE_ETH:
		return IB_LINK_LAYER_ETHERNET;
	default:
		return IB_LINK_LAYER_UNSPECIFIED;
	}
}

static enum rdma_link_layer
mlx5_ib_port_link_layer(struct ib_device *device, u8 port_num)
{
	struct mlx5_ib_dev *dev = to_mdev(device);
	int port_type_cap = MLX5_CAP_GEN(dev->mdev, port_type);

	return mlx5_port_type_cap_to_rdma_ll(port_type_cap);
}

static int get_port_state(struct ib_device *ibdev,
			  u8 port_num,
			  enum ib_port_state *state)
{
	struct ib_port_attr attr;
	int ret;

	memset(&attr, 0, sizeof(attr));
	ret = mlx5_ib_query_port(ibdev, port_num, &attr);
	if (!ret)
		*state = attr.state;
	return ret;
}

static int mlx5_netdev_event(struct notifier_block *this,
			     unsigned long event, void *ptr)
{
	struct mlx5_roce *roce = container_of(this, struct mlx5_roce, nb);
	struct net_device *ndev = netdev_notifier_info_to_dev(ptr);
	u8 port_num = roce->native_port_num;
	struct mlx5_core_dev *mdev;
	struct mlx5_ib_dev *ibdev;

	ibdev = roce->dev;
	mdev = mlx5_ib_get_native_port_mdev(ibdev, port_num, NULL);
	if (!mdev)
		return NOTIFY_DONE;

	switch (event) {
	case NETDEV_REGISTER:
	case NETDEV_UNREGISTER:
		write_lock(&roce->netdev_lock);

		if (ndev->dev.parent == &mdev->pdev->dev)
			roce->netdev = (event == NETDEV_UNREGISTER) ?
					NULL : ndev;
		write_unlock(&roce->netdev_lock);
		break;

	case NETDEV_CHANGE:
	case NETDEV_UP:
	case NETDEV_DOWN: {
		struct net_device *lag_ndev = mlx5_lag_get_roce_netdev(mdev);
		struct net_device *upper = NULL;

		if (lag_ndev) {
			upper = netdev_master_upper_dev_get(lag_ndev);
			dev_put(lag_ndev);
		}

		if ((upper == ndev || (!upper && ndev == roce->netdev))
		    && ibdev->ib_active) {
			struct ib_event ibev = { };
			enum ib_port_state port_state;

			if (get_port_state(&ibdev->ib_dev, port_num,
					   &port_state))
				goto done;

			if (roce->last_port_state == port_state)
				goto done;

			roce->last_port_state = port_state;
			ibev.device = &ibdev->ib_dev;
			if (port_state == IB_PORT_DOWN)
				ibev.event = IB_EVENT_PORT_ERR;
			else if (port_state == IB_PORT_ACTIVE)
				ibev.event = IB_EVENT_PORT_ACTIVE;
			else
				goto done;

			ibev.element.port_num = port_num;
			ib_dispatch_event(&ibev);
		}
		break;
	}

	default:
		break;
	}
done:
	mlx5_ib_put_native_port_mdev(ibdev, port_num);
	return NOTIFY_DONE;
}

static struct net_device *mlx5_ib_get_netdev(struct ib_device *device,
					     u8 port_num)
{
	struct mlx5_ib_dev *ibdev = to_mdev(device);
	struct net_device *ndev;
	struct mlx5_core_dev *mdev;

	mdev = mlx5_ib_get_native_port_mdev(ibdev, port_num, NULL);
	if (!mdev)
		return NULL;

	ndev = mlx5_lag_get_roce_netdev(mdev);
	if (ndev)
		goto out;

	/* Ensure ndev does not disappear before we invoke dev_hold()
	 */
	read_lock(&ibdev->roce[port_num - 1].netdev_lock);
	ndev = ibdev->roce[port_num - 1].netdev;
	if (ndev)
		dev_hold(ndev);
	read_unlock(&ibdev->roce[port_num - 1].netdev_lock);

out:
	mlx5_ib_put_native_port_mdev(ibdev, port_num);
	return ndev;
}

struct mlx5_core_dev *mlx5_ib_get_native_port_mdev(struct mlx5_ib_dev *ibdev,
						   u8 ib_port_num,
						   u8 *native_port_num)
{
	enum rdma_link_layer ll = mlx5_ib_port_link_layer(&ibdev->ib_dev,
							  ib_port_num);
	struct mlx5_core_dev *mdev = NULL;
	struct mlx5_ib_multiport_info *mpi;
	struct mlx5_ib_port *port;

	if (native_port_num)
		*native_port_num = 1;

	if (!mlx5_core_mp_enabled(ibdev->mdev) || ll != IB_LINK_LAYER_ETHERNET)
		return ibdev->mdev;

	port = &ibdev->port[ib_port_num - 1];
	if (!port)
		return NULL;

	spin_lock(&port->mp.mpi_lock);
	mpi = ibdev->port[ib_port_num - 1].mp.mpi;
	if (mpi && !mpi->unaffiliate) {
		mdev = mpi->mdev;
		/* If it's the master no need to refcount, it'll exist
		 * as long as the ib_dev exists.
		 */
		if (!mpi->is_master)
			mpi->mdev_refcnt++;
	}
	spin_unlock(&port->mp.mpi_lock);

	return mdev;
}

void mlx5_ib_put_native_port_mdev(struct mlx5_ib_dev *ibdev, u8 port_num)
{
	enum rdma_link_layer ll = mlx5_ib_port_link_layer(&ibdev->ib_dev,
							  port_num);
	struct mlx5_ib_multiport_info *mpi;
	struct mlx5_ib_port *port;

	if (!mlx5_core_mp_enabled(ibdev->mdev) || ll != IB_LINK_LAYER_ETHERNET)
		return;

	port = &ibdev->port[port_num - 1];

	spin_lock(&port->mp.mpi_lock);
	mpi = ibdev->port[port_num - 1].mp.mpi;
	if (mpi->is_master)
		goto out;

	mpi->mdev_refcnt--;
	if (mpi->unaffiliate)
		complete(&mpi->unref_comp);
out:
	spin_unlock(&port->mp.mpi_lock);
}

static int translate_eth_proto_oper(u32 eth_proto_oper, u8 *active_speed,
				    u8 *active_width)
{
	switch (eth_proto_oper) {
	case MLX5E_PROT_MASK(MLX5E_1000BASE_CX_SGMII):
	case MLX5E_PROT_MASK(MLX5E_1000BASE_KX):
	case MLX5E_PROT_MASK(MLX5E_100BASE_TX):
	case MLX5E_PROT_MASK(MLX5E_1000BASE_T):
		*active_width = IB_WIDTH_1X;
		*active_speed = IB_SPEED_SDR;
		break;
	case MLX5E_PROT_MASK(MLX5E_10GBASE_T):
	case MLX5E_PROT_MASK(MLX5E_10GBASE_CX4):
	case MLX5E_PROT_MASK(MLX5E_10GBASE_KX4):
	case MLX5E_PROT_MASK(MLX5E_10GBASE_KR):
	case MLX5E_PROT_MASK(MLX5E_10GBASE_CR):
	case MLX5E_PROT_MASK(MLX5E_10GBASE_SR):
	case MLX5E_PROT_MASK(MLX5E_10GBASE_ER):
		*active_width = IB_WIDTH_1X;
		*active_speed = IB_SPEED_QDR;
		break;
	case MLX5E_PROT_MASK(MLX5E_25GBASE_CR):
	case MLX5E_PROT_MASK(MLX5E_25GBASE_KR):
	case MLX5E_PROT_MASK(MLX5E_25GBASE_SR):
		*active_width = IB_WIDTH_1X;
		*active_speed = IB_SPEED_EDR;
		break;
	case MLX5E_PROT_MASK(MLX5E_40GBASE_CR4):
	case MLX5E_PROT_MASK(MLX5E_40GBASE_KR4):
	case MLX5E_PROT_MASK(MLX5E_40GBASE_SR4):
	case MLX5E_PROT_MASK(MLX5E_40GBASE_LR4):
		*active_width = IB_WIDTH_4X;
		*active_speed = IB_SPEED_QDR;
		break;
	case MLX5E_PROT_MASK(MLX5E_50GBASE_CR2):
	case MLX5E_PROT_MASK(MLX5E_50GBASE_KR2):
	case MLX5E_PROT_MASK(MLX5E_50GBASE_SR2):
		*active_width = IB_WIDTH_1X;
		*active_speed = IB_SPEED_HDR;
		break;
	case MLX5E_PROT_MASK(MLX5E_56GBASE_R4):
		*active_width = IB_WIDTH_4X;
		*active_speed = IB_SPEED_FDR;
		break;
	case MLX5E_PROT_MASK(MLX5E_100GBASE_CR4):
	case MLX5E_PROT_MASK(MLX5E_100GBASE_SR4):
	case MLX5E_PROT_MASK(MLX5E_100GBASE_KR4):
	case MLX5E_PROT_MASK(MLX5E_100GBASE_LR4):
		*active_width = IB_WIDTH_4X;
		*active_speed = IB_SPEED_EDR;
		break;
	default:
		return -EINVAL;
	}

	return 0;
}

static int mlx5_query_port_roce(struct ib_device *device, u8 port_num,
				struct ib_port_attr *props)
{
	struct mlx5_ib_dev *dev = to_mdev(device);
	struct mlx5_core_dev *mdev;
	struct net_device *ndev, *upper;
	enum ib_mtu ndev_ib_mtu;
	bool put_mdev = true;
	u16 qkey_viol_cntr;
	u32 eth_prot_oper;
	u8 mdev_port_num;
	int err;

	mdev = mlx5_ib_get_native_port_mdev(dev, port_num, &mdev_port_num);
	if (!mdev) {
		/* This means the port isn't affiliated yet. Get the
		 * info for the master port instead.
		 */
		put_mdev = false;
		mdev = dev->mdev;
		mdev_port_num = 1;
		port_num = 1;
	}

	/* Possible bad flows are checked before filling out props so in case
	 * of an error it will still be zeroed out.
	 */
	err = mlx5_query_port_eth_proto_oper(mdev, &eth_prot_oper,
					     mdev_port_num);
	if (err)
		goto out;

	translate_eth_proto_oper(eth_prot_oper, &props->active_speed,
				 &props->active_width);

	props->port_cap_flags  |= IB_PORT_CM_SUP;
	props->port_cap_flags  |= IB_PORT_IP_BASED_GIDS;

	props->gid_tbl_len      = MLX5_CAP_ROCE(dev->mdev,
						roce_address_table_size);
	props->max_mtu          = IB_MTU_4096;
	props->max_msg_sz       = 1 << MLX5_CAP_GEN(dev->mdev, log_max_msg);
	props->pkey_tbl_len     = 1;
	props->state            = IB_PORT_DOWN;
	props->phys_state       = 3;

	mlx5_query_nic_vport_qkey_viol_cntr(mdev, &qkey_viol_cntr);
	props->qkey_viol_cntr = qkey_viol_cntr;

	/* If this is a stub query for an unaffiliated port stop here */
	if (!put_mdev)
		goto out;

	ndev = mlx5_ib_get_netdev(device, port_num);
	if (!ndev)
		goto out;

	if (mlx5_lag_is_active(dev->mdev)) {
		rcu_read_lock();
		upper = netdev_master_upper_dev_get_rcu(ndev);
		if (upper) {
			dev_put(ndev);
			ndev = upper;
			dev_hold(ndev);
		}
		rcu_read_unlock();
	}

	if (netif_running(ndev) && netif_carrier_ok(ndev)) {
		props->state      = IB_PORT_ACTIVE;
		props->phys_state = 5;
	}

	ndev_ib_mtu = iboe_get_mtu(ndev->mtu);

	dev_put(ndev);

	props->active_mtu	= min(props->max_mtu, ndev_ib_mtu);
out:
	if (put_mdev)
		mlx5_ib_put_native_port_mdev(dev, port_num);
	return err;
}

static int set_roce_addr(struct mlx5_ib_dev *dev, u8 port_num,
			 unsigned int index, const union ib_gid *gid,
			 const struct ib_gid_attr *attr)
{
	enum ib_gid_type gid_type = IB_GID_TYPE_IB;
	u8 roce_version = 0;
	u8 roce_l3_type = 0;
	bool vlan = false;
	u8 mac[ETH_ALEN];
	u16 vlan_id = 0;

	if (gid) {
		gid_type = attr->gid_type;
		ether_addr_copy(mac, attr->ndev->dev_addr);

		if (is_vlan_dev(attr->ndev)) {
			vlan = true;
			vlan_id = vlan_dev_vlan_id(attr->ndev);
		}
	}

	switch (gid_type) {
	case IB_GID_TYPE_IB:
		roce_version = MLX5_ROCE_VERSION_1;
		break;
	case IB_GID_TYPE_ROCE_UDP_ENCAP:
		roce_version = MLX5_ROCE_VERSION_2;
		if (ipv6_addr_v4mapped((void *)gid))
			roce_l3_type = MLX5_ROCE_L3_TYPE_IPV4;
		else
			roce_l3_type = MLX5_ROCE_L3_TYPE_IPV6;
		break;

	default:
		mlx5_ib_warn(dev, "Unexpected GID type %u\n", gid_type);
	}

	return mlx5_core_roce_gid_set(dev->mdev, index, roce_version,
				      roce_l3_type, gid->raw, mac, vlan,
				      vlan_id, port_num);
}

static int mlx5_ib_add_gid(struct ib_device *device, u8 port_num,
			   unsigned int index, const union ib_gid *gid,
			   const struct ib_gid_attr *attr,
			   __always_unused void **context)
{
	return set_roce_addr(to_mdev(device), port_num, index, gid, attr);
}

static int mlx5_ib_del_gid(struct ib_device *device, u8 port_num,
			   unsigned int index, __always_unused void **context)
{
	return set_roce_addr(to_mdev(device), port_num, index, NULL, NULL);
}

__be16 mlx5_get_roce_udp_sport(struct mlx5_ib_dev *dev, u8 port_num,
			       int index)
{
	struct ib_gid_attr attr;
	union ib_gid gid;

	if (ib_get_cached_gid(&dev->ib_dev, port_num, index, &gid, &attr))
		return 0;

	if (!attr.ndev)
		return 0;

	dev_put(attr.ndev);

	if (attr.gid_type != IB_GID_TYPE_ROCE_UDP_ENCAP)
		return 0;

	return cpu_to_be16(MLX5_CAP_ROCE(dev->mdev, r_roce_min_src_udp_port));
}

int mlx5_get_roce_gid_type(struct mlx5_ib_dev *dev, u8 port_num,
			   int index, enum ib_gid_type *gid_type)
{
	struct ib_gid_attr attr;
	union ib_gid gid;
	int ret;

	ret = ib_get_cached_gid(&dev->ib_dev, port_num, index, &gid, &attr);
	if (ret)
		return ret;

	if (!attr.ndev)
		return -ENODEV;

	dev_put(attr.ndev);

	*gid_type = attr.gid_type;

	return 0;
}

static int mlx5_use_mad_ifc(struct mlx5_ib_dev *dev)
{
	if (MLX5_CAP_GEN(dev->mdev, port_type) == MLX5_CAP_PORT_TYPE_IB)
		return !MLX5_CAP_GEN(dev->mdev, ib_virt);
	return 0;
}

enum {
	MLX5_VPORT_ACCESS_METHOD_MAD,
	MLX5_VPORT_ACCESS_METHOD_HCA,
	MLX5_VPORT_ACCESS_METHOD_NIC,
};

static int mlx5_get_vport_access_method(struct ib_device *ibdev)
{
	if (mlx5_use_mad_ifc(to_mdev(ibdev)))
		return MLX5_VPORT_ACCESS_METHOD_MAD;

	if (mlx5_ib_port_link_layer(ibdev, 1) ==
	    IB_LINK_LAYER_ETHERNET)
		return MLX5_VPORT_ACCESS_METHOD_NIC;

	return MLX5_VPORT_ACCESS_METHOD_HCA;
}

static void get_atomic_caps(struct mlx5_ib_dev *dev,
			    u8 atomic_size_qp,
			    struct ib_device_attr *props)
{
	u8 tmp;
	u8 atomic_operations = MLX5_CAP_ATOMIC(dev->mdev, atomic_operations);
	u8 atomic_req_8B_endianness_mode =
		MLX5_CAP_ATOMIC(dev->mdev, atomic_req_8B_endianness_mode);

	/* Check if HW supports 8 bytes standard atomic operations and capable
	 * of host endianness respond
	 */
	tmp = MLX5_ATOMIC_OPS_CMP_SWAP | MLX5_ATOMIC_OPS_FETCH_ADD;
	if (((atomic_operations & tmp) == tmp) &&
	    (atomic_size_qp & MLX5_ATOMIC_SIZE_QP_8BYTES) &&
	    (atomic_req_8B_endianness_mode)) {
		props->atomic_cap = IB_ATOMIC_HCA;
	} else {
		props->atomic_cap = IB_ATOMIC_NONE;
	}
}

static void get_atomic_caps_qp(struct mlx5_ib_dev *dev,
			       struct ib_device_attr *props)
{
	u8 atomic_size_qp = MLX5_CAP_ATOMIC(dev->mdev, atomic_size_qp);

	get_atomic_caps(dev, atomic_size_qp, props);
}

static void get_atomic_caps_dc(struct mlx5_ib_dev *dev,
			       struct ib_device_attr *props)
{
	u8 atomic_size_qp = MLX5_CAP_ATOMIC(dev->mdev, atomic_size_dc);

	get_atomic_caps(dev, atomic_size_qp, props);
}

bool mlx5_ib_dc_atomic_is_supported(struct mlx5_ib_dev *dev)
{
	struct ib_device_attr props = {};

	get_atomic_caps_dc(dev, &props);
	return (props.atomic_cap == IB_ATOMIC_HCA) ? true : false;
}
static int mlx5_query_system_image_guid(struct ib_device *ibdev,
					__be64 *sys_image_guid)
{
	struct mlx5_ib_dev *dev = to_mdev(ibdev);
	struct mlx5_core_dev *mdev = dev->mdev;
	u64 tmp;
	int err;

	switch (mlx5_get_vport_access_method(ibdev)) {
	case MLX5_VPORT_ACCESS_METHOD_MAD:
		return mlx5_query_mad_ifc_system_image_guid(ibdev,
							    sys_image_guid);

	case MLX5_VPORT_ACCESS_METHOD_HCA:
		err = mlx5_query_hca_vport_system_image_guid(mdev, &tmp);
		break;

	case MLX5_VPORT_ACCESS_METHOD_NIC:
		err = mlx5_query_nic_vport_system_image_guid(mdev, &tmp);
		break;

	default:
		return -EINVAL;
	}

	if (!err)
		*sys_image_guid = cpu_to_be64(tmp);

	return err;

}

static int mlx5_query_max_pkeys(struct ib_device *ibdev,
				u16 *max_pkeys)
{
	struct mlx5_ib_dev *dev = to_mdev(ibdev);
	struct mlx5_core_dev *mdev = dev->mdev;

	switch (mlx5_get_vport_access_method(ibdev)) {
	case MLX5_VPORT_ACCESS_METHOD_MAD:
		return mlx5_query_mad_ifc_max_pkeys(ibdev, max_pkeys);

	case MLX5_VPORT_ACCESS_METHOD_HCA:
	case MLX5_VPORT_ACCESS_METHOD_NIC:
		*max_pkeys = mlx5_to_sw_pkey_sz(MLX5_CAP_GEN(mdev,
						pkey_table_size));
		return 0;

	default:
		return -EINVAL;
	}
}

static int mlx5_query_vendor_id(struct ib_device *ibdev,
				u32 *vendor_id)
{
	struct mlx5_ib_dev *dev = to_mdev(ibdev);

	switch (mlx5_get_vport_access_method(ibdev)) {
	case MLX5_VPORT_ACCESS_METHOD_MAD:
		return mlx5_query_mad_ifc_vendor_id(ibdev, vendor_id);

	case MLX5_VPORT_ACCESS_METHOD_HCA:
	case MLX5_VPORT_ACCESS_METHOD_NIC:
		return mlx5_core_query_vendor_id(dev->mdev, vendor_id);

	default:
		return -EINVAL;
	}
}

static int mlx5_query_node_guid(struct mlx5_ib_dev *dev,
				__be64 *node_guid)
{
	u64 tmp;
	int err;

	switch (mlx5_get_vport_access_method(&dev->ib_dev)) {
	case MLX5_VPORT_ACCESS_METHOD_MAD:
		return mlx5_query_mad_ifc_node_guid(dev, node_guid);

	case MLX5_VPORT_ACCESS_METHOD_HCA:
		err = mlx5_query_hca_vport_node_guid(dev->mdev, &tmp);
		break;

	case MLX5_VPORT_ACCESS_METHOD_NIC:
		err = mlx5_query_nic_vport_node_guid(dev->mdev, &tmp);
		break;

	default:
		return -EINVAL;
	}

	if (!err)
		*node_guid = cpu_to_be64(tmp);

	return err;
}

struct mlx5_reg_node_desc {
	u8	desc[IB_DEVICE_NODE_DESC_MAX];
};

static int mlx5_query_node_desc(struct mlx5_ib_dev *dev, char *node_desc)
{
	struct mlx5_reg_node_desc in;

	if (mlx5_use_mad_ifc(dev))
		return mlx5_query_mad_ifc_node_desc(dev, node_desc);

	memset(&in, 0, sizeof(in));

	return mlx5_core_access_reg(dev->mdev, &in, sizeof(in), node_desc,
				    sizeof(struct mlx5_reg_node_desc),
				    MLX5_REG_NODE_DESC, 0, 0);
}

static int mlx5_ib_query_device(struct ib_device *ibdev,
				struct ib_device_attr *props,
				struct ib_udata *uhw)
{
	struct mlx5_ib_dev *dev = to_mdev(ibdev);
	struct mlx5_core_dev *mdev = dev->mdev;
	int err = -ENOMEM;
	int max_sq_desc;
	int max_rq_sg;
	int max_sq_sg;
	u64 min_page_size = 1ull << MLX5_CAP_GEN(mdev, log_pg_sz);
	bool raw_support = !mlx5_core_mp_enabled(mdev);
	struct mlx5_ib_query_device_resp resp = {};
	size_t resp_len;
	u64 max_tso;

	resp_len = sizeof(resp.comp_mask) + sizeof(resp.response_length);
	if (uhw->outlen && uhw->outlen < resp_len)
		return -EINVAL;
	else
		resp.response_length = resp_len;

	if (uhw->inlen && !ib_is_udata_cleared(uhw, 0, uhw->inlen))
		return -EINVAL;

	memset(props, 0, sizeof(*props));
	err = mlx5_query_system_image_guid(ibdev,
					   &props->sys_image_guid);
	if (err)
		return err;

	err = mlx5_query_max_pkeys(ibdev, &props->max_pkeys);
	if (err)
		return err;

	err = mlx5_query_vendor_id(ibdev, &props->vendor_id);
	if (err)
		return err;

	props->fw_ver = ((u64)fw_rev_maj(dev->mdev) << 32) |
		(fw_rev_min(dev->mdev) << 16) |
		fw_rev_sub(dev->mdev);
	props->device_cap_flags    = IB_DEVICE_CHANGE_PHY_PORT |
		IB_DEVICE_PORT_ACTIVE_EVENT		|
		IB_DEVICE_SYS_IMAGE_GUID		|
		IB_DEVICE_RC_RNR_NAK_GEN;

	if (MLX5_CAP_GEN(mdev, pkv))
		props->device_cap_flags |= IB_DEVICE_BAD_PKEY_CNTR;
	if (MLX5_CAP_GEN(mdev, qkv))
		props->device_cap_flags |= IB_DEVICE_BAD_QKEY_CNTR;
	if (MLX5_CAP_GEN(mdev, apm))
		props->device_cap_flags |= IB_DEVICE_AUTO_PATH_MIG;
	if (MLX5_CAP_GEN(mdev, xrc))
		props->device_cap_flags |= IB_DEVICE_XRC;
	if (MLX5_CAP_GEN(mdev, imaicl)) {
		props->device_cap_flags |= IB_DEVICE_MEM_WINDOW |
					   IB_DEVICE_MEM_WINDOW_TYPE_2B;
		props->max_mw = 1 << MLX5_CAP_GEN(mdev, log_max_mkey);
		/* We support 'Gappy' memory registration too */
		props->device_cap_flags |= IB_DEVICE_SG_GAPS_REG;
	}
	props->device_cap_flags |= IB_DEVICE_MEM_MGT_EXTENSIONS;
	if (MLX5_CAP_GEN(mdev, sho)) {
		props->device_cap_flags |= IB_DEVICE_SIGNATURE_HANDOVER;
		/* At this stage no support for signature handover */
		props->sig_prot_cap = IB_PROT_T10DIF_TYPE_1 |
				      IB_PROT_T10DIF_TYPE_2 |
				      IB_PROT_T10DIF_TYPE_3;
		props->sig_guard_cap = IB_GUARD_T10DIF_CRC |
				       IB_GUARD_T10DIF_CSUM;
	}
	if (MLX5_CAP_GEN(mdev, block_lb_mc))
		props->device_cap_flags |= IB_DEVICE_BLOCK_MULTICAST_LOOPBACK;

	if (MLX5_CAP_GEN(dev->mdev, eth_net_offloads) && raw_support) {
		if (MLX5_CAP_ETH(mdev, csum_cap)) {
			/* Legacy bit to support old userspace libraries */
			props->device_cap_flags |= IB_DEVICE_RAW_IP_CSUM;
			props->raw_packet_caps |= IB_RAW_PACKET_CAP_IP_CSUM;
		}

		if (MLX5_CAP_ETH(dev->mdev, vlan_cap))
			props->raw_packet_caps |=
				IB_RAW_PACKET_CAP_CVLAN_STRIPPING;

		if (field_avail(typeof(resp), tso_caps, uhw->outlen)) {
			max_tso = MLX5_CAP_ETH(mdev, max_lso_cap);
			if (max_tso) {
				resp.tso_caps.max_tso = 1 << max_tso;
				resp.tso_caps.supported_qpts |=
					1 << IB_QPT_RAW_PACKET;
				resp.response_length += sizeof(resp.tso_caps);
			}
		}

		if (field_avail(typeof(resp), rss_caps, uhw->outlen)) {
			resp.rss_caps.rx_hash_function =
						MLX5_RX_HASH_FUNC_TOEPLITZ;
			resp.rss_caps.rx_hash_fields_mask =
						MLX5_RX_HASH_SRC_IPV4 |
						MLX5_RX_HASH_DST_IPV4 |
						MLX5_RX_HASH_SRC_IPV6 |
						MLX5_RX_HASH_DST_IPV6 |
						MLX5_RX_HASH_SRC_PORT_TCP |
						MLX5_RX_HASH_DST_PORT_TCP |
						MLX5_RX_HASH_SRC_PORT_UDP |
						MLX5_RX_HASH_DST_PORT_UDP |
						MLX5_RX_HASH_INNER;
			resp.response_length += sizeof(resp.rss_caps);
		}
	} else {
		if (field_avail(typeof(resp), tso_caps, uhw->outlen))
			resp.response_length += sizeof(resp.tso_caps);
		if (field_avail(typeof(resp), rss_caps, uhw->outlen))
			resp.response_length += sizeof(resp.rss_caps);
	}

	if (MLX5_CAP_GEN(mdev, ipoib_basic_offloads)) {
		props->device_cap_flags |= IB_DEVICE_UD_IP_CSUM;
		props->device_cap_flags |= IB_DEVICE_UD_TSO;
	}

	if (MLX5_CAP_GEN(dev->mdev, rq_delay_drop) &&
	    MLX5_CAP_GEN(dev->mdev, general_notification_event) &&
	    raw_support)
		props->raw_packet_caps |= IB_RAW_PACKET_CAP_DELAY_DROP;

	if (MLX5_CAP_GEN(mdev, ipoib_enhanced_offloads) &&
	    MLX5_CAP_IPOIB_ENHANCED(mdev, csum_cap))
		props->device_cap_flags |= IB_DEVICE_UD_IP_CSUM;

	if (MLX5_CAP_GEN(dev->mdev, eth_net_offloads) &&
	    MLX5_CAP_ETH(dev->mdev, scatter_fcs) &&
	    raw_support) {
		/* Legacy bit to support old userspace libraries */
		props->device_cap_flags |= IB_DEVICE_RAW_SCATTER_FCS;
		props->raw_packet_caps |= IB_RAW_PACKET_CAP_SCATTER_FCS;
	}

	if (mlx5_get_flow_namespace(dev->mdev, MLX5_FLOW_NAMESPACE_BYPASS))
		props->device_cap_flags |= IB_DEVICE_MANAGED_FLOW_STEERING;

	if (MLX5_CAP_GEN(mdev, end_pad))
		props->device_cap_flags |= IB_DEVICE_PCI_WRITE_END_PADDING;

	props->vendor_part_id	   = mdev->pdev->device;
	props->hw_ver		   = mdev->pdev->revision;

	props->max_mr_size	   = ~0ull;
	props->page_size_cap	   = ~(min_page_size - 1);
	props->max_qp		   = 1 << MLX5_CAP_GEN(mdev, log_max_qp);
	props->max_qp_wr	   = 1 << MLX5_CAP_GEN(mdev, log_max_qp_sz);
	max_rq_sg =  MLX5_CAP_GEN(mdev, max_wqe_sz_rq) /
		     sizeof(struct mlx5_wqe_data_seg);
	max_sq_desc = min_t(int, MLX5_CAP_GEN(mdev, max_wqe_sz_sq), 512);
	max_sq_sg = (max_sq_desc - sizeof(struct mlx5_wqe_ctrl_seg) -
		     sizeof(struct mlx5_wqe_raddr_seg)) /
		sizeof(struct mlx5_wqe_data_seg);
	props->max_sge = min(max_rq_sg, max_sq_sg);
	props->max_sge_rd	   = MLX5_MAX_SGE_RD;
	props->max_cq		   = 1 << MLX5_CAP_GEN(mdev, log_max_cq);
	props->max_cqe = (1 << MLX5_CAP_GEN(mdev, log_max_cq_sz)) - 1;
	props->max_mr		   = 1 << MLX5_CAP_GEN(mdev, log_max_mkey);
	props->max_pd		   = 1 << MLX5_CAP_GEN(mdev, log_max_pd);
	props->max_qp_rd_atom	   = 1 << MLX5_CAP_GEN(mdev, log_max_ra_req_qp);
	props->max_qp_init_rd_atom = 1 << MLX5_CAP_GEN(mdev, log_max_ra_res_qp);
	props->max_srq		   = 1 << MLX5_CAP_GEN(mdev, log_max_srq);
	props->max_srq_wr = (1 << MLX5_CAP_GEN(mdev, log_max_srq_sz)) - 1;
	props->local_ca_ack_delay  = MLX5_CAP_GEN(mdev, local_ca_ack_delay);
	props->max_res_rd_atom	   = props->max_qp_rd_atom * props->max_qp;
	props->max_srq_sge	   = max_rq_sg - 1;
	props->max_fast_reg_page_list_len =
		1 << MLX5_CAP_GEN(mdev, log_max_klm_list_size);
	get_atomic_caps_qp(dev, props);
	props->masked_atomic_cap   = IB_ATOMIC_NONE;
	props->max_mcast_grp	   = 1 << MLX5_CAP_GEN(mdev, log_max_mcg);
	props->max_mcast_qp_attach = MLX5_CAP_GEN(mdev, max_qp_mcg);
	props->max_total_mcast_qp_attach = props->max_mcast_qp_attach *
					   props->max_mcast_grp;
	props->max_map_per_fmr = INT_MAX; /* no limit in ConnectIB */
	props->max_ah = INT_MAX;
	props->hca_core_clock = MLX5_CAP_GEN(mdev, device_frequency_khz);
	props->timestamp_mask = 0x7FFFFFFFFFFFFFFFULL;

#ifdef CONFIG_INFINIBAND_ON_DEMAND_PAGING
	if (MLX5_CAP_GEN(mdev, pg))
		props->device_cap_flags |= IB_DEVICE_ON_DEMAND_PAGING;
	props->odp_caps = dev->odp_caps;
#endif

	if (MLX5_CAP_GEN(mdev, cd))
		props->device_cap_flags |= IB_DEVICE_CROSS_CHANNEL;

	if (!mlx5_core_is_pf(mdev))
		props->device_cap_flags |= IB_DEVICE_VIRTUAL_FUNCTION;

	if (mlx5_ib_port_link_layer(ibdev, 1) ==
	    IB_LINK_LAYER_ETHERNET && raw_support) {
		props->rss_caps.max_rwq_indirection_tables =
			1 << MLX5_CAP_GEN(dev->mdev, log_max_rqt);
		props->rss_caps.max_rwq_indirection_table_size =
			1 << MLX5_CAP_GEN(dev->mdev, log_max_rqt_size);
		props->rss_caps.supported_qpts = 1 << IB_QPT_RAW_PACKET;
		props->max_wq_type_rq =
			1 << MLX5_CAP_GEN(dev->mdev, log_max_rq);
	}

	if (MLX5_CAP_GEN(mdev, tag_matching)) {
		props->tm_caps.max_rndv_hdr_size = MLX5_TM_MAX_RNDV_MSG_SIZE;
		props->tm_caps.max_num_tags =
			(1 << MLX5_CAP_GEN(mdev, log_tag_matching_list_sz)) - 1;
		props->tm_caps.flags = IB_TM_CAP_RC;
		props->tm_caps.max_ops =
			1 << MLX5_CAP_GEN(mdev, log_max_qp_sz);
		props->tm_caps.max_sge = MLX5_TM_MAX_SGE;
	}

	if (MLX5_CAP_GEN(dev->mdev, cq_moderation)) {
		props->cq_caps.max_cq_moderation_count =
						MLX5_MAX_CQ_COUNT;
		props->cq_caps.max_cq_moderation_period =
						MLX5_MAX_CQ_PERIOD;
	}

	if (field_avail(typeof(resp), cqe_comp_caps, uhw->outlen)) {
		resp.cqe_comp_caps.max_num =
			MLX5_CAP_GEN(dev->mdev, cqe_compression) ?
			MLX5_CAP_GEN(dev->mdev, cqe_compression_max_num) : 0;
		resp.cqe_comp_caps.supported_format =
			MLX5_IB_CQE_RES_FORMAT_HASH |
			MLX5_IB_CQE_RES_FORMAT_CSUM;
		resp.response_length += sizeof(resp.cqe_comp_caps);
	}

	if (field_avail(typeof(resp), packet_pacing_caps, uhw->outlen) &&
	    raw_support) {
		if (MLX5_CAP_QOS(mdev, packet_pacing) &&
		    MLX5_CAP_GEN(mdev, qos)) {
			resp.packet_pacing_caps.qp_rate_limit_max =
				MLX5_CAP_QOS(mdev, packet_pacing_max_rate);
			resp.packet_pacing_caps.qp_rate_limit_min =
				MLX5_CAP_QOS(mdev, packet_pacing_min_rate);
			resp.packet_pacing_caps.supported_qpts |=
				1 << IB_QPT_RAW_PACKET;
		}
		resp.response_length += sizeof(resp.packet_pacing_caps);
	}

	if (field_avail(typeof(resp), mlx5_ib_support_multi_pkt_send_wqes,
			uhw->outlen)) {
		if (MLX5_CAP_ETH(mdev, multi_pkt_send_wqe))
			resp.mlx5_ib_support_multi_pkt_send_wqes =
				MLX5_IB_ALLOW_MPW;

		if (MLX5_CAP_ETH(mdev, enhanced_multi_pkt_send_wqe))
			resp.mlx5_ib_support_multi_pkt_send_wqes |=
				MLX5_IB_SUPPORT_EMPW;

		resp.response_length +=
			sizeof(resp.mlx5_ib_support_multi_pkt_send_wqes);
	}

	if (field_avail(typeof(resp), flags, uhw->outlen)) {
		resp.response_length += sizeof(resp.flags);

		if (MLX5_CAP_GEN(mdev, cqe_compression_128))
			resp.flags |=
				MLX5_IB_QUERY_DEV_RESP_FLAGS_CQE_128B_COMP;

		if (MLX5_CAP_GEN(mdev, cqe_128_always))
			resp.flags |= MLX5_IB_QUERY_DEV_RESP_FLAGS_CQE_128B_PAD;
	}

	if (field_avail(typeof(resp), sw_parsing_caps,
			uhw->outlen)) {
		resp.response_length += sizeof(resp.sw_parsing_caps);
		if (MLX5_CAP_ETH(mdev, swp)) {
			resp.sw_parsing_caps.sw_parsing_offloads |=
				MLX5_IB_SW_PARSING;

			if (MLX5_CAP_ETH(mdev, swp_csum))
				resp.sw_parsing_caps.sw_parsing_offloads |=
					MLX5_IB_SW_PARSING_CSUM;

			if (MLX5_CAP_ETH(mdev, swp_lso))
				resp.sw_parsing_caps.sw_parsing_offloads |=
					MLX5_IB_SW_PARSING_LSO;

			if (resp.sw_parsing_caps.sw_parsing_offloads)
				resp.sw_parsing_caps.supported_qpts =
					BIT(IB_QPT_RAW_PACKET);
		}
	}

	if (field_avail(typeof(resp), striding_rq_caps, uhw->outlen) &&
	    raw_support) {
		resp.response_length += sizeof(resp.striding_rq_caps);
		if (MLX5_CAP_GEN(mdev, striding_rq)) {
			resp.striding_rq_caps.min_single_stride_log_num_of_bytes =
				MLX5_MIN_SINGLE_STRIDE_LOG_NUM_BYTES;
			resp.striding_rq_caps.max_single_stride_log_num_of_bytes =
				MLX5_MAX_SINGLE_STRIDE_LOG_NUM_BYTES;
			resp.striding_rq_caps.min_single_wqe_log_num_of_strides =
				MLX5_MIN_SINGLE_WQE_LOG_NUM_STRIDES;
			resp.striding_rq_caps.max_single_wqe_log_num_of_strides =
				MLX5_MAX_SINGLE_WQE_LOG_NUM_STRIDES;
			resp.striding_rq_caps.supported_qpts =
				BIT(IB_QPT_RAW_PACKET);
		}
	}

	if (field_avail(typeof(resp), tunnel_offloads_caps,
			uhw->outlen)) {
		resp.response_length += sizeof(resp.tunnel_offloads_caps);
		if (MLX5_CAP_ETH(mdev, tunnel_stateless_vxlan))
			resp.tunnel_offloads_caps |=
				MLX5_IB_TUNNELED_OFFLOADS_VXLAN;
		if (MLX5_CAP_ETH(mdev, tunnel_stateless_geneve_rx))
			resp.tunnel_offloads_caps |=
				MLX5_IB_TUNNELED_OFFLOADS_GENEVE;
		if (MLX5_CAP_ETH(mdev, tunnel_stateless_gre))
			resp.tunnel_offloads_caps |=
				MLX5_IB_TUNNELED_OFFLOADS_GRE;
	}

	if (uhw->outlen) {
		err = ib_copy_to_udata(uhw, &resp, resp.response_length);

		if (err)
			return err;
	}

	return 0;
}

enum mlx5_ib_width {
	MLX5_IB_WIDTH_1X	= 1 << 0,
	MLX5_IB_WIDTH_2X	= 1 << 1,
	MLX5_IB_WIDTH_4X	= 1 << 2,
	MLX5_IB_WIDTH_8X	= 1 << 3,
	MLX5_IB_WIDTH_12X	= 1 << 4
};

static int translate_active_width(struct ib_device *ibdev, u8 active_width,
				  u8 *ib_width)
{
	struct mlx5_ib_dev *dev = to_mdev(ibdev);
	int err = 0;

	if (active_width & MLX5_IB_WIDTH_1X) {
		*ib_width = IB_WIDTH_1X;
	} else if (active_width & MLX5_IB_WIDTH_2X) {
		mlx5_ib_dbg(dev, "active_width %d is not supported by IB spec\n",
			    (int)active_width);
		err = -EINVAL;
	} else if (active_width & MLX5_IB_WIDTH_4X) {
		*ib_width = IB_WIDTH_4X;
	} else if (active_width & MLX5_IB_WIDTH_8X) {
		*ib_width = IB_WIDTH_8X;
	} else if (active_width & MLX5_IB_WIDTH_12X) {
		*ib_width = IB_WIDTH_12X;
	} else {
		mlx5_ib_dbg(dev, "Invalid active_width %d\n",
			    (int)active_width);
		err = -EINVAL;
	}

	return err;
}

static int mlx5_mtu_to_ib_mtu(int mtu)
{
	switch (mtu) {
	case 256: return 1;
	case 512: return 2;
	case 1024: return 3;
	case 2048: return 4;
	case 4096: return 5;
	default:
		pr_warn("invalid mtu\n");
		return -1;
	}
}

enum ib_max_vl_num {
	__IB_MAX_VL_0		= 1,
	__IB_MAX_VL_0_1		= 2,
	__IB_MAX_VL_0_3		= 3,
	__IB_MAX_VL_0_7		= 4,
	__IB_MAX_VL_0_14	= 5,
};

enum mlx5_vl_hw_cap {
	MLX5_VL_HW_0	= 1,
	MLX5_VL_HW_0_1	= 2,
	MLX5_VL_HW_0_2	= 3,
	MLX5_VL_HW_0_3	= 4,
	MLX5_VL_HW_0_4	= 5,
	MLX5_VL_HW_0_5	= 6,
	MLX5_VL_HW_0_6	= 7,
	MLX5_VL_HW_0_7	= 8,
	MLX5_VL_HW_0_14	= 15
};

static int translate_max_vl_num(struct ib_device *ibdev, u8 vl_hw_cap,
				u8 *max_vl_num)
{
	switch (vl_hw_cap) {
	case MLX5_VL_HW_0:
		*max_vl_num = __IB_MAX_VL_0;
		break;
	case MLX5_VL_HW_0_1:
		*max_vl_num = __IB_MAX_VL_0_1;
		break;
	case MLX5_VL_HW_0_3:
		*max_vl_num = __IB_MAX_VL_0_3;
		break;
	case MLX5_VL_HW_0_7:
		*max_vl_num = __IB_MAX_VL_0_7;
		break;
	case MLX5_VL_HW_0_14:
		*max_vl_num = __IB_MAX_VL_0_14;
		break;

	default:
		return -EINVAL;
	}

	return 0;
}

static int mlx5_query_hca_port(struct ib_device *ibdev, u8 port,
			       struct ib_port_attr *props)
{
	struct mlx5_ib_dev *dev = to_mdev(ibdev);
	struct mlx5_core_dev *mdev = dev->mdev;
	struct mlx5_hca_vport_context *rep;
	u16 max_mtu;
	u16 oper_mtu;
	int err;
	u8 ib_link_width_oper;
	u8 vl_hw_cap;

	rep = kzalloc(sizeof(*rep), GFP_KERNEL);
	if (!rep) {
		err = -ENOMEM;
		goto out;
	}

	/* props being zeroed by the caller, avoid zeroing it here */

	err = mlx5_query_hca_vport_context(mdev, 0, port, 0, rep);
	if (err)
		goto out;

	props->lid		= rep->lid;
	props->lmc		= rep->lmc;
	props->sm_lid		= rep->sm_lid;
	props->sm_sl		= rep->sm_sl;
	props->state		= rep->vport_state;
	props->phys_state	= rep->port_physical_state;
	props->port_cap_flags	= rep->cap_mask1;
	props->gid_tbl_len	= mlx5_get_gid_table_len(MLX5_CAP_GEN(mdev, gid_table_size));
	props->max_msg_sz	= 1 << MLX5_CAP_GEN(mdev, log_max_msg);
	props->pkey_tbl_len	= mlx5_to_sw_pkey_sz(MLX5_CAP_GEN(mdev, pkey_table_size));
	props->bad_pkey_cntr	= rep->pkey_violation_counter;
	props->qkey_viol_cntr	= rep->qkey_violation_counter;
	props->subnet_timeout	= rep->subnet_timeout;
	props->init_type_reply	= rep->init_type_reply;
	props->grh_required	= rep->grh_required;

	err = mlx5_query_port_link_width_oper(mdev, &ib_link_width_oper, port);
	if (err)
		goto out;

	err = translate_active_width(ibdev, ib_link_width_oper,
				     &props->active_width);
	if (err)
		goto out;
	err = mlx5_query_port_ib_proto_oper(mdev, &props->active_speed, port);
	if (err)
		goto out;

	mlx5_query_port_max_mtu(mdev, &max_mtu, port);

	props->max_mtu = mlx5_mtu_to_ib_mtu(max_mtu);

	mlx5_query_port_oper_mtu(mdev, &oper_mtu, port);

	props->active_mtu = mlx5_mtu_to_ib_mtu(oper_mtu);

	err = mlx5_query_port_vl_hw_cap(mdev, &vl_hw_cap, port);
	if (err)
		goto out;

	err = translate_max_vl_num(ibdev, vl_hw_cap,
				   &props->max_vl_num);
out:
	kfree(rep);
	return err;
}

int mlx5_ib_query_port(struct ib_device *ibdev, u8 port,
		       struct ib_port_attr *props)
{
	unsigned int count;
	int ret;

	switch (mlx5_get_vport_access_method(ibdev)) {
	case MLX5_VPORT_ACCESS_METHOD_MAD:
		ret = mlx5_query_mad_ifc_port(ibdev, port, props);
		break;

	case MLX5_VPORT_ACCESS_METHOD_HCA:
		ret = mlx5_query_hca_port(ibdev, port, props);
		break;

	case MLX5_VPORT_ACCESS_METHOD_NIC:
		ret = mlx5_query_port_roce(ibdev, port, props);
		break;

	default:
		ret = -EINVAL;
	}

	if (!ret && props) {
		struct mlx5_ib_dev *dev = to_mdev(ibdev);
		struct mlx5_core_dev *mdev;
		bool put_mdev = true;

		mdev = mlx5_ib_get_native_port_mdev(dev, port, NULL);
		if (!mdev) {
			/* If the port isn't affiliated yet query the master.
			 * The master and slave will have the same values.
			 */
			mdev = dev->mdev;
			port = 1;
			put_mdev = false;
		}
		count = mlx5_core_reserved_gids_count(mdev);
		if (put_mdev)
			mlx5_ib_put_native_port_mdev(dev, port);
		props->gid_tbl_len -= count;
	}
	return ret;
}

static int mlx5_ib_query_gid(struct ib_device *ibdev, u8 port, int index,
			     union ib_gid *gid)
{
	struct mlx5_ib_dev *dev = to_mdev(ibdev);
	struct mlx5_core_dev *mdev = dev->mdev;

	switch (mlx5_get_vport_access_method(ibdev)) {
	case MLX5_VPORT_ACCESS_METHOD_MAD:
		return mlx5_query_mad_ifc_gids(ibdev, port, index, gid);

	case MLX5_VPORT_ACCESS_METHOD_HCA:
		return mlx5_query_hca_vport_gid(mdev, 0, port, 0, index, gid);

	default:
		return -EINVAL;
	}

}

static int mlx5_query_hca_nic_pkey(struct ib_device *ibdev, u8 port,
				   u16 index, u16 *pkey)
{
	struct mlx5_ib_dev *dev = to_mdev(ibdev);
	struct mlx5_core_dev *mdev;
	bool put_mdev = true;
	u8 mdev_port_num;
	int err;

	mdev = mlx5_ib_get_native_port_mdev(dev, port, &mdev_port_num);
	if (!mdev) {
		/* The port isn't affiliated yet, get the PKey from the master
		 * port. For RoCE the PKey tables will be the same.
		 */
		put_mdev = false;
		mdev = dev->mdev;
		mdev_port_num = 1;
	}

	err = mlx5_query_hca_vport_pkey(mdev, 0, mdev_port_num, 0,
					index, pkey);
	if (put_mdev)
		mlx5_ib_put_native_port_mdev(dev, port);

	return err;
}

static int mlx5_ib_query_pkey(struct ib_device *ibdev, u8 port, u16 index,
			      u16 *pkey)
{
	switch (mlx5_get_vport_access_method(ibdev)) {
	case MLX5_VPORT_ACCESS_METHOD_MAD:
		return mlx5_query_mad_ifc_pkey(ibdev, port, index, pkey);

	case MLX5_VPORT_ACCESS_METHOD_HCA:
	case MLX5_VPORT_ACCESS_METHOD_NIC:
		return mlx5_query_hca_nic_pkey(ibdev, port, index, pkey);
	default:
		return -EINVAL;
	}
}

static int mlx5_ib_modify_device(struct ib_device *ibdev, int mask,
				 struct ib_device_modify *props)
{
	struct mlx5_ib_dev *dev = to_mdev(ibdev);
	struct mlx5_reg_node_desc in;
	struct mlx5_reg_node_desc out;
	int err;

	if (mask & ~IB_DEVICE_MODIFY_NODE_DESC)
		return -EOPNOTSUPP;

	if (!(mask & IB_DEVICE_MODIFY_NODE_DESC))
		return 0;

	/*
	 * If possible, pass node desc to FW, so it can generate
	 * a 144 trap.  If cmd fails, just ignore.
	 */
	memcpy(&in, props->node_desc, IB_DEVICE_NODE_DESC_MAX);
	err = mlx5_core_access_reg(dev->mdev, &in, sizeof(in), &out,
				   sizeof(out), MLX5_REG_NODE_DESC, 0, 1);
	if (err)
		return err;

	memcpy(ibdev->node_desc, props->node_desc, IB_DEVICE_NODE_DESC_MAX);

	return err;
}

static int set_port_caps_atomic(struct mlx5_ib_dev *dev, u8 port_num, u32 mask,
				u32 value)
{
	struct mlx5_hca_vport_context ctx = {};
	struct mlx5_core_dev *mdev;
	u8 mdev_port_num;
	int err;

	mdev = mlx5_ib_get_native_port_mdev(dev, port_num, &mdev_port_num);
	if (!mdev)
		return -ENODEV;

	err = mlx5_query_hca_vport_context(mdev, 0, mdev_port_num, 0, &ctx);
	if (err)
		goto out;

	if (~ctx.cap_mask1_perm & mask) {
		mlx5_ib_warn(dev, "trying to change bitmask 0x%X but change supported 0x%X\n",
			     mask, ctx.cap_mask1_perm);
		err = -EINVAL;
		goto out;
	}

	ctx.cap_mask1 = value;
	ctx.cap_mask1_perm = mask;
	err = mlx5_core_modify_hca_vport_context(mdev, 0, mdev_port_num,
						 0, &ctx);

out:
	mlx5_ib_put_native_port_mdev(dev, port_num);

	return err;
}

static int mlx5_ib_modify_port(struct ib_device *ibdev, u8 port, int mask,
			       struct ib_port_modify *props)
{
	struct mlx5_ib_dev *dev = to_mdev(ibdev);
	struct ib_port_attr attr;
	u32 tmp;
	int err;
	u32 change_mask;
	u32 value;
	bool is_ib = (mlx5_ib_port_link_layer(ibdev, port) ==
		      IB_LINK_LAYER_INFINIBAND);

	/* CM layer calls ib_modify_port() regardless of the link layer. For
	 * Ethernet ports, qkey violation and Port capabilities are meaningless.
	 */
	if (!is_ib)
		return 0;

	if (MLX5_CAP_GEN(dev->mdev, ib_virt) && is_ib) {
		change_mask = props->clr_port_cap_mask | props->set_port_cap_mask;
		value = ~props->clr_port_cap_mask | props->set_port_cap_mask;
		return set_port_caps_atomic(dev, port, change_mask, value);
	}

	mutex_lock(&dev->cap_mask_mutex);

	err = ib_query_port(ibdev, port, &attr);
	if (err)
		goto out;

	tmp = (attr.port_cap_flags | props->set_port_cap_mask) &
		~props->clr_port_cap_mask;

	err = mlx5_set_port_caps(dev->mdev, port, tmp);

out:
	mutex_unlock(&dev->cap_mask_mutex);
	return err;
}

static void print_lib_caps(struct mlx5_ib_dev *dev, u64 caps)
{
	mlx5_ib_dbg(dev, "MLX5_LIB_CAP_4K_UAR = %s\n",
		    caps & MLX5_LIB_CAP_4K_UAR ? "y" : "n");
}

static u16 calc_dynamic_bfregs(int uars_per_sys_page)
{
	/* Large page with non 4k uar support might limit the dynamic size */
	if (uars_per_sys_page == 1  && PAGE_SIZE > 4096)
		return MLX5_MIN_DYN_BFREGS;

	return MLX5_MAX_DYN_BFREGS;
}

static int calc_total_bfregs(struct mlx5_ib_dev *dev, bool lib_uar_4k,
			     struct mlx5_ib_alloc_ucontext_req_v2 *req,
			     struct mlx5_bfreg_info *bfregi)
{
	int uars_per_sys_page;
	int bfregs_per_sys_page;
	int ref_bfregs = req->total_num_bfregs;

	if (req->total_num_bfregs == 0)
		return -EINVAL;

	BUILD_BUG_ON(MLX5_MAX_BFREGS % MLX5_NON_FP_BFREGS_IN_PAGE);
	BUILD_BUG_ON(MLX5_MAX_BFREGS < MLX5_NON_FP_BFREGS_IN_PAGE);

	if (req->total_num_bfregs > MLX5_MAX_BFREGS)
		return -ENOMEM;

	uars_per_sys_page = get_uars_per_sys_page(dev, lib_uar_4k);
	bfregs_per_sys_page = uars_per_sys_page * MLX5_NON_FP_BFREGS_PER_UAR;
	/* This holds the required static allocation asked by the user */
	req->total_num_bfregs = ALIGN(req->total_num_bfregs, bfregs_per_sys_page);
	if (req->num_low_latency_bfregs > req->total_num_bfregs - 1)
		return -EINVAL;

	bfregi->num_static_sys_pages = req->total_num_bfregs / bfregs_per_sys_page;
	bfregi->num_dyn_bfregs = ALIGN(calc_dynamic_bfregs(uars_per_sys_page), bfregs_per_sys_page);
	bfregi->total_num_bfregs = req->total_num_bfregs + bfregi->num_dyn_bfregs;
	bfregi->num_sys_pages = bfregi->total_num_bfregs / bfregs_per_sys_page;

	mlx5_ib_dbg(dev, "uar_4k: fw support %s, lib support %s, user requested %d bfregs, allocated %d, total bfregs %d, using %d sys pages\n",
		    MLX5_CAP_GEN(dev->mdev, uar_4k) ? "yes" : "no",
		    lib_uar_4k ? "yes" : "no", ref_bfregs,
		    req->total_num_bfregs, bfregi->total_num_bfregs,
		    bfregi->num_sys_pages);

	return 0;
}

static int allocate_uars(struct mlx5_ib_dev *dev, struct mlx5_ib_ucontext *context)
{
	struct mlx5_bfreg_info *bfregi;
	int err;
	int i;

	bfregi = &context->bfregi;
	for (i = 0; i < bfregi->num_static_sys_pages; i++) {
		err = mlx5_cmd_alloc_uar(dev->mdev, &bfregi->sys_pages[i]);
		if (err)
			goto error;

		mlx5_ib_dbg(dev, "allocated uar %d\n", bfregi->sys_pages[i]);
	}

	for (i = bfregi->num_static_sys_pages; i < bfregi->num_sys_pages; i++)
		bfregi->sys_pages[i] = MLX5_IB_INVALID_UAR_INDEX;

	return 0;

error:
	for (--i; i >= 0; i--)
		if (mlx5_cmd_free_uar(dev->mdev, bfregi->sys_pages[i]))
			mlx5_ib_warn(dev, "failed to free uar %d\n", i);

	return err;
}

static int deallocate_uars(struct mlx5_ib_dev *dev, struct mlx5_ib_ucontext *context)
{
	struct mlx5_bfreg_info *bfregi;
	int err;
	int i;

	bfregi = &context->bfregi;
	for (i = 0; i < bfregi->num_sys_pages; i++) {
		if (i < bfregi->num_static_sys_pages ||
		    bfregi->sys_pages[i] != MLX5_IB_INVALID_UAR_INDEX) {
			err = mlx5_cmd_free_uar(dev->mdev, bfregi->sys_pages[i]);
			if (err) {
				mlx5_ib_warn(dev, "failed to free uar %d, err=%d\n", i, err);
				return err;
			}
		}
	}

	return 0;
}

static int mlx5_ib_alloc_transport_domain(struct mlx5_ib_dev *dev, u32 *tdn)
{
	int err;

	err = mlx5_core_alloc_transport_domain(dev->mdev, tdn);
	if (err)
		return err;

	if ((MLX5_CAP_GEN(dev->mdev, port_type) != MLX5_CAP_PORT_TYPE_ETH) ||
	    (!MLX5_CAP_GEN(dev->mdev, disable_local_lb_uc) &&
	     !MLX5_CAP_GEN(dev->mdev, disable_local_lb_mc)))
		return err;

	mutex_lock(&dev->lb_mutex);
	dev->user_td++;

	if (dev->user_td == 2)
		err = mlx5_nic_vport_update_local_lb(dev->mdev, true);

	mutex_unlock(&dev->lb_mutex);
	return err;
}

static void mlx5_ib_dealloc_transport_domain(struct mlx5_ib_dev *dev, u32 tdn)
{
	mlx5_core_dealloc_transport_domain(dev->mdev, tdn);

	if ((MLX5_CAP_GEN(dev->mdev, port_type) != MLX5_CAP_PORT_TYPE_ETH) ||
	    (!MLX5_CAP_GEN(dev->mdev, disable_local_lb_uc) &&
	     !MLX5_CAP_GEN(dev->mdev, disable_local_lb_mc)))
		return;

	mutex_lock(&dev->lb_mutex);
	dev->user_td--;

	if (dev->user_td < 2)
		mlx5_nic_vport_update_local_lb(dev->mdev, false);

	mutex_unlock(&dev->lb_mutex);
}

static struct ib_ucontext *mlx5_ib_alloc_ucontext(struct ib_device *ibdev,
						  struct ib_udata *udata)
{
	struct mlx5_ib_dev *dev = to_mdev(ibdev);
	struct mlx5_ib_alloc_ucontext_req_v2 req = {};
	struct mlx5_ib_alloc_ucontext_resp resp = {};
	struct mlx5_core_dev *mdev = dev->mdev;
	struct mlx5_ib_ucontext *context;
	struct mlx5_bfreg_info *bfregi;
	int ver;
	int err;
	size_t min_req_v2 = offsetof(struct mlx5_ib_alloc_ucontext_req_v2,
				     max_cqe_version);
	bool lib_uar_4k;

	if (!dev->ib_active)
		return ERR_PTR(-EAGAIN);

	if (udata->inlen == sizeof(struct mlx5_ib_alloc_ucontext_req))
		ver = 0;
	else if (udata->inlen >= min_req_v2)
		ver = 2;
	else
		return ERR_PTR(-EINVAL);

	err = ib_copy_from_udata(&req, udata, min(udata->inlen, sizeof(req)));
	if (err)
		return ERR_PTR(err);

	if (req.flags)
		return ERR_PTR(-EINVAL);

	if (req.comp_mask || req.reserved0 || req.reserved1 || req.reserved2)
		return ERR_PTR(-EOPNOTSUPP);

	req.total_num_bfregs = ALIGN(req.total_num_bfregs,
				    MLX5_NON_FP_BFREGS_PER_UAR);
	if (req.num_low_latency_bfregs > req.total_num_bfregs - 1)
		return ERR_PTR(-EINVAL);

	resp.qp_tab_size = 1 << MLX5_CAP_GEN(dev->mdev, log_max_qp);
	if (mlx5_core_is_pf(dev->mdev) && MLX5_CAP_GEN(dev->mdev, bf))
		resp.bf_reg_size = 1 << MLX5_CAP_GEN(dev->mdev, log_bf_reg_size);
	resp.cache_line_size = cache_line_size();
	resp.max_sq_desc_sz = MLX5_CAP_GEN(dev->mdev, max_wqe_sz_sq);
	resp.max_rq_desc_sz = MLX5_CAP_GEN(dev->mdev, max_wqe_sz_rq);
	resp.max_send_wqebb = 1 << MLX5_CAP_GEN(dev->mdev, log_max_qp_sz);
	resp.max_recv_wr = 1 << MLX5_CAP_GEN(dev->mdev, log_max_qp_sz);
	resp.max_srq_recv_wr = 1 << MLX5_CAP_GEN(dev->mdev, log_max_srq_sz);
	resp.cqe_version = min_t(__u8,
				 (__u8)MLX5_CAP_GEN(dev->mdev, cqe_version),
				 req.max_cqe_version);
	resp.log_uar_size = MLX5_CAP_GEN(dev->mdev, uar_4k) ?
				MLX5_ADAPTER_PAGE_SHIFT : PAGE_SHIFT;
	resp.num_uars_per_page = MLX5_CAP_GEN(dev->mdev, uar_4k) ?
					MLX5_CAP_GEN(dev->mdev, num_of_uars_per_page) : 1;
	resp.response_length = min(offsetof(typeof(resp), response_length) +
				   sizeof(resp.response_length), udata->outlen);

	context = kzalloc(sizeof(*context), GFP_KERNEL);
	if (!context)
		return ERR_PTR(-ENOMEM);

	lib_uar_4k = req.lib_caps & MLX5_LIB_CAP_4K_UAR;
	bfregi = &context->bfregi;

	/* updates req->total_num_bfregs */
	err = calc_total_bfregs(dev, lib_uar_4k, &req, bfregi);
	if (err)
		goto out_ctx;

	mutex_init(&bfregi->lock);
	bfregi->lib_uar_4k = lib_uar_4k;
	bfregi->count = kcalloc(bfregi->total_num_bfregs, sizeof(*bfregi->count),
				GFP_KERNEL);
	if (!bfregi->count) {
		err = -ENOMEM;
		goto out_ctx;
	}

	bfregi->sys_pages = kcalloc(bfregi->num_sys_pages,
				    sizeof(*bfregi->sys_pages),
				    GFP_KERNEL);
	if (!bfregi->sys_pages) {
		err = -ENOMEM;
		goto out_count;
	}

	err = allocate_uars(dev, context);
	if (err)
		goto out_sys_pages;

#ifdef CONFIG_INFINIBAND_ON_DEMAND_PAGING
	context->ibucontext.invalidate_range = &mlx5_ib_invalidate_range;
#endif

	context->upd_xlt_page = __get_free_page(GFP_KERNEL);
	if (!context->upd_xlt_page) {
		err = -ENOMEM;
		goto out_uars;
	}
	mutex_init(&context->upd_xlt_page_mutex);

	if (MLX5_CAP_GEN(dev->mdev, log_max_transport_domain)) {
		err = mlx5_ib_alloc_transport_domain(dev, &context->tdn);
		if (err)
			goto out_page;
	}

	INIT_LIST_HEAD(&context->vma_private_list);
	mutex_init(&context->vma_private_list_mutex);
	INIT_LIST_HEAD(&context->db_page_list);
	mutex_init(&context->db_page_mutex);

	resp.tot_bfregs = req.total_num_bfregs;
	resp.num_ports = dev->num_ports;

	if (field_avail(typeof(resp), cqe_version, udata->outlen))
		resp.response_length += sizeof(resp.cqe_version);

	if (field_avail(typeof(resp), cmds_supp_uhw, udata->outlen)) {
		resp.cmds_supp_uhw |= MLX5_USER_CMDS_SUPP_UHW_QUERY_DEVICE |
				      MLX5_USER_CMDS_SUPP_UHW_CREATE_AH;
		resp.response_length += sizeof(resp.cmds_supp_uhw);
	}

	if (field_avail(typeof(resp), eth_min_inline, udata->outlen)) {
		if (mlx5_ib_port_link_layer(ibdev, 1) == IB_LINK_LAYER_ETHERNET) {
			mlx5_query_min_inline(dev->mdev, &resp.eth_min_inline);
			resp.eth_min_inline++;
		}
		resp.response_length += sizeof(resp.eth_min_inline);
	}

	if (field_avail(typeof(resp), clock_info_versions, udata->outlen)) {
		if (mdev->clock_info)
			resp.clock_info_versions = BIT(MLX5_IB_CLOCK_INFO_V1);
		resp.response_length += sizeof(resp.clock_info_versions);
	}

	/*
	 * We don't want to expose information from the PCI bar that is located
	 * after 4096 bytes, so if the arch only supports larger pages, let's
	 * pretend we don't support reading the HCA's core clock. This is also
	 * forced by mmap function.
	 */
	if (field_avail(typeof(resp), hca_core_clock_offset, udata->outlen)) {
		if (PAGE_SIZE <= 4096) {
			resp.comp_mask |=
				MLX5_IB_ALLOC_UCONTEXT_RESP_MASK_CORE_CLOCK_OFFSET;
			resp.hca_core_clock_offset =
				offsetof(struct mlx5_init_seg, internal_timer_h) % PAGE_SIZE;
		}
		resp.response_length += sizeof(resp.hca_core_clock_offset);
	}

	if (field_avail(typeof(resp), log_uar_size, udata->outlen))
		resp.response_length += sizeof(resp.log_uar_size);

	if (field_avail(typeof(resp), num_uars_per_page, udata->outlen))
		resp.response_length += sizeof(resp.num_uars_per_page);

	if (field_avail(typeof(resp), num_dyn_bfregs, udata->outlen)) {
		resp.num_dyn_bfregs = bfregi->num_dyn_bfregs;
		resp.response_length += sizeof(resp.num_dyn_bfregs);
	}

	err = ib_copy_to_udata(udata, &resp, resp.response_length);
	if (err)
		goto out_td;

	bfregi->ver = ver;
	bfregi->num_low_latency_bfregs = req.num_low_latency_bfregs;
	context->cqe_version = resp.cqe_version;
	context->lib_caps = req.lib_caps;
	print_lib_caps(dev, context->lib_caps);

	return &context->ibucontext;

out_td:
	if (MLX5_CAP_GEN(dev->mdev, log_max_transport_domain))
		mlx5_ib_dealloc_transport_domain(dev, context->tdn);

out_page:
	free_page(context->upd_xlt_page);

out_uars:
	deallocate_uars(dev, context);

out_sys_pages:
	kfree(bfregi->sys_pages);

out_count:
	kfree(bfregi->count);

out_ctx:
	kfree(context);

	return ERR_PTR(err);
}

static int mlx5_ib_dealloc_ucontext(struct ib_ucontext *ibcontext)
{
	struct mlx5_ib_ucontext *context = to_mucontext(ibcontext);
	struct mlx5_ib_dev *dev = to_mdev(ibcontext->device);
	struct mlx5_bfreg_info *bfregi;

	bfregi = &context->bfregi;
	if (MLX5_CAP_GEN(dev->mdev, log_max_transport_domain))
		mlx5_ib_dealloc_transport_domain(dev, context->tdn);

	free_page(context->upd_xlt_page);
	deallocate_uars(dev, context);
	kfree(bfregi->sys_pages);
	kfree(bfregi->count);
	kfree(context);

	return 0;
}

static phys_addr_t uar_index2pfn(struct mlx5_ib_dev *dev,
				 int uar_idx)
{
	int fw_uars_per_page;

	fw_uars_per_page = MLX5_CAP_GEN(dev->mdev, uar_4k) ? MLX5_UARS_IN_PAGE : 1;

	return (pci_resource_start(dev->mdev->pdev, 0) >> PAGE_SHIFT) + uar_idx / fw_uars_per_page;
}

static int get_command(unsigned long offset)
{
	return (offset >> MLX5_IB_MMAP_CMD_SHIFT) & MLX5_IB_MMAP_CMD_MASK;
}

static int get_arg(unsigned long offset)
{
	return offset & ((1 << MLX5_IB_MMAP_CMD_SHIFT) - 1);
}

static int get_index(unsigned long offset)
{
	return get_arg(offset);
}

/* Index resides in an extra byte to enable larger values than 255 */
static int get_extended_index(unsigned long offset)
{
	return get_arg(offset) | ((offset >> 16) & 0xff) << 8;
}

static void  mlx5_ib_vma_open(struct vm_area_struct *area)
{
	/* vma_open is called when a new VMA is created on top of our VMA.  This
	 * is done through either mremap flow or split_vma (usually due to
	 * mlock, madvise, munmap, etc.) We do not support a clone of the VMA,
	 * as this VMA is strongly hardware related.  Therefore we set the
	 * vm_ops of the newly created/cloned VMA to NULL, to prevent it from
	 * calling us again and trying to do incorrect actions.  We assume that
	 * the original VMA size is exactly a single page, and therefore all
	 * "splitting" operation will not happen to it.
	 */
	area->vm_ops = NULL;
}

static void  mlx5_ib_vma_close(struct vm_area_struct *area)
{
	struct mlx5_ib_vma_private_data *mlx5_ib_vma_priv_data;

	/* It's guaranteed that all VMAs opened on a FD are closed before the
	 * file itself is closed, therefore no sync is needed with the regular
	 * closing flow. (e.g. mlx5 ib_dealloc_ucontext)
	 * However need a sync with accessing the vma as part of
	 * mlx5_ib_disassociate_ucontext.
	 * The close operation is usually called under mm->mmap_sem except when
	 * process is exiting.
	 * The exiting case is handled explicitly as part of
	 * mlx5_ib_disassociate_ucontext.
	 */
	mlx5_ib_vma_priv_data = (struct mlx5_ib_vma_private_data *)area->vm_private_data;

	/* setting the vma context pointer to null in the mlx5_ib driver's
	 * private data, to protect a race condition in
	 * mlx5_ib_disassociate_ucontext().
	 */
	mlx5_ib_vma_priv_data->vma = NULL;
	mutex_lock(mlx5_ib_vma_priv_data->vma_private_list_mutex);
	list_del(&mlx5_ib_vma_priv_data->list);
	mutex_unlock(mlx5_ib_vma_priv_data->vma_private_list_mutex);
	kfree(mlx5_ib_vma_priv_data);
}

static const struct vm_operations_struct mlx5_ib_vm_ops = {
	.open = mlx5_ib_vma_open,
	.close = mlx5_ib_vma_close
};

static int mlx5_ib_set_vma_data(struct vm_area_struct *vma,
				struct mlx5_ib_ucontext *ctx)
{
	struct mlx5_ib_vma_private_data *vma_prv;
	struct list_head *vma_head = &ctx->vma_private_list;

	vma_prv = kzalloc(sizeof(*vma_prv), GFP_KERNEL);
	if (!vma_prv)
		return -ENOMEM;

	vma_prv->vma = vma;
	vma_prv->vma_private_list_mutex = &ctx->vma_private_list_mutex;
	vma->vm_private_data = vma_prv;
	vma->vm_ops =  &mlx5_ib_vm_ops;

	mutex_lock(&ctx->vma_private_list_mutex);
	list_add(&vma_prv->list, vma_head);
	mutex_unlock(&ctx->vma_private_list_mutex);

	return 0;
}

static void mlx5_ib_disassociate_ucontext(struct ib_ucontext *ibcontext)
{
	int ret;
	struct vm_area_struct *vma;
	struct mlx5_ib_vma_private_data *vma_private, *n;
	struct mlx5_ib_ucontext *context = to_mucontext(ibcontext);
	struct task_struct *owning_process  = NULL;
	struct mm_struct   *owning_mm       = NULL;

	owning_process = get_pid_task(ibcontext->tgid, PIDTYPE_PID);
	if (!owning_process)
		return;

	owning_mm = get_task_mm(owning_process);
	if (!owning_mm) {
		pr_info("no mm, disassociate ucontext is pending task termination\n");
		while (1) {
			put_task_struct(owning_process);
			usleep_range(1000, 2000);
			owning_process = get_pid_task(ibcontext->tgid,
						      PIDTYPE_PID);
			if (!owning_process ||
			    owning_process->state == TASK_DEAD) {
				pr_info("disassociate ucontext done, task was terminated\n");
				/* in case task was dead need to release the
				 * task struct.
				 */
				if (owning_process)
					put_task_struct(owning_process);
				return;
			}
		}
	}

	/* need to protect from a race on closing the vma as part of
	 * mlx5_ib_vma_close.
	 */
	down_write(&owning_mm->mmap_sem);
	mutex_lock(&context->vma_private_list_mutex);
	list_for_each_entry_safe(vma_private, n, &context->vma_private_list,
				 list) {
		vma = vma_private->vma;
		ret = zap_vma_ptes(vma, vma->vm_start,
				   PAGE_SIZE);
		WARN_ONCE(ret, "%s: zap_vma_ptes failed", __func__);
		/* context going to be destroyed, should
		 * not access ops any more.
		 */
		vma->vm_flags &= ~(VM_SHARED | VM_MAYSHARE);
		vma->vm_ops = NULL;
		list_del(&vma_private->list);
		kfree(vma_private);
	}
	mutex_unlock(&context->vma_private_list_mutex);
	up_write(&owning_mm->mmap_sem);
	mmput(owning_mm);
	put_task_struct(owning_process);
}

static inline char *mmap_cmd2str(enum mlx5_ib_mmap_cmd cmd)
{
	switch (cmd) {
	case MLX5_IB_MMAP_WC_PAGE:
		return "WC";
	case MLX5_IB_MMAP_REGULAR_PAGE:
		return "best effort WC";
	case MLX5_IB_MMAP_NC_PAGE:
		return "NC";
	default:
		return NULL;
	}
}

static int mlx5_ib_mmap_clock_info_page(struct mlx5_ib_dev *dev,
					struct vm_area_struct *vma,
					struct mlx5_ib_ucontext *context)
{
	phys_addr_t pfn;
	int err;

	if (vma->vm_end - vma->vm_start != PAGE_SIZE)
		return -EINVAL;

	if (get_index(vma->vm_pgoff) != MLX5_IB_CLOCK_INFO_V1)
		return -EOPNOTSUPP;

	if (vma->vm_flags & VM_WRITE)
		return -EPERM;

	if (!dev->mdev->clock_info_page)
		return -EOPNOTSUPP;

	pfn = page_to_pfn(dev->mdev->clock_info_page);
	err = remap_pfn_range(vma, vma->vm_start, pfn, PAGE_SIZE,
			      vma->vm_page_prot);
	if (err)
		return err;

	mlx5_ib_dbg(dev, "mapped clock info at 0x%lx, PA 0x%llx\n",
		    vma->vm_start,
		    (unsigned long long)pfn << PAGE_SHIFT);

	return mlx5_ib_set_vma_data(vma, context);
}

static int uar_mmap(struct mlx5_ib_dev *dev, enum mlx5_ib_mmap_cmd cmd,
		    struct vm_area_struct *vma,
		    struct mlx5_ib_ucontext *context)
{
	struct mlx5_bfreg_info *bfregi = &context->bfregi;
	int err;
	unsigned long idx;
	phys_addr_t pfn, pa;
	pgprot_t prot;
	u32 bfreg_dyn_idx = 0;
	u32 uar_index;
	int dyn_uar = (cmd == MLX5_IB_MMAP_ALLOC_WC);
	int max_valid_idx = dyn_uar ? bfregi->num_sys_pages :
				bfregi->num_static_sys_pages;

	if (vma->vm_end - vma->vm_start != PAGE_SIZE)
		return -EINVAL;

	if (dyn_uar)
		idx = get_extended_index(vma->vm_pgoff) + bfregi->num_static_sys_pages;
	else
		idx = get_index(vma->vm_pgoff);

	if (idx >= max_valid_idx) {
		mlx5_ib_warn(dev, "invalid uar index %lu, max=%d\n",
			     idx, max_valid_idx);
		return -EINVAL;
	}

	switch (cmd) {
	case MLX5_IB_MMAP_WC_PAGE:
	case MLX5_IB_MMAP_ALLOC_WC:
/* Some architectures don't support WC memory */
#if defined(CONFIG_X86)
		if (!pat_enabled())
			return -EPERM;
#elif !(defined(CONFIG_PPC) || (defined(CONFIG_ARM) && defined(CONFIG_MMU)))
			return -EPERM;
#endif
	/* fall through */
	case MLX5_IB_MMAP_REGULAR_PAGE:
		/* For MLX5_IB_MMAP_REGULAR_PAGE do the best effort to get WC */
		prot = pgprot_writecombine(vma->vm_page_prot);
		break;
	case MLX5_IB_MMAP_NC_PAGE:
		prot = pgprot_noncached(vma->vm_page_prot);
		break;
	default:
		return -EINVAL;
	}

	if (dyn_uar) {
		int uars_per_page;

		uars_per_page = get_uars_per_sys_page(dev, bfregi->lib_uar_4k);
		bfreg_dyn_idx = idx * (uars_per_page * MLX5_NON_FP_BFREGS_PER_UAR);
		if (bfreg_dyn_idx >= bfregi->total_num_bfregs) {
			mlx5_ib_warn(dev, "invalid bfreg_dyn_idx %u, max=%u\n",
				     bfreg_dyn_idx, bfregi->total_num_bfregs);
			return -EINVAL;
		}

		mutex_lock(&bfregi->lock);
		/* Fail if uar already allocated, first bfreg index of each
		 * page holds its count.
		 */
		if (bfregi->count[bfreg_dyn_idx]) {
			mlx5_ib_warn(dev, "wrong offset, idx %lu is busy, bfregn=%u\n", idx, bfreg_dyn_idx);
			mutex_unlock(&bfregi->lock);
			return -EINVAL;
		}

		bfregi->count[bfreg_dyn_idx]++;
		mutex_unlock(&bfregi->lock);

		err = mlx5_cmd_alloc_uar(dev->mdev, &uar_index);
		if (err) {
			mlx5_ib_warn(dev, "UAR alloc failed\n");
			goto free_bfreg;
		}
	} else {
		uar_index = bfregi->sys_pages[idx];
	}

	pfn = uar_index2pfn(dev, uar_index);
	mlx5_ib_dbg(dev, "uar idx 0x%lx, pfn %pa\n", idx, &pfn);

	vma->vm_page_prot = prot;
	err = io_remap_pfn_range(vma, vma->vm_start, pfn,
				 PAGE_SIZE, vma->vm_page_prot);
	if (err) {
		mlx5_ib_err(dev, "io_remap_pfn_range failed with error=%d, vm_start=0x%lx, pfn=%pa, mmap_cmd=%s\n",
			    err, vma->vm_start, &pfn, mmap_cmd2str(cmd));
		err = -EAGAIN;
		goto err;
	}

	pa = pfn << PAGE_SHIFT;
	mlx5_ib_dbg(dev, "mapped %s at 0x%lx, PA %pa\n", mmap_cmd2str(cmd),
		    vma->vm_start, &pa);

	err = mlx5_ib_set_vma_data(vma, context);
	if (err)
		goto err;

	if (dyn_uar)
		bfregi->sys_pages[idx] = uar_index;
	return 0;

err:
	if (!dyn_uar)
		return err;

	mlx5_cmd_free_uar(dev->mdev, idx);

free_bfreg:
	mlx5_ib_free_bfreg(dev, bfregi, bfreg_dyn_idx);

	return err;
}

static int mlx5_ib_mmap(struct ib_ucontext *ibcontext, struct vm_area_struct *vma)
{
	struct mlx5_ib_ucontext *context = to_mucontext(ibcontext);
	struct mlx5_ib_dev *dev = to_mdev(ibcontext->device);
	unsigned long command;
	phys_addr_t pfn;

	command = get_command(vma->vm_pgoff);
	switch (command) {
	case MLX5_IB_MMAP_WC_PAGE:
	case MLX5_IB_MMAP_NC_PAGE:
	case MLX5_IB_MMAP_REGULAR_PAGE:
	case MLX5_IB_MMAP_ALLOC_WC:
		return uar_mmap(dev, command, vma, context);

	case MLX5_IB_MMAP_GET_CONTIGUOUS_PAGES:
		return -ENOSYS;

	case MLX5_IB_MMAP_CORE_CLOCK:
		if (vma->vm_end - vma->vm_start != PAGE_SIZE)
			return -EINVAL;

		if (vma->vm_flags & VM_WRITE)
			return -EPERM;

		/* Don't expose to user-space information it shouldn't have */
		if (PAGE_SIZE > 4096)
			return -EOPNOTSUPP;

		vma->vm_page_prot = pgprot_noncached(vma->vm_page_prot);
		pfn = (dev->mdev->iseg_base +
		       offsetof(struct mlx5_init_seg, internal_timer_h)) >>
			PAGE_SHIFT;
		if (io_remap_pfn_range(vma, vma->vm_start, pfn,
				       PAGE_SIZE, vma->vm_page_prot))
			return -EAGAIN;

		mlx5_ib_dbg(dev, "mapped internal timer at 0x%lx, PA 0x%llx\n",
			    vma->vm_start,
			    (unsigned long long)pfn << PAGE_SHIFT);
		break;
	case MLX5_IB_MMAP_CLOCK_INFO:
		return mlx5_ib_mmap_clock_info_page(dev, vma, context);

	default:
		return -EINVAL;
	}

	return 0;
}

static struct ib_pd *mlx5_ib_alloc_pd(struct ib_device *ibdev,
				      struct ib_ucontext *context,
				      struct ib_udata *udata)
{
	struct mlx5_ib_alloc_pd_resp resp;
	struct mlx5_ib_pd *pd;
	int err;

	pd = kmalloc(sizeof(*pd), GFP_KERNEL);
	if (!pd)
		return ERR_PTR(-ENOMEM);

	err = mlx5_core_alloc_pd(to_mdev(ibdev)->mdev, &pd->pdn);
	if (err) {
		kfree(pd);
		return ERR_PTR(err);
	}

	if (context) {
		resp.pdn = pd->pdn;
		if (ib_copy_to_udata(udata, &resp, sizeof(resp))) {
			mlx5_core_dealloc_pd(to_mdev(ibdev)->mdev, pd->pdn);
			kfree(pd);
			return ERR_PTR(-EFAULT);
		}
	}

	return &pd->ibpd;
}

static int mlx5_ib_dealloc_pd(struct ib_pd *pd)
{
	struct mlx5_ib_dev *mdev = to_mdev(pd->device);
	struct mlx5_ib_pd *mpd = to_mpd(pd);

	mlx5_core_dealloc_pd(mdev->mdev, mpd->pdn);
	kfree(mpd);

	return 0;
}

enum {
	MATCH_CRITERIA_ENABLE_OUTER_BIT,
	MATCH_CRITERIA_ENABLE_MISC_BIT,
	MATCH_CRITERIA_ENABLE_INNER_BIT
};

#define HEADER_IS_ZERO(match_criteria, headers)			           \
	!(memchr_inv(MLX5_ADDR_OF(fte_match_param, match_criteria, headers), \
		    0, MLX5_FLD_SZ_BYTES(fte_match_param, headers)))       \

static u8 get_match_criteria_enable(u32 *match_criteria)
{
	u8 match_criteria_enable;

	match_criteria_enable =
		(!HEADER_IS_ZERO(match_criteria, outer_headers)) <<
		MATCH_CRITERIA_ENABLE_OUTER_BIT;
	match_criteria_enable |=
		(!HEADER_IS_ZERO(match_criteria, misc_parameters)) <<
		MATCH_CRITERIA_ENABLE_MISC_BIT;
	match_criteria_enable |=
		(!HEADER_IS_ZERO(match_criteria, inner_headers)) <<
		MATCH_CRITERIA_ENABLE_INNER_BIT;

	return match_criteria_enable;
}

static void set_proto(void *outer_c, void *outer_v, u8 mask, u8 val)
{
	MLX5_SET(fte_match_set_lyr_2_4, outer_c, ip_protocol, mask);
	MLX5_SET(fte_match_set_lyr_2_4, outer_v, ip_protocol, val);
}

static void set_flow_label(void *misc_c, void *misc_v, u8 mask, u8 val,
			   bool inner)
{
	if (inner) {
		MLX5_SET(fte_match_set_misc,
			 misc_c, inner_ipv6_flow_label, mask);
		MLX5_SET(fte_match_set_misc,
			 misc_v, inner_ipv6_flow_label, val);
	} else {
		MLX5_SET(fte_match_set_misc,
			 misc_c, outer_ipv6_flow_label, mask);
		MLX5_SET(fte_match_set_misc,
			 misc_v, outer_ipv6_flow_label, val);
	}
}

static void set_tos(void *outer_c, void *outer_v, u8 mask, u8 val)
{
	MLX5_SET(fte_match_set_lyr_2_4, outer_c, ip_ecn, mask);
	MLX5_SET(fte_match_set_lyr_2_4, outer_v, ip_ecn, val);
	MLX5_SET(fte_match_set_lyr_2_4, outer_c, ip_dscp, mask >> 2);
	MLX5_SET(fte_match_set_lyr_2_4, outer_v, ip_dscp, val >> 2);
}

#define LAST_ETH_FIELD vlan_tag
#define LAST_IB_FIELD sl
#define LAST_IPV4_FIELD tos
#define LAST_IPV6_FIELD traffic_class
#define LAST_TCP_UDP_FIELD src_port
#define LAST_TUNNEL_FIELD tunnel_id
#define LAST_FLOW_TAG_FIELD tag_id
#define LAST_DROP_FIELD size

/* Field is the last supported field */
#define FIELDS_NOT_SUPPORTED(filter, field)\
	memchr_inv((void *)&filter.field  +\
		   sizeof(filter.field), 0,\
		   sizeof(filter) -\
		   offsetof(typeof(filter), field) -\
		   sizeof(filter.field))

#define IPV4_VERSION 4
#define IPV6_VERSION 6
static int parse_flow_attr(struct mlx5_core_dev *mdev, u32 *match_c,
			   u32 *match_v, const union ib_flow_spec *ib_spec,
			   u32 *tag_id, bool *is_drop)
{
	void *misc_params_c = MLX5_ADDR_OF(fte_match_param, match_c,
					   misc_parameters);
	void *misc_params_v = MLX5_ADDR_OF(fte_match_param, match_v,
					   misc_parameters);
	void *headers_c;
	void *headers_v;
	int match_ipv;

	if (ib_spec->type & IB_FLOW_SPEC_INNER) {
		headers_c = MLX5_ADDR_OF(fte_match_param, match_c,
					 inner_headers);
		headers_v = MLX5_ADDR_OF(fte_match_param, match_v,
					 inner_headers);
		match_ipv = MLX5_CAP_FLOWTABLE_NIC_RX(mdev,
					ft_field_support.inner_ip_version);
	} else {
		headers_c = MLX5_ADDR_OF(fte_match_param, match_c,
					 outer_headers);
		headers_v = MLX5_ADDR_OF(fte_match_param, match_v,
					 outer_headers);
		match_ipv = MLX5_CAP_FLOWTABLE_NIC_RX(mdev,
					ft_field_support.outer_ip_version);
	}

	switch (ib_spec->type & ~IB_FLOW_SPEC_INNER) {
	case IB_FLOW_SPEC_ETH:
		if (FIELDS_NOT_SUPPORTED(ib_spec->eth.mask, LAST_ETH_FIELD))
			return -EOPNOTSUPP;

		ether_addr_copy(MLX5_ADDR_OF(fte_match_set_lyr_2_4, headers_c,
					     dmac_47_16),
				ib_spec->eth.mask.dst_mac);
		ether_addr_copy(MLX5_ADDR_OF(fte_match_set_lyr_2_4, headers_v,
					     dmac_47_16),
				ib_spec->eth.val.dst_mac);

		ether_addr_copy(MLX5_ADDR_OF(fte_match_set_lyr_2_4, headers_c,
					     smac_47_16),
				ib_spec->eth.mask.src_mac);
		ether_addr_copy(MLX5_ADDR_OF(fte_match_set_lyr_2_4, headers_v,
					     smac_47_16),
				ib_spec->eth.val.src_mac);

		if (ib_spec->eth.mask.vlan_tag) {
			MLX5_SET(fte_match_set_lyr_2_4, headers_c,
				 cvlan_tag, 1);
			MLX5_SET(fte_match_set_lyr_2_4, headers_v,
				 cvlan_tag, 1);

			MLX5_SET(fte_match_set_lyr_2_4, headers_c,
				 first_vid, ntohs(ib_spec->eth.mask.vlan_tag));
			MLX5_SET(fte_match_set_lyr_2_4, headers_v,
				 first_vid, ntohs(ib_spec->eth.val.vlan_tag));

			MLX5_SET(fte_match_set_lyr_2_4, headers_c,
				 first_cfi,
				 ntohs(ib_spec->eth.mask.vlan_tag) >> 12);
			MLX5_SET(fte_match_set_lyr_2_4, headers_v,
				 first_cfi,
				 ntohs(ib_spec->eth.val.vlan_tag) >> 12);

			MLX5_SET(fte_match_set_lyr_2_4, headers_c,
				 first_prio,
				 ntohs(ib_spec->eth.mask.vlan_tag) >> 13);
			MLX5_SET(fte_match_set_lyr_2_4, headers_v,
				 first_prio,
				 ntohs(ib_spec->eth.val.vlan_tag) >> 13);
		}
		MLX5_SET(fte_match_set_lyr_2_4, headers_c,
			 ethertype, ntohs(ib_spec->eth.mask.ether_type));
		MLX5_SET(fte_match_set_lyr_2_4, headers_v,
			 ethertype, ntohs(ib_spec->eth.val.ether_type));
		break;
	case IB_FLOW_SPEC_IPV4:
		if (FIELDS_NOT_SUPPORTED(ib_spec->ipv4.mask, LAST_IPV4_FIELD))
			return -EOPNOTSUPP;

		if (match_ipv) {
			MLX5_SET(fte_match_set_lyr_2_4, headers_c,
				 ip_version, 0xf);
			MLX5_SET(fte_match_set_lyr_2_4, headers_v,
				 ip_version, IPV4_VERSION);
		} else {
			MLX5_SET(fte_match_set_lyr_2_4, headers_c,
				 ethertype, 0xffff);
			MLX5_SET(fte_match_set_lyr_2_4, headers_v,
				 ethertype, ETH_P_IP);
		}

		memcpy(MLX5_ADDR_OF(fte_match_set_lyr_2_4, headers_c,
				    src_ipv4_src_ipv6.ipv4_layout.ipv4),
		       &ib_spec->ipv4.mask.src_ip,
		       sizeof(ib_spec->ipv4.mask.src_ip));
		memcpy(MLX5_ADDR_OF(fte_match_set_lyr_2_4, headers_v,
				    src_ipv4_src_ipv6.ipv4_layout.ipv4),
		       &ib_spec->ipv4.val.src_ip,
		       sizeof(ib_spec->ipv4.val.src_ip));
		memcpy(MLX5_ADDR_OF(fte_match_set_lyr_2_4, headers_c,
				    dst_ipv4_dst_ipv6.ipv4_layout.ipv4),
		       &ib_spec->ipv4.mask.dst_ip,
		       sizeof(ib_spec->ipv4.mask.dst_ip));
		memcpy(MLX5_ADDR_OF(fte_match_set_lyr_2_4, headers_v,
				    dst_ipv4_dst_ipv6.ipv4_layout.ipv4),
		       &ib_spec->ipv4.val.dst_ip,
		       sizeof(ib_spec->ipv4.val.dst_ip));

		set_tos(headers_c, headers_v,
			ib_spec->ipv4.mask.tos, ib_spec->ipv4.val.tos);

		set_proto(headers_c, headers_v,
			  ib_spec->ipv4.mask.proto, ib_spec->ipv4.val.proto);
		break;
	case IB_FLOW_SPEC_IPV6:
		if (FIELDS_NOT_SUPPORTED(ib_spec->ipv6.mask, LAST_IPV6_FIELD))
			return -EOPNOTSUPP;

		if (match_ipv) {
			MLX5_SET(fte_match_set_lyr_2_4, headers_c,
				 ip_version, 0xf);
			MLX5_SET(fte_match_set_lyr_2_4, headers_v,
				 ip_version, IPV6_VERSION);
		} else {
			MLX5_SET(fte_match_set_lyr_2_4, headers_c,
				 ethertype, 0xffff);
			MLX5_SET(fte_match_set_lyr_2_4, headers_v,
				 ethertype, ETH_P_IPV6);
		}

		memcpy(MLX5_ADDR_OF(fte_match_set_lyr_2_4, headers_c,
				    src_ipv4_src_ipv6.ipv6_layout.ipv6),
		       &ib_spec->ipv6.mask.src_ip,
		       sizeof(ib_spec->ipv6.mask.src_ip));
		memcpy(MLX5_ADDR_OF(fte_match_set_lyr_2_4, headers_v,
				    src_ipv4_src_ipv6.ipv6_layout.ipv6),
		       &ib_spec->ipv6.val.src_ip,
		       sizeof(ib_spec->ipv6.val.src_ip));
		memcpy(MLX5_ADDR_OF(fte_match_set_lyr_2_4, headers_c,
				    dst_ipv4_dst_ipv6.ipv6_layout.ipv6),
		       &ib_spec->ipv6.mask.dst_ip,
		       sizeof(ib_spec->ipv6.mask.dst_ip));
		memcpy(MLX5_ADDR_OF(fte_match_set_lyr_2_4, headers_v,
				    dst_ipv4_dst_ipv6.ipv6_layout.ipv6),
		       &ib_spec->ipv6.val.dst_ip,
		       sizeof(ib_spec->ipv6.val.dst_ip));

		set_tos(headers_c, headers_v,
			ib_spec->ipv6.mask.traffic_class,
			ib_spec->ipv6.val.traffic_class);

		set_proto(headers_c, headers_v,
			  ib_spec->ipv6.mask.next_hdr,
			  ib_spec->ipv6.val.next_hdr);

		set_flow_label(misc_params_c, misc_params_v,
			       ntohl(ib_spec->ipv6.mask.flow_label),
			       ntohl(ib_spec->ipv6.val.flow_label),
			       ib_spec->type & IB_FLOW_SPEC_INNER);

		break;
	case IB_FLOW_SPEC_TCP:
		if (FIELDS_NOT_SUPPORTED(ib_spec->tcp_udp.mask,
					 LAST_TCP_UDP_FIELD))
			return -EOPNOTSUPP;

		MLX5_SET(fte_match_set_lyr_2_4, headers_c, ip_protocol,
			 0xff);
		MLX5_SET(fte_match_set_lyr_2_4, headers_v, ip_protocol,
			 IPPROTO_TCP);

		MLX5_SET(fte_match_set_lyr_2_4, headers_c, tcp_sport,
			 ntohs(ib_spec->tcp_udp.mask.src_port));
		MLX5_SET(fte_match_set_lyr_2_4, headers_v, tcp_sport,
			 ntohs(ib_spec->tcp_udp.val.src_port));

		MLX5_SET(fte_match_set_lyr_2_4, headers_c, tcp_dport,
			 ntohs(ib_spec->tcp_udp.mask.dst_port));
		MLX5_SET(fte_match_set_lyr_2_4, headers_v, tcp_dport,
			 ntohs(ib_spec->tcp_udp.val.dst_port));
		break;
	case IB_FLOW_SPEC_UDP:
		if (FIELDS_NOT_SUPPORTED(ib_spec->tcp_udp.mask,
					 LAST_TCP_UDP_FIELD))
			return -EOPNOTSUPP;

		MLX5_SET(fte_match_set_lyr_2_4, headers_c, ip_protocol,
			 0xff);
		MLX5_SET(fte_match_set_lyr_2_4, headers_v, ip_protocol,
			 IPPROTO_UDP);

		MLX5_SET(fte_match_set_lyr_2_4, headers_c, udp_sport,
			 ntohs(ib_spec->tcp_udp.mask.src_port));
		MLX5_SET(fte_match_set_lyr_2_4, headers_v, udp_sport,
			 ntohs(ib_spec->tcp_udp.val.src_port));

		MLX5_SET(fte_match_set_lyr_2_4, headers_c, udp_dport,
			 ntohs(ib_spec->tcp_udp.mask.dst_port));
		MLX5_SET(fte_match_set_lyr_2_4, headers_v, udp_dport,
			 ntohs(ib_spec->tcp_udp.val.dst_port));
		break;
	case IB_FLOW_SPEC_VXLAN_TUNNEL:
		if (FIELDS_NOT_SUPPORTED(ib_spec->tunnel.mask,
					 LAST_TUNNEL_FIELD))
			return -EOPNOTSUPP;

		MLX5_SET(fte_match_set_misc, misc_params_c, vxlan_vni,
			 ntohl(ib_spec->tunnel.mask.tunnel_id));
		MLX5_SET(fte_match_set_misc, misc_params_v, vxlan_vni,
			 ntohl(ib_spec->tunnel.val.tunnel_id));
		break;
	case IB_FLOW_SPEC_ACTION_TAG:
		if (FIELDS_NOT_SUPPORTED(ib_spec->flow_tag,
					 LAST_FLOW_TAG_FIELD))
			return -EOPNOTSUPP;
		if (ib_spec->flow_tag.tag_id >= BIT(24))
			return -EINVAL;

		*tag_id = ib_spec->flow_tag.tag_id;
		break;
	case IB_FLOW_SPEC_ACTION_DROP:
		if (FIELDS_NOT_SUPPORTED(ib_spec->drop,
					 LAST_DROP_FIELD))
			return -EOPNOTSUPP;
		*is_drop = true;
		break;
	default:
		return -EINVAL;
	}

	return 0;
}

/* If a flow could catch both multicast and unicast packets,
 * it won't fall into the multicast flow steering table and this rule
 * could steal other multicast packets.
 */
static bool flow_is_multicast_only(const struct ib_flow_attr *ib_attr)
{
	union ib_flow_spec *flow_spec;

	if (ib_attr->type != IB_FLOW_ATTR_NORMAL ||
	    ib_attr->num_of_specs < 1)
		return false;

	flow_spec = (union ib_flow_spec *)(ib_attr + 1);
	if (flow_spec->type == IB_FLOW_SPEC_IPV4) {
		struct ib_flow_spec_ipv4 *ipv4_spec;

		ipv4_spec = (struct ib_flow_spec_ipv4 *)flow_spec;
		if (ipv4_is_multicast(ipv4_spec->val.dst_ip))
			return true;

		return false;
	}

	if (flow_spec->type == IB_FLOW_SPEC_ETH) {
		struct ib_flow_spec_eth *eth_spec;

		eth_spec = (struct ib_flow_spec_eth *)flow_spec;
		return is_multicast_ether_addr(eth_spec->mask.dst_mac) &&
		       is_multicast_ether_addr(eth_spec->val.dst_mac);
	}

	return false;
}

static bool is_valid_ethertype(struct mlx5_core_dev *mdev,
			       const struct ib_flow_attr *flow_attr,
			       bool check_inner)
{
	union ib_flow_spec *ib_spec = (union ib_flow_spec *)(flow_attr + 1);
	int match_ipv = check_inner ?
			MLX5_CAP_FLOWTABLE_NIC_RX(mdev,
					ft_field_support.inner_ip_version) :
			MLX5_CAP_FLOWTABLE_NIC_RX(mdev,
					ft_field_support.outer_ip_version);
	int inner_bit = check_inner ? IB_FLOW_SPEC_INNER : 0;
	bool ipv4_spec_valid, ipv6_spec_valid;
	unsigned int ip_spec_type = 0;
	bool has_ethertype = false;
	unsigned int spec_index;
	bool mask_valid = true;
	u16 eth_type = 0;
	bool type_valid;

	/* Validate that ethertype is correct */
	for (spec_index = 0; spec_index < flow_attr->num_of_specs; spec_index++) {
		if ((ib_spec->type == (IB_FLOW_SPEC_ETH | inner_bit)) &&
		    ib_spec->eth.mask.ether_type) {
			mask_valid = (ib_spec->eth.mask.ether_type ==
				      htons(0xffff));
			has_ethertype = true;
			eth_type = ntohs(ib_spec->eth.val.ether_type);
		} else if ((ib_spec->type == (IB_FLOW_SPEC_IPV4 | inner_bit)) ||
			   (ib_spec->type == (IB_FLOW_SPEC_IPV6 | inner_bit))) {
			ip_spec_type = ib_spec->type;
		}
		ib_spec = (void *)ib_spec + ib_spec->size;
	}

	type_valid = (!has_ethertype) || (!ip_spec_type);
	if (!type_valid && mask_valid) {
		ipv4_spec_valid = (eth_type == ETH_P_IP) &&
			(ip_spec_type == (IB_FLOW_SPEC_IPV4 | inner_bit));
		ipv6_spec_valid = (eth_type == ETH_P_IPV6) &&
			(ip_spec_type == (IB_FLOW_SPEC_IPV6 | inner_bit));

		type_valid = (ipv4_spec_valid) || (ipv6_spec_valid) ||
			     (((eth_type == ETH_P_MPLS_UC) ||
			       (eth_type == ETH_P_MPLS_MC)) && match_ipv);
	}

	return type_valid;
}

static bool is_valid_attr(struct mlx5_core_dev *mdev,
			  const struct ib_flow_attr *flow_attr)
{
	return is_valid_ethertype(mdev, flow_attr, false) &&
	       is_valid_ethertype(mdev, flow_attr, true);
}

static void put_flow_table(struct mlx5_ib_dev *dev,
			   struct mlx5_ib_flow_prio *prio, bool ft_added)
{
	prio->refcount -= !!ft_added;
	if (!prio->refcount) {
		mlx5_destroy_flow_table(prio->flow_table);
		prio->flow_table = NULL;
	}
}

static int mlx5_ib_destroy_flow(struct ib_flow *flow_id)
{
	struct mlx5_ib_dev *dev = to_mdev(flow_id->qp->device);
	struct mlx5_ib_flow_handler *handler = container_of(flow_id,
							  struct mlx5_ib_flow_handler,
							  ibflow);
	struct mlx5_ib_flow_handler *iter, *tmp;

	mutex_lock(&dev->flow_db.lock);

	list_for_each_entry_safe(iter, tmp, &handler->list, list) {
		mlx5_del_flow_rules(iter->rule);
		put_flow_table(dev, iter->prio, true);
		list_del(&iter->list);
		kfree(iter);
	}

	mlx5_del_flow_rules(handler->rule);
	put_flow_table(dev, handler->prio, true);
	mutex_unlock(&dev->flow_db.lock);

	kfree(handler);

	return 0;
}

static int ib_prio_to_core_prio(unsigned int priority, bool dont_trap)
{
	priority *= 2;
	if (!dont_trap)
		priority++;
	return priority;
}

enum flow_table_type {
	MLX5_IB_FT_RX,
	MLX5_IB_FT_TX
};

#define MLX5_FS_MAX_TYPES	 6
#define MLX5_FS_MAX_ENTRIES	 BIT(16)
static struct mlx5_ib_flow_prio *get_flow_table(struct mlx5_ib_dev *dev,
						struct ib_flow_attr *flow_attr,
						enum flow_table_type ft_type)
{
	bool dont_trap = flow_attr->flags & IB_FLOW_ATTR_FLAGS_DONT_TRAP;
	struct mlx5_flow_namespace *ns = NULL;
	struct mlx5_ib_flow_prio *prio;
	struct mlx5_flow_table *ft;
	int max_table_size;
	int num_entries;
	int num_groups;
	int priority;
	int err = 0;

	max_table_size = BIT(MLX5_CAP_FLOWTABLE_NIC_RX(dev->mdev,
						       log_max_ft_size));
	if (flow_attr->type == IB_FLOW_ATTR_NORMAL) {
		if (flow_is_multicast_only(flow_attr) &&
		    !dont_trap)
			priority = MLX5_IB_FLOW_MCAST_PRIO;
		else
			priority = ib_prio_to_core_prio(flow_attr->priority,
							dont_trap);
		ns = mlx5_get_flow_namespace(dev->mdev,
					     MLX5_FLOW_NAMESPACE_BYPASS);
		num_entries = MLX5_FS_MAX_ENTRIES;
		num_groups = MLX5_FS_MAX_TYPES;
		prio = &dev->flow_db.prios[priority];
	} else if (flow_attr->type == IB_FLOW_ATTR_ALL_DEFAULT ||
		   flow_attr->type == IB_FLOW_ATTR_MC_DEFAULT) {
		ns = mlx5_get_flow_namespace(dev->mdev,
					     MLX5_FLOW_NAMESPACE_LEFTOVERS);
		build_leftovers_ft_param(&priority,
					 &num_entries,
					 &num_groups);
		prio = &dev->flow_db.prios[MLX5_IB_FLOW_LEFTOVERS_PRIO];
	} else if (flow_attr->type == IB_FLOW_ATTR_SNIFFER) {
		if (!MLX5_CAP_FLOWTABLE(dev->mdev,
					allow_sniffer_and_nic_rx_shared_tir))
			return ERR_PTR(-ENOTSUPP);

		ns = mlx5_get_flow_namespace(dev->mdev, ft_type == MLX5_IB_FT_RX ?
					     MLX5_FLOW_NAMESPACE_SNIFFER_RX :
					     MLX5_FLOW_NAMESPACE_SNIFFER_TX);

		prio = &dev->flow_db.sniffer[ft_type];
		priority = 0;
		num_entries = 1;
		num_groups = 1;
	}

	if (!ns)
		return ERR_PTR(-ENOTSUPP);

	if (num_entries > max_table_size)
		return ERR_PTR(-ENOMEM);

	ft = prio->flow_table;
	if (!ft) {
		ft = mlx5_create_auto_grouped_flow_table(ns, priority,
							 num_entries,
							 num_groups,
							 0, 0);

		if (!IS_ERR(ft)) {
			prio->refcount = 0;
			prio->flow_table = ft;
		} else {
			err = PTR_ERR(ft);
		}
	}

	return err ? ERR_PTR(err) : prio;
}

static void set_underlay_qp(struct mlx5_ib_dev *dev,
			    struct mlx5_flow_spec *spec,
			    u32 underlay_qpn)
{
	void *misc_params_c = MLX5_ADDR_OF(fte_match_param,
					   spec->match_criteria,
					   misc_parameters);
	void *misc_params_v = MLX5_ADDR_OF(fte_match_param, spec->match_value,
					   misc_parameters);

	if (underlay_qpn &&
	    MLX5_CAP_FLOWTABLE_NIC_RX(dev->mdev,
				      ft_field_support.bth_dst_qp)) {
		MLX5_SET(fte_match_set_misc,
			 misc_params_v, bth_dst_qp, underlay_qpn);
		MLX5_SET(fte_match_set_misc,
			 misc_params_c, bth_dst_qp, 0xffffff);
	}
}

static struct mlx5_ib_flow_handler *_create_flow_rule(struct mlx5_ib_dev *dev,
						      struct mlx5_ib_flow_prio *ft_prio,
						      const struct ib_flow_attr *flow_attr,
						      struct mlx5_flow_destination *dst,
						      u32 underlay_qpn)
{
	struct mlx5_flow_table	*ft = ft_prio->flow_table;
	struct mlx5_ib_flow_handler *handler;
	struct mlx5_flow_act flow_act = {0};
	struct mlx5_flow_spec *spec;
	struct mlx5_flow_destination *rule_dst = dst;
	const void *ib_flow = (const void *)flow_attr + sizeof(*flow_attr);
	unsigned int spec_index;
	u32 flow_tag = MLX5_FS_DEFAULT_FLOW_TAG;
	bool is_drop = false;
	int err = 0;
	int dest_num = 1;

	if (!is_valid_attr(dev->mdev, flow_attr))
		return ERR_PTR(-EINVAL);

	spec = kvzalloc(sizeof(*spec), GFP_KERNEL);
	handler = kzalloc(sizeof(*handler), GFP_KERNEL);
	if (!handler || !spec) {
		err = -ENOMEM;
		goto free;
	}

	INIT_LIST_HEAD(&handler->list);

	for (spec_index = 0; spec_index < flow_attr->num_of_specs; spec_index++) {
		err = parse_flow_attr(dev->mdev, spec->match_criteria,
				      spec->match_value,
				      ib_flow, &flow_tag, &is_drop);
		if (err < 0)
			goto free;

		ib_flow += ((union ib_flow_spec *)ib_flow)->size;
	}

	if (!flow_is_multicast_only(flow_attr))
		set_underlay_qp(dev, spec, underlay_qpn);

	spec->match_criteria_enable = get_match_criteria_enable(spec->match_criteria);
	if (is_drop) {
		flow_act.action = MLX5_FLOW_CONTEXT_ACTION_DROP;
		rule_dst = NULL;
		dest_num = 0;
	} else {
		flow_act.action = dst ? MLX5_FLOW_CONTEXT_ACTION_FWD_DEST :
		    MLX5_FLOW_CONTEXT_ACTION_FWD_NEXT_PRIO;
	}

	if (flow_tag != MLX5_FS_DEFAULT_FLOW_TAG &&
	    (flow_attr->type == IB_FLOW_ATTR_ALL_DEFAULT ||
	     flow_attr->type == IB_FLOW_ATTR_MC_DEFAULT)) {
		mlx5_ib_warn(dev, "Flow tag %u and attribute type %x isn't allowed in leftovers\n",
			     flow_tag, flow_attr->type);
		err = -EINVAL;
		goto free;
	}
	flow_act.flow_tag = flow_tag;
	handler->rule = mlx5_add_flow_rules(ft, spec,
					    &flow_act,
					    rule_dst, dest_num);

	if (IS_ERR(handler->rule)) {
		err = PTR_ERR(handler->rule);
		goto free;
	}

	ft_prio->refcount++;
	handler->prio = ft_prio;

	ft_prio->flow_table = ft;
free:
	if (err)
		kfree(handler);
	kvfree(spec);
	return err ? ERR_PTR(err) : handler;
}

static struct mlx5_ib_flow_handler *create_flow_rule(struct mlx5_ib_dev *dev,
						     struct mlx5_ib_flow_prio *ft_prio,
						     const struct ib_flow_attr *flow_attr,
						     struct mlx5_flow_destination *dst)
{
	return _create_flow_rule(dev, ft_prio, flow_attr, dst, 0);
}

static struct mlx5_ib_flow_handler *create_dont_trap_rule(struct mlx5_ib_dev *dev,
							  struct mlx5_ib_flow_prio *ft_prio,
							  struct ib_flow_attr *flow_attr,
							  struct mlx5_flow_destination *dst)
{
	struct mlx5_ib_flow_handler *handler_dst = NULL;
	struct mlx5_ib_flow_handler *handler = NULL;

	handler = create_flow_rule(dev, ft_prio, flow_attr, NULL);
	if (!IS_ERR(handler)) {
		handler_dst = create_flow_rule(dev, ft_prio,
					       flow_attr, dst);
		if (IS_ERR(handler_dst)) {
			mlx5_del_flow_rules(handler->rule);
			ft_prio->refcount--;
			kfree(handler);
			handler = handler_dst;
		} else {
			list_add(&handler_dst->list, &handler->list);
		}
	}

	return handler;
}
enum {
	LEFTOVERS_MC,
	LEFTOVERS_UC,
};

static struct mlx5_ib_flow_handler *create_leftovers_rule(struct mlx5_ib_dev *dev,
							  struct mlx5_ib_flow_prio *ft_prio,
							  struct ib_flow_attr *flow_attr,
							  struct mlx5_flow_destination *dst)
{
	struct mlx5_ib_flow_handler *handler_ucast = NULL;
	struct mlx5_ib_flow_handler *handler = NULL;

	static struct {
		struct ib_flow_attr	flow_attr;
		struct ib_flow_spec_eth eth_flow;
	} leftovers_specs[] = {
		[LEFTOVERS_MC] = {
			.flow_attr = {
				.num_of_specs = 1,
				.size = sizeof(leftovers_specs[0])
			},
			.eth_flow = {
				.type = IB_FLOW_SPEC_ETH,
				.size = sizeof(struct ib_flow_spec_eth),
				.mask = {.dst_mac = {0x1} },
				.val =  {.dst_mac = {0x1} }
			}
		},
		[LEFTOVERS_UC] = {
			.flow_attr = {
				.num_of_specs = 1,
				.size = sizeof(leftovers_specs[0])
			},
			.eth_flow = {
				.type = IB_FLOW_SPEC_ETH,
				.size = sizeof(struct ib_flow_spec_eth),
				.mask = {.dst_mac = {0x1} },
				.val = {.dst_mac = {} }
			}
		}
	};

	handler = create_flow_rule(dev, ft_prio,
				   &leftovers_specs[LEFTOVERS_MC].flow_attr,
				   dst);
	if (!IS_ERR(handler) &&
	    flow_attr->type == IB_FLOW_ATTR_ALL_DEFAULT) {
		handler_ucast = create_flow_rule(dev, ft_prio,
						 &leftovers_specs[LEFTOVERS_UC].flow_attr,
						 dst);
		if (IS_ERR(handler_ucast)) {
			mlx5_del_flow_rules(handler->rule);
			ft_prio->refcount--;
			kfree(handler);
			handler = handler_ucast;
		} else {
			list_add(&handler_ucast->list, &handler->list);
		}
	}

	return handler;
}

static struct mlx5_ib_flow_handler *create_sniffer_rule(struct mlx5_ib_dev *dev,
							struct mlx5_ib_flow_prio *ft_rx,
							struct mlx5_ib_flow_prio *ft_tx,
							struct mlx5_flow_destination *dst)
{
	struct mlx5_ib_flow_handler *handler_rx;
	struct mlx5_ib_flow_handler *handler_tx;
	int err;
	static const struct ib_flow_attr flow_attr  = {
		.num_of_specs = 0,
		.size = sizeof(flow_attr)
	};

	handler_rx = create_flow_rule(dev, ft_rx, &flow_attr, dst);
	if (IS_ERR(handler_rx)) {
		err = PTR_ERR(handler_rx);
		goto err;
	}

	handler_tx = create_flow_rule(dev, ft_tx, &flow_attr, dst);
	if (IS_ERR(handler_tx)) {
		err = PTR_ERR(handler_tx);
		goto err_tx;
	}

	list_add(&handler_tx->list, &handler_rx->list);

	return handler_rx;

err_tx:
	mlx5_del_flow_rules(handler_rx->rule);
	ft_rx->refcount--;
	kfree(handler_rx);
err:
	return ERR_PTR(err);
}

static struct ib_flow *mlx5_ib_create_flow(struct ib_qp *qp,
					   struct ib_flow_attr *flow_attr,
					   int domain)
{
	struct mlx5_ib_dev *dev = to_mdev(qp->device);
	struct mlx5_ib_qp *mqp = to_mqp(qp);
	struct mlx5_ib_flow_handler *handler = NULL;
	struct mlx5_flow_destination *dst = NULL;
	struct mlx5_ib_flow_prio *ft_prio_tx = NULL;
	struct mlx5_ib_flow_prio *ft_prio;
	int err;
	int underlay_qpn;

	if (flow_attr->priority > MLX5_IB_FLOW_LAST_PRIO)
		return ERR_PTR(-ENOMEM);

	if (domain != IB_FLOW_DOMAIN_USER ||
	    flow_attr->port > dev->num_ports ||
	    (flow_attr->flags & ~IB_FLOW_ATTR_FLAGS_DONT_TRAP))
		return ERR_PTR(-EINVAL);

	dst = kzalloc(sizeof(*dst), GFP_KERNEL);
	if (!dst)
		return ERR_PTR(-ENOMEM);

	mutex_lock(&dev->flow_db.lock);

	ft_prio = get_flow_table(dev, flow_attr, MLX5_IB_FT_RX);
	if (IS_ERR(ft_prio)) {
		err = PTR_ERR(ft_prio);
		goto unlock;
	}
	if (flow_attr->type == IB_FLOW_ATTR_SNIFFER) {
		ft_prio_tx = get_flow_table(dev, flow_attr, MLX5_IB_FT_TX);
		if (IS_ERR(ft_prio_tx)) {
			err = PTR_ERR(ft_prio_tx);
			ft_prio_tx = NULL;
			goto destroy_ft;
		}
	}

	dst->type = MLX5_FLOW_DESTINATION_TYPE_TIR;
	if (mqp->flags & MLX5_IB_QP_RSS)
		dst->tir_num = mqp->rss_qp.tirn;
	else
		dst->tir_num = mqp->raw_packet_qp.rq.tirn;

	if (flow_attr->type == IB_FLOW_ATTR_NORMAL) {
		if (flow_attr->flags & IB_FLOW_ATTR_FLAGS_DONT_TRAP)  {
			handler = create_dont_trap_rule(dev, ft_prio,
							flow_attr, dst);
		} else {
			underlay_qpn = (mqp->flags & MLX5_IB_QP_UNDERLAY) ?
					mqp->underlay_qpn : 0;
			handler = _create_flow_rule(dev, ft_prio, flow_attr,
						    dst, underlay_qpn);
		}
	} else if (flow_attr->type == IB_FLOW_ATTR_ALL_DEFAULT ||
		   flow_attr->type == IB_FLOW_ATTR_MC_DEFAULT) {
		handler = create_leftovers_rule(dev, ft_prio, flow_attr,
						dst);
	} else if (flow_attr->type == IB_FLOW_ATTR_SNIFFER) {
		handler = create_sniffer_rule(dev, ft_prio, ft_prio_tx, dst);
	} else {
		err = -EINVAL;
		goto destroy_ft;
	}

	if (IS_ERR(handler)) {
		err = PTR_ERR(handler);
		handler = NULL;
		goto destroy_ft;
	}

	mutex_unlock(&dev->flow_db.lock);
	kfree(dst);

	return &handler->ibflow;

destroy_ft:
	put_flow_table(dev, ft_prio, false);
	if (ft_prio_tx)
		put_flow_table(dev, ft_prio_tx, false);
unlock:
	mutex_unlock(&dev->flow_db.lock);
	kfree(dst);
	kfree(handler);
	return ERR_PTR(err);
}

static int mlx5_ib_mcg_attach(struct ib_qp *ibqp, union ib_gid *gid, u16 lid)
{
	struct mlx5_ib_dev *dev = to_mdev(ibqp->device);
	struct mlx5_ib_qp *mqp = to_mqp(ibqp);
	int err;

	if (mqp->flags & MLX5_IB_QP_UNDERLAY) {
		mlx5_ib_dbg(dev, "Attaching a multi cast group to underlay QP is not supported\n");
		return -EOPNOTSUPP;
	}

	err = mlx5_core_attach_mcg(dev->mdev, gid, ibqp->qp_num);
	if (err)
		mlx5_ib_warn(dev, "failed attaching QPN 0x%x, MGID %pI6\n",
			     ibqp->qp_num, gid->raw);

	return err;
}

static int mlx5_ib_mcg_detach(struct ib_qp *ibqp, union ib_gid *gid, u16 lid)
{
	struct mlx5_ib_dev *dev = to_mdev(ibqp->device);
	int err;

	err = mlx5_core_detach_mcg(dev->mdev, gid, ibqp->qp_num);
	if (err)
		mlx5_ib_warn(dev, "failed detaching QPN 0x%x, MGID %pI6\n",
			     ibqp->qp_num, gid->raw);

	return err;
}

static int init_node_data(struct mlx5_ib_dev *dev)
{
	int err;

	err = mlx5_query_node_desc(dev, dev->ib_dev.node_desc);
	if (err)
		return err;

	dev->mdev->rev_id = dev->mdev->pdev->revision;

	return mlx5_query_node_guid(dev, &dev->ib_dev.node_guid);
}

static ssize_t show_fw_pages(struct device *device, struct device_attribute *attr,
			     char *buf)
{
	struct mlx5_ib_dev *dev =
		container_of(device, struct mlx5_ib_dev, ib_dev.dev);

	return sprintf(buf, "%d\n", dev->mdev->priv.fw_pages);
}

static ssize_t show_reg_pages(struct device *device,
			      struct device_attribute *attr, char *buf)
{
	struct mlx5_ib_dev *dev =
		container_of(device, struct mlx5_ib_dev, ib_dev.dev);

	return sprintf(buf, "%d\n", atomic_read(&dev->mdev->priv.reg_pages));
}

static ssize_t show_hca(struct device *device, struct device_attribute *attr,
			char *buf)
{
	struct mlx5_ib_dev *dev =
		container_of(device, struct mlx5_ib_dev, ib_dev.dev);
	return sprintf(buf, "MT%d\n", dev->mdev->pdev->device);
}

static ssize_t show_rev(struct device *device, struct device_attribute *attr,
			char *buf)
{
	struct mlx5_ib_dev *dev =
		container_of(device, struct mlx5_ib_dev, ib_dev.dev);
	return sprintf(buf, "%x\n", dev->mdev->rev_id);
}

static ssize_t show_board(struct device *device, struct device_attribute *attr,
			  char *buf)
{
	struct mlx5_ib_dev *dev =
		container_of(device, struct mlx5_ib_dev, ib_dev.dev);
	return sprintf(buf, "%.*s\n", MLX5_BOARD_ID_LEN,
		       dev->mdev->board_id);
}

static DEVICE_ATTR(hw_rev,   S_IRUGO, show_rev,    NULL);
static DEVICE_ATTR(hca_type, S_IRUGO, show_hca,    NULL);
static DEVICE_ATTR(board_id, S_IRUGO, show_board,  NULL);
static DEVICE_ATTR(fw_pages, S_IRUGO, show_fw_pages, NULL);
static DEVICE_ATTR(reg_pages, S_IRUGO, show_reg_pages, NULL);

static struct device_attribute *mlx5_class_attributes[] = {
	&dev_attr_hw_rev,
	&dev_attr_hca_type,
	&dev_attr_board_id,
	&dev_attr_fw_pages,
	&dev_attr_reg_pages,
};

static void pkey_change_handler(struct work_struct *work)
{
	struct mlx5_ib_port_resources *ports =
		container_of(work, struct mlx5_ib_port_resources,
			     pkey_change_work);

	mutex_lock(&ports->devr->mutex);
	mlx5_ib_gsi_pkey_change(ports->gsi);
	mutex_unlock(&ports->devr->mutex);
}

static void mlx5_ib_handle_internal_error(struct mlx5_ib_dev *ibdev)
{
	struct mlx5_ib_qp *mqp;
	struct mlx5_ib_cq *send_mcq, *recv_mcq;
	struct mlx5_core_cq *mcq;
	struct list_head cq_armed_list;
	unsigned long flags_qp;
	unsigned long flags_cq;
	unsigned long flags;

	INIT_LIST_HEAD(&cq_armed_list);

	/* Go over qp list reside on that ibdev, sync with create/destroy qp.*/
	spin_lock_irqsave(&ibdev->reset_flow_resource_lock, flags);
	list_for_each_entry(mqp, &ibdev->qp_list, qps_list) {
		spin_lock_irqsave(&mqp->sq.lock, flags_qp);
		if (mqp->sq.tail != mqp->sq.head) {
			send_mcq = to_mcq(mqp->ibqp.send_cq);
			spin_lock_irqsave(&send_mcq->lock, flags_cq);
			if (send_mcq->mcq.comp &&
			    mqp->ibqp.send_cq->comp_handler) {
				if (!send_mcq->mcq.reset_notify_added) {
					send_mcq->mcq.reset_notify_added = 1;
					list_add_tail(&send_mcq->mcq.reset_notify,
						      &cq_armed_list);
				}
			}
			spin_unlock_irqrestore(&send_mcq->lock, flags_cq);
		}
		spin_unlock_irqrestore(&mqp->sq.lock, flags_qp);
		spin_lock_irqsave(&mqp->rq.lock, flags_qp);
		/* no handling is needed for SRQ */
		if (!mqp->ibqp.srq) {
			if (mqp->rq.tail != mqp->rq.head) {
				recv_mcq = to_mcq(mqp->ibqp.recv_cq);
				spin_lock_irqsave(&recv_mcq->lock, flags_cq);
				if (recv_mcq->mcq.comp &&
				    mqp->ibqp.recv_cq->comp_handler) {
					if (!recv_mcq->mcq.reset_notify_added) {
						recv_mcq->mcq.reset_notify_added = 1;
						list_add_tail(&recv_mcq->mcq.reset_notify,
							      &cq_armed_list);
					}
				}
				spin_unlock_irqrestore(&recv_mcq->lock,
						       flags_cq);
			}
		}
		spin_unlock_irqrestore(&mqp->rq.lock, flags_qp);
	}
	/*At that point all inflight post send were put to be executed as of we
	 * lock/unlock above locks Now need to arm all involved CQs.
	 */
	list_for_each_entry(mcq, &cq_armed_list, reset_notify) {
		mcq->comp(mcq);
	}
	spin_unlock_irqrestore(&ibdev->reset_flow_resource_lock, flags);
}

static void delay_drop_handler(struct work_struct *work)
{
	int err;
	struct mlx5_ib_delay_drop *delay_drop =
		container_of(work, struct mlx5_ib_delay_drop,
			     delay_drop_work);

	atomic_inc(&delay_drop->events_cnt);

	mutex_lock(&delay_drop->lock);
	err = mlx5_core_set_delay_drop(delay_drop->dev->mdev,
				       delay_drop->timeout);
	if (err) {
		mlx5_ib_warn(delay_drop->dev, "Failed to set delay drop, timeout=%u\n",
			     delay_drop->timeout);
		delay_drop->activate = false;
	}
	mutex_unlock(&delay_drop->lock);
}

static void mlx5_ib_handle_event(struct work_struct *_work)
{
	struct mlx5_ib_event_work *work =
		container_of(_work, struct mlx5_ib_event_work, work);
	struct mlx5_ib_dev *ibdev;
	struct ib_event ibev;
	bool fatal = false;
	u8 port = 0;

	if (mlx5_core_is_mp_slave(work->dev)) {
		ibdev = mlx5_ib_get_ibdev_from_mpi(work->context);
		if (!ibdev)
			goto out;
	} else {
		ibdev = work->context;
	}

	switch (work->event) {
	case MLX5_DEV_EVENT_SYS_ERROR:
		ibev.event = IB_EVENT_DEVICE_FATAL;
		mlx5_ib_handle_internal_error(ibdev);
		fatal = true;
		break;

	case MLX5_DEV_EVENT_PORT_UP:
	case MLX5_DEV_EVENT_PORT_DOWN:
	case MLX5_DEV_EVENT_PORT_INITIALIZED:
		port = (u8)work->param;

		/* In RoCE, port up/down events are handled in
		 * mlx5_netdev_event().
		 */
		if (mlx5_ib_port_link_layer(&ibdev->ib_dev, port) ==
			IB_LINK_LAYER_ETHERNET)
			goto out;

		ibev.event = (work->event == MLX5_DEV_EVENT_PORT_UP) ?
			     IB_EVENT_PORT_ACTIVE : IB_EVENT_PORT_ERR;
		break;

	case MLX5_DEV_EVENT_LID_CHANGE:
		ibev.event = IB_EVENT_LID_CHANGE;
		port = (u8)work->param;
		break;

	case MLX5_DEV_EVENT_PKEY_CHANGE:
		ibev.event = IB_EVENT_PKEY_CHANGE;
		port = (u8)work->param;

		schedule_work(&ibdev->devr.ports[port - 1].pkey_change_work);
		break;

	case MLX5_DEV_EVENT_GUID_CHANGE:
		ibev.event = IB_EVENT_GID_CHANGE;
		port = (u8)work->param;
		break;

	case MLX5_DEV_EVENT_CLIENT_REREG:
		ibev.event = IB_EVENT_CLIENT_REREGISTER;
		port = (u8)work->param;
		break;
	case MLX5_DEV_EVENT_DELAY_DROP_TIMEOUT:
		schedule_work(&ibdev->delay_drop.delay_drop_work);
		goto out;
	default:
		goto out;
	}

	ibev.device	      = &ibdev->ib_dev;
	ibev.element.port_num = port;

	if (port < 1 || port > ibdev->num_ports) {
		mlx5_ib_warn(ibdev, "warning: event on port %d\n", port);
		goto out;
	}

	if (ibdev->ib_active)
		ib_dispatch_event(&ibev);

	if (fatal)
		ibdev->ib_active = false;
out:
	kfree(work);
}

static void mlx5_ib_event(struct mlx5_core_dev *dev, void *context,
			  enum mlx5_dev_event event, unsigned long param)
{
	struct mlx5_ib_event_work *work;

	work = kmalloc(sizeof(*work), GFP_ATOMIC);
	if (!work)
		return;

	INIT_WORK(&work->work, mlx5_ib_handle_event);
	work->dev = dev;
	work->param = param;
	work->context = context;
	work->event = event;

	queue_work(mlx5_ib_event_wq, &work->work);
}

static int set_has_smi_cap(struct mlx5_ib_dev *dev)
{
	struct mlx5_hca_vport_context vport_ctx;
	int err;
	int port;

	for (port = 1; port <= dev->num_ports; port++) {
		dev->mdev->port_caps[port - 1].has_smi = false;
		if (MLX5_CAP_GEN(dev->mdev, port_type) ==
		    MLX5_CAP_PORT_TYPE_IB) {
			if (MLX5_CAP_GEN(dev->mdev, ib_virt)) {
				err = mlx5_query_hca_vport_context(dev->mdev, 0,
								   port, 0,
								   &vport_ctx);
				if (err) {
					mlx5_ib_err(dev, "query_hca_vport_context for port=%d failed %d\n",
						    port, err);
					return err;
				}
				dev->mdev->port_caps[port - 1].has_smi =
					vport_ctx.has_smi;
			} else {
				dev->mdev->port_caps[port - 1].has_smi = true;
			}
		}
	}
	return 0;
}

static void get_ext_port_caps(struct mlx5_ib_dev *dev)
{
	int port;

	for (port = 1; port <= dev->num_ports; port++)
		mlx5_query_ext_port_caps(dev, port);
}

static int get_port_caps(struct mlx5_ib_dev *dev, u8 port)
{
	struct ib_device_attr *dprops = NULL;
	struct ib_port_attr *pprops = NULL;
	int err = -ENOMEM;
	struct ib_udata uhw = {.inlen = 0, .outlen = 0};

	pprops = kmalloc(sizeof(*pprops), GFP_KERNEL);
	if (!pprops)
		goto out;

	dprops = kmalloc(sizeof(*dprops), GFP_KERNEL);
	if (!dprops)
		goto out;

	err = set_has_smi_cap(dev);
	if (err)
		goto out;

	err = mlx5_ib_query_device(&dev->ib_dev, dprops, &uhw);
	if (err) {
		mlx5_ib_warn(dev, "query_device failed %d\n", err);
		goto out;
	}

	memset(pprops, 0, sizeof(*pprops));
	err = mlx5_ib_query_port(&dev->ib_dev, port, pprops);
	if (err) {
		mlx5_ib_warn(dev, "query_port %d failed %d\n",
			     port, err);
		goto out;
	}

	dev->mdev->port_caps[port - 1].pkey_table_len =
					dprops->max_pkeys;
	dev->mdev->port_caps[port - 1].gid_table_len =
					pprops->gid_tbl_len;
	mlx5_ib_dbg(dev, "port %d: pkey_table_len %d, gid_table_len %d\n",
		    port, dprops->max_pkeys, pprops->gid_tbl_len);

out:
	kfree(pprops);
	kfree(dprops);

	return err;
}

static void destroy_umrc_res(struct mlx5_ib_dev *dev)
{
	int err;

	err = mlx5_mr_cache_cleanup(dev);
	if (err)
		mlx5_ib_warn(dev, "mr cache cleanup failed\n");

	mlx5_ib_destroy_qp(dev->umrc.qp);
	ib_free_cq(dev->umrc.cq);
	ib_dealloc_pd(dev->umrc.pd);
}

enum {
	MAX_UMR_WR = 128,
};

static int create_umr_res(struct mlx5_ib_dev *dev)
{
	struct ib_qp_init_attr *init_attr = NULL;
	struct ib_qp_attr *attr = NULL;
	struct ib_pd *pd;
	struct ib_cq *cq;
	struct ib_qp *qp;
	int ret;

	attr = kzalloc(sizeof(*attr), GFP_KERNEL);
	init_attr = kzalloc(sizeof(*init_attr), GFP_KERNEL);
	if (!attr || !init_attr) {
		ret = -ENOMEM;
		goto error_0;
	}

	pd = ib_alloc_pd(&dev->ib_dev, 0);
	if (IS_ERR(pd)) {
		mlx5_ib_dbg(dev, "Couldn't create PD for sync UMR QP\n");
		ret = PTR_ERR(pd);
		goto error_0;
	}

	cq = ib_alloc_cq(&dev->ib_dev, NULL, 128, 0, IB_POLL_SOFTIRQ);
	if (IS_ERR(cq)) {
		mlx5_ib_dbg(dev, "Couldn't create CQ for sync UMR QP\n");
		ret = PTR_ERR(cq);
		goto error_2;
	}

	init_attr->send_cq = cq;
	init_attr->recv_cq = cq;
	init_attr->sq_sig_type = IB_SIGNAL_ALL_WR;
	init_attr->cap.max_send_wr = MAX_UMR_WR;
	init_attr->cap.max_send_sge = 1;
	init_attr->qp_type = MLX5_IB_QPT_REG_UMR;
	init_attr->port_num = 1;
	qp = mlx5_ib_create_qp(pd, init_attr, NULL);
	if (IS_ERR(qp)) {
		mlx5_ib_dbg(dev, "Couldn't create sync UMR QP\n");
		ret = PTR_ERR(qp);
		goto error_3;
	}
	qp->device     = &dev->ib_dev;
	qp->real_qp    = qp;
	qp->uobject    = NULL;
	qp->qp_type    = MLX5_IB_QPT_REG_UMR;
	qp->send_cq    = init_attr->send_cq;
	qp->recv_cq    = init_attr->recv_cq;

	attr->qp_state = IB_QPS_INIT;
	attr->port_num = 1;
	ret = mlx5_ib_modify_qp(qp, attr, IB_QP_STATE | IB_QP_PKEY_INDEX |
				IB_QP_PORT, NULL);
	if (ret) {
		mlx5_ib_dbg(dev, "Couldn't modify UMR QP\n");
		goto error_4;
	}

	memset(attr, 0, sizeof(*attr));
	attr->qp_state = IB_QPS_RTR;
	attr->path_mtu = IB_MTU_256;

	ret = mlx5_ib_modify_qp(qp, attr, IB_QP_STATE, NULL);
	if (ret) {
		mlx5_ib_dbg(dev, "Couldn't modify umr QP to rtr\n");
		goto error_4;
	}

	memset(attr, 0, sizeof(*attr));
	attr->qp_state = IB_QPS_RTS;
	ret = mlx5_ib_modify_qp(qp, attr, IB_QP_STATE, NULL);
	if (ret) {
		mlx5_ib_dbg(dev, "Couldn't modify umr QP to rts\n");
		goto error_4;
	}

	dev->umrc.qp = qp;
	dev->umrc.cq = cq;
	dev->umrc.pd = pd;

	sema_init(&dev->umrc.sem, MAX_UMR_WR);
	ret = mlx5_mr_cache_init(dev);
	if (ret) {
		mlx5_ib_warn(dev, "mr cache init failed %d\n", ret);
		goto error_4;
	}

	kfree(attr);
	kfree(init_attr);

	return 0;

error_4:
	mlx5_ib_destroy_qp(qp);

error_3:
	ib_free_cq(cq);

error_2:
	ib_dealloc_pd(pd);

error_0:
	kfree(attr);
	kfree(init_attr);
	return ret;
}

static u8 mlx5_get_umr_fence(u8 umr_fence_cap)
{
	switch (umr_fence_cap) {
	case MLX5_CAP_UMR_FENCE_NONE:
		return MLX5_FENCE_MODE_NONE;
	case MLX5_CAP_UMR_FENCE_SMALL:
		return MLX5_FENCE_MODE_INITIATOR_SMALL;
	default:
		return MLX5_FENCE_MODE_STRONG_ORDERING;
	}
}

static int create_dev_resources(struct mlx5_ib_resources *devr)
{
	struct ib_srq_init_attr attr;
	struct mlx5_ib_dev *dev;
	struct ib_cq_init_attr cq_attr = {.cqe = 1};
	int port;
	int ret = 0;

	dev = container_of(devr, struct mlx5_ib_dev, devr);

	mutex_init(&devr->mutex);

	devr->p0 = mlx5_ib_alloc_pd(&dev->ib_dev, NULL, NULL);
	if (IS_ERR(devr->p0)) {
		ret = PTR_ERR(devr->p0);
		goto error0;
	}
	devr->p0->device  = &dev->ib_dev;
	devr->p0->uobject = NULL;
	atomic_set(&devr->p0->usecnt, 0);

	devr->c0 = mlx5_ib_create_cq(&dev->ib_dev, &cq_attr, NULL, NULL);
	if (IS_ERR(devr->c0)) {
		ret = PTR_ERR(devr->c0);
		goto error1;
	}
	devr->c0->device        = &dev->ib_dev;
	devr->c0->uobject       = NULL;
	devr->c0->comp_handler  = NULL;
	devr->c0->event_handler = NULL;
	devr->c0->cq_context    = NULL;
	atomic_set(&devr->c0->usecnt, 0);

	devr->x0 = mlx5_ib_alloc_xrcd(&dev->ib_dev, NULL, NULL);
	if (IS_ERR(devr->x0)) {
		ret = PTR_ERR(devr->x0);
		goto error2;
	}
	devr->x0->device = &dev->ib_dev;
	devr->x0->inode = NULL;
	atomic_set(&devr->x0->usecnt, 0);
	mutex_init(&devr->x0->tgt_qp_mutex);
	INIT_LIST_HEAD(&devr->x0->tgt_qp_list);

	devr->x1 = mlx5_ib_alloc_xrcd(&dev->ib_dev, NULL, NULL);
	if (IS_ERR(devr->x1)) {
		ret = PTR_ERR(devr->x1);
		goto error3;
	}
	devr->x1->device = &dev->ib_dev;
	devr->x1->inode = NULL;
	atomic_set(&devr->x1->usecnt, 0);
	mutex_init(&devr->x1->tgt_qp_mutex);
	INIT_LIST_HEAD(&devr->x1->tgt_qp_list);

	memset(&attr, 0, sizeof(attr));
	attr.attr.max_sge = 1;
	attr.attr.max_wr = 1;
	attr.srq_type = IB_SRQT_XRC;
	attr.ext.cq = devr->c0;
	attr.ext.xrc.xrcd = devr->x0;

	devr->s0 = mlx5_ib_create_srq(devr->p0, &attr, NULL);
	if (IS_ERR(devr->s0)) {
		ret = PTR_ERR(devr->s0);
		goto error4;
	}
	devr->s0->device	= &dev->ib_dev;
	devr->s0->pd		= devr->p0;
	devr->s0->uobject       = NULL;
	devr->s0->event_handler = NULL;
	devr->s0->srq_context   = NULL;
	devr->s0->srq_type      = IB_SRQT_XRC;
	devr->s0->ext.xrc.xrcd	= devr->x0;
	devr->s0->ext.cq	= devr->c0;
	atomic_inc(&devr->s0->ext.xrc.xrcd->usecnt);
	atomic_inc(&devr->s0->ext.cq->usecnt);
	atomic_inc(&devr->p0->usecnt);
	atomic_set(&devr->s0->usecnt, 0);

	memset(&attr, 0, sizeof(attr));
	attr.attr.max_sge = 1;
	attr.attr.max_wr = 1;
	attr.srq_type = IB_SRQT_BASIC;
	devr->s1 = mlx5_ib_create_srq(devr->p0, &attr, NULL);
	if (IS_ERR(devr->s1)) {
		ret = PTR_ERR(devr->s1);
		goto error5;
	}
	devr->s1->device	= &dev->ib_dev;
	devr->s1->pd		= devr->p0;
	devr->s1->uobject       = NULL;
	devr->s1->event_handler = NULL;
	devr->s1->srq_context   = NULL;
	devr->s1->srq_type      = IB_SRQT_BASIC;
	devr->s1->ext.cq	= devr->c0;
	atomic_inc(&devr->p0->usecnt);
	atomic_set(&devr->s1->usecnt, 0);

	for (port = 0; port < ARRAY_SIZE(devr->ports); ++port) {
		INIT_WORK(&devr->ports[port].pkey_change_work,
			  pkey_change_handler);
		devr->ports[port].devr = devr;
	}

	return 0;

error5:
	mlx5_ib_destroy_srq(devr->s0);
error4:
	mlx5_ib_dealloc_xrcd(devr->x1);
error3:
	mlx5_ib_dealloc_xrcd(devr->x0);
error2:
	mlx5_ib_destroy_cq(devr->c0);
error1:
	mlx5_ib_dealloc_pd(devr->p0);
error0:
	return ret;
}

static void destroy_dev_resources(struct mlx5_ib_resources *devr)
{
	struct mlx5_ib_dev *dev =
		container_of(devr, struct mlx5_ib_dev, devr);
	int port;

	mlx5_ib_destroy_srq(devr->s1);
	mlx5_ib_destroy_srq(devr->s0);
	mlx5_ib_dealloc_xrcd(devr->x0);
	mlx5_ib_dealloc_xrcd(devr->x1);
	mlx5_ib_destroy_cq(devr->c0);
	mlx5_ib_dealloc_pd(devr->p0);

	/* Make sure no change P_Key work items are still executing */
	for (port = 0; port < dev->num_ports; ++port)
		cancel_work_sync(&devr->ports[port].pkey_change_work);
}

static u32 get_core_cap_flags(struct ib_device *ibdev)
{
	struct mlx5_ib_dev *dev = to_mdev(ibdev);
	enum rdma_link_layer ll = mlx5_ib_port_link_layer(ibdev, 1);
	u8 l3_type_cap = MLX5_CAP_ROCE(dev->mdev, l3_type);
	u8 roce_version_cap = MLX5_CAP_ROCE(dev->mdev, roce_version);
	bool raw_support = !mlx5_core_mp_enabled(dev->mdev);
	u32 ret = 0;

	if (ll == IB_LINK_LAYER_INFINIBAND)
		return RDMA_CORE_PORT_IBA_IB;

	if (raw_support)
		ret = RDMA_CORE_PORT_RAW_PACKET;

	if (!(l3_type_cap & MLX5_ROCE_L3_TYPE_IPV4_CAP))
		return ret;

	if (!(l3_type_cap & MLX5_ROCE_L3_TYPE_IPV6_CAP))
		return ret;

	if (roce_version_cap & MLX5_ROCE_VERSION_1_CAP)
		ret |= RDMA_CORE_PORT_IBA_ROCE;

	if (roce_version_cap & MLX5_ROCE_VERSION_2_CAP)
		ret |= RDMA_CORE_PORT_IBA_ROCE_UDP_ENCAP;

	return ret;
}

static int mlx5_port_immutable(struct ib_device *ibdev, u8 port_num,
			       struct ib_port_immutable *immutable)
{
	struct ib_port_attr attr;
	struct mlx5_ib_dev *dev = to_mdev(ibdev);
	enum rdma_link_layer ll = mlx5_ib_port_link_layer(ibdev, port_num);
	int err;

	immutable->core_cap_flags = get_core_cap_flags(ibdev);

	err = ib_query_port(ibdev, port_num, &attr);
	if (err)
		return err;

	immutable->pkey_tbl_len = attr.pkey_tbl_len;
	immutable->gid_tbl_len = attr.gid_tbl_len;
	immutable->core_cap_flags = get_core_cap_flags(ibdev);
	if ((ll == IB_LINK_LAYER_INFINIBAND) || MLX5_CAP_GEN(dev->mdev, roce))
		immutable->max_mad_size = IB_MGMT_MAD_SIZE;

	return 0;
}

static void get_dev_fw_str(struct ib_device *ibdev, char *str)
{
	struct mlx5_ib_dev *dev =
		container_of(ibdev, struct mlx5_ib_dev, ib_dev);
	snprintf(str, IB_FW_VERSION_NAME_MAX, "%d.%d.%04d",
		 fw_rev_maj(dev->mdev), fw_rev_min(dev->mdev),
		 fw_rev_sub(dev->mdev));
}

static int mlx5_eth_lag_init(struct mlx5_ib_dev *dev)
{
	struct mlx5_core_dev *mdev = dev->mdev;
	struct mlx5_flow_namespace *ns = mlx5_get_flow_namespace(mdev,
								 MLX5_FLOW_NAMESPACE_LAG);
	struct mlx5_flow_table *ft;
	int err;

	if (!ns || !mlx5_lag_is_active(mdev))
		return 0;

	err = mlx5_cmd_create_vport_lag(mdev);
	if (err)
		return err;

	ft = mlx5_create_lag_demux_flow_table(ns, 0, 0);
	if (IS_ERR(ft)) {
		err = PTR_ERR(ft);
		goto err_destroy_vport_lag;
	}

	dev->flow_db.lag_demux_ft = ft;
	return 0;

err_destroy_vport_lag:
	mlx5_cmd_destroy_vport_lag(mdev);
	return err;
}

static void mlx5_eth_lag_cleanup(struct mlx5_ib_dev *dev)
{
	struct mlx5_core_dev *mdev = dev->mdev;

	if (dev->flow_db.lag_demux_ft) {
		mlx5_destroy_flow_table(dev->flow_db.lag_demux_ft);
		dev->flow_db.lag_demux_ft = NULL;

		mlx5_cmd_destroy_vport_lag(mdev);
	}
}

static int mlx5_add_netdev_notifier(struct mlx5_ib_dev *dev, u8 port_num)
{
	int err;

	dev->roce[port_num].nb.notifier_call = mlx5_netdev_event;
	err = register_netdevice_notifier(&dev->roce[port_num].nb);
	if (err) {
		dev->roce[port_num].nb.notifier_call = NULL;
		return err;
	}

	return 0;
}

static void mlx5_remove_netdev_notifier(struct mlx5_ib_dev *dev, u8 port_num)
{
	if (dev->roce[port_num].nb.notifier_call) {
		unregister_netdevice_notifier(&dev->roce[port_num].nb);
		dev->roce[port_num].nb.notifier_call = NULL;
	}
}

static int mlx5_enable_eth(struct mlx5_ib_dev *dev, u8 port_num)
{
	int err;

	err = mlx5_add_netdev_notifier(dev, port_num);
	if (err)
		return err;

	if (MLX5_CAP_GEN(dev->mdev, roce)) {
		err = mlx5_nic_vport_enable_roce(dev->mdev);
		if (err)
			goto err_unregister_netdevice_notifier;
	}

	err = mlx5_eth_lag_init(dev);
	if (err)
		goto err_disable_roce;

	return 0;

err_disable_roce:
	if (MLX5_CAP_GEN(dev->mdev, roce))
		mlx5_nic_vport_disable_roce(dev->mdev);

err_unregister_netdevice_notifier:
	mlx5_remove_netdev_notifier(dev, port_num);
	return err;
}

static void mlx5_disable_eth(struct mlx5_ib_dev *dev)
{
	mlx5_eth_lag_cleanup(dev);
	if (MLX5_CAP_GEN(dev->mdev, roce))
		mlx5_nic_vport_disable_roce(dev->mdev);
}

struct mlx5_ib_counter {
	const char *name;
	size_t offset;
};

#define INIT_Q_COUNTER(_name)		\
	{ .name = #_name, .offset = MLX5_BYTE_OFF(query_q_counter_out, _name)}

static const struct mlx5_ib_counter basic_q_cnts[] = {
	INIT_Q_COUNTER(rx_write_requests),
	INIT_Q_COUNTER(rx_read_requests),
	INIT_Q_COUNTER(rx_atomic_requests),
	INIT_Q_COUNTER(out_of_buffer),
};

static const struct mlx5_ib_counter out_of_seq_q_cnts[] = {
	INIT_Q_COUNTER(out_of_sequence),
};

static const struct mlx5_ib_counter retrans_q_cnts[] = {
	INIT_Q_COUNTER(duplicate_request),
	INIT_Q_COUNTER(rnr_nak_retry_err),
	INIT_Q_COUNTER(packet_seq_err),
	INIT_Q_COUNTER(implied_nak_seq_err),
	INIT_Q_COUNTER(local_ack_timeout_err),
};

#define INIT_CONG_COUNTER(_name)		\
	{ .name = #_name, .offset =	\
		MLX5_BYTE_OFF(query_cong_statistics_out, _name ## _high)}

static const struct mlx5_ib_counter cong_cnts[] = {
	INIT_CONG_COUNTER(rp_cnp_ignored),
	INIT_CONG_COUNTER(rp_cnp_handled),
	INIT_CONG_COUNTER(np_ecn_marked_roce_packets),
	INIT_CONG_COUNTER(np_cnp_sent),
};

static const struct mlx5_ib_counter extended_err_cnts[] = {
	INIT_Q_COUNTER(resp_local_length_error),
	INIT_Q_COUNTER(resp_cqe_error),
	INIT_Q_COUNTER(req_cqe_error),
	INIT_Q_COUNTER(req_remote_invalid_request),
	INIT_Q_COUNTER(req_remote_access_errors),
	INIT_Q_COUNTER(resp_remote_access_errors),
	INIT_Q_COUNTER(resp_cqe_flush_error),
	INIT_Q_COUNTER(req_cqe_flush_error),
};

static void mlx5_ib_dealloc_counters(struct mlx5_ib_dev *dev)
{
	int i;

	for (i = 0; i < dev->num_ports; i++) {
		if (dev->port[i].cnts.set_id)
			mlx5_core_dealloc_q_counter(dev->mdev,
						    dev->port[i].cnts.set_id);
		kfree(dev->port[i].cnts.names);
		kfree(dev->port[i].cnts.offsets);
	}
}

static int __mlx5_ib_alloc_counters(struct mlx5_ib_dev *dev,
				    struct mlx5_ib_counters *cnts)
{
	u32 num_counters;

	num_counters = ARRAY_SIZE(basic_q_cnts);

	if (MLX5_CAP_GEN(dev->mdev, out_of_seq_cnt))
		num_counters += ARRAY_SIZE(out_of_seq_q_cnts);

	if (MLX5_CAP_GEN(dev->mdev, retransmission_q_counters))
		num_counters += ARRAY_SIZE(retrans_q_cnts);

	if (MLX5_CAP_GEN(dev->mdev, enhanced_error_q_counters))
		num_counters += ARRAY_SIZE(extended_err_cnts);

	cnts->num_q_counters = num_counters;

	if (MLX5_CAP_GEN(dev->mdev, cc_query_allowed)) {
		cnts->num_cong_counters = ARRAY_SIZE(cong_cnts);
		num_counters += ARRAY_SIZE(cong_cnts);
	}

	cnts->names = kcalloc(num_counters, sizeof(cnts->names), GFP_KERNEL);
	if (!cnts->names)
		return -ENOMEM;

	cnts->offsets = kcalloc(num_counters,
				sizeof(cnts->offsets), GFP_KERNEL);
	if (!cnts->offsets)
		goto err_names;

	return 0;

err_names:
	kfree(cnts->names);
	cnts->names = NULL;
	return -ENOMEM;
}

static void mlx5_ib_fill_counters(struct mlx5_ib_dev *dev,
				  const char **names,
				  size_t *offsets)
{
	int i;
	int j = 0;

	for (i = 0; i < ARRAY_SIZE(basic_q_cnts); i++, j++) {
		names[j] = basic_q_cnts[i].name;
		offsets[j] = basic_q_cnts[i].offset;
	}

	if (MLX5_CAP_GEN(dev->mdev, out_of_seq_cnt)) {
		for (i = 0; i < ARRAY_SIZE(out_of_seq_q_cnts); i++, j++) {
			names[j] = out_of_seq_q_cnts[i].name;
			offsets[j] = out_of_seq_q_cnts[i].offset;
		}
	}

	if (MLX5_CAP_GEN(dev->mdev, retransmission_q_counters)) {
		for (i = 0; i < ARRAY_SIZE(retrans_q_cnts); i++, j++) {
			names[j] = retrans_q_cnts[i].name;
			offsets[j] = retrans_q_cnts[i].offset;
		}
	}

	if (MLX5_CAP_GEN(dev->mdev, enhanced_error_q_counters)) {
		for (i = 0; i < ARRAY_SIZE(extended_err_cnts); i++, j++) {
			names[j] = extended_err_cnts[i].name;
			offsets[j] = extended_err_cnts[i].offset;
		}
	}

	if (MLX5_CAP_GEN(dev->mdev, cc_query_allowed)) {
		for (i = 0; i < ARRAY_SIZE(cong_cnts); i++, j++) {
			names[j] = cong_cnts[i].name;
			offsets[j] = cong_cnts[i].offset;
		}
	}
}

static int mlx5_ib_alloc_counters(struct mlx5_ib_dev *dev)
{
	int err = 0;
	int i;

	for (i = 0; i < dev->num_ports; i++) {
		err = __mlx5_ib_alloc_counters(dev, &dev->port[i].cnts);
		if (err)
			goto err_alloc;

		mlx5_ib_fill_counters(dev, dev->port[i].cnts.names,
				      dev->port[i].cnts.offsets);

		err = mlx5_core_alloc_q_counter(dev->mdev,
						&dev->port[i].cnts.set_id);
		if (err) {
			mlx5_ib_warn(dev,
				     "couldn't allocate queue counter for port %d, err %d\n",
				     i + 1, err);
			goto err_alloc;
		}
		dev->port[i].cnts.set_id_valid = true;
	}

	return 0;

err_alloc:
	mlx5_ib_dealloc_counters(dev);
	return err;
}

static struct rdma_hw_stats *mlx5_ib_alloc_hw_stats(struct ib_device *ibdev,
						    u8 port_num)
{
	struct mlx5_ib_dev *dev = to_mdev(ibdev);
	struct mlx5_ib_port *port = &dev->port[port_num - 1];

	/* We support only per port stats */
	if (port_num == 0)
		return NULL;

	return rdma_alloc_hw_stats_struct(port->cnts.names,
					  port->cnts.num_q_counters +
					  port->cnts.num_cong_counters,
					  RDMA_HW_STATS_DEFAULT_LIFESPAN);
}

static int mlx5_ib_query_q_counters(struct mlx5_core_dev *mdev,
				    struct mlx5_ib_port *port,
				    struct rdma_hw_stats *stats)
{
	int outlen = MLX5_ST_SZ_BYTES(query_q_counter_out);
	void *out;
	__be32 val;
	int ret, i;

	out = kvzalloc(outlen, GFP_KERNEL);
	if (!out)
		return -ENOMEM;

	ret = mlx5_core_query_q_counter(mdev,
					port->cnts.set_id, 0,
					out, outlen);
	if (ret)
		goto free;

	for (i = 0; i < port->cnts.num_q_counters; i++) {
		val = *(__be32 *)(out + port->cnts.offsets[i]);
		stats->value[i] = (u64)be32_to_cpu(val);
	}

free:
	kvfree(out);
	return ret;
}

static int mlx5_ib_get_hw_stats(struct ib_device *ibdev,
				struct rdma_hw_stats *stats,
				u8 port_num, int index)
{
	struct mlx5_ib_dev *dev = to_mdev(ibdev);
	struct mlx5_ib_port *port = &dev->port[port_num - 1];
	struct mlx5_core_dev *mdev;
	int ret, num_counters;
	u8 mdev_port_num;

	if (!stats)
		return -EINVAL;

	num_counters = port->cnts.num_q_counters + port->cnts.num_cong_counters;

	/* q_counters are per IB device, query the master mdev */
	ret = mlx5_ib_query_q_counters(dev->mdev, port, stats);
	if (ret)
		return ret;

	if (MLX5_CAP_GEN(dev->mdev, cc_query_allowed)) {
		mdev = mlx5_ib_get_native_port_mdev(dev, port_num,
						    &mdev_port_num);
		if (!mdev) {
			/* If port is not affiliated yet, its in down state
			 * which doesn't have any counters yet, so it would be
			 * zero. So no need to read from the HCA.
			 */
			goto done;
		}
		ret = mlx5_lag_query_cong_counters(dev->mdev,
						   stats->value +
						   port->cnts.num_q_counters,
						   port->cnts.num_cong_counters,
						   port->cnts.offsets +
						   port->cnts.num_q_counters);

		mlx5_ib_put_native_port_mdev(dev, port_num);
		if (ret)
			return ret;
	}

done:
	return num_counters;
}

static void mlx5_ib_free_rdma_netdev(struct net_device *netdev)
{
	return mlx5_rdma_netdev_free(netdev);
}

static struct net_device*
mlx5_ib_alloc_rdma_netdev(struct ib_device *hca,
			  u8 port_num,
			  enum rdma_netdev_t type,
			  const char *name,
			  unsigned char name_assign_type,
			  void (*setup)(struct net_device *))
{
	struct net_device *netdev;
	struct rdma_netdev *rn;

	if (type != RDMA_NETDEV_IPOIB)
		return ERR_PTR(-EOPNOTSUPP);

	netdev = mlx5_rdma_netdev_alloc(to_mdev(hca)->mdev, hca,
					name, setup);
	if (likely(!IS_ERR_OR_NULL(netdev))) {
		rn = netdev_priv(netdev);
		rn->free_rdma_netdev = mlx5_ib_free_rdma_netdev;
	}
	return netdev;
}

static void delay_drop_debugfs_cleanup(struct mlx5_ib_dev *dev)
{
	if (!dev->delay_drop.dbg)
		return;
	debugfs_remove_recursive(dev->delay_drop.dbg->dir_debugfs);
	kfree(dev->delay_drop.dbg);
	dev->delay_drop.dbg = NULL;
}

static void cancel_delay_drop(struct mlx5_ib_dev *dev)
{
	if (!(dev->ib_dev.attrs.raw_packet_caps & IB_RAW_PACKET_CAP_DELAY_DROP))
		return;

	cancel_work_sync(&dev->delay_drop.delay_drop_work);
	delay_drop_debugfs_cleanup(dev);
}

static ssize_t delay_drop_timeout_read(struct file *filp, char __user *buf,
				       size_t count, loff_t *pos)
{
	struct mlx5_ib_delay_drop *delay_drop = filp->private_data;
	char lbuf[20];
	int len;

	len = snprintf(lbuf, sizeof(lbuf), "%u\n", delay_drop->timeout);
	return simple_read_from_buffer(buf, count, pos, lbuf, len);
}

static ssize_t delay_drop_timeout_write(struct file *filp, const char __user *buf,
					size_t count, loff_t *pos)
{
	struct mlx5_ib_delay_drop *delay_drop = filp->private_data;
	u32 timeout;
	u32 var;

	if (kstrtouint_from_user(buf, count, 0, &var))
		return -EFAULT;

	timeout = min_t(u32, roundup(var, 100), MLX5_MAX_DELAY_DROP_TIMEOUT_MS *
			1000);
	if (timeout != var)
		mlx5_ib_dbg(delay_drop->dev, "Round delay drop timeout to %u usec\n",
			    timeout);

	delay_drop->timeout = timeout;

	return count;
}

static const struct file_operations fops_delay_drop_timeout = {
	.owner	= THIS_MODULE,
	.open	= simple_open,
	.write	= delay_drop_timeout_write,
	.read	= delay_drop_timeout_read,
};

static int delay_drop_debugfs_init(struct mlx5_ib_dev *dev)
{
	struct mlx5_ib_dbg_delay_drop *dbg;

	if (!mlx5_debugfs_root)
		return 0;

	dbg = kzalloc(sizeof(*dbg), GFP_KERNEL);
	if (!dbg)
		return -ENOMEM;

	dev->delay_drop.dbg = dbg;

	dbg->dir_debugfs =
		debugfs_create_dir("delay_drop",
				   dev->mdev->priv.dbg_root);
	if (!dbg->dir_debugfs)
		goto out_debugfs;

	dbg->events_cnt_debugfs =
		debugfs_create_atomic_t("num_timeout_events", 0400,
					dbg->dir_debugfs,
					&dev->delay_drop.events_cnt);
	if (!dbg->events_cnt_debugfs)
		goto out_debugfs;

	dbg->rqs_cnt_debugfs =
		debugfs_create_atomic_t("num_rqs", 0400,
					dbg->dir_debugfs,
					&dev->delay_drop.rqs_cnt);
	if (!dbg->rqs_cnt_debugfs)
		goto out_debugfs;

	dbg->timeout_debugfs =
		debugfs_create_file("timeout", 0600,
				    dbg->dir_debugfs,
				    &dev->delay_drop,
				    &fops_delay_drop_timeout);
	if (!dbg->timeout_debugfs)
		goto out_debugfs;

	return 0;

out_debugfs:
	delay_drop_debugfs_cleanup(dev);
	return -ENOMEM;
}

static void init_delay_drop(struct mlx5_ib_dev *dev)
{
	if (!(dev->ib_dev.attrs.raw_packet_caps & IB_RAW_PACKET_CAP_DELAY_DROP))
		return;

	mutex_init(&dev->delay_drop.lock);
	dev->delay_drop.dev = dev;
	dev->delay_drop.activate = false;
	dev->delay_drop.timeout = MLX5_MAX_DELAY_DROP_TIMEOUT_MS * 1000;
	INIT_WORK(&dev->delay_drop.delay_drop_work, delay_drop_handler);
	atomic_set(&dev->delay_drop.rqs_cnt, 0);
	atomic_set(&dev->delay_drop.events_cnt, 0);

	if (delay_drop_debugfs_init(dev))
		mlx5_ib_warn(dev, "Failed to init delay drop debugfs\n");
}

static const struct cpumask *
mlx5_ib_get_vector_affinity(struct ib_device *ibdev, int comp_vector)
{
	struct mlx5_ib_dev *dev = to_mdev(ibdev);

	return mlx5_get_vector_affinity(dev->mdev, comp_vector);
}

/* The mlx5_ib_multiport_mutex should be held when calling this function */
static void mlx5_ib_unbind_slave_port(struct mlx5_ib_dev *ibdev,
				      struct mlx5_ib_multiport_info *mpi)
{
	u8 port_num = mlx5_core_native_port_num(mpi->mdev) - 1;
	struct mlx5_ib_port *port = &ibdev->port[port_num];
	int comps;
	int err;
	int i;

	mlx5_ib_cleanup_cong_debugfs(ibdev, port_num);

	spin_lock(&port->mp.mpi_lock);
	if (!mpi->ibdev) {
		spin_unlock(&port->mp.mpi_lock);
		return;
	}
	mpi->ibdev = NULL;

	spin_unlock(&port->mp.mpi_lock);
	mlx5_remove_netdev_notifier(ibdev, port_num);
	spin_lock(&port->mp.mpi_lock);

	comps = mpi->mdev_refcnt;
	if (comps) {
		mpi->unaffiliate = true;
		init_completion(&mpi->unref_comp);
		spin_unlock(&port->mp.mpi_lock);

		for (i = 0; i < comps; i++)
			wait_for_completion(&mpi->unref_comp);

		spin_lock(&port->mp.mpi_lock);
		mpi->unaffiliate = false;
	}

	port->mp.mpi = NULL;

	list_add_tail(&mpi->list, &mlx5_ib_unaffiliated_port_list);

	spin_unlock(&port->mp.mpi_lock);

	err = mlx5_nic_vport_unaffiliate_multiport(mpi->mdev);

	mlx5_ib_dbg(ibdev, "unaffiliated port %d\n", port_num + 1);
	/* Log an error, still needed to cleanup the pointers and add
	 * it back to the list.
	 */
	if (err)
		mlx5_ib_err(ibdev, "Failed to unaffiliate port %u\n",
			    port_num + 1);

	ibdev->roce[port_num].last_port_state = IB_PORT_DOWN;
}

/* The mlx5_ib_multiport_mutex should be held when calling this function */
static bool mlx5_ib_bind_slave_port(struct mlx5_ib_dev *ibdev,
				    struct mlx5_ib_multiport_info *mpi)
{
	u8 port_num = mlx5_core_native_port_num(mpi->mdev) - 1;
	int err;

	spin_lock(&ibdev->port[port_num].mp.mpi_lock);
	if (ibdev->port[port_num].mp.mpi) {
		mlx5_ib_warn(ibdev, "port %d already affiliated.\n",
			     port_num + 1);
		spin_unlock(&ibdev->port[port_num].mp.mpi_lock);
		return false;
	}

	ibdev->port[port_num].mp.mpi = mpi;
	mpi->ibdev = ibdev;
	spin_unlock(&ibdev->port[port_num].mp.mpi_lock);

	err = mlx5_nic_vport_affiliate_multiport(ibdev->mdev, mpi->mdev);
	if (err)
		goto unbind;

	err = get_port_caps(ibdev, mlx5_core_native_port_num(mpi->mdev));
	if (err)
		goto unbind;

	err = mlx5_add_netdev_notifier(ibdev, port_num);
	if (err) {
		mlx5_ib_err(ibdev, "failed adding netdev notifier for port %u\n",
			    port_num + 1);
		goto unbind;
	}

	err = mlx5_ib_init_cong_debugfs(ibdev, port_num);
	if (err)
		goto unbind;

	return true;

unbind:
	mlx5_ib_unbind_slave_port(ibdev, mpi);
	return false;
}

static int mlx5_ib_init_multiport_master(struct mlx5_ib_dev *dev)
{
	int port_num = mlx5_core_native_port_num(dev->mdev) - 1;
	enum rdma_link_layer ll = mlx5_ib_port_link_layer(&dev->ib_dev,
							  port_num + 1);
	struct mlx5_ib_multiport_info *mpi;
	int err;
	int i;

	if (!mlx5_core_is_mp_master(dev->mdev) || ll != IB_LINK_LAYER_ETHERNET)
		return 0;

	err = mlx5_query_nic_vport_system_image_guid(dev->mdev,
						     &dev->sys_image_guid);
	if (err)
		return err;

	err = mlx5_nic_vport_enable_roce(dev->mdev);
	if (err)
		return err;

	mutex_lock(&mlx5_ib_multiport_mutex);
	for (i = 0; i < dev->num_ports; i++) {
		bool bound = false;

		/* build a stub multiport info struct for the native port. */
		if (i == port_num) {
			mpi = kzalloc(sizeof(*mpi), GFP_KERNEL);
			if (!mpi) {
				mutex_unlock(&mlx5_ib_multiport_mutex);
				mlx5_nic_vport_disable_roce(dev->mdev);
				return -ENOMEM;
			}

			mpi->is_master = true;
			mpi->mdev = dev->mdev;
			mpi->sys_image_guid = dev->sys_image_guid;
			dev->port[i].mp.mpi = mpi;
			mpi->ibdev = dev;
			mpi = NULL;
			continue;
		}

		list_for_each_entry(mpi, &mlx5_ib_unaffiliated_port_list,
				    list) {
			if (dev->sys_image_guid == mpi->sys_image_guid &&
			    (mlx5_core_native_port_num(mpi->mdev) - 1) == i) {
				bound = mlx5_ib_bind_slave_port(dev, mpi);
			}

			if (bound) {
				dev_dbg(&mpi->mdev->pdev->dev, "removing port from unaffiliated list.\n");
				mlx5_ib_dbg(dev, "port %d bound\n", i + 1);
				list_del(&mpi->list);
				break;
			}
		}
		if (!bound) {
			get_port_caps(dev, i + 1);
			mlx5_ib_dbg(dev, "no free port found for port %d\n",
				    i + 1);
		}
	}

	list_add_tail(&dev->ib_dev_list, &mlx5_ib_dev_list);
	mutex_unlock(&mlx5_ib_multiport_mutex);
	return err;
}

static void mlx5_ib_cleanup_multiport_master(struct mlx5_ib_dev *dev)
{
	int port_num = mlx5_core_native_port_num(dev->mdev) - 1;
	enum rdma_link_layer ll = mlx5_ib_port_link_layer(&dev->ib_dev,
							  port_num + 1);
	int i;

	if (!mlx5_core_is_mp_master(dev->mdev) || ll != IB_LINK_LAYER_ETHERNET)
		return;

	mutex_lock(&mlx5_ib_multiport_mutex);
	for (i = 0; i < dev->num_ports; i++) {
		if (dev->port[i].mp.mpi) {
			/* Destroy the native port stub */
			if (i == port_num) {
				kfree(dev->port[i].mp.mpi);
				dev->port[i].mp.mpi = NULL;
			} else {
				mlx5_ib_dbg(dev, "unbinding port_num: %d\n", i + 1);
				mlx5_ib_unbind_slave_port(dev, dev->port[i].mp.mpi);
			}
		}
	}

	mlx5_ib_dbg(dev, "removing from devlist\n");
	list_del(&dev->ib_dev_list);
	mutex_unlock(&mlx5_ib_multiport_mutex);

	mlx5_nic_vport_disable_roce(dev->mdev);
}

static void mlx5_ib_stage_init_cleanup(struct mlx5_ib_dev *dev)
{
	mlx5_ib_cleanup_multiport_master(dev);
#ifdef CONFIG_INFINIBAND_ON_DEMAND_PAGING
	cleanup_srcu_struct(&dev->mr_srcu);
#endif
	kfree(dev->port);
}

static int mlx5_ib_stage_init_init(struct mlx5_ib_dev *dev)
{
	struct mlx5_core_dev *mdev = dev->mdev;
	const char *name;
	int err;
	int i;

	dev->port = kcalloc(dev->num_ports, sizeof(*dev->port),
			    GFP_KERNEL);
	if (!dev->port)
		return -ENOMEM;

	for (i = 0; i < dev->num_ports; i++) {
		spin_lock_init(&dev->port[i].mp.mpi_lock);
		rwlock_init(&dev->roce[i].netdev_lock);
	}

	err = mlx5_ib_init_multiport_master(dev);
	if (err)
		goto err_free_port;

	if (!mlx5_core_mp_enabled(mdev)) {
		int i;

		for (i = 1; i <= dev->num_ports; i++) {
			err = get_port_caps(dev, i);
			if (err)
				break;
		}
	} else {
		err = get_port_caps(dev, mlx5_core_native_port_num(mdev));
	}
	if (err)
		goto err_mp;

	if (mlx5_use_mad_ifc(dev))
		get_ext_port_caps(dev);

	if (!mlx5_lag_is_active(mdev))
		name = "mlx5_%d";
	else
		name = "mlx5_bond_%d";

	strlcpy(dev->ib_dev.name, name, IB_DEVICE_NAME_MAX);
	dev->ib_dev.owner		= THIS_MODULE;
	dev->ib_dev.node_type		= RDMA_NODE_IB_CA;
	dev->ib_dev.local_dma_lkey	= 0 /* not supported for now */;
	dev->ib_dev.phys_port_cnt	= dev->num_ports;
	dev->ib_dev.num_comp_vectors    =
		dev->mdev->priv.eq_table.num_comp_vectors;
	dev->ib_dev.dev.parent		= &mdev->pdev->dev;

	mutex_init(&dev->flow_db.lock);
	mutex_init(&dev->cap_mask_mutex);
	INIT_LIST_HEAD(&dev->qp_list);
	spin_lock_init(&dev->reset_flow_resource_lock);

#ifdef CONFIG_INFINIBAND_ON_DEMAND_PAGING
	err = init_srcu_struct(&dev->mr_srcu);
	if (err)
		goto err_free_port;
#endif

	return 0;
err_mp:
	mlx5_ib_cleanup_multiport_master(dev);

err_free_port:
	kfree(dev->port);

	return -ENOMEM;
}

static int mlx5_ib_stage_caps_init(struct mlx5_ib_dev *dev)
{
	struct mlx5_core_dev *mdev = dev->mdev;
	int err;

	dev->ib_dev.uverbs_abi_ver	= MLX5_IB_UVERBS_ABI_VERSION;
	dev->ib_dev.uverbs_cmd_mask	=
		(1ull << IB_USER_VERBS_CMD_GET_CONTEXT)		|
		(1ull << IB_USER_VERBS_CMD_QUERY_DEVICE)	|
		(1ull << IB_USER_VERBS_CMD_QUERY_PORT)		|
		(1ull << IB_USER_VERBS_CMD_ALLOC_PD)		|
		(1ull << IB_USER_VERBS_CMD_DEALLOC_PD)		|
		(1ull << IB_USER_VERBS_CMD_CREATE_AH)		|
		(1ull << IB_USER_VERBS_CMD_DESTROY_AH)		|
		(1ull << IB_USER_VERBS_CMD_REG_MR)		|
		(1ull << IB_USER_VERBS_CMD_REREG_MR)		|
		(1ull << IB_USER_VERBS_CMD_DEREG_MR)		|
		(1ull << IB_USER_VERBS_CMD_CREATE_COMP_CHANNEL)	|
		(1ull << IB_USER_VERBS_CMD_CREATE_CQ)		|
		(1ull << IB_USER_VERBS_CMD_RESIZE_CQ)		|
		(1ull << IB_USER_VERBS_CMD_DESTROY_CQ)		|
		(1ull << IB_USER_VERBS_CMD_CREATE_QP)		|
		(1ull << IB_USER_VERBS_CMD_MODIFY_QP)		|
		(1ull << IB_USER_VERBS_CMD_QUERY_QP)		|
		(1ull << IB_USER_VERBS_CMD_DESTROY_QP)		|
		(1ull << IB_USER_VERBS_CMD_ATTACH_MCAST)	|
		(1ull << IB_USER_VERBS_CMD_DETACH_MCAST)	|
		(1ull << IB_USER_VERBS_CMD_CREATE_SRQ)		|
		(1ull << IB_USER_VERBS_CMD_MODIFY_SRQ)		|
		(1ull << IB_USER_VERBS_CMD_QUERY_SRQ)		|
		(1ull << IB_USER_VERBS_CMD_DESTROY_SRQ)		|
		(1ull << IB_USER_VERBS_CMD_CREATE_XSRQ)		|
		(1ull << IB_USER_VERBS_CMD_OPEN_QP);
	dev->ib_dev.uverbs_ex_cmd_mask =
		(1ull << IB_USER_VERBS_EX_CMD_QUERY_DEVICE)	|
		(1ull << IB_USER_VERBS_EX_CMD_CREATE_CQ)	|
		(1ull << IB_USER_VERBS_EX_CMD_CREATE_QP)	|
		(1ull << IB_USER_VERBS_EX_CMD_MODIFY_QP)	|
		(1ull << IB_USER_VERBS_EX_CMD_MODIFY_CQ);

	dev->ib_dev.query_device	= mlx5_ib_query_device;
	dev->ib_dev.query_port		= mlx5_ib_query_port;
	dev->ib_dev.get_link_layer	= mlx5_ib_port_link_layer;
	dev->ib_dev.query_gid		= mlx5_ib_query_gid;
	dev->ib_dev.add_gid		= mlx5_ib_add_gid;
	dev->ib_dev.del_gid		= mlx5_ib_del_gid;
	dev->ib_dev.query_pkey		= mlx5_ib_query_pkey;
	dev->ib_dev.modify_device	= mlx5_ib_modify_device;
	dev->ib_dev.modify_port		= mlx5_ib_modify_port;
	dev->ib_dev.alloc_ucontext	= mlx5_ib_alloc_ucontext;
	dev->ib_dev.dealloc_ucontext	= mlx5_ib_dealloc_ucontext;
	dev->ib_dev.mmap		= mlx5_ib_mmap;
	dev->ib_dev.alloc_pd		= mlx5_ib_alloc_pd;
	dev->ib_dev.dealloc_pd		= mlx5_ib_dealloc_pd;
	dev->ib_dev.create_ah		= mlx5_ib_create_ah;
	dev->ib_dev.query_ah		= mlx5_ib_query_ah;
	dev->ib_dev.destroy_ah		= mlx5_ib_destroy_ah;
	dev->ib_dev.create_srq		= mlx5_ib_create_srq;
	dev->ib_dev.modify_srq		= mlx5_ib_modify_srq;
	dev->ib_dev.query_srq		= mlx5_ib_query_srq;
	dev->ib_dev.destroy_srq		= mlx5_ib_destroy_srq;
	dev->ib_dev.post_srq_recv	= mlx5_ib_post_srq_recv;
	dev->ib_dev.create_qp		= mlx5_ib_create_qp;
	dev->ib_dev.modify_qp		= mlx5_ib_modify_qp;
	dev->ib_dev.query_qp		= mlx5_ib_query_qp;
	dev->ib_dev.destroy_qp		= mlx5_ib_destroy_qp;
	dev->ib_dev.post_send		= mlx5_ib_post_send;
	dev->ib_dev.post_recv		= mlx5_ib_post_recv;
	dev->ib_dev.create_cq		= mlx5_ib_create_cq;
	dev->ib_dev.modify_cq		= mlx5_ib_modify_cq;
	dev->ib_dev.resize_cq		= mlx5_ib_resize_cq;
	dev->ib_dev.destroy_cq		= mlx5_ib_destroy_cq;
	dev->ib_dev.poll_cq		= mlx5_ib_poll_cq;
	dev->ib_dev.req_notify_cq	= mlx5_ib_arm_cq;
	dev->ib_dev.get_dma_mr		= mlx5_ib_get_dma_mr;
	dev->ib_dev.reg_user_mr		= mlx5_ib_reg_user_mr;
	dev->ib_dev.rereg_user_mr	= mlx5_ib_rereg_user_mr;
	dev->ib_dev.dereg_mr		= mlx5_ib_dereg_mr;
	dev->ib_dev.attach_mcast	= mlx5_ib_mcg_attach;
	dev->ib_dev.detach_mcast	= mlx5_ib_mcg_detach;
	dev->ib_dev.process_mad		= mlx5_ib_process_mad;
	dev->ib_dev.alloc_mr		= mlx5_ib_alloc_mr;
	dev->ib_dev.map_mr_sg		= mlx5_ib_map_mr_sg;
	dev->ib_dev.check_mr_status	= mlx5_ib_check_mr_status;
	dev->ib_dev.get_port_immutable  = mlx5_port_immutable;
	dev->ib_dev.get_dev_fw_str      = get_dev_fw_str;
	dev->ib_dev.get_vector_affinity	= mlx5_ib_get_vector_affinity;
	if (MLX5_CAP_GEN(mdev, ipoib_enhanced_offloads))
		dev->ib_dev.alloc_rdma_netdev	= mlx5_ib_alloc_rdma_netdev;

	if (mlx5_core_is_pf(mdev)) {
		dev->ib_dev.get_vf_config	= mlx5_ib_get_vf_config;
		dev->ib_dev.set_vf_link_state	= mlx5_ib_set_vf_link_state;
		dev->ib_dev.get_vf_stats	= mlx5_ib_get_vf_stats;
		dev->ib_dev.set_vf_guid		= mlx5_ib_set_vf_guid;
	}

	dev->ib_dev.disassociate_ucontext = mlx5_ib_disassociate_ucontext;

	dev->umr_fence = mlx5_get_umr_fence(MLX5_CAP_GEN(mdev, umr_fence));

	if (MLX5_CAP_GEN(mdev, imaicl)) {
		dev->ib_dev.alloc_mw		= mlx5_ib_alloc_mw;
		dev->ib_dev.dealloc_mw		= mlx5_ib_dealloc_mw;
		dev->ib_dev.uverbs_cmd_mask |=
			(1ull << IB_USER_VERBS_CMD_ALLOC_MW)	|
			(1ull << IB_USER_VERBS_CMD_DEALLOC_MW);
	}

	if (MLX5_CAP_GEN(mdev, xrc)) {
		dev->ib_dev.alloc_xrcd = mlx5_ib_alloc_xrcd;
		dev->ib_dev.dealloc_xrcd = mlx5_ib_dealloc_xrcd;
		dev->ib_dev.uverbs_cmd_mask |=
			(1ull << IB_USER_VERBS_CMD_OPEN_XRCD) |
			(1ull << IB_USER_VERBS_CMD_CLOSE_XRCD);
	}

	dev->ib_dev.create_flow	= mlx5_ib_create_flow;
	dev->ib_dev.destroy_flow = mlx5_ib_destroy_flow;
	dev->ib_dev.uverbs_ex_cmd_mask |=
			(1ull << IB_USER_VERBS_EX_CMD_CREATE_FLOW) |
			(1ull << IB_USER_VERBS_EX_CMD_DESTROY_FLOW);

	err = init_node_data(dev);
	if (err)
		return err;

	if ((MLX5_CAP_GEN(dev->mdev, port_type) == MLX5_CAP_PORT_TYPE_ETH) &&
	    MLX5_CAP_GEN(dev->mdev, disable_local_lb))
		mutex_init(&dev->lb_mutex);

	return 0;
}

static int mlx5_ib_stage_roce_init(struct mlx5_ib_dev *dev)
{
	struct mlx5_core_dev *mdev = dev->mdev;
	enum rdma_link_layer ll;
	int port_type_cap;
	u8 port_num;
	int err;
	int i;

	port_num = mlx5_core_native_port_num(dev->mdev) - 1;
	port_type_cap = MLX5_CAP_GEN(mdev, port_type);
	ll = mlx5_port_type_cap_to_rdma_ll(port_type_cap);

	if (ll == IB_LINK_LAYER_ETHERNET) {
		for (i = 0; i < dev->num_ports; i++) {
			dev->roce[i].dev = dev;
			dev->roce[i].native_port_num = i + 1;
			dev->roce[i].last_port_state = IB_PORT_DOWN;
		}

		dev->ib_dev.get_netdev	= mlx5_ib_get_netdev;
		dev->ib_dev.create_wq	 = mlx5_ib_create_wq;
		dev->ib_dev.modify_wq	 = mlx5_ib_modify_wq;
		dev->ib_dev.destroy_wq	 = mlx5_ib_destroy_wq;
		dev->ib_dev.create_rwq_ind_table = mlx5_ib_create_rwq_ind_table;
		dev->ib_dev.destroy_rwq_ind_table = mlx5_ib_destroy_rwq_ind_table;
		dev->ib_dev.uverbs_ex_cmd_mask |=
			(1ull << IB_USER_VERBS_EX_CMD_CREATE_WQ) |
			(1ull << IB_USER_VERBS_EX_CMD_MODIFY_WQ) |
			(1ull << IB_USER_VERBS_EX_CMD_DESTROY_WQ) |
			(1ull << IB_USER_VERBS_EX_CMD_CREATE_RWQ_IND_TBL) |
			(1ull << IB_USER_VERBS_EX_CMD_DESTROY_RWQ_IND_TBL);
		err = mlx5_enable_eth(dev, port_num);
		if (err)
			return err;
	}

	return 0;
}

static void mlx5_ib_stage_roce_cleanup(struct mlx5_ib_dev *dev)
{
	struct mlx5_core_dev *mdev = dev->mdev;
	enum rdma_link_layer ll;
	int port_type_cap;
	u8 port_num;

	port_num = mlx5_core_native_port_num(dev->mdev) - 1;
	port_type_cap = MLX5_CAP_GEN(mdev, port_type);
	ll = mlx5_port_type_cap_to_rdma_ll(port_type_cap);

	if (ll == IB_LINK_LAYER_ETHERNET) {
		mlx5_disable_eth(dev);
		mlx5_remove_netdev_notifier(dev, port_num);
	}
}

static int mlx5_ib_stage_dev_res_init(struct mlx5_ib_dev *dev)
{
	return create_dev_resources(&dev->devr);
}

static void mlx5_ib_stage_dev_res_cleanup(struct mlx5_ib_dev *dev)
{
	destroy_dev_resources(&dev->devr);
}

static int mlx5_ib_stage_odp_init(struct mlx5_ib_dev *dev)
{
	mlx5_ib_internal_fill_odp_caps(dev);

	return mlx5_ib_odp_init_one(dev);
}

static int mlx5_ib_stage_counters_init(struct mlx5_ib_dev *dev)
{
	if (MLX5_CAP_GEN(dev->mdev, max_qp_cnt)) {
		dev->ib_dev.get_hw_stats	= mlx5_ib_get_hw_stats;
		dev->ib_dev.alloc_hw_stats	= mlx5_ib_alloc_hw_stats;

		return mlx5_ib_alloc_counters(dev);
	}

	return 0;
}

static void mlx5_ib_stage_counters_cleanup(struct mlx5_ib_dev *dev)
{
	if (MLX5_CAP_GEN(dev->mdev, max_qp_cnt))
		mlx5_ib_dealloc_counters(dev);
}

static int mlx5_ib_stage_cong_debugfs_init(struct mlx5_ib_dev *dev)
{
	return mlx5_ib_init_cong_debugfs(dev,
					 mlx5_core_native_port_num(dev->mdev) - 1);
}

static void mlx5_ib_stage_cong_debugfs_cleanup(struct mlx5_ib_dev *dev)
{
	mlx5_ib_cleanup_cong_debugfs(dev,
				     mlx5_core_native_port_num(dev->mdev) - 1);
}

static int mlx5_ib_stage_uar_init(struct mlx5_ib_dev *dev)
{
	dev->mdev->priv.uar = mlx5_get_uars_page(dev->mdev);
<<<<<<< HEAD
	if (IS_ERR(dev->mdev->priv.uar))
		goto err_cong;
=======
	if (!dev->mdev->priv.uar)
		return -ENOMEM;
	return 0;
}

static void mlx5_ib_stage_uar_cleanup(struct mlx5_ib_dev *dev)
{
	mlx5_put_uars_page(dev->mdev, dev->mdev->priv.uar);
}

static int mlx5_ib_stage_bfrag_init(struct mlx5_ib_dev *dev)
{
	int err;
>>>>>>> b5fa635a

	err = mlx5_alloc_bfreg(dev->mdev, &dev->bfreg, false, false);
	if (err)
		return err;

	err = mlx5_alloc_bfreg(dev->mdev, &dev->fp_bfreg, false, true);
	if (err)
		mlx5_free_bfreg(dev->mdev, &dev->fp_bfreg);

	return err;
}

static void mlx5_ib_stage_bfrag_cleanup(struct mlx5_ib_dev *dev)
{
	mlx5_free_bfreg(dev->mdev, &dev->fp_bfreg);
	mlx5_free_bfreg(dev->mdev, &dev->bfreg);
}

static int mlx5_ib_stage_ib_reg_init(struct mlx5_ib_dev *dev)
{
	return ib_register_device(&dev->ib_dev, NULL);
}

static void mlx5_ib_stage_ib_reg_cleanup(struct mlx5_ib_dev *dev)
{
	ib_unregister_device(&dev->ib_dev);
}

static int mlx5_ib_stage_umr_res_init(struct mlx5_ib_dev *dev)
{
	return create_umr_res(dev);
}

static void mlx5_ib_stage_umr_res_cleanup(struct mlx5_ib_dev *dev)
{
	destroy_umrc_res(dev);
}

static int mlx5_ib_stage_delay_drop_init(struct mlx5_ib_dev *dev)
{
	init_delay_drop(dev);

	return 0;
}

static void mlx5_ib_stage_delay_drop_cleanup(struct mlx5_ib_dev *dev)
{
	cancel_delay_drop(dev);
}

static int mlx5_ib_stage_class_attr_init(struct mlx5_ib_dev *dev)
{
	int err;
	int i;

	for (i = 0; i < ARRAY_SIZE(mlx5_class_attributes); i++) {
		err = device_create_file(&dev->ib_dev.dev,
					 mlx5_class_attributes[i]);
		if (err)
			return err;
	}

<<<<<<< HEAD
	if ((MLX5_CAP_GEN(mdev, port_type) == MLX5_CAP_PORT_TYPE_ETH) &&
	    (MLX5_CAP_GEN(mdev, disable_local_lb_uc) ||
	     MLX5_CAP_GEN(mdev, disable_local_lb_mc)))
		mutex_init(&dev->lb_mutex);
=======
	return 0;
}

static void __mlx5_ib_remove(struct mlx5_ib_dev *dev,
			     const struct mlx5_ib_profile *profile,
			     int stage)
{
	/* Number of stages to cleanup */
	while (stage) {
		stage--;
		if (profile->stage[stage].cleanup)
			profile->stage[stage].cleanup(dev);
	}

	ib_dealloc_device((struct ib_device *)dev);
}

static void *mlx5_ib_add_slave_port(struct mlx5_core_dev *mdev, u8 port_num);
>>>>>>> b5fa635a

static void *__mlx5_ib_add(struct mlx5_core_dev *mdev,
			   const struct mlx5_ib_profile *profile)
{
	struct mlx5_ib_dev *dev;
	int err;
	int i;

	printk_once(KERN_INFO "%s", mlx5_version);

	dev = (struct mlx5_ib_dev *)ib_alloc_device(sizeof(*dev));
	if (!dev)
		return NULL;

	dev->mdev = mdev;
	dev->num_ports = max(MLX5_CAP_GEN(mdev, num_ports),
			     MLX5_CAP_GEN(mdev, num_vhca_ports));

	for (i = 0; i < MLX5_IB_STAGE_MAX; i++) {
		if (profile->stage[i].init) {
			err = profile->stage[i].init(dev);
			if (err)
				goto err_out;
		}
	}

	dev->profile = profile;
	dev->ib_active = true;

	return dev;

err_out:
	__mlx5_ib_remove(dev, profile, i);

	return NULL;
}

static const struct mlx5_ib_profile pf_profile = {
	STAGE_CREATE(MLX5_IB_STAGE_INIT,
		     mlx5_ib_stage_init_init,
		     mlx5_ib_stage_init_cleanup),
	STAGE_CREATE(MLX5_IB_STAGE_CAPS,
		     mlx5_ib_stage_caps_init,
		     NULL),
	STAGE_CREATE(MLX5_IB_STAGE_ROCE,
		     mlx5_ib_stage_roce_init,
		     mlx5_ib_stage_roce_cleanup),
	STAGE_CREATE(MLX5_IB_STAGE_DEVICE_RESOURCES,
		     mlx5_ib_stage_dev_res_init,
		     mlx5_ib_stage_dev_res_cleanup),
	STAGE_CREATE(MLX5_IB_STAGE_ODP,
		     mlx5_ib_stage_odp_init,
		     NULL),
	STAGE_CREATE(MLX5_IB_STAGE_COUNTERS,
		     mlx5_ib_stage_counters_init,
		     mlx5_ib_stage_counters_cleanup),
	STAGE_CREATE(MLX5_IB_STAGE_CONG_DEBUGFS,
		     mlx5_ib_stage_cong_debugfs_init,
		     mlx5_ib_stage_cong_debugfs_cleanup),
	STAGE_CREATE(MLX5_IB_STAGE_UAR,
		     mlx5_ib_stage_uar_init,
		     mlx5_ib_stage_uar_cleanup),
	STAGE_CREATE(MLX5_IB_STAGE_BFREG,
		     mlx5_ib_stage_bfrag_init,
		     mlx5_ib_stage_bfrag_cleanup),
	STAGE_CREATE(MLX5_IB_STAGE_IB_REG,
		     mlx5_ib_stage_ib_reg_init,
		     mlx5_ib_stage_ib_reg_cleanup),
	STAGE_CREATE(MLX5_IB_STAGE_UMR_RESOURCES,
		     mlx5_ib_stage_umr_res_init,
		     mlx5_ib_stage_umr_res_cleanup),
	STAGE_CREATE(MLX5_IB_STAGE_DELAY_DROP,
		     mlx5_ib_stage_delay_drop_init,
		     mlx5_ib_stage_delay_drop_cleanup),
	STAGE_CREATE(MLX5_IB_STAGE_CLASS_ATTR,
		     mlx5_ib_stage_class_attr_init,
		     NULL),
};

static void *mlx5_ib_add_slave_port(struct mlx5_core_dev *mdev, u8 port_num)
{
	struct mlx5_ib_multiport_info *mpi;
	struct mlx5_ib_dev *dev;
	bool bound = false;
	int err;

	mpi = kzalloc(sizeof(*mpi), GFP_KERNEL);
	if (!mpi)
		return NULL;

	mpi->mdev = mdev;

	err = mlx5_query_nic_vport_system_image_guid(mdev,
						     &mpi->sys_image_guid);
	if (err) {
		kfree(mpi);
		return NULL;
	}

	mutex_lock(&mlx5_ib_multiport_mutex);
	list_for_each_entry(dev, &mlx5_ib_dev_list, ib_dev_list) {
		if (dev->sys_image_guid == mpi->sys_image_guid)
			bound = mlx5_ib_bind_slave_port(dev, mpi);

		if (bound) {
			rdma_roce_rescan_device(&dev->ib_dev);
			break;
		}
	}

	if (!bound) {
		list_add_tail(&mpi->list, &mlx5_ib_unaffiliated_port_list);
		dev_dbg(&mdev->pdev->dev, "no suitable IB device found to bind to, added to unaffiliated list.\n");
	} else {
		mlx5_ib_dbg(dev, "bound port %u\n", port_num + 1);
	}
	mutex_unlock(&mlx5_ib_multiport_mutex);

	return mpi;
}

static void *mlx5_ib_add(struct mlx5_core_dev *mdev)
{
	enum rdma_link_layer ll;
	int port_type_cap;

	port_type_cap = MLX5_CAP_GEN(mdev, port_type);
	ll = mlx5_port_type_cap_to_rdma_ll(port_type_cap);

	if (mlx5_core_is_mp_slave(mdev) && ll == IB_LINK_LAYER_ETHERNET) {
		u8 port_num = mlx5_core_native_port_num(mdev) - 1;

		return mlx5_ib_add_slave_port(mdev, port_num);
	}

	return __mlx5_ib_add(mdev, &pf_profile);
}

static void mlx5_ib_remove(struct mlx5_core_dev *mdev, void *context)
{
	struct mlx5_ib_multiport_info *mpi;
	struct mlx5_ib_dev *dev;

	if (mlx5_core_is_mp_slave(mdev)) {
		mpi = context;
		mutex_lock(&mlx5_ib_multiport_mutex);
		if (mpi->ibdev)
			mlx5_ib_unbind_slave_port(mpi->ibdev, mpi);
		list_del(&mpi->list);
		mutex_unlock(&mlx5_ib_multiport_mutex);
		return;
	}

	dev = context;
	__mlx5_ib_remove(dev, dev->profile, MLX5_IB_STAGE_MAX);
}

static struct mlx5_interface mlx5_ib_interface = {
	.add            = mlx5_ib_add,
	.remove         = mlx5_ib_remove,
	.event          = mlx5_ib_event,
#ifdef CONFIG_INFINIBAND_ON_DEMAND_PAGING
	.pfault		= mlx5_ib_pfault,
#endif
	.protocol	= MLX5_INTERFACE_PROTOCOL_IB,
};

static int __init mlx5_ib_init(void)
{
	int err;

	mlx5_ib_event_wq = alloc_ordered_workqueue("mlx5_ib_event_wq", 0);
	if (!mlx5_ib_event_wq)
		return -ENOMEM;

	mlx5_ib_odp_init();

	err = mlx5_register_interface(&mlx5_ib_interface);

	return err;
}

static void __exit mlx5_ib_cleanup(void)
{
	mlx5_unregister_interface(&mlx5_ib_interface);
	destroy_workqueue(mlx5_ib_event_wq);
}

module_init(mlx5_ib_init);
module_exit(mlx5_ib_cleanup);<|MERGE_RESOLUTION|>--- conflicted
+++ resolved
@@ -4713,7 +4713,8 @@
 		return err;
 
 	if ((MLX5_CAP_GEN(dev->mdev, port_type) == MLX5_CAP_PORT_TYPE_ETH) &&
-	    MLX5_CAP_GEN(dev->mdev, disable_local_lb))
+	    (MLX5_CAP_GEN(dev->mdev, disable_local_lb_uc) ||
+	     MLX5_CAP_GEN(dev->mdev, disable_local_lb_mc)))
 		mutex_init(&dev->lb_mutex);
 
 	return 0;
@@ -4826,10 +4827,6 @@
 static int mlx5_ib_stage_uar_init(struct mlx5_ib_dev *dev)
 {
 	dev->mdev->priv.uar = mlx5_get_uars_page(dev->mdev);
-<<<<<<< HEAD
-	if (IS_ERR(dev->mdev->priv.uar))
-		goto err_cong;
-=======
 	if (!dev->mdev->priv.uar)
 		return -ENOMEM;
 	return 0;
@@ -4843,7 +4840,6 @@
 static int mlx5_ib_stage_bfrag_init(struct mlx5_ib_dev *dev)
 {
 	int err;
->>>>>>> b5fa635a
 
 	err = mlx5_alloc_bfreg(dev->mdev, &dev->bfreg, false, false);
 	if (err)
@@ -4906,12 +4902,6 @@
 			return err;
 	}
 
-<<<<<<< HEAD
-	if ((MLX5_CAP_GEN(mdev, port_type) == MLX5_CAP_PORT_TYPE_ETH) &&
-	    (MLX5_CAP_GEN(mdev, disable_local_lb_uc) ||
-	     MLX5_CAP_GEN(mdev, disable_local_lb_mc)))
-		mutex_init(&dev->lb_mutex);
-=======
 	return 0;
 }
 
@@ -4930,7 +4920,6 @@
 }
 
 static void *mlx5_ib_add_slave_port(struct mlx5_core_dev *mdev, u8 port_num);
->>>>>>> b5fa635a
 
 static void *__mlx5_ib_add(struct mlx5_core_dev *mdev,
 			   const struct mlx5_ib_profile *profile)
