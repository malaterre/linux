--- conflicted
+++ resolved
@@ -68,10 +68,7 @@
 static inline u32 rxe_crc32(struct rxe_dev *rxe,
 			    u32 crc, void *next, size_t len)
 {
-<<<<<<< HEAD
-=======
 	u32 retval;
->>>>>>> 13b2e1ba
 	int err;
 
 	SHASH_DESC_ON_STACK(shash, rxe->tfm);
@@ -85,13 +82,9 @@
 		return crc32_le(crc, next, len);
 	}
 
-<<<<<<< HEAD
-	return *(u32 *)shash_desc_ctx(shash);
-=======
 	retval = *(u32 *)shash_desc_ctx(shash);
 	barrier_data(shash_desc_ctx(shash));
 	return retval;
->>>>>>> 13b2e1ba
 }
 
 int rxe_set_mtu(struct rxe_dev *rxe, unsigned int dev_mtu);
