--- conflicted
+++ resolved
@@ -2005,31 +2005,10 @@
 	rdma_ah_set_port_num(&attr->alt_ah_attr,
 			     cmd->base.alt_dest.port_num);
 
-<<<<<<< HEAD
-	if (qp->real_qp == qp) {
-		if (cmd->base.attr_mask & IB_QP_AV) {
-			ret = ib_resolve_eth_dmac(qp->device, &attr->ah_attr);
-			if (ret)
-				goto release_qp;
-		}
-		ret = ib_security_modify_qp(qp,
-					    attr,
-					    modify_qp_mask(qp->qp_type,
-							   cmd->base.attr_mask),
-					    udata);
-	} else {
-		ret = ib_security_modify_qp(qp,
-					    attr,
-					    modify_qp_mask(qp->qp_type,
-							   cmd->base.attr_mask),
-					    NULL);
-	}
-=======
 	ret = ib_modify_qp_with_udata(qp, attr,
 				      modify_qp_mask(qp->qp_type,
 						     cmd->base.attr_mask),
 				      udata);
->>>>>>> c9d68a4e
 
 release_qp:
 	uobj_put_obj_read(qp);
