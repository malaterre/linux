--- conflicted
+++ resolved
@@ -2047,7 +2047,6 @@
 			strlcpy(name, product_name, sizeof(name));
 		} else {
 			snprintf(name, sizeof(name), "Wacom %s", product_name);
-<<<<<<< HEAD
 		}
 
 		/* strip out excess whitespaces */
@@ -2059,19 +2058,6 @@
 			memmove(gap, gap+1, strlen(gap));
 		}
 
-=======
-		}
-
-		/* strip out excess whitespaces */
-		while (1) {
-			char *gap = strstr(name, "  ");
-			if (gap == NULL)
-				break;
-			/* shift everything including the terminator */
-			memmove(gap, gap+1, strlen(gap));
-		}
-
->>>>>>> 6c3cc51a
 		/* get rid of trailing whitespace */
 		if (name[strlen(name)-1] == ' ')
 			name[strlen(name)-1] = '\0';
