/**
 * Marvell BT-over-SDIO driver: SDIO interface related functions.
 *
 * Copyright (C) 2009, Marvell International Ltd.
 *
 * This software file (the "File") is distributed by Marvell International
 * Ltd. under the terms of the GNU General Public License Version 2, June 1991
 * (the "License").  You may use, redistribute and/or modify this File in
 * accordance with the terms and conditions of the License, a copy of which
 * is available by writing to the Free Software Foundation, Inc.,
 * 51 Franklin Street, Fifth Floor, Boston, MA 02110-1301 USA or on the
 * worldwide web at http://www.gnu.org/licenses/old-licenses/gpl-2.0.txt.
 *
 *
 * THE FILE IS DISTRIBUTED AS-IS, WITHOUT WARRANTY OF ANY KIND, AND THE
 * IMPLIED WARRANTIES OF MERCHANTABILITY OR FITNESS FOR A PARTICULAR PURPOSE
 * ARE EXPRESSLY DISCLAIMED.  The License provides additional details about
 * this warranty disclaimer.
 **/

#include <linux/firmware.h>
#include <linux/slab.h>
#include <linux/suspend.h>

#include <linux/mmc/sdio_ids.h>
#include <linux/mmc/sdio_func.h>
#include <linux/module.h>
#include <linux/devcoredump.h>

#include <net/bluetooth/bluetooth.h>
#include <net/bluetooth/hci_core.h>

#include "btmrvl_drv.h"
#include "btmrvl_sdio.h"

#define VERSION "1.0"

static struct memory_type_mapping mem_type_mapping_tbl[] = {
	{"ITCM", NULL, 0, 0xF0},
	{"DTCM", NULL, 0, 0xF1},
	{"SQRAM", NULL, 0, 0xF2},
	{"APU", NULL, 0, 0xF3},
	{"CIU", NULL, 0, 0xF4},
	{"ICU", NULL, 0, 0xF5},
	{"MAC", NULL, 0, 0xF6},
	{"EXT7", NULL, 0, 0xF7},
	{"EXT8", NULL, 0, 0xF8},
	{"EXT9", NULL, 0, 0xF9},
	{"EXT10", NULL, 0, 0xFA},
	{"EXT11", NULL, 0, 0xFB},
	{"EXT12", NULL, 0, 0xFC},
	{"EXT13", NULL, 0, 0xFD},
	{"EXTLAST", NULL, 0, 0xFE},
};

static const struct of_device_id btmrvl_sdio_of_match_table[] = {
	{ .compatible = "marvell,sd8897-bt" },
	{ .compatible = "marvell,sd8997-bt" },
	{ }
};

static irqreturn_t btmrvl_wake_irq_bt(int irq, void *priv)
{
	struct btmrvl_sdio_card *card = priv;
	struct btmrvl_plt_wake_cfg *cfg = card->plt_wake_cfg;

	pr_info("%s: wake by bt", __func__);
	cfg->wake_by_bt = true;
	disable_irq_nosync(irq);

	pm_wakeup_event(&card->func->dev, 0);
	pm_system_wakeup();

	return IRQ_HANDLED;
}

/* This function parses device tree node using mmc subnode devicetree API.
 * The device node is saved in card->plt_of_node.
 * If the device tree node exists and includes interrupts attributes, this
 * function will request platform specific wakeup interrupt.
 */
static int btmrvl_sdio_probe_of(struct device *dev,
				struct btmrvl_sdio_card *card)
{
	struct btmrvl_plt_wake_cfg *cfg;
	int ret;

	if (!dev->of_node ||
	    !of_match_node(btmrvl_sdio_of_match_table, dev->of_node)) {
		pr_err("sdio platform data not available");
		return -1;
	}

	card->plt_of_node = dev->of_node;

	card->plt_wake_cfg = devm_kzalloc(dev, sizeof(*card->plt_wake_cfg),
					  GFP_KERNEL);
	cfg = card->plt_wake_cfg;
	if (cfg && card->plt_of_node) {
		cfg->irq_bt = irq_of_parse_and_map(card->plt_of_node, 0);
		if (!cfg->irq_bt) {
			dev_err(dev, "fail to parse irq_bt from device tree");
			cfg->irq_bt = -1;
		} else {
			ret = devm_request_irq(dev, cfg->irq_bt,
					       btmrvl_wake_irq_bt,
<<<<<<< HEAD
					       0, "bt_wake", cfg);
=======
					       0, "bt_wake", card);
>>>>>>> 2ac97f0f
			if (ret) {
				dev_err(dev,
					"Failed to request irq_bt %d (%d)\n",
					cfg->irq_bt, ret);
			}
			disable_irq(cfg->irq_bt);
		}
	}

	return 0;
}

/* The btmrvl_sdio_remove() callback function is called
 * when user removes this module from kernel space or ejects
 * the card from the slot. The driver handles these 2 cases
 * differently.
 * If the user is removing the module, a MODULE_SHUTDOWN_REQ
 * command is sent to firmware and interrupt will be disabled.
 * If the card is removed, there is no need to send command
 * or disable interrupt.
 *
 * The variable 'user_rmmod' is used to distinguish these two
 * scenarios. This flag is initialized as FALSE in case the card
 * is removed, and will be set to TRUE for module removal when
 * module_exit function is called.
 */
static u8 user_rmmod;
static u8 sdio_ireg;

static const struct btmrvl_sdio_card_reg btmrvl_reg_8688 = {
	.cfg = 0x03,
	.host_int_mask = 0x04,
	.host_intstatus = 0x05,
	.card_status = 0x20,
	.sq_read_base_addr_a0 = 0x10,
	.sq_read_base_addr_a1 = 0x11,
	.card_fw_status0 = 0x40,
	.card_fw_status1 = 0x41,
	.card_rx_len = 0x42,
	.card_rx_unit = 0x43,
	.io_port_0 = 0x00,
	.io_port_1 = 0x01,
	.io_port_2 = 0x02,
	.int_read_to_clear = false,
};
static const struct btmrvl_sdio_card_reg btmrvl_reg_87xx = {
	.cfg = 0x00,
	.host_int_mask = 0x02,
	.host_intstatus = 0x03,
	.card_status = 0x30,
	.sq_read_base_addr_a0 = 0x40,
	.sq_read_base_addr_a1 = 0x41,
	.card_revision = 0x5c,
	.card_fw_status0 = 0x60,
	.card_fw_status1 = 0x61,
	.card_rx_len = 0x62,
	.card_rx_unit = 0x63,
	.io_port_0 = 0x78,
	.io_port_1 = 0x79,
	.io_port_2 = 0x7a,
	.int_read_to_clear = false,
};

static const struct btmrvl_sdio_card_reg btmrvl_reg_8887 = {
	.cfg = 0x00,
	.host_int_mask = 0x08,
	.host_intstatus = 0x0C,
	.card_status = 0x5C,
	.sq_read_base_addr_a0 = 0x6C,
	.sq_read_base_addr_a1 = 0x6D,
	.card_revision = 0xC8,
	.card_fw_status0 = 0x88,
	.card_fw_status1 = 0x89,
	.card_rx_len = 0x8A,
	.card_rx_unit = 0x8B,
	.io_port_0 = 0xE4,
	.io_port_1 = 0xE5,
	.io_port_2 = 0xE6,
	.int_read_to_clear = true,
	.host_int_rsr = 0x04,
	.card_misc_cfg = 0xD8,
};

static const struct btmrvl_sdio_card_reg btmrvl_reg_8897 = {
	.cfg = 0x00,
	.host_int_mask = 0x02,
	.host_intstatus = 0x03,
	.card_status = 0x50,
	.sq_read_base_addr_a0 = 0x60,
	.sq_read_base_addr_a1 = 0x61,
	.card_revision = 0xbc,
	.card_fw_status0 = 0xc0,
	.card_fw_status1 = 0xc1,
	.card_rx_len = 0xc2,
	.card_rx_unit = 0xc3,
	.io_port_0 = 0xd8,
	.io_port_1 = 0xd9,
	.io_port_2 = 0xda,
	.int_read_to_clear = true,
	.host_int_rsr = 0x01,
	.card_misc_cfg = 0xcc,
	.fw_dump_ctrl = 0xe2,
	.fw_dump_start = 0xe3,
	.fw_dump_end = 0xea,
};

static const struct btmrvl_sdio_card_reg btmrvl_reg_8997 = {
	.cfg = 0x00,
	.host_int_mask = 0x08,
	.host_intstatus = 0x0c,
	.card_status = 0x5c,
	.sq_read_base_addr_a0 = 0xf8,
	.sq_read_base_addr_a1 = 0xf9,
	.card_revision = 0xc8,
	.card_fw_status0 = 0xe8,
	.card_fw_status1 = 0xe9,
	.card_rx_len = 0xea,
	.card_rx_unit = 0xeb,
	.io_port_0 = 0xe4,
	.io_port_1 = 0xe5,
	.io_port_2 = 0xe6,
	.int_read_to_clear = true,
	.host_int_rsr = 0x04,
	.card_misc_cfg = 0xD8,
	.fw_dump_ctrl = 0xf0,
	.fw_dump_start = 0xf1,
	.fw_dump_end = 0xf8,
};

static const struct btmrvl_sdio_device btmrvl_sdio_sd8688 = {
	.helper		= "mrvl/sd8688_helper.bin",
	.firmware	= "mrvl/sd8688.bin",
	.reg		= &btmrvl_reg_8688,
	.support_pscan_win_report = false,
	.sd_blksz_fw_dl	= 64,
	.supports_fw_dump = false,
};

static const struct btmrvl_sdio_device btmrvl_sdio_sd8787 = {
	.helper		= NULL,
	.firmware	= "mrvl/sd8787_uapsta.bin",
	.reg		= &btmrvl_reg_87xx,
	.support_pscan_win_report = false,
	.sd_blksz_fw_dl	= 256,
	.supports_fw_dump = false,
};

static const struct btmrvl_sdio_device btmrvl_sdio_sd8797 = {
	.helper		= NULL,
	.firmware	= "mrvl/sd8797_uapsta.bin",
	.reg		= &btmrvl_reg_87xx,
	.support_pscan_win_report = false,
	.sd_blksz_fw_dl	= 256,
	.supports_fw_dump = false,
};

static const struct btmrvl_sdio_device btmrvl_sdio_sd8887 = {
	.helper		= NULL,
	.firmware	= "mrvl/sd8887_uapsta.bin",
	.reg		= &btmrvl_reg_8887,
	.support_pscan_win_report = true,
	.sd_blksz_fw_dl	= 256,
	.supports_fw_dump = false,
};

static const struct btmrvl_sdio_device btmrvl_sdio_sd8897 = {
	.helper		= NULL,
	.firmware	= "mrvl/sd8897_uapsta.bin",
	.reg		= &btmrvl_reg_8897,
	.support_pscan_win_report = true,
	.sd_blksz_fw_dl	= 256,
	.supports_fw_dump = true,
};

static const struct btmrvl_sdio_device btmrvl_sdio_sd8997 = {
	.helper         = NULL,
	.firmware       = "mrvl/sd8997_uapsta.bin",
	.reg            = &btmrvl_reg_8997,
	.support_pscan_win_report = true,
	.sd_blksz_fw_dl = 256,
	.supports_fw_dump = true,
};

static const struct sdio_device_id btmrvl_sdio_ids[] = {
	/* Marvell SD8688 Bluetooth device */
	{ SDIO_DEVICE(SDIO_VENDOR_ID_MARVELL, 0x9105),
			.driver_data = (unsigned long)&btmrvl_sdio_sd8688 },
	/* Marvell SD8787 Bluetooth device */
	{ SDIO_DEVICE(SDIO_VENDOR_ID_MARVELL, 0x911A),
			.driver_data = (unsigned long)&btmrvl_sdio_sd8787 },
	/* Marvell SD8787 Bluetooth AMP device */
	{ SDIO_DEVICE(SDIO_VENDOR_ID_MARVELL, 0x911B),
			.driver_data = (unsigned long)&btmrvl_sdio_sd8787 },
	/* Marvell SD8797 Bluetooth device */
	{ SDIO_DEVICE(SDIO_VENDOR_ID_MARVELL, 0x912A),
			.driver_data = (unsigned long)&btmrvl_sdio_sd8797 },
	/* Marvell SD8887 Bluetooth device */
	{ SDIO_DEVICE(SDIO_VENDOR_ID_MARVELL, 0x9136),
			.driver_data = (unsigned long)&btmrvl_sdio_sd8887 },
	/* Marvell SD8897 Bluetooth device */
	{ SDIO_DEVICE(SDIO_VENDOR_ID_MARVELL, 0x912E),
			.driver_data = (unsigned long)&btmrvl_sdio_sd8897 },
	/* Marvell SD8997 Bluetooth device */
	{ SDIO_DEVICE(SDIO_VENDOR_ID_MARVELL, 0x9142),
			.driver_data = (unsigned long)&btmrvl_sdio_sd8997 },

	{ }	/* Terminating entry */
};

MODULE_DEVICE_TABLE(sdio, btmrvl_sdio_ids);

static int btmrvl_sdio_get_rx_unit(struct btmrvl_sdio_card *card)
{
	u8 reg;
	int ret;

	reg = sdio_readb(card->func, card->reg->card_rx_unit, &ret);
	if (!ret)
		card->rx_unit = reg;

	return ret;
}

static int btmrvl_sdio_read_fw_status(struct btmrvl_sdio_card *card, u16 *dat)
{
	u8 fws0, fws1;
	int ret;

	*dat = 0;

	fws0 = sdio_readb(card->func, card->reg->card_fw_status0, &ret);
	if (ret)
		return -EIO;

	fws1 = sdio_readb(card->func, card->reg->card_fw_status1, &ret);
	if (ret)
		return -EIO;

	*dat = (((u16) fws1) << 8) | fws0;

	return 0;
}

static int btmrvl_sdio_read_rx_len(struct btmrvl_sdio_card *card, u16 *dat)
{
	u8 reg;
	int ret;

	reg = sdio_readb(card->func, card->reg->card_rx_len, &ret);
	if (!ret)
		*dat = (u16) reg << card->rx_unit;

	return ret;
}

static int btmrvl_sdio_enable_host_int_mask(struct btmrvl_sdio_card *card,
								u8 mask)
{
	int ret;

	sdio_writeb(card->func, mask, card->reg->host_int_mask, &ret);
	if (ret) {
		BT_ERR("Unable to enable the host interrupt!");
		ret = -EIO;
	}

	return ret;
}

static int btmrvl_sdio_disable_host_int_mask(struct btmrvl_sdio_card *card,
								u8 mask)
{
	u8 host_int_mask;
	int ret;

	host_int_mask = sdio_readb(card->func, card->reg->host_int_mask, &ret);
	if (ret)
		return -EIO;

	host_int_mask &= ~mask;

	sdio_writeb(card->func, host_int_mask, card->reg->host_int_mask, &ret);
	if (ret < 0) {
		BT_ERR("Unable to disable the host interrupt!");
		return -EIO;
	}

	return 0;
}

static int btmrvl_sdio_poll_card_status(struct btmrvl_sdio_card *card, u8 bits)
{
	unsigned int tries;
	u8 status;
	int ret;

	for (tries = 0; tries < MAX_POLL_TRIES * 1000; tries++) {
		status = sdio_readb(card->func, card->reg->card_status,	&ret);
		if (ret)
			goto failed;
		if ((status & bits) == bits)
			return ret;

		udelay(1);
	}

	ret = -ETIMEDOUT;

failed:
	BT_ERR("FAILED! ret=%d", ret);

	return ret;
}

static int btmrvl_sdio_verify_fw_download(struct btmrvl_sdio_card *card,
								int pollnum)
{
	u16 firmwarestat;
	int tries, ret;

	 /* Wait for firmware to become ready */
	for (tries = 0; tries < pollnum; tries++) {
		sdio_claim_host(card->func);
		ret = btmrvl_sdio_read_fw_status(card, &firmwarestat);
		sdio_release_host(card->func);
		if (ret < 0)
			continue;

		if (firmwarestat == FIRMWARE_READY)
			return 0;

		msleep(100);
	}

	return -ETIMEDOUT;
}

static int btmrvl_sdio_download_helper(struct btmrvl_sdio_card *card)
{
	const struct firmware *fw_helper = NULL;
	const u8 *helper = NULL;
	int ret;
	void *tmphlprbuf = NULL;
	int tmphlprbufsz, hlprblknow, helperlen;
	u8 *helperbuf;
	u32 tx_len;

	ret = request_firmware(&fw_helper, card->helper,
						&card->func->dev);
	if ((ret < 0) || !fw_helper) {
		BT_ERR("request_firmware(helper) failed, error code = %d",
									ret);
		ret = -ENOENT;
		goto done;
	}

	helper = fw_helper->data;
	helperlen = fw_helper->size;

	BT_DBG("Downloading helper image (%d bytes), block size %d bytes",
						helperlen, SDIO_BLOCK_SIZE);

	tmphlprbufsz = ALIGN_SZ(BTM_UPLD_SIZE, BTSDIO_DMA_ALIGN);

	tmphlprbuf = kzalloc(tmphlprbufsz, GFP_KERNEL);
	if (!tmphlprbuf) {
		BT_ERR("Unable to allocate buffer for helper."
			" Terminating download");
		ret = -ENOMEM;
		goto done;
	}

	helperbuf = (u8 *) ALIGN_ADDR(tmphlprbuf, BTSDIO_DMA_ALIGN);

	/* Perform helper data transfer */
	tx_len = (FIRMWARE_TRANSFER_NBLOCK * SDIO_BLOCK_SIZE)
			- SDIO_HEADER_LEN;
	hlprblknow = 0;

	do {
		ret = btmrvl_sdio_poll_card_status(card,
					    CARD_IO_READY | DN_LD_CARD_RDY);
		if (ret < 0) {
			BT_ERR("Helper download poll status timeout @ %d",
				hlprblknow);
			goto done;
		}

		/* Check if there is more data? */
		if (hlprblknow >= helperlen)
			break;

		if (helperlen - hlprblknow < tx_len)
			tx_len = helperlen - hlprblknow;

		/* Little-endian */
		helperbuf[0] = ((tx_len & 0x000000ff) >> 0);
		helperbuf[1] = ((tx_len & 0x0000ff00) >> 8);
		helperbuf[2] = ((tx_len & 0x00ff0000) >> 16);
		helperbuf[3] = ((tx_len & 0xff000000) >> 24);

		memcpy(&helperbuf[SDIO_HEADER_LEN], &helper[hlprblknow],
				tx_len);

		/* Now send the data */
		ret = sdio_writesb(card->func, card->ioport, helperbuf,
				FIRMWARE_TRANSFER_NBLOCK * SDIO_BLOCK_SIZE);
		if (ret < 0) {
			BT_ERR("IO error during helper download @ %d",
				hlprblknow);
			goto done;
		}

		hlprblknow += tx_len;
	} while (true);

	BT_DBG("Transferring helper image EOF block");

	memset(helperbuf, 0x0, SDIO_BLOCK_SIZE);

	ret = sdio_writesb(card->func, card->ioport, helperbuf,
							SDIO_BLOCK_SIZE);
	if (ret < 0) {
		BT_ERR("IO error in writing helper image EOF block");
		goto done;
	}

	ret = 0;

done:
	kfree(tmphlprbuf);
	release_firmware(fw_helper);
	return ret;
}

static int btmrvl_sdio_download_fw_w_helper(struct btmrvl_sdio_card *card)
{
	const struct firmware *fw_firmware = NULL;
	const u8 *firmware = NULL;
	int firmwarelen, tmpfwbufsz, ret;
	unsigned int tries, offset;
	u8 base0, base1;
	void *tmpfwbuf = NULL;
	u8 *fwbuf;
	u16 len, blksz_dl = card->sd_blksz_fw_dl;
	int txlen = 0, tx_blocks = 0, count = 0;

	ret = request_firmware(&fw_firmware, card->firmware,
							&card->func->dev);
	if ((ret < 0) || !fw_firmware) {
		BT_ERR("request_firmware(firmware) failed, error code = %d",
									ret);
		ret = -ENOENT;
		goto done;
	}

	firmware = fw_firmware->data;
	firmwarelen = fw_firmware->size;

	BT_DBG("Downloading FW image (%d bytes)", firmwarelen);

	tmpfwbufsz = ALIGN_SZ(BTM_UPLD_SIZE, BTSDIO_DMA_ALIGN);
	tmpfwbuf = kzalloc(tmpfwbufsz, GFP_KERNEL);
	if (!tmpfwbuf) {
		BT_ERR("Unable to allocate buffer for firmware."
		       " Terminating download");
		ret = -ENOMEM;
		goto done;
	}

	/* Ensure aligned firmware buffer */
	fwbuf = (u8 *) ALIGN_ADDR(tmpfwbuf, BTSDIO_DMA_ALIGN);

	/* Perform firmware data transfer */
	offset = 0;
	do {
		ret = btmrvl_sdio_poll_card_status(card,
					CARD_IO_READY | DN_LD_CARD_RDY);
		if (ret < 0) {
			BT_ERR("FW download with helper poll status"
						" timeout @ %d", offset);
			goto done;
		}

		/* Check if there is more data ? */
		if (offset >= firmwarelen)
			break;

		for (tries = 0; tries < MAX_POLL_TRIES; tries++) {
			base0 = sdio_readb(card->func,
					card->reg->sq_read_base_addr_a0, &ret);
			if (ret) {
				BT_ERR("BASE0 register read failed:"
					" base0 = 0x%04X(%d)."
					" Terminating download",
					base0, base0);
				ret = -EIO;
				goto done;
			}
			base1 = sdio_readb(card->func,
					card->reg->sq_read_base_addr_a1, &ret);
			if (ret) {
				BT_ERR("BASE1 register read failed:"
					" base1 = 0x%04X(%d)."
					" Terminating download",
					base1, base1);
				ret = -EIO;
				goto done;
			}

			len = (((u16) base1) << 8) | base0;
			if (len)
				break;

			udelay(10);
		}

		if (!len)
			break;
		else if (len > BTM_UPLD_SIZE) {
			BT_ERR("FW download failure @%d, invalid length %d",
								offset, len);
			ret = -EINVAL;
			goto done;
		}

		txlen = len;

		if (len & BIT(0)) {
			count++;
			if (count > MAX_WRITE_IOMEM_RETRY) {
				BT_ERR("FW download failure @%d, "
					"over max retry count", offset);
				ret = -EIO;
				goto done;
			}
			BT_ERR("FW CRC error indicated by the helper: "
				"len = 0x%04X, txlen = %d", len, txlen);
			len &= ~BIT(0);
			/* Set txlen to 0 so as to resend from same offset */
			txlen = 0;
		} else {
			count = 0;

			/* Last block ? */
			if (firmwarelen - offset < txlen)
				txlen = firmwarelen - offset;

			tx_blocks = DIV_ROUND_UP(txlen, blksz_dl);

			memcpy(fwbuf, &firmware[offset], txlen);
		}

		ret = sdio_writesb(card->func, card->ioport, fwbuf,
						tx_blocks * blksz_dl);

		if (ret < 0) {
			BT_ERR("FW download, writesb(%d) failed @%d",
							count, offset);
			sdio_writeb(card->func, HOST_CMD53_FIN,
						card->reg->cfg, &ret);
			if (ret)
				BT_ERR("writeb failed (CFG)");
		}

		offset += txlen;
	} while (true);

	BT_INFO("FW download over, size %d bytes", offset);

	ret = 0;

done:
	kfree(tmpfwbuf);
	release_firmware(fw_firmware);
	return ret;
}

static int btmrvl_sdio_card_to_host(struct btmrvl_private *priv)
{
	u16 buf_len = 0;
	int ret, num_blocks, blksz;
	struct sk_buff *skb = NULL;
	u32 type;
	u8 *payload = NULL;
	struct hci_dev *hdev = priv->btmrvl_dev.hcidev;
	struct btmrvl_sdio_card *card = priv->btmrvl_dev.card;

	if (!card || !card->func) {
		BT_ERR("card or function is NULL!");
		ret = -EINVAL;
		goto exit;
	}

	/* Read the length of data to be transferred */
	ret = btmrvl_sdio_read_rx_len(card, &buf_len);
	if (ret < 0) {
		BT_ERR("read rx_len failed");
		ret = -EIO;
		goto exit;
	}

	blksz = SDIO_BLOCK_SIZE;
	num_blocks = DIV_ROUND_UP(buf_len, blksz);

	if (buf_len <= SDIO_HEADER_LEN
	    || (num_blocks * blksz) > ALLOC_BUF_SIZE) {
		BT_ERR("invalid packet length: %d", buf_len);
		ret = -EINVAL;
		goto exit;
	}

	/* Allocate buffer */
	skb = bt_skb_alloc(num_blocks * blksz + BTSDIO_DMA_ALIGN, GFP_ATOMIC);
	if (!skb) {
		BT_ERR("No free skb");
		ret = -ENOMEM;
		goto exit;
	}

	if ((unsigned long) skb->data & (BTSDIO_DMA_ALIGN - 1)) {
		skb_put(skb, (unsigned long) skb->data &
					(BTSDIO_DMA_ALIGN - 1));
		skb_pull(skb, (unsigned long) skb->data &
					(BTSDIO_DMA_ALIGN - 1));
	}

	payload = skb->data;

	ret = sdio_readsb(card->func, payload, card->ioport,
			  num_blocks * blksz);
	if (ret < 0) {
		BT_ERR("readsb failed: %d", ret);
		ret = -EIO;
		goto exit;
	}

	/* This is SDIO specific header length: byte[2][1][0], type: byte[3]
	 * (HCI_COMMAND = 1, ACL_DATA = 2, SCO_DATA = 3, 0xFE = Vendor)
	 */

	buf_len = payload[0];
	buf_len |= payload[1] << 8;
	buf_len |= payload[2] << 16;

	if (buf_len > blksz * num_blocks) {
		BT_ERR("Skip incorrect packet: hdrlen %d buffer %d",
		       buf_len, blksz * num_blocks);
		ret = -EIO;
		goto exit;
	}

	type = payload[3];

	switch (type) {
	case HCI_ACLDATA_PKT:
	case HCI_SCODATA_PKT:
	case HCI_EVENT_PKT:
		hci_skb_pkt_type(skb) = type;
		skb_put(skb, buf_len);
		skb_pull(skb, SDIO_HEADER_LEN);

		if (type == HCI_EVENT_PKT) {
			if (btmrvl_check_evtpkt(priv, skb))
				hci_recv_frame(hdev, skb);
		} else {
			hci_recv_frame(hdev, skb);
		}

		hdev->stat.byte_rx += buf_len;
		break;

	case MRVL_VENDOR_PKT:
		hci_skb_pkt_type(skb) = HCI_VENDOR_PKT;
		skb_put(skb, buf_len);
		skb_pull(skb, SDIO_HEADER_LEN);

		if (btmrvl_process_event(priv, skb))
			hci_recv_frame(hdev, skb);

		hdev->stat.byte_rx += buf_len;
		break;

	default:
		BT_ERR("Unknown packet type:%d", type);
		BT_ERR("hex: %*ph", blksz * num_blocks, payload);

		kfree_skb(skb);
		skb = NULL;
		break;
	}

exit:
	if (ret) {
		hdev->stat.err_rx++;
		kfree_skb(skb);
	}

	return ret;
}

static int btmrvl_sdio_process_int_status(struct btmrvl_private *priv)
{
	ulong flags;
	u8 ireg;
	struct btmrvl_sdio_card *card = priv->btmrvl_dev.card;

	spin_lock_irqsave(&priv->driver_lock, flags);
	ireg = sdio_ireg;
	sdio_ireg = 0;
	spin_unlock_irqrestore(&priv->driver_lock, flags);

	sdio_claim_host(card->func);
	if (ireg & DN_LD_HOST_INT_STATUS) {
		if (priv->btmrvl_dev.tx_dnld_rdy)
			BT_DBG("tx_done already received: "
				" int_status=0x%x", ireg);
		else
			priv->btmrvl_dev.tx_dnld_rdy = true;
	}

	if (ireg & UP_LD_HOST_INT_STATUS)
		btmrvl_sdio_card_to_host(priv);

	sdio_release_host(card->func);

	return 0;
}

static int btmrvl_sdio_read_to_clear(struct btmrvl_sdio_card *card, u8 *ireg)
{
	struct btmrvl_adapter *adapter = card->priv->adapter;
	int ret;

	ret = sdio_readsb(card->func, adapter->hw_regs, 0, SDIO_BLOCK_SIZE);
	if (ret) {
		BT_ERR("sdio_readsb: read int hw_regs failed: %d", ret);
		return ret;
	}

	*ireg = adapter->hw_regs[card->reg->host_intstatus];
	BT_DBG("hw_regs[%#x]=%#x", card->reg->host_intstatus, *ireg);

	return 0;
}

static int btmrvl_sdio_write_to_clear(struct btmrvl_sdio_card *card, u8 *ireg)
{
	int ret;

	*ireg = sdio_readb(card->func, card->reg->host_intstatus, &ret);
	if (ret) {
		BT_ERR("sdio_readb: read int status failed: %d", ret);
		return ret;
	}

	if (*ireg) {
		/*
		 * DN_LD_HOST_INT_STATUS and/or UP_LD_HOST_INT_STATUS
		 * Clear the interrupt status register and re-enable the
		 * interrupt.
		 */
		BT_DBG("int_status = 0x%x", *ireg);

		sdio_writeb(card->func, ~(*ireg) & (DN_LD_HOST_INT_STATUS |
						    UP_LD_HOST_INT_STATUS),
			    card->reg->host_intstatus, &ret);
		if (ret) {
			BT_ERR("sdio_writeb: clear int status failed: %d", ret);
			return ret;
		}
	}

	return 0;
}

static void btmrvl_sdio_interrupt(struct sdio_func *func)
{
	struct btmrvl_private *priv;
	struct btmrvl_sdio_card *card;
	ulong flags;
	u8 ireg = 0;
	int ret;

	card = sdio_get_drvdata(func);
	if (!card || !card->priv) {
		BT_ERR("sbi_interrupt(%p) card or priv is NULL, card=%p",
		       func, card);
		return;
	}

	priv = card->priv;

	if (priv->surprise_removed)
		return;

	if (card->reg->int_read_to_clear)
		ret = btmrvl_sdio_read_to_clear(card, &ireg);
	else
		ret = btmrvl_sdio_write_to_clear(card, &ireg);

	if (ret)
		return;

	spin_lock_irqsave(&priv->driver_lock, flags);
	sdio_ireg |= ireg;
	spin_unlock_irqrestore(&priv->driver_lock, flags);

	btmrvl_interrupt(priv);
}

static int btmrvl_sdio_register_dev(struct btmrvl_sdio_card *card)
{
	struct sdio_func *func;
	u8 reg;
	int ret = 0;

	if (!card || !card->func) {
		BT_ERR("Error: card or function is NULL!");
		ret = -EINVAL;
		goto failed;
	}

	func = card->func;

	sdio_claim_host(func);

	ret = sdio_enable_func(func);
	if (ret) {
		BT_ERR("sdio_enable_func() failed: ret=%d", ret);
		ret = -EIO;
		goto release_host;
	}

	ret = sdio_claim_irq(func, btmrvl_sdio_interrupt);
	if (ret) {
		BT_ERR("sdio_claim_irq failed: ret=%d", ret);
		ret = -EIO;
		goto disable_func;
	}

	ret = sdio_set_block_size(card->func, SDIO_BLOCK_SIZE);
	if (ret) {
		BT_ERR("cannot set SDIO block size");
		ret = -EIO;
		goto release_irq;
	}

	reg = sdio_readb(func, card->reg->io_port_0, &ret);
	if (ret < 0) {
		ret = -EIO;
		goto release_irq;
	}

	card->ioport = reg;

	reg = sdio_readb(func, card->reg->io_port_1, &ret);
	if (ret < 0) {
		ret = -EIO;
		goto release_irq;
	}

	card->ioport |= (reg << 8);

	reg = sdio_readb(func, card->reg->io_port_2, &ret);
	if (ret < 0) {
		ret = -EIO;
		goto release_irq;
	}

	card->ioport |= (reg << 16);

	BT_DBG("SDIO FUNC%d IO port: 0x%x", func->num, card->ioport);

	if (card->reg->int_read_to_clear) {
		reg = sdio_readb(func, card->reg->host_int_rsr, &ret);
		if (ret < 0) {
			ret = -EIO;
			goto release_irq;
		}
		sdio_writeb(func, reg | 0x3f, card->reg->host_int_rsr, &ret);
		if (ret < 0) {
			ret = -EIO;
			goto release_irq;
		}

		reg = sdio_readb(func, card->reg->card_misc_cfg, &ret);
		if (ret < 0) {
			ret = -EIO;
			goto release_irq;
		}
		sdio_writeb(func, reg | 0x10, card->reg->card_misc_cfg, &ret);
		if (ret < 0) {
			ret = -EIO;
			goto release_irq;
		}
	}

	sdio_set_drvdata(func, card);

	sdio_release_host(func);

	return 0;

release_irq:
	sdio_release_irq(func);

disable_func:
	sdio_disable_func(func);

release_host:
	sdio_release_host(func);

failed:
	return ret;
}

static int btmrvl_sdio_unregister_dev(struct btmrvl_sdio_card *card)
{
	if (card && card->func) {
		sdio_claim_host(card->func);
		sdio_release_irq(card->func);
		sdio_disable_func(card->func);
		sdio_release_host(card->func);
		sdio_set_drvdata(card->func, NULL);
	}

	return 0;
}

static int btmrvl_sdio_enable_host_int(struct btmrvl_sdio_card *card)
{
	int ret;

	if (!card || !card->func)
		return -EINVAL;

	sdio_claim_host(card->func);

	ret = btmrvl_sdio_enable_host_int_mask(card, HIM_ENABLE);

	btmrvl_sdio_get_rx_unit(card);

	sdio_release_host(card->func);

	return ret;
}

static int btmrvl_sdio_disable_host_int(struct btmrvl_sdio_card *card)
{
	int ret;

	if (!card || !card->func)
		return -EINVAL;

	sdio_claim_host(card->func);

	ret = btmrvl_sdio_disable_host_int_mask(card, HIM_DISABLE);

	sdio_release_host(card->func);

	return ret;
}

static int btmrvl_sdio_host_to_card(struct btmrvl_private *priv,
				u8 *payload, u16 nb)
{
	struct btmrvl_sdio_card *card = priv->btmrvl_dev.card;
	int ret = 0;
	int blksz;
	int i = 0;
	u8 *buf = NULL;
	void *tmpbuf = NULL;
	int tmpbufsz;

	if (!card || !card->func) {
		BT_ERR("card or function is NULL!");
		return -EINVAL;
	}

	blksz = DIV_ROUND_UP(nb, SDIO_BLOCK_SIZE) * SDIO_BLOCK_SIZE;

	buf = payload;
	if ((unsigned long) payload & (BTSDIO_DMA_ALIGN - 1) ||
	    nb < blksz) {
		tmpbufsz = ALIGN_SZ(blksz, BTSDIO_DMA_ALIGN) +
			   BTSDIO_DMA_ALIGN;
		tmpbuf = kzalloc(tmpbufsz, GFP_KERNEL);
		if (!tmpbuf)
			return -ENOMEM;
		buf = (u8 *) ALIGN_ADDR(tmpbuf, BTSDIO_DMA_ALIGN);
		memcpy(buf, payload, nb);
	}

	sdio_claim_host(card->func);

	do {
		/* Transfer data to card */
		ret = sdio_writesb(card->func, card->ioport, buf,
				   blksz);
		if (ret < 0) {
			i++;
			BT_ERR("i=%d writesb failed: %d", i, ret);
			BT_ERR("hex: %*ph", nb, payload);
			ret = -EIO;
			if (i > MAX_WRITE_IOMEM_RETRY)
				goto exit;
		}
	} while (ret);

	priv->btmrvl_dev.tx_dnld_rdy = false;

exit:
	sdio_release_host(card->func);
	kfree(tmpbuf);

	return ret;
}

static int btmrvl_sdio_download_fw(struct btmrvl_sdio_card *card)
{
	int ret;
	u8 fws0;
	int pollnum = MAX_POLL_TRIES;

	if (!card || !card->func) {
		BT_ERR("card or function is NULL!");
		return -EINVAL;
	}

	if (!btmrvl_sdio_verify_fw_download(card, 1)) {
		BT_DBG("Firmware already downloaded!");
		return 0;
	}

	sdio_claim_host(card->func);

	/* Check if other function driver is downloading the firmware */
	fws0 = sdio_readb(card->func, card->reg->card_fw_status0, &ret);
	if (ret) {
		BT_ERR("Failed to read FW downloading status!");
		ret = -EIO;
		goto done;
	}
	if (fws0) {
		BT_DBG("BT not the winner (%#x). Skip FW downloading", fws0);

		/* Give other function more time to download the firmware */
		pollnum *= 10;
	} else {
		if (card->helper) {
			ret = btmrvl_sdio_download_helper(card);
			if (ret) {
				BT_ERR("Failed to download helper!");
				ret = -EIO;
				goto done;
			}
		}

		if (btmrvl_sdio_download_fw_w_helper(card)) {
			BT_ERR("Failed to download firmware!");
			ret = -EIO;
			goto done;
		}
	}

	/*
	 * winner or not, with this test the FW synchronizes when the
	 * module can continue its initialization
	 */
	if (btmrvl_sdio_verify_fw_download(card, pollnum)) {
		BT_ERR("FW failed to be active in time!");
		ret = -ETIMEDOUT;
		goto done;
	}

	sdio_release_host(card->func);

	return 0;

done:
	sdio_release_host(card->func);
	return ret;
}

static int btmrvl_sdio_wakeup_fw(struct btmrvl_private *priv)
{
	struct btmrvl_sdio_card *card = priv->btmrvl_dev.card;
	int ret = 0;

	if (!card || !card->func) {
		BT_ERR("card or function is NULL!");
		return -EINVAL;
	}

	sdio_claim_host(card->func);

	sdio_writeb(card->func, HOST_POWER_UP, card->reg->cfg, &ret);

	sdio_release_host(card->func);

	BT_DBG("wake up firmware");

	return ret;
}

static void btmrvl_sdio_dump_regs(struct btmrvl_private *priv)
{
	struct btmrvl_sdio_card *card = priv->btmrvl_dev.card;
	int ret = 0;
	unsigned int reg, reg_start, reg_end;
	char buf[256], *ptr;
	u8 loop, func, data;
	int MAX_LOOP = 2;

	btmrvl_sdio_wakeup_fw(priv);
	sdio_claim_host(card->func);

	for (loop = 0; loop < MAX_LOOP; loop++) {
		memset(buf, 0, sizeof(buf));
		ptr = buf;

		if (loop == 0) {
			/* Read the registers of SDIO function0 */
			func = loop;
			reg_start = 0;
			reg_end = 9;
		} else {
			func = 2;
			reg_start = 0;
			reg_end = 0x09;
		}

		ptr += sprintf(ptr, "SDIO Func%d (%#x-%#x): ",
			       func, reg_start, reg_end);
		for (reg = reg_start; reg <= reg_end; reg++) {
			if (func == 0)
				data = sdio_f0_readb(card->func, reg, &ret);
			else
				data = sdio_readb(card->func, reg, &ret);

			if (!ret) {
				ptr += sprintf(ptr, "%02x ", data);
			} else {
				ptr += sprintf(ptr, "ERR");
				break;
			}
		}

		BT_INFO("%s", buf);
	}

	sdio_release_host(card->func);
}

/* This function read/write firmware */
static enum
rdwr_status btmrvl_sdio_rdwr_firmware(struct btmrvl_private *priv,
				      u8 doneflag)
{
	struct btmrvl_sdio_card *card = priv->btmrvl_dev.card;
	int ret, tries;
	u8 ctrl_data = 0;

	sdio_writeb(card->func, FW_DUMP_HOST_READY, card->reg->fw_dump_ctrl,
		    &ret);

	if (ret) {
		BT_ERR("SDIO write err");
		return RDWR_STATUS_FAILURE;
	}

	for (tries = 0; tries < MAX_POLL_TRIES; tries++) {
		ctrl_data = sdio_readb(card->func, card->reg->fw_dump_ctrl,
				       &ret);

		if (ret) {
			BT_ERR("SDIO read err");
			return RDWR_STATUS_FAILURE;
		}

		if (ctrl_data == FW_DUMP_DONE)
			break;
		if (doneflag && ctrl_data == doneflag)
			return RDWR_STATUS_DONE;
		if (ctrl_data != FW_DUMP_HOST_READY) {
			BT_INFO("The ctrl reg was changed, re-try again!");
			sdio_writeb(card->func, FW_DUMP_HOST_READY,
				    card->reg->fw_dump_ctrl, &ret);
			if (ret) {
				BT_ERR("SDIO write err");
				return RDWR_STATUS_FAILURE;
			}
		}
		usleep_range(100, 200);
	}

	if (ctrl_data == FW_DUMP_HOST_READY) {
		BT_ERR("Fail to pull ctrl_data");
		return RDWR_STATUS_FAILURE;
	}

	return RDWR_STATUS_SUCCESS;
}

/* This function dump sdio register and memory data */
static void btmrvl_sdio_dump_firmware(struct btmrvl_private *priv)
{
	struct btmrvl_sdio_card *card = priv->btmrvl_dev.card;
	int ret = 0;
	unsigned int reg, reg_start, reg_end;
	enum rdwr_status stat;
	u8 *dbg_ptr, *end_ptr, *fw_dump_data, *fw_dump_ptr;
	u8 dump_num = 0, idx, i, read_reg, doneflag = 0;
	u32 memory_size, fw_dump_len = 0;

	/* dump sdio register first */
	btmrvl_sdio_dump_regs(priv);

	if (!card->supports_fw_dump) {
		BT_ERR("Firmware dump not supported for this card!");
		return;
	}

	for (idx = 0; idx < ARRAY_SIZE(mem_type_mapping_tbl); idx++) {
		struct memory_type_mapping *entry = &mem_type_mapping_tbl[idx];

		if (entry->mem_ptr) {
			vfree(entry->mem_ptr);
			entry->mem_ptr = NULL;
		}
		entry->mem_size = 0;
	}

	btmrvl_sdio_wakeup_fw(priv);
	sdio_claim_host(card->func);

	BT_INFO("== btmrvl firmware dump start ==");

	stat = btmrvl_sdio_rdwr_firmware(priv, doneflag);
	if (stat == RDWR_STATUS_FAILURE)
		goto done;

	reg = card->reg->fw_dump_start;
	/* Read the number of the memories which will dump */
	dump_num = sdio_readb(card->func, reg, &ret);

	if (ret) {
		BT_ERR("SDIO read memory length err");
		goto done;
	}

	/* Read the length of every memory which will dump */
	for (idx = 0; idx < dump_num; idx++) {
		struct memory_type_mapping *entry = &mem_type_mapping_tbl[idx];

		stat = btmrvl_sdio_rdwr_firmware(priv, doneflag);
		if (stat == RDWR_STATUS_FAILURE)
			goto done;

		memory_size = 0;
		reg = card->reg->fw_dump_start;
		for (i = 0; i < 4; i++) {
			read_reg = sdio_readb(card->func, reg, &ret);
			if (ret) {
				BT_ERR("SDIO read err");
				goto done;
			}
			memory_size |= (read_reg << i*8);
			reg++;
		}

		if (memory_size == 0) {
			BT_INFO("Firmware dump finished!");
			sdio_writeb(card->func, FW_DUMP_READ_DONE,
				    card->reg->fw_dump_ctrl, &ret);
			if (ret) {
				BT_ERR("SDIO Write MEMDUMP_FINISH ERR");
				goto done;
			}
			break;
		}

		BT_INFO("%s_SIZE=0x%x", entry->mem_name, memory_size);
		entry->mem_ptr = vzalloc(memory_size + 1);
		entry->mem_size = memory_size;
		if (!entry->mem_ptr) {
			BT_ERR("Vzalloc %s failed", entry->mem_name);
			goto done;
		}

		fw_dump_len += (strlen("========Start dump ") +
				strlen(entry->mem_name) +
				strlen("========\n") +
				(memory_size + 1) +
				strlen("\n========End dump========\n"));

		dbg_ptr = entry->mem_ptr;
		end_ptr = dbg_ptr + memory_size;

		doneflag = entry->done_flag;
		BT_INFO("Start %s output, please wait...",
			entry->mem_name);

		do {
			stat = btmrvl_sdio_rdwr_firmware(priv, doneflag);
			if (stat == RDWR_STATUS_FAILURE)
				goto done;

			reg_start = card->reg->fw_dump_start;
			reg_end = card->reg->fw_dump_end;
			for (reg = reg_start; reg <= reg_end; reg++) {
				*dbg_ptr = sdio_readb(card->func, reg, &ret);
				if (ret) {
					BT_ERR("SDIO read err");
					goto done;
				}
				if (dbg_ptr < end_ptr)
					dbg_ptr++;
				else
					BT_ERR("Allocated buffer not enough");
			}

			if (stat != RDWR_STATUS_DONE) {
				continue;
			} else {
				BT_INFO("%s done: size=0x%tx",
					entry->mem_name,
					dbg_ptr - entry->mem_ptr);
				break;
			}
		} while (1);
	}

	BT_INFO("== btmrvl firmware dump end ==");

done:
	sdio_release_host(card->func);

	if (fw_dump_len == 0)
		return;

	fw_dump_data = vzalloc(fw_dump_len+1);
	if (!fw_dump_data) {
		BT_ERR("Vzalloc fw_dump_data fail!");
		return;
	}
	fw_dump_ptr = fw_dump_data;

	/* Dump all the memory data into single file, a userspace script will
	   be used to split all the memory data to multiple files*/
	BT_INFO("== btmrvl firmware dump to /sys/class/devcoredump start");
	for (idx = 0; idx < dump_num; idx++) {
		struct memory_type_mapping *entry = &mem_type_mapping_tbl[idx];

		if (entry->mem_ptr) {
			strcpy(fw_dump_ptr, "========Start dump ");
			fw_dump_ptr += strlen("========Start dump ");

			strcpy(fw_dump_ptr, entry->mem_name);
			fw_dump_ptr += strlen(entry->mem_name);

			strcpy(fw_dump_ptr, "========\n");
			fw_dump_ptr += strlen("========\n");

			memcpy(fw_dump_ptr, entry->mem_ptr, entry->mem_size);
			fw_dump_ptr += entry->mem_size;

			strcpy(fw_dump_ptr, "\n========End dump========\n");
			fw_dump_ptr += strlen("\n========End dump========\n");

			vfree(mem_type_mapping_tbl[idx].mem_ptr);
			mem_type_mapping_tbl[idx].mem_ptr = NULL;
		}
	}

	/* fw_dump_data will be free in device coredump release function
	   after 5 min*/
	dev_coredumpv(&card->func->dev, fw_dump_data, fw_dump_len, GFP_KERNEL);
	BT_INFO("== btmrvl firmware dump to /sys/class/devcoredump end");
}

static int btmrvl_sdio_probe(struct sdio_func *func,
					const struct sdio_device_id *id)
{
	int ret = 0;
	struct btmrvl_private *priv = NULL;
	struct btmrvl_sdio_card *card = NULL;

	BT_INFO("vendor=0x%x, device=0x%x, class=%d, fn=%d",
			id->vendor, id->device, id->class, func->num);

	card = devm_kzalloc(&func->dev, sizeof(*card), GFP_KERNEL);
	if (!card)
		return -ENOMEM;

	card->func = func;

	if (id->driver_data) {
		struct btmrvl_sdio_device *data = (void *) id->driver_data;
		card->helper = data->helper;
		card->firmware = data->firmware;
		card->reg = data->reg;
		card->sd_blksz_fw_dl = data->sd_blksz_fw_dl;
		card->support_pscan_win_report = data->support_pscan_win_report;
		card->supports_fw_dump = data->supports_fw_dump;
	}

	if (btmrvl_sdio_register_dev(card) < 0) {
		BT_ERR("Failed to register BT device!");
		return -ENODEV;
	}

	/* Disable the interrupts on the card */
	btmrvl_sdio_disable_host_int(card);

	if (btmrvl_sdio_download_fw(card)) {
		BT_ERR("Downloading firmware failed!");
		ret = -ENODEV;
		goto unreg_dev;
	}

	btmrvl_sdio_enable_host_int(card);

	/* Device tree node parsing and platform specific configuration*/
	btmrvl_sdio_probe_of(&func->dev, card);

	priv = btmrvl_add_card(card);
	if (!priv) {
		BT_ERR("Initializing card failed!");
		ret = -ENODEV;
		goto disable_host_int;
	}

	card->priv = priv;

	/* Initialize the interface specific function pointers */
	priv->hw_host_to_card = btmrvl_sdio_host_to_card;
	priv->hw_wakeup_firmware = btmrvl_sdio_wakeup_fw;
	priv->hw_process_int_status = btmrvl_sdio_process_int_status;
	priv->firmware_dump = btmrvl_sdio_dump_firmware;

	if (btmrvl_register_hdev(priv)) {
		BT_ERR("Register hdev failed!");
		ret = -ENODEV;
		goto disable_host_int;
	}

	return 0;

disable_host_int:
	btmrvl_sdio_disable_host_int(card);
unreg_dev:
	btmrvl_sdio_unregister_dev(card);
	return ret;
}

static void btmrvl_sdio_remove(struct sdio_func *func)
{
	struct btmrvl_sdio_card *card;

	if (func) {
		card = sdio_get_drvdata(func);
		if (card) {
			/* Send SHUTDOWN command & disable interrupt
			 * if user removes the module.
			 */
			if (user_rmmod) {
				btmrvl_send_module_cfg_cmd(card->priv,
							MODULE_SHUTDOWN_REQ);
				btmrvl_sdio_disable_host_int(card);
			}
			BT_DBG("unregister dev");
			card->priv->surprise_removed = true;
			btmrvl_sdio_unregister_dev(card);
			btmrvl_remove_card(card->priv);
		}
	}
}

static int btmrvl_sdio_suspend(struct device *dev)
{
	struct sdio_func *func = dev_to_sdio_func(dev);
	struct btmrvl_sdio_card *card;
	struct btmrvl_private *priv;
	mmc_pm_flag_t pm_flags;
	struct hci_dev *hcidev;

	if (func) {
		pm_flags = sdio_get_host_pm_caps(func);
		BT_DBG("%s: suspend: PM flags = 0x%x", sdio_func_id(func),
		       pm_flags);
		if (!(pm_flags & MMC_PM_KEEP_POWER)) {
			BT_ERR("%s: cannot remain alive while suspended",
			       sdio_func_id(func));
			return -ENOSYS;
		}
		card = sdio_get_drvdata(func);
		if (!card || !card->priv) {
			BT_ERR("card or priv structure is not valid");
			return 0;
		}
	} else {
		BT_ERR("sdio_func is not specified");
		return 0;
	}

	/* Enable platform specific wakeup interrupt */
	if (card->plt_wake_cfg && card->plt_wake_cfg->irq_bt >= 0) {
		card->plt_wake_cfg->wake_by_bt = false;
		enable_irq(card->plt_wake_cfg->irq_bt);
		enable_irq_wake(card->plt_wake_cfg->irq_bt);
	}

	priv = card->priv;
	priv->adapter->is_suspending = true;
	hcidev = priv->btmrvl_dev.hcidev;
	BT_DBG("%s: SDIO suspend", hcidev->name);
	hci_suspend_dev(hcidev);

	if (priv->adapter->hs_state != HS_ACTIVATED) {
		if (btmrvl_enable_hs(priv)) {
			BT_ERR("HS not activated, suspend failed!");
<<<<<<< HEAD
=======
			/* Disable platform specific wakeup interrupt */
			if (card->plt_wake_cfg &&
			    card->plt_wake_cfg->irq_bt >= 0) {
				disable_irq_wake(card->plt_wake_cfg->irq_bt);
				disable_irq(card->plt_wake_cfg->irq_bt);
			}

>>>>>>> 2ac97f0f
			priv->adapter->is_suspending = false;
			return -EBUSY;
		}
	}

	priv->adapter->is_suspending = false;
	priv->adapter->is_suspended = true;

	/* We will keep the power when hs enabled successfully */
	if (priv->adapter->hs_state == HS_ACTIVATED) {
		BT_DBG("suspend with MMC_PM_KEEP_POWER");
		return sdio_set_host_pm_flags(func, MMC_PM_KEEP_POWER);
	}

	BT_DBG("suspend without MMC_PM_KEEP_POWER");
	return 0;
}

static int btmrvl_sdio_resume(struct device *dev)
{
	struct sdio_func *func = dev_to_sdio_func(dev);
	struct btmrvl_sdio_card *card;
	struct btmrvl_private *priv;
	mmc_pm_flag_t pm_flags;
	struct hci_dev *hcidev;

	if (func) {
		pm_flags = sdio_get_host_pm_caps(func);
		BT_DBG("%s: resume: PM flags = 0x%x", sdio_func_id(func),
		       pm_flags);
		card = sdio_get_drvdata(func);
		if (!card || !card->priv) {
			BT_ERR("card or priv structure is not valid");
			return 0;
		}
	} else {
		BT_ERR("sdio_func is not specified");
		return 0;
	}
	priv = card->priv;

	if (!priv->adapter->is_suspended) {
		BT_DBG("device already resumed");
		return 0;
	}

	priv->hw_wakeup_firmware(priv);
	priv->adapter->hs_state = HS_DEACTIVATED;
	hcidev = priv->btmrvl_dev.hcidev;
	BT_DBG("%s: HS DEACTIVATED in resume!", hcidev->name);
	priv->adapter->is_suspended = false;
	BT_DBG("%s: SDIO resume", hcidev->name);
	hci_resume_dev(hcidev);

	/* Disable platform specific wakeup interrupt */
	if (card->plt_wake_cfg && card->plt_wake_cfg->irq_bt >= 0) {
		disable_irq_wake(card->plt_wake_cfg->irq_bt);
		disable_irq(card->plt_wake_cfg->irq_bt);
		if (card->plt_wake_cfg->wake_by_bt)
			/* Undo our disable, since interrupt handler already
			 * did this.
			 */
			enable_irq(card->plt_wake_cfg->irq_bt);
	}

	return 0;
}

static const struct dev_pm_ops btmrvl_sdio_pm_ops = {
	.suspend	= btmrvl_sdio_suspend,
	.resume		= btmrvl_sdio_resume,
};

static struct sdio_driver bt_mrvl_sdio = {
	.name		= "btmrvl_sdio",
	.id_table	= btmrvl_sdio_ids,
	.probe		= btmrvl_sdio_probe,
	.remove		= btmrvl_sdio_remove,
	.drv = {
		.owner = THIS_MODULE,
		.pm = &btmrvl_sdio_pm_ops,
	}
};

static int __init btmrvl_sdio_init_module(void)
{
	if (sdio_register_driver(&bt_mrvl_sdio) != 0) {
		BT_ERR("SDIO Driver Registration Failed");
		return -ENODEV;
	}

	/* Clear the flag in case user removes the card. */
	user_rmmod = 0;

	return 0;
}

static void __exit btmrvl_sdio_exit_module(void)
{
	/* Set the flag as user is removing this module. */
	user_rmmod = 1;

	sdio_unregister_driver(&bt_mrvl_sdio);
}

module_init(btmrvl_sdio_init_module);
module_exit(btmrvl_sdio_exit_module);

MODULE_AUTHOR("Marvell International Ltd.");
MODULE_DESCRIPTION("Marvell BT-over-SDIO driver ver " VERSION);
MODULE_VERSION(VERSION);
MODULE_LICENSE("GPL v2");
MODULE_FIRMWARE("mrvl/sd8688_helper.bin");
MODULE_FIRMWARE("mrvl/sd8688.bin");
MODULE_FIRMWARE("mrvl/sd8787_uapsta.bin");
MODULE_FIRMWARE("mrvl/sd8797_uapsta.bin");
MODULE_FIRMWARE("mrvl/sd8887_uapsta.bin");
MODULE_FIRMWARE("mrvl/sd8897_uapsta.bin");
MODULE_FIRMWARE("mrvl/sd8997_uapsta.bin");<|MERGE_RESOLUTION|>--- conflicted
+++ resolved
@@ -104,11 +104,7 @@
 		} else {
 			ret = devm_request_irq(dev, cfg->irq_bt,
 					       btmrvl_wake_irq_bt,
-<<<<<<< HEAD
-					       0, "bt_wake", cfg);
-=======
 					       0, "bt_wake", card);
->>>>>>> 2ac97f0f
 			if (ret) {
 				dev_err(dev,
 					"Failed to request irq_bt %d (%d)\n",
@@ -1632,8 +1628,6 @@
 	if (priv->adapter->hs_state != HS_ACTIVATED) {
 		if (btmrvl_enable_hs(priv)) {
 			BT_ERR("HS not activated, suspend failed!");
-<<<<<<< HEAD
-=======
 			/* Disable platform specific wakeup interrupt */
 			if (card->plt_wake_cfg &&
 			    card->plt_wake_cfg->irq_bt >= 0) {
@@ -1641,7 +1635,6 @@
 				disable_irq(card->plt_wake_cfg->irq_bt);
 			}
 
->>>>>>> 2ac97f0f
 			priv->adapter->is_suspending = false;
 			return -EBUSY;
 		}
