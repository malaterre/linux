--- conflicted
+++ resolved
@@ -174,11 +174,6 @@
 	while ((page = balloon_page_pop(&pages))) {
 		balloon_page_enqueue(&vb->vb_dev_info, page);
 
-<<<<<<< HEAD
-		vb->num_pfns += VIRTIO_BALLOON_PAGES_PER_PAGE;
-
-=======
->>>>>>> 39051dd8
 		set_page_pfns(vb, vb->pfns + vb->num_pfns, page);
 		vb->num_pages += VIRTIO_BALLOON_PAGES_PER_PAGE;
 		if (!virtio_has_feature(vb->vdev,
