--- conflicted
+++ resolved
@@ -479,10 +479,7 @@
 
 /* ------------------------------------------------------------------ */
 
-<<<<<<< HEAD
-static void unmap_if_in_range(struct gntdev_grant_map *map,
-=======
-static bool in_range(struct grant_map *map,
+static bool in_range(struct gntdev_grant_map *map,
 			      unsigned long start, unsigned long end)
 {
 	if (!map->vma)
@@ -495,8 +492,7 @@
 	return true;
 }
 
-static void unmap_if_in_range(struct grant_map *map,
->>>>>>> 2b6be492
+static void unmap_if_in_range(struct gntdev_grant_map *map,
 			      unsigned long start, unsigned long end)
 {
 	unsigned long mstart, mend;
@@ -520,10 +516,7 @@
 				bool blockable)
 {
 	struct gntdev_priv *priv = container_of(mn, struct gntdev_priv, mn);
-<<<<<<< HEAD
 	struct gntdev_grant_map *map;
-=======
-	struct grant_map *map;
 	int ret = 0;
 
 	/* TODO do we really need a mutex here? */
@@ -531,7 +524,6 @@
 		mutex_lock(&priv->lock);
 	else if (!mutex_trylock(&priv->lock))
 		return -EAGAIN;
->>>>>>> 2b6be492
 
 	list_for_each_entry(map, &priv->maps, next) {
 		if (in_range(map, start, end)) {
