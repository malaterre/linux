/*
 * Compressed RAM block device
 *
 * Copyright (C) 2008, 2009, 2010  Nitin Gupta
 *               2012, 2013 Minchan Kim
 *
 * This code is released using a dual license strategy: BSD/GPL
 * You can choose the licence that better fits your requirements.
 *
 * Released under the terms of 3-clause BSD License
 * Released under the terms of GNU General Public License Version 2.0
 *
 */

#define KMSG_COMPONENT "zram"
#define pr_fmt(fmt) KMSG_COMPONENT ": " fmt

#include <linux/module.h>
#include <linux/kernel.h>
#include <linux/bio.h>
#include <linux/bitops.h>
#include <linux/blkdev.h>
#include <linux/buffer_head.h>
#include <linux/device.h>
#include <linux/genhd.h>
#include <linux/highmem.h>
#include <linux/slab.h>
#include <linux/backing-dev.h>
#include <linux/string.h>
#include <linux/vmalloc.h>
#include <linux/err.h>
#include <linux/idr.h>
#include <linux/sysfs.h>
#include <linux/cpuhotplug.h>

#include "zram_drv.h"

static DEFINE_IDR(zram_index_idr);
/* idr index must be protected */
static DEFINE_MUTEX(zram_index_mutex);

static int zram_major;
static const char *default_compressor = "lzo";

/* Module params (documentation at end) */
static unsigned int num_devices = 1;

static void zram_free_page(struct zram *zram, size_t index);

static inline bool init_done(struct zram *zram)
{
	return zram->disksize;
}

static inline struct zram *dev_to_zram(struct device *dev)
{
	return (struct zram *)dev_to_disk(dev)->private_data;
}

static unsigned long zram_get_handle(struct zram *zram, u32 index)
{
	return zram->table[index].handle;
}

static void zram_set_handle(struct zram *zram, u32 index, unsigned long handle)
{
	zram->table[index].handle = handle;
}

/* flag operations require table entry bit_spin_lock() being held */
static int zram_test_flag(struct zram *zram, u32 index,
			enum zram_pageflags flag)
{
	return zram->table[index].value & BIT(flag);
}

static void zram_set_flag(struct zram *zram, u32 index,
			enum zram_pageflags flag)
{
	zram->table[index].value |= BIT(flag);
}

static void zram_clear_flag(struct zram *zram, u32 index,
			enum zram_pageflags flag)
{
	zram->table[index].value &= ~BIT(flag);
}

static inline void zram_set_element(struct zram *zram, u32 index,
			unsigned long element)
{
	zram->table[index].element = element;
}

static unsigned long zram_get_element(struct zram *zram, u32 index)
{
	return zram->table[index].element;
}

static size_t zram_get_obj_size(struct zram *zram, u32 index)
{
	return zram->table[index].value & (BIT(ZRAM_FLAG_SHIFT) - 1);
}

static void zram_set_obj_size(struct zram *zram,
					u32 index, size_t size)
{
	unsigned long flags = zram->table[index].value >> ZRAM_FLAG_SHIFT;

	zram->table[index].value = (flags << ZRAM_FLAG_SHIFT) | size;
}

#if PAGE_SIZE != 4096
static inline bool is_partial_io(struct bio_vec *bvec)
{
	return bvec->bv_len != PAGE_SIZE;
}
#else
static inline bool is_partial_io(struct bio_vec *bvec)
{
	return false;
}
#endif

static void zram_revalidate_disk(struct zram *zram)
{
	revalidate_disk(zram->disk);
	/* revalidate_disk reset the BDI_CAP_STABLE_WRITES so set again */
	zram->disk->queue->backing_dev_info->capabilities |=
		BDI_CAP_STABLE_WRITES;
}

/*
 * Check if request is within bounds and aligned on zram logical blocks.
 */
static inline bool valid_io_request(struct zram *zram,
		sector_t start, unsigned int size)
{
	u64 end, bound;

	/* unaligned request */
	if (unlikely(start & (ZRAM_SECTOR_PER_LOGICAL_BLOCK - 1)))
		return false;
	if (unlikely(size & (ZRAM_LOGICAL_BLOCK_SIZE - 1)))
		return false;

	end = start + (size >> SECTOR_SHIFT);
	bound = zram->disksize >> SECTOR_SHIFT;
	/* out of range range */
	if (unlikely(start >= bound || end > bound || start > end))
		return false;

	/* I/O request is valid */
	return true;
}

static void update_position(u32 *index, int *offset, struct bio_vec *bvec)
{
	*index  += (*offset + bvec->bv_len) / PAGE_SIZE;
	*offset = (*offset + bvec->bv_len) % PAGE_SIZE;
}

static inline void update_used_max(struct zram *zram,
					const unsigned long pages)
{
	unsigned long old_max, cur_max;

	old_max = atomic_long_read(&zram->stats.max_used_pages);

	do {
		cur_max = old_max;
		if (pages > cur_max)
			old_max = atomic_long_cmpxchg(
				&zram->stats.max_used_pages, cur_max, pages);
	} while (old_max != cur_max);
}

static inline void zram_fill_page(void *ptr, unsigned long len,
					unsigned long value)
{
	WARN_ON_ONCE(!IS_ALIGNED(len, sizeof(unsigned long)));
	memset_l(ptr, value, len / sizeof(unsigned long));
}

static bool page_same_filled(void *ptr, unsigned long *element)
{
	unsigned int pos;
	unsigned long *page;
	unsigned long val;

	page = (unsigned long *)ptr;
	val = page[0];

	for (pos = 1; pos < PAGE_SIZE / sizeof(*page); pos++) {
		if (val != page[pos])
			return false;
	}

	*element = val;

	return true;
}

static ssize_t initstate_show(struct device *dev,
		struct device_attribute *attr, char *buf)
{
	u32 val;
	struct zram *zram = dev_to_zram(dev);

	down_read(&zram->init_lock);
	val = init_done(zram);
	up_read(&zram->init_lock);

	return scnprintf(buf, PAGE_SIZE, "%u\n", val);
}

static ssize_t disksize_show(struct device *dev,
		struct device_attribute *attr, char *buf)
{
	struct zram *zram = dev_to_zram(dev);

	return scnprintf(buf, PAGE_SIZE, "%llu\n", zram->disksize);
}

static ssize_t mem_limit_store(struct device *dev,
		struct device_attribute *attr, const char *buf, size_t len)
{
	u64 limit;
	char *tmp;
	struct zram *zram = dev_to_zram(dev);

	limit = memparse(buf, &tmp);
	if (buf == tmp) /* no chars parsed, invalid input */
		return -EINVAL;

	down_write(&zram->init_lock);
	zram->limit_pages = PAGE_ALIGN(limit) >> PAGE_SHIFT;
	up_write(&zram->init_lock);

	return len;
}

static ssize_t mem_used_max_store(struct device *dev,
		struct device_attribute *attr, const char *buf, size_t len)
{
	int err;
	unsigned long val;
	struct zram *zram = dev_to_zram(dev);

	err = kstrtoul(buf, 10, &val);
	if (err || val != 0)
		return -EINVAL;

	down_read(&zram->init_lock);
	if (init_done(zram)) {
		atomic_long_set(&zram->stats.max_used_pages,
				zs_get_total_pages(zram->mem_pool));
	}
	up_read(&zram->init_lock);

	return len;
}

#ifdef CONFIG_ZRAM_WRITEBACK
static bool zram_wb_enabled(struct zram *zram)
{
	return zram->backing_dev;
}

static void reset_bdev(struct zram *zram)
{
	struct block_device *bdev;

	if (!zram_wb_enabled(zram))
		return;

	bdev = zram->bdev;
	if (zram->old_block_size)
		set_blocksize(bdev, zram->old_block_size);
	blkdev_put(bdev, FMODE_READ|FMODE_WRITE|FMODE_EXCL);
	/* hope filp_close flush all of IO */
	filp_close(zram->backing_dev, NULL);
	zram->backing_dev = NULL;
	zram->old_block_size = 0;
	zram->bdev = NULL;

	kvfree(zram->bitmap);
	zram->bitmap = NULL;
}

static ssize_t backing_dev_show(struct device *dev,
		struct device_attribute *attr, char *buf)
{
	struct zram *zram = dev_to_zram(dev);
	struct file *file = zram->backing_dev;
	char *p;
	ssize_t ret;

	down_read(&zram->init_lock);
	if (!zram_wb_enabled(zram)) {
		memcpy(buf, "none\n", 5);
		up_read(&zram->init_lock);
		return 5;
	}

	p = file_path(file, buf, PAGE_SIZE - 1);
	if (IS_ERR(p)) {
		ret = PTR_ERR(p);
		goto out;
	}

	ret = strlen(p);
	memmove(buf, p, ret);
	buf[ret++] = '\n';
out:
	up_read(&zram->init_lock);
	return ret;
}

static ssize_t backing_dev_store(struct device *dev,
		struct device_attribute *attr, const char *buf, size_t len)
{
	char *file_name;
	struct file *backing_dev = NULL;
	struct inode *inode;
	struct address_space *mapping;
	unsigned int bitmap_sz, old_block_size = 0;
	unsigned long nr_pages, *bitmap = NULL;
	struct block_device *bdev = NULL;
	int err;
	struct zram *zram = dev_to_zram(dev);

	file_name = kmalloc(PATH_MAX, GFP_KERNEL);
	if (!file_name)
		return -ENOMEM;

	down_write(&zram->init_lock);
	if (init_done(zram)) {
		pr_info("Can't setup backing device for initialized device\n");
		err = -EBUSY;
		goto out;
	}

	strlcpy(file_name, buf, len);

	backing_dev = filp_open(file_name, O_RDWR|O_LARGEFILE, 0);
	if (IS_ERR(backing_dev)) {
		err = PTR_ERR(backing_dev);
		backing_dev = NULL;
		goto out;
	}

	mapping = backing_dev->f_mapping;
	inode = mapping->host;

	/* Support only block device in this moment */
	if (!S_ISBLK(inode->i_mode)) {
		err = -ENOTBLK;
		goto out;
	}

	bdev = bdgrab(I_BDEV(inode));
	err = blkdev_get(bdev, FMODE_READ | FMODE_WRITE | FMODE_EXCL, zram);
	if (err < 0)
		goto out;

	nr_pages = i_size_read(inode) >> PAGE_SHIFT;
	bitmap_sz = BITS_TO_LONGS(nr_pages) * sizeof(long);
	bitmap = kvzalloc(bitmap_sz, GFP_KERNEL);
	if (!bitmap) {
		err = -ENOMEM;
		goto out;
	}

	old_block_size = block_size(bdev);
	err = set_blocksize(bdev, PAGE_SIZE);
	if (err)
		goto out;

	reset_bdev(zram);
	spin_lock_init(&zram->bitmap_lock);

	zram->old_block_size = old_block_size;
	zram->bdev = bdev;
	zram->backing_dev = backing_dev;
	zram->bitmap = bitmap;
	zram->nr_pages = nr_pages;
	up_write(&zram->init_lock);

	pr_info("setup backing device %s\n", file_name);
	kfree(file_name);

	return len;
out:
	if (bitmap)
		kvfree(bitmap);

	if (bdev)
		blkdev_put(bdev, FMODE_READ | FMODE_WRITE | FMODE_EXCL);

	if (backing_dev)
		filp_close(backing_dev, NULL);

	up_write(&zram->init_lock);

	kfree(file_name);

	return err;
}

static unsigned long get_entry_bdev(struct zram *zram)
{
	unsigned long entry;

	spin_lock(&zram->bitmap_lock);
	/* skip 0 bit to confuse zram.handle = 0 */
	entry = find_next_zero_bit(zram->bitmap, zram->nr_pages, 1);
	if (entry == zram->nr_pages) {
		spin_unlock(&zram->bitmap_lock);
		return 0;
	}

	set_bit(entry, zram->bitmap);
	spin_unlock(&zram->bitmap_lock);

	return entry;
}

static void put_entry_bdev(struct zram *zram, unsigned long entry)
{
	int was_set;

	spin_lock(&zram->bitmap_lock);
	was_set = test_and_clear_bit(entry, zram->bitmap);
	spin_unlock(&zram->bitmap_lock);
	WARN_ON_ONCE(!was_set);
}

void zram_page_end_io(struct bio *bio)
{
	struct page *page = bio->bi_io_vec[0].bv_page;

	page_endio(page, op_is_write(bio_op(bio)),
			blk_status_to_errno(bio->bi_status));
	bio_put(bio);
}

/*
 * Returns 1 if the submission is successful.
 */
static int read_from_bdev_async(struct zram *zram, struct bio_vec *bvec,
			unsigned long entry, struct bio *parent)
{
	struct bio *bio;

	bio = bio_alloc(GFP_ATOMIC, 1);
	if (!bio)
		return -ENOMEM;

	bio->bi_iter.bi_sector = entry * (PAGE_SIZE >> 9);
	bio_set_dev(bio, zram->bdev);
	if (!bio_add_page(bio, bvec->bv_page, bvec->bv_len, bvec->bv_offset)) {
		bio_put(bio);
		return -EIO;
	}

	if (!parent) {
		bio->bi_opf = REQ_OP_READ;
		bio->bi_end_io = zram_page_end_io;
	} else {
		bio->bi_opf = parent->bi_opf;
		bio_chain(bio, parent);
	}

	submit_bio(bio);
	return 1;
}

struct zram_work {
	struct work_struct work;
	struct zram *zram;
	unsigned long entry;
	struct bio *bio;
};

#if PAGE_SIZE != 4096
static void zram_sync_read(struct work_struct *work)
{
	struct bio_vec bvec;
	struct zram_work *zw = container_of(work, struct zram_work, work);
	struct zram *zram = zw->zram;
	unsigned long entry = zw->entry;
	struct bio *bio = zw->bio;

	read_from_bdev_async(zram, &bvec, entry, bio);
}

/*
 * Block layer want one ->make_request_fn to be active at a time
 * so if we use chained IO with parent IO in same context,
 * it's a deadlock. To avoid, it, it uses worker thread context.
 */
static int read_from_bdev_sync(struct zram *zram, struct bio_vec *bvec,
				unsigned long entry, struct bio *bio)
{
	struct zram_work work;

	work.zram = zram;
	work.entry = entry;
	work.bio = bio;

	INIT_WORK_ONSTACK(&work.work, zram_sync_read);
	queue_work(system_unbound_wq, &work.work);
	flush_work(&work.work);
	destroy_work_on_stack(&work.work);

	return 1;
}
#else
static int read_from_bdev_sync(struct zram *zram, struct bio_vec *bvec,
				unsigned long entry, struct bio *bio)
{
	WARN_ON(1);
	return -EIO;
}
#endif

static int read_from_bdev(struct zram *zram, struct bio_vec *bvec,
			unsigned long entry, struct bio *parent, bool sync)
{
	if (sync)
		return read_from_bdev_sync(zram, bvec, entry, parent);
	else
		return read_from_bdev_async(zram, bvec, entry, parent);
}

static int write_to_bdev(struct zram *zram, struct bio_vec *bvec,
					u32 index, struct bio *parent,
					unsigned long *pentry)
{
	struct bio *bio;
	unsigned long entry;

	bio = bio_alloc(GFP_ATOMIC, 1);
	if (!bio)
		return -ENOMEM;

	entry = get_entry_bdev(zram);
	if (!entry) {
		bio_put(bio);
		return -ENOSPC;
	}

	bio->bi_iter.bi_sector = entry * (PAGE_SIZE >> 9);
	bio_set_dev(bio, zram->bdev);
	if (!bio_add_page(bio, bvec->bv_page, bvec->bv_len,
					bvec->bv_offset)) {
		bio_put(bio);
		put_entry_bdev(zram, entry);
		return -EIO;
	}

	if (!parent) {
		bio->bi_opf = REQ_OP_WRITE | REQ_SYNC;
		bio->bi_end_io = zram_page_end_io;
	} else {
		bio->bi_opf = parent->bi_opf;
		bio_chain(bio, parent);
	}

	submit_bio(bio);
	*pentry = entry;

	return 0;
}

static void zram_wb_clear(struct zram *zram, u32 index)
{
	unsigned long entry;

	zram_clear_flag(zram, index, ZRAM_WB);
	entry = zram_get_element(zram, index);
	zram_set_element(zram, index, 0);
	put_entry_bdev(zram, entry);
}

#else
static bool zram_wb_enabled(struct zram *zram) { return false; }
static inline void reset_bdev(struct zram *zram) {};
static int write_to_bdev(struct zram *zram, struct bio_vec *bvec,
					u32 index, struct bio *parent,
					unsigned long *pentry)

{
	return -EIO;
}

static int read_from_bdev(struct zram *zram, struct bio_vec *bvec,
			unsigned long entry, struct bio *parent, bool sync)
{
	return -EIO;
}
static void zram_wb_clear(struct zram *zram, u32 index) {}
#endif


/*
 * We switched to per-cpu streams and this attr is not needed anymore.
 * However, we will keep it around for some time, because:
 * a) we may revert per-cpu streams in the future
 * b) it's visible to user space and we need to follow our 2 years
 *    retirement rule; but we already have a number of 'soon to be
 *    altered' attrs, so max_comp_streams need to wait for the next
 *    layoff cycle.
 */
static ssize_t max_comp_streams_show(struct device *dev,
		struct device_attribute *attr, char *buf)
{
	return scnprintf(buf, PAGE_SIZE, "%d\n", num_online_cpus());
}

static ssize_t max_comp_streams_store(struct device *dev,
		struct device_attribute *attr, const char *buf, size_t len)
{
	return len;
}

static ssize_t comp_algorithm_show(struct device *dev,
		struct device_attribute *attr, char *buf)
{
	size_t sz;
	struct zram *zram = dev_to_zram(dev);

	down_read(&zram->init_lock);
	sz = zcomp_available_show(zram->compressor, buf);
	up_read(&zram->init_lock);

	return sz;
}

static ssize_t comp_algorithm_store(struct device *dev,
		struct device_attribute *attr, const char *buf, size_t len)
{
	struct zram *zram = dev_to_zram(dev);
	char compressor[ARRAY_SIZE(zram->compressor)];
	size_t sz;

	strlcpy(compressor, buf, sizeof(compressor));
	/* ignore trailing newline */
	sz = strlen(compressor);
	if (sz > 0 && compressor[sz - 1] == '\n')
		compressor[sz - 1] = 0x00;

	if (!zcomp_available_algorithm(compressor))
		return -EINVAL;

	down_write(&zram->init_lock);
	if (init_done(zram)) {
		up_write(&zram->init_lock);
		pr_info("Can't change algorithm for initialized device\n");
		return -EBUSY;
	}

	strcpy(zram->compressor, compressor);
	up_write(&zram->init_lock);
	return len;
}

static ssize_t compact_store(struct device *dev,
		struct device_attribute *attr, const char *buf, size_t len)
{
	struct zram *zram = dev_to_zram(dev);

	down_read(&zram->init_lock);
	if (!init_done(zram)) {
		up_read(&zram->init_lock);
		return -EINVAL;
	}

	zs_compact(zram->mem_pool);
	up_read(&zram->init_lock);

	return len;
}

static ssize_t io_stat_show(struct device *dev,
		struct device_attribute *attr, char *buf)
{
	struct zram *zram = dev_to_zram(dev);
	ssize_t ret;

	down_read(&zram->init_lock);
	ret = scnprintf(buf, PAGE_SIZE,
			"%8llu %8llu %8llu %8llu\n",
			(u64)atomic64_read(&zram->stats.failed_reads),
			(u64)atomic64_read(&zram->stats.failed_writes),
			(u64)atomic64_read(&zram->stats.invalid_io),
			(u64)atomic64_read(&zram->stats.notify_free));
	up_read(&zram->init_lock);

	return ret;
}

static ssize_t mm_stat_show(struct device *dev,
		struct device_attribute *attr, char *buf)
{
	struct zram *zram = dev_to_zram(dev);
	struct zs_pool_stats pool_stats;
	u64 orig_size, mem_used = 0;
	long max_used;
	ssize_t ret;

	memset(&pool_stats, 0x00, sizeof(struct zs_pool_stats));

	down_read(&zram->init_lock);
	if (init_done(zram)) {
		mem_used = zs_get_total_pages(zram->mem_pool);
		zs_pool_stats(zram->mem_pool, &pool_stats);
	}

	orig_size = atomic64_read(&zram->stats.pages_stored);
	max_used = atomic_long_read(&zram->stats.max_used_pages);

	ret = scnprintf(buf, PAGE_SIZE,
			"%8llu %8llu %8llu %8lu %8ld %8llu %8lu\n",
			orig_size << PAGE_SHIFT,
			(u64)atomic64_read(&zram->stats.compr_data_size),
			mem_used << PAGE_SHIFT,
			zram->limit_pages << PAGE_SHIFT,
			max_used << PAGE_SHIFT,
			(u64)atomic64_read(&zram->stats.same_pages),
			pool_stats.pages_compacted);
	up_read(&zram->init_lock);

	return ret;
}

static ssize_t debug_stat_show(struct device *dev,
		struct device_attribute *attr, char *buf)
{
	int version = 1;
	struct zram *zram = dev_to_zram(dev);
	ssize_t ret;

	down_read(&zram->init_lock);
	ret = scnprintf(buf, PAGE_SIZE,
			"version: %d\n%8llu\n",
			version,
			(u64)atomic64_read(&zram->stats.writestall));
	up_read(&zram->init_lock);

	return ret;
}

static DEVICE_ATTR_RO(io_stat);
static DEVICE_ATTR_RO(mm_stat);
static DEVICE_ATTR_RO(debug_stat);

static void zram_slot_lock(struct zram *zram, u32 index)
{
	bit_spin_lock(ZRAM_ACCESS, &zram->table[index].value);
}

static void zram_slot_unlock(struct zram *zram, u32 index)
{
	bit_spin_unlock(ZRAM_ACCESS, &zram->table[index].value);
}

<<<<<<< HEAD
static bool zram_same_page_read(struct zram *zram, u32 index,
				struct page *page,
				unsigned int offset, unsigned int len)
{
	zram_slot_lock(zram, index);
	if (unlikely(!zram_get_handle(zram, index) ||
			zram_test_flag(zram, index, ZRAM_SAME))) {
		void *mem;

		zram_slot_unlock(zram, index);
		mem = kmap_atomic(page);
		zram_fill_page(mem + offset, len,
					zram_get_element(zram, index));
		kunmap_atomic(mem);
		return true;
	}
	zram_slot_unlock(zram, index);

	return false;
}

=======
>>>>>>> 6c3cc51a
static void zram_meta_free(struct zram *zram, u64 disksize)
{
	size_t num_pages = disksize >> PAGE_SHIFT;
	size_t index;

	/* Free all pages that are still in this zram device */
	for (index = 0; index < num_pages; index++)
		zram_free_page(zram, index);

	zs_destroy_pool(zram->mem_pool);
	vfree(zram->table);
}

static bool zram_meta_alloc(struct zram *zram, u64 disksize)
{
	size_t num_pages;

	num_pages = disksize >> PAGE_SHIFT;
	zram->table = vzalloc(num_pages * sizeof(*zram->table));
	if (!zram->table)
		return false;

	zram->mem_pool = zs_create_pool(zram->disk->disk_name);
	if (!zram->mem_pool) {
		vfree(zram->table);
		return false;
	}

	return true;
}

/*
 * To protect concurrent access to the same index entry,
 * caller should hold this table index entry's bit_spinlock to
 * indicate this index entry is accessing.
 */
static void zram_free_page(struct zram *zram, size_t index)
{
	unsigned long handle;

	if (zram_wb_enabled(zram) && zram_test_flag(zram, index, ZRAM_WB)) {
		zram_wb_clear(zram, index);
		atomic64_dec(&zram->stats.pages_stored);
		return;
	}

	/*
	 * No memory is allocated for same element filled pages.
	 * Simply clear same page flag.
	 */
	if (zram_test_flag(zram, index, ZRAM_SAME)) {
		zram_clear_flag(zram, index, ZRAM_SAME);
		zram_set_element(zram, index, 0);
		atomic64_dec(&zram->stats.same_pages);
		atomic64_dec(&zram->stats.pages_stored);
		return;
	}

	handle = zram_get_handle(zram, index);
	if (!handle)
		return;

	zs_free(zram->mem_pool, handle);

	atomic64_sub(zram_get_obj_size(zram, index),
			&zram->stats.compr_data_size);
	atomic64_dec(&zram->stats.pages_stored);

	zram_set_handle(zram, index, 0);
	zram_set_obj_size(zram, index, 0);
}

static int __zram_bvec_read(struct zram *zram, struct page *page, u32 index,
				struct bio *bio, bool partial_io)
{
	int ret;
	unsigned long handle;
	unsigned int size;
	void *src, *dst;

	if (zram_wb_enabled(zram)) {
		zram_slot_lock(zram, index);
		if (zram_test_flag(zram, index, ZRAM_WB)) {
			struct bio_vec bvec;

			zram_slot_unlock(zram, index);

			bvec.bv_page = page;
			bvec.bv_len = PAGE_SIZE;
			bvec.bv_offset = 0;
			return read_from_bdev(zram, &bvec,
					zram_get_element(zram, index),
					bio, partial_io);
		}
		zram_slot_unlock(zram, index);
	}
<<<<<<< HEAD

	if (zram_same_page_read(zram, index, page, 0, PAGE_SIZE))
		return 0;
=======
>>>>>>> 6c3cc51a

	zram_slot_lock(zram, index);
	handle = zram_get_handle(zram, index);
	if (!handle || zram_test_flag(zram, index, ZRAM_SAME)) {
		unsigned long value;
		void *mem;

		value = handle ? zram_get_element(zram, index) : 0;
		mem = kmap_atomic(page);
		zram_fill_page(mem, PAGE_SIZE, value);
		kunmap_atomic(mem);
		zram_slot_unlock(zram, index);
		return 0;
	}

	size = zram_get_obj_size(zram, index);

	src = zs_map_object(zram->mem_pool, handle, ZS_MM_RO);
	if (size == PAGE_SIZE) {
		dst = kmap_atomic(page);
		memcpy(dst, src, PAGE_SIZE);
		kunmap_atomic(dst);
		ret = 0;
	} else {
		struct zcomp_strm *zstrm = zcomp_stream_get(zram->comp);

		dst = kmap_atomic(page);
		ret = zcomp_decompress(zstrm, src, size, dst);
		kunmap_atomic(dst);
		zcomp_stream_put(zram->comp);
	}
	zs_unmap_object(zram->mem_pool, handle);
	zram_slot_unlock(zram, index);

	/* Should NEVER happen. Return bio error if it does. */
	if (unlikely(ret))
		pr_err("Decompression failed! err=%d, page=%u\n", ret, index);

	return ret;
}

static int zram_bvec_read(struct zram *zram, struct bio_vec *bvec,
				u32 index, int offset, struct bio *bio)
{
	int ret;
	struct page *page;

	page = bvec->bv_page;
	if (is_partial_io(bvec)) {
		/* Use a temporary buffer to decompress the page */
		page = alloc_page(GFP_NOIO|__GFP_HIGHMEM);
		if (!page)
			return -ENOMEM;
	}

	ret = __zram_bvec_read(zram, page, index, bio, is_partial_io(bvec));
	if (unlikely(ret))
		goto out;

	if (is_partial_io(bvec)) {
		void *dst = kmap_atomic(bvec->bv_page);
		void *src = kmap_atomic(page);

		memcpy(dst + bvec->bv_offset, src + offset, bvec->bv_len);
		kunmap_atomic(src);
		kunmap_atomic(dst);
	}
out:
	if (is_partial_io(bvec))
		__free_page(page);

	return ret;
}

static int __zram_bvec_write(struct zram *zram, struct bio_vec *bvec,
				u32 index, struct bio *bio)
{
	int ret = 0;
	unsigned long alloced_pages;
	unsigned long handle = 0;
	unsigned int comp_len = 0;
	void *src, *dst, *mem;
	struct zcomp_strm *zstrm;
	struct page *page = bvec->bv_page;
	unsigned long element = 0;
	enum zram_pageflags flags = 0;
	bool allow_wb = true;

	mem = kmap_atomic(page);
	if (page_same_filled(mem, &element)) {
		kunmap_atomic(mem);
		/* Free memory associated with this sector now. */
		flags = ZRAM_SAME;
		atomic64_inc(&zram->stats.same_pages);
		goto out;
	}
	kunmap_atomic(mem);

compress_again:
	zstrm = zcomp_stream_get(zram->comp);
	src = kmap_atomic(page);
	ret = zcomp_compress(zstrm, src, &comp_len);
	kunmap_atomic(src);

	if (unlikely(ret)) {
		zcomp_stream_put(zram->comp);
		pr_err("Compression failed! err=%d\n", ret);
		zs_free(zram->mem_pool, handle);
		return ret;
	}

	if (unlikely(comp_len > max_zpage_size)) {
		if (zram_wb_enabled(zram) && allow_wb) {
			zcomp_stream_put(zram->comp);
			ret = write_to_bdev(zram, bvec, index, bio, &element);
			if (!ret) {
				flags = ZRAM_WB;
				ret = 1;
				goto out;
			}
			allow_wb = false;
			goto compress_again;
		}
		comp_len = PAGE_SIZE;
	}

	/*
	 * handle allocation has 2 paths:
	 * a) fast path is executed with preemption disabled (for
	 *  per-cpu streams) and has __GFP_DIRECT_RECLAIM bit clear,
	 *  since we can't sleep;
	 * b) slow path enables preemption and attempts to allocate
	 *  the page with __GFP_DIRECT_RECLAIM bit set. we have to
	 *  put per-cpu compression stream and, thus, to re-do
	 *  the compression once handle is allocated.
	 *
	 * if we have a 'non-null' handle here then we are coming
	 * from the slow path and handle has already been allocated.
	 */
	if (!handle)
		handle = zs_malloc(zram->mem_pool, comp_len,
				__GFP_KSWAPD_RECLAIM |
				__GFP_NOWARN |
				__GFP_HIGHMEM |
				__GFP_MOVABLE);
	if (!handle) {
		zcomp_stream_put(zram->comp);
		atomic64_inc(&zram->stats.writestall);
		handle = zs_malloc(zram->mem_pool, comp_len,
				GFP_NOIO | __GFP_HIGHMEM |
				__GFP_MOVABLE);
		if (handle)
			goto compress_again;
		return -ENOMEM;
	}

	alloced_pages = zs_get_total_pages(zram->mem_pool);
	update_used_max(zram, alloced_pages);

	if (zram->limit_pages && alloced_pages > zram->limit_pages) {
		zcomp_stream_put(zram->comp);
		zs_free(zram->mem_pool, handle);
		return -ENOMEM;
	}

	dst = zs_map_object(zram->mem_pool, handle, ZS_MM_WO);

	src = zstrm->buffer;
	if (comp_len == PAGE_SIZE)
		src = kmap_atomic(page);
	memcpy(dst, src, comp_len);
	if (comp_len == PAGE_SIZE)
		kunmap_atomic(src);

	zcomp_stream_put(zram->comp);
	zs_unmap_object(zram->mem_pool, handle);
	atomic64_add(comp_len, &zram->stats.compr_data_size);
out:
	/*
	 * Free memory associated with this sector
	 * before overwriting unused sectors.
	 */
	zram_slot_lock(zram, index);
	zram_free_page(zram, index);

	if (flags) {
		zram_set_flag(zram, index, flags);
		zram_set_element(zram, index, element);
	}  else {
		zram_set_handle(zram, index, handle);
		zram_set_obj_size(zram, index, comp_len);
	}
	zram_slot_unlock(zram, index);

	/* Update stats */
	atomic64_inc(&zram->stats.pages_stored);
	return ret;
}

static int zram_bvec_write(struct zram *zram, struct bio_vec *bvec,
				u32 index, int offset, struct bio *bio)
{
	int ret;
	struct page *page = NULL;
	void *src;
	struct bio_vec vec;

	vec = *bvec;
	if (is_partial_io(bvec)) {
		void *dst;
		/*
		 * This is a partial IO. We need to read the full page
		 * before to write the changes.
		 */
		page = alloc_page(GFP_NOIO|__GFP_HIGHMEM);
		if (!page)
			return -ENOMEM;

		ret = __zram_bvec_read(zram, page, index, bio, true);
		if (ret)
			goto out;

		src = kmap_atomic(bvec->bv_page);
		dst = kmap_atomic(page);
		memcpy(dst + offset, src + bvec->bv_offset, bvec->bv_len);
		kunmap_atomic(dst);
		kunmap_atomic(src);

		vec.bv_page = page;
		vec.bv_len = PAGE_SIZE;
		vec.bv_offset = 0;
	}

	ret = __zram_bvec_write(zram, &vec, index, bio);
out:
	if (is_partial_io(bvec))
		__free_page(page);
	return ret;
}

/*
 * zram_bio_discard - handler on discard request
 * @index: physical block index in PAGE_SIZE units
 * @offset: byte offset within physical block
 */
static void zram_bio_discard(struct zram *zram, u32 index,
			     int offset, struct bio *bio)
{
	size_t n = bio->bi_iter.bi_size;

	/*
	 * zram manages data in physical block size units. Because logical block
	 * size isn't identical with physical block size on some arch, we
	 * could get a discard request pointing to a specific offset within a
	 * certain physical block.  Although we can handle this request by
	 * reading that physiclal block and decompressing and partially zeroing
	 * and re-compressing and then re-storing it, this isn't reasonable
	 * because our intent with a discard request is to save memory.  So
	 * skipping this logical block is appropriate here.
	 */
	if (offset) {
		if (n <= (PAGE_SIZE - offset))
			return;

		n -= (PAGE_SIZE - offset);
		index++;
	}

	while (n >= PAGE_SIZE) {
		zram_slot_lock(zram, index);
		zram_free_page(zram, index);
		zram_slot_unlock(zram, index);
		atomic64_inc(&zram->stats.notify_free);
		index++;
		n -= PAGE_SIZE;
	}
}

/*
 * Returns errno if it has some problem. Otherwise return 0 or 1.
 * Returns 0 if IO request was done synchronously
 * Returns 1 if IO request was successfully submitted.
 */
static int zram_bvec_rw(struct zram *zram, struct bio_vec *bvec, u32 index,
			int offset, bool is_write, struct bio *bio)
{
	unsigned long start_time = jiffies;
	int rw_acct = is_write ? REQ_OP_WRITE : REQ_OP_READ;
	struct request_queue *q = zram->disk->queue;
	int ret;

	generic_start_io_acct(q, rw_acct, bvec->bv_len >> SECTOR_SHIFT,
			&zram->disk->part0);

	if (!is_write) {
		atomic64_inc(&zram->stats.num_reads);
		ret = zram_bvec_read(zram, bvec, index, offset, bio);
		flush_dcache_page(bvec->bv_page);
	} else {
		atomic64_inc(&zram->stats.num_writes);
		ret = zram_bvec_write(zram, bvec, index, offset, bio);
	}

	generic_end_io_acct(q, rw_acct, &zram->disk->part0, start_time);

	if (unlikely(ret < 0)) {
		if (!is_write)
			atomic64_inc(&zram->stats.failed_reads);
		else
			atomic64_inc(&zram->stats.failed_writes);
	}

	return ret;
}

static void __zram_make_request(struct zram *zram, struct bio *bio)
{
	int offset;
	u32 index;
	struct bio_vec bvec;
	struct bvec_iter iter;

	index = bio->bi_iter.bi_sector >> SECTORS_PER_PAGE_SHIFT;
	offset = (bio->bi_iter.bi_sector &
		  (SECTORS_PER_PAGE - 1)) << SECTOR_SHIFT;

	switch (bio_op(bio)) {
	case REQ_OP_DISCARD:
	case REQ_OP_WRITE_ZEROES:
		zram_bio_discard(zram, index, offset, bio);
		bio_endio(bio);
		return;
	default:
		break;
	}

	bio_for_each_segment(bvec, bio, iter) {
		struct bio_vec bv = bvec;
		unsigned int unwritten = bvec.bv_len;

		do {
			bv.bv_len = min_t(unsigned int, PAGE_SIZE - offset,
							unwritten);
			if (zram_bvec_rw(zram, &bv, index, offset,
					op_is_write(bio_op(bio)), bio) < 0)
				goto out;

			bv.bv_offset += bv.bv_len;
			unwritten -= bv.bv_len;

			update_position(&index, &offset, &bv);
		} while (unwritten);
	}

	bio_endio(bio);
	return;

out:
	bio_io_error(bio);
}

/*
 * Handler function for all zram I/O requests.
 */
static blk_qc_t zram_make_request(struct request_queue *queue, struct bio *bio)
{
	struct zram *zram = queue->queuedata;

	if (!valid_io_request(zram, bio->bi_iter.bi_sector,
					bio->bi_iter.bi_size)) {
		atomic64_inc(&zram->stats.invalid_io);
		goto error;
	}

	__zram_make_request(zram, bio);
	return BLK_QC_T_NONE;

error:
	bio_io_error(bio);
	return BLK_QC_T_NONE;
}

static void zram_slot_free_notify(struct block_device *bdev,
				unsigned long index)
{
	struct zram *zram;

	zram = bdev->bd_disk->private_data;

	zram_slot_lock(zram, index);
	zram_free_page(zram, index);
	zram_slot_unlock(zram, index);
	atomic64_inc(&zram->stats.notify_free);
}

static int zram_rw_page(struct block_device *bdev, sector_t sector,
		       struct page *page, bool is_write)
{
	int offset, ret;
	u32 index;
	struct zram *zram;
	struct bio_vec bv;

	if (PageTransHuge(page))
		return -ENOTSUPP;
	zram = bdev->bd_disk->private_data;

	if (!valid_io_request(zram, sector, PAGE_SIZE)) {
		atomic64_inc(&zram->stats.invalid_io);
		ret = -EINVAL;
		goto out;
	}

	index = sector >> SECTORS_PER_PAGE_SHIFT;
	offset = (sector & (SECTORS_PER_PAGE - 1)) << SECTOR_SHIFT;

	bv.bv_page = page;
	bv.bv_len = PAGE_SIZE;
	bv.bv_offset = 0;

	ret = zram_bvec_rw(zram, &bv, index, offset, is_write, NULL);
out:
	/*
	 * If I/O fails, just return error(ie, non-zero) without
	 * calling page_endio.
	 * It causes resubmit the I/O with bio request by upper functions
	 * of rw_page(e.g., swap_readpage, __swap_writepage) and
	 * bio->bi_end_io does things to handle the error
	 * (e.g., SetPageError, set_page_dirty and extra works).
	 */
	if (unlikely(ret < 0))
		return ret;

	switch (ret) {
	case 0:
		page_endio(page, is_write, 0);
		break;
	case 1:
		ret = 0;
		break;
	default:
		WARN_ON(1);
	}
	return ret;
}

static void zram_reset_device(struct zram *zram)
{
	struct zcomp *comp;
	u64 disksize;

	down_write(&zram->init_lock);

	zram->limit_pages = 0;

	if (!init_done(zram)) {
		up_write(&zram->init_lock);
		return;
	}

	comp = zram->comp;
	disksize = zram->disksize;
	zram->disksize = 0;

	set_capacity(zram->disk, 0);
	part_stat_set_all(&zram->disk->part0, 0);

	up_write(&zram->init_lock);
	/* I/O operation under all of CPU are done so let's free */
	zram_meta_free(zram, disksize);
	memset(&zram->stats, 0, sizeof(zram->stats));
	zcomp_destroy(comp);
	reset_bdev(zram);
}

static ssize_t disksize_store(struct device *dev,
		struct device_attribute *attr, const char *buf, size_t len)
{
	u64 disksize;
	struct zcomp *comp;
	struct zram *zram = dev_to_zram(dev);
	int err;

	disksize = memparse(buf, NULL);
	if (!disksize)
		return -EINVAL;

	down_write(&zram->init_lock);
	if (init_done(zram)) {
		pr_info("Cannot change disksize for initialized device\n");
		err = -EBUSY;
		goto out_unlock;
	}

	disksize = PAGE_ALIGN(disksize);
	if (!zram_meta_alloc(zram, disksize)) {
		err = -ENOMEM;
		goto out_unlock;
	}

	comp = zcomp_create(zram->compressor);
	if (IS_ERR(comp)) {
		pr_err("Cannot initialise %s compressing backend\n",
				zram->compressor);
		err = PTR_ERR(comp);
		goto out_free_meta;
	}

	zram->comp = comp;
	zram->disksize = disksize;
	set_capacity(zram->disk, zram->disksize >> SECTOR_SHIFT);
	zram_revalidate_disk(zram);
	up_write(&zram->init_lock);

	return len;

out_free_meta:
	zram_meta_free(zram, disksize);
out_unlock:
	up_write(&zram->init_lock);
	return err;
}

static ssize_t reset_store(struct device *dev,
		struct device_attribute *attr, const char *buf, size_t len)
{
	int ret;
	unsigned short do_reset;
	struct zram *zram;
	struct block_device *bdev;

	ret = kstrtou16(buf, 10, &do_reset);
	if (ret)
		return ret;

	if (!do_reset)
		return -EINVAL;

	zram = dev_to_zram(dev);
	bdev = bdget_disk(zram->disk, 0);
	if (!bdev)
		return -ENOMEM;

	mutex_lock(&bdev->bd_mutex);
	/* Do not reset an active device or claimed device */
	if (bdev->bd_openers || zram->claim) {
		mutex_unlock(&bdev->bd_mutex);
		bdput(bdev);
		return -EBUSY;
	}

	/* From now on, anyone can't open /dev/zram[0-9] */
	zram->claim = true;
	mutex_unlock(&bdev->bd_mutex);

	/* Make sure all the pending I/O are finished */
	fsync_bdev(bdev);
	zram_reset_device(zram);
	zram_revalidate_disk(zram);
	bdput(bdev);

	mutex_lock(&bdev->bd_mutex);
	zram->claim = false;
	mutex_unlock(&bdev->bd_mutex);

	return len;
}

static int zram_open(struct block_device *bdev, fmode_t mode)
{
	int ret = 0;
	struct zram *zram;

	WARN_ON(!mutex_is_locked(&bdev->bd_mutex));

	zram = bdev->bd_disk->private_data;
	/* zram was claimed to reset so open request fails */
	if (zram->claim)
		ret = -EBUSY;

	return ret;
}

static const struct block_device_operations zram_devops = {
	.open = zram_open,
	.swap_slot_free_notify = zram_slot_free_notify,
	.rw_page = zram_rw_page,
	.owner = THIS_MODULE
};

static DEVICE_ATTR_WO(compact);
static DEVICE_ATTR_RW(disksize);
static DEVICE_ATTR_RO(initstate);
static DEVICE_ATTR_WO(reset);
static DEVICE_ATTR_WO(mem_limit);
static DEVICE_ATTR_WO(mem_used_max);
static DEVICE_ATTR_RW(max_comp_streams);
static DEVICE_ATTR_RW(comp_algorithm);
#ifdef CONFIG_ZRAM_WRITEBACK
static DEVICE_ATTR_RW(backing_dev);
#endif

static struct attribute *zram_disk_attrs[] = {
	&dev_attr_disksize.attr,
	&dev_attr_initstate.attr,
	&dev_attr_reset.attr,
	&dev_attr_compact.attr,
	&dev_attr_mem_limit.attr,
	&dev_attr_mem_used_max.attr,
	&dev_attr_max_comp_streams.attr,
	&dev_attr_comp_algorithm.attr,
#ifdef CONFIG_ZRAM_WRITEBACK
	&dev_attr_backing_dev.attr,
#endif
	&dev_attr_io_stat.attr,
	&dev_attr_mm_stat.attr,
	&dev_attr_debug_stat.attr,
	NULL,
};

static const struct attribute_group zram_disk_attr_group = {
	.attrs = zram_disk_attrs,
};

/*
 * Allocate and initialize new zram device. the function returns
 * '>= 0' device_id upon success, and negative value otherwise.
 */
static int zram_add(void)
{
	struct zram *zram;
	struct request_queue *queue;
	int ret, device_id;

	zram = kzalloc(sizeof(struct zram), GFP_KERNEL);
	if (!zram)
		return -ENOMEM;

	ret = idr_alloc(&zram_index_idr, zram, 0, 0, GFP_KERNEL);
	if (ret < 0)
		goto out_free_dev;
	device_id = ret;

	init_rwsem(&zram->init_lock);

	queue = blk_alloc_queue(GFP_KERNEL);
	if (!queue) {
		pr_err("Error allocating disk queue for device %d\n",
			device_id);
		ret = -ENOMEM;
		goto out_free_idr;
	}

	blk_queue_make_request(queue, zram_make_request);

	/* gendisk structure */
	zram->disk = alloc_disk(1);
	if (!zram->disk) {
		pr_err("Error allocating disk structure for device %d\n",
			device_id);
		ret = -ENOMEM;
		goto out_free_queue;
	}

	zram->disk->major = zram_major;
	zram->disk->first_minor = device_id;
	zram->disk->fops = &zram_devops;
	zram->disk->queue = queue;
	zram->disk->queue->queuedata = zram;
	zram->disk->private_data = zram;
	snprintf(zram->disk->disk_name, 16, "zram%d", device_id);

	/* Actual capacity set using syfs (/sys/block/zram<id>/disksize */
	set_capacity(zram->disk, 0);
	/* zram devices sort of resembles non-rotational disks */
	queue_flag_set_unlocked(QUEUE_FLAG_NONROT, zram->disk->queue);
	queue_flag_clear_unlocked(QUEUE_FLAG_ADD_RANDOM, zram->disk->queue);
	/*
	 * To ensure that we always get PAGE_SIZE aligned
	 * and n*PAGE_SIZED sized I/O requests.
	 */
	blk_queue_physical_block_size(zram->disk->queue, PAGE_SIZE);
	blk_queue_logical_block_size(zram->disk->queue,
					ZRAM_LOGICAL_BLOCK_SIZE);
	blk_queue_io_min(zram->disk->queue, PAGE_SIZE);
	blk_queue_io_opt(zram->disk->queue, PAGE_SIZE);
	zram->disk->queue->limits.discard_granularity = PAGE_SIZE;
	blk_queue_max_discard_sectors(zram->disk->queue, UINT_MAX);
	queue_flag_set_unlocked(QUEUE_FLAG_DISCARD, zram->disk->queue);

	/*
	 * zram_bio_discard() will clear all logical blocks if logical block
	 * size is identical with physical block size(PAGE_SIZE). But if it is
	 * different, we will skip discarding some parts of logical blocks in
	 * the part of the request range which isn't aligned to physical block
	 * size.  So we can't ensure that all discarded logical blocks are
	 * zeroed.
	 */
	if (ZRAM_LOGICAL_BLOCK_SIZE == PAGE_SIZE)
		blk_queue_max_write_zeroes_sectors(zram->disk->queue, UINT_MAX);

	add_disk(zram->disk);

	ret = sysfs_create_group(&disk_to_dev(zram->disk)->kobj,
				&zram_disk_attr_group);
	if (ret < 0) {
		pr_err("Error creating sysfs group for device %d\n",
				device_id);
		goto out_free_disk;
	}
	strlcpy(zram->compressor, default_compressor, sizeof(zram->compressor));

	pr_info("Added device: %s\n", zram->disk->disk_name);
	return device_id;

out_free_disk:
	del_gendisk(zram->disk);
	put_disk(zram->disk);
out_free_queue:
	blk_cleanup_queue(queue);
out_free_idr:
	idr_remove(&zram_index_idr, device_id);
out_free_dev:
	kfree(zram);
	return ret;
}

static int zram_remove(struct zram *zram)
{
	struct block_device *bdev;

	bdev = bdget_disk(zram->disk, 0);
	if (!bdev)
		return -ENOMEM;

	mutex_lock(&bdev->bd_mutex);
	if (bdev->bd_openers || zram->claim) {
		mutex_unlock(&bdev->bd_mutex);
		bdput(bdev);
		return -EBUSY;
	}

	zram->claim = true;
	mutex_unlock(&bdev->bd_mutex);

	/*
	 * Remove sysfs first, so no one will perform a disksize
	 * store while we destroy the devices. This also helps during
	 * hot_remove -- zram_reset_device() is the last holder of
	 * ->init_lock, no later/concurrent disksize_store() or any
	 * other sysfs handlers are possible.
	 */
	sysfs_remove_group(&disk_to_dev(zram->disk)->kobj,
			&zram_disk_attr_group);

	/* Make sure all the pending I/O are finished */
	fsync_bdev(bdev);
	zram_reset_device(zram);
	bdput(bdev);

	pr_info("Removed device: %s\n", zram->disk->disk_name);

	blk_cleanup_queue(zram->disk->queue);
	del_gendisk(zram->disk);
	put_disk(zram->disk);
	kfree(zram);
	return 0;
}

/* zram-control sysfs attributes */

/*
 * NOTE: hot_add attribute is not the usual read-only sysfs attribute. In a
 * sense that reading from this file does alter the state of your system -- it
 * creates a new un-initialized zram device and returns back this device's
 * device_id (or an error code if it fails to create a new device).
 */
static ssize_t hot_add_show(struct class *class,
			struct class_attribute *attr,
			char *buf)
{
	int ret;

	mutex_lock(&zram_index_mutex);
	ret = zram_add();
	mutex_unlock(&zram_index_mutex);

	if (ret < 0)
		return ret;
	return scnprintf(buf, PAGE_SIZE, "%d\n", ret);
}
static CLASS_ATTR_RO(hot_add);

static ssize_t hot_remove_store(struct class *class,
			struct class_attribute *attr,
			const char *buf,
			size_t count)
{
	struct zram *zram;
	int ret, dev_id;

	/* dev_id is gendisk->first_minor, which is `int' */
	ret = kstrtoint(buf, 10, &dev_id);
	if (ret)
		return ret;
	if (dev_id < 0)
		return -EINVAL;

	mutex_lock(&zram_index_mutex);

	zram = idr_find(&zram_index_idr, dev_id);
	if (zram) {
		ret = zram_remove(zram);
		if (!ret)
			idr_remove(&zram_index_idr, dev_id);
	} else {
		ret = -ENODEV;
	}

	mutex_unlock(&zram_index_mutex);
	return ret ? ret : count;
}
static CLASS_ATTR_WO(hot_remove);

static struct attribute *zram_control_class_attrs[] = {
	&class_attr_hot_add.attr,
	&class_attr_hot_remove.attr,
	NULL,
};
ATTRIBUTE_GROUPS(zram_control_class);

static struct class zram_control_class = {
	.name		= "zram-control",
	.owner		= THIS_MODULE,
	.class_groups	= zram_control_class_groups,
};

static int zram_remove_cb(int id, void *ptr, void *data)
{
	zram_remove(ptr);
	return 0;
}

static void destroy_devices(void)
{
	class_unregister(&zram_control_class);
	idr_for_each(&zram_index_idr, &zram_remove_cb, NULL);
	idr_destroy(&zram_index_idr);
	unregister_blkdev(zram_major, "zram");
	cpuhp_remove_multi_state(CPUHP_ZCOMP_PREPARE);
}

static int __init zram_init(void)
{
	int ret;

	ret = cpuhp_setup_state_multi(CPUHP_ZCOMP_PREPARE, "block/zram:prepare",
				      zcomp_cpu_up_prepare, zcomp_cpu_dead);
	if (ret < 0)
		return ret;

	ret = class_register(&zram_control_class);
	if (ret) {
		pr_err("Unable to register zram-control class\n");
		cpuhp_remove_multi_state(CPUHP_ZCOMP_PREPARE);
		return ret;
	}

	zram_major = register_blkdev(0, "zram");
	if (zram_major <= 0) {
		pr_err("Unable to get major number\n");
		class_unregister(&zram_control_class);
		cpuhp_remove_multi_state(CPUHP_ZCOMP_PREPARE);
		return -EBUSY;
	}

	while (num_devices != 0) {
		mutex_lock(&zram_index_mutex);
		ret = zram_add();
		mutex_unlock(&zram_index_mutex);
		if (ret < 0)
			goto out_error;
		num_devices--;
	}

	return 0;

out_error:
	destroy_devices();
	return ret;
}

static void __exit zram_exit(void)
{
	destroy_devices();
}

module_init(zram_init);
module_exit(zram_exit);

module_param(num_devices, uint, 0);
MODULE_PARM_DESC(num_devices, "Number of pre-created zram devices");

MODULE_LICENSE("Dual BSD/GPL");
MODULE_AUTHOR("Nitin Gupta <ngupta@vflare.org>");
MODULE_DESCRIPTION("Compressed RAM Block Device");<|MERGE_RESOLUTION|>--- conflicted
+++ resolved
@@ -766,30 +766,6 @@
 	bit_spin_unlock(ZRAM_ACCESS, &zram->table[index].value);
 }
 
-<<<<<<< HEAD
-static bool zram_same_page_read(struct zram *zram, u32 index,
-				struct page *page,
-				unsigned int offset, unsigned int len)
-{
-	zram_slot_lock(zram, index);
-	if (unlikely(!zram_get_handle(zram, index) ||
-			zram_test_flag(zram, index, ZRAM_SAME))) {
-		void *mem;
-
-		zram_slot_unlock(zram, index);
-		mem = kmap_atomic(page);
-		zram_fill_page(mem + offset, len,
-					zram_get_element(zram, index));
-		kunmap_atomic(mem);
-		return true;
-	}
-	zram_slot_unlock(zram, index);
-
-	return false;
-}
-
-=======
->>>>>>> 6c3cc51a
 static void zram_meta_free(struct zram *zram, u64 disksize)
 {
 	size_t num_pages = disksize >> PAGE_SHIFT;
@@ -886,12 +862,6 @@
 		}
 		zram_slot_unlock(zram, index);
 	}
-<<<<<<< HEAD
-
-	if (zram_same_page_read(zram, index, page, 0, PAGE_SIZE))
-		return 0;
-=======
->>>>>>> 6c3cc51a
 
 	zram_slot_lock(zram, index);
 	handle = zram_get_handle(zram, index);
