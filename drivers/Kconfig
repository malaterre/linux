# SPDX-License-Identifier: GPL-2.0
menu "Device Drivers"

source "drivers/amba/Kconfig"

source "drivers/base/Kconfig"

source "drivers/bus/Kconfig"

source "drivers/connector/Kconfig"

source "drivers/mtd/Kconfig"

source "drivers/of/Kconfig"

source "drivers/parport/Kconfig"

source "drivers/pnp/Kconfig"

source "drivers/block/Kconfig"

source "drivers/nvme/Kconfig"

# misc before ide - BLK_DEV_SGIIOC4 depends on SGI_IOC4

source "drivers/misc/Kconfig"

source "drivers/ide/Kconfig"

source "drivers/scsi/Kconfig"

source "drivers/ata/Kconfig"

source "drivers/md/Kconfig"

source "drivers/target/Kconfig"

source "drivers/message/fusion/Kconfig"

source "drivers/firewire/Kconfig"

source "drivers/macintosh/Kconfig"

source "drivers/net/Kconfig"

source "drivers/isdn/Kconfig"

source "drivers/lightnvm/Kconfig"

# input before char - char/joystick depends on it. As does USB.

source "drivers/input/Kconfig"

source "drivers/char/Kconfig"

source "drivers/i2c/Kconfig"

source "drivers/spi/Kconfig"

source "drivers/spmi/Kconfig"

source "drivers/hsi/Kconfig"

source "drivers/pps/Kconfig"

source "drivers/ptp/Kconfig"

source "drivers/pinctrl/Kconfig"

source "drivers/gpio/Kconfig"

source "drivers/w1/Kconfig"

source "drivers/power/Kconfig"

source "drivers/hwmon/Kconfig"

source "drivers/thermal/Kconfig"

source "drivers/watchdog/Kconfig"

source "drivers/ssb/Kconfig"

source "drivers/bcma/Kconfig"

source "drivers/mfd/Kconfig"

source "drivers/regulator/Kconfig"

source "drivers/media/Kconfig"

source "drivers/video/Kconfig"

source "sound/Kconfig"

source "drivers/hid/Kconfig"

source "drivers/usb/Kconfig"

source "drivers/uwb/Kconfig"

source "drivers/mmc/Kconfig"

source "drivers/memstick/Kconfig"

source "drivers/leds/Kconfig"

source "drivers/accessibility/Kconfig"

source "drivers/infiniband/Kconfig"

source "drivers/edac/Kconfig"

source "drivers/rtc/Kconfig"

source "drivers/dma/Kconfig"

source "drivers/dma-buf/Kconfig"

source "drivers/dca/Kconfig"

source "drivers/auxdisplay/Kconfig"

source "drivers/uio/Kconfig"

source "drivers/vfio/Kconfig"

source "drivers/vlynq/Kconfig"

source "drivers/virt/Kconfig"

source "drivers/virtio/Kconfig"

source "drivers/hv/Kconfig"

source "drivers/xen/Kconfig"

source "drivers/staging/Kconfig"

source "drivers/platform/Kconfig"

source "drivers/clk/Kconfig"

source "drivers/hwspinlock/Kconfig"

source "drivers/clocksource/Kconfig"

source "drivers/mailbox/Kconfig"

source "drivers/iommu/Kconfig"

source "drivers/remoteproc/Kconfig"

source "drivers/rpmsg/Kconfig"

source "drivers/soundwire/Kconfig"

source "drivers/soc/Kconfig"

source "drivers/devfreq/Kconfig"

source "drivers/extcon/Kconfig"

source "drivers/memory/Kconfig"

source "drivers/iio/Kconfig"

source "drivers/ntb/Kconfig"

source "drivers/vme/Kconfig"

source "drivers/pwm/Kconfig"

source "drivers/irqchip/Kconfig"

source "drivers/ipack/Kconfig"

source "drivers/reset/Kconfig"

source "drivers/fmc/Kconfig"

source "drivers/phy/Kconfig"

source "drivers/powercap/Kconfig"

source "drivers/mcb/Kconfig"

source "drivers/perf/Kconfig"

source "drivers/ras/Kconfig"

source "drivers/thunderbolt/Kconfig"

source "drivers/android/Kconfig"

source "drivers/nvdimm/Kconfig"

source "drivers/dax/Kconfig"

source "drivers/nvmem/Kconfig"

source "drivers/hwtracing/stm/Kconfig"

source "drivers/hwtracing/intel_th/Kconfig"

source "drivers/fpga/Kconfig"

source "drivers/fsi/Kconfig"

source "drivers/tee/Kconfig"

source "drivers/mux/Kconfig"

source "drivers/opp/Kconfig"

<<<<<<< HEAD
source "drivers/siox/Kconfig"

source "drivers/slimbus/Kconfig"
=======
source "drivers/visorbus/Kconfig"
>>>>>>> 2abce12e

endmenu<|MERGE_RESOLUTION|>--- conflicted
+++ resolved
@@ -213,12 +213,10 @@
 
 source "drivers/opp/Kconfig"
 
-<<<<<<< HEAD
 source "drivers/siox/Kconfig"
 
 source "drivers/slimbus/Kconfig"
-=======
+
 source "drivers/visorbus/Kconfig"
->>>>>>> 2abce12e
 
 endmenu