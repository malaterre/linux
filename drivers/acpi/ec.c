/*
 *  ec.c - ACPI Embedded Controller Driver (v3)
 *
 *  Copyright (C) 2001-2015 Intel Corporation
 *    Author: 2014, 2015 Lv Zheng <lv.zheng@intel.com>
 *            2006, 2007 Alexey Starikovskiy <alexey.y.starikovskiy@intel.com>
 *            2006       Denis Sadykov <denis.m.sadykov@intel.com>
 *            2004       Luming Yu <luming.yu@intel.com>
 *            2001, 2002 Andy Grover <andrew.grover@intel.com>
 *            2001, 2002 Paul Diefenbaugh <paul.s.diefenbaugh@intel.com>
 *  Copyright (C) 2008      Alexey Starikovskiy <astarikovskiy@suse.de>
 *
 * ~~~~~~~~~~~~~~~~~~~~~~~~~~~~~~~~~~~~~~~~~~~~~~~~~~~~~~~~~~~~~~~~~~~~~~~~~~
 *
 *  This program is free software; you can redistribute it and/or modify
 *  it under the terms of the GNU General Public License as published by
 *  the Free Software Foundation; either version 2 of the License, or (at
 *  your option) any later version.
 *
 *  This program is distributed in the hope that it will be useful, but
 *  WITHOUT ANY WARRANTY; without even the implied warranty of
 *  MERCHANTABILITY or FITNESS FOR A PARTICULAR PURPOSE.  See the GNU
 *  General Public License for more details.
 *
 * ~~~~~~~~~~~~~~~~~~~~~~~~~~~~~~~~~~~~~~~~~~~~~~~~~~~~~~~~~~~~~~~~~~~~~~~~~~
 */

/* Uncomment next line to get verbose printout */
/* #define DEBUG */
#define pr_fmt(fmt) "ACPI: EC: " fmt

#include <linux/kernel.h>
#include <linux/module.h>
#include <linux/init.h>
#include <linux/types.h>
#include <linux/delay.h>
#include <linux/interrupt.h>
#include <linux/list.h>
#include <linux/spinlock.h>
#include <linux/slab.h>
#include <linux/acpi.h>
#include <linux/dmi.h>
#include <asm/io.h>

#include "internal.h"

#define ACPI_EC_CLASS			"embedded_controller"
#define ACPI_EC_DEVICE_NAME		"Embedded Controller"
#define ACPI_EC_FILE_INFO		"info"

/* EC status register */
#define ACPI_EC_FLAG_OBF	0x01	/* Output buffer full */
#define ACPI_EC_FLAG_IBF	0x02	/* Input buffer full */
#define ACPI_EC_FLAG_CMD	0x08	/* Input buffer contains a command */
#define ACPI_EC_FLAG_BURST	0x10	/* burst mode */
#define ACPI_EC_FLAG_SCI	0x20	/* EC-SCI occurred */

/*
 * The SCI_EVT clearing timing is not defined by the ACPI specification.
 * This leads to lots of practical timing issues for the host EC driver.
 * The following variations are defined (from the target EC firmware's
 * perspective):
 * STATUS: After indicating SCI_EVT edge triggered IRQ to the host, the
 *         target can clear SCI_EVT at any time so long as the host can see
 *         the indication by reading the status register (EC_SC). So the
 *         host should re-check SCI_EVT after the first time the SCI_EVT
 *         indication is seen, which is the same time the query request
 *         (QR_EC) is written to the command register (EC_CMD). SCI_EVT set
 *         at any later time could indicate another event. Normally such
 *         kind of EC firmware has implemented an event queue and will
 *         return 0x00 to indicate "no outstanding event".
 * QUERY: After seeing the query request (QR_EC) written to the command
 *        register (EC_CMD) by the host and having prepared the responding
 *        event value in the data register (EC_DATA), the target can safely
 *        clear SCI_EVT because the target can confirm that the current
 *        event is being handled by the host. The host then should check
 *        SCI_EVT right after reading the event response from the data
 *        register (EC_DATA).
 * EVENT: After seeing the event response read from the data register
 *        (EC_DATA) by the host, the target can clear SCI_EVT. As the
 *        target requires time to notice the change in the data register
 *        (EC_DATA), the host may be required to wait additional guarding
 *        time before checking the SCI_EVT again. Such guarding may not be
 *        necessary if the host is notified via another IRQ.
 */
#define ACPI_EC_EVT_TIMING_STATUS	0x00
#define ACPI_EC_EVT_TIMING_QUERY	0x01
#define ACPI_EC_EVT_TIMING_EVENT	0x02

/* EC commands */
enum ec_command {
	ACPI_EC_COMMAND_READ = 0x80,
	ACPI_EC_COMMAND_WRITE = 0x81,
	ACPI_EC_BURST_ENABLE = 0x82,
	ACPI_EC_BURST_DISABLE = 0x83,
	ACPI_EC_COMMAND_QUERY = 0x84,
};

#define ACPI_EC_DELAY		500	/* Wait 500ms max. during EC ops */
#define ACPI_EC_UDELAY_GLK	1000	/* Wait 1ms max. to get global lock */
#define ACPI_EC_UDELAY_POLL	550	/* Wait 1ms for EC transaction polling */
#define ACPI_EC_CLEAR_MAX	100	/* Maximum number of events to query
					 * when trying to clear the EC */
#define ACPI_EC_MAX_QUERIES	16	/* Maximum number of parallel queries */

enum {
	EC_FLAGS_QUERY_ENABLED,		/* Query is enabled */
	EC_FLAGS_QUERY_PENDING,		/* Query is pending */
	EC_FLAGS_QUERY_GUARDING,	/* Guard for SCI_EVT check */
	EC_FLAGS_GPE_HANDLER_INSTALLED,	/* GPE handler installed */
	EC_FLAGS_EC_HANDLER_INSTALLED,	/* OpReg handler installed */
	EC_FLAGS_EVT_HANDLER_INSTALLED, /* _Qxx handlers installed */
	EC_FLAGS_STARTED,		/* Driver is started */
	EC_FLAGS_STOPPED,		/* Driver is stopped */
	EC_FLAGS_GPE_MASKED,		/* GPE masked */
};

#define ACPI_EC_COMMAND_POLL		0x01 /* Available for command byte */
#define ACPI_EC_COMMAND_COMPLETE	0x02 /* Completed last byte */

/* ec.c is compiled in acpi namespace so this shows up as acpi.ec_delay param */
static unsigned int ec_delay __read_mostly = ACPI_EC_DELAY;
module_param(ec_delay, uint, 0644);
MODULE_PARM_DESC(ec_delay, "Timeout(ms) waited until an EC command completes");

static unsigned int ec_max_queries __read_mostly = ACPI_EC_MAX_QUERIES;
module_param(ec_max_queries, uint, 0644);
MODULE_PARM_DESC(ec_max_queries, "Maximum parallel _Qxx evaluations");

static bool ec_busy_polling __read_mostly;
module_param(ec_busy_polling, bool, 0644);
MODULE_PARM_DESC(ec_busy_polling, "Use busy polling to advance EC transaction");

static unsigned int ec_polling_guard __read_mostly = ACPI_EC_UDELAY_POLL;
module_param(ec_polling_guard, uint, 0644);
MODULE_PARM_DESC(ec_polling_guard, "Guard time(us) between EC accesses in polling modes");

static unsigned int ec_event_clearing __read_mostly = ACPI_EC_EVT_TIMING_QUERY;

/*
 * If the number of false interrupts per one transaction exceeds
 * this threshold, will think there is a GPE storm happened and
 * will disable the GPE for normal transaction.
 */
static unsigned int ec_storm_threshold  __read_mostly = 8;
module_param(ec_storm_threshold, uint, 0644);
MODULE_PARM_DESC(ec_storm_threshold, "Maxim false GPE numbers not considered as GPE storm");

static bool ec_freeze_events __read_mostly = false;
module_param(ec_freeze_events, bool, 0644);
MODULE_PARM_DESC(ec_freeze_events, "Disabling event handling during suspend/resume");

static bool ec_no_wakeup __read_mostly;
module_param(ec_no_wakeup, bool, 0644);
MODULE_PARM_DESC(ec_no_wakeup, "Do not wake up from suspend-to-idle");

struct acpi_ec_query_handler {
	struct list_head node;
	acpi_ec_query_func func;
	acpi_handle handle;
	void *data;
	u8 query_bit;
	struct kref kref;
};

struct transaction {
	const u8 *wdata;
	u8 *rdata;
	unsigned short irq_count;
	u8 command;
	u8 wi;
	u8 ri;
	u8 wlen;
	u8 rlen;
	u8 flags;
};

struct acpi_ec_query {
	struct transaction transaction;
	struct work_struct work;
	struct acpi_ec_query_handler *handler;
};

static int acpi_ec_query(struct acpi_ec *ec, u8 *data);
static void advance_transaction(struct acpi_ec *ec);
static void acpi_ec_event_handler(struct work_struct *work);
static void acpi_ec_event_processor(struct work_struct *work);

struct acpi_ec *boot_ec, *first_ec;
EXPORT_SYMBOL(first_ec);
static bool boot_ec_is_ecdt = false;
static struct workqueue_struct *ec_query_wq;

static int EC_FLAGS_QUERY_HANDSHAKE; /* Needs QR_EC issued when SCI_EVT set */
static int EC_FLAGS_CORRECT_ECDT; /* Needs ECDT port address correction */
static int EC_FLAGS_IGNORE_DSDT_GPE; /* Needs ECDT GPE as correction setting */

/* --------------------------------------------------------------------------
 *                           Logging/Debugging
 * -------------------------------------------------------------------------- */

/*
 * Splitters used by the developers to track the boundary of the EC
 * handling processes.
 */
#ifdef DEBUG
#define EC_DBG_SEP	" "
#define EC_DBG_DRV	"+++++"
#define EC_DBG_STM	"====="
#define EC_DBG_REQ	"*****"
#define EC_DBG_EVT	"#####"
#else
#define EC_DBG_SEP	""
#define EC_DBG_DRV
#define EC_DBG_STM
#define EC_DBG_REQ
#define EC_DBG_EVT
#endif

#define ec_log_raw(fmt, ...) \
	pr_info(fmt "\n", ##__VA_ARGS__)
#define ec_dbg_raw(fmt, ...) \
	pr_debug(fmt "\n", ##__VA_ARGS__)
#define ec_log(filter, fmt, ...) \
	ec_log_raw(filter EC_DBG_SEP fmt EC_DBG_SEP filter, ##__VA_ARGS__)
#define ec_dbg(filter, fmt, ...) \
	ec_dbg_raw(filter EC_DBG_SEP fmt EC_DBG_SEP filter, ##__VA_ARGS__)

#define ec_log_drv(fmt, ...) \
	ec_log(EC_DBG_DRV, fmt, ##__VA_ARGS__)
#define ec_dbg_drv(fmt, ...) \
	ec_dbg(EC_DBG_DRV, fmt, ##__VA_ARGS__)
#define ec_dbg_stm(fmt, ...) \
	ec_dbg(EC_DBG_STM, fmt, ##__VA_ARGS__)
#define ec_dbg_req(fmt, ...) \
	ec_dbg(EC_DBG_REQ, fmt, ##__VA_ARGS__)
#define ec_dbg_evt(fmt, ...) \
	ec_dbg(EC_DBG_EVT, fmt, ##__VA_ARGS__)
#define ec_dbg_ref(ec, fmt, ...) \
	ec_dbg_raw("%lu: " fmt, ec->reference_count, ## __VA_ARGS__)

/* --------------------------------------------------------------------------
 *                           Device Flags
 * -------------------------------------------------------------------------- */

static bool acpi_ec_started(struct acpi_ec *ec)
{
	return test_bit(EC_FLAGS_STARTED, &ec->flags) &&
	       !test_bit(EC_FLAGS_STOPPED, &ec->flags);
}

static bool acpi_ec_event_enabled(struct acpi_ec *ec)
{
	/*
	 * There is an OSPM early stage logic. During the early stages
	 * (boot/resume), OSPMs shouldn't enable the event handling, only
	 * the EC transactions are allowed to be performed.
	 */
	if (!test_bit(EC_FLAGS_QUERY_ENABLED, &ec->flags))
		return false;
	/*
	 * However, disabling the event handling is experimental for late
	 * stage (suspend), and is controlled by the boot parameter of
	 * "ec_freeze_events":
	 * 1. true:  The EC event handling is disabled before entering
	 *           the noirq stage.
	 * 2. false: The EC event handling is automatically disabled as
	 *           soon as the EC driver is stopped.
	 */
	if (ec_freeze_events)
		return acpi_ec_started(ec);
	else
		return test_bit(EC_FLAGS_STARTED, &ec->flags);
}

static bool acpi_ec_flushed(struct acpi_ec *ec)
{
	return ec->reference_count == 1;
}

/* --------------------------------------------------------------------------
 *                           EC Registers
 * -------------------------------------------------------------------------- */

static inline u8 acpi_ec_read_status(struct acpi_ec *ec)
{
	u8 x = inb(ec->command_addr);

	ec_dbg_raw("EC_SC(R) = 0x%2.2x "
		   "SCI_EVT=%d BURST=%d CMD=%d IBF=%d OBF=%d",
		   x,
		   !!(x & ACPI_EC_FLAG_SCI),
		   !!(x & ACPI_EC_FLAG_BURST),
		   !!(x & ACPI_EC_FLAG_CMD),
		   !!(x & ACPI_EC_FLAG_IBF),
		   !!(x & ACPI_EC_FLAG_OBF));
	return x;
}

static inline u8 acpi_ec_read_data(struct acpi_ec *ec)
{
	u8 x = inb(ec->data_addr);

	ec->timestamp = jiffies;
	ec_dbg_raw("EC_DATA(R) = 0x%2.2x", x);
	return x;
}

static inline void acpi_ec_write_cmd(struct acpi_ec *ec, u8 command)
{
	ec_dbg_raw("EC_SC(W) = 0x%2.2x", command);
	outb(command, ec->command_addr);
	ec->timestamp = jiffies;
}

static inline void acpi_ec_write_data(struct acpi_ec *ec, u8 data)
{
	ec_dbg_raw("EC_DATA(W) = 0x%2.2x", data);
	outb(data, ec->data_addr);
	ec->timestamp = jiffies;
}

#if defined(DEBUG) || defined(CONFIG_DYNAMIC_DEBUG)
static const char *acpi_ec_cmd_string(u8 cmd)
{
	switch (cmd) {
	case 0x80:
		return "RD_EC";
	case 0x81:
		return "WR_EC";
	case 0x82:
		return "BE_EC";
	case 0x83:
		return "BD_EC";
	case 0x84:
		return "QR_EC";
	}
	return "UNKNOWN";
}
#else
#define acpi_ec_cmd_string(cmd)		"UNDEF"
#endif

/* --------------------------------------------------------------------------
 *                           GPE Registers
 * -------------------------------------------------------------------------- */

static inline bool acpi_ec_is_gpe_raised(struct acpi_ec *ec)
{
	acpi_event_status gpe_status = 0;

	(void)acpi_get_gpe_status(NULL, ec->gpe, &gpe_status);
	return (gpe_status & ACPI_EVENT_FLAG_STATUS_SET) ? true : false;
}

static inline void acpi_ec_enable_gpe(struct acpi_ec *ec, bool open)
{
	if (open)
		acpi_enable_gpe(NULL, ec->gpe);
	else {
		BUG_ON(ec->reference_count < 1);
		acpi_set_gpe(NULL, ec->gpe, ACPI_GPE_ENABLE);
	}
	if (acpi_ec_is_gpe_raised(ec)) {
		/*
		 * On some platforms, EN=1 writes cannot trigger GPE. So
		 * software need to manually trigger a pseudo GPE event on
		 * EN=1 writes.
		 */
		ec_dbg_raw("Polling quirk");
		advance_transaction(ec);
	}
}

static inline void acpi_ec_disable_gpe(struct acpi_ec *ec, bool close)
{
	if (close)
		acpi_disable_gpe(NULL, ec->gpe);
	else {
		BUG_ON(ec->reference_count < 1);
		acpi_set_gpe(NULL, ec->gpe, ACPI_GPE_DISABLE);
	}
}

static inline void acpi_ec_clear_gpe(struct acpi_ec *ec)
{
	/*
	 * GPE STS is a W1C register, which means:
	 * 1. Software can clear it without worrying about clearing other
	 *    GPEs' STS bits when the hardware sets them in parallel.
	 * 2. As long as software can ensure only clearing it when it is
	 *    set, hardware won't set it in parallel.
	 * So software can clear GPE in any contexts.
	 * Warning: do not move the check into advance_transaction() as the
	 * EC commands will be sent without GPE raised.
	 */
	if (!acpi_ec_is_gpe_raised(ec))
		return;
	acpi_clear_gpe(NULL, ec->gpe);
}

/* --------------------------------------------------------------------------
 *                           Transaction Management
 * -------------------------------------------------------------------------- */

static void acpi_ec_submit_request(struct acpi_ec *ec)
{
	ec->reference_count++;
	if (test_bit(EC_FLAGS_GPE_HANDLER_INSTALLED, &ec->flags) &&
	    ec->reference_count == 1)
		acpi_ec_enable_gpe(ec, true);
}

static void acpi_ec_complete_request(struct acpi_ec *ec)
{
	bool flushed = false;

	ec->reference_count--;
	if (test_bit(EC_FLAGS_GPE_HANDLER_INSTALLED, &ec->flags) &&
	    ec->reference_count == 0)
		acpi_ec_disable_gpe(ec, true);
	flushed = acpi_ec_flushed(ec);
	if (flushed)
		wake_up(&ec->wait);
}

static void acpi_ec_mask_gpe(struct acpi_ec *ec)
{
	if (!test_bit(EC_FLAGS_GPE_MASKED, &ec->flags)) {
		acpi_ec_disable_gpe(ec, false);
		ec_dbg_drv("Polling enabled");
		set_bit(EC_FLAGS_GPE_MASKED, &ec->flags);
	}
}

static void acpi_ec_unmask_gpe(struct acpi_ec *ec)
{
	if (test_bit(EC_FLAGS_GPE_MASKED, &ec->flags)) {
		clear_bit(EC_FLAGS_GPE_MASKED, &ec->flags);
		acpi_ec_enable_gpe(ec, false);
		ec_dbg_drv("Polling disabled");
	}
}

/*
 * acpi_ec_submit_flushable_request() - Increase the reference count unless
 *                                      the flush operation is not in
 *                                      progress
 * @ec: the EC device
 *
 * This function must be used before taking a new action that should hold
 * the reference count.  If this function returns false, then the action
 * must be discarded or it will prevent the flush operation from being
 * completed.
 */
static bool acpi_ec_submit_flushable_request(struct acpi_ec *ec)
{
	if (!acpi_ec_started(ec))
		return false;
	acpi_ec_submit_request(ec);
	return true;
}

static void acpi_ec_submit_query(struct acpi_ec *ec)
{
	acpi_ec_mask_gpe(ec);
	if (!acpi_ec_event_enabled(ec))
		return;
	if (!test_and_set_bit(EC_FLAGS_QUERY_PENDING, &ec->flags)) {
		ec_dbg_evt("Command(%s) submitted/blocked",
			   acpi_ec_cmd_string(ACPI_EC_COMMAND_QUERY));
		ec->nr_pending_queries++;
		schedule_work(&ec->work);
	}
}

static void acpi_ec_complete_query(struct acpi_ec *ec)
{
	if (test_and_clear_bit(EC_FLAGS_QUERY_PENDING, &ec->flags))
		ec_dbg_evt("Command(%s) unblocked",
			   acpi_ec_cmd_string(ACPI_EC_COMMAND_QUERY));
	acpi_ec_unmask_gpe(ec);
}

static inline void __acpi_ec_enable_event(struct acpi_ec *ec)
{
	if (!test_and_set_bit(EC_FLAGS_QUERY_ENABLED, &ec->flags))
		ec_log_drv("event unblocked");
	if (!test_bit(EC_FLAGS_QUERY_PENDING, &ec->flags))
		advance_transaction(ec);
}

static inline void __acpi_ec_disable_event(struct acpi_ec *ec)
{
	if (test_and_clear_bit(EC_FLAGS_QUERY_ENABLED, &ec->flags))
		ec_log_drv("event blocked");
}

static void acpi_ec_enable_event(struct acpi_ec *ec)
{
	unsigned long flags;

	spin_lock_irqsave(&ec->lock, flags);
	if (acpi_ec_started(ec))
		__acpi_ec_enable_event(ec);
	spin_unlock_irqrestore(&ec->lock, flags);
}

#ifdef CONFIG_PM_SLEEP
static bool acpi_ec_query_flushed(struct acpi_ec *ec)
{
	bool flushed;
	unsigned long flags;

	spin_lock_irqsave(&ec->lock, flags);
	flushed = !ec->nr_pending_queries;
	spin_unlock_irqrestore(&ec->lock, flags);
	return flushed;
}

static void __acpi_ec_flush_event(struct acpi_ec *ec)
{
	/*
	 * When ec_freeze_events is true, we need to flush events in
	 * the proper position before entering the noirq stage.
	 */
	wait_event(ec->wait, acpi_ec_query_flushed(ec));
	if (ec_query_wq)
		flush_workqueue(ec_query_wq);
}

static void acpi_ec_disable_event(struct acpi_ec *ec)
{
	unsigned long flags;

	spin_lock_irqsave(&ec->lock, flags);
	__acpi_ec_disable_event(ec);
	spin_unlock_irqrestore(&ec->lock, flags);
	__acpi_ec_flush_event(ec);
}

void acpi_ec_flush_work(void)
{
	if (first_ec)
		__acpi_ec_flush_event(first_ec);

	flush_scheduled_work();
}
#endif /* CONFIG_PM_SLEEP */

static bool acpi_ec_guard_event(struct acpi_ec *ec)
{
	bool guarded = true;
	unsigned long flags;

	spin_lock_irqsave(&ec->lock, flags);
	/*
	 * If firmware SCI_EVT clearing timing is "event", we actually
	 * don't know when the SCI_EVT will be cleared by firmware after
	 * evaluating _Qxx, so we need to re-check SCI_EVT after waiting an
	 * acceptable period.
	 *
	 * The guarding period begins when EC_FLAGS_QUERY_PENDING is
	 * flagged, which means SCI_EVT check has just been performed.
	 * But if the current transaction is ACPI_EC_COMMAND_QUERY, the
	 * guarding should have already been performed (via
	 * EC_FLAGS_QUERY_GUARDING) and should not be applied so that the
	 * ACPI_EC_COMMAND_QUERY transaction can be transitioned into
	 * ACPI_EC_COMMAND_POLL state immediately.
	 */
	if (ec_event_clearing == ACPI_EC_EVT_TIMING_STATUS ||
	    ec_event_clearing == ACPI_EC_EVT_TIMING_QUERY ||
	    !test_bit(EC_FLAGS_QUERY_PENDING, &ec->flags) ||
	    (ec->curr && ec->curr->command == ACPI_EC_COMMAND_QUERY))
		guarded = false;
	spin_unlock_irqrestore(&ec->lock, flags);
	return guarded;
}

static int ec_transaction_polled(struct acpi_ec *ec)
{
	unsigned long flags;
	int ret = 0;

	spin_lock_irqsave(&ec->lock, flags);
	if (ec->curr && (ec->curr->flags & ACPI_EC_COMMAND_POLL))
		ret = 1;
	spin_unlock_irqrestore(&ec->lock, flags);
	return ret;
}

static int ec_transaction_completed(struct acpi_ec *ec)
{
	unsigned long flags;
	int ret = 0;

	spin_lock_irqsave(&ec->lock, flags);
	if (ec->curr && (ec->curr->flags & ACPI_EC_COMMAND_COMPLETE))
		ret = 1;
	spin_unlock_irqrestore(&ec->lock, flags);
	return ret;
}

static inline void ec_transaction_transition(struct acpi_ec *ec, unsigned long flag)
{
	ec->curr->flags |= flag;
	if (ec->curr->command == ACPI_EC_COMMAND_QUERY) {
		if (ec_event_clearing == ACPI_EC_EVT_TIMING_STATUS &&
		    flag == ACPI_EC_COMMAND_POLL)
			acpi_ec_complete_query(ec);
		if (ec_event_clearing == ACPI_EC_EVT_TIMING_QUERY &&
		    flag == ACPI_EC_COMMAND_COMPLETE)
			acpi_ec_complete_query(ec);
		if (ec_event_clearing == ACPI_EC_EVT_TIMING_EVENT &&
		    flag == ACPI_EC_COMMAND_COMPLETE)
			set_bit(EC_FLAGS_QUERY_GUARDING, &ec->flags);
	}
}

static void advance_transaction(struct acpi_ec *ec)
{
	struct transaction *t;
	u8 status;
	bool wakeup = false;

	ec_dbg_stm("%s (%d)", in_interrupt() ? "IRQ" : "TASK",
		   smp_processor_id());
	/*
	 * By always clearing STS before handling all indications, we can
	 * ensure a hardware STS 0->1 change after this clearing can always
	 * trigger a GPE interrupt.
	 */
	acpi_ec_clear_gpe(ec);
	status = acpi_ec_read_status(ec);
	t = ec->curr;
	/*
	 * Another IRQ or a guarded polling mode advancement is detected,
	 * the next QR_EC submission is then allowed.
	 */
	if (!t || !(t->flags & ACPI_EC_COMMAND_POLL)) {
		if (ec_event_clearing == ACPI_EC_EVT_TIMING_EVENT &&
		    (!ec->nr_pending_queries ||
		     test_bit(EC_FLAGS_QUERY_GUARDING, &ec->flags))) {
			clear_bit(EC_FLAGS_QUERY_GUARDING, &ec->flags);
			acpi_ec_complete_query(ec);
		}
	}
	if (!t)
		goto err;
	if (t->flags & ACPI_EC_COMMAND_POLL) {
		if (t->wlen > t->wi) {
			if ((status & ACPI_EC_FLAG_IBF) == 0)
				acpi_ec_write_data(ec, t->wdata[t->wi++]);
			else
				goto err;
		} else if (t->rlen > t->ri) {
			if ((status & ACPI_EC_FLAG_OBF) == 1) {
				t->rdata[t->ri++] = acpi_ec_read_data(ec);
				if (t->rlen == t->ri) {
					ec_transaction_transition(ec, ACPI_EC_COMMAND_COMPLETE);
					if (t->command == ACPI_EC_COMMAND_QUERY)
						ec_dbg_evt("Command(%s) completed by hardware",
							   acpi_ec_cmd_string(ACPI_EC_COMMAND_QUERY));
					wakeup = true;
				}
			} else
				goto err;
		} else if (t->wlen == t->wi &&
			   (status & ACPI_EC_FLAG_IBF) == 0) {
			ec_transaction_transition(ec, ACPI_EC_COMMAND_COMPLETE);
			wakeup = true;
		}
		goto out;
	} else {
		if (EC_FLAGS_QUERY_HANDSHAKE &&
		    !(status & ACPI_EC_FLAG_SCI) &&
		    (t->command == ACPI_EC_COMMAND_QUERY)) {
			ec_transaction_transition(ec, ACPI_EC_COMMAND_POLL);
			t->rdata[t->ri++] = 0x00;
			ec_transaction_transition(ec, ACPI_EC_COMMAND_COMPLETE);
			ec_dbg_evt("Command(%s) completed by software",
				   acpi_ec_cmd_string(ACPI_EC_COMMAND_QUERY));
			wakeup = true;
		} else if ((status & ACPI_EC_FLAG_IBF) == 0) {
			acpi_ec_write_cmd(ec, t->command);
			ec_transaction_transition(ec, ACPI_EC_COMMAND_POLL);
		} else
			goto err;
		goto out;
	}
err:
	/*
	 * If SCI bit is set, then don't think it's a false IRQ
	 * otherwise will take a not handled IRQ as a false one.
	 */
	if (!(status & ACPI_EC_FLAG_SCI)) {
		if (in_interrupt() && t) {
			if (t->irq_count < ec_storm_threshold)
				++t->irq_count;
			/* Allow triggering on 0 threshold */
			if (t->irq_count == ec_storm_threshold)
				acpi_ec_mask_gpe(ec);
		}
	}
out:
	if (status & ACPI_EC_FLAG_SCI)
		acpi_ec_submit_query(ec);
	if (wakeup && in_interrupt())
		wake_up(&ec->wait);
}

static void start_transaction(struct acpi_ec *ec)
{
	ec->curr->irq_count = ec->curr->wi = ec->curr->ri = 0;
	ec->curr->flags = 0;
}

static int ec_guard(struct acpi_ec *ec)
{
	unsigned long guard = usecs_to_jiffies(ec->polling_guard);
	unsigned long timeout = ec->timestamp + guard;

	/* Ensure guarding period before polling EC status */
	do {
		if (ec->busy_polling) {
			/* Perform busy polling */
			if (ec_transaction_completed(ec))
				return 0;
			udelay(jiffies_to_usecs(guard));
		} else {
			/*
			 * Perform wait polling
			 * 1. Wait the transaction to be completed by the
			 *    GPE handler after the transaction enters
			 *    ACPI_EC_COMMAND_POLL state.
			 * 2. A special guarding logic is also required
			 *    for event clearing mode "event" before the
			 *    transaction enters ACPI_EC_COMMAND_POLL
			 *    state.
			 */
			if (!ec_transaction_polled(ec) &&
			    !acpi_ec_guard_event(ec))
				break;
			if (wait_event_timeout(ec->wait,
					       ec_transaction_completed(ec),
					       guard))
				return 0;
		}
	} while (time_before(jiffies, timeout));
	return -ETIME;
}

static int ec_poll(struct acpi_ec *ec)
{
	unsigned long flags;
	int repeat = 5; /* number of command restarts */

	while (repeat--) {
		unsigned long delay = jiffies +
			msecs_to_jiffies(ec_delay);
		do {
			if (!ec_guard(ec))
				return 0;
			spin_lock_irqsave(&ec->lock, flags);
			advance_transaction(ec);
			spin_unlock_irqrestore(&ec->lock, flags);
		} while (time_before(jiffies, delay));
		pr_debug("controller reset, restart transaction\n");
		spin_lock_irqsave(&ec->lock, flags);
		start_transaction(ec);
		spin_unlock_irqrestore(&ec->lock, flags);
	}
	return -ETIME;
}

static int acpi_ec_transaction_unlocked(struct acpi_ec *ec,
					struct transaction *t)
{
	unsigned long tmp;
	int ret = 0;

	/* start transaction */
	spin_lock_irqsave(&ec->lock, tmp);
	/* Enable GPE for command processing (IBF=0/OBF=1) */
	if (!acpi_ec_submit_flushable_request(ec)) {
		ret = -EINVAL;
		goto unlock;
	}
	ec_dbg_ref(ec, "Increase command");
	/* following two actions should be kept atomic */
	ec->curr = t;
	ec_dbg_req("Command(%s) started", acpi_ec_cmd_string(t->command));
	start_transaction(ec);
	spin_unlock_irqrestore(&ec->lock, tmp);

	ret = ec_poll(ec);

	spin_lock_irqsave(&ec->lock, tmp);
	if (t->irq_count == ec_storm_threshold)
		acpi_ec_unmask_gpe(ec);
	ec_dbg_req("Command(%s) stopped", acpi_ec_cmd_string(t->command));
	ec->curr = NULL;
	/* Disable GPE for command processing (IBF=0/OBF=1) */
	acpi_ec_complete_request(ec);
	ec_dbg_ref(ec, "Decrease command");
unlock:
	spin_unlock_irqrestore(&ec->lock, tmp);
	return ret;
}

static int acpi_ec_transaction(struct acpi_ec *ec, struct transaction *t)
{
	int status;
	u32 glk;

	if (!ec || (!t) || (t->wlen && !t->wdata) || (t->rlen && !t->rdata))
		return -EINVAL;
	if (t->rdata)
		memset(t->rdata, 0, t->rlen);

	mutex_lock(&ec->mutex);
	if (ec->global_lock) {
		status = acpi_acquire_global_lock(ACPI_EC_UDELAY_GLK, &glk);
		if (ACPI_FAILURE(status)) {
			status = -ENODEV;
			goto unlock;
		}
	}

	status = acpi_ec_transaction_unlocked(ec, t);

	if (ec->global_lock)
		acpi_release_global_lock(glk);
unlock:
	mutex_unlock(&ec->mutex);
	return status;
}

static int acpi_ec_burst_enable(struct acpi_ec *ec)
{
	u8 d;
	struct transaction t = {.command = ACPI_EC_BURST_ENABLE,
				.wdata = NULL, .rdata = &d,
				.wlen = 0, .rlen = 1};

	return acpi_ec_transaction(ec, &t);
}

static int acpi_ec_burst_disable(struct acpi_ec *ec)
{
	struct transaction t = {.command = ACPI_EC_BURST_DISABLE,
				.wdata = NULL, .rdata = NULL,
				.wlen = 0, .rlen = 0};

	return (acpi_ec_read_status(ec) & ACPI_EC_FLAG_BURST) ?
				acpi_ec_transaction(ec, &t) : 0;
}

static int acpi_ec_read(struct acpi_ec *ec, u8 address, u8 *data)
{
	int result;
	u8 d;
	struct transaction t = {.command = ACPI_EC_COMMAND_READ,
				.wdata = &address, .rdata = &d,
				.wlen = 1, .rlen = 1};

	result = acpi_ec_transaction(ec, &t);
	*data = d;
	return result;
}

static int acpi_ec_write(struct acpi_ec *ec, u8 address, u8 data)
{
	u8 wdata[2] = { address, data };
	struct transaction t = {.command = ACPI_EC_COMMAND_WRITE,
				.wdata = wdata, .rdata = NULL,
				.wlen = 2, .rlen = 0};

	return acpi_ec_transaction(ec, &t);
}

int ec_read(u8 addr, u8 *val)
{
	int err;
	u8 temp_data;

	if (!first_ec)
		return -ENODEV;

	err = acpi_ec_read(first_ec, addr, &temp_data);

	if (!err) {
		*val = temp_data;
		return 0;
	}
	return err;
}
EXPORT_SYMBOL(ec_read);

int ec_write(u8 addr, u8 val)
{
	int err;

	if (!first_ec)
		return -ENODEV;

	err = acpi_ec_write(first_ec, addr, val);

	return err;
}
EXPORT_SYMBOL(ec_write);

int ec_transaction(u8 command,
		   const u8 *wdata, unsigned wdata_len,
		   u8 *rdata, unsigned rdata_len)
{
	struct transaction t = {.command = command,
				.wdata = wdata, .rdata = rdata,
				.wlen = wdata_len, .rlen = rdata_len};

	if (!first_ec)
		return -ENODEV;

	return acpi_ec_transaction(first_ec, &t);
}
EXPORT_SYMBOL(ec_transaction);

/* Get the handle to the EC device */
acpi_handle ec_get_handle(void)
{
	if (!first_ec)
		return NULL;
	return first_ec->handle;
}
EXPORT_SYMBOL(ec_get_handle);

static void acpi_ec_start(struct acpi_ec *ec, bool resuming)
{
	unsigned long flags;

	spin_lock_irqsave(&ec->lock, flags);
	if (!test_and_set_bit(EC_FLAGS_STARTED, &ec->flags)) {
		ec_dbg_drv("Starting EC");
		/* Enable GPE for event processing (SCI_EVT=1) */
		if (!resuming) {
			acpi_ec_submit_request(ec);
			ec_dbg_ref(ec, "Increase driver");
		}
		ec_log_drv("EC started");
	}
	spin_unlock_irqrestore(&ec->lock, flags);
}

static bool acpi_ec_stopped(struct acpi_ec *ec)
{
	unsigned long flags;
	bool flushed;

	spin_lock_irqsave(&ec->lock, flags);
	flushed = acpi_ec_flushed(ec);
	spin_unlock_irqrestore(&ec->lock, flags);
	return flushed;
}

static void acpi_ec_stop(struct acpi_ec *ec, bool suspending)
{
	unsigned long flags;

	spin_lock_irqsave(&ec->lock, flags);
	if (acpi_ec_started(ec)) {
		ec_dbg_drv("Stopping EC");
		set_bit(EC_FLAGS_STOPPED, &ec->flags);
		spin_unlock_irqrestore(&ec->lock, flags);
		wait_event(ec->wait, acpi_ec_stopped(ec));
		spin_lock_irqsave(&ec->lock, flags);
		/* Disable GPE for event processing (SCI_EVT=1) */
		if (!suspending) {
			acpi_ec_complete_request(ec);
			ec_dbg_ref(ec, "Decrease driver");
		} else if (!ec_freeze_events)
			__acpi_ec_disable_event(ec);
		clear_bit(EC_FLAGS_STARTED, &ec->flags);
		clear_bit(EC_FLAGS_STOPPED, &ec->flags);
		ec_log_drv("EC stopped");
	}
	spin_unlock_irqrestore(&ec->lock, flags);
}

static void acpi_ec_enter_noirq(struct acpi_ec *ec)
{
	unsigned long flags;

	spin_lock_irqsave(&ec->lock, flags);
	ec->busy_polling = true;
	ec->polling_guard = 0;
	ec_log_drv("interrupt blocked");
	spin_unlock_irqrestore(&ec->lock, flags);
}

static void acpi_ec_leave_noirq(struct acpi_ec *ec)
{
	unsigned long flags;

	spin_lock_irqsave(&ec->lock, flags);
	ec->busy_polling = ec_busy_polling;
	ec->polling_guard = ec_polling_guard;
	ec_log_drv("interrupt unblocked");
	spin_unlock_irqrestore(&ec->lock, flags);
}

void acpi_ec_block_transactions(void)
{
	struct acpi_ec *ec = first_ec;

	if (!ec)
		return;

	mutex_lock(&ec->mutex);
	/* Prevent transactions from being carried out */
	acpi_ec_stop(ec, true);
	mutex_unlock(&ec->mutex);
}

void acpi_ec_unblock_transactions(void)
{
	/*
	 * Allow transactions to happen again (this function is called from
	 * atomic context during wakeup, so we don't need to acquire the mutex).
	 */
	if (first_ec)
		acpi_ec_start(first_ec, true);
}

/* --------------------------------------------------------------------------
                                Event Management
   -------------------------------------------------------------------------- */
static struct acpi_ec_query_handler *
acpi_ec_get_query_handler(struct acpi_ec_query_handler *handler)
{
	if (handler)
		kref_get(&handler->kref);
	return handler;
}

static struct acpi_ec_query_handler *
acpi_ec_get_query_handler_by_value(struct acpi_ec *ec, u8 value)
{
	struct acpi_ec_query_handler *handler;
	bool found = false;

	mutex_lock(&ec->mutex);
	list_for_each_entry(handler, &ec->list, node) {
		if (value == handler->query_bit) {
			found = true;
			break;
		}
	}
	mutex_unlock(&ec->mutex);
	return found ? acpi_ec_get_query_handler(handler) : NULL;
}

static void acpi_ec_query_handler_release(struct kref *kref)
{
	struct acpi_ec_query_handler *handler =
		container_of(kref, struct acpi_ec_query_handler, kref);

	kfree(handler);
}

static void acpi_ec_put_query_handler(struct acpi_ec_query_handler *handler)
{
	kref_put(&handler->kref, acpi_ec_query_handler_release);
}

int acpi_ec_add_query_handler(struct acpi_ec *ec, u8 query_bit,
			      acpi_handle handle, acpi_ec_query_func func,
			      void *data)
{
	struct acpi_ec_query_handler *handler =
	    kzalloc(sizeof(struct acpi_ec_query_handler), GFP_KERNEL);

	if (!handler)
		return -ENOMEM;

	handler->query_bit = query_bit;
	handler->handle = handle;
	handler->func = func;
	handler->data = data;
	mutex_lock(&ec->mutex);
	kref_init(&handler->kref);
	list_add(&handler->node, &ec->list);
	mutex_unlock(&ec->mutex);
	return 0;
}
EXPORT_SYMBOL_GPL(acpi_ec_add_query_handler);

static void acpi_ec_remove_query_handlers(struct acpi_ec *ec,
					  bool remove_all, u8 query_bit)
{
	struct acpi_ec_query_handler *handler, *tmp;
	LIST_HEAD(free_list);

	mutex_lock(&ec->mutex);
	list_for_each_entry_safe(handler, tmp, &ec->list, node) {
		if (remove_all || query_bit == handler->query_bit) {
			list_del_init(&handler->node);
			list_add(&handler->node, &free_list);
		}
	}
	mutex_unlock(&ec->mutex);
	list_for_each_entry_safe(handler, tmp, &free_list, node)
		acpi_ec_put_query_handler(handler);
}

void acpi_ec_remove_query_handler(struct acpi_ec *ec, u8 query_bit)
{
	acpi_ec_remove_query_handlers(ec, false, query_bit);
}
EXPORT_SYMBOL_GPL(acpi_ec_remove_query_handler);

static struct acpi_ec_query *acpi_ec_create_query(u8 *pval)
{
	struct acpi_ec_query *q;
	struct transaction *t;

	q = kzalloc(sizeof (struct acpi_ec_query), GFP_KERNEL);
	if (!q)
		return NULL;
	INIT_WORK(&q->work, acpi_ec_event_processor);
	t = &q->transaction;
	t->command = ACPI_EC_COMMAND_QUERY;
	t->rdata = pval;
	t->rlen = 1;
	return q;
}

static void acpi_ec_delete_query(struct acpi_ec_query *q)
{
	if (q) {
		if (q->handler)
			acpi_ec_put_query_handler(q->handler);
		kfree(q);
	}
}

static void acpi_ec_event_processor(struct work_struct *work)
{
	struct acpi_ec_query *q = container_of(work, struct acpi_ec_query, work);
	struct acpi_ec_query_handler *handler = q->handler;

	ec_dbg_evt("Query(0x%02x) started", handler->query_bit);
	if (handler->func)
		handler->func(handler->data);
	else if (handler->handle)
		acpi_evaluate_object(handler->handle, NULL, NULL, NULL);
	ec_dbg_evt("Query(0x%02x) stopped", handler->query_bit);
	acpi_ec_delete_query(q);
}

static int acpi_ec_query(struct acpi_ec *ec, u8 *data)
{
	u8 value = 0;
	int result;
	struct acpi_ec_query *q;

	q = acpi_ec_create_query(&value);
	if (!q)
		return -ENOMEM;

	/*
	 * Query the EC to find out which _Qxx method we need to evaluate.
	 * Note that successful completion of the query causes the ACPI_EC_SCI
	 * bit to be cleared (and thus clearing the interrupt source).
	 */
	result = acpi_ec_transaction(ec, &q->transaction);
	if (!value)
		result = -ENODATA;
	if (result)
		goto err_exit;

	q->handler = acpi_ec_get_query_handler_by_value(ec, value);
	if (!q->handler) {
		result = -ENODATA;
		goto err_exit;
	}

	/*
	 * It is reported that _Qxx are evaluated in a parallel way on
	 * Windows:
	 * https://bugzilla.kernel.org/show_bug.cgi?id=94411
	 *
	 * Put this log entry before schedule_work() in order to make
	 * it appearing before any other log entries occurred during the
	 * work queue execution.
	 */
	ec_dbg_evt("Query(0x%02x) scheduled", value);
	if (!queue_work(ec_query_wq, &q->work)) {
		ec_dbg_evt("Query(0x%02x) overlapped", value);
		result = -EBUSY;
	}

err_exit:
	if (result)
		acpi_ec_delete_query(q);
	if (data)
		*data = value;
	return result;
}

static void acpi_ec_check_event(struct acpi_ec *ec)
{
	unsigned long flags;

	if (ec_event_clearing == ACPI_EC_EVT_TIMING_EVENT) {
		if (ec_guard(ec)) {
			spin_lock_irqsave(&ec->lock, flags);
			/*
			 * Take care of the SCI_EVT unless no one else is
			 * taking care of it.
			 */
			if (!ec->curr)
				advance_transaction(ec);
			spin_unlock_irqrestore(&ec->lock, flags);
		}
	}
}

static void acpi_ec_event_handler(struct work_struct *work)
{
	unsigned long flags;
	struct acpi_ec *ec = container_of(work, struct acpi_ec, work);

	ec_dbg_evt("Event started");

	spin_lock_irqsave(&ec->lock, flags);
	while (ec->nr_pending_queries) {
		spin_unlock_irqrestore(&ec->lock, flags);
		(void)acpi_ec_query(ec, NULL);
		spin_lock_irqsave(&ec->lock, flags);
		ec->nr_pending_queries--;
		/*
		 * Before exit, make sure that this work item can be
		 * scheduled again. There might be QR_EC failures, leaving
		 * EC_FLAGS_QUERY_PENDING uncleared and preventing this work
		 * item from being scheduled again.
		 */
		if (!ec->nr_pending_queries) {
			if (ec_event_clearing == ACPI_EC_EVT_TIMING_STATUS ||
			    ec_event_clearing == ACPI_EC_EVT_TIMING_QUERY)
				acpi_ec_complete_query(ec);
		}
	}
	spin_unlock_irqrestore(&ec->lock, flags);

	ec_dbg_evt("Event stopped");

	acpi_ec_check_event(ec);
}

static u32 acpi_ec_gpe_handler(acpi_handle gpe_device,
	u32 gpe_number, void *data)
{
	unsigned long flags;
	struct acpi_ec *ec = data;

	spin_lock_irqsave(&ec->lock, flags);
	advance_transaction(ec);
	spin_unlock_irqrestore(&ec->lock, flags);
	return ACPI_INTERRUPT_HANDLED;
}

/* --------------------------------------------------------------------------
 *                           Address Space Management
 * -------------------------------------------------------------------------- */

static acpi_status
acpi_ec_space_handler(u32 function, acpi_physical_address address,
		      u32 bits, u64 *value64,
		      void *handler_context, void *region_context)
{
	struct acpi_ec *ec = handler_context;
	int result = 0, i, bytes = bits / 8;
	u8 *value = (u8 *)value64;

	if ((address > 0xFF) || !value || !handler_context)
		return AE_BAD_PARAMETER;

	if (function != ACPI_READ && function != ACPI_WRITE)
		return AE_BAD_PARAMETER;

	if (ec->busy_polling || bits > 8)
		acpi_ec_burst_enable(ec);

	for (i = 0; i < bytes; ++i, ++address, ++value)
		result = (function == ACPI_READ) ?
			acpi_ec_read(ec, address, value) :
			acpi_ec_write(ec, address, *value);

	if (ec->busy_polling || bits > 8)
		acpi_ec_burst_disable(ec);

	switch (result) {
	case -EINVAL:
		return AE_BAD_PARAMETER;
	case -ENODEV:
		return AE_NOT_FOUND;
	case -ETIME:
		return AE_TIME;
	default:
		return AE_OK;
	}
}

/* --------------------------------------------------------------------------
 *                             Driver Interface
 * -------------------------------------------------------------------------- */

static acpi_status
ec_parse_io_ports(struct acpi_resource *resource, void *context);

static void acpi_ec_free(struct acpi_ec *ec)
{
	if (first_ec == ec)
		first_ec = NULL;
	if (boot_ec == ec)
		boot_ec = NULL;
	kfree(ec);
}

static struct acpi_ec *acpi_ec_alloc(void)
{
	struct acpi_ec *ec = kzalloc(sizeof(struct acpi_ec), GFP_KERNEL);

	if (!ec)
		return NULL;
	mutex_init(&ec->mutex);
	init_waitqueue_head(&ec->wait);
	INIT_LIST_HEAD(&ec->list);
	spin_lock_init(&ec->lock);
	INIT_WORK(&ec->work, acpi_ec_event_handler);
	ec->timestamp = jiffies;
	ec->busy_polling = true;
	ec->polling_guard = 0;
	return ec;
}

static acpi_status
acpi_ec_register_query_methods(acpi_handle handle, u32 level,
			       void *context, void **return_value)
{
	char node_name[5];
	struct acpi_buffer buffer = { sizeof(node_name), node_name };
	struct acpi_ec *ec = context;
	int value = 0;
	acpi_status status;

	status = acpi_get_name(handle, ACPI_SINGLE_NAME, &buffer);

	if (ACPI_SUCCESS(status) && sscanf(node_name, "_Q%x", &value) == 1)
		acpi_ec_add_query_handler(ec, value, handle, NULL, NULL);
	return AE_OK;
}

static acpi_status
ec_parse_device(acpi_handle handle, u32 Level, void *context, void **retval)
{
	acpi_status status;
	unsigned long long tmp = 0;
	struct acpi_ec *ec = context;

	/* clear addr values, ec_parse_io_ports depend on it */
	ec->command_addr = ec->data_addr = 0;

	status = acpi_walk_resources(handle, METHOD_NAME__CRS,
				     ec_parse_io_ports, ec);
	if (ACPI_FAILURE(status))
		return status;
	if (ec->data_addr == 0 || ec->command_addr == 0)
		return AE_OK;

	if (boot_ec && boot_ec_is_ecdt && EC_FLAGS_IGNORE_DSDT_GPE) {
		/*
		 * Always inherit the GPE number setting from the ECDT
		 * EC.
		 */
		ec->gpe = boot_ec->gpe;
	} else {
		/* Get GPE bit assignment (EC events). */
		/* TODO: Add support for _GPE returning a package */
		status = acpi_evaluate_integer(handle, "_GPE", NULL, &tmp);
		if (ACPI_FAILURE(status))
			return status;
		ec->gpe = tmp;
	}
	/* Use the global lock for all EC transactions? */
	tmp = 0;
	acpi_evaluate_integer(handle, "_GLK", NULL, &tmp);
	ec->global_lock = tmp;
	ec->handle = handle;
	return AE_CTRL_TERMINATE;
}

/*
 * Note: This function returns an error code only when the address space
 *       handler is not installed, which means "not able to handle
 *       transactions".
 */
static int ec_install_handlers(struct acpi_ec *ec, bool handle_events)
{
	acpi_status status;

	acpi_ec_start(ec, false);

	if (!test_bit(EC_FLAGS_EC_HANDLER_INSTALLED, &ec->flags)) {
		acpi_ec_enter_noirq(ec);
		status = acpi_install_address_space_handler(ec->handle,
							    ACPI_ADR_SPACE_EC,
							    &acpi_ec_space_handler,
							    NULL, ec);
		if (ACPI_FAILURE(status)) {
			if (status == AE_NOT_FOUND) {
				/*
				 * Maybe OS fails in evaluating the _REG
				 * object. The AE_NOT_FOUND error will be
				 * ignored and OS * continue to initialize
				 * EC.
				 */
				pr_err("Fail in evaluating the _REG object"
					" of EC device. Broken bios is suspected.\n");
			} else {
				acpi_ec_stop(ec, false);
				return -ENODEV;
			}
		}
		set_bit(EC_FLAGS_EC_HANDLER_INSTALLED, &ec->flags);
	}

	if (!handle_events)
		return 0;

	if (!test_bit(EC_FLAGS_EVT_HANDLER_INSTALLED, &ec->flags)) {
		/* Find and register all query methods */
		acpi_walk_namespace(ACPI_TYPE_METHOD, ec->handle, 1,
				    acpi_ec_register_query_methods,
				    NULL, ec, NULL);
		set_bit(EC_FLAGS_EVT_HANDLER_INSTALLED, &ec->flags);
	}
	if (!test_bit(EC_FLAGS_GPE_HANDLER_INSTALLED, &ec->flags)) {
		status = acpi_install_gpe_raw_handler(NULL, ec->gpe,
					  ACPI_GPE_EDGE_TRIGGERED,
					  &acpi_ec_gpe_handler, ec);
		/* This is not fatal as we can poll EC events */
		if (ACPI_SUCCESS(status)) {
			set_bit(EC_FLAGS_GPE_HANDLER_INSTALLED, &ec->flags);
			acpi_ec_leave_noirq(ec);
			if (test_bit(EC_FLAGS_STARTED, &ec->flags) &&
			    ec->reference_count >= 1)
				acpi_ec_enable_gpe(ec, true);

			/* EC is fully operational, allow queries */
			acpi_ec_enable_event(ec);
		}
	}

	return 0;
}

static void ec_remove_handlers(struct acpi_ec *ec)
{
	if (test_bit(EC_FLAGS_EC_HANDLER_INSTALLED, &ec->flags)) {
		if (ACPI_FAILURE(acpi_remove_address_space_handler(ec->handle,
					ACPI_ADR_SPACE_EC, &acpi_ec_space_handler)))
			pr_err("failed to remove space handler\n");
		clear_bit(EC_FLAGS_EC_HANDLER_INSTALLED, &ec->flags);
	}

	/*
	 * Stops handling the EC transactions after removing the operation
	 * region handler. This is required because _REG(DISCONNECT)
	 * invoked during the removal can result in new EC transactions.
	 *
	 * Flushes the EC requests and thus disables the GPE before
	 * removing the GPE handler. This is required by the current ACPICA
	 * GPE core. ACPICA GPE core will automatically disable a GPE when
	 * it is indicated but there is no way to handle it. So the drivers
	 * must disable the GPEs prior to removing the GPE handlers.
	 */
	acpi_ec_stop(ec, false);

	if (test_bit(EC_FLAGS_GPE_HANDLER_INSTALLED, &ec->flags)) {
		if (ACPI_FAILURE(acpi_remove_gpe_handler(NULL, ec->gpe,
					&acpi_ec_gpe_handler)))
			pr_err("failed to remove gpe handler\n");
		clear_bit(EC_FLAGS_GPE_HANDLER_INSTALLED, &ec->flags);
	}
	if (test_bit(EC_FLAGS_EVT_HANDLER_INSTALLED, &ec->flags)) {
		acpi_ec_remove_query_handlers(ec, true, 0);
		clear_bit(EC_FLAGS_EVT_HANDLER_INSTALLED, &ec->flags);
	}
}

static int acpi_ec_setup(struct acpi_ec *ec, bool handle_events)
{
	int ret;

	ret = ec_install_handlers(ec, handle_events);
	if (ret)
		return ret;

	/* First EC capable of handling transactions */
	if (!first_ec) {
		first_ec = ec;
		acpi_handle_info(first_ec->handle, "Used as first EC\n");
	}

	acpi_handle_info(ec->handle,
			 "GPE=0x%lx, EC_CMD/EC_SC=0x%lx, EC_DATA=0x%lx\n",
			 ec->gpe, ec->command_addr, ec->data_addr);
	return ret;
}

static int acpi_config_boot_ec(struct acpi_ec *ec, acpi_handle handle,
			       bool handle_events, bool is_ecdt)
{
	int ret;

	/*
	 * Changing the ACPI handle results in a re-configuration of the
	 * boot EC. And if it happens after the namespace initialization,
	 * it causes _REG evaluations.
	 */
	if (boot_ec && boot_ec->handle != handle)
		ec_remove_handlers(boot_ec);

	/* Unset old boot EC */
	if (boot_ec != ec)
		acpi_ec_free(boot_ec);

	/*
	 * ECDT device creation is split into acpi_ec_ecdt_probe() and
	 * acpi_ec_ecdt_start(). This function takes care of completing the
	 * ECDT parsing logic as the handle update should be performed
	 * between the installation/uninstallation of the handlers.
	 */
	if (ec->handle != handle)
		ec->handle = handle;

	ret = acpi_ec_setup(ec, handle_events);
	if (ret)
		return ret;

	/* Set new boot EC */
	if (!boot_ec) {
		boot_ec = ec;
		boot_ec_is_ecdt = is_ecdt;
	}

	acpi_handle_info(boot_ec->handle,
			 "Used as boot %s EC to handle transactions%s\n",
			 is_ecdt ? "ECDT" : "DSDT",
			 handle_events ? " and events" : "");
	return ret;
}

static bool acpi_ec_ecdt_get_handle(acpi_handle *phandle)
{
	struct acpi_table_ecdt *ecdt_ptr;
	acpi_status status;
	acpi_handle handle;

	status = acpi_get_table(ACPI_SIG_ECDT, 1,
				(struct acpi_table_header **)&ecdt_ptr);
	if (ACPI_FAILURE(status))
		return false;

	status = acpi_get_handle(NULL, ecdt_ptr->id, &handle);
	if (ACPI_FAILURE(status))
		return false;

	*phandle = handle;
	return true;
}

static bool acpi_is_boot_ec(struct acpi_ec *ec)
{
	if (!boot_ec)
		return false;
	if (ec->command_addr == boot_ec->command_addr &&
	    ec->data_addr == boot_ec->data_addr)
		return true;
	return false;
}

static int acpi_ec_add(struct acpi_device *device)
{
	struct acpi_ec *ec = NULL;
	int ret;

	strcpy(acpi_device_name(device), ACPI_EC_DEVICE_NAME);
	strcpy(acpi_device_class(device), ACPI_EC_CLASS);

	ec = acpi_ec_alloc();
	if (!ec)
		return -ENOMEM;
	if (ec_parse_device(device->handle, 0, ec, NULL) !=
		AE_CTRL_TERMINATE) {
			ret = -EINVAL;
			goto err_alloc;
	}

	if (acpi_is_boot_ec(ec)) {
		boot_ec_is_ecdt = false;
		/*
		 * Trust PNP0C09 namespace location rather than ECDT ID.
		 *
		 * But trust ECDT GPE rather than _GPE because of ASUS quirks,
		 * so do not change boot_ec->gpe to ec->gpe.
		 */
		boot_ec->handle = ec->handle;
		acpi_handle_debug(ec->handle, "duplicated.\n");
		acpi_ec_free(ec);
		ec = boot_ec;
		ret = acpi_config_boot_ec(ec, ec->handle, true, false);
	} else
		ret = acpi_ec_setup(ec, true);
	if (ret)
		goto err_query;

	device->driver_data = ec;

	ret = !!request_region(ec->data_addr, 1, "EC data");
	WARN(!ret, "Could not request EC data io port 0x%lx", ec->data_addr);
	ret = !!request_region(ec->command_addr, 1, "EC cmd");
	WARN(!ret, "Could not request EC cmd io port 0x%lx", ec->command_addr);

	/* Reprobe devices depending on the EC */
	acpi_walk_dep_device_list(ec->handle);
	acpi_handle_debug(ec->handle, "enumerated.\n");
	return 0;

err_query:
	if (ec != boot_ec)
		acpi_ec_remove_query_handlers(ec, true, 0);
err_alloc:
	if (ec != boot_ec)
		acpi_ec_free(ec);
	return ret;
}

static int acpi_ec_remove(struct acpi_device *device)
{
	struct acpi_ec *ec;

	if (!device)
		return -EINVAL;

	ec = acpi_driver_data(device);
	release_region(ec->data_addr, 1);
	release_region(ec->command_addr, 1);
	device->driver_data = NULL;
	if (ec != boot_ec) {
		ec_remove_handlers(ec);
		acpi_ec_free(ec);
	}
	return 0;
}

static acpi_status
ec_parse_io_ports(struct acpi_resource *resource, void *context)
{
	struct acpi_ec *ec = context;

	if (resource->type != ACPI_RESOURCE_TYPE_IO)
		return AE_OK;

	/*
	 * The first address region returned is the data port, and
	 * the second address region returned is the status/command
	 * port.
	 */
	if (ec->data_addr == 0)
		ec->data_addr = resource->data.io.minimum;
	else if (ec->command_addr == 0)
		ec->command_addr = resource->data.io.minimum;
	else
		return AE_CTRL_TERMINATE;

	return AE_OK;
}

static const struct acpi_device_id ec_device_ids[] = {
	{"PNP0C09", 0},
	{"", 0},
};

/*
 * This function is not Windows-compatible as Windows never enumerates the
 * namespace EC before the main ACPI device enumeration process. It is
 * retained for historical reason and will be deprecated in the future.
 */
int __init acpi_ec_dsdt_probe(void)
{
	acpi_status status;
	struct acpi_ec *ec;
	int ret;

	/*
	 * If a platform has ECDT, there is no need to proceed as the
	 * following probe is not a part of the ACPI device enumeration,
	 * executing _STA is not safe, and thus this probe may risk of
	 * picking up an invalid EC device.
	 */
	if (boot_ec)
		return -ENODEV;

	ec = acpi_ec_alloc();
	if (!ec)
		return -ENOMEM;
	/*
	 * At this point, the namespace is initialized, so start to find
	 * the namespace objects.
	 */
	status = acpi_get_devices(ec_device_ids[0].id,
				  ec_parse_device, ec, NULL);
	if (ACPI_FAILURE(status) || !ec->handle) {
		ret = -ENODEV;
		goto error;
	}
	/*
	 * When the DSDT EC is available, always re-configure boot EC to
	 * have _REG evaluated. _REG can only be evaluated after the
	 * namespace initialization.
	 * At this point, the GPE is not fully initialized, so do not to
	 * handle the events.
	 */
	ret = acpi_config_boot_ec(ec, ec->handle, false, false);
error:
	if (ret)
		acpi_ec_free(ec);
	return ret;
}

/*
 * If the DSDT EC is not functioning, we still need to prepare a fully
 * functioning ECDT EC first in order to handle the events.
 * https://bugzilla.kernel.org/show_bug.cgi?id=115021
 */
static int __init acpi_ec_ecdt_start(void)
{
	acpi_handle handle;

	if (!boot_ec)
		return -ENODEV;
	/* In case acpi_ec_ecdt_start() is called after acpi_ec_add() */
	if (!boot_ec_is_ecdt)
		return -ENODEV;

	/*
	 * At this point, the namespace and the GPE is initialized, so
	 * start to find the namespace objects and handle the events.
	 *
	 * Note: ec->handle can be valid if this function is called after
	 * acpi_ec_add(), hence the fast path.
	 */
	if (boot_ec->handle != ACPI_ROOT_OBJECT)
		handle = boot_ec->handle;
	else if (!acpi_ec_ecdt_get_handle(&handle))
		return -ENODEV;
	return acpi_config_boot_ec(boot_ec, handle, true, true);
}

#if 0
/*
 * Some EC firmware variations refuses to respond QR_EC when SCI_EVT is not
 * set, for which case, we complete the QR_EC without issuing it to the
 * firmware.
 * https://bugzilla.kernel.org/show_bug.cgi?id=82611
 * https://bugzilla.kernel.org/show_bug.cgi?id=97381
 */
static int ec_flag_query_handshake(const struct dmi_system_id *id)
{
	pr_debug("Detected the EC firmware requiring QR_EC issued when SCI_EVT set\n");
	EC_FLAGS_QUERY_HANDSHAKE = 1;
	return 0;
}
#endif

/*
 * Some ECDTs contain wrong register addresses.
 * MSI MS-171F
 * https://bugzilla.kernel.org/show_bug.cgi?id=12461
 */
static int ec_correct_ecdt(const struct dmi_system_id *id)
{
	pr_debug("Detected system needing ECDT address correction.\n");
	EC_FLAGS_CORRECT_ECDT = 1;
	return 0;
}

/*
 * Some DSDTs contain wrong GPE setting.
 * Asus FX502VD/VE, GL702VMK, X550VXK, X580VD
 * https://bugzilla.kernel.org/show_bug.cgi?id=195651
 */
static int ec_honor_ecdt_gpe(const struct dmi_system_id *id)
{
	pr_debug("Detected system needing ignore DSDT GPE setting.\n");
	EC_FLAGS_IGNORE_DSDT_GPE = 1;
	return 0;
}

static const struct dmi_system_id ec_dmi_table[] __initconst = {
	{
	ec_correct_ecdt, "MSI MS-171F", {
	DMI_MATCH(DMI_SYS_VENDOR, "Micro-Star"),
	DMI_MATCH(DMI_PRODUCT_NAME, "MS-171F"),}, NULL},
	{
	ec_honor_ecdt_gpe, "ASUS FX502VD", {
	DMI_MATCH(DMI_SYS_VENDOR, "ASUSTeK COMPUTER INC."),
	DMI_MATCH(DMI_PRODUCT_NAME, "FX502VD"),}, NULL},
	{
	ec_honor_ecdt_gpe, "ASUS FX502VE", {
	DMI_MATCH(DMI_SYS_VENDOR, "ASUSTeK COMPUTER INC."),
	DMI_MATCH(DMI_PRODUCT_NAME, "FX502VE"),}, NULL},
	{
	ec_honor_ecdt_gpe, "ASUS GL702VMK", {
	DMI_MATCH(DMI_SYS_VENDOR, "ASUSTeK COMPUTER INC."),
	DMI_MATCH(DMI_PRODUCT_NAME, "GL702VMK"),}, NULL},
	{
	ec_honor_ecdt_gpe, "ASUS X550VXK", {
	DMI_MATCH(DMI_SYS_VENDOR, "ASUSTeK COMPUTER INC."),
	DMI_MATCH(DMI_PRODUCT_NAME, "X550VXK"),}, NULL},
	{
	ec_honor_ecdt_gpe, "ASUS X580VD", {
	DMI_MATCH(DMI_SYS_VENDOR, "ASUSTeK COMPUTER INC."),
	DMI_MATCH(DMI_PRODUCT_NAME, "X580VD"),}, NULL},
	{},
};

int __init acpi_ec_ecdt_probe(void)
{
	int ret;
	acpi_status status;
	struct acpi_table_ecdt *ecdt_ptr;
	struct acpi_ec *ec;

	ec = acpi_ec_alloc();
	if (!ec)
		return -ENOMEM;
	/*
	 * Generate a boot ec context
	 */
	dmi_check_system(ec_dmi_table);
	status = acpi_get_table(ACPI_SIG_ECDT, 1,
				(struct acpi_table_header **)&ecdt_ptr);
	if (ACPI_FAILURE(status)) {
		ret = -ENODEV;
		goto error;
	}

	if (!ecdt_ptr->control.address || !ecdt_ptr->data.address) {
		/*
		 * Asus X50GL:
		 * https://bugzilla.kernel.org/show_bug.cgi?id=11880
		 */
		ret = -ENODEV;
		goto error;
	}

	if (EC_FLAGS_CORRECT_ECDT) {
		ec->command_addr = ecdt_ptr->data.address;
		ec->data_addr = ecdt_ptr->control.address;
	} else {
		ec->command_addr = ecdt_ptr->control.address;
		ec->data_addr = ecdt_ptr->data.address;
	}
	ec->gpe = ecdt_ptr->gpe;

	/*
	 * At this point, the namespace is not initialized, so do not find
	 * the namespace objects, or handle the events.
	 */
	ret = acpi_config_boot_ec(ec, ACPI_ROOT_OBJECT, false, true);
error:
	if (ret)
		acpi_ec_free(ec);
	return ret;
}

#ifdef CONFIG_PM_SLEEP
static int acpi_ec_suspend(struct device *dev)
{
	struct acpi_ec *ec =
		acpi_driver_data(to_acpi_device(dev));

	if (acpi_sleep_no_ec_events() && ec_freeze_events)
		acpi_ec_disable_event(ec);
	return 0;
}

static int acpi_ec_suspend_noirq(struct device *dev)
{
	struct acpi_ec *ec = acpi_driver_data(to_acpi_device(dev));

	/*
	 * The SCI handler doesn't run at this point, so the GPE can be
	 * masked at the low level without side effects.
	 */
	if (ec_no_wakeup && test_bit(EC_FLAGS_STARTED, &ec->flags) &&
	    ec->reference_count >= 1)
		acpi_set_gpe(NULL, ec->gpe, ACPI_GPE_DISABLE);

	return 0;
}

static int acpi_ec_resume_noirq(struct device *dev)
{
	struct acpi_ec *ec = acpi_driver_data(to_acpi_device(dev));

	if (ec_no_wakeup && test_bit(EC_FLAGS_STARTED, &ec->flags) &&
	    ec->reference_count >= 1)
		acpi_set_gpe(NULL, ec->gpe, ACPI_GPE_ENABLE);

	return 0;
}

static int acpi_ec_resume(struct device *dev)
{
	struct acpi_ec *ec =
		acpi_driver_data(to_acpi_device(dev));

	acpi_ec_enable_event(ec);
	return 0;
}
#endif

static const struct dev_pm_ops acpi_ec_pm = {
	SET_NOIRQ_SYSTEM_SLEEP_PM_OPS(acpi_ec_suspend_noirq, acpi_ec_resume_noirq)
	SET_SYSTEM_SLEEP_PM_OPS(acpi_ec_suspend, acpi_ec_resume)
};

static int param_set_event_clearing(const char *val, struct kernel_param *kp)
{
	int result = 0;

	if (!strncmp(val, "status", sizeof("status") - 1)) {
		ec_event_clearing = ACPI_EC_EVT_TIMING_STATUS;
		pr_info("Assuming SCI_EVT clearing on EC_SC accesses\n");
	} else if (!strncmp(val, "query", sizeof("query") - 1)) {
		ec_event_clearing = ACPI_EC_EVT_TIMING_QUERY;
		pr_info("Assuming SCI_EVT clearing on QR_EC writes\n");
	} else if (!strncmp(val, "event", sizeof("event") - 1)) {
		ec_event_clearing = ACPI_EC_EVT_TIMING_EVENT;
		pr_info("Assuming SCI_EVT clearing on event reads\n");
	} else
		result = -EINVAL;
	return result;
}

static int param_get_event_clearing(char *buffer, struct kernel_param *kp)
{
	switch (ec_event_clearing) {
	case ACPI_EC_EVT_TIMING_STATUS:
		return sprintf(buffer, "status");
	case ACPI_EC_EVT_TIMING_QUERY:
		return sprintf(buffer, "query");
	case ACPI_EC_EVT_TIMING_EVENT:
		return sprintf(buffer, "event");
	default:
		return sprintf(buffer, "invalid");
	}
	return 0;
}

module_param_call(ec_event_clearing, param_set_event_clearing, param_get_event_clearing,
		  NULL, 0644);
MODULE_PARM_DESC(ec_event_clearing, "Assumed SCI_EVT clearing timing");

static struct acpi_driver acpi_ec_driver = {
	.name = "ec",
	.class = ACPI_EC_CLASS,
	.ids = ec_device_ids,
	.ops = {
		.add = acpi_ec_add,
		.remove = acpi_ec_remove,
		},
	.drv.pm = &acpi_ec_pm,
};

static inline int acpi_ec_query_init(void)
{
	if (!ec_query_wq) {
		ec_query_wq = alloc_workqueue("kec_query", 0,
					      ec_max_queries);
		if (!ec_query_wq)
			return -ENODEV;
	}
	return 0;
}

static inline void acpi_ec_query_exit(void)
{
	if (ec_query_wq) {
		destroy_workqueue(ec_query_wq);
		ec_query_wq = NULL;
	}
}

int __init acpi_ec_init(void)
{
	int result;
	int ecdt_fail, dsdt_fail;

	/* register workqueue for _Qxx evaluations */
	result = acpi_ec_query_init();
	if (result)
		return result;

	/* Drivers must be started after acpi_ec_query_init() */
<<<<<<< HEAD
	ecdt_fail = acpi_ec_ecdt_start();
	dsdt_fail = acpi_bus_register_driver(&acpi_ec_driver);
=======
	dsdt_fail = acpi_bus_register_driver(&acpi_ec_driver);
	ecdt_fail = acpi_ec_ecdt_start();
>>>>>>> eeba0128
	return ecdt_fail && dsdt_fail ? -ENODEV : 0;
}

/* EC driver currently not unloadable */
#if 0
static void __exit acpi_ec_exit(void)
{

	acpi_bus_unregister_driver(&acpi_ec_driver);
	acpi_ec_query_exit();
}
#endif	/* 0 */<|MERGE_RESOLUTION|>--- conflicted
+++ resolved
@@ -2017,13 +2017,8 @@
 		return result;
 
 	/* Drivers must be started after acpi_ec_query_init() */
-<<<<<<< HEAD
-	ecdt_fail = acpi_ec_ecdt_start();
-	dsdt_fail = acpi_bus_register_driver(&acpi_ec_driver);
-=======
 	dsdt_fail = acpi_bus_register_driver(&acpi_ec_driver);
 	ecdt_fail = acpi_ec_ecdt_start();
->>>>>>> eeba0128
 	return ecdt_fail && dsdt_fail ? -ENODEV : 0;
 }
 
