/*
 *  acpi_bus.c - ACPI Bus Driver ($Revision: 80 $)
 *
 *  Copyright (C) 2001, 2002 Paul Diefenbaugh <paul.s.diefenbaugh@intel.com>
 *
 * ~~~~~~~~~~~~~~~~~~~~~~~~~~~~~~~~~~~~~~~~~~~~~~~~~~~~~~~~~~~~~~~~~~~~~~~~~~
 *
 *  This program is free software; you can redistribute it and/or modify
 *  it under the terms of the GNU General Public License as published by
 *  the Free Software Foundation; either version 2 of the License, or (at
 *  your option) any later version.
 *
 *  This program is distributed in the hope that it will be useful, but
 *  WITHOUT ANY WARRANTY; without even the implied warranty of
 *  MERCHANTABILITY or FITNESS FOR A PARTICULAR PURPOSE.  See the GNU
 *  General Public License for more details.
 *
 * ~~~~~~~~~~~~~~~~~~~~~~~~~~~~~~~~~~~~~~~~~~~~~~~~~~~~~~~~~~~~~~~~~~~~~~~~~~
 */

#include <linux/module.h>
#include <linux/init.h>
#include <linux/ioport.h>
#include <linux/kernel.h>
#include <linux/list.h>
#include <linux/sched.h>
#include <linux/pm.h>
#include <linux/device.h>
#include <linux/proc_fs.h>
#include <linux/acpi.h>
#include <linux/slab.h>
#include <linux/regulator/machine.h>
#include <linux/workqueue.h>
#include <linux/reboot.h>
#include <linux/delay.h>
#ifdef CONFIG_X86
#include <asm/mpspec.h>
#include <linux/dmi.h>
#endif
#include <linux/acpi_iort.h>
#include <linux/pci.h>
#include <acpi/apei.h>
#include <linux/suspend.h>

#include "internal.h"

#define _COMPONENT		ACPI_BUS_COMPONENT
ACPI_MODULE_NAME("bus");

struct acpi_device *acpi_root;
struct proc_dir_entry *acpi_root_dir;
EXPORT_SYMBOL(acpi_root_dir);

#ifdef CONFIG_X86
#ifdef CONFIG_ACPI_CUSTOM_DSDT
static inline int set_copy_dsdt(const struct dmi_system_id *id)
{
	return 0;
}
#else
static int set_copy_dsdt(const struct dmi_system_id *id)
{
	printk(KERN_NOTICE "%s detected - "
		"force copy of DSDT to local memory\n", id->ident);
	acpi_gbl_copy_dsdt_locally = 1;
	return 0;
}
#endif

static const struct dmi_system_id dsdt_dmi_table[] __initconst = {
	/*
	 * Invoke DSDT corruption work-around on all Toshiba Satellite.
	 * https://bugzilla.kernel.org/show_bug.cgi?id=14679
	 */
	{
	 .callback = set_copy_dsdt,
	 .ident = "TOSHIBA Satellite",
	 .matches = {
		DMI_MATCH(DMI_SYS_VENDOR, "TOSHIBA"),
		DMI_MATCH(DMI_PRODUCT_NAME, "Satellite"),
		},
	},
	{}
};
#endif

/* --------------------------------------------------------------------------
                                Device Management
   -------------------------------------------------------------------------- */

acpi_status acpi_bus_get_status_handle(acpi_handle handle,
				       unsigned long long *sta)
{
	acpi_status status;

	status = acpi_evaluate_integer(handle, "_STA", NULL, sta);
	if (ACPI_SUCCESS(status))
		return AE_OK;

	if (status == AE_NOT_FOUND) {
		*sta = ACPI_STA_DEVICE_PRESENT | ACPI_STA_DEVICE_ENABLED |
		       ACPI_STA_DEVICE_UI      | ACPI_STA_DEVICE_FUNCTIONING;
		return AE_OK;
	}
	return status;
}
EXPORT_SYMBOL_GPL(acpi_bus_get_status_handle);

int acpi_bus_get_status(struct acpi_device *device)
{
	acpi_status status;
	unsigned long long sta;

	if (acpi_device_always_present(device)) {
		acpi_set_device_status(device, ACPI_STA_DEFAULT);
		return 0;
	}

	/* Battery devices must have their deps met before calling _STA */
	if (acpi_device_is_battery(device) && device->dep_unmet) {
		acpi_set_device_status(device, 0);
		return 0;
	}

	status = acpi_bus_get_status_handle(device->handle, &sta);
	if (ACPI_FAILURE(status))
		return -ENODEV;

	acpi_set_device_status(device, sta);

	if (device->status.functional && !device->status.present) {
		ACPI_DEBUG_PRINT((ACPI_DB_INFO, "Device [%s] status [%08x]: "
		       "functional but not present;\n",
			device->pnp.bus_id, (u32)sta));
	}

	ACPI_DEBUG_PRINT((ACPI_DB_INFO, "Device [%s] status [%08x]\n",
			  device->pnp.bus_id, (u32)sta));
	return 0;
}
EXPORT_SYMBOL(acpi_bus_get_status);

void acpi_bus_private_data_handler(acpi_handle handle,
				   void *context)
{
	return;
}
EXPORT_SYMBOL(acpi_bus_private_data_handler);

int acpi_bus_attach_private_data(acpi_handle handle, void *data)
{
	acpi_status status;

	status = acpi_attach_data(handle,
			acpi_bus_private_data_handler, data);
	if (ACPI_FAILURE(status)) {
		acpi_handle_debug(handle, "Error attaching device data\n");
		return -ENODEV;
	}

	return 0;
}
EXPORT_SYMBOL_GPL(acpi_bus_attach_private_data);

int acpi_bus_get_private_data(acpi_handle handle, void **data)
{
	acpi_status status;

	if (!*data)
		return -EINVAL;

	status = acpi_get_data(handle, acpi_bus_private_data_handler, data);
	if (ACPI_FAILURE(status)) {
		acpi_handle_debug(handle, "No context for object\n");
		return -ENODEV;
	}

	return 0;
}
EXPORT_SYMBOL_GPL(acpi_bus_get_private_data);

void acpi_bus_detach_private_data(acpi_handle handle)
{
	acpi_detach_data(handle, acpi_bus_private_data_handler);
}
EXPORT_SYMBOL_GPL(acpi_bus_detach_private_data);

static void acpi_print_osc_error(acpi_handle handle,
				 struct acpi_osc_context *context, char *error)
{
	int i;

	acpi_handle_debug(handle, "(%s): %s\n", context->uuid_str, error);

	pr_debug("_OSC request data:");
	for (i = 0; i < context->cap.length; i += sizeof(u32))
		pr_debug(" %x", *((u32 *)(context->cap.pointer + i)));

	pr_debug("\n");
}

acpi_status acpi_run_osc(acpi_handle handle, struct acpi_osc_context *context)
{
	acpi_status status;
	struct acpi_object_list input;
	union acpi_object in_params[4];
	union acpi_object *out_obj;
	guid_t guid;
	u32 errors;
	struct acpi_buffer output = {ACPI_ALLOCATE_BUFFER, NULL};

	if (!context)
		return AE_ERROR;
	if (guid_parse(context->uuid_str, &guid))
		return AE_ERROR;
	context->ret.length = ACPI_ALLOCATE_BUFFER;
	context->ret.pointer = NULL;

	/* Setting up input parameters */
	input.count = 4;
	input.pointer = in_params;
	in_params[0].type 		= ACPI_TYPE_BUFFER;
	in_params[0].buffer.length 	= 16;
	in_params[0].buffer.pointer	= (u8 *)&guid;
	in_params[1].type 		= ACPI_TYPE_INTEGER;
	in_params[1].integer.value 	= context->rev;
	in_params[2].type 		= ACPI_TYPE_INTEGER;
	in_params[2].integer.value	= context->cap.length/sizeof(u32);
	in_params[3].type		= ACPI_TYPE_BUFFER;
	in_params[3].buffer.length 	= context->cap.length;
	in_params[3].buffer.pointer 	= context->cap.pointer;

	status = acpi_evaluate_object(handle, "_OSC", &input, &output);
	if (ACPI_FAILURE(status))
		return status;

	if (!output.length)
		return AE_NULL_OBJECT;

	out_obj = output.pointer;
	if (out_obj->type != ACPI_TYPE_BUFFER
		|| out_obj->buffer.length != context->cap.length) {
		acpi_print_osc_error(handle, context,
			"_OSC evaluation returned wrong type");
		status = AE_TYPE;
		goto out_kfree;
	}
	/* Need to ignore the bit0 in result code */
	errors = *((u32 *)out_obj->buffer.pointer) & ~(1 << 0);
	if (errors) {
		if (errors & OSC_REQUEST_ERROR)
			acpi_print_osc_error(handle, context,
				"_OSC request failed");
		if (errors & OSC_INVALID_UUID_ERROR)
			acpi_print_osc_error(handle, context,
				"_OSC invalid UUID");
		if (errors & OSC_INVALID_REVISION_ERROR)
			acpi_print_osc_error(handle, context,
				"_OSC invalid revision");
		if (errors & OSC_CAPABILITIES_MASK_ERROR) {
			if (((u32 *)context->cap.pointer)[OSC_QUERY_DWORD]
			    & OSC_QUERY_ENABLE)
				goto out_success;
			status = AE_SUPPORT;
			goto out_kfree;
		}
		status = AE_ERROR;
		goto out_kfree;
	}
out_success:
	context->ret.length = out_obj->buffer.length;
	context->ret.pointer = kmemdup(out_obj->buffer.pointer,
				       context->ret.length, GFP_KERNEL);
	if (!context->ret.pointer) {
		status =  AE_NO_MEMORY;
		goto out_kfree;
	}
	status =  AE_OK;

out_kfree:
	kfree(output.pointer);
	if (status != AE_OK)
		context->ret.pointer = NULL;
	return status;
}
EXPORT_SYMBOL(acpi_run_osc);

bool osc_sb_apei_support_acked;

/*
 * ACPI 6.0 Section 8.4.4.2 Idle State Coordination
 * OSPM supports platform coordinated low power idle(LPI) states
 */
bool osc_pc_lpi_support_confirmed;
EXPORT_SYMBOL_GPL(osc_pc_lpi_support_confirmed);

static u8 sb_uuid_str[] = "0811B06E-4A27-44F9-8D60-3CBBC22E7B48";
static void acpi_bus_osc_support(void)
{
	u32 capbuf[2];
	struct acpi_osc_context context = {
		.uuid_str = sb_uuid_str,
		.rev = 1,
		.cap.length = 8,
		.cap.pointer = capbuf,
	};
	acpi_handle handle;

	capbuf[OSC_QUERY_DWORD] = OSC_QUERY_ENABLE;
	capbuf[OSC_SUPPORT_DWORD] = OSC_SB_PR3_SUPPORT; /* _PR3 is in use */
	if (IS_ENABLED(CONFIG_ACPI_PROCESSOR_AGGREGATOR))
		capbuf[OSC_SUPPORT_DWORD] |= OSC_SB_PAD_SUPPORT;
	if (IS_ENABLED(CONFIG_ACPI_PROCESSOR))
		capbuf[OSC_SUPPORT_DWORD] |= OSC_SB_PPC_OST_SUPPORT;

	capbuf[OSC_SUPPORT_DWORD] |= OSC_SB_HOTPLUG_OST_SUPPORT;
	capbuf[OSC_SUPPORT_DWORD] |= OSC_SB_PCLPI_SUPPORT;

#ifdef CONFIG_X86
	if (boot_cpu_has(X86_FEATURE_HWP)) {
		capbuf[OSC_SUPPORT_DWORD] |= OSC_SB_CPC_SUPPORT;
		capbuf[OSC_SUPPORT_DWORD] |= OSC_SB_CPCV2_SUPPORT;
	}
#endif

	if (IS_ENABLED(CONFIG_SCHED_MC_PRIO))
		capbuf[OSC_SUPPORT_DWORD] |= OSC_SB_CPC_DIVERSE_HIGH_SUPPORT;

	if (!ghes_disable)
		capbuf[OSC_SUPPORT_DWORD] |= OSC_SB_APEI_SUPPORT;
	if (ACPI_FAILURE(acpi_get_handle(NULL, "\\_SB", &handle)))
		return;
	if (ACPI_SUCCESS(acpi_run_osc(handle, &context))) {
		u32 *capbuf_ret = context.ret.pointer;
		if (context.ret.length > OSC_SUPPORT_DWORD) {
			osc_sb_apei_support_acked =
				capbuf_ret[OSC_SUPPORT_DWORD] & OSC_SB_APEI_SUPPORT;
			osc_pc_lpi_support_confirmed =
				capbuf_ret[OSC_SUPPORT_DWORD] & OSC_SB_PCLPI_SUPPORT;
		}
		kfree(context.ret.pointer);
	}
	/* do we need to check other returned cap? Sounds no */
}

/* --------------------------------------------------------------------------
                             Notification Handling
   -------------------------------------------------------------------------- */

/**
 * acpi_bus_notify
 * ---------------
 * Callback for all 'system-level' device notifications (values 0x00-0x7F).
 */
static void acpi_bus_notify(acpi_handle handle, u32 type, void *data)
{
	struct acpi_device *adev;
	struct acpi_driver *driver;
	u32 ost_code = ACPI_OST_SC_NON_SPECIFIC_FAILURE;
	bool hotplug_event = false;

	switch (type) {
	case ACPI_NOTIFY_BUS_CHECK:
		acpi_handle_debug(handle, "ACPI_NOTIFY_BUS_CHECK event\n");
		hotplug_event = true;
		break;

	case ACPI_NOTIFY_DEVICE_CHECK:
		acpi_handle_debug(handle, "ACPI_NOTIFY_DEVICE_CHECK event\n");
		hotplug_event = true;
		break;

	case ACPI_NOTIFY_DEVICE_WAKE:
		acpi_handle_debug(handle, "ACPI_NOTIFY_DEVICE_WAKE event\n");
		break;

	case ACPI_NOTIFY_EJECT_REQUEST:
		acpi_handle_debug(handle, "ACPI_NOTIFY_EJECT_REQUEST event\n");
		hotplug_event = true;
		break;

	case ACPI_NOTIFY_DEVICE_CHECK_LIGHT:
		acpi_handle_debug(handle, "ACPI_NOTIFY_DEVICE_CHECK_LIGHT event\n");
		/* TBD: Exactly what does 'light' mean? */
		break;

	case ACPI_NOTIFY_FREQUENCY_MISMATCH:
		acpi_handle_err(handle, "Device cannot be configured due "
				"to a frequency mismatch\n");
		break;

	case ACPI_NOTIFY_BUS_MODE_MISMATCH:
		acpi_handle_err(handle, "Device cannot be configured due "
				"to a bus mode mismatch\n");
		break;

	case ACPI_NOTIFY_POWER_FAULT:
		acpi_handle_err(handle, "Device has suffered a power fault\n");
		break;

	default:
		acpi_handle_debug(handle, "Unknown event type 0x%x\n", type);
		break;
	}

	adev = acpi_bus_get_acpi_device(handle);
	if (!adev)
		goto err;

	driver = adev->driver;
	if (driver && driver->ops.notify &&
	    (driver->flags & ACPI_DRIVER_ALL_NOTIFY_EVENTS))
		driver->ops.notify(adev, type);

	if (!hotplug_event) {
		acpi_bus_put_acpi_device(adev);
		return;
	}

	if (ACPI_SUCCESS(acpi_hotplug_schedule(adev, type)))
		return;

	acpi_bus_put_acpi_device(adev);

 err:
	acpi_evaluate_ost(handle, type, ost_code, NULL);
}

static void acpi_device_notify(acpi_handle handle, u32 event, void *data)
{
	struct acpi_device *device = data;

	device->driver->ops.notify(device, event);
}

static void acpi_device_notify_fixed(void *data)
{
	struct acpi_device *device = data;

	/* Fixed hardware devices have no handles */
	acpi_device_notify(NULL, ACPI_FIXED_HARDWARE_EVENT, device);
}

static u32 acpi_device_fixed_event(void *data)
{
	acpi_os_execute(OSL_NOTIFY_HANDLER, acpi_device_notify_fixed, data);
	return ACPI_INTERRUPT_HANDLED;
}

static int acpi_device_install_notify_handler(struct acpi_device *device)
{
	acpi_status status;

	if (device->device_type == ACPI_BUS_TYPE_POWER_BUTTON)
		status =
		    acpi_install_fixed_event_handler(ACPI_EVENT_POWER_BUTTON,
						     acpi_device_fixed_event,
						     device);
	else if (device->device_type == ACPI_BUS_TYPE_SLEEP_BUTTON)
		status =
		    acpi_install_fixed_event_handler(ACPI_EVENT_SLEEP_BUTTON,
						     acpi_device_fixed_event,
						     device);
	else
		status = acpi_install_notify_handler(device->handle,
						     ACPI_DEVICE_NOTIFY,
						     acpi_device_notify,
						     device);

	if (ACPI_FAILURE(status))
		return -EINVAL;
	return 0;
}

static void acpi_device_remove_notify_handler(struct acpi_device *device)
{
	if (device->device_type == ACPI_BUS_TYPE_POWER_BUTTON)
		acpi_remove_fixed_event_handler(ACPI_EVENT_POWER_BUTTON,
						acpi_device_fixed_event);
	else if (device->device_type == ACPI_BUS_TYPE_SLEEP_BUTTON)
		acpi_remove_fixed_event_handler(ACPI_EVENT_SLEEP_BUTTON,
						acpi_device_fixed_event);
	else
		acpi_remove_notify_handler(device->handle, ACPI_DEVICE_NOTIFY,
					   acpi_device_notify);
}

/* Handle events targeting \_SB device (at present only graceful shutdown) */

#define ACPI_SB_NOTIFY_SHUTDOWN_REQUEST 0x81
#define ACPI_SB_INDICATE_INTERVAL	10000

static void sb_notify_work(struct work_struct *dummy)
{
	acpi_handle sb_handle;

	orderly_poweroff(true);

	/*
	 * After initiating graceful shutdown, the ACPI spec requires OSPM
	 * to evaluate _OST method once every 10seconds to indicate that
	 * the shutdown is in progress
	 */
	acpi_get_handle(NULL, "\\_SB", &sb_handle);
	while (1) {
		pr_info("Graceful shutdown in progress.\n");
		acpi_evaluate_ost(sb_handle, ACPI_OST_EC_OSPM_SHUTDOWN,
				ACPI_OST_SC_OS_SHUTDOWN_IN_PROGRESS, NULL);
		msleep(ACPI_SB_INDICATE_INTERVAL);
	}
}

static void acpi_sb_notify(acpi_handle handle, u32 event, void *data)
{
	static DECLARE_WORK(acpi_sb_work, sb_notify_work);

	if (event == ACPI_SB_NOTIFY_SHUTDOWN_REQUEST) {
		if (!work_busy(&acpi_sb_work))
			schedule_work(&acpi_sb_work);
	} else
		pr_warn("event %x is not supported by \\_SB device\n", event);
}

static int __init acpi_setup_sb_notify_handler(void)
{
	acpi_handle sb_handle;

	if (ACPI_FAILURE(acpi_get_handle(NULL, "\\_SB", &sb_handle)))
		return -ENXIO;

	if (ACPI_FAILURE(acpi_install_notify_handler(sb_handle, ACPI_DEVICE_NOTIFY,
						acpi_sb_notify, NULL)))
		return -EINVAL;

	return 0;
}

/* --------------------------------------------------------------------------
                             Device Matching
   -------------------------------------------------------------------------- */

/**
 * acpi_get_first_physical_node - Get first physical node of an ACPI device
 * @adev:	ACPI device in question
 *
 * Return: First physical node of ACPI device @adev
 */
struct device *acpi_get_first_physical_node(struct acpi_device *adev)
{
	struct mutex *physical_node_lock = &adev->physical_node_lock;
	struct device *phys_dev;

	mutex_lock(physical_node_lock);
	if (list_empty(&adev->physical_node_list)) {
		phys_dev = NULL;
	} else {
		const struct acpi_device_physical_node *node;

		node = list_first_entry(&adev->physical_node_list,
					struct acpi_device_physical_node, node);

		phys_dev = node->dev;
	}
	mutex_unlock(physical_node_lock);
	return phys_dev;
}

static struct acpi_device *acpi_primary_dev_companion(struct acpi_device *adev,
						      const struct device *dev)
{
	const struct device *phys_dev = acpi_get_first_physical_node(adev);

	return phys_dev && phys_dev == dev ? adev : NULL;
}

/**
 * acpi_device_is_first_physical_node - Is given dev first physical node
 * @adev: ACPI companion device
 * @dev: Physical device to check
 *
 * Function checks if given @dev is the first physical devices attached to
 * the ACPI companion device. This distinction is needed in some cases
 * where the same companion device is shared between many physical devices.
 *
 * Note that the caller have to provide valid @adev pointer.
 */
bool acpi_device_is_first_physical_node(struct acpi_device *adev,
					const struct device *dev)
{
	return !!acpi_primary_dev_companion(adev, dev);
}

/*
 * acpi_companion_match() - Can we match via ACPI companion device
 * @dev: Device in question
 *
 * Check if the given device has an ACPI companion and if that companion has
 * a valid list of PNP IDs, and if the device is the first (primary) physical
 * device associated with it.  Return the companion pointer if that's the case
 * or NULL otherwise.
 *
 * If multiple physical devices are attached to a single ACPI companion, we need
 * to be careful.  The usage scenario for this kind of relationship is that all
 * of the physical devices in question use resources provided by the ACPI
 * companion.  A typical case is an MFD device where all the sub-devices share
 * the parent's ACPI companion.  In such cases we can only allow the primary
 * (first) physical device to be matched with the help of the companion's PNP
 * IDs.
 *
 * Additional physical devices sharing the ACPI companion can still use
 * resources available from it but they will be matched normally using functions
 * provided by their bus types (and analogously for their modalias).
 */
struct acpi_device *acpi_companion_match(const struct device *dev)
{
	struct acpi_device *adev;

	adev = ACPI_COMPANION(dev);
	if (!adev)
		return NULL;

	if (list_empty(&adev->pnp.ids))
		return NULL;

	return acpi_primary_dev_companion(adev, dev);
}

/**
 * acpi_of_match_device - Match device object using the "compatible" property.
 * @adev: ACPI device object to match.
 * @of_match_table: List of device IDs to match against.
 * @of_id: OF ID if matched
 *
 * If @dev has an ACPI companion which has ACPI_DT_NAMESPACE_HID in its list of
 * identifiers and a _DSD object with the "compatible" property, use that
 * property to match against the given list of identifiers.
 */
static bool acpi_of_match_device(struct acpi_device *adev,
				 const struct of_device_id *of_match_table,
				 const struct of_device_id **of_id)
{
	const union acpi_object *of_compatible, *obj;
	int i, nval;

	if (!adev)
		return false;

	of_compatible = adev->data.of_compatible;
	if (!of_match_table || !of_compatible)
		return false;

	if (of_compatible->type == ACPI_TYPE_PACKAGE) {
		nval = of_compatible->package.count;
		obj = of_compatible->package.elements;
	} else { /* Must be ACPI_TYPE_STRING. */
		nval = 1;
		obj = of_compatible;
	}
	/* Now we can look for the driver DT compatible strings */
	for (i = 0; i < nval; i++, obj++) {
		const struct of_device_id *id;

		for (id = of_match_table; id->compatible[0]; id++)
			if (!strcasecmp(obj->string.pointer, id->compatible)) {
				if (of_id)
					*of_id = id;
				return true;
			}
	}

	return false;
}

static bool acpi_of_modalias(struct acpi_device *adev,
			     char *modalias, size_t len)
{
	const union acpi_object *of_compatible;
	const union acpi_object *obj;
	const char *str, *chr;

	of_compatible = adev->data.of_compatible;
	if (!of_compatible)
		return false;

	if (of_compatible->type == ACPI_TYPE_PACKAGE)
		obj = of_compatible->package.elements;
	else /* Must be ACPI_TYPE_STRING. */
		obj = of_compatible;

	str = obj->string.pointer;
	chr = strchr(str, ',');
	strlcpy(modalias, chr ? chr + 1 : str, len);

	return true;
}

/**
 * acpi_set_modalias - Set modalias using "compatible" property or supplied ID
 * @adev:	ACPI device object to match
 * @default_id:	ID string to use as default if no compatible string found
 * @modalias:   Pointer to buffer that modalias value will be copied into
 * @len:	Length of modalias buffer
 *
 * This is a counterpart of of_modalias_node() for struct acpi_device objects.
 * If there is a compatible string for @adev, it will be copied to @modalias
 * with the vendor prefix stripped; otherwise, @default_id will be used.
 */
void acpi_set_modalias(struct acpi_device *adev, const char *default_id,
		       char *modalias, size_t len)
{
	if (!acpi_of_modalias(adev, modalias, len))
		strlcpy(modalias, default_id, len);
}
EXPORT_SYMBOL_GPL(acpi_set_modalias);

static bool __acpi_match_device_cls(const struct acpi_device_id *id,
				    struct acpi_hardware_id *hwid)
{
	int i, msk, byte_shift;
	char buf[3];

	if (!id->cls)
		return false;

	/* Apply class-code bitmask, before checking each class-code byte */
	for (i = 1; i <= 3; i++) {
		byte_shift = 8 * (3 - i);
		msk = (id->cls_msk >> byte_shift) & 0xFF;
		if (!msk)
			continue;

		sprintf(buf, "%02x", (id->cls >> byte_shift) & msk);
		if (strncmp(buf, &hwid->id[(i - 1) * 2], 2))
			return false;
	}
	return true;
}

static bool __acpi_match_device(struct acpi_device *device,
				const struct acpi_device_id *acpi_ids,
				const struct of_device_id *of_ids,
				const struct acpi_device_id **acpi_id,
				const struct of_device_id **of_id)
{
	const struct acpi_device_id *id;
	struct acpi_hardware_id *hwid;

	/*
	 * If the device is not present, it is unnecessary to load device
	 * driver for it.
	 */
	if (!device || !device->status.present)
		return false;

	list_for_each_entry(hwid, &device->pnp.ids, list) {
		/* First, check the ACPI/PNP IDs provided by the caller. */
		if (acpi_ids) {
			for (id = acpi_ids; id->id[0] || id->cls; id++) {
				if (id->id[0] && !strcmp((char *)id->id, hwid->id))
					goto out_acpi_match;
				if (id->cls && __acpi_match_device_cls(id, hwid))
					goto out_acpi_match;
			}
		}

		/*
		 * Next, check ACPI_DT_NAMESPACE_HID and try to match the
		 * "compatible" property if found.
		 */
		if (!strcmp(ACPI_DT_NAMESPACE_HID, hwid->id))
			return acpi_of_match_device(device, of_ids, of_id);
	}
	return false;

out_acpi_match:
	if (acpi_id)
		*acpi_id = id;
	return true;
}

/**
 * acpi_match_device - Match a struct device against a given list of ACPI IDs
 * @ids: Array of struct acpi_device_id object to match against.
 * @dev: The device structure to match.
 *
 * Check if @dev has a valid ACPI handle and if there is a struct acpi_device
 * object for that handle and use that object to match against a given list of
 * device IDs.
 *
 * Return a pointer to the first matching ID on success or %NULL on failure.
 */
const struct acpi_device_id *acpi_match_device(const struct acpi_device_id *ids,
					       const struct device *dev)
{
	const struct acpi_device_id *id = NULL;

	__acpi_match_device(acpi_companion_match(dev), ids, NULL, &id, NULL);
	return id;
}
EXPORT_SYMBOL_GPL(acpi_match_device);

const void *acpi_device_get_match_data(const struct device *dev)
{
	const struct acpi_device_id *match;

	match = acpi_match_device(dev->driver->acpi_match_table, dev);
	if (!match)
		return NULL;

	return (const void *)match->driver_data;
}
EXPORT_SYMBOL_GPL(acpi_device_get_match_data);

int acpi_match_device_ids(struct acpi_device *device,
			  const struct acpi_device_id *ids)
{
	return __acpi_match_device(device, ids, NULL, NULL, NULL) ? 0 : -ENOENT;
}
EXPORT_SYMBOL(acpi_match_device_ids);

bool acpi_driver_match_device(struct device *dev,
			      const struct device_driver *drv)
{
	if (!drv->acpi_match_table)
		return acpi_of_match_device(ACPI_COMPANION(dev),
					    drv->of_match_table,
					    NULL);

	return __acpi_match_device(acpi_companion_match(dev),
				   drv->acpi_match_table, drv->of_match_table,
				   NULL, NULL);
}
EXPORT_SYMBOL_GPL(acpi_driver_match_device);

/* --------------------------------------------------------------------------
                              ACPI Driver Management
   -------------------------------------------------------------------------- */

/**
 * acpi_bus_register_driver - register a driver with the ACPI bus
 * @driver: driver being registered
 *
 * Registers a driver with the ACPI bus.  Searches the namespace for all
 * devices that match the driver's criteria and binds.  Returns zero for
 * success or a negative error status for failure.
 */
int acpi_bus_register_driver(struct acpi_driver *driver)
{
	int ret;

	if (acpi_disabled)
		return -ENODEV;
	driver->drv.name = driver->name;
	driver->drv.bus = &acpi_bus_type;
	driver->drv.owner = driver->owner;

	ret = driver_register(&driver->drv);
	return ret;
}

EXPORT_SYMBOL(acpi_bus_register_driver);

/**
 * acpi_bus_unregister_driver - unregisters a driver with the ACPI bus
 * @driver: driver to unregister
 *
 * Unregisters a driver with the ACPI bus.  Searches the namespace for all
 * devices that match the driver's criteria and unbinds.
 */
void acpi_bus_unregister_driver(struct acpi_driver *driver)
{
	driver_unregister(&driver->drv);
}

EXPORT_SYMBOL(acpi_bus_unregister_driver);

/* --------------------------------------------------------------------------
                              ACPI Bus operations
   -------------------------------------------------------------------------- */

static int acpi_bus_match(struct device *dev, struct device_driver *drv)
{
	struct acpi_device *acpi_dev = to_acpi_device(dev);
	struct acpi_driver *acpi_drv = to_acpi_driver(drv);

	return acpi_dev->flags.match_driver
		&& !acpi_match_device_ids(acpi_dev, acpi_drv->ids);
}

static int acpi_device_uevent(struct device *dev, struct kobj_uevent_env *env)
{
	return __acpi_device_uevent_modalias(to_acpi_device(dev), env);
}

static int acpi_device_probe(struct device *dev)
{
	struct acpi_device *acpi_dev = to_acpi_device(dev);
	struct acpi_driver *acpi_drv = to_acpi_driver(dev->driver);
	int ret;

	if (acpi_dev->handler && !acpi_is_pnp_device(acpi_dev))
		return -EINVAL;

	if (!acpi_drv->ops.add)
		return -ENOSYS;

	ret = acpi_drv->ops.add(acpi_dev);
	if (ret)
		return ret;

	acpi_dev->driver = acpi_drv;
	ACPI_DEBUG_PRINT((ACPI_DB_INFO,
			  "Driver [%s] successfully bound to device [%s]\n",
			  acpi_drv->name, acpi_dev->pnp.bus_id));

	if (acpi_drv->ops.notify) {
		ret = acpi_device_install_notify_handler(acpi_dev);
		if (ret) {
			if (acpi_drv->ops.remove)
				acpi_drv->ops.remove(acpi_dev);

			acpi_dev->driver = NULL;
			acpi_dev->driver_data = NULL;
			return ret;
		}
	}

	ACPI_DEBUG_PRINT((ACPI_DB_INFO, "Found driver [%s] for device [%s]\n",
			  acpi_drv->name, acpi_dev->pnp.bus_id));
	get_device(dev);
	return 0;
}

static int acpi_device_remove(struct device *dev)
{
	struct acpi_device *acpi_dev = to_acpi_device(dev);
	struct acpi_driver *acpi_drv = acpi_dev->driver;

	if (acpi_drv) {
		if (acpi_drv->ops.notify)
			acpi_device_remove_notify_handler(acpi_dev);
		if (acpi_drv->ops.remove)
			acpi_drv->ops.remove(acpi_dev);
	}
	acpi_dev->driver = NULL;
	acpi_dev->driver_data = NULL;

	put_device(dev);
	return 0;
}

struct bus_type acpi_bus_type = {
	.name		= "acpi",
	.match		= acpi_bus_match,
	.probe		= acpi_device_probe,
	.remove		= acpi_device_remove,
	.uevent		= acpi_device_uevent,
};

/* --------------------------------------------------------------------------
                             Initialization/Cleanup
   -------------------------------------------------------------------------- */

static int __init acpi_bus_init_irq(void)
{
	acpi_status status;
	char *message = NULL;


	/*
	 * Let the system know what interrupt model we are using by
	 * evaluating the \_PIC object, if exists.
	 */

	switch (acpi_irq_model) {
	case ACPI_IRQ_MODEL_PIC:
		message = "PIC";
		break;
	case ACPI_IRQ_MODEL_IOAPIC:
		message = "IOAPIC";
		break;
	case ACPI_IRQ_MODEL_IOSAPIC:
		message = "IOSAPIC";
		break;
	case ACPI_IRQ_MODEL_GIC:
		message = "GIC";
		break;
	case ACPI_IRQ_MODEL_PLATFORM:
		message = "platform specific model";
		break;
	default:
		printk(KERN_WARNING PREFIX "Unknown interrupt routing model\n");
		return -ENODEV;
	}

	printk(KERN_INFO PREFIX "Using %s for interrupt routing\n", message);

	status = acpi_execute_simple_method(NULL, "\\_PIC", acpi_irq_model);
	if (ACPI_FAILURE(status) && (status != AE_NOT_FOUND)) {
		ACPI_EXCEPTION((AE_INFO, status, "Evaluating _PIC"));
		return -ENODEV;
	}

	return 0;
}

/**
 * acpi_early_init - Initialize ACPICA and populate the ACPI namespace.
 *
 * The ACPI tables are accessible after this, but the handling of events has not
 * been initialized and the global lock is not available yet, so AML should not
 * be executed at this point.
 *
 * Doing this before switching the EFI runtime services to virtual mode allows
 * the EfiBootServices memory to be freed slightly earlier on boot.
 */
void __init acpi_early_init(void)
{
	acpi_status status;

	if (acpi_disabled)
		return;

	printk(KERN_INFO PREFIX "Core revision %08x\n", ACPI_CA_VERSION);

	/* enable workarounds, unless strict ACPI spec. compliance */
	if (!acpi_strict)
		acpi_gbl_enable_interpreter_slack = TRUE;

	acpi_permanent_mmap = true;

#ifdef CONFIG_X86
	/*
	 * If the machine falls into the DMI check table,
	 * DSDT will be copied to memory.
<<<<<<< HEAD
	 * Note that calling dmi_check_system here on other architectures
=======
	 * Note that calling dmi_check_system() here on other architectures
>>>>>>> 0ccfa366
	 * would not be OK because only x86 initializes dmi early enough.
	 * Thankfully only x86 systems need such quirks for now.
	 */
	dmi_check_system(dsdt_dmi_table);
#endif

	status = acpi_reallocate_root_table();
	if (ACPI_FAILURE(status)) {
		printk(KERN_ERR PREFIX
		       "Unable to reallocate ACPI tables\n");
		goto error0;
	}

	status = acpi_initialize_subsystem();
	if (ACPI_FAILURE(status)) {
		printk(KERN_ERR PREFIX
		       "Unable to initialize the ACPI Interpreter\n");
		goto error0;
	}

	if (!acpi_gbl_execute_tables_as_methods &&
	    acpi_gbl_group_module_level_code) {
		status = acpi_load_tables();
		if (ACPI_FAILURE(status)) {
			printk(KERN_ERR PREFIX
			       "Unable to load the System Description Tables\n");
			goto error0;
		}
	}

#ifdef CONFIG_X86
	if (!acpi_ioapic) {
		/* compatible (0) means level (3) */
		if (!(acpi_sci_flags & ACPI_MADT_TRIGGER_MASK)) {
			acpi_sci_flags &= ~ACPI_MADT_TRIGGER_MASK;
			acpi_sci_flags |= ACPI_MADT_TRIGGER_LEVEL;
		}
		/* Set PIC-mode SCI trigger type */
		acpi_pic_sci_set_trigger(acpi_gbl_FADT.sci_interrupt,
					 (acpi_sci_flags & ACPI_MADT_TRIGGER_MASK) >> 2);
	} else {
		/*
		 * now that acpi_gbl_FADT is initialized,
		 * update it with result from INT_SRC_OVR parsing
		 */
		acpi_gbl_FADT.sci_interrupt = acpi_sci_override_gsi;
	}
#endif
	return;

 error0:
	disable_acpi();
}

/**
 * acpi_subsystem_init - Finalize the early initialization of ACPI.
 *
 * Switch over the platform to the ACPI mode (if possible).
 *
 * Doing this too early is generally unsafe, but at the same time it needs to be
 * done before all things that really depend on ACPI.  The right spot appears to
 * be before finalizing the EFI initialization.
 */
void __init acpi_subsystem_init(void)
{
	acpi_status status;

	if (acpi_disabled)
		return;

	status = acpi_enable_subsystem(~ACPI_NO_ACPI_ENABLE);
	if (ACPI_FAILURE(status)) {
		printk(KERN_ERR PREFIX "Unable to enable ACPI\n");
		disable_acpi();
	} else {
		/*
		 * If the system is using ACPI then we can be reasonably
		 * confident that any regulators are managed by the firmware
		 * so tell the regulator core it has everything it needs to
		 * know.
		 */
		regulator_has_full_constraints();
	}
}

static acpi_status acpi_bus_table_handler(u32 event, void *table, void *context)
{
	acpi_scan_table_handler(event, table, context);

	return acpi_sysfs_table_handler(event, table, context);
}

static int __init acpi_bus_init(void)
{
	int result;
	acpi_status status;

	acpi_os_initialize1();

	/*
	 * ACPI 2.0 requires the EC driver to be loaded and work before
	 * the EC device is found in the namespace (i.e. before
	 * acpi_load_tables() is called).
	 *
	 * This is accomplished by looking for the ECDT table, and getting
	 * the EC parameters out of that.
	 */
	status = acpi_ec_ecdt_probe();
	/* Ignore result. Not having an ECDT is not fatal. */

	if (acpi_gbl_execute_tables_as_methods ||
	    !acpi_gbl_group_module_level_code) {
		status = acpi_load_tables();
		if (ACPI_FAILURE(status)) {
			printk(KERN_ERR PREFIX
			       "Unable to load the System Description Tables\n");
			goto error1;
		}
	}

	status = acpi_enable_subsystem(ACPI_NO_ACPI_ENABLE);
	if (ACPI_FAILURE(status)) {
		printk(KERN_ERR PREFIX
		       "Unable to start the ACPI Interpreter\n");
		goto error1;
	}

	status = acpi_initialize_objects(ACPI_FULL_INITIALIZATION);
	if (ACPI_FAILURE(status)) {
		printk(KERN_ERR PREFIX "Unable to initialize ACPI objects\n");
		goto error1;
	}

	/* Set capability bits for _OSC under processor scope */
	acpi_early_processor_osc();

	/*
	 * _OSC method may exist in module level code,
	 * so it must be run after ACPI_FULL_INITIALIZATION
	 */
	acpi_bus_osc_support();

	/*
	 * _PDC control method may load dynamic SSDT tables,
	 * and we need to install the table handler before that.
	 */
	status = acpi_install_table_handler(acpi_bus_table_handler, NULL);

	acpi_sysfs_init();

	acpi_early_processor_set_pdc();

	/*
	 * Maybe EC region is required at bus_scan/acpi_get_devices. So it
	 * is necessary to enable it as early as possible.
	 */
	acpi_ec_dsdt_probe();

	printk(KERN_INFO PREFIX "Interpreter enabled\n");

	/* Initialize sleep structures */
	acpi_sleep_init();

	/*
	 * Get the system interrupt model and evaluate \_PIC.
	 */
	result = acpi_bus_init_irq();
	if (result)
		goto error1;

	/*
	 * Register the for all standard device notifications.
	 */
	status =
	    acpi_install_notify_handler(ACPI_ROOT_OBJECT, ACPI_SYSTEM_NOTIFY,
					&acpi_bus_notify, NULL);
	if (ACPI_FAILURE(status)) {
		printk(KERN_ERR PREFIX
		       "Unable to register for device notifications\n");
		goto error1;
	}

	/*
	 * Create the top ACPI proc directory
	 */
	acpi_root_dir = proc_mkdir(ACPI_BUS_FILE_ROOT, NULL);

	result = bus_register(&acpi_bus_type);
	if (!result)
		return 0;

	/* Mimic structured exception handling */
      error1:
	acpi_terminate();
	return -ENODEV;
}

struct kobject *acpi_kobj;
EXPORT_SYMBOL_GPL(acpi_kobj);

static int __init acpi_init(void)
{
	int result;

	if (acpi_disabled) {
		printk(KERN_INFO PREFIX "Interpreter disabled.\n");
		return -ENODEV;
	}

	acpi_kobj = kobject_create_and_add("acpi", firmware_kobj);
	if (!acpi_kobj) {
		printk(KERN_WARNING "%s: kset create error\n", __func__);
		acpi_kobj = NULL;
	}

	init_acpi_device_notify();
	result = acpi_bus_init();
	if (result) {
		disable_acpi();
		return result;
	}

	pci_mmcfg_late_init();
	acpi_iort_init();
	acpi_scan_init();
	acpi_ec_init();
	acpi_debugfs_init();
	acpi_sleep_proc_init();
	acpi_wakeup_device_init();
	acpi_debugger_init();
	acpi_setup_sb_notify_handler();
	return 0;
}

subsys_initcall(acpi_init);<|MERGE_RESOLUTION|>--- conflicted
+++ resolved
@@ -1033,11 +1033,7 @@
 	/*
 	 * If the machine falls into the DMI check table,
 	 * DSDT will be copied to memory.
-<<<<<<< HEAD
-	 * Note that calling dmi_check_system here on other architectures
-=======
 	 * Note that calling dmi_check_system() here on other architectures
->>>>>>> 0ccfa366
 	 * would not be OK because only x86 initializes dmi early enough.
 	 * Thankfully only x86 systems need such quirks for now.
 	 */
