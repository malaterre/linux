--- conflicted
+++ resolved
@@ -184,17 +184,11 @@
 
 	ACPI_FUNCTION_TRACE(ut_walk_aml_resources);
 
-<<<<<<< HEAD
-	/* The absolute minimum resource template is one end_tag descriptor */
-
-	if (aml_length < sizeof(struct aml_resource_end_tag)) {
-=======
 	/*
 	 * The absolute minimum resource template is one end_tag descriptor.
 	 * However, we will treat a lone end_tag as just a simple buffer.
 	 */
 	if (aml_length <= sizeof(struct aml_resource_end_tag)) {
->>>>>>> 694e73ba
 		return_ACPI_STATUS(AE_AML_NO_RESOURCE_END_TAG);
 	}
 
@@ -251,15 +245,10 @@
 				*context = aml;
 			}
 
-<<<<<<< HEAD
-			/* Normal exit */
-
-=======
 			/*
 			 * Normal exit. Note: We allow the buffer to be larger than
 			 * the resource template, as long as the END_TAG exists.
 			 */
->>>>>>> 694e73ba
 			return_ACPI_STATUS(AE_OK);
 		}
 
