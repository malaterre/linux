--- conflicted
+++ resolved
@@ -5,19 +5,6 @@
 # Copyright (C) 2014-2016 Freescale Semiconductor, Inc.
 #
 
-<<<<<<< HEAD
-config FSL_MC_BUS
-	bool "QorIQ DPAA2 fsl-mc bus driver"
-	depends on OF && (ARCH_LAYERSCAPE || (COMPILE_TEST && (ARM || ARM64 || X86_LOCAL_APIC || PPC)))
-	select GENERIC_MSI_IRQ_DOMAIN
-	help
-	  Driver to enable the bus infrastructure for the QorIQ DPAA2
-	  architecture.  The fsl-mc bus driver handles discovery of
-	  DPAA2 objects (which are represented as Linux devices) and
-	  binding objects to drivers.
-
-=======
->>>>>>> 721dfe41
 config FSL_MC_DPIO
         tristate "QorIQ DPAA2 DPIO driver"
         depends on FSL_MC_BUS && ARCH_LAYERSCAPE
