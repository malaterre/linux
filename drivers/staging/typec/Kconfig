--- conflicted
+++ resolved
@@ -11,10 +11,7 @@
 
 config TYPEC_RT1711H
 	tristate "Richtek RT1711H Type-C chip driver"
-<<<<<<< HEAD
-=======
 	depends on I2C
->>>>>>> e5eb92e4
 	select TYPEC_TCPCI
 	help
 	  Richtek RT1711H Type-C chip driver that works with
