--- conflicted
+++ resolved
@@ -240,11 +240,7 @@
 	case reg_cmdsrc1:
 		return gpio->base + bank->cmdsrc_regs + GPIO_CMDSRC_1;
 	}
-<<<<<<< HEAD
-	BUG_ON(1);
-=======
 	BUG();
->>>>>>> 46136a39
 }
 
 #define GPIO_BANK(x)	((x) >> 5)
