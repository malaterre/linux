/*
 * GPIO driver for Marvell SoCs
 *
 * Copyright (C) 2012 Marvell
 *
 * Thomas Petazzoni <thomas.petazzoni@free-electrons.com>
 * Andrew Lunn <andrew@lunn.ch>
 * Sebastian Hesselbarth <sebastian.hesselbarth@gmail.com>
 *
 * This file is licensed under the terms of the GNU General Public
 * License version 2.  This program is licensed "as is" without any
 * warranty of any kind, whether express or implied.
 *
 * This driver is a fairly straightforward GPIO driver for the
 * complete family of Marvell EBU SoC platforms (Orion, Dove,
 * Kirkwood, Discovery, Armada 370/XP). The only complexity of this
 * driver is the different register layout that exists between the
 * non-SMP platforms (Orion, Dove, Kirkwood, Armada 370) and the SMP
 * platforms (MV78200 from the Discovery family and the Armada
 * XP). Therefore, this driver handles three variants of the GPIO
 * block:
 * - the basic variant, called "orion-gpio", with the simplest
 *   register set. Used on Orion, Dove, Kirkwoord, Armada 370 and
 *   non-SMP Discovery systems
 * - the mv78200 variant for MV78200 Discovery systems. This variant
 *   turns the edge mask and level mask registers into CPU0 edge
 *   mask/level mask registers, and adds CPU1 edge mask/level mask
 *   registers.
 * - the armadaxp variant for Armada XP systems. This variant keeps
 *   the normal cause/edge mask/level mask registers when the global
 *   interrupts are used, but adds per-CPU cause/edge mask/level mask
 *   registers n a separate memory area for the per-CPU GPIO
 *   interrupts.
 */

#include <linux/bitops.h>
#include <linux/clk.h>
#include <linux/err.h>
#include <linux/gpio.h>
#include <linux/init.h>
#include <linux/io.h>
#include <linux/irq.h>
#include <linux/irqchip/chained_irq.h>
#include <linux/irqdomain.h>
#include <linux/of_device.h>
#include <linux/of_irq.h>
#include <linux/pinctrl/consumer.h>
#include <linux/platform_device.h>
#include <linux/pwm.h>
#include <linux/regmap.h>
#include <linux/slab.h>

#include "gpiolib.h"

/*
 * GPIO unit register offsets.
 */
#define GPIO_OUT_OFF			0x0000
#define GPIO_IO_CONF_OFF		0x0004
#define GPIO_BLINK_EN_OFF		0x0008
#define GPIO_IN_POL_OFF			0x000c
#define GPIO_DATA_IN_OFF		0x0010
#define GPIO_EDGE_CAUSE_OFF		0x0014
#define GPIO_EDGE_MASK_OFF		0x0018
#define GPIO_LEVEL_MASK_OFF		0x001c
#define GPIO_BLINK_CNT_SELECT_OFF	0x0020

/*
 * PWM register offsets.
 */
#define PWM_BLINK_ON_DURATION_OFF	0x0
#define PWM_BLINK_OFF_DURATION_OFF	0x4


/* The MV78200 has per-CPU registers for edge mask and level mask */
#define GPIO_EDGE_MASK_MV78200_OFF(cpu)	  ((cpu) ? 0x30 : 0x18)
#define GPIO_LEVEL_MASK_MV78200_OFF(cpu)  ((cpu) ? 0x34 : 0x1C)

/*
 * The Armada XP has per-CPU registers for interrupt cause, interrupt
 * mask and interrupt level mask. Those are relative to the
 * percpu_membase.
 */
#define GPIO_EDGE_CAUSE_ARMADAXP_OFF(cpu) ((cpu) * 0x4)
#define GPIO_EDGE_MASK_ARMADAXP_OFF(cpu)  (0x10 + (cpu) * 0x4)
#define GPIO_LEVEL_MASK_ARMADAXP_OFF(cpu) (0x20 + (cpu) * 0x4)

#define MVEBU_GPIO_SOC_VARIANT_ORION	0x1
#define MVEBU_GPIO_SOC_VARIANT_MV78200	0x2
#define MVEBU_GPIO_SOC_VARIANT_ARMADAXP 0x3

#define MVEBU_MAX_GPIO_PER_BANK		32

struct mvebu_pwm {
	void __iomem		*membase;
	unsigned long		 clk_rate;
	struct gpio_desc	*gpiod;
	struct pwm_chip		 chip;
	spinlock_t		 lock;
	struct mvebu_gpio_chip	*mvchip;

	/* Used to preserve GPIO/PWM registers across suspend/resume */
	u32			 blink_select;
	u32			 blink_on_duration;
	u32			 blink_off_duration;
};

struct mvebu_gpio_chip {
	struct gpio_chip   chip;
	struct regmap     *regs;
	struct regmap     *percpu_regs;
	int		   irqbase;
	struct irq_domain *domain;
	int		   soc_variant;

	/* Used for PWM support */
	struct clk	  *clk;
	struct mvebu_pwm  *mvpwm;

	/* Used to preserve GPIO registers across suspend/resume */
	u32		   out_reg;
	u32		   io_conf_reg;
	u32		   blink_en_reg;
	u32		   in_pol_reg;
	u32		   edge_mask_regs[4];
	u32		   level_mask_regs[4];
};

/*
 * Functions returning addresses of individual registers for a given
 * GPIO controller.
 */

static void mvebu_gpioreg_edge_cause(struct mvebu_gpio_chip *mvchip,
			 struct regmap **map, unsigned int *offset)
{
	int cpu;

	switch (mvchip->soc_variant) {
	case MVEBU_GPIO_SOC_VARIANT_ORION:
	case MVEBU_GPIO_SOC_VARIANT_MV78200:
		*map = mvchip->regs;
		*offset = GPIO_EDGE_CAUSE_OFF;
		break;
	case MVEBU_GPIO_SOC_VARIANT_ARMADAXP:
		cpu = smp_processor_id();
		*map = mvchip->percpu_regs;
		*offset = GPIO_EDGE_CAUSE_ARMADAXP_OFF(cpu);
		break;
	default:
		BUG();
	}
}

static u32
mvebu_gpio_read_edge_cause(struct mvebu_gpio_chip *mvchip)
{
	struct regmap *map;
	unsigned int offset;
	u32 val;

	mvebu_gpioreg_edge_cause(mvchip, &map, &offset);
	regmap_read(map, offset, &val);

	return val;
}

static void
mvebu_gpio_write_edge_cause(struct mvebu_gpio_chip *mvchip, u32 val)
{
	struct regmap *map;
	unsigned int offset;

	mvebu_gpioreg_edge_cause(mvchip, &map, &offset);
	regmap_write(map, offset, val);
}

static inline void
mvebu_gpioreg_edge_mask(struct mvebu_gpio_chip *mvchip,
			struct regmap **map, unsigned int *offset)
{
	int cpu;

	switch (mvchip->soc_variant) {
	case MVEBU_GPIO_SOC_VARIANT_ORION:
		*map = mvchip->regs;
		*offset = GPIO_EDGE_MASK_OFF;
		break;
	case MVEBU_GPIO_SOC_VARIANT_MV78200:
		cpu = smp_processor_id();
		*map = mvchip->regs;
		*offset = GPIO_EDGE_MASK_MV78200_OFF(cpu);
		break;
	case MVEBU_GPIO_SOC_VARIANT_ARMADAXP:
		cpu = smp_processor_id();
		*map = mvchip->percpu_regs;
		*offset = GPIO_EDGE_MASK_ARMADAXP_OFF(cpu);
		break;
	default:
		BUG();
	}
}

static u32
mvebu_gpio_read_edge_mask(struct mvebu_gpio_chip *mvchip)
{
	struct regmap *map;
	unsigned int offset;
	u32 val;

	mvebu_gpioreg_edge_mask(mvchip, &map, &offset);
	regmap_read(map, offset, &val);

	return val;
}

static void
mvebu_gpio_write_edge_mask(struct mvebu_gpio_chip *mvchip, u32 val)
{
	struct regmap *map;
	unsigned int offset;

	mvebu_gpioreg_edge_mask(mvchip, &map, &offset);
	regmap_write(map, offset, val);
}

static void
mvebu_gpioreg_level_mask(struct mvebu_gpio_chip *mvchip,
			 struct regmap **map, unsigned int *offset)
{
	int cpu;

	switch (mvchip->soc_variant) {
	case MVEBU_GPIO_SOC_VARIANT_ORION:
		*map = mvchip->regs;
		*offset = GPIO_LEVEL_MASK_OFF;
		break;
	case MVEBU_GPIO_SOC_VARIANT_MV78200:
		cpu = smp_processor_id();
		*map = mvchip->regs;
		*offset = GPIO_LEVEL_MASK_MV78200_OFF(cpu);
		break;
	case MVEBU_GPIO_SOC_VARIANT_ARMADAXP:
		cpu = smp_processor_id();
		*map = mvchip->percpu_regs;
		*offset = GPIO_LEVEL_MASK_ARMADAXP_OFF(cpu);
		break;
	default:
		BUG();
	}
}

static u32
mvebu_gpio_read_level_mask(struct mvebu_gpio_chip *mvchip)
{
	struct regmap *map;
	unsigned int offset;
	u32 val;

	mvebu_gpioreg_level_mask(mvchip, &map, &offset);
	regmap_read(map, offset, &val);

	return val;
}

static void
mvebu_gpio_write_level_mask(struct mvebu_gpio_chip *mvchip, u32 val)
{
	struct regmap *map;
	unsigned int offset;

	mvebu_gpioreg_level_mask(mvchip, &map, &offset);
	regmap_write(map, offset, val);
}

/*
 * Functions returning addresses of individual registers for a given
 * PWM controller.
 */
static void __iomem *mvebu_pwmreg_blink_on_duration(struct mvebu_pwm *mvpwm)
{
	return mvpwm->membase + PWM_BLINK_ON_DURATION_OFF;
}

static void __iomem *mvebu_pwmreg_blink_off_duration(struct mvebu_pwm *mvpwm)
{
	return mvpwm->membase + PWM_BLINK_OFF_DURATION_OFF;
}

/*
 * Functions implementing the gpio_chip methods
 */
static void mvebu_gpio_set(struct gpio_chip *chip, unsigned int pin, int value)
{
	struct mvebu_gpio_chip *mvchip = gpiochip_get_data(chip);

	regmap_update_bits(mvchip->regs, GPIO_OUT_OFF,
			   BIT(pin), value ? BIT(pin) : 0);
}

static int mvebu_gpio_get(struct gpio_chip *chip, unsigned int pin)
{
	struct mvebu_gpio_chip *mvchip = gpiochip_get_data(chip);
	u32 u;

	regmap_read(mvchip->regs, GPIO_IO_CONF_OFF, &u);

	if (u & BIT(pin)) {
		u32 data_in, in_pol;

		regmap_read(mvchip->regs, GPIO_DATA_IN_OFF, &data_in);
		regmap_read(mvchip->regs, GPIO_IN_POL_OFF, &in_pol);
		u = data_in ^ in_pol;
	} else {
		regmap_read(mvchip->regs, GPIO_OUT_OFF, &u);
	}

	return (u >> pin) & 1;
}

static void mvebu_gpio_blink(struct gpio_chip *chip, unsigned int pin,
			     int value)
{
	struct mvebu_gpio_chip *mvchip = gpiochip_get_data(chip);

	regmap_update_bits(mvchip->regs, GPIO_BLINK_EN_OFF,
			   BIT(pin), value ? BIT(pin) : 0);
}

static int mvebu_gpio_direction_input(struct gpio_chip *chip, unsigned int pin)
{
	struct mvebu_gpio_chip *mvchip = gpiochip_get_data(chip);
	int ret;

	/*
	 * Check with the pinctrl driver whether this pin is usable as
	 * an input GPIO
	 */
	ret = pinctrl_gpio_direction_input(chip->base + pin);
	if (ret)
		return ret;

	regmap_update_bits(mvchip->regs, GPIO_IO_CONF_OFF,
			   BIT(pin), 1);

	return 0;
}

static int mvebu_gpio_direction_output(struct gpio_chip *chip, unsigned int pin,
				       int value)
{
	struct mvebu_gpio_chip *mvchip = gpiochip_get_data(chip);
	int ret;

	/*
	 * Check with the pinctrl driver whether this pin is usable as
	 * an output GPIO
	 */
	ret = pinctrl_gpio_direction_output(chip->base + pin);
	if (ret)
		return ret;

	mvebu_gpio_blink(chip, pin, 0);
	mvebu_gpio_set(chip, pin, value);

	regmap_update_bits(mvchip->regs, GPIO_IO_CONF_OFF,
			   BIT(pin), 0);

	return 0;
}

static int mvebu_gpio_to_irq(struct gpio_chip *chip, unsigned int pin)
{
	struct mvebu_gpio_chip *mvchip = gpiochip_get_data(chip);

	return irq_create_mapping(mvchip->domain, pin);
}

/*
 * Functions implementing the irq_chip methods
 */
static void mvebu_gpio_irq_ack(struct irq_data *d)
{
	struct irq_chip_generic *gc = irq_data_get_irq_chip_data(d);
	struct mvebu_gpio_chip *mvchip = gc->private;
	u32 mask = d->mask;

	irq_gc_lock(gc);
	mvebu_gpio_write_edge_cause(mvchip, ~mask);
	irq_gc_unlock(gc);
}

static void mvebu_gpio_edge_irq_mask(struct irq_data *d)
{
	struct irq_chip_generic *gc = irq_data_get_irq_chip_data(d);
	struct mvebu_gpio_chip *mvchip = gc->private;
	struct irq_chip_type *ct = irq_data_get_chip_type(d);
	u32 mask = d->mask;

	irq_gc_lock(gc);
	ct->mask_cache_priv &= ~mask;
	mvebu_gpio_write_edge_mask(mvchip, ct->mask_cache_priv);
	irq_gc_unlock(gc);
}

static void mvebu_gpio_edge_irq_unmask(struct irq_data *d)
{
	struct irq_chip_generic *gc = irq_data_get_irq_chip_data(d);
	struct mvebu_gpio_chip *mvchip = gc->private;
	struct irq_chip_type *ct = irq_data_get_chip_type(d);
	u32 mask = d->mask;

	irq_gc_lock(gc);
	ct->mask_cache_priv |= mask;
	mvebu_gpio_write_edge_mask(mvchip, ct->mask_cache_priv);
	irq_gc_unlock(gc);
}

static void mvebu_gpio_level_irq_mask(struct irq_data *d)
{
	struct irq_chip_generic *gc = irq_data_get_irq_chip_data(d);
	struct mvebu_gpio_chip *mvchip = gc->private;
	struct irq_chip_type *ct = irq_data_get_chip_type(d);
	u32 mask = d->mask;

	irq_gc_lock(gc);
	ct->mask_cache_priv &= ~mask;
	mvebu_gpio_write_level_mask(mvchip, ct->mask_cache_priv);
	irq_gc_unlock(gc);
}

static void mvebu_gpio_level_irq_unmask(struct irq_data *d)
{
	struct irq_chip_generic *gc = irq_data_get_irq_chip_data(d);
	struct mvebu_gpio_chip *mvchip = gc->private;
	struct irq_chip_type *ct = irq_data_get_chip_type(d);
	u32 mask = d->mask;

	irq_gc_lock(gc);
	ct->mask_cache_priv |= mask;
	mvebu_gpio_write_level_mask(mvchip, ct->mask_cache_priv);
	irq_gc_unlock(gc);
}

/*****************************************************************************
 * MVEBU GPIO IRQ
 *
 * GPIO_IN_POL register controls whether GPIO_DATA_IN will hold the same
 * value of the line or the opposite value.
 *
 * Level IRQ handlers: DATA_IN is used directly as cause register.
 *		       Interrupt are masked by LEVEL_MASK registers.
 * Edge IRQ handlers:  Change in DATA_IN are latched in EDGE_CAUSE.
 *		       Interrupt are masked by EDGE_MASK registers.
 * Both-edge handlers: Similar to regular Edge handlers, but also swaps
 *		       the polarity to catch the next line transaction.
 *		       This is a race condition that might not perfectly
 *		       work on some use cases.
 *
 * Every eight GPIO lines are grouped (OR'ed) before going up to main
 * cause register.
 *
 *		      EDGE  cause    mask
 *	  data-in   /--------| |-----| |----\
 *     -----| |-----			     ---- to main cause reg
 *	     X	    \----------------| |----/
 *	  polarity    LEVEL	     mask
 *
 ****************************************************************************/

static int mvebu_gpio_irq_set_type(struct irq_data *d, unsigned int type)
{
	struct irq_chip_generic *gc = irq_data_get_irq_chip_data(d);
	struct irq_chip_type *ct = irq_data_get_chip_type(d);
	struct mvebu_gpio_chip *mvchip = gc->private;
	int pin;
	u32 u;

	pin = d->hwirq;

	regmap_read(mvchip->regs, GPIO_IO_CONF_OFF, &u);
	if ((u & BIT(pin)) == 0)
		return -EINVAL;

	type &= IRQ_TYPE_SENSE_MASK;
	if (type == IRQ_TYPE_NONE)
		return -EINVAL;

	/* Check if we need to change chip and handler */
	if (!(ct->type & type))
		if (irq_setup_alt_chip(d, type))
			return -EINVAL;

	/*
	 * Configure interrupt polarity.
	 */
	switch (type) {
	case IRQ_TYPE_EDGE_RISING:
	case IRQ_TYPE_LEVEL_HIGH:
		regmap_update_bits(mvchip->regs, GPIO_IN_POL_OFF,
				   BIT(pin), 0);
		break;
	case IRQ_TYPE_EDGE_FALLING:
	case IRQ_TYPE_LEVEL_LOW:
		regmap_update_bits(mvchip->regs, GPIO_IN_POL_OFF,
				   BIT(pin), 1);
		break;
	case IRQ_TYPE_EDGE_BOTH: {
		u32 data_in, in_pol, val;

		regmap_read(mvchip->regs, GPIO_IN_POL_OFF, &in_pol);
		regmap_read(mvchip->regs, GPIO_DATA_IN_OFF, &data_in);

		/*
		 * set initial polarity based on current input level
		 */
		if ((data_in ^ in_pol) & BIT(pin))
			val = BIT(pin); /* falling */
		else
			val = 0; /* raising */

		regmap_update_bits(mvchip->regs, GPIO_IN_POL_OFF,
				   BIT(pin), val);
		break;
	}
	}
	return 0;
}

static void mvebu_gpio_irq_handler(struct irq_desc *desc)
{
	struct mvebu_gpio_chip *mvchip = irq_desc_get_handler_data(desc);
	struct irq_chip *chip = irq_desc_get_chip(desc);
	u32 cause, type, data_in, level_mask, edge_cause, edge_mask;
	int i;

	if (mvchip == NULL)
		return;

	chained_irq_enter(chip, desc);

	regmap_read(mvchip->regs, GPIO_DATA_IN_OFF, &data_in);
	level_mask = mvebu_gpio_read_level_mask(mvchip);
	edge_cause = mvebu_gpio_read_edge_cause(mvchip);
	edge_mask  = mvebu_gpio_read_edge_mask(mvchip);

	cause = (data_in ^ level_mask) | (edge_cause & edge_mask);

	for (i = 0; i < mvchip->chip.ngpio; i++) {
		int irq;

		irq = irq_find_mapping(mvchip->domain, i);

		if (!(cause & BIT(i)))
			continue;

		type = irq_get_trigger_type(irq);
		if ((type & IRQ_TYPE_SENSE_MASK) == IRQ_TYPE_EDGE_BOTH) {
			/* Swap polarity (race with GPIO line) */
			u32 polarity;

			regmap_read(mvchip->regs, GPIO_IN_POL_OFF, &polarity);
			polarity ^= BIT(i);
			regmap_write(mvchip->regs, GPIO_IN_POL_OFF, polarity);
		}

		generic_handle_irq(irq);
	}

	chained_irq_exit(chip, desc);
}

/*
 * Functions implementing the pwm_chip methods
 */
static struct mvebu_pwm *to_mvebu_pwm(struct pwm_chip *chip)
{
	return container_of(chip, struct mvebu_pwm, chip);
}

static int mvebu_pwm_request(struct pwm_chip *chip, struct pwm_device *pwm)
{
	struct mvebu_pwm *mvpwm = to_mvebu_pwm(chip);
	struct mvebu_gpio_chip *mvchip = mvpwm->mvchip;
	struct gpio_desc *desc;
	unsigned long flags;
	int ret = 0;

	spin_lock_irqsave(&mvpwm->lock, flags);

	if (mvpwm->gpiod) {
		ret = -EBUSY;
	} else {
		desc = gpio_to_desc(mvchip->chip.base + pwm->hwpwm);
		if (!desc) {
			ret = -ENODEV;
			goto out;
		}

		ret = gpiod_request(desc, "mvebu-pwm");
		if (ret)
			goto out;

		ret = gpiod_direction_output(desc, 0);
		if (ret) {
			gpiod_free(desc);
			goto out;
		}

		mvpwm->gpiod = desc;
	}
out:
	spin_unlock_irqrestore(&mvpwm->lock, flags);
	return ret;
}

static void mvebu_pwm_free(struct pwm_chip *chip, struct pwm_device *pwm)
{
	struct mvebu_pwm *mvpwm = to_mvebu_pwm(chip);
	unsigned long flags;

	spin_lock_irqsave(&mvpwm->lock, flags);
	gpiod_free(mvpwm->gpiod);
	mvpwm->gpiod = NULL;
	spin_unlock_irqrestore(&mvpwm->lock, flags);
}

static void mvebu_pwm_get_state(struct pwm_chip *chip,
				struct pwm_device *pwm,
				struct pwm_state *state) {

	struct mvebu_pwm *mvpwm = to_mvebu_pwm(chip);
	struct mvebu_gpio_chip *mvchip = mvpwm->mvchip;
	unsigned long long val;
	unsigned long flags;
	u32 u;

	spin_lock_irqsave(&mvpwm->lock, flags);

	val = (unsigned long long)
		readl_relaxed(mvebu_pwmreg_blink_on_duration(mvpwm));
	val *= NSEC_PER_SEC;
	do_div(val, mvpwm->clk_rate);
	if (val > UINT_MAX)
		state->duty_cycle = UINT_MAX;
	else if (val)
		state->duty_cycle = val;
	else
		state->duty_cycle = 1;

	val = (unsigned long long)
		readl_relaxed(mvebu_pwmreg_blink_off_duration(mvpwm));
	val *= NSEC_PER_SEC;
	do_div(val, mvpwm->clk_rate);
	if (val < state->duty_cycle) {
		state->period = 1;
	} else {
		val -= state->duty_cycle;
		if (val > UINT_MAX)
			state->period = UINT_MAX;
		else if (val)
			state->period = val;
		else
			state->period = 1;
	}

	regmap_read(mvchip->regs, GPIO_BLINK_EN_OFF, &u);
	if (u)
		state->enabled = true;
	else
		state->enabled = false;

	spin_unlock_irqrestore(&mvpwm->lock, flags);
}

static int mvebu_pwm_apply(struct pwm_chip *chip, struct pwm_device *pwm,
			   struct pwm_state *state)
{
	struct mvebu_pwm *mvpwm = to_mvebu_pwm(chip);
	struct mvebu_gpio_chip *mvchip = mvpwm->mvchip;
	unsigned long long val;
	unsigned long flags;
	unsigned int on, off;

	val = (unsigned long long) mvpwm->clk_rate * state->duty_cycle;
	do_div(val, NSEC_PER_SEC);
	if (val > UINT_MAX)
		return -EINVAL;
	if (val)
		on = val;
	else
		on = 1;

	val = (unsigned long long) mvpwm->clk_rate *
		(state->period - state->duty_cycle);
	do_div(val, NSEC_PER_SEC);
	if (val > UINT_MAX)
		return -EINVAL;
	if (val)
		off = val;
	else
		off = 1;

	spin_lock_irqsave(&mvpwm->lock, flags);

	writel_relaxed(on, mvebu_pwmreg_blink_on_duration(mvpwm));
	writel_relaxed(off, mvebu_pwmreg_blink_off_duration(mvpwm));
	if (state->enabled)
		mvebu_gpio_blink(&mvchip->chip, pwm->hwpwm, 1);
	else
		mvebu_gpio_blink(&mvchip->chip, pwm->hwpwm, 0);

	spin_unlock_irqrestore(&mvpwm->lock, flags);

	return 0;
}

static const struct pwm_ops mvebu_pwm_ops = {
	.request = mvebu_pwm_request,
	.free = mvebu_pwm_free,
	.get_state = mvebu_pwm_get_state,
	.apply = mvebu_pwm_apply,
	.owner = THIS_MODULE,
};

static void __maybe_unused mvebu_pwm_suspend(struct mvebu_gpio_chip *mvchip)
{
	struct mvebu_pwm *mvpwm = mvchip->mvpwm;

	regmap_read(mvchip->regs, GPIO_BLINK_CNT_SELECT_OFF,
		    &mvpwm->blink_select);
	mvpwm->blink_on_duration =
		readl_relaxed(mvebu_pwmreg_blink_on_duration(mvpwm));
	mvpwm->blink_off_duration =
		readl_relaxed(mvebu_pwmreg_blink_off_duration(mvpwm));
}

static void __maybe_unused mvebu_pwm_resume(struct mvebu_gpio_chip *mvchip)
{
	struct mvebu_pwm *mvpwm = mvchip->mvpwm;

	regmap_write(mvchip->regs, GPIO_BLINK_CNT_SELECT_OFF,
		     mvpwm->blink_select);
	writel_relaxed(mvpwm->blink_on_duration,
		       mvebu_pwmreg_blink_on_duration(mvpwm));
	writel_relaxed(mvpwm->blink_off_duration,
		       mvebu_pwmreg_blink_off_duration(mvpwm));
}

static int mvebu_pwm_probe(struct platform_device *pdev,
			   struct mvebu_gpio_chip *mvchip,
			   int id)
{
	struct device *dev = &pdev->dev;
	struct mvebu_pwm *mvpwm;
	struct resource *res;
	u32 set;

	if (!of_device_is_compatible(mvchip->chip.of_node,
				     "marvell,armada-370-gpio"))
		return 0;

	if (IS_ERR(mvchip->clk))
		return PTR_ERR(mvchip->clk);

	/*
	 * There are only two sets of PWM configuration registers for
	 * all the GPIO lines on those SoCs which this driver reserves
	 * for the first two GPIO chips. So if the resource is missing
	 * we can't treat it as an error.
	 */
	res = platform_get_resource_byname(pdev, IORESOURCE_MEM, "pwm");
	if (!res)
		return 0;

	/*
	 * Use set A for lines of GPIO chip with id 0, B for GPIO chip
	 * with id 1. Don't allow further GPIO chips to be used for PWM.
	 */
	if (id == 0)
		set = 0;
	else if (id == 1)
		set = U32_MAX;
	else
		return -EINVAL;
<<<<<<< HEAD
	writel_relaxed(set, mvebu_gpioreg_blink_counter_select(mvchip));
=======
	regmap_write(mvchip->regs, GPIO_BLINK_CNT_SELECT_OFF, 0);
>>>>>>> ca14eb9d

	mvpwm = devm_kzalloc(dev, sizeof(struct mvebu_pwm), GFP_KERNEL);
	if (!mvpwm)
		return -ENOMEM;
	mvchip->mvpwm = mvpwm;
	mvpwm->mvchip = mvchip;

	mvpwm->membase = devm_ioremap_resource(dev, res);
	if (IS_ERR(mvpwm->membase))
		return PTR_ERR(mvpwm->membase);

	mvpwm->clk_rate = clk_get_rate(mvchip->clk);
	if (!mvpwm->clk_rate) {
		dev_err(dev, "failed to get clock rate\n");
		return -EINVAL;
	}

	mvpwm->chip.dev = dev;
	mvpwm->chip.ops = &mvebu_pwm_ops;
	mvpwm->chip.npwm = mvchip->chip.ngpio;
	/*
	 * There may already be some PWM allocated, so we can't force
	 * mvpwm->chip.base to a fixed point like mvchip->chip.base.
	 * So, we let pwmchip_add() do the numbering and take the next free
	 * region.
	 */
	mvpwm->chip.base = -1;

	spin_lock_init(&mvpwm->lock);

	return pwmchip_add(&mvpwm->chip);
}

#ifdef CONFIG_DEBUG_FS
#include <linux/seq_file.h>

static void mvebu_gpio_dbg_show(struct seq_file *s, struct gpio_chip *chip)
{
	struct mvebu_gpio_chip *mvchip = gpiochip_get_data(chip);
	u32 out, io_conf, blink, in_pol, data_in, cause, edg_msk, lvl_msk;
	int i;

	regmap_read(mvchip->regs, GPIO_OUT_OFF, &out);
	regmap_read(mvchip->regs, GPIO_IO_CONF_OFF, &io_conf);
	regmap_read(mvchip->regs, GPIO_BLINK_EN_OFF, &blink);
	regmap_read(mvchip->regs, GPIO_IN_POL_OFF, &in_pol);
	regmap_read(mvchip->regs, GPIO_DATA_IN_OFF, &data_in);
	cause	= mvebu_gpio_read_edge_cause(mvchip);
	edg_msk	= mvebu_gpio_read_edge_mask(mvchip);
	lvl_msk	= mvebu_gpio_read_level_mask(mvchip);

	for (i = 0; i < chip->ngpio; i++) {
		const char *label;
		u32 msk;
		bool is_out;

		label = gpiochip_is_requested(chip, i);
		if (!label)
			continue;

		msk = BIT(i);
		is_out = !(io_conf & msk);

		seq_printf(s, " gpio-%-3d (%-20.20s)", chip->base + i, label);

		if (is_out) {
			seq_printf(s, " out %s %s\n",
				   out & msk ? "hi" : "lo",
				   blink & msk ? "(blink )" : "");
			continue;
		}

		seq_printf(s, " in  %s (act %s) - IRQ",
			   (data_in ^ in_pol) & msk  ? "hi" : "lo",
			   in_pol & msk ? "lo" : "hi");
		if (!((edg_msk | lvl_msk) & msk)) {
			seq_puts(s, " disabled\n");
			continue;
		}
		if (edg_msk & msk)
			seq_puts(s, " edge ");
		if (lvl_msk & msk)
			seq_puts(s, " level");
		seq_printf(s, " (%s)\n", cause & msk ? "pending" : "clear  ");
	}
}
#else
#define mvebu_gpio_dbg_show NULL
#endif

static const struct of_device_id mvebu_gpio_of_match[] = {
	{
		.compatible = "marvell,orion-gpio",
		.data	    = (void *) MVEBU_GPIO_SOC_VARIANT_ORION,
	},
	{
		.compatible = "marvell,mv78200-gpio",
		.data	    = (void *) MVEBU_GPIO_SOC_VARIANT_MV78200,
	},
	{
		.compatible = "marvell,armadaxp-gpio",
		.data	    = (void *) MVEBU_GPIO_SOC_VARIANT_ARMADAXP,
	},
	{
		.compatible = "marvell,armada-370-gpio",
		.data	    = (void *) MVEBU_GPIO_SOC_VARIANT_ORION,
	},
	{
		/* sentinel */
	},
};

static int mvebu_gpio_suspend(struct platform_device *pdev, pm_message_t state)
{
	struct mvebu_gpio_chip *mvchip = platform_get_drvdata(pdev);
	int i;

	regmap_read(mvchip->regs, GPIO_OUT_OFF, &mvchip->out_reg);
	regmap_read(mvchip->regs, GPIO_IO_CONF_OFF, &mvchip->io_conf_reg);
	regmap_read(mvchip->regs, GPIO_BLINK_EN_OFF, &mvchip->blink_en_reg);
	regmap_read(mvchip->regs, GPIO_IN_POL_OFF, &mvchip->in_pol_reg);

	switch (mvchip->soc_variant) {
	case MVEBU_GPIO_SOC_VARIANT_ORION:
		regmap_read(mvchip->regs, GPIO_EDGE_MASK_OFF,
			    &mvchip->edge_mask_regs[0]);
		regmap_read(mvchip->regs, GPIO_LEVEL_MASK_OFF,
			    &mvchip->level_mask_regs[0]);
		break;
	case MVEBU_GPIO_SOC_VARIANT_MV78200:
		for (i = 0; i < 2; i++) {
			regmap_read(mvchip->regs,
				    GPIO_EDGE_MASK_MV78200_OFF(i),
				    &mvchip->edge_mask_regs[i]);
			regmap_read(mvchip->regs,
				    GPIO_LEVEL_MASK_MV78200_OFF(i),
				    &mvchip->level_mask_regs[i]);
		}
		break;
	case MVEBU_GPIO_SOC_VARIANT_ARMADAXP:
		for (i = 0; i < 4; i++) {
			regmap_read(mvchip->regs,
				    GPIO_EDGE_MASK_ARMADAXP_OFF(i),
				    &mvchip->edge_mask_regs[i]);
			regmap_read(mvchip->regs,
				    GPIO_LEVEL_MASK_ARMADAXP_OFF(i),
				    &mvchip->level_mask_regs[i]);
		}
		break;
	default:
		BUG();
	}

	if (IS_ENABLED(CONFIG_PWM))
		mvebu_pwm_suspend(mvchip);

	return 0;
}

static int mvebu_gpio_resume(struct platform_device *pdev)
{
	struct mvebu_gpio_chip *mvchip = platform_get_drvdata(pdev);
	int i;

	regmap_write(mvchip->regs, GPIO_OUT_OFF, mvchip->out_reg);
	regmap_write(mvchip->regs, GPIO_IO_CONF_OFF, mvchip->io_conf_reg);
	regmap_write(mvchip->regs, GPIO_BLINK_EN_OFF, mvchip->blink_en_reg);
	regmap_write(mvchip->regs, GPIO_IN_POL_OFF, mvchip->in_pol_reg);

	switch (mvchip->soc_variant) {
	case MVEBU_GPIO_SOC_VARIANT_ORION:
		regmap_write(mvchip->regs, GPIO_EDGE_MASK_OFF,
			     mvchip->edge_mask_regs[0]);
		regmap_write(mvchip->regs, GPIO_LEVEL_MASK_OFF,
			     mvchip->level_mask_regs[0]);
		break;
	case MVEBU_GPIO_SOC_VARIANT_MV78200:
		for (i = 0; i < 2; i++) {
			regmap_write(mvchip->regs,
				     GPIO_EDGE_MASK_MV78200_OFF(i),
				     mvchip->edge_mask_regs[i]);
			regmap_write(mvchip->regs,
				     GPIO_LEVEL_MASK_MV78200_OFF(i),
				     mvchip->level_mask_regs[i]);
		}
		break;
	case MVEBU_GPIO_SOC_VARIANT_ARMADAXP:
		for (i = 0; i < 4; i++) {
			regmap_write(mvchip->regs,
				     GPIO_EDGE_MASK_ARMADAXP_OFF(i),
				     mvchip->edge_mask_regs[i]);
			regmap_write(mvchip->regs,
				     GPIO_LEVEL_MASK_ARMADAXP_OFF(i),
				     mvchip->level_mask_regs[i]);
		}
		break;
	default:
		BUG();
	}

	if (IS_ENABLED(CONFIG_PWM))
		mvebu_pwm_resume(mvchip);

	return 0;
}

static const struct regmap_config mvebu_gpio_regmap_config = {
	.reg_bits = 32,
	.reg_stride = 4,
	.val_bits = 32,
	.fast_io = true,
};

static int mvebu_gpio_probe(struct platform_device *pdev)
{
	struct mvebu_gpio_chip *mvchip;
	const struct of_device_id *match;
	struct device_node *np = pdev->dev.of_node;
	struct resource *res;
	struct irq_chip_generic *gc;
	struct irq_chip_type *ct;
	void __iomem *base;
	unsigned int ngpios;
	bool have_irqs;
	int soc_variant;
	int i, cpu, id;
	int err;

	match = of_match_device(mvebu_gpio_of_match, &pdev->dev);
	if (match)
		soc_variant = (unsigned long) match->data;
	else
		soc_variant = MVEBU_GPIO_SOC_VARIANT_ORION;

	/* Some gpio controllers do not provide irq support */
	have_irqs = of_irq_count(np) != 0;

	mvchip = devm_kzalloc(&pdev->dev, sizeof(struct mvebu_gpio_chip),
			      GFP_KERNEL);
	if (!mvchip)
		return -ENOMEM;

	platform_set_drvdata(pdev, mvchip);

	if (of_property_read_u32(pdev->dev.of_node, "ngpios", &ngpios)) {
		dev_err(&pdev->dev, "Missing ngpios OF property\n");
		return -ENODEV;
	}

	id = of_alias_get_id(pdev->dev.of_node, "gpio");
	if (id < 0) {
		dev_err(&pdev->dev, "Couldn't get OF id\n");
		return id;
	}

	mvchip->clk = devm_clk_get(&pdev->dev, NULL);
	/* Not all SoCs require a clock.*/
	if (!IS_ERR(mvchip->clk))
		clk_prepare_enable(mvchip->clk);

	mvchip->soc_variant = soc_variant;
	mvchip->chip.label = dev_name(&pdev->dev);
	mvchip->chip.parent = &pdev->dev;
	mvchip->chip.request = gpiochip_generic_request;
	mvchip->chip.free = gpiochip_generic_free;
	mvchip->chip.direction_input = mvebu_gpio_direction_input;
	mvchip->chip.get = mvebu_gpio_get;
	mvchip->chip.direction_output = mvebu_gpio_direction_output;
	mvchip->chip.set = mvebu_gpio_set;
	if (have_irqs)
		mvchip->chip.to_irq = mvebu_gpio_to_irq;
	mvchip->chip.base = id * MVEBU_MAX_GPIO_PER_BANK;
	mvchip->chip.ngpio = ngpios;
	mvchip->chip.can_sleep = false;
	mvchip->chip.of_node = np;
	mvchip->chip.dbg_show = mvebu_gpio_dbg_show;

	res = platform_get_resource(pdev, IORESOURCE_MEM, 0);
	base = devm_ioremap_resource(&pdev->dev, res);
	if (IS_ERR(base))
		return PTR_ERR(base);

	mvchip->regs = devm_regmap_init_mmio(&pdev->dev, base,
					     &mvebu_gpio_regmap_config);
	if (IS_ERR(mvchip->regs))
		return PTR_ERR(mvchip->regs);

	/*
	 * The Armada XP has a second range of registers for the
	 * per-CPU registers
	 */
	if (soc_variant == MVEBU_GPIO_SOC_VARIANT_ARMADAXP) {
		res = platform_get_resource(pdev, IORESOURCE_MEM, 1);
		base = devm_ioremap_resource(&pdev->dev, res);
		if (IS_ERR(base))
			return PTR_ERR(base);

		mvchip->percpu_regs =
			devm_regmap_init_mmio(&pdev->dev, base,
					      &mvebu_gpio_regmap_config);
		if (IS_ERR(mvchip->percpu_regs))
			return PTR_ERR(mvchip->percpu_regs);
	}

	/*
	 * Mask and clear GPIO interrupts.
	 */
	switch (soc_variant) {
	case MVEBU_GPIO_SOC_VARIANT_ORION:
		regmap_write(mvchip->regs, GPIO_EDGE_CAUSE_OFF, 0);
		regmap_write(mvchip->regs, GPIO_EDGE_MASK_OFF, 0);
		regmap_write(mvchip->regs, GPIO_LEVEL_MASK_OFF, 0);
		break;
	case MVEBU_GPIO_SOC_VARIANT_MV78200:
		regmap_write(mvchip->regs, GPIO_EDGE_CAUSE_OFF, 0);
		for (cpu = 0; cpu < 2; cpu++) {
			regmap_write(mvchip->regs,
				     GPIO_EDGE_MASK_MV78200_OFF(cpu), 0);
			regmap_write(mvchip->regs,
				     GPIO_LEVEL_MASK_MV78200_OFF(cpu), 0);
		}
		break;
	case MVEBU_GPIO_SOC_VARIANT_ARMADAXP:
		regmap_write(mvchip->regs, GPIO_EDGE_CAUSE_OFF, 0);
		regmap_write(mvchip->regs, GPIO_EDGE_MASK_OFF, 0);
		regmap_write(mvchip->regs, GPIO_LEVEL_MASK_OFF, 0);
		for (cpu = 0; cpu < 4; cpu++) {
			regmap_write(mvchip->percpu_regs,
				     GPIO_EDGE_CAUSE_ARMADAXP_OFF(cpu), 0);
			regmap_write(mvchip->percpu_regs,
				     GPIO_EDGE_MASK_ARMADAXP_OFF(cpu), 0);
			regmap_write(mvchip->percpu_regs,
				     GPIO_LEVEL_MASK_ARMADAXP_OFF(cpu), 0);
		}
		break;
	default:
		BUG();
	}

	devm_gpiochip_add_data(&pdev->dev, &mvchip->chip, mvchip);

	/* Some gpio controllers do not provide irq support */
	if (!have_irqs)
		return 0;

	mvchip->domain =
	    irq_domain_add_linear(np, ngpios, &irq_generic_chip_ops, NULL);
	if (!mvchip->domain) {
		dev_err(&pdev->dev, "couldn't allocate irq domain %s (DT).\n",
			mvchip->chip.label);
		return -ENODEV;
	}

	err = irq_alloc_domain_generic_chips(
	    mvchip->domain, ngpios, 2, np->name, handle_level_irq,
	    IRQ_NOREQUEST | IRQ_NOPROBE | IRQ_LEVEL, 0, 0);
	if (err) {
		dev_err(&pdev->dev, "couldn't allocate irq chips %s (DT).\n",
			mvchip->chip.label);
		goto err_domain;
	}

	/*
	 * NOTE: The common accessors cannot be used because of the percpu
	 * access to the mask registers
	 */
	gc = irq_get_domain_generic_chip(mvchip->domain, 0);
	gc->private = mvchip;
	ct = &gc->chip_types[0];
	ct->type = IRQ_TYPE_LEVEL_HIGH | IRQ_TYPE_LEVEL_LOW;
	ct->chip.irq_mask = mvebu_gpio_level_irq_mask;
	ct->chip.irq_unmask = mvebu_gpio_level_irq_unmask;
	ct->chip.irq_set_type = mvebu_gpio_irq_set_type;
	ct->chip.name = mvchip->chip.label;

	ct = &gc->chip_types[1];
	ct->type = IRQ_TYPE_EDGE_RISING | IRQ_TYPE_EDGE_FALLING;
	ct->chip.irq_ack = mvebu_gpio_irq_ack;
	ct->chip.irq_mask = mvebu_gpio_edge_irq_mask;
	ct->chip.irq_unmask = mvebu_gpio_edge_irq_unmask;
	ct->chip.irq_set_type = mvebu_gpio_irq_set_type;
	ct->handler = handle_edge_irq;
	ct->chip.name = mvchip->chip.label;

	/*
	 * Setup the interrupt handlers. Each chip can have up to 4
	 * interrupt handlers, with each handler dealing with 8 GPIO
	 * pins.
	 */
	for (i = 0; i < 4; i++) {
		int irq = platform_get_irq(pdev, i);

		if (irq < 0)
			continue;
		irq_set_chained_handler_and_data(irq, mvebu_gpio_irq_handler,
						 mvchip);
	}

	/* Some MVEBU SoCs have simple PWM support for GPIO lines */
	if (IS_ENABLED(CONFIG_PWM))
		return mvebu_pwm_probe(pdev, mvchip, id);

	return 0;

err_domain:
	irq_domain_remove(mvchip->domain);

	return err;
}

static struct platform_driver mvebu_gpio_driver = {
	.driver		= {
		.name		= "mvebu-gpio",
		.of_match_table = mvebu_gpio_of_match,
	},
	.probe		= mvebu_gpio_probe,
	.suspend        = mvebu_gpio_suspend,
	.resume         = mvebu_gpio_resume,
};
builtin_platform_driver(mvebu_gpio_driver);<|MERGE_RESOLUTION|>--- conflicted
+++ resolved
@@ -783,11 +783,7 @@
 		set = U32_MAX;
 	else
 		return -EINVAL;
-<<<<<<< HEAD
-	writel_relaxed(set, mvebu_gpioreg_blink_counter_select(mvchip));
-=======
 	regmap_write(mvchip->regs, GPIO_BLINK_CNT_SELECT_OFF, 0);
->>>>>>> ca14eb9d
 
 	mvpwm = devm_kzalloc(dev, sizeof(struct mvebu_pwm), GFP_KERNEL);
 	if (!mvpwm)
