// SPDX-License-Identifier: GPL-2.0-or-later
/*
 *
 * hfcpci.c     low level driver for CCD's hfc-pci based cards
 *
 * Author     Werner Cornelius (werner@isdn4linux.de)
 *            based on existing driver for CCD hfc ISA cards
 *            type approval valid for HFC-S PCI A based card
 *
 * Copyright 1999  by Werner Cornelius (werner@isdn-development.de)
 * Copyright 2008  by Karsten Keil <kkeil@novell.com>
 *
 * Module options:
 *
 * debug:
 *	NOTE: only one poll value must be given for all cards
 *	See hfc_pci.h for debug flags.
 *
 * poll:
 *	NOTE: only one poll value must be given for all cards
 *	Give the number of samples for each fifo process.
 *	By default 128 is used. Decrease to reduce delay, increase to
 *	reduce cpu load. If unsure, don't mess with it!
 *	A value of 128 will use controller's interrupt. Other values will
 *	use kernel timer, because the controller will not allow lower values
 *	than 128.
 *	Also note that the value depends on the kernel timer frequency.
 *	If kernel uses a frequency of 1000 Hz, steps of 8 samples are possible.
 *	If the kernel uses 100 Hz, steps of 80 samples are possible.
 *	If the kernel uses 300 Hz, steps of about 26 samples are possible.
 */

#include <linux/interrupt.h>
#include <linux/module.h>
#include <linux/pci.h>
#include <linux/delay.h>
#include <linux/mISDNhw.h>
#include <linux/slab.h>

#include "hfc_pci.h"

static const char *hfcpci_revision = "2.0";

static int HFC_cnt;
static uint debug;
static uint poll, tics;
static struct timer_list hfc_tl;
static unsigned long hfc_jiffies;

MODULE_AUTHOR("Karsten Keil");
MODULE_LICENSE("GPL");
module_param(debug, uint, S_IRUGO | S_IWUSR);
module_param(poll, uint, S_IRUGO | S_IWUSR);

enum {
	HFC_CCD_2BD0,
	HFC_CCD_B000,
	HFC_CCD_B006,
	HFC_CCD_B007,
	HFC_CCD_B008,
	HFC_CCD_B009,
	HFC_CCD_B00A,
	HFC_CCD_B00B,
	HFC_CCD_B00C,
	HFC_CCD_B100,
	HFC_CCD_B700,
	HFC_CCD_B701,
	HFC_ASUS_0675,
	HFC_BERKOM_A1T,
	HFC_BERKOM_TCONCEPT,
	HFC_ANIGMA_MC145575,
	HFC_ZOLTRIX_2BD0,
	HFC_DIGI_DF_M_IOM2_E,
	HFC_DIGI_DF_M_E,
	HFC_DIGI_DF_M_IOM2_A,
	HFC_DIGI_DF_M_A,
	HFC_ABOCOM_2BD1,
	HFC_SITECOM_DC105V2,
};

struct hfcPCI_hw {
	unsigned char		cirm;
	unsigned char		ctmt;
	unsigned char		clkdel;
	unsigned char		states;
	unsigned char		conn;
	unsigned char		mst_m;
	unsigned char		int_m1;
	unsigned char		int_m2;
	unsigned char		sctrl;
	unsigned char		sctrl_r;
	unsigned char		sctrl_e;
	unsigned char		trm;
	unsigned char		fifo_en;
	unsigned char		bswapped;
	unsigned char		protocol;
	int			nt_timer;
	unsigned char __iomem	*pci_io; /* start of PCI IO memory */
	dma_addr_t		dmahandle;
	void			*fifos; /* FIFO memory */
	int			last_bfifo_cnt[2];
	/* marker saving last b-fifo frame count */
	struct timer_list	timer;
};

#define	HFC_CFG_MASTER		1
#define HFC_CFG_SLAVE		2
#define	HFC_CFG_PCM		3
#define HFC_CFG_2HFC		4
#define HFC_CFG_SLAVEHFC	5
#define HFC_CFG_NEG_F0		6
#define HFC_CFG_SW_DD_DU	7

#define FLG_HFC_TIMER_T1	16
#define FLG_HFC_TIMER_T3	17

#define NT_T1_COUNT	1120	/* number of 3.125ms interrupts (3.5s) */
#define NT_T3_COUNT	31	/* number of 3.125ms interrupts (97 ms) */
#define CLKDEL_TE	0x0e	/* CLKDEL in TE mode */
#define CLKDEL_NT	0x6c	/* CLKDEL in NT mode */


struct hfc_pci {
	u_char			subtype;
	u_char			chanlimit;
	u_char			initdone;
	u_long			cfg;
	u_int			irq;
	u_int			irqcnt;
	struct pci_dev		*pdev;
	struct hfcPCI_hw	hw;
	spinlock_t		lock;	/* card lock */
	struct dchannel		dch;
	struct bchannel		bch[2];
};

/* Interface functions */
static void
enable_hwirq(struct hfc_pci *hc)
{
	hc->hw.int_m2 |= HFCPCI_IRQ_ENABLE;
	Write_hfc(hc, HFCPCI_INT_M2, hc->hw.int_m2);
}

static void
disable_hwirq(struct hfc_pci *hc)
{
	hc->hw.int_m2 &= ~((u_char)HFCPCI_IRQ_ENABLE);
	Write_hfc(hc, HFCPCI_INT_M2, hc->hw.int_m2);
}

/*
 * free hardware resources used by driver
 */
static void
release_io_hfcpci(struct hfc_pci *hc)
{
	/* disable memory mapped ports + busmaster */
	pci_write_config_word(hc->pdev, PCI_COMMAND, 0);
	del_timer(&hc->hw.timer);
	pci_free_consistent(hc->pdev, 0x8000, hc->hw.fifos, hc->hw.dmahandle);
	iounmap(hc->hw.pci_io);
}

/*
 * set mode (NT or TE)
 */
static void
hfcpci_setmode(struct hfc_pci *hc)
{
	if (hc->hw.protocol == ISDN_P_NT_S0) {
		hc->hw.clkdel = CLKDEL_NT;	/* ST-Bit delay for NT-Mode */
		hc->hw.sctrl |= SCTRL_MODE_NT;	/* NT-MODE */
		hc->hw.states = 1;		/* G1 */
	} else {
		hc->hw.clkdel = CLKDEL_TE;	/* ST-Bit delay for TE-Mode */
		hc->hw.sctrl &= ~SCTRL_MODE_NT;	/* TE-MODE */
		hc->hw.states = 2;		/* F2 */
	}
	Write_hfc(hc, HFCPCI_CLKDEL, hc->hw.clkdel);
	Write_hfc(hc, HFCPCI_STATES, HFCPCI_LOAD_STATE | hc->hw.states);
	udelay(10);
	Write_hfc(hc, HFCPCI_STATES, hc->hw.states | 0x40); /* Deactivate */
	Write_hfc(hc, HFCPCI_SCTRL, hc->hw.sctrl);
}

/*
 * function called to reset the HFC PCI chip. A complete software reset of chip
 * and fifos is done.
 */
static void
reset_hfcpci(struct hfc_pci *hc)
{
	u_char	val;
	int	cnt = 0;

	printk(KERN_DEBUG "reset_hfcpci: entered\n");
	val = Read_hfc(hc, HFCPCI_CHIP_ID);
	printk(KERN_INFO "HFC_PCI: resetting HFC ChipId(%x)\n", val);
	/* enable memory mapped ports, disable busmaster */
	pci_write_config_word(hc->pdev, PCI_COMMAND, PCI_ENA_MEMIO);
	disable_hwirq(hc);
	/* enable memory ports + busmaster */
	pci_write_config_word(hc->pdev, PCI_COMMAND,
			      PCI_ENA_MEMIO + PCI_ENA_MASTER);
	val = Read_hfc(hc, HFCPCI_STATUS);
	printk(KERN_DEBUG "HFC-PCI status(%x) before reset\n", val);
	hc->hw.cirm = HFCPCI_RESET;	/* Reset On */
	Write_hfc(hc, HFCPCI_CIRM, hc->hw.cirm);
	set_current_state(TASK_UNINTERRUPTIBLE);
	mdelay(10);			/* Timeout 10ms */
	hc->hw.cirm = 0;		/* Reset Off */
	Write_hfc(hc, HFCPCI_CIRM, hc->hw.cirm);
	val = Read_hfc(hc, HFCPCI_STATUS);
	printk(KERN_DEBUG "HFC-PCI status(%x) after reset\n", val);
	while (cnt < 50000) { /* max 50000 us */
		udelay(5);
		cnt += 5;
		val = Read_hfc(hc, HFCPCI_STATUS);
		if (!(val & 2))
			break;
	}
	printk(KERN_DEBUG "HFC-PCI status(%x) after %dus\n", val, cnt);

	hc->hw.fifo_en = 0x30;	/* only D fifos enabled */

	hc->hw.bswapped = 0;	/* no exchange */
	hc->hw.ctmt = HFCPCI_TIM3_125 | HFCPCI_AUTO_TIMER;
	hc->hw.trm = HFCPCI_BTRANS_THRESMASK; /* no echo connect , threshold */
	hc->hw.sctrl = 0x40;	/* set tx_lo mode, error in datasheet ! */
	hc->hw.sctrl_r = 0;
	hc->hw.sctrl_e = HFCPCI_AUTO_AWAKE;	/* S/T Auto awake */
	hc->hw.mst_m = 0;
	if (test_bit(HFC_CFG_MASTER, &hc->cfg))
		hc->hw.mst_m |= HFCPCI_MASTER;	/* HFC Master Mode */
	if (test_bit(HFC_CFG_NEG_F0, &hc->cfg))
		hc->hw.mst_m |= HFCPCI_F0_NEGATIV;
	Write_hfc(hc, HFCPCI_FIFO_EN, hc->hw.fifo_en);
	Write_hfc(hc, HFCPCI_TRM, hc->hw.trm);
	Write_hfc(hc, HFCPCI_SCTRL_E, hc->hw.sctrl_e);
	Write_hfc(hc, HFCPCI_CTMT, hc->hw.ctmt);

	hc->hw.int_m1 = HFCPCI_INTS_DTRANS | HFCPCI_INTS_DREC |
		HFCPCI_INTS_L1STATE | HFCPCI_INTS_TIMER;
	Write_hfc(hc, HFCPCI_INT_M1, hc->hw.int_m1);

	/* Clear already pending ints */
	val = Read_hfc(hc, HFCPCI_INT_S1);

	/* set NT/TE mode */
	hfcpci_setmode(hc);

	Write_hfc(hc, HFCPCI_MST_MODE, hc->hw.mst_m);
	Write_hfc(hc, HFCPCI_SCTRL_R, hc->hw.sctrl_r);

	/*
	 * Init GCI/IOM2 in master mode
	 * Slots 0 and 1 are set for B-chan 1 and 2
	 * D- and monitor/CI channel are not enabled
	 * STIO1 is used as output for data, B1+B2 from ST->IOM+HFC
	 * STIO2 is used as data input, B1+B2 from IOM->ST
	 * ST B-channel send disabled -> continuous 1s
	 * The IOM slots are always enabled
	 */
	if (test_bit(HFC_CFG_PCM, &hc->cfg)) {
		/* set data flow directions: connect B1,B2: HFC to/from PCM */
		hc->hw.conn = 0x09;
	} else {
		hc->hw.conn = 0x36;	/* set data flow directions */
		if (test_bit(HFC_CFG_SW_DD_DU, &hc->cfg)) {
			Write_hfc(hc, HFCPCI_B1_SSL, 0xC0);
			Write_hfc(hc, HFCPCI_B2_SSL, 0xC1);
			Write_hfc(hc, HFCPCI_B1_RSL, 0xC0);
			Write_hfc(hc, HFCPCI_B2_RSL, 0xC1);
		} else {
			Write_hfc(hc, HFCPCI_B1_SSL, 0x80);
			Write_hfc(hc, HFCPCI_B2_SSL, 0x81);
			Write_hfc(hc, HFCPCI_B1_RSL, 0x80);
			Write_hfc(hc, HFCPCI_B2_RSL, 0x81);
		}
	}
	Write_hfc(hc, HFCPCI_CONNECT, hc->hw.conn);
	val = Read_hfc(hc, HFCPCI_INT_S2);
}

/*
 * Timer function called when kernel timer expires
 */
static void
hfcpci_Timer(struct timer_list *t)
{
	struct hfc_pci *hc = from_timer(hc, t, hw.timer);
	hc->hw.timer.expires = jiffies + 75;
	/* WD RESET */
/*
 *	WriteReg(hc, HFCD_DATA, HFCD_CTMT, hc->hw.ctmt | 0x80);
 *	add_timer(&hc->hw.timer);
 */
}


/*
 * select a b-channel entry matching and active
 */
static struct bchannel *
Sel_BCS(struct hfc_pci *hc, int channel)
{
	if (test_bit(FLG_ACTIVE, &hc->bch[0].Flags) &&
	    (hc->bch[0].nr & channel))
		return &hc->bch[0];
	else if (test_bit(FLG_ACTIVE, &hc->bch[1].Flags) &&
		 (hc->bch[1].nr & channel))
		return &hc->bch[1];
	else
		return NULL;
}

/*
 * clear the desired B-channel rx fifo
 */
static void
hfcpci_clear_fifo_rx(struct hfc_pci *hc, int fifo)
{
	u_char		fifo_state;
	struct bzfifo	*bzr;

	if (fifo) {
		bzr = &((union fifo_area *)(hc->hw.fifos))->b_chans.rxbz_b2;
		fifo_state = hc->hw.fifo_en & HFCPCI_FIFOEN_B2RX;
	} else {
		bzr = &((union fifo_area *)(hc->hw.fifos))->b_chans.rxbz_b1;
		fifo_state = hc->hw.fifo_en & HFCPCI_FIFOEN_B1RX;
	}
	if (fifo_state)
		hc->hw.fifo_en ^= fifo_state;
	Write_hfc(hc, HFCPCI_FIFO_EN, hc->hw.fifo_en);
	hc->hw.last_bfifo_cnt[fifo] = 0;
	bzr->f1 = MAX_B_FRAMES;
	bzr->f2 = bzr->f1;	/* init F pointers to remain constant */
	bzr->za[MAX_B_FRAMES].z1 = cpu_to_le16(B_FIFO_SIZE + B_SUB_VAL - 1);
	bzr->za[MAX_B_FRAMES].z2 = cpu_to_le16(
		le16_to_cpu(bzr->za[MAX_B_FRAMES].z1));
	if (fifo_state)
		hc->hw.fifo_en |= fifo_state;
	Write_hfc(hc, HFCPCI_FIFO_EN, hc->hw.fifo_en);
}

/*
 * clear the desired B-channel tx fifo
 */
static void hfcpci_clear_fifo_tx(struct hfc_pci *hc, int fifo)
{
	u_char		fifo_state;
	struct bzfifo	*bzt;

	if (fifo) {
		bzt = &((union fifo_area *)(hc->hw.fifos))->b_chans.txbz_b2;
		fifo_state = hc->hw.fifo_en & HFCPCI_FIFOEN_B2TX;
	} else {
		bzt = &((union fifo_area *)(hc->hw.fifos))->b_chans.txbz_b1;
		fifo_state = hc->hw.fifo_en & HFCPCI_FIFOEN_B1TX;
	}
	if (fifo_state)
		hc->hw.fifo_en ^= fifo_state;
	Write_hfc(hc, HFCPCI_FIFO_EN, hc->hw.fifo_en);
	if (hc->bch[fifo].debug & DEBUG_HW_BCHANNEL)
		printk(KERN_DEBUG "hfcpci_clear_fifo_tx%d f1(%x) f2(%x) "
		       "z1(%x) z2(%x) state(%x)\n",
		       fifo, bzt->f1, bzt->f2,
		       le16_to_cpu(bzt->za[MAX_B_FRAMES].z1),
		       le16_to_cpu(bzt->za[MAX_B_FRAMES].z2),
		       fifo_state);
	bzt->f2 = MAX_B_FRAMES;
	bzt->f1 = bzt->f2;	/* init F pointers to remain constant */
	bzt->za[MAX_B_FRAMES].z1 = cpu_to_le16(B_FIFO_SIZE + B_SUB_VAL - 1);
	bzt->za[MAX_B_FRAMES].z2 = cpu_to_le16(B_FIFO_SIZE + B_SUB_VAL - 2);
	if (fifo_state)
		hc->hw.fifo_en |= fifo_state;
	Write_hfc(hc, HFCPCI_FIFO_EN, hc->hw.fifo_en);
	if (hc->bch[fifo].debug & DEBUG_HW_BCHANNEL)
		printk(KERN_DEBUG
		       "hfcpci_clear_fifo_tx%d f1(%x) f2(%x) z1(%x) z2(%x)\n",
		       fifo, bzt->f1, bzt->f2,
		       le16_to_cpu(bzt->za[MAX_B_FRAMES].z1),
		       le16_to_cpu(bzt->za[MAX_B_FRAMES].z2));
}

/*
 * read a complete B-frame out of the buffer
 */
static void
hfcpci_empty_bfifo(struct bchannel *bch, struct bzfifo *bz,
		   u_char *bdata, int count)
{
	u_char		*ptr, *ptr1, new_f2;
	int		maxlen, new_z2;
	struct zt	*zp;

	if ((bch->debug & DEBUG_HW_BCHANNEL) && !(bch->debug & DEBUG_HW_BFIFO))
		printk(KERN_DEBUG "hfcpci_empty_fifo\n");
	zp = &bz->za[bz->f2];	/* point to Z-Regs */
	new_z2 = le16_to_cpu(zp->z2) + count;	/* new position in fifo */
	if (new_z2 >= (B_FIFO_SIZE + B_SUB_VAL))
		new_z2 -= B_FIFO_SIZE;	/* buffer wrap */
	new_f2 = (bz->f2 + 1) & MAX_B_FRAMES;
	if ((count > MAX_DATA_SIZE + 3) || (count < 4) ||
	    (*(bdata + (le16_to_cpu(zp->z1) - B_SUB_VAL)))) {
		if (bch->debug & DEBUG_HW)
			printk(KERN_DEBUG "hfcpci_empty_fifo: incoming packet "
			       "invalid length %d or crc\n", count);
#ifdef ERROR_STATISTIC
		bch->err_inv++;
#endif
		bz->za[new_f2].z2 = cpu_to_le16(new_z2);
		bz->f2 = new_f2;	/* next buffer */
	} else {
		bch->rx_skb = mI_alloc_skb(count - 3, GFP_ATOMIC);
		if (!bch->rx_skb) {
			printk(KERN_WARNING "HFCPCI: receive out of memory\n");
			return;
		}
		count -= 3;
		ptr = skb_put(bch->rx_skb, count);

		if (le16_to_cpu(zp->z2) + count <= B_FIFO_SIZE + B_SUB_VAL)
			maxlen = count;		/* complete transfer */
		else
			maxlen = B_FIFO_SIZE + B_SUB_VAL -
				le16_to_cpu(zp->z2);	/* maximum */

		ptr1 = bdata + (le16_to_cpu(zp->z2) - B_SUB_VAL);
		/* start of data */
		memcpy(ptr, ptr1, maxlen);	/* copy data */
		count -= maxlen;

		if (count) {	/* rest remaining */
			ptr += maxlen;
			ptr1 = bdata;	/* start of buffer */
			memcpy(ptr, ptr1, count);	/* rest */
		}
		bz->za[new_f2].z2 = cpu_to_le16(new_z2);
		bz->f2 = new_f2;	/* next buffer */
		recv_Bchannel(bch, MISDN_ID_ANY, false);
	}
}

/*
 * D-channel receive procedure
 */
static int
receive_dmsg(struct hfc_pci *hc)
{
	struct dchannel	*dch = &hc->dch;
	int		maxlen;
	int		rcnt, total;
	int		count = 5;
	u_char		*ptr, *ptr1;
	struct dfifo	*df;
	struct zt	*zp;

	df = &((union fifo_area *)(hc->hw.fifos))->d_chan.d_rx;
	while (((df->f1 & D_FREG_MASK) != (df->f2 & D_FREG_MASK)) && count--) {
		zp = &df->za[df->f2 & D_FREG_MASK];
		rcnt = le16_to_cpu(zp->z1) - le16_to_cpu(zp->z2);
		if (rcnt < 0)
			rcnt += D_FIFO_SIZE;
		rcnt++;
		if (dch->debug & DEBUG_HW_DCHANNEL)
			printk(KERN_DEBUG
			       "hfcpci recd f1(%d) f2(%d) z1(%x) z2(%x) cnt(%d)\n",
			       df->f1, df->f2,
			       le16_to_cpu(zp->z1),
			       le16_to_cpu(zp->z2),
			       rcnt);

		if ((rcnt > MAX_DFRAME_LEN + 3) || (rcnt < 4) ||
		    (df->data[le16_to_cpu(zp->z1)])) {
			if (dch->debug & DEBUG_HW)
				printk(KERN_DEBUG
				       "empty_fifo hfcpci packet inv. len "
				       "%d or crc %d\n",
				       rcnt,
				       df->data[le16_to_cpu(zp->z1)]);
#ifdef ERROR_STATISTIC
			cs->err_rx++;
#endif
			df->f2 = ((df->f2 + 1) & MAX_D_FRAMES) |
				(MAX_D_FRAMES + 1);	/* next buffer */
			df->za[df->f2 & D_FREG_MASK].z2 =
				cpu_to_le16((le16_to_cpu(zp->z2) + rcnt) &
					    (D_FIFO_SIZE - 1));
		} else {
			dch->rx_skb = mI_alloc_skb(rcnt - 3, GFP_ATOMIC);
			if (!dch->rx_skb) {
				printk(KERN_WARNING
				       "HFC-PCI: D receive out of memory\n");
				break;
			}
			total = rcnt;
			rcnt -= 3;
			ptr = skb_put(dch->rx_skb, rcnt);

			if (le16_to_cpu(zp->z2) + rcnt <= D_FIFO_SIZE)
				maxlen = rcnt;	/* complete transfer */
			else
				maxlen = D_FIFO_SIZE - le16_to_cpu(zp->z2);
			/* maximum */

			ptr1 = df->data + le16_to_cpu(zp->z2);
			/* start of data */
			memcpy(ptr, ptr1, maxlen);	/* copy data */
			rcnt -= maxlen;

			if (rcnt) {	/* rest remaining */
				ptr += maxlen;
				ptr1 = df->data;	/* start of buffer */
				memcpy(ptr, ptr1, rcnt);	/* rest */
			}
			df->f2 = ((df->f2 + 1) & MAX_D_FRAMES) |
				(MAX_D_FRAMES + 1);	/* next buffer */
			df->za[df->f2 & D_FREG_MASK].z2 = cpu_to_le16((
									      le16_to_cpu(zp->z2) + total) & (D_FIFO_SIZE - 1));
			recv_Dchannel(dch);
		}
	}
	return 1;
}

/*
 * check for transparent receive data and read max one 'poll' size if avail
 */
static void
hfcpci_empty_fifo_trans(struct bchannel *bch, struct bzfifo *rxbz,
			struct bzfifo *txbz, u_char *bdata)
{
	__le16	*z1r, *z2r, *z1t, *z2t;
	int	new_z2, fcnt_rx, fcnt_tx, maxlen;
	u_char	*ptr, *ptr1;

	z1r = &rxbz->za[MAX_B_FRAMES].z1;	/* pointer to z reg */
	z2r = z1r + 1;
	z1t = &txbz->za[MAX_B_FRAMES].z1;
	z2t = z1t + 1;

	fcnt_rx = le16_to_cpu(*z1r) - le16_to_cpu(*z2r);
	if (!fcnt_rx)
		return;	/* no data avail */

	if (fcnt_rx <= 0)
		fcnt_rx += B_FIFO_SIZE;	/* bytes actually buffered */
	new_z2 = le16_to_cpu(*z2r) + fcnt_rx;	/* new position in fifo */
	if (new_z2 >= (B_FIFO_SIZE + B_SUB_VAL))
		new_z2 -= B_FIFO_SIZE;	/* buffer wrap */

	fcnt_tx = le16_to_cpu(*z2t) - le16_to_cpu(*z1t);
	if (fcnt_tx <= 0)
		fcnt_tx += B_FIFO_SIZE;
	/* fcnt_tx contains available bytes in tx-fifo */
	fcnt_tx = B_FIFO_SIZE - fcnt_tx;
	/* remaining bytes to send (bytes in tx-fifo) */

	if (test_bit(FLG_RX_OFF, &bch->Flags)) {
		bch->dropcnt += fcnt_rx;
		*z2r = cpu_to_le16(new_z2);
		return;
	}
	maxlen = bchannel_get_rxbuf(bch, fcnt_rx);
	if (maxlen < 0) {
		pr_warning("B%d: No bufferspace for %d bytes\n",
			   bch->nr, fcnt_rx);
	} else {
		ptr = skb_put(bch->rx_skb, fcnt_rx);
		if (le16_to_cpu(*z2r) + fcnt_rx <= B_FIFO_SIZE + B_SUB_VAL)
			maxlen = fcnt_rx;	/* complete transfer */
		else
			maxlen = B_FIFO_SIZE + B_SUB_VAL - le16_to_cpu(*z2r);
		/* maximum */

		ptr1 = bdata + (le16_to_cpu(*z2r) - B_SUB_VAL);
		/* start of data */
		memcpy(ptr, ptr1, maxlen);	/* copy data */
		fcnt_rx -= maxlen;

		if (fcnt_rx) {	/* rest remaining */
			ptr += maxlen;
			ptr1 = bdata;	/* start of buffer */
			memcpy(ptr, ptr1, fcnt_rx);	/* rest */
		}
		recv_Bchannel(bch, fcnt_tx, false); /* bch, id, !force */
	}
	*z2r = cpu_to_le16(new_z2);		/* new position */
}

/*
 * B-channel main receive routine
 */
static void
main_rec_hfcpci(struct bchannel *bch)
{
	struct hfc_pci	*hc = bch->hw;
	int		rcnt, real_fifo;
	int		receive = 0, count = 5;
	struct bzfifo	*txbz, *rxbz;
	u_char		*bdata;
	struct zt	*zp;

	if ((bch->nr & 2) && (!hc->hw.bswapped)) {
		rxbz = &((union fifo_area *)(hc->hw.fifos))->b_chans.rxbz_b2;
		txbz = &((union fifo_area *)(hc->hw.fifos))->b_chans.txbz_b2;
		bdata = ((union fifo_area *)(hc->hw.fifos))->b_chans.rxdat_b2;
		real_fifo = 1;
	} else {
		rxbz = &((union fifo_area *)(hc->hw.fifos))->b_chans.rxbz_b1;
		txbz = &((union fifo_area *)(hc->hw.fifos))->b_chans.txbz_b1;
		bdata = ((union fifo_area *)(hc->hw.fifos))->b_chans.rxdat_b1;
		real_fifo = 0;
	}
Begin:
	count--;
	if (rxbz->f1 != rxbz->f2) {
		if (bch->debug & DEBUG_HW_BCHANNEL)
			printk(KERN_DEBUG "hfcpci rec ch(%x) f1(%d) f2(%d)\n",
			       bch->nr, rxbz->f1, rxbz->f2);
		zp = &rxbz->za[rxbz->f2];

		rcnt = le16_to_cpu(zp->z1) - le16_to_cpu(zp->z2);
		if (rcnt < 0)
			rcnt += B_FIFO_SIZE;
		rcnt++;
		if (bch->debug & DEBUG_HW_BCHANNEL)
			printk(KERN_DEBUG
			       "hfcpci rec ch(%x) z1(%x) z2(%x) cnt(%d)\n",
			       bch->nr, le16_to_cpu(zp->z1),
			       le16_to_cpu(zp->z2), rcnt);
		hfcpci_empty_bfifo(bch, rxbz, bdata, rcnt);
		rcnt = rxbz->f1 - rxbz->f2;
		if (rcnt < 0)
			rcnt += MAX_B_FRAMES + 1;
		if (hc->hw.last_bfifo_cnt[real_fifo] > rcnt + 1) {
			rcnt = 0;
			hfcpci_clear_fifo_rx(hc, real_fifo);
		}
		hc->hw.last_bfifo_cnt[real_fifo] = rcnt;
		if (rcnt > 1)
			receive = 1;
		else
			receive = 0;
	} else if (test_bit(FLG_TRANSPARENT, &bch->Flags)) {
		hfcpci_empty_fifo_trans(bch, rxbz, txbz, bdata);
		return;
	} else
		receive = 0;
	if (count && receive)
		goto Begin;

}

/*
 * D-channel send routine
 */
static void
hfcpci_fill_dfifo(struct hfc_pci *hc)
{
	struct dchannel	*dch = &hc->dch;
	int		fcnt;
	int		count, new_z1, maxlen;
	struct dfifo	*df;
	u_char		*src, *dst, new_f1;

	if ((dch->debug & DEBUG_HW_DCHANNEL) && !(dch->debug & DEBUG_HW_DFIFO))
		printk(KERN_DEBUG "%s\n", __func__);

	if (!dch->tx_skb)
		return;
	count = dch->tx_skb->len - dch->tx_idx;
	if (count <= 0)
		return;
	df = &((union fifo_area *) (hc->hw.fifos))->d_chan.d_tx;

	if (dch->debug & DEBUG_HW_DFIFO)
		printk(KERN_DEBUG "%s:f1(%d) f2(%d) z1(f1)(%x)\n", __func__,
		       df->f1, df->f2,
		       le16_to_cpu(df->za[df->f1 & D_FREG_MASK].z1));
	fcnt = df->f1 - df->f2;	/* frame count actually buffered */
	if (fcnt < 0)
		fcnt += (MAX_D_FRAMES + 1);	/* if wrap around */
	if (fcnt > (MAX_D_FRAMES - 1)) {
		if (dch->debug & DEBUG_HW_DCHANNEL)
			printk(KERN_DEBUG
			       "hfcpci_fill_Dfifo more as 14 frames\n");
#ifdef ERROR_STATISTIC
		cs->err_tx++;
#endif
		return;
	}
	/* now determine free bytes in FIFO buffer */
	maxlen = le16_to_cpu(df->za[df->f2 & D_FREG_MASK].z2) -
		le16_to_cpu(df->za[df->f1 & D_FREG_MASK].z1) - 1;
	if (maxlen <= 0)
		maxlen += D_FIFO_SIZE;	/* count now contains available bytes */

	if (dch->debug & DEBUG_HW_DCHANNEL)
		printk(KERN_DEBUG "hfcpci_fill_Dfifo count(%d/%d)\n",
		       count, maxlen);
	if (count > maxlen) {
		if (dch->debug & DEBUG_HW_DCHANNEL)
			printk(KERN_DEBUG "hfcpci_fill_Dfifo no fifo mem\n");
		return;
	}
	new_z1 = (le16_to_cpu(df->za[df->f1 & D_FREG_MASK].z1) + count) &
		(D_FIFO_SIZE - 1);
	new_f1 = ((df->f1 + 1) & D_FREG_MASK) | (D_FREG_MASK + 1);
	src = dch->tx_skb->data + dch->tx_idx;	/* source pointer */
	dst = df->data + le16_to_cpu(df->za[df->f1 & D_FREG_MASK].z1);
	maxlen = D_FIFO_SIZE - le16_to_cpu(df->za[df->f1 & D_FREG_MASK].z1);
	/* end fifo */
	if (maxlen > count)
		maxlen = count;	/* limit size */
	memcpy(dst, src, maxlen);	/* first copy */

	count -= maxlen;	/* remaining bytes */
	if (count) {
		dst = df->data;	/* start of buffer */
		src += maxlen;	/* new position */
		memcpy(dst, src, count);
	}
	df->za[new_f1 & D_FREG_MASK].z1 = cpu_to_le16(new_z1);
	/* for next buffer */
	df->za[df->f1 & D_FREG_MASK].z1 = cpu_to_le16(new_z1);
	/* new pos actual buffer */
	df->f1 = new_f1;	/* next frame */
	dch->tx_idx = dch->tx_skb->len;
}

/*
 * B-channel send routine
 */
static void
hfcpci_fill_fifo(struct bchannel *bch)
{
	struct hfc_pci	*hc = bch->hw;
	int		maxlen, fcnt;
	int		count, new_z1;
	struct bzfifo	*bz;
	u_char		*bdata;
	u_char		new_f1, *src, *dst;
	__le16 *z1t, *z2t;

	if ((bch->debug & DEBUG_HW_BCHANNEL) && !(bch->debug & DEBUG_HW_BFIFO))
		printk(KERN_DEBUG "%s\n", __func__);
	if ((!bch->tx_skb) || bch->tx_skb->len == 0) {
		if (!test_bit(FLG_FILLEMPTY, &bch->Flags) &&
		    !test_bit(FLG_TRANSPARENT, &bch->Flags))
			return;
		count = HFCPCI_FILLEMPTY;
	} else {
		count = bch->tx_skb->len - bch->tx_idx;
	}
	if ((bch->nr & 2) && (!hc->hw.bswapped)) {
		bz = &((union fifo_area *)(hc->hw.fifos))->b_chans.txbz_b2;
		bdata = ((union fifo_area *)(hc->hw.fifos))->b_chans.txdat_b2;
	} else {
		bz = &((union fifo_area *)(hc->hw.fifos))->b_chans.txbz_b1;
		bdata = ((union fifo_area *)(hc->hw.fifos))->b_chans.txdat_b1;
	}

	if (test_bit(FLG_TRANSPARENT, &bch->Flags)) {
		z1t = &bz->za[MAX_B_FRAMES].z1;
		z2t = z1t + 1;
		if (bch->debug & DEBUG_HW_BCHANNEL)
			printk(KERN_DEBUG "hfcpci_fill_fifo_trans ch(%x) "
			       "cnt(%d) z1(%x) z2(%x)\n", bch->nr, count,
			       le16_to_cpu(*z1t), le16_to_cpu(*z2t));
		fcnt = le16_to_cpu(*z2t) - le16_to_cpu(*z1t);
		if (fcnt <= 0)
			fcnt += B_FIFO_SIZE;
		if (test_bit(FLG_FILLEMPTY, &bch->Flags)) {
			/* fcnt contains available bytes in fifo */
			if (count > fcnt)
				count = fcnt;
			new_z1 = le16_to_cpu(*z1t) + count;
			/* new buffer Position */
			if (new_z1 >= (B_FIFO_SIZE + B_SUB_VAL))
				new_z1 -= B_FIFO_SIZE;	/* buffer wrap */
			dst = bdata + (le16_to_cpu(*z1t) - B_SUB_VAL);
			maxlen = (B_FIFO_SIZE + B_SUB_VAL) - le16_to_cpu(*z1t);
			/* end of fifo */
			if (bch->debug & DEBUG_HW_BFIFO)
				printk(KERN_DEBUG "hfcpci_FFt fillempty "
				       "fcnt(%d) maxl(%d) nz1(%x) dst(%p)\n",
				       fcnt, maxlen, new_z1, dst);
			if (maxlen > count)
				maxlen = count;		/* limit size */
			memset(dst, bch->fill[0], maxlen); /* first copy */
			count -= maxlen;		/* remaining bytes */
			if (count) {
				dst = bdata;		/* start of buffer */
				memset(dst, bch->fill[0], count);
			}
			*z1t = cpu_to_le16(new_z1);	/* now send data */
			return;
		}
		/* fcnt contains available bytes in fifo */
		fcnt = B_FIFO_SIZE - fcnt;
		/* remaining bytes to send (bytes in fifo) */

	next_t_frame:
		count = bch->tx_skb->len - bch->tx_idx;
		/* maximum fill shall be poll*2 */
		if (count > (poll << 1) - fcnt)
			count = (poll << 1) - fcnt;
		if (count <= 0)
			return;
		/* data is suitable for fifo */
		new_z1 = le16_to_cpu(*z1t) + count;
		/* new buffer Position */
		if (new_z1 >= (B_FIFO_SIZE + B_SUB_VAL))
			new_z1 -= B_FIFO_SIZE;	/* buffer wrap */
		src = bch->tx_skb->data + bch->tx_idx;
		/* source pointer */
		dst = bdata + (le16_to_cpu(*z1t) - B_SUB_VAL);
		maxlen = (B_FIFO_SIZE + B_SUB_VAL) - le16_to_cpu(*z1t);
		/* end of fifo */
		if (bch->debug & DEBUG_HW_BFIFO)
			printk(KERN_DEBUG "hfcpci_FFt fcnt(%d) "
			       "maxl(%d) nz1(%x) dst(%p)\n",
			       fcnt, maxlen, new_z1, dst);
		fcnt += count;
		bch->tx_idx += count;
		if (maxlen > count)
			maxlen = count;		/* limit size */
		memcpy(dst, src, maxlen);	/* first copy */
		count -= maxlen;	/* remaining bytes */
		if (count) {
			dst = bdata;	/* start of buffer */
			src += maxlen;	/* new position */
			memcpy(dst, src, count);
		}
		*z1t = cpu_to_le16(new_z1);	/* now send data */
		if (bch->tx_idx < bch->tx_skb->len)
			return;
		dev_kfree_skb(bch->tx_skb);
		if (get_next_bframe(bch))
			goto next_t_frame;
		return;
	}
	if (bch->debug & DEBUG_HW_BCHANNEL)
		printk(KERN_DEBUG
		       "%s: ch(%x) f1(%d) f2(%d) z1(f1)(%x)\n",
		       __func__, bch->nr, bz->f1, bz->f2,
		       bz->za[bz->f1].z1);
	fcnt = bz->f1 - bz->f2;	/* frame count actually buffered */
	if (fcnt < 0)
		fcnt += (MAX_B_FRAMES + 1);	/* if wrap around */
	if (fcnt > (MAX_B_FRAMES - 1)) {
		if (bch->debug & DEBUG_HW_BCHANNEL)
			printk(KERN_DEBUG
			       "hfcpci_fill_Bfifo more as 14 frames\n");
		return;
	}
	/* now determine free bytes in FIFO buffer */
	maxlen = le16_to_cpu(bz->za[bz->f2].z2) -
		le16_to_cpu(bz->za[bz->f1].z1) - 1;
	if (maxlen <= 0)
		maxlen += B_FIFO_SIZE;	/* count now contains available bytes */

	if (bch->debug & DEBUG_HW_BCHANNEL)
		printk(KERN_DEBUG "hfcpci_fill_fifo ch(%x) count(%d/%d)\n",
		       bch->nr, count, maxlen);

	if (maxlen < count) {
		if (bch->debug & DEBUG_HW_BCHANNEL)
			printk(KERN_DEBUG "hfcpci_fill_fifo no fifo mem\n");
		return;
	}
	new_z1 = le16_to_cpu(bz->za[bz->f1].z1) + count;
	/* new buffer Position */
	if (new_z1 >= (B_FIFO_SIZE + B_SUB_VAL))
		new_z1 -= B_FIFO_SIZE;	/* buffer wrap */

	new_f1 = ((bz->f1 + 1) & MAX_B_FRAMES);
	src = bch->tx_skb->data + bch->tx_idx;	/* source pointer */
	dst = bdata + (le16_to_cpu(bz->za[bz->f1].z1) - B_SUB_VAL);
	maxlen = (B_FIFO_SIZE + B_SUB_VAL) - le16_to_cpu(bz->za[bz->f1].z1);
	/* end fifo */
	if (maxlen > count)
		maxlen = count;	/* limit size */
	memcpy(dst, src, maxlen);	/* first copy */

	count -= maxlen;	/* remaining bytes */
	if (count) {
		dst = bdata;	/* start of buffer */
		src += maxlen;	/* new position */
		memcpy(dst, src, count);
	}
	bz->za[new_f1].z1 = cpu_to_le16(new_z1);	/* for next buffer */
	bz->f1 = new_f1;	/* next frame */
	dev_kfree_skb(bch->tx_skb);
	get_next_bframe(bch);
}



/*
 * handle L1 state changes TE
 */

static void
ph_state_te(struct dchannel *dch)
{
	if (dch->debug)
		printk(KERN_DEBUG "%s: TE newstate %x\n",
		       __func__, dch->state);
	switch (dch->state) {
	case 0:
		l1_event(dch->l1, HW_RESET_IND);
		break;
	case 3:
		l1_event(dch->l1, HW_DEACT_IND);
		break;
	case 5:
	case 8:
		l1_event(dch->l1, ANYSIGNAL);
		break;
	case 6:
		l1_event(dch->l1, INFO2);
		break;
	case 7:
		l1_event(dch->l1, INFO4_P8);
		break;
	}
}

/*
 * handle L1 state changes NT
 */

static void
handle_nt_timer3(struct dchannel *dch) {
	struct hfc_pci	*hc = dch->hw;

	test_and_clear_bit(FLG_HFC_TIMER_T3, &dch->Flags);
	hc->hw.int_m1 &= ~HFCPCI_INTS_TIMER;
	Write_hfc(hc, HFCPCI_INT_M1, hc->hw.int_m1);
	hc->hw.nt_timer = 0;
	test_and_set_bit(FLG_ACTIVE, &dch->Flags);
	if (test_bit(HFC_CFG_MASTER, &hc->cfg))
		hc->hw.mst_m |= HFCPCI_MASTER;
	Write_hfc(hc, HFCPCI_MST_MODE, hc->hw.mst_m);
	_queue_data(&dch->dev.D, PH_ACTIVATE_IND,
		    MISDN_ID_ANY, 0, NULL, GFP_ATOMIC);
}

static void
ph_state_nt(struct dchannel *dch)
{
	struct hfc_pci	*hc = dch->hw;

	if (dch->debug)
		printk(KERN_DEBUG "%s: NT newstate %x\n",
		       __func__, dch->state);
	switch (dch->state) {
	case 2:
		if (hc->hw.nt_timer < 0) {
			hc->hw.nt_timer = 0;
			test_and_clear_bit(FLG_HFC_TIMER_T3, &dch->Flags);
			test_and_clear_bit(FLG_HFC_TIMER_T1, &dch->Flags);
			hc->hw.int_m1 &= ~HFCPCI_INTS_TIMER;
			Write_hfc(hc, HFCPCI_INT_M1, hc->hw.int_m1);
			/* Clear already pending ints */
			(void) Read_hfc(hc, HFCPCI_INT_S1);
			Write_hfc(hc, HFCPCI_STATES, 4 | HFCPCI_LOAD_STATE);
			udelay(10);
			Write_hfc(hc, HFCPCI_STATES, 4);
			dch->state = 4;
		} else if (hc->hw.nt_timer == 0) {
			hc->hw.int_m1 |= HFCPCI_INTS_TIMER;
			Write_hfc(hc, HFCPCI_INT_M1, hc->hw.int_m1);
			hc->hw.nt_timer = NT_T1_COUNT;
			hc->hw.ctmt &= ~HFCPCI_AUTO_TIMER;
			hc->hw.ctmt |= HFCPCI_TIM3_125;
			Write_hfc(hc, HFCPCI_CTMT, hc->hw.ctmt |
				  HFCPCI_CLTIMER);
			test_and_clear_bit(FLG_HFC_TIMER_T3, &dch->Flags);
			test_and_set_bit(FLG_HFC_TIMER_T1, &dch->Flags);
			/* allow G2 -> G3 transition */
			Write_hfc(hc, HFCPCI_STATES, 2 | HFCPCI_NT_G2_G3);
		} else {
			Write_hfc(hc, HFCPCI_STATES, 2 | HFCPCI_NT_G2_G3);
		}
		break;
	case 1:
		hc->hw.nt_timer = 0;
		test_and_clear_bit(FLG_HFC_TIMER_T3, &dch->Flags);
		test_and_clear_bit(FLG_HFC_TIMER_T1, &dch->Flags);
		hc->hw.int_m1 &= ~HFCPCI_INTS_TIMER;
		Write_hfc(hc, HFCPCI_INT_M1, hc->hw.int_m1);
		test_and_clear_bit(FLG_ACTIVE, &dch->Flags);
		hc->hw.mst_m &= ~HFCPCI_MASTER;
		Write_hfc(hc, HFCPCI_MST_MODE, hc->hw.mst_m);
		test_and_clear_bit(FLG_L2_ACTIVATED, &dch->Flags);
		_queue_data(&dch->dev.D, PH_DEACTIVATE_IND,
			    MISDN_ID_ANY, 0, NULL, GFP_ATOMIC);
		break;
	case 4:
		hc->hw.nt_timer = 0;
		test_and_clear_bit(FLG_HFC_TIMER_T3, &dch->Flags);
		test_and_clear_bit(FLG_HFC_TIMER_T1, &dch->Flags);
		hc->hw.int_m1 &= ~HFCPCI_INTS_TIMER;
		Write_hfc(hc, HFCPCI_INT_M1, hc->hw.int_m1);
		break;
	case 3:
		if (!test_and_set_bit(FLG_HFC_TIMER_T3, &dch->Flags)) {
			if (!test_and_clear_bit(FLG_L2_ACTIVATED,
						&dch->Flags)) {
				handle_nt_timer3(dch);
				break;
			}
			test_and_clear_bit(FLG_HFC_TIMER_T1, &dch->Flags);
			hc->hw.int_m1 |= HFCPCI_INTS_TIMER;
			Write_hfc(hc, HFCPCI_INT_M1, hc->hw.int_m1);
			hc->hw.nt_timer = NT_T3_COUNT;
			hc->hw.ctmt &= ~HFCPCI_AUTO_TIMER;
			hc->hw.ctmt |= HFCPCI_TIM3_125;
			Write_hfc(hc, HFCPCI_CTMT, hc->hw.ctmt |
				  HFCPCI_CLTIMER);
		}
		break;
	}
}

static void
ph_state(struct dchannel *dch)
{
	struct hfc_pci	*hc = dch->hw;

	if (hc->hw.protocol == ISDN_P_NT_S0) {
		if (test_bit(FLG_HFC_TIMER_T3, &dch->Flags) &&
		    hc->hw.nt_timer < 0)
			handle_nt_timer3(dch);
		else
			ph_state_nt(dch);
	} else
		ph_state_te(dch);
}

/*
 * Layer 1 callback function
 */
static int
hfc_l1callback(struct dchannel *dch, u_int cmd)
{
	struct hfc_pci		*hc = dch->hw;

	switch (cmd) {
	case INFO3_P8:
	case INFO3_P10:
		if (test_bit(HFC_CFG_MASTER, &hc->cfg))
			hc->hw.mst_m |= HFCPCI_MASTER;
		Write_hfc(hc, HFCPCI_MST_MODE, hc->hw.mst_m);
		break;
	case HW_RESET_REQ:
		Write_hfc(hc, HFCPCI_STATES, HFCPCI_LOAD_STATE | 3);
		/* HFC ST 3 */
		udelay(6);
		Write_hfc(hc, HFCPCI_STATES, 3);	/* HFC ST 2 */
		if (test_bit(HFC_CFG_MASTER, &hc->cfg))
			hc->hw.mst_m |= HFCPCI_MASTER;
		Write_hfc(hc, HFCPCI_MST_MODE, hc->hw.mst_m);
		Write_hfc(hc, HFCPCI_STATES, HFCPCI_ACTIVATE |
			  HFCPCI_DO_ACTION);
		l1_event(dch->l1, HW_POWERUP_IND);
		break;
	case HW_DEACT_REQ:
		hc->hw.mst_m &= ~HFCPCI_MASTER;
		Write_hfc(hc, HFCPCI_MST_MODE, hc->hw.mst_m);
		skb_queue_purge(&dch->squeue);
		if (dch->tx_skb) {
			dev_kfree_skb(dch->tx_skb);
			dch->tx_skb = NULL;
		}
		dch->tx_idx = 0;
		if (dch->rx_skb) {
			dev_kfree_skb(dch->rx_skb);
			dch->rx_skb = NULL;
		}
		test_and_clear_bit(FLG_TX_BUSY, &dch->Flags);
		if (test_and_clear_bit(FLG_BUSY_TIMER, &dch->Flags))
			del_timer(&dch->timer);
		break;
	case HW_POWERUP_REQ:
		Write_hfc(hc, HFCPCI_STATES, HFCPCI_DO_ACTION);
		break;
	case PH_ACTIVATE_IND:
		test_and_set_bit(FLG_ACTIVE, &dch->Flags);
		_queue_data(&dch->dev.D, cmd, MISDN_ID_ANY, 0, NULL,
			    GFP_ATOMIC);
		break;
	case PH_DEACTIVATE_IND:
		test_and_clear_bit(FLG_ACTIVE, &dch->Flags);
		_queue_data(&dch->dev.D, cmd, MISDN_ID_ANY, 0, NULL,
			    GFP_ATOMIC);
		break;
	default:
		if (dch->debug & DEBUG_HW)
			printk(KERN_DEBUG "%s: unknown command %x\n",
			       __func__, cmd);
		return -1;
	}
	return 0;
}

/*
 * Interrupt handler
 */
static inline void
tx_birq(struct bchannel *bch)
{
	if (bch->tx_skb && bch->tx_idx < bch->tx_skb->len)
		hfcpci_fill_fifo(bch);
	else {
		if (bch->tx_skb)
			dev_kfree_skb(bch->tx_skb);
		if (get_next_bframe(bch))
			hfcpci_fill_fifo(bch);
	}
}

static inline void
tx_dirq(struct dchannel *dch)
{
	if (dch->tx_skb && dch->tx_idx < dch->tx_skb->len)
		hfcpci_fill_dfifo(dch->hw);
	else {
		if (dch->tx_skb)
			dev_kfree_skb(dch->tx_skb);
		if (get_next_dframe(dch))
			hfcpci_fill_dfifo(dch->hw);
	}
}

static irqreturn_t
hfcpci_int(int intno, void *dev_id)
{
	struct hfc_pci	*hc = dev_id;
	u_char		exval;
	struct bchannel	*bch;
	u_char		val, stat;

	spin_lock(&hc->lock);
	if (!(hc->hw.int_m2 & 0x08)) {
		spin_unlock(&hc->lock);
		return IRQ_NONE; /* not initialised */
	}
	stat = Read_hfc(hc, HFCPCI_STATUS);
	if (HFCPCI_ANYINT & stat) {
		val = Read_hfc(hc, HFCPCI_INT_S1);
		if (hc->dch.debug & DEBUG_HW_DCHANNEL)
			printk(KERN_DEBUG
			       "HFC-PCI: stat(%02x) s1(%02x)\n", stat, val);
	} else {
		/* shared */
		spin_unlock(&hc->lock);
		return IRQ_NONE;
	}
	hc->irqcnt++;

	if (hc->dch.debug & DEBUG_HW_DCHANNEL)
		printk(KERN_DEBUG "HFC-PCI irq %x\n", val);
	val &= hc->hw.int_m1;
	if (val & 0x40) {	/* state machine irq */
		exval = Read_hfc(hc, HFCPCI_STATES) & 0xf;
		if (hc->dch.debug & DEBUG_HW_DCHANNEL)
			printk(KERN_DEBUG "ph_state chg %d->%d\n",
			       hc->dch.state, exval);
		hc->dch.state = exval;
		schedule_event(&hc->dch, FLG_PHCHANGE);
		val &= ~0x40;
	}
	if (val & 0x80) {	/* timer irq */
		if (hc->hw.protocol == ISDN_P_NT_S0) {
			if ((--hc->hw.nt_timer) < 0)
				schedule_event(&hc->dch, FLG_PHCHANGE);
		}
		val &= ~0x80;
		Write_hfc(hc, HFCPCI_CTMT, hc->hw.ctmt | HFCPCI_CLTIMER);
	}
	if (val & 0x08) {	/* B1 rx */
		bch = Sel_BCS(hc, hc->hw.bswapped ? 2 : 1);
		if (bch)
			main_rec_hfcpci(bch);
		else if (hc->dch.debug)
			printk(KERN_DEBUG "hfcpci spurious 0x08 IRQ\n");
	}
	if (val & 0x10) {	/* B2 rx */
		bch = Sel_BCS(hc, 2);
		if (bch)
			main_rec_hfcpci(bch);
		else if (hc->dch.debug)
			printk(KERN_DEBUG "hfcpci spurious 0x10 IRQ\n");
	}
	if (val & 0x01) {	/* B1 tx */
		bch = Sel_BCS(hc, hc->hw.bswapped ? 2 : 1);
		if (bch)
			tx_birq(bch);
		else if (hc->dch.debug)
			printk(KERN_DEBUG "hfcpci spurious 0x01 IRQ\n");
	}
	if (val & 0x02) {	/* B2 tx */
		bch = Sel_BCS(hc, 2);
		if (bch)
			tx_birq(bch);
		else if (hc->dch.debug)
			printk(KERN_DEBUG "hfcpci spurious 0x02 IRQ\n");
	}
	if (val & 0x20)		/* D rx */
		receive_dmsg(hc);
	if (val & 0x04) {	/* D tx */
		if (test_and_clear_bit(FLG_BUSY_TIMER, &hc->dch.Flags))
			del_timer(&hc->dch.timer);
		tx_dirq(&hc->dch);
	}
	spin_unlock(&hc->lock);
	return IRQ_HANDLED;
}

/*
 * timer callback for D-chan busy resolution. Currently no function
 */
static void
hfcpci_dbusy_timer(struct timer_list *t)
{
}

/*
 * activate/deactivate hardware for selected channels and mode
 */
static int
mode_hfcpci(struct bchannel *bch, int bc, int protocol)
{
	struct hfc_pci	*hc = bch->hw;
	int		fifo2;
	u_char		rx_slot = 0, tx_slot = 0, pcm_mode;

	if (bch->debug & DEBUG_HW_BCHANNEL)
		printk(KERN_DEBUG
		       "HFCPCI bchannel protocol %x-->%x ch %x-->%x\n",
		       bch->state, protocol, bch->nr, bc);

	fifo2 = bc;
	pcm_mode = (bc >> 24) & 0xff;
	if (pcm_mode) { /* PCM SLOT USE */
		if (!test_bit(HFC_CFG_PCM, &hc->cfg))
			printk(KERN_WARNING
			       "%s: pcm channel id without HFC_CFG_PCM\n",
			       __func__);
		rx_slot = (bc >> 8) & 0xff;
		tx_slot = (bc >> 16) & 0xff;
		bc = bc & 0xff;
	} else if (test_bit(HFC_CFG_PCM, &hc->cfg) && (protocol > ISDN_P_NONE))
		printk(KERN_WARNING "%s: no pcm channel id but HFC_CFG_PCM\n",
		       __func__);
	if (hc->chanlimit > 1) {
		hc->hw.bswapped = 0;	/* B1 and B2 normal mode */
		hc->hw.sctrl_e &= ~0x80;
	} else {
		if (bc & 2) {
			if (protocol != ISDN_P_NONE) {
				hc->hw.bswapped = 1; /* B1 and B2 exchanged */
				hc->hw.sctrl_e |= 0x80;
			} else {
				hc->hw.bswapped = 0; /* B1 and B2 normal mode */
				hc->hw.sctrl_e &= ~0x80;
			}
			fifo2 = 1;
		} else {
			hc->hw.bswapped = 0;	/* B1 and B2 normal mode */
			hc->hw.sctrl_e &= ~0x80;
		}
	}
	switch (protocol) {
	case (-1): /* used for init */
		bch->state = -1;
		bch->nr = bc;
		/* fall through */
	case (ISDN_P_NONE):
		if (bch->state == ISDN_P_NONE)
			return 0;
		if (bc & 2) {
			hc->hw.sctrl &= ~SCTRL_B2_ENA;
			hc->hw.sctrl_r &= ~SCTRL_B2_ENA;
		} else {
			hc->hw.sctrl &= ~SCTRL_B1_ENA;
			hc->hw.sctrl_r &= ~SCTRL_B1_ENA;
		}
		if (fifo2 & 2) {
			hc->hw.fifo_en &= ~HFCPCI_FIFOEN_B2;
			hc->hw.int_m1 &= ~(HFCPCI_INTS_B2TRANS |
					   HFCPCI_INTS_B2REC);
		} else {
			hc->hw.fifo_en &= ~HFCPCI_FIFOEN_B1;
			hc->hw.int_m1 &= ~(HFCPCI_INTS_B1TRANS |
					   HFCPCI_INTS_B1REC);
		}
#ifdef REVERSE_BITORDER
		if (bch->nr & 2)
			hc->hw.cirm &= 0x7f;
		else
			hc->hw.cirm &= 0xbf;
#endif
		bch->state = ISDN_P_NONE;
		bch->nr = bc;
		test_and_clear_bit(FLG_HDLC, &bch->Flags);
		test_and_clear_bit(FLG_TRANSPARENT, &bch->Flags);
		break;
	case (ISDN_P_B_RAW):
		bch->state = protocol;
		bch->nr = bc;
		hfcpci_clear_fifo_rx(hc, (fifo2 & 2) ? 1 : 0);
		hfcpci_clear_fifo_tx(hc, (fifo2 & 2) ? 1 : 0);
		if (bc & 2) {
			hc->hw.sctrl |= SCTRL_B2_ENA;
			hc->hw.sctrl_r |= SCTRL_B2_ENA;
#ifdef REVERSE_BITORDER
			hc->hw.cirm |= 0x80;
#endif
		} else {
			hc->hw.sctrl |= SCTRL_B1_ENA;
			hc->hw.sctrl_r |= SCTRL_B1_ENA;
#ifdef REVERSE_BITORDER
			hc->hw.cirm |= 0x40;
#endif
		}
		if (fifo2 & 2) {
			hc->hw.fifo_en |= HFCPCI_FIFOEN_B2;
			if (!tics)
				hc->hw.int_m1 |= (HFCPCI_INTS_B2TRANS |
						  HFCPCI_INTS_B2REC);
			hc->hw.ctmt |= 2;
			hc->hw.conn &= ~0x18;
		} else {
			hc->hw.fifo_en |= HFCPCI_FIFOEN_B1;
			if (!tics)
				hc->hw.int_m1 |= (HFCPCI_INTS_B1TRANS |
						  HFCPCI_INTS_B1REC);
			hc->hw.ctmt |= 1;
			hc->hw.conn &= ~0x03;
		}
		test_and_set_bit(FLG_TRANSPARENT, &bch->Flags);
		break;
	case (ISDN_P_B_HDLC):
		bch->state = protocol;
		bch->nr = bc;
		hfcpci_clear_fifo_rx(hc, (fifo2 & 2) ? 1 : 0);
		hfcpci_clear_fifo_tx(hc, (fifo2 & 2) ? 1 : 0);
		if (bc & 2) {
			hc->hw.sctrl |= SCTRL_B2_ENA;
			hc->hw.sctrl_r |= SCTRL_B2_ENA;
		} else {
			hc->hw.sctrl |= SCTRL_B1_ENA;
			hc->hw.sctrl_r |= SCTRL_B1_ENA;
		}
		if (fifo2 & 2) {
			hc->hw.last_bfifo_cnt[1] = 0;
			hc->hw.fifo_en |= HFCPCI_FIFOEN_B2;
			hc->hw.int_m1 |= (HFCPCI_INTS_B2TRANS |
					  HFCPCI_INTS_B2REC);
			hc->hw.ctmt &= ~2;
			hc->hw.conn &= ~0x18;
		} else {
			hc->hw.last_bfifo_cnt[0] = 0;
			hc->hw.fifo_en |= HFCPCI_FIFOEN_B1;
			hc->hw.int_m1 |= (HFCPCI_INTS_B1TRANS |
					  HFCPCI_INTS_B1REC);
			hc->hw.ctmt &= ~1;
			hc->hw.conn &= ~0x03;
		}
		test_and_set_bit(FLG_HDLC, &bch->Flags);
		break;
	default:
		printk(KERN_DEBUG "prot not known %x\n", protocol);
		return -ENOPROTOOPT;
	}
	if (test_bit(HFC_CFG_PCM, &hc->cfg)) {
		if ((protocol == ISDN_P_NONE) ||
		    (protocol == -1)) {	/* init case */
			rx_slot = 0;
			tx_slot = 0;
		} else {
			if (test_bit(HFC_CFG_SW_DD_DU, &hc->cfg)) {
				rx_slot |= 0xC0;
				tx_slot |= 0xC0;
			} else {
				rx_slot |= 0x80;
				tx_slot |= 0x80;
			}
		}
		if (bc & 2) {
			hc->hw.conn &= 0xc7;
			hc->hw.conn |= 0x08;
			printk(KERN_DEBUG "%s: Write_hfc: B2_SSL 0x%x\n",
			       __func__, tx_slot);
			printk(KERN_DEBUG "%s: Write_hfc: B2_RSL 0x%x\n",
			       __func__, rx_slot);
			Write_hfc(hc, HFCPCI_B2_SSL, tx_slot);
			Write_hfc(hc, HFCPCI_B2_RSL, rx_slot);
		} else {
			hc->hw.conn &= 0xf8;
			hc->hw.conn |= 0x01;
			printk(KERN_DEBUG "%s: Write_hfc: B1_SSL 0x%x\n",
			       __func__, tx_slot);
			printk(KERN_DEBUG "%s: Write_hfc: B1_RSL 0x%x\n",
			       __func__, rx_slot);
			Write_hfc(hc, HFCPCI_B1_SSL, tx_slot);
			Write_hfc(hc, HFCPCI_B1_RSL, rx_slot);
		}
	}
	Write_hfc(hc, HFCPCI_SCTRL_E, hc->hw.sctrl_e);
	Write_hfc(hc, HFCPCI_INT_M1, hc->hw.int_m1);
	Write_hfc(hc, HFCPCI_FIFO_EN, hc->hw.fifo_en);
	Write_hfc(hc, HFCPCI_SCTRL, hc->hw.sctrl);
	Write_hfc(hc, HFCPCI_SCTRL_R, hc->hw.sctrl_r);
	Write_hfc(hc, HFCPCI_CTMT, hc->hw.ctmt);
	Write_hfc(hc, HFCPCI_CONNECT, hc->hw.conn);
#ifdef REVERSE_BITORDER
	Write_hfc(hc, HFCPCI_CIRM, hc->hw.cirm);
#endif
	return 0;
}

static int
set_hfcpci_rxtest(struct bchannel *bch, int protocol, int chan)
{
	struct hfc_pci	*hc = bch->hw;

	if (bch->debug & DEBUG_HW_BCHANNEL)
		printk(KERN_DEBUG
		       "HFCPCI bchannel test rx protocol %x-->%x ch %x-->%x\n",
		       bch->state, protocol, bch->nr, chan);
	if (bch->nr != chan) {
		printk(KERN_DEBUG
		       "HFCPCI rxtest wrong channel parameter %x/%x\n",
		       bch->nr, chan);
		return -EINVAL;
	}
	switch (protocol) {
	case (ISDN_P_B_RAW):
		bch->state = protocol;
		hfcpci_clear_fifo_rx(hc, (chan & 2) ? 1 : 0);
		if (chan & 2) {
			hc->hw.sctrl_r |= SCTRL_B2_ENA;
			hc->hw.fifo_en |= HFCPCI_FIFOEN_B2RX;
			if (!tics)
				hc->hw.int_m1 |= HFCPCI_INTS_B2REC;
			hc->hw.ctmt |= 2;
			hc->hw.conn &= ~0x18;
#ifdef REVERSE_BITORDER
			hc->hw.cirm |= 0x80;
#endif
		} else {
			hc->hw.sctrl_r |= SCTRL_B1_ENA;
			hc->hw.fifo_en |= HFCPCI_FIFOEN_B1RX;
			if (!tics)
				hc->hw.int_m1 |= HFCPCI_INTS_B1REC;
			hc->hw.ctmt |= 1;
			hc->hw.conn &= ~0x03;
#ifdef REVERSE_BITORDER
			hc->hw.cirm |= 0x40;
#endif
		}
		break;
	case (ISDN_P_B_HDLC):
		bch->state = protocol;
		hfcpci_clear_fifo_rx(hc, (chan & 2) ? 1 : 0);
		if (chan & 2) {
			hc->hw.sctrl_r |= SCTRL_B2_ENA;
			hc->hw.last_bfifo_cnt[1] = 0;
			hc->hw.fifo_en |= HFCPCI_FIFOEN_B2RX;
			hc->hw.int_m1 |= HFCPCI_INTS_B2REC;
			hc->hw.ctmt &= ~2;
			hc->hw.conn &= ~0x18;
		} else {
			hc->hw.sctrl_r |= SCTRL_B1_ENA;
			hc->hw.last_bfifo_cnt[0] = 0;
			hc->hw.fifo_en |= HFCPCI_FIFOEN_B1RX;
			hc->hw.int_m1 |= HFCPCI_INTS_B1REC;
			hc->hw.ctmt &= ~1;
			hc->hw.conn &= ~0x03;
		}
		break;
	default:
		printk(KERN_DEBUG "prot not known %x\n", protocol);
		return -ENOPROTOOPT;
	}
	Write_hfc(hc, HFCPCI_INT_M1, hc->hw.int_m1);
	Write_hfc(hc, HFCPCI_FIFO_EN, hc->hw.fifo_en);
	Write_hfc(hc, HFCPCI_SCTRL_R, hc->hw.sctrl_r);
	Write_hfc(hc, HFCPCI_CTMT, hc->hw.ctmt);
	Write_hfc(hc, HFCPCI_CONNECT, hc->hw.conn);
#ifdef REVERSE_BITORDER
	Write_hfc(hc, HFCPCI_CIRM, hc->hw.cirm);
#endif
	return 0;
}

static void
deactivate_bchannel(struct bchannel *bch)
{
	struct hfc_pci	*hc = bch->hw;
	u_long		flags;

	spin_lock_irqsave(&hc->lock, flags);
	mISDN_clear_bchannel(bch);
	mode_hfcpci(bch, bch->nr, ISDN_P_NONE);
	spin_unlock_irqrestore(&hc->lock, flags);
}

/*
 * Layer 1 B-channel hardware access
 */
static int
channel_bctrl(struct bchannel *bch, struct mISDN_ctrl_req *cq)
{
	return mISDN_ctrl_bchannel(bch, cq);
}
static int
hfc_bctrl(struct mISDNchannel *ch, u_int cmd, void *arg)
{
	struct bchannel	*bch = container_of(ch, struct bchannel, ch);
	struct hfc_pci	*hc = bch->hw;
	int		ret = -EINVAL;
	u_long		flags;

	if (bch->debug & DEBUG_HW)
		printk(KERN_DEBUG "%s: cmd:%x %p\n", __func__, cmd, arg);
	switch (cmd) {
	case HW_TESTRX_RAW:
		spin_lock_irqsave(&hc->lock, flags);
		ret = set_hfcpci_rxtest(bch, ISDN_P_B_RAW, (int)(long)arg);
		spin_unlock_irqrestore(&hc->lock, flags);
		break;
	case HW_TESTRX_HDLC:
		spin_lock_irqsave(&hc->lock, flags);
		ret = set_hfcpci_rxtest(bch, ISDN_P_B_HDLC, (int)(long)arg);
		spin_unlock_irqrestore(&hc->lock, flags);
		break;
	case HW_TESTRX_OFF:
		spin_lock_irqsave(&hc->lock, flags);
		mode_hfcpci(bch, bch->nr, ISDN_P_NONE);
		spin_unlock_irqrestore(&hc->lock, flags);
		ret = 0;
		break;
	case CLOSE_CHANNEL:
		test_and_clear_bit(FLG_OPEN, &bch->Flags);
		deactivate_bchannel(bch);
		ch->protocol = ISDN_P_NONE;
		ch->peer = NULL;
		module_put(THIS_MODULE);
		ret = 0;
		break;
	case CONTROL_CHANNEL:
		ret = channel_bctrl(bch, arg);
		break;
	default:
		printk(KERN_WARNING "%s: unknown prim(%x)\n",
		       __func__, cmd);
	}
	return ret;
}

/*
 * Layer2 -> Layer 1 Dchannel data
 */
static int
hfcpci_l2l1D(struct mISDNchannel *ch, struct sk_buff *skb)
{
	struct mISDNdevice	*dev = container_of(ch, struct mISDNdevice, D);
	struct dchannel		*dch = container_of(dev, struct dchannel, dev);
	struct hfc_pci		*hc = dch->hw;
	int			ret = -EINVAL;
	struct mISDNhead	*hh = mISDN_HEAD_P(skb);
	unsigned int		id;
	u_long			flags;

	switch (hh->prim) {
	case PH_DATA_REQ:
		spin_lock_irqsave(&hc->lock, flags);
		ret = dchannel_senddata(dch, skb);
		if (ret > 0) { /* direct TX */
			id = hh->id; /* skb can be freed */
			hfcpci_fill_dfifo(dch->hw);
			ret = 0;
			spin_unlock_irqrestore(&hc->lock, flags);
			queue_ch_frame(ch, PH_DATA_CNF, id, NULL);
		} else
			spin_unlock_irqrestore(&hc->lock, flags);
		return ret;
	case PH_ACTIVATE_REQ:
		spin_lock_irqsave(&hc->lock, flags);
		if (hc->hw.protocol == ISDN_P_NT_S0) {
			ret = 0;
			if (test_bit(HFC_CFG_MASTER, &hc->cfg))
				hc->hw.mst_m |= HFCPCI_MASTER;
			Write_hfc(hc, HFCPCI_MST_MODE, hc->hw.mst_m);
			if (test_bit(FLG_ACTIVE, &dch->Flags)) {
				spin_unlock_irqrestore(&hc->lock, flags);
				_queue_data(&dch->dev.D, PH_ACTIVATE_IND,
					    MISDN_ID_ANY, 0, NULL, GFP_ATOMIC);
				break;
			}
			test_and_set_bit(FLG_L2_ACTIVATED, &dch->Flags);
			Write_hfc(hc, HFCPCI_STATES, HFCPCI_ACTIVATE |
				  HFCPCI_DO_ACTION | 1);
		} else
			ret = l1_event(dch->l1, hh->prim);
		spin_unlock_irqrestore(&hc->lock, flags);
		break;
	case PH_DEACTIVATE_REQ:
		test_and_clear_bit(FLG_L2_ACTIVATED, &dch->Flags);
		spin_lock_irqsave(&hc->lock, flags);
		if (hc->hw.protocol == ISDN_P_NT_S0) {
			/* prepare deactivation */
			Write_hfc(hc, HFCPCI_STATES, 0x40);
			skb_queue_purge(&dch->squeue);
			if (dch->tx_skb) {
				dev_kfree_skb(dch->tx_skb);
				dch->tx_skb = NULL;
			}
			dch->tx_idx = 0;
			if (dch->rx_skb) {
				dev_kfree_skb(dch->rx_skb);
				dch->rx_skb = NULL;
			}
			test_and_clear_bit(FLG_TX_BUSY, &dch->Flags);
			if (test_and_clear_bit(FLG_BUSY_TIMER, &dch->Flags))
				del_timer(&dch->timer);
#ifdef FIXME
			if (test_and_clear_bit(FLG_L1_BUSY, &dch->Flags))
				dchannel_sched_event(&hc->dch, D_CLEARBUSY);
#endif
			hc->hw.mst_m &= ~HFCPCI_MASTER;
			Write_hfc(hc, HFCPCI_MST_MODE, hc->hw.mst_m);
			ret = 0;
		} else {
			ret = l1_event(dch->l1, hh->prim);
		}
		spin_unlock_irqrestore(&hc->lock, flags);
		break;
	}
	if (!ret)
		dev_kfree_skb(skb);
	return ret;
}

/*
 * Layer2 -> Layer 1 Bchannel data
 */
static int
hfcpci_l2l1B(struct mISDNchannel *ch, struct sk_buff *skb)
{
	struct bchannel		*bch = container_of(ch, struct bchannel, ch);
	struct hfc_pci		*hc = bch->hw;
	int			ret = -EINVAL;
	struct mISDNhead	*hh = mISDN_HEAD_P(skb);
	unsigned long		flags;

	switch (hh->prim) {
	case PH_DATA_REQ:
		spin_lock_irqsave(&hc->lock, flags);
		ret = bchannel_senddata(bch, skb);
		if (ret > 0) { /* direct TX */
			hfcpci_fill_fifo(bch);
			ret = 0;
		}
		spin_unlock_irqrestore(&hc->lock, flags);
		return ret;
	case PH_ACTIVATE_REQ:
		spin_lock_irqsave(&hc->lock, flags);
		if (!test_and_set_bit(FLG_ACTIVE, &bch->Flags))
			ret = mode_hfcpci(bch, bch->nr, ch->protocol);
		else
			ret = 0;
		spin_unlock_irqrestore(&hc->lock, flags);
		if (!ret)
			_queue_data(ch, PH_ACTIVATE_IND, MISDN_ID_ANY, 0,
				    NULL, GFP_KERNEL);
		break;
	case PH_DEACTIVATE_REQ:
		deactivate_bchannel(bch);
		_queue_data(ch, PH_DEACTIVATE_IND, MISDN_ID_ANY, 0,
			    NULL, GFP_KERNEL);
		ret = 0;
		break;
	}
	if (!ret)
		dev_kfree_skb(skb);
	return ret;
}

/*
 * called for card init message
 */

static void
inithfcpci(struct hfc_pci *hc)
{
	printk(KERN_DEBUG "inithfcpci: entered\n");
	timer_setup(&hc->dch.timer, hfcpci_dbusy_timer, 0);
	hc->chanlimit = 2;
	mode_hfcpci(&hc->bch[0], 1, -1);
	mode_hfcpci(&hc->bch[1], 2, -1);
}


static int
init_card(struct hfc_pci *hc)
{
	int	cnt = 3;
	u_long	flags;

	printk(KERN_DEBUG "init_card: entered\n");


	spin_lock_irqsave(&hc->lock, flags);
	disable_hwirq(hc);
	spin_unlock_irqrestore(&hc->lock, flags);
	if (request_irq(hc->irq, hfcpci_int, IRQF_SHARED, "HFC PCI", hc)) {
		printk(KERN_WARNING
		       "mISDN: couldn't get interrupt %d\n", hc->irq);
		return -EIO;
	}
	spin_lock_irqsave(&hc->lock, flags);
	reset_hfcpci(hc);
	while (cnt) {
		inithfcpci(hc);
		/*
		 * Finally enable IRQ output
		 * this is only allowed, if an IRQ routine is already
		 * established for this HFC, so don't do that earlier
		 */
		enable_hwirq(hc);
		spin_unlock_irqrestore(&hc->lock, flags);
		/* Timeout 80ms */
		set_current_state(TASK_UNINTERRUPTIBLE);
		schedule_timeout((80 * HZ) / 1000);
		printk(KERN_INFO "HFC PCI: IRQ %d count %d\n",
		       hc->irq, hc->irqcnt);
		/* now switch timer interrupt off */
		spin_lock_irqsave(&hc->lock, flags);
		hc->hw.int_m1 &= ~HFCPCI_INTS_TIMER;
		Write_hfc(hc, HFCPCI_INT_M1, hc->hw.int_m1);
		/* reinit mode reg */
		Write_hfc(hc, HFCPCI_MST_MODE, hc->hw.mst_m);
		if (!hc->irqcnt) {
			printk(KERN_WARNING
			       "HFC PCI: IRQ(%d) getting no interrupts "
			       "during init %d\n", hc->irq, 4 - cnt);
			if (cnt == 1)
				break;
			else {
				reset_hfcpci(hc);
				cnt--;
			}
		} else {
			spin_unlock_irqrestore(&hc->lock, flags);
			hc->initdone = 1;
			return 0;
		}
	}
	disable_hwirq(hc);
	spin_unlock_irqrestore(&hc->lock, flags);
	free_irq(hc->irq, hc);
	return -EIO;
}

static int
channel_ctrl(struct hfc_pci *hc, struct mISDN_ctrl_req *cq)
{
	int	ret = 0;
	u_char	slot;

	switch (cq->op) {
	case MISDN_CTRL_GETOP:
		cq->op = MISDN_CTRL_LOOP | MISDN_CTRL_CONNECT |
			 MISDN_CTRL_DISCONNECT | MISDN_CTRL_L1_TIMER3;
		break;
	case MISDN_CTRL_LOOP:
		/* channel 0 disabled loop */
		if (cq->channel < 0 || cq->channel > 2) {
			ret = -EINVAL;
			break;
		}
		if (cq->channel & 1) {
			if (test_bit(HFC_CFG_SW_DD_DU, &hc->cfg))
				slot = 0xC0;
			else
				slot = 0x80;
			printk(KERN_DEBUG "%s: Write_hfc: B1_SSL/RSL 0x%x\n",
			       __func__, slot);
			Write_hfc(hc, HFCPCI_B1_SSL, slot);
			Write_hfc(hc, HFCPCI_B1_RSL, slot);
			hc->hw.conn = (hc->hw.conn & ~7) | 6;
			Write_hfc(hc, HFCPCI_CONNECT, hc->hw.conn);
		}
		if (cq->channel & 2) {
			if (test_bit(HFC_CFG_SW_DD_DU, &hc->cfg))
				slot = 0xC1;
			else
				slot = 0x81;
			printk(KERN_DEBUG "%s: Write_hfc: B2_SSL/RSL 0x%x\n",
			       __func__, slot);
			Write_hfc(hc, HFCPCI_B2_SSL, slot);
			Write_hfc(hc, HFCPCI_B2_RSL, slot);
			hc->hw.conn = (hc->hw.conn & ~0x38) | 0x30;
			Write_hfc(hc, HFCPCI_CONNECT, hc->hw.conn);
		}
		if (cq->channel & 3)
			hc->hw.trm |= 0x80;	/* enable IOM-loop */
		else {
			hc->hw.conn = (hc->hw.conn & ~0x3f) | 0x09;
			Write_hfc(hc, HFCPCI_CONNECT, hc->hw.conn);
			hc->hw.trm &= 0x7f;	/* disable IOM-loop */
		}
		Write_hfc(hc, HFCPCI_TRM, hc->hw.trm);
		break;
	case MISDN_CTRL_CONNECT:
		if (cq->channel == cq->p1) {
			ret = -EINVAL;
			break;
		}
		if (cq->channel < 1 || cq->channel > 2 ||
		    cq->p1 < 1 || cq->p1 > 2) {
			ret = -EINVAL;
			break;
		}
		if (test_bit(HFC_CFG_SW_DD_DU, &hc->cfg))
			slot = 0xC0;
		else
			slot = 0x80;
		printk(KERN_DEBUG "%s: Write_hfc: B1_SSL/RSL 0x%x\n",
		       __func__, slot);
		Write_hfc(hc, HFCPCI_B1_SSL, slot);
		Write_hfc(hc, HFCPCI_B2_RSL, slot);
		if (test_bit(HFC_CFG_SW_DD_DU, &hc->cfg))
			slot = 0xC1;
		else
			slot = 0x81;
		printk(KERN_DEBUG "%s: Write_hfc: B2_SSL/RSL 0x%x\n",
		       __func__, slot);
		Write_hfc(hc, HFCPCI_B2_SSL, slot);
		Write_hfc(hc, HFCPCI_B1_RSL, slot);
		hc->hw.conn = (hc->hw.conn & ~0x3f) | 0x36;
		Write_hfc(hc, HFCPCI_CONNECT, hc->hw.conn);
		hc->hw.trm |= 0x80;
		Write_hfc(hc, HFCPCI_TRM, hc->hw.trm);
		break;
	case MISDN_CTRL_DISCONNECT:
		hc->hw.conn = (hc->hw.conn & ~0x3f) | 0x09;
		Write_hfc(hc, HFCPCI_CONNECT, hc->hw.conn);
		hc->hw.trm &= 0x7f;	/* disable IOM-loop */
		break;
	case MISDN_CTRL_L1_TIMER3:
		ret = l1_event(hc->dch.l1, HW_TIMER3_VALUE | (cq->p1 & 0xff));
		break;
	default:
		printk(KERN_WARNING "%s: unknown Op %x\n",
		       __func__, cq->op);
		ret = -EINVAL;
		break;
	}
	return ret;
}

static int
open_dchannel(struct hfc_pci *hc, struct mISDNchannel *ch,
	      struct channel_req *rq)
{
	int err = 0;

	if (debug & DEBUG_HW_OPEN)
		printk(KERN_DEBUG "%s: dev(%d) open from %p\n", __func__,
		       hc->dch.dev.id, __builtin_return_address(0));
	if (rq->protocol == ISDN_P_NONE)
		return -EINVAL;
	if (rq->adr.channel == 1) {
		/* TODO: E-Channel */
		return -EINVAL;
	}
	if (!hc->initdone) {
		if (rq->protocol == ISDN_P_TE_S0) {
			err = create_l1(&hc->dch, hfc_l1callback);
			if (err)
				return err;
		}
		hc->hw.protocol = rq->protocol;
		ch->protocol = rq->protocol;
		err = init_card(hc);
		if (err)
			return err;
	} else {
		if (rq->protocol != ch->protocol) {
			if (hc->hw.protocol == ISDN_P_TE_S0)
				l1_event(hc->dch.l1, CLOSE_CHANNEL);
			if (rq->protocol == ISDN_P_TE_S0) {
				err = create_l1(&hc->dch, hfc_l1callback);
				if (err)
					return err;
			}
			hc->hw.protocol = rq->protocol;
			ch->protocol = rq->protocol;
			hfcpci_setmode(hc);
		}
	}

	if (((ch->protocol == ISDN_P_NT_S0) && (hc->dch.state == 3)) ||
	    ((ch->protocol == ISDN_P_TE_S0) && (hc->dch.state == 7))) {
		_queue_data(ch, PH_ACTIVATE_IND, MISDN_ID_ANY,
			    0, NULL, GFP_KERNEL);
	}
	rq->ch = ch;
	if (!try_module_get(THIS_MODULE))
		printk(KERN_WARNING "%s:cannot get module\n", __func__);
	return 0;
}

static int
open_bchannel(struct hfc_pci *hc, struct channel_req *rq)
{
	struct bchannel		*bch;

	if (rq->adr.channel == 0 || rq->adr.channel > 2)
		return -EINVAL;
	if (rq->protocol == ISDN_P_NONE)
		return -EINVAL;
	bch = &hc->bch[rq->adr.channel - 1];
	if (test_and_set_bit(FLG_OPEN, &bch->Flags))
		return -EBUSY; /* b-channel can be only open once */
	bch->ch.protocol = rq->protocol;
	rq->ch = &bch->ch; /* TODO: E-channel */
	if (!try_module_get(THIS_MODULE))
		printk(KERN_WARNING "%s:cannot get module\n", __func__);
	return 0;
}

/*
 * device control function
 */
static int
hfc_dctrl(struct mISDNchannel *ch, u_int cmd, void *arg)
{
	struct mISDNdevice	*dev = container_of(ch, struct mISDNdevice, D);
	struct dchannel		*dch = container_of(dev, struct dchannel, dev);
	struct hfc_pci		*hc = dch->hw;
	struct channel_req	*rq;
	int			err = 0;

	if (dch->debug & DEBUG_HW)
		printk(KERN_DEBUG "%s: cmd:%x %p\n",
		       __func__, cmd, arg);
	switch (cmd) {
	case OPEN_CHANNEL:
		rq = arg;
		if ((rq->protocol == ISDN_P_TE_S0) ||
		    (rq->protocol == ISDN_P_NT_S0))
			err = open_dchannel(hc, ch, rq);
		else
			err = open_bchannel(hc, rq);
		break;
	case CLOSE_CHANNEL:
		if (debug & DEBUG_HW_OPEN)
			printk(KERN_DEBUG "%s: dev(%d) close from %p\n",
			       __func__, hc->dch.dev.id,
			       __builtin_return_address(0));
		module_put(THIS_MODULE);
		break;
	case CONTROL_CHANNEL:
		err = channel_ctrl(hc, arg);
		break;
	default:
		if (dch->debug & DEBUG_HW)
			printk(KERN_DEBUG "%s: unknown command %x\n",
			       __func__, cmd);
		return -EINVAL;
	}
	return err;
}

static int
setup_hw(struct hfc_pci *hc)
{
	void	*buffer;

	printk(KERN_INFO "mISDN: HFC-PCI driver %s\n", hfcpci_revision);
	hc->hw.cirm = 0;
	hc->dch.state = 0;
	pci_set_master(hc->pdev);
	if (!hc->irq) {
		printk(KERN_WARNING "HFC-PCI: No IRQ for PCI card found\n");
		return 1;
	}
	hc->hw.pci_io =
		(char __iomem *)(unsigned long)hc->pdev->resource[1].start;

	if (!hc->hw.pci_io) {
		printk(KERN_WARNING "HFC-PCI: No IO-Mem for PCI card found\n");
		return 1;
	}
	/* Allocate memory for FIFOS */
	/* the memory needs to be on a 32k boundary within the first 4G */
	pci_set_dma_mask(hc->pdev, 0xFFFF8000);
	buffer = pci_alloc_consistent(hc->pdev, 0x8000, &hc->hw.dmahandle);
	/* We silently assume the address is okay if nonzero */
	if (!buffer) {
		printk(KERN_WARNING
		       "HFC-PCI: Error allocating memory for FIFO!\n");
		return 1;
	}
	hc->hw.fifos = buffer;
	pci_write_config_dword(hc->pdev, 0x80, hc->hw.dmahandle);
	hc->hw.pci_io = ioremap((ulong) hc->hw.pci_io, 256);
	if (unlikely(!hc->hw.pci_io)) {
		printk(KERN_WARNING
		       "HFC-PCI: Error in ioremap for PCI!\n");
		pci_free_consistent(hc->pdev, 0x8000, hc->hw.fifos,
				    hc->hw.dmahandle);
		return 1;
	}

	printk(KERN_INFO
<<<<<<< HEAD
	       "HFC-PCI: defined at mem %#lx fifo %#lx(%#lx) IRQ %d HZ %d\n",
	       (u_long) hc->hw.pci_io, (u_long) hc->hw.fifos,
	       (u_long) hc->hw.dmahandle, hc->irq, HZ);
=======
	       "HFC-PCI: defined at mem %#lx fifo %p(%pad) IRQ %d HZ %d\n",
	       (u_long) hc->hw.pci_io, hc->hw.fifos,
	       &hc->hw.dmahandle, hc->irq, HZ);
>>>>>>> 0ecfebd2

	/* enable memory mapped ports, disable busmaster */
	pci_write_config_word(hc->pdev, PCI_COMMAND, PCI_ENA_MEMIO);
	hc->hw.int_m2 = 0;
	disable_hwirq(hc);
	hc->hw.int_m1 = 0;
	Write_hfc(hc, HFCPCI_INT_M1, hc->hw.int_m1);
	/* At this point the needed PCI config is done */
	/* fifos are still not enabled */
	timer_setup(&hc->hw.timer, hfcpci_Timer, 0);
	/* default PCM master */
	test_and_set_bit(HFC_CFG_MASTER, &hc->cfg);
	return 0;
}

static void
release_card(struct hfc_pci *hc) {
	u_long	flags;

	spin_lock_irqsave(&hc->lock, flags);
	hc->hw.int_m2 = 0; /* interrupt output off ! */
	disable_hwirq(hc);
	mode_hfcpci(&hc->bch[0], 1, ISDN_P_NONE);
	mode_hfcpci(&hc->bch[1], 2, ISDN_P_NONE);
	if (hc->dch.timer.function != NULL) {
		del_timer(&hc->dch.timer);
		hc->dch.timer.function = NULL;
	}
	spin_unlock_irqrestore(&hc->lock, flags);
	if (hc->hw.protocol == ISDN_P_TE_S0)
		l1_event(hc->dch.l1, CLOSE_CHANNEL);
	if (hc->initdone)
		free_irq(hc->irq, hc);
	release_io_hfcpci(hc); /* must release after free_irq! */
	mISDN_unregister_device(&hc->dch.dev);
	mISDN_freebchannel(&hc->bch[1]);
	mISDN_freebchannel(&hc->bch[0]);
	mISDN_freedchannel(&hc->dch);
	pci_set_drvdata(hc->pdev, NULL);
	kfree(hc);
}

static int
setup_card(struct hfc_pci *card)
{
	int		err = -EINVAL;
	u_int		i;
	char		name[MISDN_MAX_IDLEN];

	card->dch.debug = debug;
	spin_lock_init(&card->lock);
	mISDN_initdchannel(&card->dch, MAX_DFRAME_LEN_L1, ph_state);
	card->dch.hw = card;
	card->dch.dev.Dprotocols = (1 << ISDN_P_TE_S0) | (1 << ISDN_P_NT_S0);
	card->dch.dev.Bprotocols = (1 << (ISDN_P_B_RAW & ISDN_P_B_MASK)) |
		(1 << (ISDN_P_B_HDLC & ISDN_P_B_MASK));
	card->dch.dev.D.send = hfcpci_l2l1D;
	card->dch.dev.D.ctrl = hfc_dctrl;
	card->dch.dev.nrbchan = 2;
	for (i = 0; i < 2; i++) {
		card->bch[i].nr = i + 1;
		set_channelmap(i + 1, card->dch.dev.channelmap);
		card->bch[i].debug = debug;
		mISDN_initbchannel(&card->bch[i], MAX_DATA_MEM, poll >> 1);
		card->bch[i].hw = card;
		card->bch[i].ch.send = hfcpci_l2l1B;
		card->bch[i].ch.ctrl = hfc_bctrl;
		card->bch[i].ch.nr = i + 1;
		list_add(&card->bch[i].ch.list, &card->dch.dev.bchannels);
	}
	err = setup_hw(card);
	if (err)
		goto error;
	snprintf(name, MISDN_MAX_IDLEN - 1, "hfc-pci.%d", HFC_cnt + 1);
	err = mISDN_register_device(&card->dch.dev, &card->pdev->dev, name);
	if (err)
		goto error;
	HFC_cnt++;
	printk(KERN_INFO "HFC %d cards installed\n", HFC_cnt);
	return 0;
error:
	mISDN_freebchannel(&card->bch[1]);
	mISDN_freebchannel(&card->bch[0]);
	mISDN_freedchannel(&card->dch);
	kfree(card);
	return err;
}

/* private data in the PCI devices list */
struct _hfc_map {
	u_int	subtype;
	u_int	flag;
	char	*name;
};

static const struct _hfc_map hfc_map[] =
{
	{HFC_CCD_2BD0, 0, "CCD/Billion/Asuscom 2BD0"},
	{HFC_CCD_B000, 0, "Billion B000"},
	{HFC_CCD_B006, 0, "Billion B006"},
	{HFC_CCD_B007, 0, "Billion B007"},
	{HFC_CCD_B008, 0, "Billion B008"},
	{HFC_CCD_B009, 0, "Billion B009"},
	{HFC_CCD_B00A, 0, "Billion B00A"},
	{HFC_CCD_B00B, 0, "Billion B00B"},
	{HFC_CCD_B00C, 0, "Billion B00C"},
	{HFC_CCD_B100, 0, "Seyeon B100"},
	{HFC_CCD_B700, 0, "Primux II S0 B700"},
	{HFC_CCD_B701, 0, "Primux II S0 NT B701"},
	{HFC_ABOCOM_2BD1, 0, "Abocom/Magitek 2BD1"},
	{HFC_ASUS_0675, 0, "Asuscom/Askey 675"},
	{HFC_BERKOM_TCONCEPT, 0, "German telekom T-Concept"},
	{HFC_BERKOM_A1T, 0, "German telekom A1T"},
	{HFC_ANIGMA_MC145575, 0, "Motorola MC145575"},
	{HFC_ZOLTRIX_2BD0, 0, "Zoltrix 2BD0"},
	{HFC_DIGI_DF_M_IOM2_E, 0,
	 "Digi International DataFire Micro V IOM2 (Europe)"},
	{HFC_DIGI_DF_M_E, 0,
	 "Digi International DataFire Micro V (Europe)"},
	{HFC_DIGI_DF_M_IOM2_A, 0,
	 "Digi International DataFire Micro V IOM2 (North America)"},
	{HFC_DIGI_DF_M_A, 0,
	 "Digi International DataFire Micro V (North America)"},
	{HFC_SITECOM_DC105V2, 0, "Sitecom Connectivity DC-105 ISDN TA"},
	{},
};

static const struct pci_device_id hfc_ids[] =
{
	{ PCI_VDEVICE(CCD, PCI_DEVICE_ID_CCD_2BD0),
	  (unsigned long) &hfc_map[0] },
	{ PCI_VDEVICE(CCD, PCI_DEVICE_ID_CCD_B000),
	  (unsigned long) &hfc_map[1] },
	{ PCI_VDEVICE(CCD, PCI_DEVICE_ID_CCD_B006),
	  (unsigned long) &hfc_map[2] },
	{ PCI_VDEVICE(CCD, PCI_DEVICE_ID_CCD_B007),
	  (unsigned long) &hfc_map[3] },
	{ PCI_VDEVICE(CCD, PCI_DEVICE_ID_CCD_B008),
	  (unsigned long) &hfc_map[4] },
	{ PCI_VDEVICE(CCD, PCI_DEVICE_ID_CCD_B009),
	  (unsigned long) &hfc_map[5] },
	{ PCI_VDEVICE(CCD, PCI_DEVICE_ID_CCD_B00A),
	  (unsigned long) &hfc_map[6] },
	{ PCI_VDEVICE(CCD, PCI_DEVICE_ID_CCD_B00B),
	  (unsigned long) &hfc_map[7] },
	{ PCI_VDEVICE(CCD, PCI_DEVICE_ID_CCD_B00C),
	  (unsigned long) &hfc_map[8] },
	{ PCI_VDEVICE(CCD, PCI_DEVICE_ID_CCD_B100),
	  (unsigned long) &hfc_map[9] },
	{ PCI_VDEVICE(CCD, PCI_DEVICE_ID_CCD_B700),
	  (unsigned long) &hfc_map[10] },
	{ PCI_VDEVICE(CCD, PCI_DEVICE_ID_CCD_B701),
	  (unsigned long) &hfc_map[11] },
	{ PCI_VDEVICE(ABOCOM, PCI_DEVICE_ID_ABOCOM_2BD1),
	  (unsigned long) &hfc_map[12] },
	{ PCI_VDEVICE(ASUSTEK, PCI_DEVICE_ID_ASUSTEK_0675),
	  (unsigned long) &hfc_map[13] },
	{ PCI_VDEVICE(BERKOM, PCI_DEVICE_ID_BERKOM_T_CONCEPT),
	  (unsigned long) &hfc_map[14] },
	{ PCI_VDEVICE(BERKOM, PCI_DEVICE_ID_BERKOM_A1T),
	  (unsigned long) &hfc_map[15] },
	{ PCI_VDEVICE(ANIGMA, PCI_DEVICE_ID_ANIGMA_MC145575),
	  (unsigned long) &hfc_map[16] },
	{ PCI_VDEVICE(ZOLTRIX, PCI_DEVICE_ID_ZOLTRIX_2BD0),
	  (unsigned long) &hfc_map[17] },
	{ PCI_VDEVICE(DIGI, PCI_DEVICE_ID_DIGI_DF_M_IOM2_E),
	  (unsigned long) &hfc_map[18] },
	{ PCI_VDEVICE(DIGI, PCI_DEVICE_ID_DIGI_DF_M_E),
	  (unsigned long) &hfc_map[19] },
	{ PCI_VDEVICE(DIGI, PCI_DEVICE_ID_DIGI_DF_M_IOM2_A),
	  (unsigned long) &hfc_map[20] },
	{ PCI_VDEVICE(DIGI, PCI_DEVICE_ID_DIGI_DF_M_A),
	  (unsigned long) &hfc_map[21] },
	{ PCI_VDEVICE(SITECOM, PCI_DEVICE_ID_SITECOM_DC105V2),
	  (unsigned long) &hfc_map[22] },
	{},
};

static int
hfc_probe(struct pci_dev *pdev, const struct pci_device_id *ent)
{
	int		err = -ENOMEM;
	struct hfc_pci	*card;
	struct _hfc_map	*m = (struct _hfc_map *)ent->driver_data;

	card = kzalloc(sizeof(struct hfc_pci), GFP_KERNEL);
	if (!card) {
		printk(KERN_ERR "No kmem for HFC card\n");
		return err;
	}
	card->pdev = pdev;
	card->subtype = m->subtype;
	err = pci_enable_device(pdev);
	if (err) {
		kfree(card);
		return err;
	}

	printk(KERN_INFO "mISDN_hfcpci: found adapter %s at %s\n",
	       m->name, pci_name(pdev));

	card->irq = pdev->irq;
	pci_set_drvdata(pdev, card);
	err = setup_card(card);
	if (err)
		pci_set_drvdata(pdev, NULL);
	return err;
}

static void
hfc_remove_pci(struct pci_dev *pdev)
{
	struct hfc_pci	*card = pci_get_drvdata(pdev);

	if (card)
		release_card(card);
	else
		if (debug)
			printk(KERN_DEBUG "%s: drvdata already removed\n",
			       __func__);
}


static struct pci_driver hfc_driver = {
	.name = "hfcpci",
	.probe = hfc_probe,
	.remove = hfc_remove_pci,
	.id_table = hfc_ids,
};

static int
_hfcpci_softirq(struct device *dev, void *unused)
{
	struct hfc_pci  *hc = dev_get_drvdata(dev);
	struct bchannel *bch;
	if (hc == NULL)
		return 0;

	if (hc->hw.int_m2 & HFCPCI_IRQ_ENABLE) {
		spin_lock(&hc->lock);
		bch = Sel_BCS(hc, hc->hw.bswapped ? 2 : 1);
		if (bch && bch->state == ISDN_P_B_RAW) { /* B1 rx&tx */
			main_rec_hfcpci(bch);
			tx_birq(bch);
		}
		bch = Sel_BCS(hc, hc->hw.bswapped ? 1 : 2);
		if (bch && bch->state == ISDN_P_B_RAW) { /* B2 rx&tx */
			main_rec_hfcpci(bch);
			tx_birq(bch);
		}
		spin_unlock(&hc->lock);
	}
	return 0;
}

static void
hfcpci_softirq(struct timer_list *unused)
{
	WARN_ON_ONCE(driver_for_each_device(&hfc_driver.driver, NULL, NULL,
				      _hfcpci_softirq) != 0);

	/* if next event would be in the past ... */
	if ((s32)(hfc_jiffies + tics - jiffies) <= 0)
		hfc_jiffies = jiffies + 1;
	else
		hfc_jiffies += tics;
	hfc_tl.expires = hfc_jiffies;
	add_timer(&hfc_tl);
}

static int __init
HFC_init(void)
{
	int		err;

	if (!poll)
		poll = HFCPCI_BTRANS_THRESHOLD;

	if (poll != HFCPCI_BTRANS_THRESHOLD) {
		tics = (poll * HZ) / 8000;
		if (tics < 1)
			tics = 1;
		poll = (tics * 8000) / HZ;
		if (poll > 256 || poll < 8) {
			printk(KERN_ERR "%s: Wrong poll value %d not in range "
			       "of 8..256.\n", __func__, poll);
			err = -EINVAL;
			return err;
		}
	}
	if (poll != HFCPCI_BTRANS_THRESHOLD) {
		printk(KERN_INFO "%s: Using alternative poll value of %d\n",
		       __func__, poll);
		timer_setup(&hfc_tl, hfcpci_softirq, 0);
		hfc_tl.expires = jiffies + tics;
		hfc_jiffies = hfc_tl.expires;
		add_timer(&hfc_tl);
	} else
		tics = 0; /* indicate the use of controller's timer */

	err = pci_register_driver(&hfc_driver);
	if (err) {
		if (timer_pending(&hfc_tl))
			del_timer(&hfc_tl);
	}

	return err;
}

static void __exit
HFC_cleanup(void)
{
	if (timer_pending(&hfc_tl))
		del_timer(&hfc_tl);

	pci_unregister_driver(&hfc_driver);
}

module_init(HFC_init);
module_exit(HFC_cleanup);

MODULE_DEVICE_TABLE(pci, hfc_ids);<|MERGE_RESOLUTION|>--- conflicted
+++ resolved
@@ -2027,15 +2027,9 @@
 	}
 
 	printk(KERN_INFO
-<<<<<<< HEAD
-	       "HFC-PCI: defined at mem %#lx fifo %#lx(%#lx) IRQ %d HZ %d\n",
-	       (u_long) hc->hw.pci_io, (u_long) hc->hw.fifos,
-	       (u_long) hc->hw.dmahandle, hc->irq, HZ);
-=======
 	       "HFC-PCI: defined at mem %#lx fifo %p(%pad) IRQ %d HZ %d\n",
 	       (u_long) hc->hw.pci_io, hc->hw.fifos,
 	       &hc->hw.dmahandle, hc->irq, HZ);
->>>>>>> 0ecfebd2
 
 	/* enable memory mapped ports, disable busmaster */
 	pci_write_config_word(hc->pdev, PCI_COMMAND, PCI_ENA_MEMIO);
