--- conflicted
+++ resolved
@@ -793,7 +793,6 @@
 	struct pts_fs_info *fsi;
 	struct tty_struct *tty;
 	struct dentry *dentry;
-	struct vfsmount *mnt;
 	int retval;
 	int index;
 
@@ -806,7 +805,7 @@
 	if (retval)
 		return retval;
 
-	fsi = devpts_acquire(filp, &mnt);
+	fsi = devpts_acquire(filp);
 	if (IS_ERR(fsi)) {
 		retval = PTR_ERR(fsi);
 		goto out_free_file;
@@ -846,18 +845,7 @@
 		retval = PTR_ERR(dentry);
 		goto err_release;
 	}
-<<<<<<< HEAD
-	/* We need to cache a fake path for TIOCGPTPEER. */
-	pts_path = kmalloc(sizeof(struct path), GFP_KERNEL);
-	if (!pts_path)
-		goto err_release;
-	pts_path->mnt = mnt;
-	pts_path->dentry = dentry;
-	path_get(pts_path);
-	tty->link->driver_data = pts_path;
-=======
 	tty->link->driver_data = dentry;
->>>>>>> 2b76da95
 
 	retval = ptm_driver->ops->open(tty, filp);
 	if (retval)
@@ -868,7 +856,6 @@
 	tty_unlock(tty);
 	return 0;
 err_release:
-	mntput(mnt);
 	tty_unlock(tty);
 	// This will also put-ref the fsi
 	tty_release(inode, filp);
@@ -877,7 +864,6 @@
 	devpts_kill_index(fsi, index);
 out_put_fsi:
 	devpts_release(fsi);
-	mntput(mnt);
 out_free_file:
 	tty_free_file(filp);
 	return retval;
