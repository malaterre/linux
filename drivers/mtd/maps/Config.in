# drivers/mtd/maps/Config.in

# $Id: Config.in,v 1.43 2003/01/24 14:26:38 dwmw2 Exp $

mainmenu_option next_comment

comment 'Mapping drivers for chip access'

dep_tristate '  CFI Flash device in physical memory map' CONFIG_MTD_PHYSMAP $CONFIG_MTD_GEN_PROBE
if [ "$CONFIG_MTD_PHYSMAP" = "y" -o "$CONFIG_MTD_PHYSMAP" = "m" ]; then
   hex '    Physical start address of flash mapping' CONFIG_MTD_PHYSMAP_START 0x8000000
   hex '    Physical length of flash mapping' CONFIG_MTD_PHYSMAP_LEN 0x4000000
   int '    Bus width in octets' CONFIG_MTD_PHYSMAP_BUSWIDTH 2
fi

if [ "$CONFIG_SPARC" = "y" -o "$CONFIG_SPARC64" = "y" ]; then
   dep_tristate '  Sun Microsystems userflash support' CONFIG_MTD_SUN_UFLASH $CONFIG_MTD_CFI
fi

if [ "$CONFIG_X86" = "y" ]; then
   dep_tristate '  CFI Flash device mapped on Photron PNC-2000' CONFIG_MTD_PNC2000 $CONFIG_MTD_CFI $CONFIG_MTD_PARTITIONS
   dep_tristate '  CFI Flash device mapped on AMD SC520 CDP' CONFIG_MTD_SC520CDP $CONFIG_MTD_CFI
   dep_tristate '  CFI Flash device mapped on AMD NetSc520'  CONFIG_MTD_NETSC520 $CONFIG_MTD_CFI $CONFIG_MTD_PARTITIONS
   dep_tristate '  CFI Flash device mapped on Arcom SBC-GXx boards' CONFIG_MTD_SBC_GXX $CONFIG_MTD_CFI_INTELEXT $CONFIG_MTD_PARTITIONS
   dep_tristate '  CFI Flash device mapped on Arcom ELAN-104NC' CONFIG_MTD_ELAN_104NC $CONFIG_MTD_CFI_INTELEXT $CONFIG_MTD_PARTITIONS
   dep_tristate '  CFI Flash device mapped on DIL/Net PC' CONFIG_MTD_DILNETPC $CONFIG_MTD_CFI_INTELEXT $CONFIG_MTD_PARTITIONS $CONFIG_MTD_CONCAT
   if [ "$CONFIG_MTD_DILNETPC" = "y" -o "$CONFIG_MTD_DILNETPC" = "m" ]; then
     hex '    Size of boot partition' CONFIG_MTD_DILNETPC_BOOTSIZE 0x80000
   fi
   dep_tristate '  JEDEC Flash device mapped on Mixcom piggyback card' CONFIG_MTD_MIXMEM $CONFIG_MTD_JEDEC
   dep_tristate '  JEDEC Flash device mapped on Octagon 5066 SBC' CONFIG_MTD_OCTAGON $CONFIG_MTD_JEDEC
   dep_tristate '  JEDEC Flash device mapped on Tempustech VMAX SBC301' CONFIG_MTD_VMAX $CONFIG_MTD_JEDEC
   dep_tristate '  Flash device mapped with DOCCS on NatSemi SCx200' CONFIG_MTD_SCx200_DOCFLASH $CONFIG_MTD_CFI
   dep_tristate '  BIOS flash chip on Intel L440GX boards' CONFIG_MTD_L440GX $CONFIG_MTD_JEDECPROBE
   dep_tristate '  ROM connected to AMD76X southbridge' CONFIG_MTD_AMD76XROM $CONFIG_MTD_GEN_PROBE   
   dep_tristate '  ROM connected to Intel Hub Controller 2' CONFIG_MTD_ICH2ROM $CONFIG_MTD_JEDECPROBE
   dep_tristate '  CFI Flash device mapped on SnapGear/SecureEdge' CONFIG_MTD_NETtel $CONFIG_MTD_PARTITIONS
   dep_tristate '  BIOS flash chip on Intel SCB2 boards' CONFIG_MTD_SCB2_FLASH $CONFIG_MTD_GEN_PROBE
fi

if [ "$CONFIG_PPC" = "y" ]; then
   dep_tristate '  CFI Flash device mapped on TQM8XXL' CONFIG_MTD_TQM8XXL $CONFIG_MTD_CFI $CONFIG_TQM8xxL
   dep_tristate '  CFI Flash device mapped on RPX Lite or CLLF' CONFIG_MTD_RPXLITE $CONFIG_MTD_CFI
   dep_tristate '  System flash on MBX860 board' CONFIG_MTD_MBX860 $CONFIG_MTD_CFI
   dep_tristate '  CFI Flash device mapped on D-Box2' CONFIG_MTD_DBOX2 $CONFIG_MTD_CFI
   dep_tristate '  CFI Flash device mapping on FlagaDM' CONFIG_MTD_CFI_FLAGADM $CONFIG_MTD_CFI
   dep_tristate '  CFI Flash device mapped on IBM Redwood-4/5' CONFIG_MTD_REDWOOD $CONFIG_MTD_CFI
fi

if [ "$CONFIG_MIPS" = "y" ]; then
   dep_tristate '  Pb1000 MTD support' CONFIG_MTD_PB1000 $CONFIG_MIPS_PB1000
   dep_tristate '  Pb1500 MTD support' CONFIG_MTD_PB1500 $CONFIG_MIPS_PB1500
   dep_tristate '  Pb1100 MTD support' CONFIG_MTD_PB1100 $CONFIG_MIPS_PB1100
   dep_tristate '  Bosporus MTD support' CONFIG_MTD_BOSPORUS $CONFIG_MIPS_BOSPORUS
   dep_tristate '  XXS1500 boot flash device' CONFIG_MTD_XXS1500 $CONFIG_MIPS_XXS1500
   dep_tristate '  MTX-1 flash device' CONFIG_MTD_MTX1 $CONFIG_MIPS_MTX1
   if [ "$CONFIG_MTD_PB1500" = "y" -o "$CONFIG_MTD_PB1500" = "m" \
	-o "$CONFIG_MTD_PB1100" = "y" -o "$CONFIG_MTD_PB1100" = "m" ]; then
      bool '  Pb[15]00 boot flash device' CONFIG_MTD_PB1500_BOOT 
      bool '  Pb[15]00 user flash device (2nd 32MiB bank)' CONFIG_MTD_PB1500_USER
   fi
<<<<<<< HEAD
   tristate '  Db1x00 MTD support' CONFIG_MTD_DB1X00
   if [ "$CONFIG_MTD_DB1X00" = "y" -o "$CONFIG_MTD_DB1X00" = "m" ]; then
      bool '  Db1x00 boot flash device' CONFIG_MTD_DB1X00_BOOT 
      bool '  Db1x00 user flash device (2nd bank)' CONFIG_MTD_DB1X00_USER
   fi
   tristate '  Pb1550 MTD support' CONFIG_MTD_PB1550
   if [ "$CONFIG_MTD_PB1550" = "y" -o "$CONFIG_MTD_PB1550" = "m" ]; then
      bool '  Pb1550 Boot Flash' CONFIG_MTD_PB1550_BOOT
      bool '  Pb1550 User Parameter Flash' CONFIG_MTD_PB1550_USER
   fi
   dep_tristate '  Hydrogen 3 MTD support' CONFIG_MTD_HYDROGEN3 $CONFIG_MIPS_HYDROGEN3
   dep_tristate '  Mirage MTD support' CONFIG_MTD_MIRAGE $CONFIG_MIPS_MIRAGE
=======
   if [ "$CONFIG_MIPS_MIRAGE" = "y" ]; then
      tristate '  Mirage MTD support' CONFIG_MTD_MIRAGE
   fi
>>>>>>> 632faa2d
   dep_tristate '  Flash chip mapping on ITE QED-4N-S01B, Globespan IVR or custom board' CONFIG_MTD_CSTM_MIPS_IXX $CONFIG_MTD_CFI $CONFIG_MTD_JEDEC $CONFIG_MTD_PARTITIONS 
   if [ "$CONFIG_MTD_CSTM_MIPS_IXX" = "y" -o "$CONFIG_MTD_CSTM_MIPS_IXX" = "m" ]; then
      hex '    Physical start address of flash mapping' CONFIG_MTD_CSTM_MIPS_IXX_START 0x8000000
      hex '    Physical length of flash mapping' CONFIG_MTD_CSTM_MIPS_IXX_LEN 0x4000000
      int '    Bus width in octets' CONFIG_MTD_CSTM_MIPS_IXX_BUSWIDTH 2
   fi
   dep_tristate '  Momenco Ocelot boot flash device' CONFIG_MTD_OCELOT $CONFIG_MOMENCO_OCELOT
   dep_tristate '  LASAT flash device' CONFIG_MTD_LASAT $CONFIG_MTD_CFI $CONFIG_LASAT
fi

if [ "$CONFIG_SUPERH" = "y" ]; then
   dep_tristate '  CFI Flash device mapped on Hitachi SolutionEngine' \
      CONFIG_MTD_SOLUTIONENGINE $CONFIG_MTD_PARTITIONS $CONFIG_MTD_CFI
   if [ "$CONFIG_MTD_SOLUTIONENGINE" != "n" ]; then
      hex '  Default reserved Flash size'  CONFIG_MTD_SUPERH_RESERVE 0x00010000
   fi
fi

if [ "$CONFIG_ARM" = "y" ]; then
   dep_tristate '  CFI Flash device mapped on Nora' CONFIG_MTD_NORA $CONFIG_MTD_CFI
   dep_tristate '  CFI Flash device mapped on ARM Integrator/P720T' CONFIG_MTD_ARM_INTEGRATOR $CONFIG_MTD_CFI
   dep_tristate '  Cirrus CDB89712 evaluation board mappings' CONFIG_MTD_CDB89712 $CONFIG_MTD_CFI $CONFIG_ARCH_CDB89712
   dep_tristate '  CFI Flash device mapped on StrongARM SA11x0' CONFIG_MTD_SA1100 $CONFIG_MTD_CFI $CONFIG_ARCH_SA1100 $CONFIG_MTD_PARTITIONS
   dep_tristate '  CFI Flash device mapped on DC21285 Footbridge' CONFIG_MTD_DC21285 $CONFIG_MTD_CFI $CONFIG_ARCH_FOOTBRIDGE
   dep_tristate '  CFI Flash device mapped on the XScale IQ80310 board' CONFIG_MTD_IQ80310 $CONFIG_MTD_CFI $CONFIG_ARCH_IQ80310
   dep_tristate '  CFI Flash device mapped on Epxa10db' CONFIG_MTD_EPXA10DB $CONFIG_MTD_CFI  $CONFIG_MTD_PARTITIONS $CONFIG_ARCH_CAMELOT
   dep_tristate '  CFI Flash device mapped on the FortuNet board' CONFIG_MTD_FORTUNET $CONFIG_MTD_CFI $CONFIG_MTD_PARTITIONS $CONFIG_SA1100_FORTUNET
   dep_tristate '  NV-RAM mapping AUTCPU12 board' CONFIG_MTD_AUTCPU12 $CONFIG_ARCH_AUTCPU12
   dep_tristate '  CFI Flash device mapped on EDB7312' CONFIG_MTD_EDB7312 $CONFIG_MTD_CFI
   dep_tristate '  JEDEC Flash device mapped on impA7' CONFIG_MTD_IMPA7 $CONFIG_MTD_JEDECPROBE
   dep_tristate '  JEDEC Flash device mapped on Ceiva/Polaroid PhotoMax Digital Picture Frame' CONFIG_MTD_CEIVA $CONFIG_MTD_JEDECPROBE  $CONFIG_ARCH_CEIVA
fi
if [ "$CONFIG_ALPHA" = "y" ]; then
   dep_tristate '  Flash chip mapping on TSUNAMI' CONFIG_MTD_TSUNAMI $CONFIG_MTD_GENPROBE
fi

if [ "$CONFIG_UCLINUX" = "y" ]; then
   dep_tristate '  Generic uClinux RAM/ROM filesystem support' CONFIG_MTD_UCLINUX $CONFIG_MTD_PARTITIONS
fi

# This needs CFI or JEDEC, depending on the cards found.
dep_tristate '  PCI MTD driver' CONFIG_MTD_PCI $CONFIG_MTD $CONFIG_PCI
dep_tristate '  PCMCIA MTD driver' CONFIG_MTD_PCMCIA $CONFIG_MTD $CONFIG_PCMCIA

endmenu<|MERGE_RESOLUTION|>--- conflicted
+++ resolved
@@ -59,7 +59,6 @@
       bool '  Pb[15]00 boot flash device' CONFIG_MTD_PB1500_BOOT 
       bool '  Pb[15]00 user flash device (2nd 32MiB bank)' CONFIG_MTD_PB1500_USER
    fi
-<<<<<<< HEAD
    tristate '  Db1x00 MTD support' CONFIG_MTD_DB1X00
    if [ "$CONFIG_MTD_DB1X00" = "y" -o "$CONFIG_MTD_DB1X00" = "m" ]; then
       bool '  Db1x00 boot flash device' CONFIG_MTD_DB1X00_BOOT 
@@ -71,12 +70,9 @@
       bool '  Pb1550 User Parameter Flash' CONFIG_MTD_PB1550_USER
    fi
    dep_tristate '  Hydrogen 3 MTD support' CONFIG_MTD_HYDROGEN3 $CONFIG_MIPS_HYDROGEN3
-   dep_tristate '  Mirage MTD support' CONFIG_MTD_MIRAGE $CONFIG_MIPS_MIRAGE
-=======
    if [ "$CONFIG_MIPS_MIRAGE" = "y" ]; then
       tristate '  Mirage MTD support' CONFIG_MTD_MIRAGE
    fi
->>>>>>> 632faa2d
    dep_tristate '  Flash chip mapping on ITE QED-4N-S01B, Globespan IVR or custom board' CONFIG_MTD_CSTM_MIPS_IXX $CONFIG_MTD_CFI $CONFIG_MTD_JEDEC $CONFIG_MTD_PARTITIONS 
    if [ "$CONFIG_MTD_CSTM_MIPS_IXX" = "y" -o "$CONFIG_MTD_CSTM_MIPS_IXX" = "m" ]; then
       hex '    Physical start address of flash mapping' CONFIG_MTD_CSTM_MIPS_IXX_START 0x8000000
