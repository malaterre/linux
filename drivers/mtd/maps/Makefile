--- conflicted
+++ resolved
@@ -67,10 +67,6 @@
 obj-$(CONFIG_MTD_UCLINUX)	+= uclinux.o
 obj-$(CONFIG_MTD_NETtel)	+= nettel.o
 obj-$(CONFIG_MTD_SCB2_FLASH)	+= scb2_flash.o
-<<<<<<< HEAD
-obj-$(CONFIG_MTD_MIRAGE)        += mirage-flash.o
-=======
 obj-$(CONFIG_MTD_MIRAGE)	+= mirage-flash.o
->>>>>>> 632faa2d
 
 include $(TOPDIR)/Rules.make