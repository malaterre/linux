--- conflicted
+++ resolved
@@ -290,7 +290,7 @@
 	spin_lock(&sq->lock);
 	if (!scm_permit_request(bdev, req)) {
 		spin_unlock(&sq->lock);
-		return BLK_MQ_RQ_QUEUE_BUSY;
+		return BLK_STS_RESOURCE;
 	}
 
 	scmrq = sq->scmrq;
@@ -299,7 +299,7 @@
 		if (!scmrq) {
 			SCM_LOG(5, "no request");
 			spin_unlock(&sq->lock);
-			return BLK_MQ_RQ_QUEUE_BUSY;
+			return BLK_STS_RESOURCE;
 		}
 		scm_request_init(bdev, scmrq);
 		sq->scmrq = scmrq;
@@ -315,7 +315,7 @@
 
 		sq->scmrq = NULL;
 		spin_unlock(&sq->lock);
-		return BLK_MQ_RQ_QUEUE_BUSY;
+		return BLK_STS_RESOURCE;
 	}
 	blk_mq_start_request(req);
 
@@ -324,7 +324,7 @@
 		sq->scmrq = NULL;
 	}
 	spin_unlock(&sq->lock);
-	return BLK_MQ_RQ_QUEUE_OK;
+	return BLK_STS_OK;
 }
 
 static int scm_blk_init_hctx(struct blk_mq_hw_ctx *hctx, void *data,
@@ -367,24 +367,6 @@
 		       scmrq->error);
 }
 
-<<<<<<< HEAD
-=======
-void scm_blk_irq(struct scm_device *scmdev, void *data, blk_status_t error)
-{
-	struct scm_request *scmrq = data;
-	struct scm_blk_dev *bdev = scmrq->bdev;
-
-	scmrq->error = error;
-	if (error)
-		__scmrq_log_error(scmrq);
-
-	spin_lock(&bdev->lock);
-	list_add_tail(&scmrq->list, &bdev->finished_requests);
-	spin_unlock(&bdev->lock);
-	tasklet_hi_schedule(&bdev->tasklet);
-}
-
->>>>>>> 5a3944fb
 static void scm_blk_handle_error(struct scm_request *scmrq)
 {
 	struct scm_blk_dev *bdev = scmrq->bdev;
@@ -415,7 +397,7 @@
 	scm_request_requeue(scmrq);
 }
 
-void scm_blk_irq(struct scm_device *scmdev, void *data, int error)
+void scm_blk_irq(struct scm_device *scmdev, void *data, blk_status_t error)
 {
 	struct scm_request *scmrq = data;
 
