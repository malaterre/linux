// SPDX-License-Identifier: GPL-2.0
/*
 * Author(s)......: Holger Smolinski <Holger.Smolinski@de.ibm.com>
 *		    Horst Hummel <Horst.Hummel@de.ibm.com>
 *		    Carsten Otte <Cotte@de.ibm.com>
 *		    Martin Schwidefsky <schwidefsky@de.ibm.com>
 * Bugreports.to..: <Linux390@de.ibm.com>
 * Copyright IBM Corp. 1999, 2009
 */

#define KMSG_COMPONENT "dasd"
#define pr_fmt(fmt) KMSG_COMPONENT ": " fmt

#include <linux/kmod.h>
#include <linux/init.h>
#include <linux/interrupt.h>
#include <linux/ctype.h>
#include <linux/major.h>
#include <linux/slab.h>
#include <linux/hdreg.h>
#include <linux/async.h>
#include <linux/mutex.h>
#include <linux/debugfs.h>
#include <linux/seq_file.h>
#include <linux/vmalloc.h>

#include <asm/ccwdev.h>
#include <asm/ebcdic.h>
#include <asm/idals.h>
#include <asm/itcw.h>
#include <asm/diag.h>

/* This is ugly... */
#define PRINTK_HEADER "dasd:"

#include "dasd_int.h"
/*
 * SECTION: Constant definitions to be used within this file
 */
#define DASD_CHANQ_MAX_SIZE 4

#define DASD_DIAG_MOD		"dasd_diag_mod"

/*
 * SECTION: exported variables of dasd.c
 */
debug_info_t *dasd_debug_area;
EXPORT_SYMBOL(dasd_debug_area);
static struct dentry *dasd_debugfs_root_entry;
struct dasd_discipline *dasd_diag_discipline_pointer;
EXPORT_SYMBOL(dasd_diag_discipline_pointer);
void dasd_int_handler(struct ccw_device *, unsigned long, struct irb *);

MODULE_AUTHOR("Holger Smolinski <Holger.Smolinski@de.ibm.com>");
MODULE_DESCRIPTION("Linux on S/390 DASD device driver,"
		   " Copyright IBM Corp. 2000");
MODULE_SUPPORTED_DEVICE("dasd");
MODULE_LICENSE("GPL");

/*
 * SECTION: prototypes for static functions of dasd.c
 */
static int  dasd_alloc_queue(struct dasd_block *);
static void dasd_setup_queue(struct dasd_block *);
static void dasd_free_queue(struct dasd_block *);
static int dasd_flush_block_queue(struct dasd_block *);
static void dasd_device_tasklet(struct dasd_device *);
static void dasd_block_tasklet(struct dasd_block *);
static void do_kick_device(struct work_struct *);
static void do_restore_device(struct work_struct *);
static void do_reload_device(struct work_struct *);
static void do_requeue_requests(struct work_struct *);
static void dasd_return_cqr_cb(struct dasd_ccw_req *, void *);
static void dasd_device_timeout(struct timer_list *);
static void dasd_block_timeout(struct timer_list *);
static void __dasd_process_erp(struct dasd_device *, struct dasd_ccw_req *);
static void dasd_profile_init(struct dasd_profile *, struct dentry *);
static void dasd_profile_exit(struct dasd_profile *);
static void dasd_hosts_init(struct dentry *, struct dasd_device *);
static void dasd_hosts_exit(struct dasd_device *);

/*
 * SECTION: Operations on the device structure.
 */
static wait_queue_head_t dasd_init_waitq;
static wait_queue_head_t dasd_flush_wq;
static wait_queue_head_t generic_waitq;
static wait_queue_head_t shutdown_waitq;

/*
 * Allocate memory for a new device structure.
 */
struct dasd_device *dasd_alloc_device(void)
{
	struct dasd_device *device;

	device = kzalloc(sizeof(struct dasd_device), GFP_ATOMIC);
	if (!device)
		return ERR_PTR(-ENOMEM);

	/* Get two pages for normal block device operations. */
	device->ccw_mem = (void *) __get_free_pages(GFP_ATOMIC | GFP_DMA, 1);
	if (!device->ccw_mem) {
		kfree(device);
		return ERR_PTR(-ENOMEM);
	}
	/* Get one page for error recovery. */
	device->erp_mem = (void *) get_zeroed_page(GFP_ATOMIC | GFP_DMA);
	if (!device->erp_mem) {
		free_pages((unsigned long) device->ccw_mem, 1);
		kfree(device);
		return ERR_PTR(-ENOMEM);
	}

	dasd_init_chunklist(&device->ccw_chunks, device->ccw_mem, PAGE_SIZE*2);
	dasd_init_chunklist(&device->erp_chunks, device->erp_mem, PAGE_SIZE);
	spin_lock_init(&device->mem_lock);
	atomic_set(&device->tasklet_scheduled, 0);
	tasklet_init(&device->tasklet,
		     (void (*)(unsigned long)) dasd_device_tasklet,
		     (unsigned long) device);
	INIT_LIST_HEAD(&device->ccw_queue);
	timer_setup(&device->timer, dasd_device_timeout, 0);
	INIT_WORK(&device->kick_work, do_kick_device);
	INIT_WORK(&device->restore_device, do_restore_device);
	INIT_WORK(&device->reload_device, do_reload_device);
	INIT_WORK(&device->requeue_requests, do_requeue_requests);
	device->state = DASD_STATE_NEW;
	device->target = DASD_STATE_NEW;
	mutex_init(&device->state_mutex);
	spin_lock_init(&device->profile.lock);
	return device;
}

/*
 * Free memory of a device structure.
 */
void dasd_free_device(struct dasd_device *device)
{
	kfree(device->private);
	free_page((unsigned long) device->erp_mem);
	free_pages((unsigned long) device->ccw_mem, 1);
	kfree(device);
}

/*
 * Allocate memory for a new device structure.
 */
struct dasd_block *dasd_alloc_block(void)
{
	struct dasd_block *block;

	block = kzalloc(sizeof(*block), GFP_ATOMIC);
	if (!block)
		return ERR_PTR(-ENOMEM);
	/* open_count = 0 means device online but not in use */
	atomic_set(&block->open_count, -1);

	atomic_set(&block->tasklet_scheduled, 0);
	tasklet_init(&block->tasklet,
		     (void (*)(unsigned long)) dasd_block_tasklet,
		     (unsigned long) block);
	INIT_LIST_HEAD(&block->ccw_queue);
	spin_lock_init(&block->queue_lock);
	timer_setup(&block->timer, dasd_block_timeout, 0);
	spin_lock_init(&block->profile.lock);

	return block;
}
EXPORT_SYMBOL_GPL(dasd_alloc_block);

/*
 * Free memory of a device structure.
 */
void dasd_free_block(struct dasd_block *block)
{
	kfree(block);
}
EXPORT_SYMBOL_GPL(dasd_free_block);

/*
 * Make a new device known to the system.
 */
static int dasd_state_new_to_known(struct dasd_device *device)
{
	int rc;

	/*
	 * As long as the device is not in state DASD_STATE_NEW we want to
	 * keep the reference count > 0.
	 */
	dasd_get_device(device);

	if (device->block) {
		rc = dasd_alloc_queue(device->block);
		if (rc) {
			dasd_put_device(device);
			return rc;
		}
	}
	device->state = DASD_STATE_KNOWN;
	return 0;
}

/*
 * Let the system forget about a device.
 */
static int dasd_state_known_to_new(struct dasd_device *device)
{
	/* Disable extended error reporting for this device. */
	dasd_eer_disable(device);
	device->state = DASD_STATE_NEW;

	if (device->block)
		dasd_free_queue(device->block);

	/* Give up reference we took in dasd_state_new_to_known. */
	dasd_put_device(device);
	return 0;
}

static struct dentry *dasd_debugfs_setup(const char *name,
					 struct dentry *base_dentry)
{
	struct dentry *pde;

	if (!base_dentry)
		return NULL;
	pde = debugfs_create_dir(name, base_dentry);
	if (!pde || IS_ERR(pde))
		return NULL;
	return pde;
}

/*
 * Request the irq line for the device.
 */
static int dasd_state_known_to_basic(struct dasd_device *device)
{
	struct dasd_block *block = device->block;
	int rc = 0;

	/* Allocate and register gendisk structure. */
	if (block) {
		rc = dasd_gendisk_alloc(block);
		if (rc)
			return rc;
		block->debugfs_dentry =
			dasd_debugfs_setup(block->gdp->disk_name,
					   dasd_debugfs_root_entry);
		dasd_profile_init(&block->profile, block->debugfs_dentry);
		if (dasd_global_profile_level == DASD_PROFILE_ON)
			dasd_profile_on(&device->block->profile);
	}
	device->debugfs_dentry =
		dasd_debugfs_setup(dev_name(&device->cdev->dev),
				   dasd_debugfs_root_entry);
	dasd_profile_init(&device->profile, device->debugfs_dentry);
	dasd_hosts_init(device->debugfs_dentry, device);

	/* register 'device' debug area, used for all DBF_DEV_XXX calls */
	device->debug_area = debug_register(dev_name(&device->cdev->dev), 4, 1,
					    8 * sizeof(long));
	debug_register_view(device->debug_area, &debug_sprintf_view);
	debug_set_level(device->debug_area, DBF_WARNING);
	DBF_DEV_EVENT(DBF_EMERG, device, "%s", "debug area created");

	device->state = DASD_STATE_BASIC;

	return rc;
}

/*
 * Release the irq line for the device. Terminate any running i/o.
 */
static int dasd_state_basic_to_known(struct dasd_device *device)
{
	int rc;

	if (device->discipline->basic_to_known) {
		rc = device->discipline->basic_to_known(device);
		if (rc)
			return rc;
	}

	if (device->block) {
		dasd_profile_exit(&device->block->profile);
		debugfs_remove(device->block->debugfs_dentry);
		dasd_gendisk_free(device->block);
		dasd_block_clear_timer(device->block);
	}
	rc = dasd_flush_device_queue(device);
	if (rc)
		return rc;
	dasd_device_clear_timer(device);
	dasd_profile_exit(&device->profile);
	dasd_hosts_exit(device);
	debugfs_remove(device->debugfs_dentry);
	DBF_DEV_EVENT(DBF_EMERG, device, "%p debug area deleted", device);
	if (device->debug_area != NULL) {
		debug_unregister(device->debug_area);
		device->debug_area = NULL;
	}
	device->state = DASD_STATE_KNOWN;
	return 0;
}

/*
 * Do the initial analysis. The do_analysis function may return
 * -EAGAIN in which case the device keeps the state DASD_STATE_BASIC
 * until the discipline decides to continue the startup sequence
 * by calling the function dasd_change_state. The eckd disciplines
 * uses this to start a ccw that detects the format. The completion
 * interrupt for this detection ccw uses the kernel event daemon to
 * trigger the call to dasd_change_state. All this is done in the
 * discipline code, see dasd_eckd.c.
 * After the analysis ccw is done (do_analysis returned 0) the block
 * device is setup.
 * In case the analysis returns an error, the device setup is stopped
 * (a fake disk was already added to allow formatting).
 */
static int dasd_state_basic_to_ready(struct dasd_device *device)
{
	int rc;
	struct dasd_block *block;
	struct gendisk *disk;

	rc = 0;
	block = device->block;
	/* make disk known with correct capacity */
	if (block) {
		if (block->base->discipline->do_analysis != NULL)
			rc = block->base->discipline->do_analysis(block);
		if (rc) {
			if (rc != -EAGAIN) {
				device->state = DASD_STATE_UNFMT;
				disk = device->block->gdp;
				kobject_uevent(&disk_to_dev(disk)->kobj,
					       KOBJ_CHANGE);
				goto out;
			}
			return rc;
		}
		dasd_setup_queue(block);
		set_capacity(block->gdp,
			     block->blocks << block->s2b_shift);
		device->state = DASD_STATE_READY;
		rc = dasd_scan_partitions(block);
		if (rc) {
			device->state = DASD_STATE_BASIC;
			return rc;
		}
	} else {
		device->state = DASD_STATE_READY;
	}
out:
	if (device->discipline->basic_to_ready)
		rc = device->discipline->basic_to_ready(device);
	return rc;
}

static inline
int _wait_for_empty_queues(struct dasd_device *device)
{
	if (device->block)
		return list_empty(&device->ccw_queue) &&
			list_empty(&device->block->ccw_queue);
	else
		return list_empty(&device->ccw_queue);
}

/*
 * Remove device from block device layer. Destroy dirty buffers.
 * Forget format information. Check if the target level is basic
 * and if it is create fake disk for formatting.
 */
static int dasd_state_ready_to_basic(struct dasd_device *device)
{
	int rc;

	device->state = DASD_STATE_BASIC;
	if (device->block) {
		struct dasd_block *block = device->block;
		rc = dasd_flush_block_queue(block);
		if (rc) {
			device->state = DASD_STATE_READY;
			return rc;
		}
		dasd_destroy_partitions(block);
		block->blocks = 0;
		block->bp_block = 0;
		block->s2b_shift = 0;
	}
	return 0;
}

/*
 * Back to basic.
 */
static int dasd_state_unfmt_to_basic(struct dasd_device *device)
{
	device->state = DASD_STATE_BASIC;
	return 0;
}

/*
 * Make the device online and schedule the bottom half to start
 * the requeueing of requests from the linux request queue to the
 * ccw queue.
 */
static int
dasd_state_ready_to_online(struct dasd_device * device)
{
	struct gendisk *disk;
	struct disk_part_iter piter;
	struct hd_struct *part;

	device->state = DASD_STATE_ONLINE;
	if (device->block) {
		dasd_schedule_block_bh(device->block);
		if ((device->features & DASD_FEATURE_USERAW)) {
			disk = device->block->gdp;
			kobject_uevent(&disk_to_dev(disk)->kobj, KOBJ_CHANGE);
			return 0;
		}
		disk = device->block->bdev->bd_disk;
		disk_part_iter_init(&piter, disk, DISK_PITER_INCL_PART0);
		while ((part = disk_part_iter_next(&piter)))
			kobject_uevent(&part_to_dev(part)->kobj, KOBJ_CHANGE);
		disk_part_iter_exit(&piter);
	}
	return 0;
}

/*
 * Stop the requeueing of requests again.
 */
static int dasd_state_online_to_ready(struct dasd_device *device)
{
	int rc;
	struct gendisk *disk;
	struct disk_part_iter piter;
	struct hd_struct *part;

	if (device->discipline->online_to_ready) {
		rc = device->discipline->online_to_ready(device);
		if (rc)
			return rc;
	}

	device->state = DASD_STATE_READY;
	if (device->block && !(device->features & DASD_FEATURE_USERAW)) {
		disk = device->block->bdev->bd_disk;
		disk_part_iter_init(&piter, disk, DISK_PITER_INCL_PART0);
		while ((part = disk_part_iter_next(&piter)))
			kobject_uevent(&part_to_dev(part)->kobj, KOBJ_CHANGE);
		disk_part_iter_exit(&piter);
	}
	return 0;
}

/*
 * Device startup state changes.
 */
static int dasd_increase_state(struct dasd_device *device)
{
	int rc;

	rc = 0;
	if (device->state == DASD_STATE_NEW &&
	    device->target >= DASD_STATE_KNOWN)
		rc = dasd_state_new_to_known(device);

	if (!rc &&
	    device->state == DASD_STATE_KNOWN &&
	    device->target >= DASD_STATE_BASIC)
		rc = dasd_state_known_to_basic(device);

	if (!rc &&
	    device->state == DASD_STATE_BASIC &&
	    device->target >= DASD_STATE_READY)
		rc = dasd_state_basic_to_ready(device);

	if (!rc &&
	    device->state == DASD_STATE_UNFMT &&
	    device->target > DASD_STATE_UNFMT)
		rc = -EPERM;

	if (!rc &&
	    device->state == DASD_STATE_READY &&
	    device->target >= DASD_STATE_ONLINE)
		rc = dasd_state_ready_to_online(device);

	return rc;
}

/*
 * Device shutdown state changes.
 */
static int dasd_decrease_state(struct dasd_device *device)
{
	int rc;

	rc = 0;
	if (device->state == DASD_STATE_ONLINE &&
	    device->target <= DASD_STATE_READY)
		rc = dasd_state_online_to_ready(device);

	if (!rc &&
	    device->state == DASD_STATE_READY &&
	    device->target <= DASD_STATE_BASIC)
		rc = dasd_state_ready_to_basic(device);

	if (!rc &&
	    device->state == DASD_STATE_UNFMT &&
	    device->target <= DASD_STATE_BASIC)
		rc = dasd_state_unfmt_to_basic(device);

	if (!rc &&
	    device->state == DASD_STATE_BASIC &&
	    device->target <= DASD_STATE_KNOWN)
		rc = dasd_state_basic_to_known(device);

	if (!rc &&
	    device->state == DASD_STATE_KNOWN &&
	    device->target <= DASD_STATE_NEW)
		rc = dasd_state_known_to_new(device);

	return rc;
}

/*
 * This is the main startup/shutdown routine.
 */
static void dasd_change_state(struct dasd_device *device)
{
	int rc;

	if (device->state == device->target)
		/* Already where we want to go today... */
		return;
	if (device->state < device->target)
		rc = dasd_increase_state(device);
	else
		rc = dasd_decrease_state(device);
	if (rc == -EAGAIN)
		return;
	if (rc)
		device->target = device->state;

	/* let user-space know that the device status changed */
	kobject_uevent(&device->cdev->dev.kobj, KOBJ_CHANGE);

	if (device->state == device->target)
		wake_up(&dasd_init_waitq);
}

/*
 * Kick starter for devices that did not complete the startup/shutdown
 * procedure or were sleeping because of a pending state.
 * dasd_kick_device will schedule a call do do_kick_device to the kernel
 * event daemon.
 */
static void do_kick_device(struct work_struct *work)
{
	struct dasd_device *device = container_of(work, struct dasd_device, kick_work);
	mutex_lock(&device->state_mutex);
	dasd_change_state(device);
	mutex_unlock(&device->state_mutex);
	dasd_schedule_device_bh(device);
	dasd_put_device(device);
}

void dasd_kick_device(struct dasd_device *device)
{
	dasd_get_device(device);
	/* queue call to dasd_kick_device to the kernel event daemon. */
	if (!schedule_work(&device->kick_work))
		dasd_put_device(device);
}
EXPORT_SYMBOL(dasd_kick_device);

/*
 * dasd_reload_device will schedule a call do do_reload_device to the kernel
 * event daemon.
 */
static void do_reload_device(struct work_struct *work)
{
	struct dasd_device *device = container_of(work, struct dasd_device,
						  reload_device);
	device->discipline->reload(device);
	dasd_put_device(device);
}

void dasd_reload_device(struct dasd_device *device)
{
	dasd_get_device(device);
	/* queue call to dasd_reload_device to the kernel event daemon. */
	if (!schedule_work(&device->reload_device))
		dasd_put_device(device);
}
EXPORT_SYMBOL(dasd_reload_device);

/*
 * dasd_restore_device will schedule a call do do_restore_device to the kernel
 * event daemon.
 */
static void do_restore_device(struct work_struct *work)
{
	struct dasd_device *device = container_of(work, struct dasd_device,
						  restore_device);
	device->cdev->drv->restore(device->cdev);
	dasd_put_device(device);
}

void dasd_restore_device(struct dasd_device *device)
{
	dasd_get_device(device);
	/* queue call to dasd_restore_device to the kernel event daemon. */
	if (!schedule_work(&device->restore_device))
		dasd_put_device(device);
}

/*
 * Set the target state for a device and starts the state change.
 */
void dasd_set_target_state(struct dasd_device *device, int target)
{
	dasd_get_device(device);
	mutex_lock(&device->state_mutex);
	/* If we are in probeonly mode stop at DASD_STATE_READY. */
	if (dasd_probeonly && target > DASD_STATE_READY)
		target = DASD_STATE_READY;
	if (device->target != target) {
		if (device->state == target)
			wake_up(&dasd_init_waitq);
		device->target = target;
	}
	if (device->state != device->target)
		dasd_change_state(device);
	mutex_unlock(&device->state_mutex);
	dasd_put_device(device);
}
EXPORT_SYMBOL(dasd_set_target_state);

/*
 * Enable devices with device numbers in [from..to].
 */
static inline int _wait_for_device(struct dasd_device *device)
{
	return (device->state == device->target);
}

void dasd_enable_device(struct dasd_device *device)
{
	dasd_set_target_state(device, DASD_STATE_ONLINE);
	if (device->state <= DASD_STATE_KNOWN)
		/* No discipline for device found. */
		dasd_set_target_state(device, DASD_STATE_NEW);
	/* Now wait for the devices to come up. */
	wait_event(dasd_init_waitq, _wait_for_device(device));

	dasd_reload_device(device);
	if (device->discipline->kick_validate)
		device->discipline->kick_validate(device);
}
EXPORT_SYMBOL(dasd_enable_device);

/*
 * SECTION: device operation (interrupt handler, start i/o, term i/o ...)
 */

unsigned int dasd_global_profile_level = DASD_PROFILE_OFF;

#ifdef CONFIG_DASD_PROFILE
struct dasd_profile dasd_global_profile = {
	.lock = __SPIN_LOCK_UNLOCKED(dasd_global_profile.lock),
};
static struct dentry *dasd_debugfs_global_entry;

/*
 * Add profiling information for cqr before execution.
 */
static void dasd_profile_start(struct dasd_block *block,
			       struct dasd_ccw_req *cqr,
			       struct request *req)
{
	struct list_head *l;
	unsigned int counter;
	struct dasd_device *device;

	/* count the length of the chanq for statistics */
	counter = 0;
	if (dasd_global_profile_level || block->profile.data)
		list_for_each(l, &block->ccw_queue)
			if (++counter >= 31)
				break;

	spin_lock(&dasd_global_profile.lock);
	if (dasd_global_profile.data) {
		dasd_global_profile.data->dasd_io_nr_req[counter]++;
		if (rq_data_dir(req) == READ)
			dasd_global_profile.data->dasd_read_nr_req[counter]++;
	}
	spin_unlock(&dasd_global_profile.lock);

	spin_lock(&block->profile.lock);
	if (block->profile.data) {
		block->profile.data->dasd_io_nr_req[counter]++;
		if (rq_data_dir(req) == READ)
			block->profile.data->dasd_read_nr_req[counter]++;
	}
	spin_unlock(&block->profile.lock);

	/*
	 * We count the request for the start device, even though it may run on
	 * some other device due to error recovery. This way we make sure that
	 * we count each request only once.
	 */
	device = cqr->startdev;
	if (device->profile.data) {
		counter = 1; /* request is not yet queued on the start device */
		list_for_each(l, &device->ccw_queue)
			if (++counter >= 31)
				break;
	}
	spin_lock(&device->profile.lock);
	if (device->profile.data) {
		device->profile.data->dasd_io_nr_req[counter]++;
		if (rq_data_dir(req) == READ)
			device->profile.data->dasd_read_nr_req[counter]++;
	}
	spin_unlock(&device->profile.lock);
}

/*
 * Add profiling information for cqr after execution.
 */

#define dasd_profile_counter(value, index)			   \
{								   \
	for (index = 0; index < 31 && value >> (2+index); index++) \
		;						   \
}

static void dasd_profile_end_add_data(struct dasd_profile_info *data,
				      int is_alias,
				      int is_tpm,
				      int is_read,
				      long sectors,
				      int sectors_ind,
				      int tottime_ind,
				      int tottimeps_ind,
				      int strtime_ind,
				      int irqtime_ind,
				      int irqtimeps_ind,
				      int endtime_ind)
{
	/* in case of an overflow, reset the whole profile */
	if (data->dasd_io_reqs == UINT_MAX) {
			memset(data, 0, sizeof(*data));
			ktime_get_real_ts64(&data->starttod);
	}
	data->dasd_io_reqs++;
	data->dasd_io_sects += sectors;
	if (is_alias)
		data->dasd_io_alias++;
	if (is_tpm)
		data->dasd_io_tpm++;

	data->dasd_io_secs[sectors_ind]++;
	data->dasd_io_times[tottime_ind]++;
	data->dasd_io_timps[tottimeps_ind]++;
	data->dasd_io_time1[strtime_ind]++;
	data->dasd_io_time2[irqtime_ind]++;
	data->dasd_io_time2ps[irqtimeps_ind]++;
	data->dasd_io_time3[endtime_ind]++;

	if (is_read) {
		data->dasd_read_reqs++;
		data->dasd_read_sects += sectors;
		if (is_alias)
			data->dasd_read_alias++;
		if (is_tpm)
			data->dasd_read_tpm++;
		data->dasd_read_secs[sectors_ind]++;
		data->dasd_read_times[tottime_ind]++;
		data->dasd_read_time1[strtime_ind]++;
		data->dasd_read_time2[irqtime_ind]++;
		data->dasd_read_time3[endtime_ind]++;
	}
}

static void dasd_profile_end(struct dasd_block *block,
			     struct dasd_ccw_req *cqr,
			     struct request *req)
{
	unsigned long strtime, irqtime, endtime, tottime;
	unsigned long tottimeps, sectors;
	struct dasd_device *device;
	int sectors_ind, tottime_ind, tottimeps_ind, strtime_ind;
	int irqtime_ind, irqtimeps_ind, endtime_ind;
	struct dasd_profile_info *data;

	device = cqr->startdev;
	if (!(dasd_global_profile_level ||
	      block->profile.data ||
	      device->profile.data))
		return;

	sectors = blk_rq_sectors(req);
	if (!cqr->buildclk || !cqr->startclk ||
	    !cqr->stopclk || !cqr->endclk ||
	    !sectors)
		return;

	strtime = ((cqr->startclk - cqr->buildclk) >> 12);
	irqtime = ((cqr->stopclk - cqr->startclk) >> 12);
	endtime = ((cqr->endclk - cqr->stopclk) >> 12);
	tottime = ((cqr->endclk - cqr->buildclk) >> 12);
	tottimeps = tottime / sectors;

	dasd_profile_counter(sectors, sectors_ind);
	dasd_profile_counter(tottime, tottime_ind);
	dasd_profile_counter(tottimeps, tottimeps_ind);
	dasd_profile_counter(strtime, strtime_ind);
	dasd_profile_counter(irqtime, irqtime_ind);
	dasd_profile_counter(irqtime / sectors, irqtimeps_ind);
	dasd_profile_counter(endtime, endtime_ind);

	spin_lock(&dasd_global_profile.lock);
	if (dasd_global_profile.data) {
		data = dasd_global_profile.data;
		data->dasd_sum_times += tottime;
		data->dasd_sum_time_str += strtime;
		data->dasd_sum_time_irq += irqtime;
		data->dasd_sum_time_end += endtime;
		dasd_profile_end_add_data(dasd_global_profile.data,
					  cqr->startdev != block->base,
					  cqr->cpmode == 1,
					  rq_data_dir(req) == READ,
					  sectors, sectors_ind, tottime_ind,
					  tottimeps_ind, strtime_ind,
					  irqtime_ind, irqtimeps_ind,
					  endtime_ind);
	}
	spin_unlock(&dasd_global_profile.lock);

	spin_lock(&block->profile.lock);
	if (block->profile.data) {
		data = block->profile.data;
		data->dasd_sum_times += tottime;
		data->dasd_sum_time_str += strtime;
		data->dasd_sum_time_irq += irqtime;
		data->dasd_sum_time_end += endtime;
		dasd_profile_end_add_data(block->profile.data,
					  cqr->startdev != block->base,
					  cqr->cpmode == 1,
					  rq_data_dir(req) == READ,
					  sectors, sectors_ind, tottime_ind,
					  tottimeps_ind, strtime_ind,
					  irqtime_ind, irqtimeps_ind,
					  endtime_ind);
	}
	spin_unlock(&block->profile.lock);

	spin_lock(&device->profile.lock);
	if (device->profile.data) {
		data = device->profile.data;
		data->dasd_sum_times += tottime;
		data->dasd_sum_time_str += strtime;
		data->dasd_sum_time_irq += irqtime;
		data->dasd_sum_time_end += endtime;
		dasd_profile_end_add_data(device->profile.data,
					  cqr->startdev != block->base,
					  cqr->cpmode == 1,
					  rq_data_dir(req) == READ,
					  sectors, sectors_ind, tottime_ind,
					  tottimeps_ind, strtime_ind,
					  irqtime_ind, irqtimeps_ind,
					  endtime_ind);
	}
	spin_unlock(&device->profile.lock);
}

void dasd_profile_reset(struct dasd_profile *profile)
{
	struct dasd_profile_info *data;

	spin_lock_bh(&profile->lock);
	data = profile->data;
	if (!data) {
		spin_unlock_bh(&profile->lock);
		return;
	}
	memset(data, 0, sizeof(*data));
	ktime_get_real_ts64(&data->starttod);
	spin_unlock_bh(&profile->lock);
}

int dasd_profile_on(struct dasd_profile *profile)
{
	struct dasd_profile_info *data;

	data = kzalloc(sizeof(*data), GFP_KERNEL);
	if (!data)
		return -ENOMEM;
	spin_lock_bh(&profile->lock);
	if (profile->data) {
		spin_unlock_bh(&profile->lock);
		kfree(data);
		return 0;
	}
	ktime_get_real_ts64(&data->starttod);
	profile->data = data;
	spin_unlock_bh(&profile->lock);
	return 0;
}

void dasd_profile_off(struct dasd_profile *profile)
{
	spin_lock_bh(&profile->lock);
	kfree(profile->data);
	profile->data = NULL;
	spin_unlock_bh(&profile->lock);
}

char *dasd_get_user_string(const char __user *user_buf, size_t user_len)
{
	char *buffer;

	buffer = vmalloc(user_len + 1);
	if (buffer == NULL)
		return ERR_PTR(-ENOMEM);
	if (copy_from_user(buffer, user_buf, user_len) != 0) {
		vfree(buffer);
		return ERR_PTR(-EFAULT);
	}
	/* got the string, now strip linefeed. */
	if (buffer[user_len - 1] == '\n')
		buffer[user_len - 1] = 0;
	else
		buffer[user_len] = 0;
	return buffer;
}

static ssize_t dasd_stats_write(struct file *file,
				const char __user *user_buf,
				size_t user_len, loff_t *pos)
{
	char *buffer, *str;
	int rc;
	struct seq_file *m = (struct seq_file *)file->private_data;
	struct dasd_profile *prof = m->private;

	if (user_len > 65536)
		user_len = 65536;
	buffer = dasd_get_user_string(user_buf, user_len);
	if (IS_ERR(buffer))
		return PTR_ERR(buffer);

	str = skip_spaces(buffer);
	rc = user_len;
	if (strncmp(str, "reset", 5) == 0) {
		dasd_profile_reset(prof);
	} else if (strncmp(str, "on", 2) == 0) {
		rc = dasd_profile_on(prof);
		if (rc)
			goto out;
		rc = user_len;
		if (prof == &dasd_global_profile) {
			dasd_profile_reset(prof);
			dasd_global_profile_level = DASD_PROFILE_GLOBAL_ONLY;
		}
	} else if (strncmp(str, "off", 3) == 0) {
		if (prof == &dasd_global_profile)
			dasd_global_profile_level = DASD_PROFILE_OFF;
		dasd_profile_off(prof);
	} else
		rc = -EINVAL;
out:
	vfree(buffer);
	return rc;
}

static void dasd_stats_array(struct seq_file *m, unsigned int *array)
{
	int i;

	for (i = 0; i < 32; i++)
		seq_printf(m, "%u ", array[i]);
	seq_putc(m, '\n');
}

static void dasd_stats_seq_print(struct seq_file *m,
				 struct dasd_profile_info *data)
{
	seq_printf(m, "start_time %lld.%09ld\n",
		   (s64)data->starttod.tv_sec, data->starttod.tv_nsec);
	seq_printf(m, "total_requests %u\n", data->dasd_io_reqs);
	seq_printf(m, "total_sectors %u\n", data->dasd_io_sects);
	seq_printf(m, "total_pav %u\n", data->dasd_io_alias);
	seq_printf(m, "total_hpf %u\n", data->dasd_io_tpm);
	seq_printf(m, "avg_total %lu\n", data->dasd_io_reqs ?
		   data->dasd_sum_times / data->dasd_io_reqs : 0UL);
	seq_printf(m, "avg_build_to_ssch %lu\n", data->dasd_io_reqs ?
		   data->dasd_sum_time_str / data->dasd_io_reqs : 0UL);
	seq_printf(m, "avg_ssch_to_irq %lu\n", data->dasd_io_reqs ?
		   data->dasd_sum_time_irq / data->dasd_io_reqs : 0UL);
	seq_printf(m, "avg_irq_to_end %lu\n", data->dasd_io_reqs ?
		   data->dasd_sum_time_end / data->dasd_io_reqs : 0UL);
	seq_puts(m, "histogram_sectors ");
	dasd_stats_array(m, data->dasd_io_secs);
	seq_puts(m, "histogram_io_times ");
	dasd_stats_array(m, data->dasd_io_times);
	seq_puts(m, "histogram_io_times_weighted ");
	dasd_stats_array(m, data->dasd_io_timps);
	seq_puts(m, "histogram_time_build_to_ssch ");
	dasd_stats_array(m, data->dasd_io_time1);
	seq_puts(m, "histogram_time_ssch_to_irq ");
	dasd_stats_array(m, data->dasd_io_time2);
	seq_puts(m, "histogram_time_ssch_to_irq_weighted ");
	dasd_stats_array(m, data->dasd_io_time2ps);
	seq_puts(m, "histogram_time_irq_to_end ");
	dasd_stats_array(m, data->dasd_io_time3);
	seq_puts(m, "histogram_ccw_queue_length ");
	dasd_stats_array(m, data->dasd_io_nr_req);
	seq_printf(m, "total_read_requests %u\n", data->dasd_read_reqs);
	seq_printf(m, "total_read_sectors %u\n", data->dasd_read_sects);
	seq_printf(m, "total_read_pav %u\n", data->dasd_read_alias);
	seq_printf(m, "total_read_hpf %u\n", data->dasd_read_tpm);
	seq_puts(m, "histogram_read_sectors ");
	dasd_stats_array(m, data->dasd_read_secs);
	seq_puts(m, "histogram_read_times ");
	dasd_stats_array(m, data->dasd_read_times);
	seq_puts(m, "histogram_read_time_build_to_ssch ");
	dasd_stats_array(m, data->dasd_read_time1);
	seq_puts(m, "histogram_read_time_ssch_to_irq ");
	dasd_stats_array(m, data->dasd_read_time2);
	seq_puts(m, "histogram_read_time_irq_to_end ");
	dasd_stats_array(m, data->dasd_read_time3);
	seq_puts(m, "histogram_read_ccw_queue_length ");
	dasd_stats_array(m, data->dasd_read_nr_req);
}

static int dasd_stats_show(struct seq_file *m, void *v)
{
	struct dasd_profile *profile;
	struct dasd_profile_info *data;

	profile = m->private;
	spin_lock_bh(&profile->lock);
	data = profile->data;
	if (!data) {
		spin_unlock_bh(&profile->lock);
		seq_puts(m, "disabled\n");
		return 0;
	}
	dasd_stats_seq_print(m, data);
	spin_unlock_bh(&profile->lock);
	return 0;
}

static int dasd_stats_open(struct inode *inode, struct file *file)
{
	struct dasd_profile *profile = inode->i_private;
	return single_open(file, dasd_stats_show, profile);
}

static const struct file_operations dasd_stats_raw_fops = {
	.owner		= THIS_MODULE,
	.open		= dasd_stats_open,
	.read		= seq_read,
	.llseek		= seq_lseek,
	.release	= single_release,
	.write		= dasd_stats_write,
};

static void dasd_profile_init(struct dasd_profile *profile,
			      struct dentry *base_dentry)
{
	umode_t mode;
	struct dentry *pde;

	if (!base_dentry)
		return;
	profile->dentry = NULL;
	profile->data = NULL;
	mode = (S_IRUSR | S_IWUSR | S_IFREG);
	pde = debugfs_create_file("statistics", mode, base_dentry,
				  profile, &dasd_stats_raw_fops);
	if (pde && !IS_ERR(pde))
		profile->dentry = pde;
	return;
}

static void dasd_profile_exit(struct dasd_profile *profile)
{
	dasd_profile_off(profile);
	debugfs_remove(profile->dentry);
	profile->dentry = NULL;
}

static void dasd_statistics_removeroot(void)
{
	dasd_global_profile_level = DASD_PROFILE_OFF;
	dasd_profile_exit(&dasd_global_profile);
	debugfs_remove(dasd_debugfs_global_entry);
	debugfs_remove(dasd_debugfs_root_entry);
}

static void dasd_statistics_createroot(void)
{
	struct dentry *pde;

	dasd_debugfs_root_entry = NULL;
	pde = debugfs_create_dir("dasd", NULL);
	if (!pde || IS_ERR(pde))
		goto error;
	dasd_debugfs_root_entry = pde;
	pde = debugfs_create_dir("global", dasd_debugfs_root_entry);
	if (!pde || IS_ERR(pde))
		goto error;
	dasd_debugfs_global_entry = pde;
	dasd_profile_init(&dasd_global_profile, dasd_debugfs_global_entry);
	return;

error:
	DBF_EVENT(DBF_ERR, "%s",
		  "Creation of the dasd debugfs interface failed");
	dasd_statistics_removeroot();
	return;
}

#else
#define dasd_profile_start(block, cqr, req) do {} while (0)
#define dasd_profile_end(block, cqr, req) do {} while (0)

static void dasd_statistics_createroot(void)
{
	return;
}

static void dasd_statistics_removeroot(void)
{
	return;
}

int dasd_stats_generic_show(struct seq_file *m, void *v)
{
	seq_puts(m, "Statistics are not activated in this kernel\n");
	return 0;
}

static void dasd_profile_init(struct dasd_profile *profile,
			      struct dentry *base_dentry)
{
	return;
}

static void dasd_profile_exit(struct dasd_profile *profile)
{
	return;
}

int dasd_profile_on(struct dasd_profile *profile)
{
	return 0;
}

#endif				/* CONFIG_DASD_PROFILE */

static int dasd_hosts_show(struct seq_file *m, void *v)
{
	struct dasd_device *device;
	int rc = -EOPNOTSUPP;

	device = m->private;
	dasd_get_device(device);

	if (device->discipline->hosts_print)
		rc = device->discipline->hosts_print(device, m);

	dasd_put_device(device);
	return rc;
}

static int dasd_hosts_open(struct inode *inode, struct file *file)
{
	struct dasd_device *device = inode->i_private;

	return single_open(file, dasd_hosts_show, device);
}

static const struct file_operations dasd_hosts_fops = {
	.owner		= THIS_MODULE,
	.open		= dasd_hosts_open,
	.read		= seq_read,
	.llseek		= seq_lseek,
	.release	= single_release,
};

static void dasd_hosts_exit(struct dasd_device *device)
{
	debugfs_remove(device->hosts_dentry);
	device->hosts_dentry = NULL;
}

static void dasd_hosts_init(struct dentry *base_dentry,
			    struct dasd_device *device)
{
	struct dentry *pde;
	umode_t mode;

	if (!base_dentry)
		return;

	mode = S_IRUSR | S_IFREG;
	pde = debugfs_create_file("host_access_list", mode, base_dentry,
				  device, &dasd_hosts_fops);
	if (pde && !IS_ERR(pde))
		device->hosts_dentry = pde;
}

struct dasd_ccw_req *dasd_smalloc_request(int magic, int cplength, int datasize,
					  struct dasd_device *device,
					  struct dasd_ccw_req *cqr)
{
	unsigned long flags;
	char *data, *chunk;
	int size = 0;

	if (cplength > 0)
		size += cplength * sizeof(struct ccw1);
	if (datasize > 0)
		size += datasize;
	if (!cqr)
		size += (sizeof(*cqr) + 7L) & -8L;

	spin_lock_irqsave(&device->mem_lock, flags);
	data = chunk = dasd_alloc_chunk(&device->ccw_chunks, size);
	spin_unlock_irqrestore(&device->mem_lock, flags);
	if (!chunk)
		return ERR_PTR(-ENOMEM);
	if (!cqr) {
		cqr = (void *) data;
		data += (sizeof(*cqr) + 7L) & -8L;
	}
	memset(cqr, 0, sizeof(*cqr));
	cqr->mem_chunk = chunk;
	if (cplength > 0) {
		cqr->cpaddr = data;
		data += cplength * sizeof(struct ccw1);
		memset(cqr->cpaddr, 0, cplength * sizeof(struct ccw1));
	}
	if (datasize > 0) {
		cqr->data = data;
 		memset(cqr->data, 0, datasize);
	}
	cqr->magic = magic;
	set_bit(DASD_CQR_FLAGS_USE_ERP, &cqr->flags);
	dasd_get_device(device);
	return cqr;
}
EXPORT_SYMBOL(dasd_smalloc_request);

void dasd_sfree_request(struct dasd_ccw_req *cqr, struct dasd_device *device)
{
	unsigned long flags;

	spin_lock_irqsave(&device->mem_lock, flags);
	dasd_free_chunk(&device->ccw_chunks, cqr->mem_chunk);
	spin_unlock_irqrestore(&device->mem_lock, flags);
	dasd_put_device(device);
}
EXPORT_SYMBOL(dasd_sfree_request);

/*
 * Check discipline magic in cqr.
 */
static inline int dasd_check_cqr(struct dasd_ccw_req *cqr)
{
	struct dasd_device *device;

	if (cqr == NULL)
		return -EINVAL;
	device = cqr->startdev;
	if (strncmp((char *) &cqr->magic, device->discipline->ebcname, 4)) {
		DBF_DEV_EVENT(DBF_WARNING, device,
			    " dasd_ccw_req 0x%08x magic doesn't match"
			    " discipline 0x%08x",
			    cqr->magic,
			    *(unsigned int *) device->discipline->name);
		return -EINVAL;
	}
	return 0;
}

/*
 * Terminate the current i/o and set the request to clear_pending.
 * Timer keeps device runnig.
 * ccw_device_clear can fail if the i/o subsystem
 * is in a bad mood.
 */
int dasd_term_IO(struct dasd_ccw_req *cqr)
{
	struct dasd_device *device;
	int retries, rc;
	char errorstring[ERRORLENGTH];

	/* Check the cqr */
	rc = dasd_check_cqr(cqr);
	if (rc)
		return rc;
	retries = 0;
	device = (struct dasd_device *) cqr->startdev;
	while ((retries < 5) && (cqr->status == DASD_CQR_IN_IO)) {
		rc = ccw_device_clear(device->cdev, (long) cqr);
		switch (rc) {
		case 0:	/* termination successful */
			cqr->status = DASD_CQR_CLEAR_PENDING;
			cqr->stopclk = get_tod_clock();
			cqr->starttime = 0;
			DBF_DEV_EVENT(DBF_DEBUG, device,
				      "terminate cqr %p successful",
				      cqr);
			break;
		case -ENODEV:
			DBF_DEV_EVENT(DBF_ERR, device, "%s",
				      "device gone, retry");
			break;
		case -EINVAL:
			/*
			 * device not valid so no I/O could be running
			 * handle CQR as termination successful
			 */
			cqr->status = DASD_CQR_CLEARED;
			cqr->stopclk = get_tod_clock();
			cqr->starttime = 0;
			/* no retries for invalid devices */
			cqr->retries = -1;
			DBF_DEV_EVENT(DBF_ERR, device, "%s",
				      "EINVAL, handle as terminated");
			/* fake rc to success */
			rc = 0;
			break;
		default:
			/* internal error 10 - unknown rc*/
			snprintf(errorstring, ERRORLENGTH, "10 %d", rc);
			dev_err(&device->cdev->dev, "An error occurred in the "
				"DASD device driver, reason=%s\n", errorstring);
			BUG();
			break;
		}
		retries++;
	}
	dasd_schedule_device_bh(device);
	return rc;
}
EXPORT_SYMBOL(dasd_term_IO);

/*
 * Start the i/o. This start_IO can fail if the channel is really busy.
 * In that case set up a timer to start the request later.
 */
int dasd_start_IO(struct dasd_ccw_req *cqr)
{
	struct dasd_device *device;
	int rc;
	char errorstring[ERRORLENGTH];

	/* Check the cqr */
	rc = dasd_check_cqr(cqr);
	if (rc) {
		cqr->intrc = rc;
		return rc;
	}
	device = (struct dasd_device *) cqr->startdev;
	if (((cqr->block &&
	      test_bit(DASD_FLAG_LOCK_STOLEN, &cqr->block->base->flags)) ||
	     test_bit(DASD_FLAG_LOCK_STOLEN, &device->flags)) &&
	    !test_bit(DASD_CQR_ALLOW_SLOCK, &cqr->flags)) {
		DBF_DEV_EVENT(DBF_DEBUG, device, "start_IO: return request %p "
			      "because of stolen lock", cqr);
		cqr->status = DASD_CQR_ERROR;
		cqr->intrc = -EPERM;
		return -EPERM;
	}
	if (cqr->retries < 0) {
		/* internal error 14 - start_IO run out of retries */
		sprintf(errorstring, "14 %p", cqr);
		dev_err(&device->cdev->dev, "An error occurred in the DASD "
			"device driver, reason=%s\n", errorstring);
		cqr->status = DASD_CQR_ERROR;
		return -EIO;
	}
	cqr->startclk = get_tod_clock();
	cqr->starttime = jiffies;
	cqr->retries--;
	if (!test_bit(DASD_CQR_VERIFY_PATH, &cqr->flags)) {
		cqr->lpm &= dasd_path_get_opm(device);
		if (!cqr->lpm)
			cqr->lpm = dasd_path_get_opm(device);
	}
	if (cqr->cpmode == 1) {
		rc = ccw_device_tm_start(device->cdev, cqr->cpaddr,
					 (long) cqr, cqr->lpm);
	} else {
		rc = ccw_device_start(device->cdev, cqr->cpaddr,
				      (long) cqr, cqr->lpm, 0);
	}
	switch (rc) {
	case 0:
		cqr->status = DASD_CQR_IN_IO;
		break;
	case -EBUSY:
		DBF_DEV_EVENT(DBF_WARNING, device, "%s",
			      "start_IO: device busy, retry later");
		break;
	case -EACCES:
		/* -EACCES indicates that the request used only a subset of the
		 * available paths and all these paths are gone. If the lpm of
		 * this request was only a subset of the opm (e.g. the ppm) then
		 * we just do a retry with all available paths.
		 * If we already use the full opm, something is amiss, and we
		 * need a full path verification.
		 */
		if (test_bit(DASD_CQR_VERIFY_PATH, &cqr->flags)) {
			DBF_DEV_EVENT(DBF_WARNING, device,
				      "start_IO: selected paths gone (%x)",
				      cqr->lpm);
		} else if (cqr->lpm != dasd_path_get_opm(device)) {
			cqr->lpm = dasd_path_get_opm(device);
			DBF_DEV_EVENT(DBF_DEBUG, device, "%s",
				      "start_IO: selected paths gone,"
				      " retry on all paths");
		} else {
			DBF_DEV_EVENT(DBF_WARNING, device, "%s",
				      "start_IO: all paths in opm gone,"
				      " do path verification");
			dasd_generic_last_path_gone(device);
			dasd_path_no_path(device);
			dasd_path_set_tbvpm(device,
					  ccw_device_get_path_mask(
						  device->cdev));
		}
		break;
	case -ENODEV:
		DBF_DEV_EVENT(DBF_WARNING, device, "%s",
			      "start_IO: -ENODEV device gone, retry");
		break;
	case -EIO:
		DBF_DEV_EVENT(DBF_WARNING, device, "%s",
			      "start_IO: -EIO device gone, retry");
		break;
	case -EINVAL:
		/* most likely caused in power management context */
		DBF_DEV_EVENT(DBF_WARNING, device, "%s",
			      "start_IO: -EINVAL device currently "
			      "not accessible");
		break;
	default:
		/* internal error 11 - unknown rc */
		snprintf(errorstring, ERRORLENGTH, "11 %d", rc);
		dev_err(&device->cdev->dev,
			"An error occurred in the DASD device driver, "
			"reason=%s\n", errorstring);
		BUG();
		break;
	}
	cqr->intrc = rc;
	return rc;
}
EXPORT_SYMBOL(dasd_start_IO);

/*
 * Timeout function for dasd devices. This is used for different purposes
 *  1) missing interrupt handler for normal operation
 *  2) delayed start of request where start_IO failed with -EBUSY
 *  3) timeout for missing state change interrupts
 * The head of the ccw queue will have status DASD_CQR_IN_IO for 1),
 * DASD_CQR_QUEUED for 2) and 3).
 */
static void dasd_device_timeout(struct timer_list *t)
{
	unsigned long flags;
	struct dasd_device *device;

	device = from_timer(device, t, timer);
	spin_lock_irqsave(get_ccwdev_lock(device->cdev), flags);
	/* re-activate request queue */
	dasd_device_remove_stop_bits(device, DASD_STOPPED_PENDING);
	spin_unlock_irqrestore(get_ccwdev_lock(device->cdev), flags);
	dasd_schedule_device_bh(device);
}

/*
 * Setup timeout for a device in jiffies.
 */
void dasd_device_set_timer(struct dasd_device *device, int expires)
{
	if (expires == 0)
		del_timer(&device->timer);
	else
		mod_timer(&device->timer, jiffies + expires);
}
EXPORT_SYMBOL(dasd_device_set_timer);

/*
 * Clear timeout for a device.
 */
void dasd_device_clear_timer(struct dasd_device *device)
{
	del_timer(&device->timer);
}
EXPORT_SYMBOL(dasd_device_clear_timer);

static void dasd_handle_killed_request(struct ccw_device *cdev,
				       unsigned long intparm)
{
	struct dasd_ccw_req *cqr;
	struct dasd_device *device;

	if (!intparm)
		return;
	cqr = (struct dasd_ccw_req *) intparm;
	if (cqr->status != DASD_CQR_IN_IO) {
		DBF_EVENT_DEVID(DBF_DEBUG, cdev,
				"invalid status in handle_killed_request: "
				"%02x", cqr->status);
		return;
	}

	device = dasd_device_from_cdev_locked(cdev);
	if (IS_ERR(device)) {
		DBF_EVENT_DEVID(DBF_DEBUG, cdev, "%s",
				"unable to get device from cdev");
		return;
	}

	if (!cqr->startdev ||
	    device != cqr->startdev ||
	    strncmp(cqr->startdev->discipline->ebcname,
		    (char *) &cqr->magic, 4)) {
		DBF_EVENT_DEVID(DBF_DEBUG, cdev, "%s",
				"invalid device in request");
		dasd_put_device(device);
		return;
	}

	/* Schedule request to be retried. */
	cqr->status = DASD_CQR_QUEUED;

	dasd_device_clear_timer(device);
	dasd_schedule_device_bh(device);
	dasd_put_device(device);
}

void dasd_generic_handle_state_change(struct dasd_device *device)
{
	/* First of all start sense subsystem status request. */
	dasd_eer_snss(device);

	dasd_device_remove_stop_bits(device, DASD_STOPPED_PENDING);
	dasd_schedule_device_bh(device);
	if (device->block) {
		dasd_schedule_block_bh(device->block);
		if (device->block->request_queue)
			blk_mq_run_hw_queues(device->block->request_queue,
					     true);
	}
}
EXPORT_SYMBOL_GPL(dasd_generic_handle_state_change);

static int dasd_check_hpf_error(struct irb *irb)
{
	return (scsw_tm_is_valid_schxs(&irb->scsw) &&
	    (irb->scsw.tm.sesq == SCSW_SESQ_DEV_NOFCX ||
	     irb->scsw.tm.sesq == SCSW_SESQ_PATH_NOFCX));
}

/*
 * Interrupt handler for "normal" ssch-io based dasd devices.
 */
void dasd_int_handler(struct ccw_device *cdev, unsigned long intparm,
		      struct irb *irb)
{
	struct dasd_ccw_req *cqr, *next;
	struct dasd_device *device;
	unsigned long now;
	int nrf_suppressed = 0;
	int fp_suppressed = 0;
	u8 *sense = NULL;
	int expires;

	cqr = (struct dasd_ccw_req *) intparm;
	if (IS_ERR(irb)) {
		switch (PTR_ERR(irb)) {
		case -EIO:
			if (cqr && cqr->status == DASD_CQR_CLEAR_PENDING) {
				device = cqr->startdev;
				cqr->status = DASD_CQR_CLEARED;
				dasd_device_clear_timer(device);
				wake_up(&dasd_flush_wq);
				dasd_schedule_device_bh(device);
				return;
			}
			break;
		case -ETIMEDOUT:
			DBF_EVENT_DEVID(DBF_WARNING, cdev, "%s: "
					"request timed out\n", __func__);
			break;
		default:
			DBF_EVENT_DEVID(DBF_WARNING, cdev, "%s: "
					"unknown error %ld\n", __func__,
					PTR_ERR(irb));
		}
		dasd_handle_killed_request(cdev, intparm);
		return;
	}

	now = get_tod_clock();
	/* check for conditions that should be handled immediately */
	if (!cqr ||
	    !(scsw_dstat(&irb->scsw) == (DEV_STAT_CHN_END | DEV_STAT_DEV_END) &&
	      scsw_cstat(&irb->scsw) == 0)) {
		if (cqr)
			memcpy(&cqr->irb, irb, sizeof(*irb));
		device = dasd_device_from_cdev_locked(cdev);
		if (IS_ERR(device))
			return;
		/* ignore unsolicited interrupts for DIAG discipline */
		if (device->discipline == dasd_diag_discipline_pointer) {
			dasd_put_device(device);
			return;
		}

		/*
		 * In some cases 'File Protected' or 'No Record Found' errors
		 * might be expected and debug log messages for the
		 * corresponding interrupts shouldn't be written then.
		 * Check if either of the according suppress bits is set.
		 */
		sense = dasd_get_sense(irb);
		if (sense) {
			fp_suppressed = (sense[1] & SNS1_FILE_PROTECTED) &&
				test_bit(DASD_CQR_SUPPRESS_FP, &cqr->flags);
			nrf_suppressed = (sense[1] & SNS1_NO_REC_FOUND) &&
				test_bit(DASD_CQR_SUPPRESS_NRF, &cqr->flags);
		}
		if (!(fp_suppressed || nrf_suppressed))
			device->discipline->dump_sense_dbf(device, irb, "int");

		if (device->features & DASD_FEATURE_ERPLOG)
			device->discipline->dump_sense(device, cqr, irb);
		device->discipline->check_for_device_change(device, cqr, irb);
		dasd_put_device(device);
	}

	/* check for for attention message */
	if (scsw_dstat(&irb->scsw) & DEV_STAT_ATTENTION) {
		device = dasd_device_from_cdev_locked(cdev);
		if (!IS_ERR(device)) {
			device->discipline->check_attention(device,
							    irb->esw.esw1.lpum);
			dasd_put_device(device);
		}
	}

	if (!cqr)
		return;

	device = (struct dasd_device *) cqr->startdev;
	if (!device ||
	    strncmp(device->discipline->ebcname, (char *) &cqr->magic, 4)) {
		DBF_EVENT_DEVID(DBF_DEBUG, cdev, "%s",
				"invalid device in request");
		return;
	}

	/* Check for clear pending */
	if (cqr->status == DASD_CQR_CLEAR_PENDING &&
	    scsw_fctl(&irb->scsw) & SCSW_FCTL_CLEAR_FUNC) {
		cqr->status = DASD_CQR_CLEARED;
		dasd_device_clear_timer(device);
		wake_up(&dasd_flush_wq);
		dasd_schedule_device_bh(device);
		return;
	}

	/* check status - the request might have been killed by dyn detach */
	if (cqr->status != DASD_CQR_IN_IO) {
		DBF_DEV_EVENT(DBF_DEBUG, device, "invalid status: bus_id %s, "
			      "status %02x", dev_name(&cdev->dev), cqr->status);
		return;
	}

	next = NULL;
	expires = 0;
	if (scsw_dstat(&irb->scsw) == (DEV_STAT_CHN_END | DEV_STAT_DEV_END) &&
	    scsw_cstat(&irb->scsw) == 0) {
		/* request was completed successfully */
		cqr->status = DASD_CQR_SUCCESS;
		cqr->stopclk = now;
		/* Start first request on queue if possible -> fast_io. */
		if (cqr->devlist.next != &device->ccw_queue) {
			next = list_entry(cqr->devlist.next,
					  struct dasd_ccw_req, devlist);
		}
	} else {  /* error */
		/* check for HPF error
		 * call discipline function to requeue all requests
		 * and disable HPF accordingly
		 */
		if (cqr->cpmode && dasd_check_hpf_error(irb) &&
		    device->discipline->handle_hpf_error)
			device->discipline->handle_hpf_error(device, irb);
		/*
		 * If we don't want complex ERP for this request, then just
		 * reset this and retry it in the fastpath
		 */
		if (!test_bit(DASD_CQR_FLAGS_USE_ERP, &cqr->flags) &&
		    cqr->retries > 0) {
			if (cqr->lpm == dasd_path_get_opm(device))
				DBF_DEV_EVENT(DBF_DEBUG, device,
					      "default ERP in fastpath "
					      "(%i retries left)",
					      cqr->retries);
			if (!test_bit(DASD_CQR_VERIFY_PATH, &cqr->flags))
				cqr->lpm = dasd_path_get_opm(device);
			cqr->status = DASD_CQR_QUEUED;
			next = cqr;
		} else
			cqr->status = DASD_CQR_ERROR;
	}
	if (next && (next->status == DASD_CQR_QUEUED) &&
	    (!device->stopped)) {
		if (device->discipline->start_IO(next) == 0)
			expires = next->expires;
	}
	if (expires != 0)
		dasd_device_set_timer(device, expires);
	else
		dasd_device_clear_timer(device);
	dasd_schedule_device_bh(device);
}
EXPORT_SYMBOL(dasd_int_handler);

enum uc_todo dasd_generic_uc_handler(struct ccw_device *cdev, struct irb *irb)
{
	struct dasd_device *device;

	device = dasd_device_from_cdev_locked(cdev);

	if (IS_ERR(device))
		goto out;
	if (test_bit(DASD_FLAG_OFFLINE, &device->flags) ||
	   device->state != device->target ||
	   !device->discipline->check_for_device_change){
		dasd_put_device(device);
		goto out;
	}
	if (device->discipline->dump_sense_dbf)
		device->discipline->dump_sense_dbf(device, irb, "uc");
	device->discipline->check_for_device_change(device, NULL, irb);
	dasd_put_device(device);
out:
	return UC_TODO_RETRY;
}
EXPORT_SYMBOL_GPL(dasd_generic_uc_handler);

/*
 * If we have an error on a dasd_block layer request then we cancel
 * and return all further requests from the same dasd_block as well.
 */
static void __dasd_device_recovery(struct dasd_device *device,
				   struct dasd_ccw_req *ref_cqr)
{
	struct list_head *l, *n;
	struct dasd_ccw_req *cqr;

	/*
	 * only requeue request that came from the dasd_block layer
	 */
	if (!ref_cqr->block)
		return;

	list_for_each_safe(l, n, &device->ccw_queue) {
		cqr = list_entry(l, struct dasd_ccw_req, devlist);
		if (cqr->status == DASD_CQR_QUEUED &&
		    ref_cqr->block == cqr->block) {
			cqr->status = DASD_CQR_CLEARED;
		}
	}
};

/*
 * Remove those ccw requests from the queue that need to be returned
 * to the upper layer.
 */
static void __dasd_device_process_ccw_queue(struct dasd_device *device,
					    struct list_head *final_queue)
{
	struct list_head *l, *n;
	struct dasd_ccw_req *cqr;

	/* Process request with final status. */
	list_for_each_safe(l, n, &device->ccw_queue) {
		cqr = list_entry(l, struct dasd_ccw_req, devlist);

		/* Skip any non-final request. */
		if (cqr->status == DASD_CQR_QUEUED ||
		    cqr->status == DASD_CQR_IN_IO ||
		    cqr->status == DASD_CQR_CLEAR_PENDING)
			continue;
		if (cqr->status == DASD_CQR_ERROR) {
			__dasd_device_recovery(device, cqr);
		}
		/* Rechain finished requests to final queue */
		list_move_tail(&cqr->devlist, final_queue);
	}
}

static void __dasd_process_cqr(struct dasd_device *device,
			       struct dasd_ccw_req *cqr)
{
	char errorstring[ERRORLENGTH];

	switch (cqr->status) {
	case DASD_CQR_SUCCESS:
		cqr->status = DASD_CQR_DONE;
		break;
	case DASD_CQR_ERROR:
		cqr->status = DASD_CQR_NEED_ERP;
		break;
	case DASD_CQR_CLEARED:
		cqr->status = DASD_CQR_TERMINATED;
		break;
	default:
		/* internal error 12 - wrong cqr status*/
		snprintf(errorstring, ERRORLENGTH, "12 %p %x02", cqr, cqr->status);
		dev_err(&device->cdev->dev,
			"An error occurred in the DASD device driver, "
			"reason=%s\n", errorstring);
		BUG();
	}
	if (cqr->callback)
		cqr->callback(cqr, cqr->callback_data);
}

/*
 * the cqrs from the final queue are returned to the upper layer
 * by setting a dasd_block state and calling the callback function
 */
static void __dasd_device_process_final_queue(struct dasd_device *device,
					      struct list_head *final_queue)
{
	struct list_head *l, *n;
	struct dasd_ccw_req *cqr;
	struct dasd_block *block;

	list_for_each_safe(l, n, final_queue) {
		cqr = list_entry(l, struct dasd_ccw_req, devlist);
		list_del_init(&cqr->devlist);
		block = cqr->block;
		if (!block) {
			__dasd_process_cqr(device, cqr);
		} else {
			spin_lock_bh(&block->queue_lock);
			__dasd_process_cqr(device, cqr);
			spin_unlock_bh(&block->queue_lock);
		}
	}
}

/*
 * Take a look at the first request on the ccw queue and check
 * if it reached its expire time. If so, terminate the IO.
 */
static void __dasd_device_check_expire(struct dasd_device *device)
{
	struct dasd_ccw_req *cqr;

	if (list_empty(&device->ccw_queue))
		return;
	cqr = list_entry(device->ccw_queue.next, struct dasd_ccw_req, devlist);
	if ((cqr->status == DASD_CQR_IN_IO && cqr->expires != 0) &&
	    (time_after_eq(jiffies, cqr->expires + cqr->starttime))) {
		if (test_bit(DASD_FLAG_SAFE_OFFLINE_RUNNING, &device->flags)) {
			/*
			 * IO in safe offline processing should not
			 * run out of retries
			 */
			cqr->retries++;
		}
		if (device->discipline->term_IO(cqr) != 0) {
			/* Hmpf, try again in 5 sec */
			dev_err(&device->cdev->dev,
				"cqr %p timed out (%lus) but cannot be "
				"ended, retrying in 5 s\n",
				cqr, (cqr->expires/HZ));
			cqr->expires += 5*HZ;
			dasd_device_set_timer(device, 5*HZ);
		} else {
			dev_err(&device->cdev->dev,
				"cqr %p timed out (%lus), %i retries "
				"remaining\n", cqr, (cqr->expires/HZ),
				cqr->retries);
		}
	}
}

/*
 * return 1 when device is not eligible for IO
 */
static int __dasd_device_is_unusable(struct dasd_device *device,
				     struct dasd_ccw_req *cqr)
{
	int mask = ~(DASD_STOPPED_DC_WAIT | DASD_UNRESUMED_PM);

	if (test_bit(DASD_FLAG_OFFLINE, &device->flags) &&
	    !test_bit(DASD_FLAG_SAFE_OFFLINE_RUNNING, &device->flags)) {
		/*
		 * dasd is being set offline
		 * but it is no safe offline where we have to allow I/O
		 */
		return 1;
	}
	if (device->stopped) {
		if (device->stopped & mask) {
			/* stopped and CQR will not change that. */
			return 1;
		}
		if (!test_bit(DASD_CQR_VERIFY_PATH, &cqr->flags)) {
			/* CQR is not able to change device to
			 * operational. */
			return 1;
		}
		/* CQR required to get device operational. */
	}
	return 0;
}

/*
 * Take a look at the first request on the ccw queue and check
 * if it needs to be started.
 */
static void __dasd_device_start_head(struct dasd_device *device)
{
	struct dasd_ccw_req *cqr;
	int rc;

	if (list_empty(&device->ccw_queue))
		return;
	cqr = list_entry(device->ccw_queue.next, struct dasd_ccw_req, devlist);
	if (cqr->status != DASD_CQR_QUEUED)
		return;
	/* if device is not usable return request to upper layer */
	if (__dasd_device_is_unusable(device, cqr)) {
		cqr->intrc = -EAGAIN;
		cqr->status = DASD_CQR_CLEARED;
		dasd_schedule_device_bh(device);
		return;
	}

	rc = device->discipline->start_IO(cqr);
	if (rc == 0)
		dasd_device_set_timer(device, cqr->expires);
	else if (rc == -EACCES) {
		dasd_schedule_device_bh(device);
	} else
		/* Hmpf, try again in 1/2 sec */
		dasd_device_set_timer(device, 50);
}

static void __dasd_device_check_path_events(struct dasd_device *device)
{
	int rc;

	if (!dasd_path_get_tbvpm(device))
		return;

	if (device->stopped &
	    ~(DASD_STOPPED_DC_WAIT | DASD_UNRESUMED_PM))
		return;
	rc = device->discipline->verify_path(device,
					     dasd_path_get_tbvpm(device));
	if (rc)
		dasd_device_set_timer(device, 50);
	else
		dasd_path_clear_all_verify(device);
};

/*
 * Go through all request on the dasd_device request queue,
 * terminate them on the cdev if necessary, and return them to the
 * submitting layer via callback.
 * Note:
 * Make sure that all 'submitting layers' still exist when
 * this function is called!. In other words, when 'device' is a base
 * device then all block layer requests must have been removed before
 * via dasd_flush_block_queue.
 */
int dasd_flush_device_queue(struct dasd_device *device)
{
	struct dasd_ccw_req *cqr, *n;
	int rc;
	struct list_head flush_queue;

	INIT_LIST_HEAD(&flush_queue);
	spin_lock_irq(get_ccwdev_lock(device->cdev));
	rc = 0;
	list_for_each_entry_safe(cqr, n, &device->ccw_queue, devlist) {
		/* Check status and move request to flush_queue */
		switch (cqr->status) {
		case DASD_CQR_IN_IO:
			rc = device->discipline->term_IO(cqr);
			if (rc) {
				/* unable to terminate requeust */
				dev_err(&device->cdev->dev,
					"Flushing the DASD request queue "
					"failed for request %p\n", cqr);
				/* stop flush processing */
				goto finished;
			}
			break;
		case DASD_CQR_QUEUED:
			cqr->stopclk = get_tod_clock();
			cqr->status = DASD_CQR_CLEARED;
			break;
		default: /* no need to modify the others */
			break;
		}
		list_move_tail(&cqr->devlist, &flush_queue);
	}
finished:
	spin_unlock_irq(get_ccwdev_lock(device->cdev));
	/*
	 * After this point all requests must be in state CLEAR_PENDING,
	 * CLEARED, SUCCESS or ERROR. Now wait for CLEAR_PENDING to become
	 * one of the others.
	 */
	list_for_each_entry_safe(cqr, n, &flush_queue, devlist)
		wait_event(dasd_flush_wq,
			   (cqr->status != DASD_CQR_CLEAR_PENDING));
	/*
	 * Now set each request back to TERMINATED, DONE or NEED_ERP
	 * and call the callback function of flushed requests
	 */
	__dasd_device_process_final_queue(device, &flush_queue);
	return rc;
}
EXPORT_SYMBOL_GPL(dasd_flush_device_queue);

/*
 * Acquire the device lock and process queues for the device.
 */
static void dasd_device_tasklet(struct dasd_device *device)
{
	struct list_head final_queue;

	atomic_set (&device->tasklet_scheduled, 0);
	INIT_LIST_HEAD(&final_queue);
	spin_lock_irq(get_ccwdev_lock(device->cdev));
	/* Check expire time of first request on the ccw queue. */
	__dasd_device_check_expire(device);
	/* find final requests on ccw queue */
	__dasd_device_process_ccw_queue(device, &final_queue);
	__dasd_device_check_path_events(device);
	spin_unlock_irq(get_ccwdev_lock(device->cdev));
	/* Now call the callback function of requests with final status */
	__dasd_device_process_final_queue(device, &final_queue);
	spin_lock_irq(get_ccwdev_lock(device->cdev));
	/* Now check if the head of the ccw queue needs to be started. */
	__dasd_device_start_head(device);
	spin_unlock_irq(get_ccwdev_lock(device->cdev));
	if (waitqueue_active(&shutdown_waitq))
		wake_up(&shutdown_waitq);
	dasd_put_device(device);
}

/*
 * Schedules a call to dasd_tasklet over the device tasklet.
 */
void dasd_schedule_device_bh(struct dasd_device *device)
{
	/* Protect against rescheduling. */
	if (atomic_cmpxchg (&device->tasklet_scheduled, 0, 1) != 0)
		return;
	dasd_get_device(device);
	tasklet_hi_schedule(&device->tasklet);
}
EXPORT_SYMBOL(dasd_schedule_device_bh);

void dasd_device_set_stop_bits(struct dasd_device *device, int bits)
{
	device->stopped |= bits;
}
EXPORT_SYMBOL_GPL(dasd_device_set_stop_bits);

void dasd_device_remove_stop_bits(struct dasd_device *device, int bits)
{
	device->stopped &= ~bits;
	if (!device->stopped)
		wake_up(&generic_waitq);
}
EXPORT_SYMBOL_GPL(dasd_device_remove_stop_bits);

/*
 * Queue a request to the head of the device ccw_queue.
 * Start the I/O if possible.
 */
void dasd_add_request_head(struct dasd_ccw_req *cqr)
{
	struct dasd_device *device;
	unsigned long flags;

	device = cqr->startdev;
	spin_lock_irqsave(get_ccwdev_lock(device->cdev), flags);
	cqr->status = DASD_CQR_QUEUED;
	list_add(&cqr->devlist, &device->ccw_queue);
	/* let the bh start the request to keep them in order */
	dasd_schedule_device_bh(device);
	spin_unlock_irqrestore(get_ccwdev_lock(device->cdev), flags);
}
EXPORT_SYMBOL(dasd_add_request_head);

/*
 * Queue a request to the tail of the device ccw_queue.
 * Start the I/O if possible.
 */
void dasd_add_request_tail(struct dasd_ccw_req *cqr)
{
	struct dasd_device *device;
	unsigned long flags;

	device = cqr->startdev;
	spin_lock_irqsave(get_ccwdev_lock(device->cdev), flags);
	cqr->status = DASD_CQR_QUEUED;
	list_add_tail(&cqr->devlist, &device->ccw_queue);
	/* let the bh start the request to keep them in order */
	dasd_schedule_device_bh(device);
	spin_unlock_irqrestore(get_ccwdev_lock(device->cdev), flags);
}
EXPORT_SYMBOL(dasd_add_request_tail);

/*
 * Wakeup helper for the 'sleep_on' functions.
 */
void dasd_wakeup_cb(struct dasd_ccw_req *cqr, void *data)
{
	spin_lock_irq(get_ccwdev_lock(cqr->startdev->cdev));
	cqr->callback_data = DASD_SLEEPON_END_TAG;
	spin_unlock_irq(get_ccwdev_lock(cqr->startdev->cdev));
	wake_up(&generic_waitq);
}
EXPORT_SYMBOL_GPL(dasd_wakeup_cb);

static inline int _wait_for_wakeup(struct dasd_ccw_req *cqr)
{
	struct dasd_device *device;
	int rc;

	device = cqr->startdev;
	spin_lock_irq(get_ccwdev_lock(device->cdev));
	rc = (cqr->callback_data == DASD_SLEEPON_END_TAG);
	spin_unlock_irq(get_ccwdev_lock(device->cdev));
	return rc;
}

/*
 * checks if error recovery is necessary, returns 1 if yes, 0 otherwise.
 */
static int __dasd_sleep_on_erp(struct dasd_ccw_req *cqr)
{
	struct dasd_device *device;
	dasd_erp_fn_t erp_fn;

	if (cqr->status == DASD_CQR_FILLED)
		return 0;
	device = cqr->startdev;
	if (test_bit(DASD_CQR_FLAGS_USE_ERP, &cqr->flags)) {
		if (cqr->status == DASD_CQR_TERMINATED) {
			device->discipline->handle_terminated_request(cqr);
			return 1;
		}
		if (cqr->status == DASD_CQR_NEED_ERP) {
			erp_fn = device->discipline->erp_action(cqr);
			erp_fn(cqr);
			return 1;
		}
		if (cqr->status == DASD_CQR_FAILED)
			dasd_log_sense(cqr, &cqr->irb);
		if (cqr->refers) {
			__dasd_process_erp(device, cqr);
			return 1;
		}
	}
	return 0;
}

static int __dasd_sleep_on_loop_condition(struct dasd_ccw_req *cqr)
{
	if (test_bit(DASD_CQR_FLAGS_USE_ERP, &cqr->flags)) {
		if (cqr->refers) /* erp is not done yet */
			return 1;
		return ((cqr->status != DASD_CQR_DONE) &&
			(cqr->status != DASD_CQR_FAILED));
	} else
		return (cqr->status == DASD_CQR_FILLED);
}

static int _dasd_sleep_on(struct dasd_ccw_req *maincqr, int interruptible)
{
	struct dasd_device *device;
	int rc;
	struct list_head ccw_queue;
	struct dasd_ccw_req *cqr;

	INIT_LIST_HEAD(&ccw_queue);
	maincqr->status = DASD_CQR_FILLED;
	device = maincqr->startdev;
	list_add(&maincqr->blocklist, &ccw_queue);
	for (cqr = maincqr;  __dasd_sleep_on_loop_condition(cqr);
	     cqr = list_first_entry(&ccw_queue,
				    struct dasd_ccw_req, blocklist)) {

		if (__dasd_sleep_on_erp(cqr))
			continue;
		if (cqr->status != DASD_CQR_FILLED) /* could be failed */
			continue;
		if (test_bit(DASD_FLAG_LOCK_STOLEN, &device->flags) &&
		    !test_bit(DASD_CQR_ALLOW_SLOCK, &cqr->flags)) {
			cqr->status = DASD_CQR_FAILED;
			cqr->intrc = -EPERM;
			continue;
		}
		/* Non-temporary stop condition will trigger fail fast */
		if (device->stopped & ~DASD_STOPPED_PENDING &&
		    test_bit(DASD_CQR_FLAGS_FAILFAST, &cqr->flags) &&
		    (!dasd_eer_enabled(device))) {
			cqr->status = DASD_CQR_FAILED;
			cqr->intrc = -ENOLINK;
			continue;
		}
		/*
		 * Don't try to start requests if device is in
		 * offline processing, it might wait forever
		 */
		if (test_bit(DASD_FLAG_OFFLINE, &device->flags)) {
			cqr->status = DASD_CQR_FAILED;
			cqr->intrc = -ENODEV;
			continue;
		}
		/*
		 * Don't try to start requests if device is stopped
		 * except path verification requests
		 */
		if (!test_bit(DASD_CQR_VERIFY_PATH, &cqr->flags)) {
			if (interruptible) {
				rc = wait_event_interruptible(
					generic_waitq, !(device->stopped));
				if (rc == -ERESTARTSYS) {
					cqr->status = DASD_CQR_FAILED;
					maincqr->intrc = rc;
					continue;
				}
			} else
				wait_event(generic_waitq, !(device->stopped));
		}
		if (!cqr->callback)
			cqr->callback = dasd_wakeup_cb;

		cqr->callback_data = DASD_SLEEPON_START_TAG;
		dasd_add_request_tail(cqr);
		if (interruptible) {
			rc = wait_event_interruptible(
				generic_waitq, _wait_for_wakeup(cqr));
			if (rc == -ERESTARTSYS) {
				dasd_cancel_req(cqr);
				/* wait (non-interruptible) for final status */
				wait_event(generic_waitq,
					   _wait_for_wakeup(cqr));
				cqr->status = DASD_CQR_FAILED;
				maincqr->intrc = rc;
				continue;
			}
		} else
			wait_event(generic_waitq, _wait_for_wakeup(cqr));
	}

	maincqr->endclk = get_tod_clock();
	if ((maincqr->status != DASD_CQR_DONE) &&
	    (maincqr->intrc != -ERESTARTSYS))
		dasd_log_sense(maincqr, &maincqr->irb);
	if (maincqr->status == DASD_CQR_DONE)
		rc = 0;
	else if (maincqr->intrc)
		rc = maincqr->intrc;
	else
		rc = -EIO;
	return rc;
}

static inline int _wait_for_wakeup_queue(struct list_head *ccw_queue)
{
	struct dasd_ccw_req *cqr;

	list_for_each_entry(cqr, ccw_queue, blocklist) {
		if (cqr->callback_data != DASD_SLEEPON_END_TAG)
			return 0;
	}

	return 1;
}

static int _dasd_sleep_on_queue(struct list_head *ccw_queue, int interruptible)
{
	struct dasd_device *device;
	struct dasd_ccw_req *cqr, *n;
	u8 *sense = NULL;
	int rc;

retry:
	list_for_each_entry_safe(cqr, n, ccw_queue, blocklist) {
		device = cqr->startdev;
		if (cqr->status != DASD_CQR_FILLED) /*could be failed*/
			continue;

		if (test_bit(DASD_FLAG_LOCK_STOLEN, &device->flags) &&
		    !test_bit(DASD_CQR_ALLOW_SLOCK, &cqr->flags)) {
			cqr->status = DASD_CQR_FAILED;
			cqr->intrc = -EPERM;
			continue;
		}
		/*Non-temporary stop condition will trigger fail fast*/
		if (device->stopped & ~DASD_STOPPED_PENDING &&
		    test_bit(DASD_CQR_FLAGS_FAILFAST, &cqr->flags) &&
		    !dasd_eer_enabled(device)) {
			cqr->status = DASD_CQR_FAILED;
			cqr->intrc = -EAGAIN;
			continue;
		}

		/*Don't try to start requests if device is stopped*/
		if (interruptible) {
			rc = wait_event_interruptible(
				generic_waitq, !device->stopped);
			if (rc == -ERESTARTSYS) {
				cqr->status = DASD_CQR_FAILED;
				cqr->intrc = rc;
				continue;
			}
		} else
			wait_event(generic_waitq, !(device->stopped));

		if (!cqr->callback)
			cqr->callback = dasd_wakeup_cb;
		cqr->callback_data = DASD_SLEEPON_START_TAG;
		dasd_add_request_tail(cqr);
	}

	wait_event(generic_waitq, _wait_for_wakeup_queue(ccw_queue));

	rc = 0;
	list_for_each_entry_safe(cqr, n, ccw_queue, blocklist) {
		/*
		 * In some cases the 'File Protected' or 'Incorrect Length'
		 * error might be expected and error recovery would be
		 * unnecessary in these cases.	Check if the according suppress
		 * bit is set.
		 */
		sense = dasd_get_sense(&cqr->irb);
		if (sense && sense[1] & SNS1_FILE_PROTECTED &&
		    test_bit(DASD_CQR_SUPPRESS_FP, &cqr->flags))
			continue;
		if (scsw_cstat(&cqr->irb.scsw) == 0x40 &&
		    test_bit(DASD_CQR_SUPPRESS_IL, &cqr->flags))
			continue;

		/*
		 * for alias devices simplify error recovery and
		 * return to upper layer
		 * do not skip ERP requests
		 */
		if (cqr->startdev != cqr->basedev && !cqr->refers &&
		    (cqr->status == DASD_CQR_TERMINATED ||
		     cqr->status == DASD_CQR_NEED_ERP))
			return -EAGAIN;

		/* normal recovery for basedev IO */
		if (__dasd_sleep_on_erp(cqr))
			/* handle erp first */
			goto retry;
	}

	return 0;
}

/*
 * Queue a request to the tail of the device ccw_queue and wait for
 * it's completion.
 */
int dasd_sleep_on(struct dasd_ccw_req *cqr)
{
	return _dasd_sleep_on(cqr, 0);
}
EXPORT_SYMBOL(dasd_sleep_on);

/*
 * Start requests from a ccw_queue and wait for their completion.
 */
int dasd_sleep_on_queue(struct list_head *ccw_queue)
{
	return _dasd_sleep_on_queue(ccw_queue, 0);
}
EXPORT_SYMBOL(dasd_sleep_on_queue);

/*
 * Queue a request to the tail of the device ccw_queue and wait
 * interruptible for it's completion.
 */
int dasd_sleep_on_interruptible(struct dasd_ccw_req *cqr)
{
	return _dasd_sleep_on(cqr, 1);
}
EXPORT_SYMBOL(dasd_sleep_on_interruptible);

/*
 * Whoa nelly now it gets really hairy. For some functions (e.g. steal lock
 * for eckd devices) the currently running request has to be terminated
 * and be put back to status queued, before the special request is added
 * to the head of the queue. Then the special request is waited on normally.
 */
static inline int _dasd_term_running_cqr(struct dasd_device *device)
{
	struct dasd_ccw_req *cqr;
	int rc;

	if (list_empty(&device->ccw_queue))
		return 0;
	cqr = list_entry(device->ccw_queue.next, struct dasd_ccw_req, devlist);
	rc = device->discipline->term_IO(cqr);
	if (!rc)
		/*
		 * CQR terminated because a more important request is pending.
		 * Undo decreasing of retry counter because this is
		 * not an error case.
		 */
		cqr->retries++;
	return rc;
}

int dasd_sleep_on_immediatly(struct dasd_ccw_req *cqr)
{
	struct dasd_device *device;
	int rc;

	device = cqr->startdev;
	if (test_bit(DASD_FLAG_LOCK_STOLEN, &device->flags) &&
	    !test_bit(DASD_CQR_ALLOW_SLOCK, &cqr->flags)) {
		cqr->status = DASD_CQR_FAILED;
		cqr->intrc = -EPERM;
		return -EIO;
	}
	spin_lock_irq(get_ccwdev_lock(device->cdev));
	rc = _dasd_term_running_cqr(device);
	if (rc) {
		spin_unlock_irq(get_ccwdev_lock(device->cdev));
		return rc;
	}
	cqr->callback = dasd_wakeup_cb;
	cqr->callback_data = DASD_SLEEPON_START_TAG;
	cqr->status = DASD_CQR_QUEUED;
	/*
	 * add new request as second
	 * first the terminated cqr needs to be finished
	 */
	list_add(&cqr->devlist, device->ccw_queue.next);

	/* let the bh start the request to keep them in order */
	dasd_schedule_device_bh(device);

	spin_unlock_irq(get_ccwdev_lock(device->cdev));

	wait_event(generic_waitq, _wait_for_wakeup(cqr));

	if (cqr->status == DASD_CQR_DONE)
		rc = 0;
	else if (cqr->intrc)
		rc = cqr->intrc;
	else
		rc = -EIO;

	/* kick tasklets */
	dasd_schedule_device_bh(device);
	if (device->block)
		dasd_schedule_block_bh(device->block);

	return rc;
}
EXPORT_SYMBOL(dasd_sleep_on_immediatly);

/*
 * Cancels a request that was started with dasd_sleep_on_req.
 * This is useful to timeout requests. The request will be
 * terminated if it is currently in i/o.
 * Returns 0 if request termination was successful
 *	   negative error code if termination failed
 * Cancellation of a request is an asynchronous operation! The calling
 * function has to wait until the request is properly returned via callback.
 */
static int __dasd_cancel_req(struct dasd_ccw_req *cqr)
{
	struct dasd_device *device = cqr->startdev;
	int rc = 0;

	switch (cqr->status) {
	case DASD_CQR_QUEUED:
		/* request was not started - just set to cleared */
		cqr->status = DASD_CQR_CLEARED;
		break;
	case DASD_CQR_IN_IO:
		/* request in IO - terminate IO and release again */
		rc = device->discipline->term_IO(cqr);
		if (rc) {
			dev_err(&device->cdev->dev,
				"Cancelling request %p failed with rc=%d\n",
				cqr, rc);
		} else {
			cqr->stopclk = get_tod_clock();
		}
		break;
	default: /* already finished or clear pending - do nothing */
		break;
	}
	dasd_schedule_device_bh(device);
	return rc;
}

int dasd_cancel_req(struct dasd_ccw_req *cqr)
{
	struct dasd_device *device = cqr->startdev;
	unsigned long flags;
	int rc;

	spin_lock_irqsave(get_ccwdev_lock(device->cdev), flags);
	rc = __dasd_cancel_req(cqr);
	spin_unlock_irqrestore(get_ccwdev_lock(device->cdev), flags);
	return rc;
}

/*
 * SECTION: Operations of the dasd_block layer.
 */

/*
 * Timeout function for dasd_block. This is used when the block layer
 * is waiting for something that may not come reliably, (e.g. a state
 * change interrupt)
 */
static void dasd_block_timeout(struct timer_list *t)
{
	unsigned long flags;
	struct dasd_block *block;

	block = from_timer(block, t, timer);
	spin_lock_irqsave(get_ccwdev_lock(block->base->cdev), flags);
	/* re-activate request queue */
	dasd_device_remove_stop_bits(block->base, DASD_STOPPED_PENDING);
	spin_unlock_irqrestore(get_ccwdev_lock(block->base->cdev), flags);
	dasd_schedule_block_bh(block);
	blk_mq_run_hw_queues(block->request_queue, true);
}

/*
 * Setup timeout for a dasd_block in jiffies.
 */
void dasd_block_set_timer(struct dasd_block *block, int expires)
{
	if (expires == 0)
		del_timer(&block->timer);
	else
		mod_timer(&block->timer, jiffies + expires);
}
EXPORT_SYMBOL(dasd_block_set_timer);

/*
 * Clear timeout for a dasd_block.
 */
void dasd_block_clear_timer(struct dasd_block *block)
{
	del_timer(&block->timer);
}
EXPORT_SYMBOL(dasd_block_clear_timer);

/*
 * Process finished error recovery ccw.
 */
static void __dasd_process_erp(struct dasd_device *device,
			       struct dasd_ccw_req *cqr)
{
	dasd_erp_fn_t erp_fn;

	if (cqr->status == DASD_CQR_DONE)
		DBF_DEV_EVENT(DBF_NOTICE, device, "%s", "ERP successful");
	else
		dev_err(&device->cdev->dev, "ERP failed for the DASD\n");
	erp_fn = device->discipline->erp_postaction(cqr);
	erp_fn(cqr);
}

static void __dasd_cleanup_cqr(struct dasd_ccw_req *cqr)
{
	struct request *req;
	blk_status_t error = BLK_STS_OK;
	int status;

	req = (struct request *) cqr->callback_data;
	dasd_profile_end(cqr->block, cqr, req);

	status = cqr->block->base->discipline->free_cp(cqr, req);
	if (status < 0)
		error = errno_to_blk_status(status);
	else if (status == 0) {
		switch (cqr->intrc) {
		case -EPERM:
			error = BLK_STS_NEXUS;
			break;
		case -ENOLINK:
			error = BLK_STS_TRANSPORT;
			break;
		case -ETIMEDOUT:
			error = BLK_STS_TIMEOUT;
			break;
		default:
			error = BLK_STS_IOERR;
			break;
		}
	}

	/*
	 * We need to take care for ETIMEDOUT errors here since the
	 * complete callback does not get called in this case.
	 * Take care of all errors here and avoid additional code to
	 * transfer the error value to the complete callback.
	 */
	if (error) {
		blk_mq_end_request(req, error);
		blk_mq_run_hw_queues(req->q, true);
	} else {
		blk_mq_complete_request(req);
	}
}

/*
 * Process ccw request queue.
 */
static void __dasd_process_block_ccw_queue(struct dasd_block *block,
					   struct list_head *final_queue)
{
	struct list_head *l, *n;
	struct dasd_ccw_req *cqr;
	dasd_erp_fn_t erp_fn;
	unsigned long flags;
	struct dasd_device *base = block->base;

restart:
	/* Process request with final status. */
	list_for_each_safe(l, n, &block->ccw_queue) {
		cqr = list_entry(l, struct dasd_ccw_req, blocklist);
		if (cqr->status != DASD_CQR_DONE &&
		    cqr->status != DASD_CQR_FAILED &&
		    cqr->status != DASD_CQR_NEED_ERP &&
		    cqr->status != DASD_CQR_TERMINATED)
			continue;

		if (cqr->status == DASD_CQR_TERMINATED) {
			base->discipline->handle_terminated_request(cqr);
			goto restart;
		}

		/*  Process requests that may be recovered */
		if (cqr->status == DASD_CQR_NEED_ERP) {
			erp_fn = base->discipline->erp_action(cqr);
			if (IS_ERR(erp_fn(cqr)))
				continue;
			goto restart;
		}

		/* log sense for fatal error */
		if (cqr->status == DASD_CQR_FAILED) {
			dasd_log_sense(cqr, &cqr->irb);
		}

		/* First of all call extended error reporting. */
		if (dasd_eer_enabled(base) &&
		    cqr->status == DASD_CQR_FAILED) {
			dasd_eer_write(base, cqr, DASD_EER_FATALERROR);

			/* restart request  */
			cqr->status = DASD_CQR_FILLED;
			cqr->retries = 255;
			spin_lock_irqsave(get_ccwdev_lock(base->cdev), flags);
			dasd_device_set_stop_bits(base, DASD_STOPPED_QUIESCE);
			spin_unlock_irqrestore(get_ccwdev_lock(base->cdev),
					       flags);
			goto restart;
		}

		/* Process finished ERP request. */
		if (cqr->refers) {
			__dasd_process_erp(base, cqr);
			goto restart;
		}

		/* Rechain finished requests to final queue */
		cqr->endclk = get_tod_clock();
		list_move_tail(&cqr->blocklist, final_queue);
	}
}

static void dasd_return_cqr_cb(struct dasd_ccw_req *cqr, void *data)
{
	dasd_schedule_block_bh(cqr->block);
}

static void __dasd_block_start_head(struct dasd_block *block)
{
	struct dasd_ccw_req *cqr;

	if (list_empty(&block->ccw_queue))
		return;
	/* We allways begin with the first requests on the queue, as some
	 * of previously started requests have to be enqueued on a
	 * dasd_device again for error recovery.
	 */
	list_for_each_entry(cqr, &block->ccw_queue, blocklist) {
		if (cqr->status != DASD_CQR_FILLED)
			continue;
		if (test_bit(DASD_FLAG_LOCK_STOLEN, &block->base->flags) &&
		    !test_bit(DASD_CQR_ALLOW_SLOCK, &cqr->flags)) {
			cqr->status = DASD_CQR_FAILED;
			cqr->intrc = -EPERM;
			dasd_schedule_block_bh(block);
			continue;
		}
		/* Non-temporary stop condition will trigger fail fast */
		if (block->base->stopped & ~DASD_STOPPED_PENDING &&
		    test_bit(DASD_CQR_FLAGS_FAILFAST, &cqr->flags) &&
		    (!dasd_eer_enabled(block->base))) {
			cqr->status = DASD_CQR_FAILED;
			cqr->intrc = -ENOLINK;
			dasd_schedule_block_bh(block);
			continue;
		}
		/* Don't try to start requests if device is stopped */
		if (block->base->stopped)
			return;

		/* just a fail safe check, should not happen */
		if (!cqr->startdev)
			cqr->startdev = block->base;

		/* make sure that the requests we submit find their way back */
		cqr->callback = dasd_return_cqr_cb;

		dasd_add_request_tail(cqr);
	}
}

/*
 * Central dasd_block layer routine. Takes requests from the generic
 * block layer request queue, creates ccw requests, enqueues them on
 * a dasd_device and processes ccw requests that have been returned.
 */
static void dasd_block_tasklet(struct dasd_block *block)
{
	struct list_head final_queue;
	struct list_head *l, *n;
	struct dasd_ccw_req *cqr;
	struct dasd_queue *dq;

	atomic_set(&block->tasklet_scheduled, 0);
	INIT_LIST_HEAD(&final_queue);
	spin_lock_irq(&block->queue_lock);
	/* Finish off requests on ccw queue */
	__dasd_process_block_ccw_queue(block, &final_queue);
	spin_unlock_irq(&block->queue_lock);

	/* Now call the callback function of requests with final status */
	list_for_each_safe(l, n, &final_queue) {
		cqr = list_entry(l, struct dasd_ccw_req, blocklist);
		dq = cqr->dq;
		spin_lock_irq(&dq->lock);
		list_del_init(&cqr->blocklist);
		__dasd_cleanup_cqr(cqr);
		spin_unlock_irq(&dq->lock);
	}

	spin_lock_irq(&block->queue_lock);
	/* Now check if the head of the ccw queue needs to be started. */
	__dasd_block_start_head(block);
	spin_unlock_irq(&block->queue_lock);

	if (waitqueue_active(&shutdown_waitq))
		wake_up(&shutdown_waitq);
	dasd_put_device(block->base);
}

static void _dasd_wake_block_flush_cb(struct dasd_ccw_req *cqr, void *data)
{
	wake_up(&dasd_flush_wq);
}

/*
 * Requeue a request back to the block request queue
 * only works for block requests
 */
static int _dasd_requeue_request(struct dasd_ccw_req *cqr)
{
	struct dasd_block *block = cqr->block;
	struct request *req;

	if (!block)
		return -EINVAL;
	spin_lock_irq(&cqr->dq->lock);
	req = (struct request *) cqr->callback_data;
	blk_mq_requeue_request(req, false);
	spin_unlock_irq(&cqr->dq->lock);

	return 0;
}

/*
 * Go through all request on the dasd_block request queue, cancel them
 * on the respective dasd_device, and return them to the generic
 * block layer.
 */
static int dasd_flush_block_queue(struct dasd_block *block)
{
	struct dasd_ccw_req *cqr, *n;
	int rc, i;
	struct list_head flush_queue;
	unsigned long flags;

	INIT_LIST_HEAD(&flush_queue);
	spin_lock_bh(&block->queue_lock);
	rc = 0;
restart:
	list_for_each_entry_safe(cqr, n, &block->ccw_queue, blocklist) {
		/* if this request currently owned by a dasd_device cancel it */
		if (cqr->status >= DASD_CQR_QUEUED)
			rc = dasd_cancel_req(cqr);
		if (rc < 0)
			break;
		/* Rechain request (including erp chain) so it won't be
		 * touched by the dasd_block_tasklet anymore.
		 * Replace the callback so we notice when the request
		 * is returned from the dasd_device layer.
		 */
		cqr->callback = _dasd_wake_block_flush_cb;
		for (i = 0; cqr != NULL; cqr = cqr->refers, i++)
			list_move_tail(&cqr->blocklist, &flush_queue);
		if (i > 1)
			/* moved more than one request - need to restart */
			goto restart;
	}
	spin_unlock_bh(&block->queue_lock);
	/* Now call the callback function of flushed requests */
restart_cb:
	list_for_each_entry_safe(cqr, n, &flush_queue, blocklist) {
		wait_event(dasd_flush_wq, (cqr->status < DASD_CQR_QUEUED));
		/* Process finished ERP request. */
		if (cqr->refers) {
			spin_lock_bh(&block->queue_lock);
			__dasd_process_erp(block->base, cqr);
			spin_unlock_bh(&block->queue_lock);
			/* restart list_for_xx loop since dasd_process_erp
			 * might remove multiple elements */
			goto restart_cb;
		}
		/* call the callback function */
		spin_lock_irqsave(&cqr->dq->lock, flags);
		cqr->endclk = get_tod_clock();
		list_del_init(&cqr->blocklist);
		__dasd_cleanup_cqr(cqr);
		spin_unlock_irqrestore(&cqr->dq->lock, flags);
	}
	return rc;
}

/*
 * Schedules a call to dasd_tasklet over the device tasklet.
 */
void dasd_schedule_block_bh(struct dasd_block *block)
{
	/* Protect against rescheduling. */
	if (atomic_cmpxchg(&block->tasklet_scheduled, 0, 1) != 0)
		return;
	/* life cycle of block is bound to it's base device */
	dasd_get_device(block->base);
	tasklet_hi_schedule(&block->tasklet);
}
EXPORT_SYMBOL(dasd_schedule_block_bh);


/*
 * SECTION: external block device operations
 * (request queue handling, open, release, etc.)
 */

/*
 * Dasd request queue function. Called from ll_rw_blk.c
 */
static blk_status_t do_dasd_request(struct blk_mq_hw_ctx *hctx,
				    const struct blk_mq_queue_data *qd)
{
	struct dasd_block *block = hctx->queue->queuedata;
	struct dasd_queue *dq = hctx->driver_data;
	struct request *req = qd->rq;
	struct dasd_device *basedev;
	struct dasd_ccw_req *cqr;
	blk_status_t rc = BLK_STS_OK;

	basedev = block->base;
	spin_lock_irq(&dq->lock);
	if (basedev->state < DASD_STATE_READY) {
		DBF_DEV_EVENT(DBF_ERR, basedev,
			      "device not ready for request %p", req);
		rc = BLK_STS_IOERR;
		goto out;
	}

	/*
	 * if device is stopped do not fetch new requests
	 * except failfast is active which will let requests fail
	 * immediately in __dasd_block_start_head()
	 */
	if (basedev->stopped && !(basedev->features & DASD_FEATURE_FAILFAST)) {
		DBF_DEV_EVENT(DBF_ERR, basedev,
			      "device stopped request %p", req);
		rc = BLK_STS_RESOURCE;
		goto out;
	}

	if (basedev->features & DASD_FEATURE_READONLY &&
	    rq_data_dir(req) == WRITE) {
		DBF_DEV_EVENT(DBF_ERR, basedev,
			      "Rejecting write request %p", req);
		rc = BLK_STS_IOERR;
		goto out;
	}

	if (test_bit(DASD_FLAG_ABORTALL, &basedev->flags) &&
	    (basedev->features & DASD_FEATURE_FAILFAST ||
	     blk_noretry_request(req))) {
		DBF_DEV_EVENT(DBF_ERR, basedev,
			      "Rejecting failfast request %p", req);
		rc = BLK_STS_IOERR;
		goto out;
	}

	cqr = basedev->discipline->build_cp(basedev, block, req);
	if (IS_ERR(cqr)) {
		if (PTR_ERR(cqr) == -EBUSY ||
		    PTR_ERR(cqr) == -ENOMEM ||
		    PTR_ERR(cqr) == -EAGAIN) {
			rc = BLK_STS_RESOURCE;
			goto out;
		}
		DBF_DEV_EVENT(DBF_ERR, basedev,
			      "CCW creation failed (rc=%ld) on request %p",
			      PTR_ERR(cqr), req);
		rc = BLK_STS_IOERR;
		goto out;
	}
	/*
	 *  Note: callback is set to dasd_return_cqr_cb in
	 * __dasd_block_start_head to cover erp requests as well
	 */
	cqr->callback_data = req;
	cqr->status = DASD_CQR_FILLED;
	cqr->dq = dq;
<<<<<<< HEAD
	*((struct dasd_ccw_req **) blk_mq_rq_to_pdu(req)) = cqr;
=======
>>>>>>> e5eb92e4

	blk_mq_start_request(req);
	spin_lock(&block->queue_lock);
	list_add_tail(&cqr->blocklist, &block->ccw_queue);
	INIT_LIST_HEAD(&cqr->devlist);
	dasd_profile_start(block, cqr, req);
	dasd_schedule_block_bh(block);
	spin_unlock(&block->queue_lock);

out:
	spin_unlock_irq(&dq->lock);
	return rc;
}

/*
 * Block timeout callback, called from the block layer
 *
 * Return values:
 * BLK_EH_RESET_TIMER if the request should be left running
 * BLK_EH_DONE if the request is handled or terminated
 *		      by the driver.
 */
enum blk_eh_timer_return dasd_times_out(struct request *req, bool reserved)
{
	struct dasd_block *block = req->q->queuedata;
	struct dasd_device *device;
	struct dasd_ccw_req *cqr;
	unsigned long flags;
	int rc = 0;

<<<<<<< HEAD
	cqr = *((struct dasd_ccw_req **) blk_mq_rq_to_pdu(req));
=======
	cqr = blk_mq_rq_to_pdu(req);
>>>>>>> e5eb92e4
	if (!cqr)
		return BLK_EH_DONE;

	spin_lock_irqsave(&cqr->dq->lock, flags);
	device = cqr->startdev ? cqr->startdev : block->base;
	if (!device->blk_timeout) {
		spin_unlock_irqrestore(&cqr->dq->lock, flags);
		return BLK_EH_RESET_TIMER;
	}
	DBF_DEV_EVENT(DBF_WARNING, device,
		      " dasd_times_out cqr %p status %x",
		      cqr, cqr->status);

	spin_lock(&block->queue_lock);
	spin_lock(get_ccwdev_lock(device->cdev));
	cqr->retries = -1;
	cqr->intrc = -ETIMEDOUT;
	if (cqr->status >= DASD_CQR_QUEUED) {
		rc = __dasd_cancel_req(cqr);
	} else if (cqr->status == DASD_CQR_FILLED ||
		   cqr->status == DASD_CQR_NEED_ERP) {
		cqr->status = DASD_CQR_TERMINATED;
	} else if (cqr->status == DASD_CQR_IN_ERP) {
		struct dasd_ccw_req *searchcqr, *nextcqr, *tmpcqr;

		list_for_each_entry_safe(searchcqr, nextcqr,
					 &block->ccw_queue, blocklist) {
			tmpcqr = searchcqr;
			while (tmpcqr->refers)
				tmpcqr = tmpcqr->refers;
			if (tmpcqr != cqr)
				continue;
			/* searchcqr is an ERP request for cqr */
			searchcqr->retries = -1;
			searchcqr->intrc = -ETIMEDOUT;
			if (searchcqr->status >= DASD_CQR_QUEUED) {
				rc = __dasd_cancel_req(searchcqr);
			} else if ((searchcqr->status == DASD_CQR_FILLED) ||
				   (searchcqr->status == DASD_CQR_NEED_ERP)) {
				searchcqr->status = DASD_CQR_TERMINATED;
				rc = 0;
			} else if (searchcqr->status == DASD_CQR_IN_ERP) {
				/*
				 * Shouldn't happen; most recent ERP
				 * request is at the front of queue
				 */
				continue;
			}
			break;
		}
	}
	spin_unlock(get_ccwdev_lock(device->cdev));
	dasd_schedule_block_bh(block);
	spin_unlock(&block->queue_lock);
	spin_unlock_irqrestore(&cqr->dq->lock, flags);

	return rc ? BLK_EH_RESET_TIMER : BLK_EH_DONE;
}

static int dasd_init_hctx(struct blk_mq_hw_ctx *hctx, void *data,
			  unsigned int idx)
{
	struct dasd_queue *dq = kzalloc(sizeof(*dq), GFP_KERNEL);

	if (!dq)
		return -ENOMEM;

	spin_lock_init(&dq->lock);
	hctx->driver_data = dq;

	return 0;
}

static void dasd_exit_hctx(struct blk_mq_hw_ctx *hctx, unsigned int idx)
{
	kfree(hctx->driver_data);
	hctx->driver_data = NULL;
}

static void dasd_request_done(struct request *req)
{
	blk_mq_end_request(req, 0);
	blk_mq_run_hw_queues(req->q, true);
}

static struct blk_mq_ops dasd_mq_ops = {
	.queue_rq = do_dasd_request,
	.complete = dasd_request_done,
	.timeout = dasd_times_out,
	.init_hctx = dasd_init_hctx,
	.exit_hctx = dasd_exit_hctx,
};

/*
 * Allocate and initialize request queue and default I/O scheduler.
 */
static int dasd_alloc_queue(struct dasd_block *block)
{
	int rc;

	block->tag_set.ops = &dasd_mq_ops;
<<<<<<< HEAD
	block->tag_set.cmd_size = sizeof(struct dasd_ccw_req *);
=======
	block->tag_set.cmd_size = sizeof(struct dasd_ccw_req);
>>>>>>> e5eb92e4
	block->tag_set.nr_hw_queues = DASD_NR_HW_QUEUES;
	block->tag_set.queue_depth = DASD_MAX_LCU_DEV * DASD_REQ_PER_DEV;
	block->tag_set.flags = BLK_MQ_F_SHOULD_MERGE;

	rc = blk_mq_alloc_tag_set(&block->tag_set);
	if (rc)
		return rc;

	block->request_queue = blk_mq_init_queue(&block->tag_set);
	if (IS_ERR(block->request_queue))
		return PTR_ERR(block->request_queue);

	block->request_queue->queuedata = block;

	return 0;
}

/*
 * Allocate and initialize request queue.
 */
static void dasd_setup_queue(struct dasd_block *block)
{
	unsigned int logical_block_size = block->bp_block;
	struct request_queue *q = block->request_queue;
	unsigned int max_bytes, max_discard_sectors;
	int max;

	if (block->base->features & DASD_FEATURE_USERAW) {
		/*
		 * the max_blocks value for raw_track access is 256
		 * it is higher than the native ECKD value because we
		 * only need one ccw per track
		 * so the max_hw_sectors are
		 * 2048 x 512B = 1024kB = 16 tracks
		 */
		max = 2048;
	} else {
		max = block->base->discipline->max_blocks << block->s2b_shift;
	}
	blk_queue_flag_set(QUEUE_FLAG_NONROT, q);
	q->limits.max_dev_sectors = max;
	blk_queue_logical_block_size(q, logical_block_size);
	blk_queue_max_hw_sectors(q, max);
	blk_queue_max_segments(q, USHRT_MAX);
	/* with page sized segments we can translate each segement into
	 * one idaw/tidaw
	 */
	blk_queue_max_segment_size(q, PAGE_SIZE);
	blk_queue_segment_boundary(q, PAGE_SIZE - 1);

	/* Only activate blocklayer discard support for devices that support it */
	if (block->base->features & DASD_FEATURE_DISCARD) {
		q->limits.discard_granularity = logical_block_size;
		q->limits.discard_alignment = PAGE_SIZE;

		/* Calculate max_discard_sectors and make it PAGE aligned */
		max_bytes = USHRT_MAX * logical_block_size;
		max_bytes = ALIGN(max_bytes, PAGE_SIZE) - PAGE_SIZE;
		max_discard_sectors = max_bytes / logical_block_size;

		blk_queue_max_discard_sectors(q, max_discard_sectors);
		blk_queue_max_write_zeroes_sectors(q, max_discard_sectors);
		blk_queue_flag_set(QUEUE_FLAG_DISCARD, q);
	}
}

/*
 * Deactivate and free request queue.
 */
static void dasd_free_queue(struct dasd_block *block)
{
	if (block->request_queue) {
		blk_cleanup_queue(block->request_queue);
		blk_mq_free_tag_set(&block->tag_set);
		block->request_queue = NULL;
	}
}

static int dasd_open(struct block_device *bdev, fmode_t mode)
{
	struct dasd_device *base;
	int rc;

	base = dasd_device_from_gendisk(bdev->bd_disk);
	if (!base)
		return -ENODEV;

	atomic_inc(&base->block->open_count);
	if (test_bit(DASD_FLAG_OFFLINE, &base->flags)) {
		rc = -ENODEV;
		goto unlock;
	}

	if (!try_module_get(base->discipline->owner)) {
		rc = -EINVAL;
		goto unlock;
	}

	if (dasd_probeonly) {
		dev_info(&base->cdev->dev,
			 "Accessing the DASD failed because it is in "
			 "probeonly mode\n");
		rc = -EPERM;
		goto out;
	}

	if (base->state <= DASD_STATE_BASIC) {
		DBF_DEV_EVENT(DBF_ERR, base, " %s",
			      " Cannot open unrecognized device");
		rc = -ENODEV;
		goto out;
	}

	if ((mode & FMODE_WRITE) &&
	    (test_bit(DASD_FLAG_DEVICE_RO, &base->flags) ||
	     (base->features & DASD_FEATURE_READONLY))) {
		rc = -EROFS;
		goto out;
	}

	dasd_put_device(base);
	return 0;

out:
	module_put(base->discipline->owner);
unlock:
	atomic_dec(&base->block->open_count);
	dasd_put_device(base);
	return rc;
}

static void dasd_release(struct gendisk *disk, fmode_t mode)
{
	struct dasd_device *base = dasd_device_from_gendisk(disk);
	if (base) {
		atomic_dec(&base->block->open_count);
		module_put(base->discipline->owner);
		dasd_put_device(base);
	}
}

/*
 * Return disk geometry.
 */
static int dasd_getgeo(struct block_device *bdev, struct hd_geometry *geo)
{
	struct dasd_device *base;

	base = dasd_device_from_gendisk(bdev->bd_disk);
	if (!base)
		return -ENODEV;

	if (!base->discipline ||
	    !base->discipline->fill_geometry) {
		dasd_put_device(base);
		return -EINVAL;
	}
	base->discipline->fill_geometry(base->block, geo);
	geo->start = get_start_sect(bdev) >> base->block->s2b_shift;
	dasd_put_device(base);
	return 0;
}

const struct block_device_operations
dasd_device_operations = {
	.owner		= THIS_MODULE,
	.open		= dasd_open,
	.release	= dasd_release,
	.ioctl		= dasd_ioctl,
	.compat_ioctl	= dasd_ioctl,
	.getgeo		= dasd_getgeo,
};

/*******************************************************************************
 * end of block device operations
 */

static void
dasd_exit(void)
{
#ifdef CONFIG_PROC_FS
	dasd_proc_exit();
#endif
	dasd_eer_exit();
        if (dasd_page_cache != NULL) {
		kmem_cache_destroy(dasd_page_cache);
		dasd_page_cache = NULL;
	}
	dasd_gendisk_exit();
	dasd_devmap_exit();
	if (dasd_debug_area != NULL) {
		debug_unregister(dasd_debug_area);
		dasd_debug_area = NULL;
	}
	dasd_statistics_removeroot();
}

/*
 * SECTION: common functions for ccw_driver use
 */

/*
 * Is the device read-only?
 * Note that this function does not report the setting of the
 * readonly device attribute, but how it is configured in z/VM.
 */
int dasd_device_is_ro(struct dasd_device *device)
{
	struct ccw_dev_id dev_id;
	struct diag210 diag_data;
	int rc;

	if (!MACHINE_IS_VM)
		return 0;
	ccw_device_get_id(device->cdev, &dev_id);
	memset(&diag_data, 0, sizeof(diag_data));
	diag_data.vrdcdvno = dev_id.devno;
	diag_data.vrdclen = sizeof(diag_data);
	rc = diag210(&diag_data);
	if (rc == 0 || rc == 2) {
		return diag_data.vrdcvfla & 0x80;
	} else {
		DBF_EVENT(DBF_WARNING, "diag210 failed for dev=%04x with rc=%d",
			  dev_id.devno, rc);
		return 0;
	}
}
EXPORT_SYMBOL_GPL(dasd_device_is_ro);

static void dasd_generic_auto_online(void *data, async_cookie_t cookie)
{
	struct ccw_device *cdev = data;
	int ret;

	ret = ccw_device_set_online(cdev);
	if (ret)
		pr_warn("%s: Setting the DASD online failed with rc=%d\n",
			dev_name(&cdev->dev), ret);
}

/*
 * Initial attempt at a probe function. this can be simplified once
 * the other detection code is gone.
 */
int dasd_generic_probe(struct ccw_device *cdev,
		       struct dasd_discipline *discipline)
{
	int ret;

	ret = dasd_add_sysfs_files(cdev);
	if (ret) {
		DBF_EVENT_DEVID(DBF_WARNING, cdev, "%s",
				"dasd_generic_probe: could not add "
				"sysfs entries");
		return ret;
	}
	cdev->handler = &dasd_int_handler;

	/*
	 * Automatically online either all dasd devices (dasd_autodetect)
	 * or all devices specified with dasd= parameters during
	 * initial probe.
	 */
	if ((dasd_get_feature(cdev, DASD_FEATURE_INITIAL_ONLINE) > 0 ) ||
	    (dasd_autodetect && dasd_busid_known(dev_name(&cdev->dev)) != 0))
		async_schedule(dasd_generic_auto_online, cdev);
	return 0;
}
EXPORT_SYMBOL_GPL(dasd_generic_probe);

void dasd_generic_free_discipline(struct dasd_device *device)
{
	/* Forget the discipline information. */
	if (device->discipline) {
		if (device->discipline->uncheck_device)
			device->discipline->uncheck_device(device);
		module_put(device->discipline->owner);
		device->discipline = NULL;
	}
	if (device->base_discipline) {
		module_put(device->base_discipline->owner);
		device->base_discipline = NULL;
	}
}
EXPORT_SYMBOL_GPL(dasd_generic_free_discipline);

/*
 * This will one day be called from a global not_oper handler.
 * It is also used by driver_unregister during module unload.
 */
void dasd_generic_remove(struct ccw_device *cdev)
{
	struct dasd_device *device;
	struct dasd_block *block;

	cdev->handler = NULL;

	device = dasd_device_from_cdev(cdev);
	if (IS_ERR(device)) {
		dasd_remove_sysfs_files(cdev);
		return;
	}
	if (test_and_set_bit(DASD_FLAG_OFFLINE, &device->flags) &&
	    !test_bit(DASD_FLAG_SAFE_OFFLINE_RUNNING, &device->flags)) {
		/* Already doing offline processing */
		dasd_put_device(device);
		dasd_remove_sysfs_files(cdev);
		return;
	}
	/*
	 * This device is removed unconditionally. Set offline
	 * flag to prevent dasd_open from opening it while it is
	 * no quite down yet.
	 */
	dasd_set_target_state(device, DASD_STATE_NEW);
	/* dasd_delete_device destroys the device reference. */
	block = device->block;
	dasd_delete_device(device);
	/*
	 * life cycle of block is bound to device, so delete it after
	 * device was safely removed
	 */
	if (block)
		dasd_free_block(block);

	dasd_remove_sysfs_files(cdev);
}
EXPORT_SYMBOL_GPL(dasd_generic_remove);

/*
 * Activate a device. This is called from dasd_{eckd,fba}_probe() when either
 * the device is detected for the first time and is supposed to be used
 * or the user has started activation through sysfs.
 */
int dasd_generic_set_online(struct ccw_device *cdev,
			    struct dasd_discipline *base_discipline)
{
	struct dasd_discipline *discipline;
	struct dasd_device *device;
	int rc;

	/* first online clears initial online feature flag */
	dasd_set_feature(cdev, DASD_FEATURE_INITIAL_ONLINE, 0);
	device = dasd_create_device(cdev);
	if (IS_ERR(device))
		return PTR_ERR(device);

	discipline = base_discipline;
	if (device->features & DASD_FEATURE_USEDIAG) {
	  	if (!dasd_diag_discipline_pointer) {
			/* Try to load the required module. */
			rc = request_module(DASD_DIAG_MOD);
			if (rc) {
				pr_warn("%s Setting the DASD online failed "
					"because the required module %s "
					"could not be loaded (rc=%d)\n",
					dev_name(&cdev->dev), DASD_DIAG_MOD,
					rc);
				dasd_delete_device(device);
				return -ENODEV;
			}
		}
		/* Module init could have failed, so check again here after
		 * request_module(). */
		if (!dasd_diag_discipline_pointer) {
			pr_warn("%s Setting the DASD online failed because of missing DIAG discipline\n",
				dev_name(&cdev->dev));
			dasd_delete_device(device);
			return -ENODEV;
		}
		discipline = dasd_diag_discipline_pointer;
	}
	if (!try_module_get(base_discipline->owner)) {
		dasd_delete_device(device);
		return -EINVAL;
	}
	if (!try_module_get(discipline->owner)) {
		module_put(base_discipline->owner);
		dasd_delete_device(device);
		return -EINVAL;
	}
	device->base_discipline = base_discipline;
	device->discipline = discipline;

	/* check_device will allocate block device if necessary */
	rc = discipline->check_device(device);
	if (rc) {
		pr_warn("%s Setting the DASD online with discipline %s failed with rc=%i\n",
			dev_name(&cdev->dev), discipline->name, rc);
		module_put(discipline->owner);
		module_put(base_discipline->owner);
		dasd_delete_device(device);
		return rc;
	}

	dasd_set_target_state(device, DASD_STATE_ONLINE);
	if (device->state <= DASD_STATE_KNOWN) {
		pr_warn("%s Setting the DASD online failed because of a missing discipline\n",
			dev_name(&cdev->dev));
		rc = -ENODEV;
		dasd_set_target_state(device, DASD_STATE_NEW);
		if (device->block)
			dasd_free_block(device->block);
		dasd_delete_device(device);
	} else
		pr_debug("dasd_generic device %s found\n",
				dev_name(&cdev->dev));

	wait_event(dasd_init_waitq, _wait_for_device(device));

	dasd_put_device(device);
	return rc;
}
EXPORT_SYMBOL_GPL(dasd_generic_set_online);

int dasd_generic_set_offline(struct ccw_device *cdev)
{
	struct dasd_device *device;
	struct dasd_block *block;
	int max_count, open_count, rc;
	unsigned long flags;

	rc = 0;
	spin_lock_irqsave(get_ccwdev_lock(cdev), flags);
	device = dasd_device_from_cdev_locked(cdev);
	if (IS_ERR(device)) {
		spin_unlock_irqrestore(get_ccwdev_lock(cdev), flags);
		return PTR_ERR(device);
	}

	/*
	 * We must make sure that this device is currently not in use.
	 * The open_count is increased for every opener, that includes
	 * the blkdev_get in dasd_scan_partitions. We are only interested
	 * in the other openers.
	 */
	if (device->block) {
		max_count = device->block->bdev ? 0 : -1;
		open_count = atomic_read(&device->block->open_count);
		if (open_count > max_count) {
			if (open_count > 0)
				pr_warn("%s: The DASD cannot be set offline with open count %i\n",
					dev_name(&cdev->dev), open_count);
			else
				pr_warn("%s: The DASD cannot be set offline while it is in use\n",
					dev_name(&cdev->dev));
			rc = -EBUSY;
			goto out_err;
		}
	}

	/*
	 * Test if the offline processing is already running and exit if so.
	 * If a safe offline is being processed this could only be a normal
	 * offline that should be able to overtake the safe offline and
	 * cancel any I/O we do not want to wait for any longer
	 */
	if (test_bit(DASD_FLAG_OFFLINE, &device->flags)) {
		if (test_bit(DASD_FLAG_SAFE_OFFLINE_RUNNING, &device->flags)) {
			clear_bit(DASD_FLAG_SAFE_OFFLINE_RUNNING,
				  &device->flags);
		} else {
			rc = -EBUSY;
			goto out_err;
		}
	}
	set_bit(DASD_FLAG_OFFLINE, &device->flags);

	/*
	 * if safe_offline is called set safe_offline_running flag and
	 * clear safe_offline so that a call to normal offline
	 * can overrun safe_offline processing
	 */
	if (test_and_clear_bit(DASD_FLAG_SAFE_OFFLINE, &device->flags) &&
	    !test_and_set_bit(DASD_FLAG_SAFE_OFFLINE_RUNNING, &device->flags)) {
		/* need to unlock here to wait for outstanding I/O */
		spin_unlock_irqrestore(get_ccwdev_lock(cdev), flags);
		/*
		 * If we want to set the device safe offline all IO operations
		 * should be finished before continuing the offline process
		 * so sync bdev first and then wait for our queues to become
		 * empty
		 */
		if (device->block) {
			rc = fsync_bdev(device->block->bdev);
			if (rc != 0)
				goto interrupted;
		}
		dasd_schedule_device_bh(device);
		rc = wait_event_interruptible(shutdown_waitq,
					      _wait_for_empty_queues(device));
		if (rc != 0)
			goto interrupted;

		/*
		 * check if a normal offline process overtook the offline
		 * processing in this case simply do nothing beside returning
		 * that we got interrupted
		 * otherwise mark safe offline as not running any longer and
		 * continue with normal offline
		 */
		spin_lock_irqsave(get_ccwdev_lock(cdev), flags);
		if (!test_bit(DASD_FLAG_SAFE_OFFLINE_RUNNING, &device->flags)) {
			rc = -ERESTARTSYS;
			goto out_err;
		}
		clear_bit(DASD_FLAG_SAFE_OFFLINE_RUNNING, &device->flags);
	}
	spin_unlock_irqrestore(get_ccwdev_lock(cdev), flags);

	dasd_set_target_state(device, DASD_STATE_NEW);
	/* dasd_delete_device destroys the device reference. */
	block = device->block;
	dasd_delete_device(device);
	/*
	 * life cycle of block is bound to device, so delete it after
	 * device was safely removed
	 */
	if (block)
		dasd_free_block(block);

	return 0;

interrupted:
	/* interrupted by signal */
	spin_lock_irqsave(get_ccwdev_lock(cdev), flags);
	clear_bit(DASD_FLAG_SAFE_OFFLINE_RUNNING, &device->flags);
	clear_bit(DASD_FLAG_OFFLINE, &device->flags);
out_err:
	dasd_put_device(device);
	spin_unlock_irqrestore(get_ccwdev_lock(cdev), flags);
	return rc;
}
EXPORT_SYMBOL_GPL(dasd_generic_set_offline);

int dasd_generic_last_path_gone(struct dasd_device *device)
{
	struct dasd_ccw_req *cqr;

	dev_warn(&device->cdev->dev, "No operational channel path is left "
		 "for the device\n");
	DBF_DEV_EVENT(DBF_WARNING, device, "%s", "last path gone");
	/* First of all call extended error reporting. */
	dasd_eer_write(device, NULL, DASD_EER_NOPATH);

	if (device->state < DASD_STATE_BASIC)
		return 0;
	/* Device is active. We want to keep it. */
	list_for_each_entry(cqr, &device->ccw_queue, devlist)
		if ((cqr->status == DASD_CQR_IN_IO) ||
		    (cqr->status == DASD_CQR_CLEAR_PENDING)) {
			cqr->status = DASD_CQR_QUEUED;
			cqr->retries++;
		}
	dasd_device_set_stop_bits(device, DASD_STOPPED_DC_WAIT);
	dasd_device_clear_timer(device);
	dasd_schedule_device_bh(device);
	return 1;
}
EXPORT_SYMBOL_GPL(dasd_generic_last_path_gone);

int dasd_generic_path_operational(struct dasd_device *device)
{
	dev_info(&device->cdev->dev, "A channel path to the device has become "
		 "operational\n");
	DBF_DEV_EVENT(DBF_WARNING, device, "%s", "path operational");
	dasd_device_remove_stop_bits(device, DASD_STOPPED_DC_WAIT);
	if (device->stopped & DASD_UNRESUMED_PM) {
		dasd_device_remove_stop_bits(device, DASD_UNRESUMED_PM);
		dasd_restore_device(device);
		return 1;
	}
	dasd_schedule_device_bh(device);
	if (device->block) {
		dasd_schedule_block_bh(device->block);
		if (device->block->request_queue)
			blk_mq_run_hw_queues(device->block->request_queue,
					     true);
		}

	if (!device->stopped)
		wake_up(&generic_waitq);

	return 1;
}
EXPORT_SYMBOL_GPL(dasd_generic_path_operational);

int dasd_generic_notify(struct ccw_device *cdev, int event)
{
	struct dasd_device *device;
	int ret;

	device = dasd_device_from_cdev_locked(cdev);
	if (IS_ERR(device))
		return 0;
	ret = 0;
	switch (event) {
	case CIO_GONE:
	case CIO_BOXED:
	case CIO_NO_PATH:
		dasd_path_no_path(device);
		ret = dasd_generic_last_path_gone(device);
		break;
	case CIO_OPER:
		ret = 1;
		if (dasd_path_get_opm(device))
			ret = dasd_generic_path_operational(device);
		break;
	}
	dasd_put_device(device);
	return ret;
}
EXPORT_SYMBOL_GPL(dasd_generic_notify);

void dasd_generic_path_event(struct ccw_device *cdev, int *path_event)
{
	struct dasd_device *device;
	int chp, oldopm, hpfpm, ifccpm;

	device = dasd_device_from_cdev_locked(cdev);
	if (IS_ERR(device))
		return;

	oldopm = dasd_path_get_opm(device);
	for (chp = 0; chp < 8; chp++) {
		if (path_event[chp] & PE_PATH_GONE) {
			dasd_path_notoper(device, chp);
		}
		if (path_event[chp] & PE_PATH_AVAILABLE) {
			dasd_path_available(device, chp);
			dasd_schedule_device_bh(device);
		}
		if (path_event[chp] & PE_PATHGROUP_ESTABLISHED) {
			if (!dasd_path_is_operational(device, chp) &&
			    !dasd_path_need_verify(device, chp)) {
				/*
				 * we can not establish a pathgroup on an
				 * unavailable path, so trigger a path
				 * verification first
				 */
			dasd_path_available(device, chp);
			dasd_schedule_device_bh(device);
			}
			DBF_DEV_EVENT(DBF_WARNING, device, "%s",
				      "Pathgroup re-established\n");
			if (device->discipline->kick_validate)
				device->discipline->kick_validate(device);
		}
	}
	hpfpm = dasd_path_get_hpfpm(device);
	ifccpm = dasd_path_get_ifccpm(device);
	if (!dasd_path_get_opm(device) && hpfpm) {
		/*
		 * device has no operational paths but at least one path is
		 * disabled due to HPF errors
		 * disable HPF at all and use the path(s) again
		 */
		if (device->discipline->disable_hpf)
			device->discipline->disable_hpf(device);
		dasd_device_set_stop_bits(device, DASD_STOPPED_NOT_ACC);
		dasd_path_set_tbvpm(device, hpfpm);
		dasd_schedule_device_bh(device);
		dasd_schedule_requeue(device);
	} else if (!dasd_path_get_opm(device) && ifccpm) {
		/*
		 * device has no operational paths but at least one path is
		 * disabled due to IFCC errors
		 * trigger path verification on paths with IFCC errors
		 */
		dasd_path_set_tbvpm(device, ifccpm);
		dasd_schedule_device_bh(device);
	}
	if (oldopm && !dasd_path_get_opm(device) && !hpfpm && !ifccpm) {
		dev_warn(&device->cdev->dev,
			 "No verified channel paths remain for the device\n");
		DBF_DEV_EVENT(DBF_WARNING, device,
			      "%s", "last verified path gone");
		dasd_eer_write(device, NULL, DASD_EER_NOPATH);
		dasd_device_set_stop_bits(device,
					  DASD_STOPPED_DC_WAIT);
	}
	dasd_put_device(device);
}
EXPORT_SYMBOL_GPL(dasd_generic_path_event);

int dasd_generic_verify_path(struct dasd_device *device, __u8 lpm)
{
	if (!dasd_path_get_opm(device) && lpm) {
		dasd_path_set_opm(device, lpm);
		dasd_generic_path_operational(device);
	} else
		dasd_path_add_opm(device, lpm);
	return 0;
}
EXPORT_SYMBOL_GPL(dasd_generic_verify_path);

/*
 * clear active requests and requeue them to block layer if possible
 */
static int dasd_generic_requeue_all_requests(struct dasd_device *device)
{
	struct list_head requeue_queue;
	struct dasd_ccw_req *cqr, *n;
	struct dasd_ccw_req *refers;
	int rc;

	INIT_LIST_HEAD(&requeue_queue);
	spin_lock_irq(get_ccwdev_lock(device->cdev));
	rc = 0;
	list_for_each_entry_safe(cqr, n, &device->ccw_queue, devlist) {
		/* Check status and move request to flush_queue */
		if (cqr->status == DASD_CQR_IN_IO) {
			rc = device->discipline->term_IO(cqr);
			if (rc) {
				/* unable to terminate requeust */
				dev_err(&device->cdev->dev,
					"Unable to terminate request %p "
					"on suspend\n", cqr);
				spin_unlock_irq(get_ccwdev_lock(device->cdev));
				dasd_put_device(device);
				return rc;
			}
		}
		list_move_tail(&cqr->devlist, &requeue_queue);
	}
	spin_unlock_irq(get_ccwdev_lock(device->cdev));

	list_for_each_entry_safe(cqr, n, &requeue_queue, devlist) {
		wait_event(dasd_flush_wq,
			   (cqr->status != DASD_CQR_CLEAR_PENDING));

		/*
		 * requeue requests to blocklayer will only work
		 * for block device requests
		 */
		if (_dasd_requeue_request(cqr))
			continue;

		/* remove requests from device and block queue */
		list_del_init(&cqr->devlist);
		while (cqr->refers != NULL) {
			refers = cqr->refers;
			/* remove the request from the block queue */
			list_del(&cqr->blocklist);
			/* free the finished erp request */
			dasd_free_erp_request(cqr, cqr->memdev);
			cqr = refers;
		}

		/*
		 * _dasd_requeue_request already checked for a valid
		 * blockdevice, no need to check again
		 * all erp requests (cqr->refers) have a cqr->block
		 * pointer copy from the original cqr
		 */
		list_del_init(&cqr->blocklist);
		cqr->block->base->discipline->free_cp(
			cqr, (struct request *) cqr->callback_data);
	}

	/*
	 * if requests remain then they are internal request
	 * and go back to the device queue
	 */
	if (!list_empty(&requeue_queue)) {
		/* move freeze_queue to start of the ccw_queue */
		spin_lock_irq(get_ccwdev_lock(device->cdev));
		list_splice_tail(&requeue_queue, &device->ccw_queue);
		spin_unlock_irq(get_ccwdev_lock(device->cdev));
	}
	dasd_schedule_device_bh(device);
	return rc;
}

static void do_requeue_requests(struct work_struct *work)
{
	struct dasd_device *device = container_of(work, struct dasd_device,
						  requeue_requests);
	dasd_generic_requeue_all_requests(device);
	dasd_device_remove_stop_bits(device, DASD_STOPPED_NOT_ACC);
	if (device->block)
		dasd_schedule_block_bh(device->block);
	dasd_put_device(device);
}

void dasd_schedule_requeue(struct dasd_device *device)
{
	dasd_get_device(device);
	/* queue call to dasd_reload_device to the kernel event daemon. */
	if (!schedule_work(&device->requeue_requests))
		dasd_put_device(device);
}
EXPORT_SYMBOL(dasd_schedule_requeue);

int dasd_generic_pm_freeze(struct ccw_device *cdev)
{
	struct dasd_device *device = dasd_device_from_cdev(cdev);

	if (IS_ERR(device))
		return PTR_ERR(device);

	/* mark device as suspended */
	set_bit(DASD_FLAG_SUSPENDED, &device->flags);

	if (device->discipline->freeze)
		device->discipline->freeze(device);

	/* disallow new I/O  */
	dasd_device_set_stop_bits(device, DASD_STOPPED_PM);

	return dasd_generic_requeue_all_requests(device);
}
EXPORT_SYMBOL_GPL(dasd_generic_pm_freeze);

int dasd_generic_restore_device(struct ccw_device *cdev)
{
	struct dasd_device *device = dasd_device_from_cdev(cdev);
	int rc = 0;

	if (IS_ERR(device))
		return PTR_ERR(device);

	/* allow new IO again */
	dasd_device_remove_stop_bits(device,
				     (DASD_STOPPED_PM | DASD_UNRESUMED_PM));

	dasd_schedule_device_bh(device);

	/*
	 * call discipline restore function
	 * if device is stopped do nothing e.g. for disconnected devices
	 */
	if (device->discipline->restore && !(device->stopped))
		rc = device->discipline->restore(device);
	if (rc || device->stopped)
		/*
		 * if the resume failed for the DASD we put it in
		 * an UNRESUMED stop state
		 */
		device->stopped |= DASD_UNRESUMED_PM;

	if (device->block) {
		dasd_schedule_block_bh(device->block);
		if (device->block->request_queue)
			blk_mq_run_hw_queues(device->block->request_queue,
					     true);
	}

	clear_bit(DASD_FLAG_SUSPENDED, &device->flags);
	dasd_put_device(device);
	return 0;
}
EXPORT_SYMBOL_GPL(dasd_generic_restore_device);

static struct dasd_ccw_req *dasd_generic_build_rdc(struct dasd_device *device,
						   void *rdc_buffer,
						   int rdc_buffer_size,
						   int magic)
{
	struct dasd_ccw_req *cqr;
	struct ccw1 *ccw;
	unsigned long *idaw;

	cqr = dasd_smalloc_request(magic, 1 /* RDC */, rdc_buffer_size, device,
				   NULL);

	if (IS_ERR(cqr)) {
		/* internal error 13 - Allocating the RDC request failed*/
		dev_err(&device->cdev->dev,
			 "An error occurred in the DASD device driver, "
			 "reason=%s\n", "13");
		return cqr;
	}

	ccw = cqr->cpaddr;
	ccw->cmd_code = CCW_CMD_RDC;
	if (idal_is_needed(rdc_buffer, rdc_buffer_size)) {
		idaw = (unsigned long *) (cqr->data);
		ccw->cda = (__u32)(addr_t) idaw;
		ccw->flags = CCW_FLAG_IDA;
		idaw = idal_create_words(idaw, rdc_buffer, rdc_buffer_size);
	} else {
		ccw->cda = (__u32)(addr_t) rdc_buffer;
		ccw->flags = 0;
	}

	ccw->count = rdc_buffer_size;
	cqr->startdev = device;
	cqr->memdev = device;
	cqr->expires = 10*HZ;
	cqr->retries = 256;
	cqr->buildclk = get_tod_clock();
	cqr->status = DASD_CQR_FILLED;
	return cqr;
}


int dasd_generic_read_dev_chars(struct dasd_device *device, int magic,
				void *rdc_buffer, int rdc_buffer_size)
{
	int ret;
	struct dasd_ccw_req *cqr;

	cqr = dasd_generic_build_rdc(device, rdc_buffer, rdc_buffer_size,
				     magic);
	if (IS_ERR(cqr))
		return PTR_ERR(cqr);

	ret = dasd_sleep_on(cqr);
	dasd_sfree_request(cqr, cqr->memdev);
	return ret;
}
EXPORT_SYMBOL_GPL(dasd_generic_read_dev_chars);

/*
 *   In command mode and transport mode we need to look for sense
 *   data in different places. The sense data itself is allways
 *   an array of 32 bytes, so we can unify the sense data access
 *   for both modes.
 */
char *dasd_get_sense(struct irb *irb)
{
	struct tsb *tsb = NULL;
	char *sense = NULL;

	if (scsw_is_tm(&irb->scsw) && (irb->scsw.tm.fcxs == 0x01)) {
		if (irb->scsw.tm.tcw)
			tsb = tcw_get_tsb((struct tcw *)(unsigned long)
					  irb->scsw.tm.tcw);
		if (tsb && tsb->length == 64 && tsb->flags)
			switch (tsb->flags & 0x07) {
			case 1:	/* tsa_iostat */
				sense = tsb->tsa.iostat.sense;
				break;
			case 2: /* tsa_ddpc */
				sense = tsb->tsa.ddpc.sense;
				break;
			default:
				/* currently we don't use interrogate data */
				break;
			}
	} else if (irb->esw.esw0.erw.cons) {
		sense = irb->ecw;
	}
	return sense;
}
EXPORT_SYMBOL_GPL(dasd_get_sense);

void dasd_generic_shutdown(struct ccw_device *cdev)
{
	struct dasd_device *device;

	device = dasd_device_from_cdev(cdev);
	if (IS_ERR(device))
		return;

	if (device->block)
		dasd_schedule_block_bh(device->block);

	dasd_schedule_device_bh(device);

	wait_event(shutdown_waitq, _wait_for_empty_queues(device));
}
EXPORT_SYMBOL_GPL(dasd_generic_shutdown);

static int __init dasd_init(void)
{
	int rc;

	init_waitqueue_head(&dasd_init_waitq);
	init_waitqueue_head(&dasd_flush_wq);
	init_waitqueue_head(&generic_waitq);
	init_waitqueue_head(&shutdown_waitq);

	/* register 'common' DASD debug area, used for all DBF_XXX calls */
	dasd_debug_area = debug_register("dasd", 1, 1, 8 * sizeof(long));
	if (dasd_debug_area == NULL) {
		rc = -ENOMEM;
		goto failed;
	}
	debug_register_view(dasd_debug_area, &debug_sprintf_view);
	debug_set_level(dasd_debug_area, DBF_WARNING);

	DBF_EVENT(DBF_EMERG, "%s", "debug area created");

	dasd_diag_discipline_pointer = NULL;

	dasd_statistics_createroot();

	rc = dasd_devmap_init();
	if (rc)
		goto failed;
	rc = dasd_gendisk_init();
	if (rc)
		goto failed;
	rc = dasd_parse();
	if (rc)
		goto failed;
	rc = dasd_eer_init();
	if (rc)
		goto failed;
#ifdef CONFIG_PROC_FS
	rc = dasd_proc_init();
	if (rc)
		goto failed;
#endif

	return 0;
failed:
	pr_info("The DASD device driver could not be initialized\n");
	dasd_exit();
	return rc;
}

module_init(dasd_init);
module_exit(dasd_exit);<|MERGE_RESOLUTION|>--- conflicted
+++ resolved
@@ -2982,10 +2982,6 @@
 	cqr->callback_data = req;
 	cqr->status = DASD_CQR_FILLED;
 	cqr->dq = dq;
-<<<<<<< HEAD
-	*((struct dasd_ccw_req **) blk_mq_rq_to_pdu(req)) = cqr;
-=======
->>>>>>> e5eb92e4
 
 	blk_mq_start_request(req);
 	spin_lock(&block->queue_lock);
@@ -3016,11 +3012,7 @@
 	unsigned long flags;
 	int rc = 0;
 
-<<<<<<< HEAD
-	cqr = *((struct dasd_ccw_req **) blk_mq_rq_to_pdu(req));
-=======
 	cqr = blk_mq_rq_to_pdu(req);
->>>>>>> e5eb92e4
 	if (!cqr)
 		return BLK_EH_DONE;
 
@@ -3122,11 +3114,7 @@
 	int rc;
 
 	block->tag_set.ops = &dasd_mq_ops;
-<<<<<<< HEAD
-	block->tag_set.cmd_size = sizeof(struct dasd_ccw_req *);
-=======
 	block->tag_set.cmd_size = sizeof(struct dasd_ccw_req);
->>>>>>> e5eb92e4
 	block->tag_set.nr_hw_queues = DASD_NR_HW_QUEUES;
 	block->tag_set.queue_depth = DASD_MAX_LCU_DEV * DASD_REQ_PER_DEV;
 	block->tag_set.flags = BLK_MQ_F_SHOULD_MERGE;
