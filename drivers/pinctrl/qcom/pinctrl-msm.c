--- conflicted
+++ resolved
@@ -608,13 +608,6 @@
 	g = &pctrl->soc->groups[d->hwirq];
 
 	raw_spin_lock_irqsave(&pctrl->lock, flags);
-<<<<<<< HEAD
-
-	val = readl(pctrl->regs + g->intr_status_reg);
-	val &= ~BIT(g->intr_status_bit);
-	writel(val, pctrl->regs + g->intr_status_reg);
-=======
->>>>>>> 2ac97f0f
 
 	val = readl(pctrl->regs + g->intr_cfg_reg);
 	val |= BIT(g->intr_enable_bit);
