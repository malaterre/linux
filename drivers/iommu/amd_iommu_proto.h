/*
 * Copyright (C) 2009-2010 Advanced Micro Devices, Inc.
 * Author: Joerg Roedel <jroedel@suse.de>
 *
 * This program is free software; you can redistribute it and/or modify it
 * under the terms of the GNU General Public License version 2 as published
 * by the Free Software Foundation.
 *
 * This program is distributed in the hope that it will be useful,
 * but WITHOUT ANY WARRANTY; without even the implied warranty of
 * MERCHANTABILITY or FITNESS FOR A PARTICULAR PURPOSE.  See the
 * GNU General Public License for more details.
 *
 * You should have received a copy of the GNU General Public License
 * along with this program; if not, write to the Free Software
 * Foundation, Inc., 59 Temple Place, Suite 330, Boston, MA  02111-1307 USA
 */

#ifndef _ASM_X86_AMD_IOMMU_PROTO_H
#define _ASM_X86_AMD_IOMMU_PROTO_H

#include "amd_iommu_types.h"

extern int amd_iommu_get_num_iommus(void);
extern int amd_iommu_init_dma_ops(void);
extern int amd_iommu_init_passthrough(void);
extern irqreturn_t amd_iommu_int_thread(int irq, void *data);
extern irqreturn_t amd_iommu_int_handler(int irq, void *data);
extern void amd_iommu_apply_erratum_63(u16 devid);
extern void amd_iommu_reset_cmd_buffer(struct amd_iommu *iommu);
extern int amd_iommu_init_devices(void);
extern void amd_iommu_uninit_devices(void);
extern void amd_iommu_init_notifier(void);
extern int amd_iommu_init_api(void);

/* Needed for interrupt remapping */
extern int amd_iommu_prepare(void);
extern int amd_iommu_enable(void);
extern void amd_iommu_disable(void);
extern int amd_iommu_reenable(int);
extern int amd_iommu_enable_faulting(void);
extern int amd_iommu_guest_ir;

/* IOMMUv2 specific functions */
struct iommu_domain;

extern bool amd_iommu_v2_supported(void);
extern int amd_iommu_register_ppr_notifier(struct notifier_block *nb);
extern int amd_iommu_unregister_ppr_notifier(struct notifier_block *nb);
extern void amd_iommu_domain_direct_map(struct iommu_domain *dom);
extern int amd_iommu_domain_enable_v2(struct iommu_domain *dom, int pasids);
extern int amd_iommu_flush_page(struct iommu_domain *dom, int pasid,
				u64 address);
extern int amd_iommu_flush_tlb(struct iommu_domain *dom, int pasid);
extern int amd_iommu_domain_set_gcr3(struct iommu_domain *dom, int pasid,
				     unsigned long cr3);
extern int amd_iommu_domain_clear_gcr3(struct iommu_domain *dom, int pasid);
extern struct iommu_domain *amd_iommu_get_v2_domain(struct pci_dev *pdev);

#ifdef CONFIG_IRQ_REMAP
extern int amd_iommu_create_irq_domain(struct amd_iommu *iommu);
#else
static inline int amd_iommu_create_irq_domain(struct amd_iommu *iommu)
{
	return 0;
}
#endif

#define PPR_SUCCESS			0x0
#define PPR_INVALID			0x1
#define PPR_FAILURE			0xf

extern int amd_iommu_complete_ppr(struct pci_dev *pdev, int pasid,
				  int status, int tag);

static inline bool is_rd890_iommu(struct pci_dev *pdev)
{
	return (pdev->vendor == PCI_VENDOR_ID_ATI) &&
	       (pdev->device == PCI_DEVICE_ID_RD890_IOMMU);
}

static inline bool iommu_feature(struct amd_iommu *iommu, u64 f)
{
	if (!(iommu->cap & (1 << IOMMU_CAP_EFR)))
		return false;

	return !!(iommu->features & f);
}

<<<<<<< HEAD
extern bool translation_pre_enabled(struct amd_iommu *iommu);
extern struct iommu_dev_data *get_dev_data(struct device *dev);
=======
static inline u64 iommu_virt_to_phys(void *vaddr)
{
	return (u64)__sme_set(virt_to_phys(vaddr));
}

static inline void *iommu_phys_to_virt(unsigned long paddr)
{
	return phys_to_virt(__sme_clr(paddr));
}

>>>>>>> 87507809
#endif /* _ASM_X86_AMD_IOMMU_PROTO_H  */<|MERGE_RESOLUTION|>--- conflicted
+++ resolved
@@ -87,10 +87,6 @@
 	return !!(iommu->features & f);
 }
 
-<<<<<<< HEAD
-extern bool translation_pre_enabled(struct amd_iommu *iommu);
-extern struct iommu_dev_data *get_dev_data(struct device *dev);
-=======
 static inline u64 iommu_virt_to_phys(void *vaddr)
 {
 	return (u64)__sme_set(virt_to_phys(vaddr));
@@ -101,5 +97,6 @@
 	return phys_to_virt(__sme_clr(paddr));
 }
 
->>>>>>> 87507809
+extern bool translation_pre_enabled(struct amd_iommu *iommu);
+extern struct iommu_dev_data *get_dev_data(struct device *dev);
 #endif /* _ASM_X86_AMD_IOMMU_PROTO_H  */