--- conflicted
+++ resolved
@@ -107,12 +107,8 @@
 	memcpy(scsi_req(rq)->cmd, pc->c, 12);
 	if (drive->media == ide_tape)
 		scsi_req(rq)->cmd[13] = REQ_IDETAPE_PC1;
-<<<<<<< HEAD
-	error = blk_execute_rq(drive->queue, disk, rq, 0);
-=======
 	blk_execute_rq(drive->queue, disk, rq, 0);
 	error = scsi_req(rq)->result ? -EIO : 0;
->>>>>>> 2ac97f0f
 put_req:
 	blk_put_request(rq);
 	return error;
@@ -493,22 +489,13 @@
 			drive->failed_pc = NULL;
 
 		if (ata_misc_request(rq)) {
-<<<<<<< HEAD
-			rq->errors = 0;
-=======
 			scsi_req(rq)->result = 0;
->>>>>>> 2ac97f0f
 			error = 0;
 		} else {
 
 			if (blk_rq_is_passthrough(rq) && uptodate <= 0) {
-<<<<<<< HEAD
-				if (rq->errors == 0)
-					rq->errors = -EIO;
-=======
 				if (scsi_req(rq)->result == 0)
 					scsi_req(rq)->result = -EIO;
->>>>>>> 2ac97f0f
 			}
 
 			error = uptodate ? 0 : -EIO;
