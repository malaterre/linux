/*
 *	IDE I/O functions
 *
 *	Basic PIO and command management functionality.
 *
 * This code was split off from ide.c. See ide.c for history and original
 * copyrights.
 *
 * This program is free software; you can redistribute it and/or modify it
 * under the terms of the GNU General Public License as published by the
 * Free Software Foundation; either version 2, or (at your option) any
 * later version.
 *
 * This program is distributed in the hope that it will be useful, but
 * WITHOUT ANY WARRANTY; without even the implied warranty of
 * MERCHANTABILITY or FITNESS FOR A PARTICULAR PURPOSE.  See the GNU
 * General Public License for more details.
 *
 * For the avoidance of doubt the "preferred form" of this code is one which
 * is in an open non patent encumbered format. Where cryptographic key signing
 * forms part of the process of creating an executable the information
 * including keys needed to generate an equivalently functional executable
 * are deemed to be part of the source code.
 */
 
 
#include <linux/module.h>
#include <linux/types.h>
#include <linux/string.h>
#include <linux/kernel.h>
#include <linux/timer.h>
#include <linux/mm.h>
#include <linux/interrupt.h>
#include <linux/major.h>
#include <linux/errno.h>
#include <linux/genhd.h>
#include <linux/blkpg.h>
#include <linux/slab.h>
#include <linux/init.h>
#include <linux/pci.h>
#include <linux/delay.h>
#include <linux/ide.h>
#include <linux/completion.h>
#include <linux/reboot.h>
#include <linux/cdrom.h>
#include <linux/seq_file.h>
#include <linux/device.h>
#include <linux/kmod.h>
#include <linux/scatterlist.h>
#include <linux/bitops.h>

#include <asm/byteorder.h>
#include <asm/irq.h>
#include <linux/uaccess.h>
#include <asm/io.h>

int ide_end_rq(ide_drive_t *drive, struct request *rq, int error,
	       unsigned int nr_bytes)
{
	/*
	 * decide whether to reenable DMA -- 3 is a random magic for now,
	 * if we DMA timeout more than 3 times, just stay in PIO
	 */
	if ((drive->dev_flags & IDE_DFLAG_DMA_PIO_RETRY) &&
	    drive->retry_pio <= 3) {
		drive->dev_flags &= ~IDE_DFLAG_DMA_PIO_RETRY;
		ide_dma_on(drive);
	}

	return blk_end_request(rq, error, nr_bytes);
}
EXPORT_SYMBOL_GPL(ide_end_rq);

void ide_complete_cmd(ide_drive_t *drive, struct ide_cmd *cmd, u8 stat, u8 err)
{
	const struct ide_tp_ops *tp_ops = drive->hwif->tp_ops;
	struct ide_taskfile *tf = &cmd->tf;
	struct request *rq = cmd->rq;
	u8 tf_cmd = tf->command;

	tf->error = err;
	tf->status = stat;

	if (cmd->ftf_flags & IDE_FTFLAG_IN_DATA) {
		u8 data[2];

		tp_ops->input_data(drive, cmd, data, 2);

		cmd->tf.data  = data[0];
		cmd->hob.data = data[1];
	}

	ide_tf_readback(drive, cmd);

	if ((cmd->tf_flags & IDE_TFLAG_CUSTOM_HANDLER) &&
	    tf_cmd == ATA_CMD_IDLEIMMEDIATE) {
		if (tf->lbal != 0xc4) {
			printk(KERN_ERR "%s: head unload failed!\n",
			       drive->name);
			ide_tf_dump(drive->name, cmd);
		} else
			drive->dev_flags |= IDE_DFLAG_PARKED;
	}

	if (rq && ata_taskfile_request(rq)) {
		struct ide_cmd *orig_cmd = rq->special;

		if (cmd->tf_flags & IDE_TFLAG_DYN)
			kfree(orig_cmd);
		else
			memcpy(orig_cmd, cmd, sizeof(*cmd));
	}
}

int ide_complete_rq(ide_drive_t *drive, int error, unsigned int nr_bytes)
{
	ide_hwif_t *hwif = drive->hwif;
	struct request *rq = hwif->rq;
	int rc;

	/*
	 * if failfast is set on a request, override number of sectors
	 * and complete the whole request right now
	 */
	if (blk_noretry_request(rq) && error <= 0)
		nr_bytes = blk_rq_sectors(rq) << 9;

	rc = ide_end_rq(drive, rq, error, nr_bytes);
	if (rc == 0)
		hwif->rq = NULL;

	return rc;
}
EXPORT_SYMBOL(ide_complete_rq);

void ide_kill_rq(ide_drive_t *drive, struct request *rq)
{
	u8 drv_req = ata_misc_request(rq) && rq->rq_disk;
	u8 media = drive->media;

	drive->failed_pc = NULL;

	if ((media == ide_floppy || media == ide_tape) && drv_req) {
		scsi_req(rq)->result = 0;
	} else {
		if (media == ide_tape)
<<<<<<< HEAD
			rq->errors = IDE_DRV_ERROR_GENERAL;
		else if (blk_rq_is_passthrough(rq) && rq->errors == 0)
			rq->errors = -EIO;
=======
			scsi_req(rq)->result = IDE_DRV_ERROR_GENERAL;
		else if (blk_rq_is_passthrough(rq) && scsi_req(rq)->result == 0)
			scsi_req(rq)->result = -EIO;
>>>>>>> 2ac97f0f
	}

	ide_complete_rq(drive, -EIO, blk_rq_bytes(rq));
}

static void ide_tf_set_specify_cmd(ide_drive_t *drive, struct ide_taskfile *tf)
{
	tf->nsect   = drive->sect;
	tf->lbal    = drive->sect;
	tf->lbam    = drive->cyl;
	tf->lbah    = drive->cyl >> 8;
	tf->device  = (drive->head - 1) | drive->select;
	tf->command = ATA_CMD_INIT_DEV_PARAMS;
}

static void ide_tf_set_restore_cmd(ide_drive_t *drive, struct ide_taskfile *tf)
{
	tf->nsect   = drive->sect;
	tf->command = ATA_CMD_RESTORE;
}

static void ide_tf_set_setmult_cmd(ide_drive_t *drive, struct ide_taskfile *tf)
{
	tf->nsect   = drive->mult_req;
	tf->command = ATA_CMD_SET_MULTI;
}

/**
 *	do_special		-	issue some special commands
 *	@drive: drive the command is for
 *
 *	do_special() is used to issue ATA_CMD_INIT_DEV_PARAMS,
 *	ATA_CMD_RESTORE and ATA_CMD_SET_MULTI commands to a drive.
 */

static ide_startstop_t do_special(ide_drive_t *drive)
{
	struct ide_cmd cmd;

#ifdef DEBUG
	printk(KERN_DEBUG "%s: %s: 0x%02x\n", drive->name, __func__,
		drive->special_flags);
#endif
	if (drive->media != ide_disk) {
		drive->special_flags = 0;
		drive->mult_req = 0;
		return ide_stopped;
	}

	memset(&cmd, 0, sizeof(cmd));
	cmd.protocol = ATA_PROT_NODATA;

	if (drive->special_flags & IDE_SFLAG_SET_GEOMETRY) {
		drive->special_flags &= ~IDE_SFLAG_SET_GEOMETRY;
		ide_tf_set_specify_cmd(drive, &cmd.tf);
	} else if (drive->special_flags & IDE_SFLAG_RECALIBRATE) {
		drive->special_flags &= ~IDE_SFLAG_RECALIBRATE;
		ide_tf_set_restore_cmd(drive, &cmd.tf);
	} else if (drive->special_flags & IDE_SFLAG_SET_MULTMODE) {
		drive->special_flags &= ~IDE_SFLAG_SET_MULTMODE;
		ide_tf_set_setmult_cmd(drive, &cmd.tf);
	} else
		BUG();

	cmd.valid.out.tf = IDE_VALID_OUT_TF | IDE_VALID_DEVICE;
	cmd.valid.in.tf  = IDE_VALID_IN_TF  | IDE_VALID_DEVICE;
	cmd.tf_flags = IDE_TFLAG_CUSTOM_HANDLER;

	do_rw_taskfile(drive, &cmd);

	return ide_started;
}

void ide_map_sg(ide_drive_t *drive, struct ide_cmd *cmd)
{
	ide_hwif_t *hwif = drive->hwif;
	struct scatterlist *sg = hwif->sg_table;
	struct request *rq = cmd->rq;

	cmd->sg_nents = blk_rq_map_sg(drive->queue, rq, sg);
}
EXPORT_SYMBOL_GPL(ide_map_sg);

void ide_init_sg_cmd(struct ide_cmd *cmd, unsigned int nr_bytes)
{
	cmd->nbytes = cmd->nleft = nr_bytes;
	cmd->cursg_ofs = 0;
	cmd->cursg = NULL;
}
EXPORT_SYMBOL_GPL(ide_init_sg_cmd);

/**
 *	execute_drive_command	-	issue special drive command
 *	@drive: the drive to issue the command on
 *	@rq: the request structure holding the command
 *
 *	execute_drive_cmd() issues a special drive command,  usually 
 *	initiated by ioctl() from the external hdparm program. The
 *	command can be a drive command, drive task or taskfile 
 *	operation. Weirdly you can call it with NULL to wait for
 *	all commands to finish. Don't do this as that is due to change
 */

static ide_startstop_t execute_drive_cmd (ide_drive_t *drive,
		struct request *rq)
{
	struct ide_cmd *cmd = rq->special;

	if (cmd) {
		if (cmd->protocol == ATA_PROT_PIO) {
			ide_init_sg_cmd(cmd, blk_rq_sectors(rq) << 9);
			ide_map_sg(drive, cmd);
		}

		return do_rw_taskfile(drive, cmd);
	}

 	/*
 	 * NULL is actually a valid way of waiting for
 	 * all current requests to be flushed from the queue.
 	 */
#ifdef DEBUG
 	printk("%s: DRIVE_CMD (null)\n", drive->name);
#endif
	scsi_req(rq)->result = 0;
	ide_complete_rq(drive, 0, blk_rq_bytes(rq));

 	return ide_stopped;
}

static ide_startstop_t ide_special_rq(ide_drive_t *drive, struct request *rq)
{
	u8 cmd = scsi_req(rq)->cmd[0];

	switch (cmd) {
	case REQ_PARK_HEADS:
	case REQ_UNPARK_HEADS:
		return ide_do_park_unpark(drive, rq);
	case REQ_DEVSET_EXEC:
		return ide_do_devset(drive, rq);
	case REQ_DRIVE_RESET:
		return ide_do_reset(drive);
	default:
		BUG();
	}
}

/**
 *	start_request	-	start of I/O and command issuing for IDE
 *
 *	start_request() initiates handling of a new I/O request. It
 *	accepts commands and I/O (read/write) requests.
 *
 *	FIXME: this function needs a rename
 */
 
static ide_startstop_t start_request (ide_drive_t *drive, struct request *rq)
{
	ide_startstop_t startstop;

	BUG_ON(!(rq->rq_flags & RQF_STARTED));

#ifdef DEBUG
	printk("%s: start_request: current=0x%08lx\n",
		drive->hwif->name, (unsigned long) rq);
#endif

	/* bail early if we've exceeded max_failures */
	if (drive->max_failures && (drive->failures > drive->max_failures)) {
		rq->rq_flags |= RQF_FAILED;
		goto kill_rq;
	}

	if (ata_pm_request(rq))
		ide_check_pm_state(drive, rq);

	drive->hwif->tp_ops->dev_select(drive);
	if (ide_wait_stat(&startstop, drive, drive->ready_stat,
			  ATA_BUSY | ATA_DRQ, WAIT_READY)) {
		printk(KERN_ERR "%s: drive not ready for command\n", drive->name);
		return startstop;
	}

	if (drive->special_flags == 0) {
		struct ide_driver *drv;

		/*
		 * We reset the drive so we need to issue a SETFEATURES.
		 * Do it _after_ do_special() restored device parameters.
		 */
		if (drive->current_speed == 0xff)
			ide_config_drive_speed(drive, drive->desired_speed);

		if (ata_taskfile_request(rq))
			return execute_drive_cmd(drive, rq);
		else if (ata_pm_request(rq)) {
			struct ide_pm_state *pm = rq->special;
#ifdef DEBUG_PM
			printk("%s: start_power_step(step: %d)\n",
				drive->name, pm->pm_step);
#endif
			startstop = ide_start_power_step(drive, rq);
			if (startstop == ide_stopped &&
			    pm->pm_step == IDE_PM_COMPLETED)
				ide_complete_pm_rq(drive, rq);
			return startstop;
		} else if (!rq->rq_disk && ata_misc_request(rq))
			/*
			 * TODO: Once all ULDs have been modified to
			 * check for specific op codes rather than
			 * blindly accepting any special request, the
			 * check for ->rq_disk above may be replaced
			 * by a more suitable mechanism or even
			 * dropped entirely.
			 */
			return ide_special_rq(drive, rq);

		drv = *(struct ide_driver **)rq->rq_disk->private_data;

		return drv->do_request(drive, rq, blk_rq_pos(rq));
	}
	return do_special(drive);
kill_rq:
	ide_kill_rq(drive, rq);
	return ide_stopped;
}

/**
 *	ide_stall_queue		-	pause an IDE device
 *	@drive: drive to stall
 *	@timeout: time to stall for (jiffies)
 *
 *	ide_stall_queue() can be used by a drive to give excess bandwidth back
 *	to the port by sleeping for timeout jiffies.
 */
 
void ide_stall_queue (ide_drive_t *drive, unsigned long timeout)
{
	if (timeout > WAIT_WORSTCASE)
		timeout = WAIT_WORSTCASE;
	drive->sleep = timeout + jiffies;
	drive->dev_flags |= IDE_DFLAG_SLEEPING;
}
EXPORT_SYMBOL(ide_stall_queue);

static inline int ide_lock_port(ide_hwif_t *hwif)
{
	if (hwif->busy)
		return 1;

	hwif->busy = 1;

	return 0;
}

static inline void ide_unlock_port(ide_hwif_t *hwif)
{
	hwif->busy = 0;
}

static inline int ide_lock_host(struct ide_host *host, ide_hwif_t *hwif)
{
	int rc = 0;

	if (host->host_flags & IDE_HFLAG_SERIALIZE) {
		rc = test_and_set_bit_lock(IDE_HOST_BUSY, &host->host_busy);
		if (rc == 0) {
			if (host->get_lock)
				host->get_lock(ide_intr, hwif);
		}
	}
	return rc;
}

static inline void ide_unlock_host(struct ide_host *host)
{
	if (host->host_flags & IDE_HFLAG_SERIALIZE) {
		if (host->release_lock)
			host->release_lock();
		clear_bit_unlock(IDE_HOST_BUSY, &host->host_busy);
	}
}

static void __ide_requeue_and_plug(struct request_queue *q, struct request *rq)
{
	if (rq)
		blk_requeue_request(q, rq);
	if (rq || blk_peek_request(q)) {
		/* Use 3ms as that was the old plug delay */
		blk_delay_queue(q, 3);
	}
}

void ide_requeue_and_plug(ide_drive_t *drive, struct request *rq)
{
	struct request_queue *q = drive->queue;
	unsigned long flags;

	spin_lock_irqsave(q->queue_lock, flags);
	__ide_requeue_and_plug(q, rq);
	spin_unlock_irqrestore(q->queue_lock, flags);
}

/*
 * Issue a new request to a device.
 */
void do_ide_request(struct request_queue *q)
{
	ide_drive_t	*drive = q->queuedata;
	ide_hwif_t	*hwif = drive->hwif;
	struct ide_host *host = hwif->host;
	struct request	*rq = NULL;
	ide_startstop_t	startstop;
	unsigned long queue_run_ms = 3; /* old plug delay */

	spin_unlock_irq(q->queue_lock);

	/* HLD do_request() callback might sleep, make sure it's okay */
	might_sleep();

	if (ide_lock_host(host, hwif))
		goto plug_device_2;

	spin_lock_irq(&hwif->lock);

	if (!ide_lock_port(hwif)) {
		ide_hwif_t *prev_port;

		WARN_ON_ONCE(hwif->rq);
repeat:
		prev_port = hwif->host->cur_port;
		if (drive->dev_flags & IDE_DFLAG_SLEEPING &&
		    time_after(drive->sleep, jiffies)) {
			unsigned long left = jiffies - drive->sleep;

			queue_run_ms = jiffies_to_msecs(left + 1);
			ide_unlock_port(hwif);
			goto plug_device;
		}

		if ((hwif->host->host_flags & IDE_HFLAG_SERIALIZE) &&
		    hwif != prev_port) {
			ide_drive_t *cur_dev =
				prev_port ? prev_port->cur_dev : NULL;

			/*
			 * set nIEN for previous port, drives in the
			 * quirk list may not like intr setups/cleanups
			 */
			if (cur_dev &&
			    (cur_dev->dev_flags & IDE_DFLAG_NIEN_QUIRK) == 0)
				prev_port->tp_ops->write_devctl(prev_port,
								ATA_NIEN |
								ATA_DEVCTL_OBS);

			hwif->host->cur_port = hwif;
		}
		hwif->cur_dev = drive;
		drive->dev_flags &= ~(IDE_DFLAG_SLEEPING | IDE_DFLAG_PARKED);

		spin_unlock_irq(&hwif->lock);
		spin_lock_irq(q->queue_lock);
		/*
		 * we know that the queue isn't empty, but this can happen
		 * if the q->prep_rq_fn() decides to kill a request
		 */
		if (!rq)
			rq = blk_fetch_request(drive->queue);

		spin_unlock_irq(q->queue_lock);
		spin_lock_irq(&hwif->lock);

		if (!rq) {
			ide_unlock_port(hwif);
			goto out;
		}

		/*
		 * Sanity: don't accept a request that isn't a PM request
		 * if we are currently power managed. This is very important as
		 * blk_stop_queue() doesn't prevent the blk_fetch_request()
		 * above to return us whatever is in the queue. Since we call
		 * ide_do_request() ourselves, we end up taking requests while
		 * the queue is blocked...
		 * 
		 * We let requests forced at head of queue with ide-preempt
		 * though. I hope that doesn't happen too much, hopefully not
		 * unless the subdriver triggers such a thing in its own PM
		 * state machine.
		 */
		if ((drive->dev_flags & IDE_DFLAG_BLOCKED) &&
		    ata_pm_request(rq) == 0 &&
		    (rq->rq_flags & RQF_PREEMPT) == 0) {
			/* there should be no pending command at this point */
			ide_unlock_port(hwif);
			goto plug_device;
		}

		scsi_req(rq)->resid_len = blk_rq_bytes(rq);
		hwif->rq = rq;

		spin_unlock_irq(&hwif->lock);
		startstop = start_request(drive, rq);
		spin_lock_irq(&hwif->lock);

		if (startstop == ide_stopped) {
			rq = hwif->rq;
			hwif->rq = NULL;
			goto repeat;
		}
	} else
		goto plug_device;
out:
	spin_unlock_irq(&hwif->lock);
	if (rq == NULL)
		ide_unlock_host(host);
	spin_lock_irq(q->queue_lock);
	return;

plug_device:
	spin_unlock_irq(&hwif->lock);
	ide_unlock_host(host);
plug_device_2:
	spin_lock_irq(q->queue_lock);
	__ide_requeue_and_plug(q, rq);
}

static int drive_is_ready(ide_drive_t *drive)
{
	ide_hwif_t *hwif = drive->hwif;
	u8 stat = 0;

	if (drive->waiting_for_dma)
		return hwif->dma_ops->dma_test_irq(drive);

	if (hwif->io_ports.ctl_addr &&
	    (hwif->host_flags & IDE_HFLAG_BROKEN_ALTSTATUS) == 0)
		stat = hwif->tp_ops->read_altstatus(hwif);
	else
		/* Note: this may clear a pending IRQ!! */
		stat = hwif->tp_ops->read_status(hwif);

	if (stat & ATA_BUSY)
		/* drive busy: definitely not interrupting */
		return 0;

	/* drive ready: *might* be interrupting */
	return 1;
}

/**
 *	ide_timer_expiry	-	handle lack of an IDE interrupt
 *	@data: timer callback magic (hwif)
 *
 *	An IDE command has timed out before the expected drive return
 *	occurred. At this point we attempt to clean up the current
 *	mess. If the current handler includes an expiry handler then
 *	we invoke the expiry handler, and providing it is happy the
 *	work is done. If that fails we apply generic recovery rules
 *	invoking the handler and checking the drive DMA status. We
 *	have an excessively incestuous relationship with the DMA
 *	logic that wants cleaning up.
 */
 
void ide_timer_expiry (unsigned long data)
{
	ide_hwif_t	*hwif = (ide_hwif_t *)data;
	ide_drive_t	*uninitialized_var(drive);
	ide_handler_t	*handler;
	unsigned long	flags;
	int		wait = -1;
	int		plug_device = 0;
	struct request	*uninitialized_var(rq_in_flight);

	spin_lock_irqsave(&hwif->lock, flags);

	handler = hwif->handler;

	if (handler == NULL || hwif->req_gen != hwif->req_gen_timer) {
		/*
		 * Either a marginal timeout occurred
		 * (got the interrupt just as timer expired),
		 * or we were "sleeping" to give other devices a chance.
		 * Either way, we don't really want to complain about anything.
		 */
	} else {
		ide_expiry_t *expiry = hwif->expiry;
		ide_startstop_t startstop = ide_stopped;

		drive = hwif->cur_dev;

		if (expiry) {
			wait = expiry(drive);
			if (wait > 0) { /* continue */
				/* reset timer */
				hwif->timer.expires = jiffies + wait;
				hwif->req_gen_timer = hwif->req_gen;
				add_timer(&hwif->timer);
				spin_unlock_irqrestore(&hwif->lock, flags);
				return;
			}
		}
		hwif->handler = NULL;
		hwif->expiry = NULL;
		/*
		 * We need to simulate a real interrupt when invoking
		 * the handler() function, which means we need to
		 * globally mask the specific IRQ:
		 */
		spin_unlock(&hwif->lock);
		/* disable_irq_nosync ?? */
		disable_irq(hwif->irq);
		/* local CPU only, as if we were handling an interrupt */
		local_irq_disable();
		if (hwif->polling) {
			startstop = handler(drive);
		} else if (drive_is_ready(drive)) {
			if (drive->waiting_for_dma)
				hwif->dma_ops->dma_lost_irq(drive);
			if (hwif->port_ops && hwif->port_ops->clear_irq)
				hwif->port_ops->clear_irq(drive);

			printk(KERN_WARNING "%s: lost interrupt\n",
				drive->name);
			startstop = handler(drive);
		} else {
			if (drive->waiting_for_dma)
				startstop = ide_dma_timeout_retry(drive, wait);
			else
				startstop = ide_error(drive, "irq timeout",
					hwif->tp_ops->read_status(hwif));
		}
		spin_lock_irq(&hwif->lock);
		enable_irq(hwif->irq);
		if (startstop == ide_stopped && hwif->polling == 0) {
			rq_in_flight = hwif->rq;
			hwif->rq = NULL;
			ide_unlock_port(hwif);
			plug_device = 1;
		}
	}
	spin_unlock_irqrestore(&hwif->lock, flags);

	if (plug_device) {
		ide_unlock_host(hwif->host);
		ide_requeue_and_plug(drive, rq_in_flight);
	}
}

/**
 *	unexpected_intr		-	handle an unexpected IDE interrupt
 *	@irq: interrupt line
 *	@hwif: port being processed
 *
 *	There's nothing really useful we can do with an unexpected interrupt,
 *	other than reading the status register (to clear it), and logging it.
 *	There should be no way that an irq can happen before we're ready for it,
 *	so we needn't worry much about losing an "important" interrupt here.
 *
 *	On laptops (and "green" PCs), an unexpected interrupt occurs whenever
 *	the drive enters "idle", "standby", or "sleep" mode, so if the status
 *	looks "good", we just ignore the interrupt completely.
 *
 *	This routine assumes __cli() is in effect when called.
 *
 *	If an unexpected interrupt happens on irq15 while we are handling irq14
 *	and if the two interfaces are "serialized" (CMD640), then it looks like
 *	we could screw up by interfering with a new request being set up for 
 *	irq15.
 *
 *	In reality, this is a non-issue.  The new command is not sent unless 
 *	the drive is ready to accept one, in which case we know the drive is
 *	not trying to interrupt us.  And ide_set_handler() is always invoked
 *	before completing the issuance of any new drive command, so we will not
 *	be accidentally invoked as a result of any valid command completion
 *	interrupt.
 */

static void unexpected_intr(int irq, ide_hwif_t *hwif)
{
	u8 stat = hwif->tp_ops->read_status(hwif);

	if (!OK_STAT(stat, ATA_DRDY, BAD_STAT)) {
		/* Try to not flood the console with msgs */
		static unsigned long last_msgtime, count;
		++count;

		if (time_after(jiffies, last_msgtime + HZ)) {
			last_msgtime = jiffies;
			printk(KERN_ERR "%s: unexpected interrupt, "
				"status=0x%02x, count=%ld\n",
				hwif->name, stat, count);
		}
	}
}

/**
 *	ide_intr	-	default IDE interrupt handler
 *	@irq: interrupt number
 *	@dev_id: hwif
 *	@regs: unused weirdness from the kernel irq layer
 *
 *	This is the default IRQ handler for the IDE layer. You should
 *	not need to override it. If you do be aware it is subtle in
 *	places
 *
 *	hwif is the interface in the group currently performing
 *	a command. hwif->cur_dev is the drive and hwif->handler is
 *	the IRQ handler to call. As we issue a command the handlers
 *	step through multiple states, reassigning the handler to the
 *	next step in the process. Unlike a smart SCSI controller IDE
 *	expects the main processor to sequence the various transfer
 *	stages. We also manage a poll timer to catch up with most
 *	timeout situations. There are still a few where the handlers
 *	don't ever decide to give up.
 *
 *	The handler eventually returns ide_stopped to indicate the
 *	request completed. At this point we issue the next request
 *	on the port and the process begins again.
 */

irqreturn_t ide_intr (int irq, void *dev_id)
{
	ide_hwif_t *hwif = (ide_hwif_t *)dev_id;
	struct ide_host *host = hwif->host;
	ide_drive_t *uninitialized_var(drive);
	ide_handler_t *handler;
	unsigned long flags;
	ide_startstop_t startstop;
	irqreturn_t irq_ret = IRQ_NONE;
	int plug_device = 0;
	struct request *uninitialized_var(rq_in_flight);

	if (host->host_flags & IDE_HFLAG_SERIALIZE) {
		if (hwif != host->cur_port)
			goto out_early;
	}

	spin_lock_irqsave(&hwif->lock, flags);

	if (hwif->port_ops && hwif->port_ops->test_irq &&
	    hwif->port_ops->test_irq(hwif) == 0)
		goto out;

	handler = hwif->handler;

	if (handler == NULL || hwif->polling) {
		/*
		 * Not expecting an interrupt from this drive.
		 * That means this could be:
		 *	(1) an interrupt from another PCI device
		 *	sharing the same PCI INT# as us.
		 * or	(2) a drive just entered sleep or standby mode,
		 *	and is interrupting to let us know.
		 * or	(3) a spurious interrupt of unknown origin.
		 *
		 * For PCI, we cannot tell the difference,
		 * so in that case we just ignore it and hope it goes away.
		 */
		if ((host->irq_flags & IRQF_SHARED) == 0) {
			/*
			 * Probably not a shared PCI interrupt,
			 * so we can safely try to do something about it:
			 */
			unexpected_intr(irq, hwif);
		} else {
			/*
			 * Whack the status register, just in case
			 * we have a leftover pending IRQ.
			 */
			(void)hwif->tp_ops->read_status(hwif);
		}
		goto out;
	}

	drive = hwif->cur_dev;

	if (!drive_is_ready(drive))
		/*
		 * This happens regularly when we share a PCI IRQ with
		 * another device.  Unfortunately, it can also happen
		 * with some buggy drives that trigger the IRQ before
		 * their status register is up to date.  Hopefully we have
		 * enough advance overhead that the latter isn't a problem.
		 */
		goto out;

	hwif->handler = NULL;
	hwif->expiry = NULL;
	hwif->req_gen++;
	del_timer(&hwif->timer);
	spin_unlock(&hwif->lock);

	if (hwif->port_ops && hwif->port_ops->clear_irq)
		hwif->port_ops->clear_irq(drive);

	if (drive->dev_flags & IDE_DFLAG_UNMASK)
		local_irq_enable_in_hardirq();

	/* service this interrupt, may set handler for next interrupt */
	startstop = handler(drive);

	spin_lock_irq(&hwif->lock);
	/*
	 * Note that handler() may have set things up for another
	 * interrupt to occur soon, but it cannot happen until
	 * we exit from this routine, because it will be the
	 * same irq as is currently being serviced here, and Linux
	 * won't allow another of the same (on any CPU) until we return.
	 */
	if (startstop == ide_stopped && hwif->polling == 0) {
		BUG_ON(hwif->handler);
		rq_in_flight = hwif->rq;
		hwif->rq = NULL;
		ide_unlock_port(hwif);
		plug_device = 1;
	}
	irq_ret = IRQ_HANDLED;
out:
	spin_unlock_irqrestore(&hwif->lock, flags);
out_early:
	if (plug_device) {
		ide_unlock_host(hwif->host);
		ide_requeue_and_plug(drive, rq_in_flight);
	}

	return irq_ret;
}
EXPORT_SYMBOL_GPL(ide_intr);

void ide_pad_transfer(ide_drive_t *drive, int write, int len)
{
	ide_hwif_t *hwif = drive->hwif;
	u8 buf[4] = { 0 };

	while (len > 0) {
		if (write)
			hwif->tp_ops->output_data(drive, NULL, buf, min(4, len));
		else
			hwif->tp_ops->input_data(drive, NULL, buf, min(4, len));
		len -= 4;
	}
}
EXPORT_SYMBOL_GPL(ide_pad_transfer);<|MERGE_RESOLUTION|>--- conflicted
+++ resolved
@@ -144,15 +144,9 @@
 		scsi_req(rq)->result = 0;
 	} else {
 		if (media == ide_tape)
-<<<<<<< HEAD
-			rq->errors = IDE_DRV_ERROR_GENERAL;
-		else if (blk_rq_is_passthrough(rq) && rq->errors == 0)
-			rq->errors = -EIO;
-=======
 			scsi_req(rq)->result = IDE_DRV_ERROR_GENERAL;
 		else if (blk_rq_is_passthrough(rq) && scsi_req(rq)->result == 0)
 			scsi_req(rq)->result = -EIO;
->>>>>>> 2ac97f0f
 	}
 
 	ide_complete_rq(drive, -EIO, blk_rq_bytes(rq));
