#
# X86 Platform Specific Drivers
#

menuconfig X86_PLATFORM_DEVICES
	bool "X86 Platform Specific Device Drivers"
	default y
	depends on X86
	---help---
	  Say Y here to get to see options for device drivers for various
	  x86 platforms, including vendor-specific laptop extension drivers.
	  This option alone does not add any kernel code.

	  If you say N, all options in this submenu will be skipped and disabled.

if X86_PLATFORM_DEVICES

config ACER_WMI
	tristate "Acer WMI Laptop Extras"
	depends on ACPI
	select LEDS_CLASS
	select NEW_LEDS
	depends on BACKLIGHT_CLASS_DEVICE
	depends on SERIO_I8042
	depends on INPUT
	depends on RFKILL || RFKILL = n
	depends on ACPI_WMI
	select INPUT_SPARSEKMAP
	# Acer WMI depends on ACPI_VIDEO when ACPI is enabled
        select ACPI_VIDEO if ACPI
	---help---
	  This is a driver for newer Acer (and Wistron) laptops. It adds
	  wireless radio and bluetooth control, and on some laptops,
	  exposes the mail LED and LCD backlight.

	  If you have an ACPI-WMI compatible Acer/ Wistron laptop, say Y or M
	  here.

config ACER_WIRELESS
        tristate "Acer Wireless Radio Control Driver"
        depends on ACPI
        depends on INPUT
        ---help---
          The Acer Wireless Radio Control handles the airplane mode hotkey
          present on new Acer laptops.

          Say Y or M here if you have an Acer notebook with an airplane mode
          hotkey.

          If you choose to compile this driver as a module the module will be
          called acer-wireless.

config ACERHDF
	tristate "Acer Aspire One temperature and fan driver"
	depends on ACPI && THERMAL
	select THERMAL_GOV_BANG_BANG
	---help---
	  This is a driver for Acer Aspire One netbooks. It allows to access
	  the temperature sensor and to control the fan.

	  After loading this driver the BIOS is still in control of the fan.
	  To let the kernel handle the fan, do:
	  echo -n enabled > /sys/class/thermal/thermal_zone0/mode

	  For more information about this driver see
	  <http://piie.net/files/acerhdf_README.txt>

	  If you have an Acer Aspire One netbook, say Y or M
	  here.

config ALIENWARE_WMI
	tristate "Alienware Special feature control"
	depends on ACPI
	depends on LEDS_CLASS
	depends on NEW_LEDS
	depends on ACPI_WMI
	---help---
	 This is a driver for controlling Alienware BIOS driven
	 features.  It exposes an interface for controlling the AlienFX
	 zones on Alienware machines that don't contain a dedicated AlienFX
	 USB MCU such as the X51 and X51-R2.

config ASUS_LAPTOP
	tristate "Asus Laptop Extras"
	depends on ACPI
	select LEDS_CLASS
	select NEW_LEDS
	depends on BACKLIGHT_CLASS_DEVICE
	depends on INPUT
	depends on RFKILL || RFKILL = n
	depends on ACPI_VIDEO || ACPI_VIDEO = n
	select INPUT_SPARSEKMAP
	select INPUT_POLLDEV
	---help---
	  This is a driver for Asus laptops, Lenovo SL and the Pegatron
	  Lucid tablet. It may also support some MEDION, JVC or VICTOR
	  laptops. It makes all the extra buttons generate standard
	  ACPI events and input events, and on the Lucid the built-in
	  accelerometer appears as an input device.  It also adds
	  support for video output switching, LCD backlight control,
	  Bluetooth and Wlan control, and most importantly, allows you
	  to blink those fancy LEDs.

	  For more information see <http://acpi4asus.sf.net>.

	  If you have an ACPI-compatible ASUS laptop, say Y or M here.

#
<<<<<<< HEAD
# The DELL_SMBIOS driver depends on ACPI_WMI and/or DCDBAS if those
# backends are selected. The "depends" line prevents a configuration
# where DELL_SMBIOS=y while either of those dependencies =m.
=======
# If the DELL_SMBIOS_SMM feature is enabled, the DELL_SMBIOS driver
# becomes dependent on the DCDBAS driver. The "depends" line prevents a
# configuration where DELL_SMBIOS=y while DCDBAS=m.
>>>>>>> cc69c88f
#
config DELL_SMBIOS
	tristate "Dell SMBIOS driver"
	depends on DCDBAS || DCDBAS=n
<<<<<<< HEAD
	depends on ACPI_WMI || ACPI_WMI=n
=======
>>>>>>> cc69c88f
	---help---
	This provides support for the Dell SMBIOS calling interface.
	If you have a Dell computer you should enable this option.

	Be sure to select at least one backend for it to work properly.

config DELL_SMBIOS_WMI
	bool "Dell SMBIOS driver WMI backend"
	default y
	depends on ACPI_WMI
	select DELL_WMI_DESCRIPTOR
	depends on DELL_SMBIOS
	---help---
	This provides an implementation for the Dell SMBIOS calling interface
	communicated over ACPI-WMI.

	If you have a Dell computer from >2007 you should say Y here.
	If you aren't sure and this module doesn't work for your computer
	it just won't load.

config DELL_SMBIOS_SMM
	bool "Dell SMBIOS driver SMM backend"
	default y
	depends on DCDBAS
	depends on DELL_SMBIOS
	---help---
	This provides an implementation for the Dell SMBIOS calling interface
	communicated over SMI/SMM.

	If you have a Dell computer from <=2017 you should say Y here.
	If you aren't sure and this module doesn't work for your computer
	it just won't load.

config DELL_LAPTOP
	tristate "Dell Laptop Extras"
	depends on DMI
	depends on BACKLIGHT_CLASS_DEVICE
	depends on ACPI_VIDEO || ACPI_VIDEO = n
	depends on RFKILL || RFKILL = n
	depends on SERIO_I8042
	select DELL_SMBIOS
	select POWER_SUPPLY
	select LEDS_CLASS
	select NEW_LEDS
	---help---
	This driver adds support for rfkill and backlight control to Dell
	laptops (except for some models covered by the Compal driver).

config DELL_WMI
	tristate "Dell WMI notifications"
	depends on ACPI_WMI
	depends on DMI
	depends on INPUT
	depends on ACPI_VIDEO || ACPI_VIDEO = n
	select DELL_WMI_DESCRIPTOR
	select DELL_SMBIOS
	select INPUT_SPARSEKMAP
	---help---
	  Say Y here if you want to support WMI-based hotkeys on Dell laptops.

	  To compile this driver as a module, choose M here: the module will
	  be called dell-wmi.

config DELL_WMI_DESCRIPTOR
	tristate
	depends on ACPI_WMI

config DELL_WMI_AIO
	tristate "WMI Hotkeys for Dell All-In-One series"
	depends on ACPI_WMI
	depends on INPUT
	select INPUT_SPARSEKMAP
	---help---
	  Say Y here if you want to support WMI-based hotkeys on Dell
	  All-In-One machines.

	  To compile this driver as a module, choose M here: the module will
	  be called dell-wmi-aio.

config DELL_WMI_LED
	tristate "External LED on Dell Business Netbooks"
	depends on LEDS_CLASS
	depends on ACPI_WMI
	help
	  This adds support for the Latitude 2100 and similar
	  notebooks that have an external LED.

config DELL_SMO8800
	tristate "Dell Latitude freefall driver (ACPI SMO88XX)"
	depends on ACPI
	---help---
	  Say Y here if you want to support SMO88XX freefall devices
	  on Dell Latitude laptops.

	  To compile this driver as a module, choose M here: the module will
	  be called dell-smo8800.

config DELL_RBTN
	tristate "Dell Airplane Mode Switch driver"
	depends on ACPI
	depends on INPUT
	depends on RFKILL
	---help---
	  Say Y here if you want to support Dell Airplane Mode Switch ACPI
	  device on Dell laptops. Sometimes it has names: DELLABCE or DELRBTN.
	  This driver register rfkill device or input hotkey device depending
	  on hardware type (hw switch slider or keyboard toggle button). For
	  rfkill devices it receive HW switch events and set correct hard
	  rfkill state.

	  To compile this driver as a module, choose M here: the module will
	  be called dell-rbtn.


config FUJITSU_LAPTOP
	tristate "Fujitsu Laptop Extras"
	depends on ACPI
	depends on INPUT
	depends on BACKLIGHT_CLASS_DEVICE
	depends on ACPI_VIDEO || ACPI_VIDEO = n
	select INPUT_SPARSEKMAP
	select LEDS_CLASS
	---help---
	  This is a driver for laptops built by Fujitsu:

	    * P2xxx/P5xxx/S6xxx/S7xxx series Lifebooks
	    * Possibly other Fujitsu laptop models
	    * Tested with S6410 and S7020

	  It adds support for LCD brightness control and some hotkeys.

	  If you have a Fujitsu laptop, say Y or M here.

config FUJITSU_TABLET
       tristate "Fujitsu Tablet Extras"
       depends on ACPI
       depends on INPUT
       ---help---
         This is a driver for tablets built by Fujitsu:

           * Lifebook P1510/P1610/P1620/Txxxx
           * Stylistic ST5xxx
           * Possibly other Fujitsu tablet models

         It adds support for the panel buttons, docking station detection,
         tablet/notebook mode detection for convertible and
         orientation detection for docked slates.

         If you have a Fujitsu convertible or slate, say Y or M here.

config AMILO_RFKILL
	tristate "Fujitsu-Siemens Amilo rfkill support"
	depends on RFKILL
	depends on SERIO_I8042
	---help---
	  This is a driver for enabling wifi on some Fujitsu-Siemens Amilo
	  laptops.

config GPD_POCKET_FAN
	tristate "GPD Pocket Fan Controller support"
	depends on ACPI
	depends on THERMAL
	---help---
	  Driver for the GPD Pocket vendor specific FAN02501 ACPI device
	  which controls the fan speed on the GPD Pocket.

	  Without this driver the fan on the Pocket will stay off independent
	  of the CPU temperature. Say Y or M if the kernel may be used on a
	  GPD pocket.

config TC1100_WMI
	tristate "HP Compaq TC1100 Tablet WMI Extras"
	depends on !X86_64
	depends on ACPI
	depends on ACPI_WMI
	---help---
	  This is a driver for the WMI extensions (wireless and bluetooth power
	  control) of the HP Compaq TC1100 tablet.

config HP_ACCEL
	tristate "HP laptop accelerometer"
	depends on INPUT && ACPI
	depends on SERIO_I8042
	select SENSORS_LIS3LV02D
	select NEW_LEDS
	select LEDS_CLASS
	help
	  This driver provides support for the "Mobile Data Protection System 3D"
	  or "3D DriveGuard" feature of HP laptops. On such systems the driver
	  should load automatically (via ACPI alias).

	  Support for a led indicating disk protection will be provided as
	  hp::hddprotect. For more information on the feature, refer to
	  Documentation/misc-devices/lis3lv02d.

	  To compile this driver as a module, choose M here: the module will
	  be called hp_accel.

config HP_WIRELESS
	tristate "HP wireless button"
	depends on ACPI
	depends on INPUT
	help
	 This driver provides supports for new HP wireless button for Windows 8.
	 On such systems the driver should load automatically (via ACPI alias).

	 To compile this driver as a module, choose M here: the module will
	 be called hp-wireless.

config HP_WMI
	tristate "HP WMI extras"
	depends on ACPI_WMI
	depends on INPUT
	depends on RFKILL || RFKILL = n
	select INPUT_SPARSEKMAP
	help
	 Say Y here if you want to support WMI-based hotkeys on HP laptops and
	 to read data from WMI such as docking or ambient light sensor state.

	 To compile this driver as a module, choose M here: the module will
	 be called hp-wmi.

config MSI_LAPTOP
	tristate "MSI Laptop Extras"
	depends on ACPI
	depends on BACKLIGHT_CLASS_DEVICE
	depends on ACPI_VIDEO || ACPI_VIDEO = n
	depends on RFKILL
	depends on INPUT && SERIO_I8042
	select INPUT_SPARSEKMAP
	---help---
	  This is a driver for laptops built by MSI (MICRO-STAR
	  INTERNATIONAL):

	  MSI MegaBook S270 (MS-1013)
	  Cytron/TCM/Medion/Tchibo MD96100/SAM2000

	  It adds support for Bluetooth, WLAN and LCD brightness control.

	  More information about this driver is available at
	  <http://0pointer.de/lennart/tchibo.html>.

	  If you have an MSI S270 laptop, say Y or M here.

config PANASONIC_LAPTOP
	tristate "Panasonic Laptop Extras"
	depends on INPUT && ACPI
	depends on BACKLIGHT_CLASS_DEVICE
	select INPUT_SPARSEKMAP
	---help---
	  This driver adds support for access to backlight control and hotkeys
	  on Panasonic Let's Note laptops.

	  If you have a Panasonic Let's note laptop (such as the R1(N variant),
	  R2, R3, R5, T2, W2 and Y2 series), say Y.

config COMPAL_LAPTOP
	tristate "Compal (and others) Laptop Extras"
	depends on ACPI
	depends on BACKLIGHT_CLASS_DEVICE
	depends on ACPI_VIDEO || ACPI_VIDEO = n
	depends on RFKILL
	depends on HWMON
	depends on POWER_SUPPLY
	---help---
	  This is a driver for laptops built by Compal, and some models by
	  other brands (e.g. Dell, Toshiba).

	  It adds support for rfkill, Bluetooth, WLAN, LCD brightness, hwmon
	  and battery charging level control.

	  For a (possibly incomplete) list of supported laptops, please refer
	  to: Documentation/platform/x86-laptop-drivers.txt

config SONY_LAPTOP
	tristate "Sony Laptop Extras"
	depends on ACPI
	depends on ACPI_VIDEO || ACPI_VIDEO = n
	depends on BACKLIGHT_CLASS_DEVICE
	depends on INPUT
	depends on RFKILL
	  ---help---
	  This mini-driver drives the SNC and SPIC devices present in the ACPI
	  BIOS of the Sony Vaio laptops.

	  It gives access to some extra laptop functionalities like Bluetooth,
	  screen brightness control, Fn keys and allows powering on/off some
	  devices.

	  Read <file:Documentation/laptops/sony-laptop.txt> for more information.

config SONYPI_COMPAT
	bool "Sonypi compatibility"
	depends on SONY_LAPTOP
	  ---help---
	  Build the sonypi driver compatibility code into the sony-laptop driver.

config IDEAPAD_LAPTOP
	tristate "Lenovo IdeaPad Laptop Extras"
	depends on ACPI
	depends on RFKILL && INPUT
	depends on SERIO_I8042
	depends on BACKLIGHT_CLASS_DEVICE
	depends on ACPI_VIDEO || ACPI_VIDEO = n
	depends on ACPI_WMI || ACPI_WMI = n
	select INPUT_SPARSEKMAP
	help
	  This is a driver for Lenovo IdeaPad netbooks contains drivers for
	  rfkill switch, hotkey, fan control and backlight control.

config SURFACE3_WMI
	tristate "Surface 3 WMI Driver"
	depends on ACPI_WMI
	depends on DMI
	depends on INPUT
	depends on SPI
	---help---
	  Say Y here if you have a Surface 3.

	  To compile this driver as a module, choose M here: the module will
	  be called surface3-wmi.

config THINKPAD_ACPI
	tristate "ThinkPad ACPI Laptop Extras"
	depends on ACPI
	depends on ACPI_BATTERY
	depends on INPUT
	depends on RFKILL || RFKILL = n
	depends on ACPI_VIDEO || ACPI_VIDEO = n
	depends on BACKLIGHT_CLASS_DEVICE
	select HWMON
	select NVRAM
	select NEW_LEDS
	select LEDS_CLASS
	---help---
	  This is a driver for the IBM and Lenovo ThinkPad laptops. It adds
	  support for Fn-Fx key combinations, Bluetooth control, video
	  output switching, ThinkLight control, UltraBay eject and more.
	  For more information about this driver see
	  <file:Documentation/laptops/thinkpad-acpi.txt> and
	  <http://ibm-acpi.sf.net/> .

	  This driver was formerly known as ibm-acpi.

	  Extra functionality will be available if the rfkill (CONFIG_RFKILL)
	  and/or ALSA (CONFIG_SND) subsystems are available in the kernel.
	  Note that if you want ThinkPad-ACPI to be built-in instead of
	  modular, ALSA and rfkill will also have to be built-in.

	  If you have an IBM or Lenovo ThinkPad laptop, say Y or M here.

config THINKPAD_ACPI_ALSA_SUPPORT
	bool "Console audio control ALSA interface"
	depends on THINKPAD_ACPI
	depends on SND
	depends on SND = y || THINKPAD_ACPI = SND
	default y
	---help---
	  Enables monitoring of the built-in console audio output control
	  (headphone and speakers), which is operated by the mute and (in
	  some ThinkPad models) volume hotkeys.

	  If this option is enabled, ThinkPad-ACPI will export an ALSA card
	  with a single read-only mixer control, which should be used for
	  on-screen-display feedback purposes by the Desktop Environment.

	  Optionally, the driver will also allow software control (the
	  ALSA mixer will be made read-write).  Please refer to the driver
	  documentation for details.

	  All IBM models have both volume and mute control.  Newer Lenovo
	  models only have mute control (the volume hotkeys are just normal
	  keys and volume control is done through the main HDA mixer).

config THINKPAD_ACPI_DEBUGFACILITIES
	bool "Maintainer debug facilities"
	depends on THINKPAD_ACPI
	---help---
	  Enables extra stuff in the thinkpad-acpi which is completely useless
	  for normal use.  Read the driver source to find out what it does.

	  Say N here, unless you were told by a kernel maintainer to do
	  otherwise.

config THINKPAD_ACPI_DEBUG
	bool "Verbose debug mode"
	depends on THINKPAD_ACPI
	---help---
	  Enables extra debugging information, at the expense of a slightly
	  increase in driver size.

	  If you are not sure, say N here.

config THINKPAD_ACPI_UNSAFE_LEDS
	bool "Allow control of important LEDs (unsafe)"
	depends on THINKPAD_ACPI
	---help---
	  Overriding LED state on ThinkPads can mask important
	  firmware alerts (like critical battery condition), or misled
	  the user into damaging the hardware (undocking or ejecting
	  the bay while buses are still active), etc.

	  LED control on the ThinkPad is write-only (with very few
	  exceptions on very ancient models), which makes it
	  impossible to know beforehand if important information will
	  be lost when one changes LED state.

	  Users that know what they are doing can enable this option
	  and the driver will allow control of every LED, including
	  the ones on the dock stations.

	  Never enable this option on a distribution kernel.

	  Say N here, unless you are building a kernel for your own
	  use, and need to control the important firmware LEDs.

config THINKPAD_ACPI_VIDEO
	bool "Video output control support"
	depends on THINKPAD_ACPI
	default y
	---help---
	  Allows the thinkpad_acpi driver to provide an interface to control
	  the various video output ports.

	  This feature often won't work well, depending on ThinkPad model,
	  display state, video output devices in use, whether there is a X
	  server running, phase of the moon, and the current mood of
	  Schroedinger's cat.  If you can use X.org's RandR to control
	  your ThinkPad's video output ports instead of this feature,
	  don't think twice: do it and say N here to save memory and avoid
	  bad interactions with X.org.

	  NOTE: access to this feature is limited to processes with the
	  CAP_SYS_ADMIN capability, to avoid local DoS issues in platforms
	  where it interacts badly with X.org.

	  If you are not sure, say Y here but do try to check if you could
	  be using X.org RandR instead.

config THINKPAD_ACPI_HOTKEY_POLL
	bool "Support NVRAM polling for hot keys"
	depends on THINKPAD_ACPI
	default y
	---help---
	  Some thinkpad models benefit from NVRAM polling to detect a few of
	  the hot key press events.  If you know your ThinkPad model does not
	  need to do NVRAM polling to support any of the hot keys you use,
	  unselecting this option will save about 1kB of memory.

	  ThinkPads T40 and newer, R52 and newer, and X31 and newer are
	  unlikely to need NVRAM polling in their latest BIOS versions.

	  NVRAM polling can detect at most the following keys: ThinkPad/Access
	  IBM, Zoom, Switch Display (fn+F7), ThinkLight, Volume up/down/mute,
	  Brightness up/down, Display Expand (fn+F8), Hibernate (fn+F12).

	  If you are not sure, say Y here.  The driver enables polling only if
	  it is strictly necessary to do so.

config SENSORS_HDAPS
	tristate "Thinkpad Hard Drive Active Protection System (hdaps)"
	depends on INPUT
	select INPUT_POLLDEV
	help
	  This driver provides support for the IBM Hard Drive Active Protection
	  System (hdaps), which provides an accelerometer and other misc. data.
	  ThinkPads starting with the R50, T41, and X40 are supported.  The
	  accelerometer data is readable via sysfs.

	  This driver also provides an absolute input class device, allowing
	  the laptop to act as a pinball machine-esque joystick.

	  If your ThinkPad is not recognized by the driver, please update to latest
	  BIOS. This is especially the case for some R52 ThinkPads.

	  Say Y here if you have an applicable laptop and want to experience
	  the awesome power of hdaps.

config INTEL_MENLOW
	tristate "Thermal Management driver for Intel menlow platform"
	depends on ACPI_THERMAL
	select THERMAL
	---help---
	  ACPI thermal management enhancement driver on
	  Intel Menlow platform.

	  If unsure, say N.

config EEEPC_LAPTOP
	tristate "Eee PC Hotkey Driver"
	depends on ACPI
	depends on INPUT
	depends on RFKILL || RFKILL = n
	depends on ACPI_VIDEO || ACPI_VIDEO = n
	depends on HOTPLUG_PCI
	depends on BACKLIGHT_CLASS_DEVICE
	select HWMON
	select LEDS_CLASS
	select NEW_LEDS
	select INPUT_SPARSEKMAP
	---help---
	  This driver supports the Fn-Fx keys on Eee PC laptops.

	  It  also gives access to some extra laptop functionalities like
	  Bluetooth, backlight and allows powering on/off some other
	  devices.

	  If you have an Eee PC laptop, say Y or M here. If this driver
	  doesn't work on your Eee PC, try eeepc-wmi instead.

config ASUS_WMI
	tristate "ASUS WMI Driver"
	depends on ACPI_WMI
	depends on INPUT
	depends on HWMON
	depends on BACKLIGHT_CLASS_DEVICE
	depends on RFKILL || RFKILL = n
	depends on HOTPLUG_PCI
	depends on ACPI_VIDEO || ACPI_VIDEO = n
	select INPUT_SPARSEKMAP
	select LEDS_CLASS
	select NEW_LEDS
	---help---
	  Say Y here if you have a WMI aware Asus laptop (like Eee PCs or new
	  Asus Notebooks).

	  To compile this driver as a module, choose M here: the module will
	  be called asus-wmi.

config ASUS_NB_WMI
	tristate "Asus Notebook WMI Driver"
	depends on ASUS_WMI
	depends on SERIO_I8042 || SERIO_I8042 = n
	---help---
	  This is a driver for newer Asus notebooks. It adds extra features
	  like wireless radio and bluetooth control, leds, hotkeys, backlight...

	  For more information, see
	  <file:Documentation/ABI/testing/sysfs-platform-asus-wmi>

	  If you have an ACPI-WMI compatible Asus Notebook, say Y or M
	  here.

config EEEPC_WMI
	tristate "Eee PC WMI Driver"
	depends on ASUS_WMI
	---help---
	  This is a driver for newer Eee PC laptops. It adds extra features
	  like wireless radio and bluetooth control, leds, hotkeys, backlight...

	  For more information, see
	  <file:Documentation/ABI/testing/sysfs-platform-asus-wmi>

	  If you have an ACPI-WMI compatible Eee PC laptop (>= 1000), say Y or M
	  here.

config ASUS_WIRELESS
	tristate "Asus Wireless Radio Control Driver"
	depends on ACPI
	depends on INPUT
	select NEW_LEDS
	select LEDS_CLASS
	---help---
	  The Asus Wireless Radio Control handles the airplane mode hotkey
	  present on some Asus laptops.

	  Say Y or M here if you have an ASUS notebook with an airplane mode
	  hotkey.

	  If you choose to compile this driver as a module the module will be
	  called asus-wireless.

config ACPI_WMI
	tristate "WMI"
	depends on ACPI
	help
	  This driver adds support for the ACPI-WMI (Windows Management
	  Instrumentation) mapper device (PNP0C14) found on some systems.

	  ACPI-WMI is a proprietary extension to ACPI to expose parts of the
	  ACPI firmware to userspace - this is done through various vendor
	  defined methods and data blocks in a PNP0C14 device, which are then
	  made available for userspace to call.

	  The implementation of this in Linux currently only exposes this to
	  other kernel space drivers.

	  This driver is a required dependency to build the firmware specific
	  drivers needed on many machines, including Acer and HP laptops.

	  It is safe to enable this driver even if your DSDT doesn't define
	  any ACPI-WMI devices.

config WMI_BMOF
	tristate "WMI embedded Binary MOF driver"
	depends on ACPI_WMI
	default ACPI_WMI
	---help---
	  Say Y here if you want to be able to read a firmware-embedded
	  WMI Binary MOF data. Using this requires userspace tools and may be
	  rather tedious.

	  To compile this driver as a module, choose M here: the module will
	  be called wmi-bmof.

config INTEL_WMI_THUNDERBOLT
	tristate "Intel WMI thunderbolt force power driver"
	depends on ACPI_WMI
	---help---
	  Say Y here if you want to be able to use the WMI interface on select
	  systems to force the power control of Intel Thunderbolt controllers.
	  This is useful for updating the firmware when devices are not plugged
	  into the controller.

	  To compile this driver as a module, choose M here: the module will
	  be called intel-wmi-thunderbolt.

config MSI_WMI
	tristate "MSI WMI extras"
	depends on ACPI_WMI
	depends on INPUT
	depends on BACKLIGHT_CLASS_DEVICE
	depends on ACPI_VIDEO || ACPI_VIDEO = n
	select INPUT_SPARSEKMAP
	help
	 Say Y here if you want to support WMI-based hotkeys on MSI laptops.

	 To compile this driver as a module, choose M here: the module will
	 be called msi-wmi.

config PEAQ_WMI
	tristate "PEAQ 2-in-1 WMI hotkey driver"
	depends on ACPI_WMI
	depends on INPUT
	select INPUT_POLLDEV
	help
	 Say Y here if you want to support WMI-based hotkeys on PEAQ 2-in-1s.

config TOPSTAR_LAPTOP
	tristate "Topstar Laptop Extras"
	depends on ACPI
	depends on INPUT
	select INPUT_SPARSEKMAP
	select LEDS_CLASS
	select NEW_LEDS
	---help---
	  This driver adds support for hotkeys found on Topstar laptops.

	  If you have a Topstar laptop, say Y or M here.

config ACPI_TOSHIBA
	tristate "Toshiba Laptop Extras"
	depends on ACPI
	depends on ACPI_WMI
	select LEDS_CLASS
	select NEW_LEDS
	depends on BACKLIGHT_CLASS_DEVICE
	depends on INPUT
	depends on SERIO_I8042 || SERIO_I8042 = n
	depends on ACPI_VIDEO || ACPI_VIDEO = n
	depends on RFKILL || RFKILL = n
	depends on IIO
	select INPUT_POLLDEV
	select INPUT_SPARSEKMAP
	---help---
	  This driver adds support for access to certain system settings
	  on "legacy free" Toshiba laptops.  These laptops can be recognized by
	  their lack of a BIOS setup menu and APM support.

	  On these machines, all system configuration is handled through the
	  ACPI.  This driver is required for access to controls not covered
	  by the general ACPI drivers, such as LCD brightness, video output,
	  etc.

	  This driver differs from the non-ACPI Toshiba laptop driver (located
	  under "Processor type and features") in several aspects.
	  Configuration is accessed by reading and writing text files in the
	  /proc tree instead of by program interface to /dev.  Furthermore, no
	  power management functions are exposed, as those are handled by the
	  general ACPI drivers.

	  More information about this driver is available at
	  <http://memebeam.org/toys/ToshibaAcpiDriver>.

	  If you have a legacy free Toshiba laptop (such as the Libretto L1
	  series), say Y.

config TOSHIBA_BT_RFKILL
	tristate "Toshiba Bluetooth RFKill switch support"
	depends on ACPI
	depends on RFKILL || RFKILL = n
	---help---
	  This driver adds support for Bluetooth events for the RFKill
	  switch on modern Toshiba laptops with full ACPI support and
	  an RFKill switch.

	  This driver handles RFKill events for the TOS6205 Bluetooth,
	  and re-enables it when the switch is set back to the 'on'
	  position.

	  If you have a modern Toshiba laptop with a Bluetooth and an
	  RFKill switch (such as the Portege R500), say Y.

config TOSHIBA_HAPS
	tristate "Toshiba HDD Active Protection Sensor"
	depends on ACPI
	---help---
	  This driver adds support for the built-in accelerometer
	  found on recent Toshiba laptops equipped with HID TOS620A
	  device.

	  This driver receives ACPI notify events 0x80 when the sensor
	  detects a sudden move or a harsh vibration, as well as an
	  ACPI notify event 0x81 whenever the movement or vibration has
	  been stabilized.

	  Also provides sysfs entries to get/set the desired protection
	  level and resetting the HDD protection interface.

	  If you have a recent Toshiba laptop with a built-in accelerometer
	  device, say Y.

config TOSHIBA_WMI
	tristate "Toshiba WMI Hotkeys Driver (EXPERIMENTAL)"
	depends on ACPI_WMI
	depends on INPUT
	select INPUT_SPARSEKMAP
	---help---
	  This driver adds hotkey monitoring support to some Toshiba models
	  that manage the hotkeys via WMI events.

	  WARNING: This driver is incomplete as it lacks a proper keymap and the
	  *notify function only prints the ACPI event type value. Be warned that
	  you will need to provide some information if you have a Toshiba model
	  with WMI event hotkeys and want to help with the development of this
	  driver.

	  If you have a WMI-based hotkeys Toshiba laptop, say Y or M here.

config ACPI_CMPC
	tristate "CMPC Laptop Extras"
	depends on ACPI && INPUT
	depends on RFKILL || RFKILL=n
	select BACKLIGHT_CLASS_DEVICE
	help
	  Support for Intel Classmate PC ACPI devices, including some
	  keys as input device, backlight device, tablet and accelerometer
	  devices.

config INTEL_CHT_INT33FE
	tristate "Intel Cherry Trail ACPI INT33FE Driver"
	depends on X86 && ACPI && I2C && REGULATOR
	---help---
	  This driver add support for the INT33FE ACPI device found on
	  some Intel Cherry Trail devices.

	  The INT33FE ACPI device has a CRS table with I2cSerialBusV2
	  resources for 3 devices: Maxim MAX17047 Fuel Gauge Controller,
	  FUSB302 USB Type-C Controller and PI3USB30532 USB switch.
	  This driver instantiates i2c-clients for these, so that standard
	  i2c drivers for these chips can bind to the them.

	  If you enable this driver it is advised to also select
	  CONFIG_TYPEC_FUSB302=m, CONFIG_CHARGER_BQ24190=m and
	  CONFIG_BATTERY_MAX17042=m.

config INTEL_INT0002_VGPIO
	tristate "Intel ACPI INT0002 Virtual GPIO driver"
	depends on GPIOLIB && ACPI
	select GPIOLIB_IRQCHIP
	---help---
	  Some peripherals on Bay Trail and Cherry Trail platforms signal a
	  Power Management Event (PME) to the Power Management Controller (PMC)
	  to wakeup the system. When this happens software needs to explicitly
	  clear the PME bus 0 status bit in the GPE0a_STS register to avoid an
	  IRQ storm on IRQ 9.

	  This is modelled in ACPI through the INT0002 ACPI device, which is
	  called a "Virtual GPIO controller" in ACPI because it defines the
	  event handler to call when the PME triggers through _AEI and _L02
	  methods as would be done for a real GPIO interrupt in ACPI.

	  To compile this driver as a module, choose M here: the module will
	  be called intel_int0002_vgpio.

config INTEL_HID_EVENT
	tristate "INTEL HID Event"
	depends on ACPI
	depends on INPUT
	select INPUT_SPARSEKMAP
	help
	  This driver provides support for the Intel HID Event hotkey interface.
	  Some laptops require this driver for hotkey support.

	  To compile this driver as a module, choose M here: the module will
	  be called intel_hid.

config INTEL_VBTN
	tristate "INTEL VIRTUAL BUTTON"
	depends on ACPI
	depends on INPUT
	select INPUT_SPARSEKMAP
	help
	  This driver provides support for the Intel Virtual Button interface.
	  Some laptops require this driver for power button support.

	  To compile this driver as a module, choose M here: the module will
	  be called intel_vbtn.

config INTEL_SCU_IPC
	bool "Intel SCU IPC Support"
	depends on X86_INTEL_MID
	default y
	---help---
	  IPC is used to bridge the communications between kernel and SCU on
	  some embedded Intel x86 platforms. This is not needed for PC-type
	  machines.

config INTEL_SCU_IPC_UTIL
	tristate "Intel SCU IPC utility driver"
	depends on INTEL_SCU_IPC
	default y
	---help---
	  The IPC Util driver provides an interface with the SCU enabling
	  low level access for debug work and updating the firmware. Say
	  N unless you will be doing this on an Intel MID platform.

config INTEL_MID_POWER_BUTTON
	tristate "power button driver for Intel MID platforms"
	depends on INTEL_SCU_IPC && INPUT
	help
	  This driver handles the power button on the Intel MID platforms.

	  If unsure, say N.

config INTEL_MFLD_THERMAL
       tristate "Thermal driver for Intel Medfield platform"
       depends on MFD_INTEL_MSIC && THERMAL
       help
         Say Y here to enable thermal driver support for the  Intel Medfield
         platform.

config INTEL_IPS
	tristate "Intel Intelligent Power Sharing"
	depends on ACPI
	---help---
	  Intel Calpella platforms support dynamic power sharing between the
	  CPU and GPU, maximizing performance in a given TDP.  This driver,
	  along with the CPU frequency and i915 drivers, provides that
	  functionality.  If in doubt, say Y here; it will only load on
	  supported platforms.

config INTEL_IMR
	bool "Intel Isolated Memory Region support"
	depends on X86_INTEL_QUARK && IOSF_MBI
	---help---
	  This option provides a means to manipulate Isolated Memory Regions.
	  IMRs are a set of registers that define read and write access masks
	  to prohibit certain system agents from accessing memory with 1 KiB
	  granularity.

	  IMRs make it possible to control read/write access to an address
	  by hardware agents inside the SoC. Read and write masks can be
	  defined for:
		- eSRAM flush
		- Dirty CPU snoop (write only)
		- RMU access
		- PCI Virtual Channel 0/Virtual Channel 1
		- SMM mode
		- Non SMM mode

	  Quark contains a set of eight IMR registers and makes use of those
	  registers during its bootup process.

	  If you are running on a Galileo/Quark say Y here.

config INTEL_PMC_CORE
	tristate "Intel PMC Core driver"
	depends on PCI
	---help---
	  The Intel Platform Controller Hub for Intel Core SoCs provides access
	  to Power Management Controller registers via a PCI interface. This
	  driver can utilize debugging capabilities and supported features as
	  exposed by the Power Management Controller.

	  Supported features:
		- SLP_S0_RESIDENCY counter
		- PCH IP Power Gating status
		- LTR Ignore
		- MPHY/PLL gating status (Sunrisepoint PCH only)

config IBM_RTL
	tristate "Device driver to enable PRTL support"
	depends on PCI
	---help---
	 Enable support for IBM Premium Real Time Mode (PRTM).
	 This module will allow you the enter and exit PRTM in the BIOS via
	 sysfs on platforms that support this feature.  System in PRTM will
	 not receive CPU-generated SMIs for recoverable errors.  Use of this
	 feature without proper support may void your hardware warranty.

	 If the proper BIOS support is found the driver will load and create
	 /sys/devices/system/ibm_rtl/.  The "state" variable will indicate
	 whether or not the BIOS is in PRTM.
	 state = 0 (BIOS SMIs on)
	 state = 1 (BIOS SMIs off)

config XO1_RFKILL
	tristate "OLPC XO-1 software RF kill switch"
	depends on OLPC || COMPILE_TEST
	depends on RFKILL
	---help---
	  Support for enabling/disabling the WLAN interface on the OLPC XO-1
	  laptop.

config XO15_EBOOK
	tristate "OLPC XO-1.5 ebook switch"
	depends on OLPC || COMPILE_TEST
	depends on ACPI && INPUT
	---help---
	  Support for the ebook switch on the OLPC XO-1.5 laptop.

	  This switch is triggered as the screen is rotated and folded down to
	  convert the device into ebook form.

config SAMSUNG_LAPTOP
	tristate "Samsung Laptop driver"
	depends on RFKILL || RFKILL = n
	depends on ACPI_VIDEO || ACPI_VIDEO = n
	depends on BACKLIGHT_CLASS_DEVICE
	select LEDS_CLASS
	select NEW_LEDS
	---help---
	  This module implements a driver for a wide range of different
	  Samsung laptops.  It offers control over the different
	  function keys, wireless LED, LCD backlight level.

	  It may also provide some sysfs files described in
	  <file:Documentation/ABI/testing/sysfs-platform-samsung-laptop>

	  To compile this driver as a module, choose M here: the module
	  will be called samsung-laptop.

config MXM_WMI
       tristate "WMI support for MXM Laptop Graphics"
       depends on ACPI_WMI
       ---help---
          MXM is a standard for laptop graphics cards, the WMI interface
	  is required for switchable nvidia graphics machines

config INTEL_OAKTRAIL
	tristate "Intel Oaktrail Platform Extras"
	depends on ACPI
	depends on ACPI_VIDEO || ACPI_VIDEO = n
	depends on RFKILL && BACKLIGHT_CLASS_DEVICE && ACPI
	---help---
	  Intel Oaktrail platform need this driver to provide interfaces to
	  enable/disable the Camera, WiFi, BT etc. devices. If in doubt, say Y
	  here; it will only load on supported platforms.

config SAMSUNG_Q10
	tristate "Samsung Q10 Extras"
	depends on ACPI
	select BACKLIGHT_CLASS_DEVICE
	---help---
	  This driver provides support for backlight control on Samsung Q10
	  and related laptops, including Dell Latitude X200.

config APPLE_GMUX
	tristate "Apple Gmux Driver"
	depends on ACPI
	depends on PNP
	depends on BACKLIGHT_CLASS_DEVICE
	depends on BACKLIGHT_APPLE=n || BACKLIGHT_APPLE
	depends on ACPI_VIDEO=n || ACPI_VIDEO
	---help---
	  This driver provides support for the gmux device found on many
	  Apple laptops, which controls the display mux for the hybrid
	  graphics as well as the backlight. Currently only backlight
	  control is supported by the driver.

config INTEL_RST
        tristate "Intel Rapid Start Technology Driver"
	depends on ACPI
	---help---
	  This driver provides support for modifying paramaters on systems
	  equipped with Intel's Rapid Start Technology. When put in an ACPI
	  sleep state, these devices will wake after either a configured
	  timeout or when the system battery reaches a critical state,
	  automatically copying memory contents to disk. On resume, the
	  firmware will copy the memory contents back to RAM and resume the OS
	  as usual.

config INTEL_SMARTCONNECT
        tristate "Intel Smart Connect disabling driver"
	depends on ACPI
	---help---
	  Intel Smart Connect is a technology intended to permit devices to
	  update state by resuming for a short period of time at regular
	  intervals. If a user enables this functionality under Windows and
	  then reboots into Linux, the system may remain configured to resume
	  on suspend. In the absence of any userspace to support it, the system
	  will then remain awake until something triggers another suspend.

	  This driver checks to determine whether the device has Intel Smart
	  Connect enabled, and if so disables it.

config PVPANIC
	tristate "pvpanic device support"
	depends on ACPI
	---help---
	  This driver provides support for the pvpanic device.  pvpanic is
	  a paravirtualized device provided by QEMU; it lets a virtual machine
	  (guest) communicate panic events to the host.

config INTEL_PMC_IPC
	tristate "Intel PMC IPC Driver"
	depends on ACPI
	---help---
	This driver provides support for PMC control on some Intel platforms.
	The PMC is an ARC processor which defines IPC commands for communication
	with other entities in the CPU.

config INTEL_BXTWC_PMIC_TMU
	tristate "Intel BXT Whiskey Cove TMU Driver"
	depends on REGMAP
	depends on INTEL_SOC_PMIC_BXTWC && INTEL_PMC_IPC
	---help---
	  Select this driver to use Intel BXT Whiskey Cove PMIC TMU feature.
	  This driver enables the alarm wakeup functionality in the TMU unit
	  of Whiskey Cove PMIC.

config SURFACE_PRO3_BUTTON
	tristate "Power/home/volume buttons driver for Microsoft Surface Pro 3/4 tablet"
	depends on ACPI && INPUT
	---help---
	  This driver handles the power/home/volume buttons on the Microsoft Surface Pro 3/4 tablet.

config SURFACE_3_BUTTON
	tristate "Power/home/volume buttons driver for Microsoft Surface 3 tablet"
	depends on ACPI && KEYBOARD_GPIO && I2C
	---help---
	  This driver handles the power/home/volume buttons on the Microsoft Surface 3 tablet.

config INTEL_PUNIT_IPC
	tristate "Intel P-Unit IPC Driver"
	---help---
	  This driver provides support for Intel P-Unit Mailbox IPC mechanism,
	  which is used to bridge the communications between kernel and P-Unit.

config INTEL_TELEMETRY
	tristate "Intel SoC Telemetry Driver"
	depends on INTEL_PMC_IPC && INTEL_PUNIT_IPC && X86_64
	---help---
	  This driver provides interfaces to configure and use
	  telemetry for INTEL SoC from APL onwards. It is also
	  used to get various SoC events and parameters
	  directly via debugfs files. Various tools may use
	  this interface for SoC state monitoring.

config MLX_PLATFORM
	tristate "Mellanox Technologies platform support"
	---help---
	  This option enables system support for the Mellanox Technologies
	  platform. The Mellanox systems provide data center networking
	  solutions based on Virtual Protocol Interconnect (VPI) technology
	  enable seamless connectivity to 56/100Gb/s InfiniBand or 10/40/56GbE
	  connection.

	  If you have a Mellanox system, say Y or M here.

config INTEL_TURBO_MAX_3
	bool "Intel Turbo Boost Max Technology 3.0 enumeration driver"
	depends on X86_64 && SCHED_MC_PRIO
	---help---
	  This driver reads maximum performance ratio of each CPU and set up
	  the scheduler priority metrics. In this way scheduler can prefer
	  CPU with higher performance to schedule tasks.
	  This driver is only required when the system is not using Hardware
	  P-States (HWP). In HWP mode, priority can be read from ACPI tables.

config SILEAD_DMI
	bool "Tablets with Silead touchscreens"
	depends on ACPI && DMI && I2C=y && TOUCHSCREEN_SILEAD
	---help---
	  Certain ACPI based tablets with Silead touchscreens do not have
	  enough data in ACPI tables for the touchscreen driver to handle
	  the touchscreen properly, as OEMs expected the data to be baked
	  into the tablet model specific version of the driver shipped
	  with the OS-image for the device. This option supplies the missing
	  information. Enable this for x86 tablets with Silead touchscreens.

config INTEL_CHTDC_TI_PWRBTN
	tristate "Intel Cherry Trail Dollar Cove TI power button driver"
	depends on INTEL_SOC_PMIC_CHTDC_TI
	depends on INPUT
	---help---
	  This option adds a power button driver driver for Dollar Cove TI
	  PMIC on Intel Cherry Trail devices.

	  To compile this driver as a module, choose M here: the module
	  will be called intel_chtdc_ti_pwrbtn.

endif # X86_PLATFORM_DEVICES

config PMC_ATOM
       def_bool y
       depends on PCI
       select COMMON_CLK<|MERGE_RESOLUTION|>--- conflicted
+++ resolved
@@ -106,23 +106,14 @@
 	  If you have an ACPI-compatible ASUS laptop, say Y or M here.
 
 #
-<<<<<<< HEAD
 # The DELL_SMBIOS driver depends on ACPI_WMI and/or DCDBAS if those
 # backends are selected. The "depends" line prevents a configuration
 # where DELL_SMBIOS=y while either of those dependencies =m.
-=======
-# If the DELL_SMBIOS_SMM feature is enabled, the DELL_SMBIOS driver
-# becomes dependent on the DCDBAS driver. The "depends" line prevents a
-# configuration where DELL_SMBIOS=y while DCDBAS=m.
->>>>>>> cc69c88f
 #
 config DELL_SMBIOS
 	tristate "Dell SMBIOS driver"
 	depends on DCDBAS || DCDBAS=n
-<<<<<<< HEAD
 	depends on ACPI_WMI || ACPI_WMI=n
-=======
->>>>>>> cc69c88f
 	---help---
 	This provides support for the Dell SMBIOS calling interface.
 	If you have a Dell computer you should enable this option.
