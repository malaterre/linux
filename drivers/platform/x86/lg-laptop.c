// SPDX-License-Identifier: GPL-2.0+
/*
 * lg-laptop.c - LG Gram ACPI features and hotkeys Driver
 *
 * Copyright (C) 2018 Matan Ziv-Av <matan@svgalib.org>
 */

#define pr_fmt(fmt) KBUILD_MODNAME ": " fmt

#include <linux/acpi.h>
#include <linux/dmi.h>
#include <linux/input.h>
#include <linux/input/sparse-keymap.h>
#include <linux/kernel.h>
#include <linux/leds.h>
#include <linux/module.h>
#include <linux/platform_device.h>
#include <linux/types.h>

#define LED_DEVICE(_name, max, flag) struct led_classdev _name = { \
	.name           = __stringify(_name),   \
	.max_brightness = max,                  \
	.brightness_set = _name##_set,          \
	.brightness_get = _name##_get,          \
	.flags = flag,                          \
}

MODULE_AUTHOR("Matan Ziv-Av");
MODULE_DESCRIPTION("LG WMI Hotkey Driver");
MODULE_LICENSE("GPL");

#define WMI_EVENT_GUID0	"E4FB94F9-7F2B-4173-AD1A-CD1D95086248"
#define WMI_EVENT_GUID1	"023B133E-49D1-4E10-B313-698220140DC2"
#define WMI_EVENT_GUID2	"37BE1AC0-C3F2-4B1F-BFBE-8FDEAF2814D6"
#define WMI_EVENT_GUID3	"911BAD44-7DF8-4FBB-9319-BABA1C4B293B"
#define WMI_METHOD_WMAB "C3A72B38-D3EF-42D3-8CBB-D5A57049F66D"
#define WMI_METHOD_WMBB "2B4F501A-BD3C-4394-8DCF-00A7D2BC8210"
#define WMI_EVENT_GUID  WMI_EVENT_GUID0

#define WMAB_METHOD     "\\XINI.WMAB"
#define WMBB_METHOD     "\\XINI.WMBB"
#define SB_GGOV_METHOD  "\\_SB.GGOV"
#define GOV_TLED        0x2020008
#define WM_GET          1
#define WM_SET          2
#define WM_KEY_LIGHT    0x400
#define WM_TLED         0x404
#define WM_FN_LOCK      0x407
#define WM_BATT_LIMIT   0x61
#define WM_READER_MODE  0xBF
#define WM_FAN_MODE	0x33
#define WMBB_USB_CHARGE 0x10B
#define WMBB_BATT_LIMIT 0x10C

#define PLATFORM_NAME   "lg-laptop"

MODULE_ALIAS("wmi:" WMI_EVENT_GUID0);
MODULE_ALIAS("wmi:" WMI_EVENT_GUID1);
MODULE_ALIAS("wmi:" WMI_EVENT_GUID2);
MODULE_ALIAS("wmi:" WMI_EVENT_GUID3);
MODULE_ALIAS("wmi:" WMI_METHOD_WMAB);
MODULE_ALIAS("wmi:" WMI_METHOD_WMBB);

static struct platform_device *pf_device;
static struct input_dev *wmi_input_dev;

static u32 inited;
#define INIT_INPUT_WMI_0        0x01
#define INIT_INPUT_WMI_2        0x02
#define INIT_INPUT_ACPI         0x04
#define INIT_SPARSE_KEYMAP      0x80

static int battery_limit_use_wmbb;
static struct led_classdev kbd_backlight;
static enum led_brightness get_kbd_backlight_level(void);

static const struct key_entry wmi_keymap[] = {
	{KE_KEY, 0x70, {KEY_F15} },	 /* LG control panel (F1) */
	{KE_KEY, 0x74, {KEY_F21} },	 /* Touchpad toggle (F5) */
	{KE_KEY, 0xf020000, {KEY_F14} }, /* Read mode (F9) */
	{KE_KEY, 0x10000000, {KEY_F16} },/* Keyboard backlight (F8) - pressing
					  * this key both sends an event and
					  * changes backlight level.
					  */
	{KE_KEY, 0x80, {KEY_RFKILL} },
	{KE_END, 0}
};

static int ggov(u32 arg0)
{
	union acpi_object args[1];
	union acpi_object *r;
	acpi_status status;
	acpi_handle handle;
	struct acpi_object_list arg;
	struct acpi_buffer buffer = { ACPI_ALLOCATE_BUFFER, NULL };
	int res;

	args[0].type = ACPI_TYPE_INTEGER;
	args[0].integer.value = arg0;

	status = acpi_get_handle(NULL, (acpi_string) SB_GGOV_METHOD, &handle);
	if (ACPI_FAILURE(status)) {
		pr_err("Cannot get handle");
		return -ENODEV;
	}

	arg.count = 1;
	arg.pointer = args;

	status = acpi_evaluate_object(handle, NULL, &arg, &buffer);
	if (ACPI_FAILURE(status)) {
		acpi_handle_err(handle, "GGOV: call failed.\n");
		return -EINVAL;
	}

	r = buffer.pointer;
	if (r->type != ACPI_TYPE_INTEGER) {
		kfree(r);
		return -EINVAL;
	}

	res = r->integer.value;
	kfree(r);

	return res;
}

static union acpi_object *lg_wmab(u32 method, u32 arg1, u32 arg2)
{
	union acpi_object args[3];
	acpi_status status;
	acpi_handle handle;
	struct acpi_object_list arg;
	struct acpi_buffer buffer = { ACPI_ALLOCATE_BUFFER, NULL };

	args[0].type = ACPI_TYPE_INTEGER;
	args[0].integer.value = method;
	args[1].type = ACPI_TYPE_INTEGER;
	args[1].integer.value = arg1;
	args[2].type = ACPI_TYPE_INTEGER;
	args[2].integer.value = arg2;

	status = acpi_get_handle(NULL, (acpi_string) WMAB_METHOD, &handle);
	if (ACPI_FAILURE(status)) {
		pr_err("Cannot get handle");
		return NULL;
	}

	arg.count = 3;
	arg.pointer = args;

	status = acpi_evaluate_object(handle, NULL, &arg, &buffer);
	if (ACPI_FAILURE(status)) {
		acpi_handle_err(handle, "WMAB: call failed.\n");
		return NULL;
	}

	return buffer.pointer;
}

static union acpi_object *lg_wmbb(u32 method_id, u32 arg1, u32 arg2)
{
	union acpi_object args[3];
	acpi_status status;
	acpi_handle handle;
	struct acpi_object_list arg;
	struct acpi_buffer buffer = { ACPI_ALLOCATE_BUFFER, NULL };
	u8 buf[32];

	*(u32 *)buf = method_id;
	*(u32 *)(buf + 4) = arg1;
	*(u32 *)(buf + 16) = arg2;
	args[0].type = ACPI_TYPE_INTEGER;
	args[0].integer.value = 0; /* ignored */
	args[1].type = ACPI_TYPE_INTEGER;
	args[1].integer.value = 1; /* Must be 1 or 2. Does not matter which */
	args[2].type = ACPI_TYPE_BUFFER;
	args[2].buffer.length = 32;
	args[2].buffer.pointer = buf;

	status = acpi_get_handle(NULL, (acpi_string)WMBB_METHOD, &handle);
	if (ACPI_FAILURE(status)) {
		pr_err("Cannot get handle");
		return NULL;
	}

	arg.count = 3;
	arg.pointer = args;

	status = acpi_evaluate_object(handle, NULL, &arg, &buffer);
	if (ACPI_FAILURE(status)) {
		acpi_handle_err(handle, "WMAB: call failed.\n");
		return NULL;
	}

	return (union acpi_object *)buffer.pointer;
}

static void wmi_notify(u32 value, void *context)
{
	struct acpi_buffer response = { ACPI_ALLOCATE_BUFFER, NULL };
	union acpi_object *obj;
	acpi_status status;
	long data = (long)context;

	pr_debug("event guid %li\n", data);
	status = wmi_get_event_data(value, &response);
	if (ACPI_FAILURE(status)) {
		pr_err("Bad event status 0x%x\n", status);
		return;
	}

	obj = (union acpi_object *)response.pointer;
	if (!obj)
		return;

	if (obj->type == ACPI_TYPE_INTEGER) {
		int eventcode = obj->integer.value;
		struct key_entry *key;

		if (eventcode == 0x10000000) {
			led_classdev_notify_brightness_hw_changed(
				&kbd_backlight, get_kbd_backlight_level());
		} else {
			key = sparse_keymap_entry_from_scancode(
				wmi_input_dev, eventcode);
			if (key && key->type == KE_KEY)
				sparse_keymap_report_entry(wmi_input_dev,
							   key, 1, true);
		}
	}

	pr_debug("Type: %i    Eventcode: 0x%llx\n", obj->type,
		 obj->integer.value);
	kfree(response.pointer);
}

static void wmi_input_setup(void)
{
	acpi_status status;

	wmi_input_dev = input_allocate_device();
	if (wmi_input_dev) {
		wmi_input_dev->name = "LG WMI hotkeys";
		wmi_input_dev->phys = "wmi/input0";
		wmi_input_dev->id.bustype = BUS_HOST;

		if (sparse_keymap_setup(wmi_input_dev, wmi_keymap, NULL) ||
		    input_register_device(wmi_input_dev)) {
			pr_info("Cannot initialize input device");
			input_free_device(wmi_input_dev);
			return;
		}

		inited |= INIT_SPARSE_KEYMAP;
		status = wmi_install_notify_handler(WMI_EVENT_GUID0, wmi_notify,
						    (void *)0);
		if (ACPI_SUCCESS(status))
			inited |= INIT_INPUT_WMI_0;

		status = wmi_install_notify_handler(WMI_EVENT_GUID2, wmi_notify,
						    (void *)2);
		if (ACPI_SUCCESS(status))
			inited |= INIT_INPUT_WMI_2;
	} else {
		pr_info("Cannot allocate input device");
	}
}

static void acpi_notify(struct acpi_device *device, u32 event)
{
	struct key_entry *key;

	acpi_handle_debug(device->handle, "notify: %d\n", event);
	if (inited & INIT_SPARSE_KEYMAP) {
		key = sparse_keymap_entry_from_scancode(wmi_input_dev, 0x80);
		if (key && key->type == KE_KEY)
			sparse_keymap_report_entry(wmi_input_dev, key, 1, true);
	}
}

static ssize_t fan_mode_store(struct device *dev,
			      struct device_attribute *attr,
			      const char *buffer, size_t count)
{
	bool value;
	union acpi_object *r;
	u32 m;
	int ret;

	ret = kstrtobool(buffer, &value);
	if (ret)
		return ret;

	r = lg_wmab(WM_FAN_MODE, WM_GET, 0);
	if (!r)
		return -EIO;

	if (r->type != ACPI_TYPE_INTEGER) {
		kfree(r);
		return -EIO;
	}

	m = r->integer.value;
	kfree(r);
	r = lg_wmab(WM_FAN_MODE, WM_SET, (m & 0xffffff0f) | (value << 4));
	kfree(r);
	r = lg_wmab(WM_FAN_MODE, WM_SET, (m & 0xfffffff0) | value);
	kfree(r);

	return count;
}

static ssize_t fan_mode_show(struct device *dev,
			     struct device_attribute *attr, char *buffer)
{
	unsigned int status;
	union acpi_object *r;

	r = lg_wmab(WM_FAN_MODE, WM_GET, 0);
	if (!r)
		return -EIO;

	if (r->type != ACPI_TYPE_INTEGER) {
		kfree(r);
		return -EIO;
	}

	status = r->integer.value & 0x01;
	kfree(r);

	return sysfs_emit(buffer, "%d\n", status);
}

static ssize_t usb_charge_store(struct device *dev,
				struct device_attribute *attr,
				const char *buffer, size_t count)
{
	bool value;
	union acpi_object *r;
	int ret;

	ret = kstrtobool(buffer, &value);
	if (ret)
		return ret;

	r = lg_wmbb(WMBB_USB_CHARGE, WM_SET, value);
	if (!r)
		return -EIO;

	kfree(r);
	return count;
}

static ssize_t usb_charge_show(struct device *dev,
			       struct device_attribute *attr, char *buffer)
{
	unsigned int status;
	union acpi_object *r;

	r = lg_wmbb(WMBB_USB_CHARGE, WM_GET, 0);
	if (!r)
		return -EIO;

	if (r->type != ACPI_TYPE_BUFFER) {
		kfree(r);
		return -EIO;
	}

	status = !!r->buffer.pointer[0x10];

	kfree(r);

	return sysfs_emit(buffer, "%d\n", status);
}

static ssize_t reader_mode_store(struct device *dev,
				 struct device_attribute *attr,
				 const char *buffer, size_t count)
{
	bool value;
	union acpi_object *r;
	int ret;

	ret = kstrtobool(buffer, &value);
	if (ret)
		return ret;

	r = lg_wmab(WM_READER_MODE, WM_SET, value);
	if (!r)
		return -EIO;

	kfree(r);
	return count;
}

static ssize_t reader_mode_show(struct device *dev,
				struct device_attribute *attr, char *buffer)
{
	unsigned int status;
	union acpi_object *r;

	r = lg_wmab(WM_READER_MODE, WM_GET, 0);
	if (!r)
		return -EIO;

	if (r->type != ACPI_TYPE_INTEGER) {
		kfree(r);
		return -EIO;
	}

	status = !!r->integer.value;

	kfree(r);

	return sysfs_emit(buffer, "%d\n", status);
}

static ssize_t fn_lock_store(struct device *dev,
			     struct device_attribute *attr,
			     const char *buffer, size_t count)
{
	bool value;
	union acpi_object *r;
	int ret;

	ret = kstrtobool(buffer, &value);
	if (ret)
		return ret;

	r = lg_wmab(WM_FN_LOCK, WM_SET, value);
	if (!r)
		return -EIO;

	kfree(r);
	return count;
}

static ssize_t fn_lock_show(struct device *dev,
			    struct device_attribute *attr, char *buffer)
{
	unsigned int status;
	union acpi_object *r;

	r = lg_wmab(WM_FN_LOCK, WM_GET, 0);
	if (!r)
		return -EIO;

	if (r->type != ACPI_TYPE_BUFFER) {
		kfree(r);
		return -EIO;
	}

	status = !!r->buffer.pointer[0];
	kfree(r);

	return sysfs_emit(buffer, "%d\n", status);
}

static ssize_t battery_care_limit_store(struct device *dev,
					struct device_attribute *attr,
					const char *buffer, size_t count)
{
	unsigned long value;
	int ret;

	ret = kstrtoul(buffer, 10, &value);
	if (ret)
		return ret;

	if (value == 100 || value == 80) {
		union acpi_object *r;

		if (battery_limit_use_wmbb)
			r = lg_wmbb(WMBB_BATT_LIMIT, WM_SET, value);
		else
			r = lg_wmab(WM_BATT_LIMIT, WM_SET, value);
		if (!r)
			return -EIO;

		kfree(r);
		return count;
	}

	return -EINVAL;
}

static ssize_t battery_care_limit_show(struct device *dev,
				       struct device_attribute *attr,
				       char *buffer)
{
	unsigned int status;
	union acpi_object *r;

	if (battery_limit_use_wmbb) {
		r = lg_wmbb(WMBB_BATT_LIMIT, WM_GET, 0);
		if (!r)
			return -EIO;

		if (r->type != ACPI_TYPE_BUFFER) {
			kfree(r);
			return -EIO;
		}

		status = r->buffer.pointer[0x10];
	} else {
		r = lg_wmab(WM_BATT_LIMIT, WM_GET, 0);
		if (!r)
			return -EIO;

		if (r->type != ACPI_TYPE_INTEGER) {
			kfree(r);
			return -EIO;
		}

		status = r->integer.value;
	}
	kfree(r);
	if (status != 80 && status != 100)
		status = 0;

	return sysfs_emit(buffer, "%d\n", status);
}

static DEVICE_ATTR_RW(fan_mode);
static DEVICE_ATTR_RW(usb_charge);
static DEVICE_ATTR_RW(reader_mode);
static DEVICE_ATTR_RW(fn_lock);
static DEVICE_ATTR_RW(battery_care_limit);

static struct attribute *dev_attributes[] = {
	&dev_attr_fan_mode.attr,
	&dev_attr_usb_charge.attr,
	&dev_attr_reader_mode.attr,
	&dev_attr_fn_lock.attr,
	&dev_attr_battery_care_limit.attr,
	NULL
};

static const struct attribute_group dev_attribute_group = {
	.attrs = dev_attributes,
};

static void tpad_led_set(struct led_classdev *cdev,
			 enum led_brightness brightness)
{
	union acpi_object *r;

	r = lg_wmab(WM_TLED, WM_SET, brightness > LED_OFF);
	kfree(r);
}

static enum led_brightness tpad_led_get(struct led_classdev *cdev)
{
	return ggov(GOV_TLED) > 0 ? LED_ON : LED_OFF;
}

static LED_DEVICE(tpad_led, 1, 0);

static void kbd_backlight_set(struct led_classdev *cdev,
			      enum led_brightness brightness)
{
	u32 val;
	union acpi_object *r;

	val = 0x22;
	if (brightness <= LED_OFF)
		val = 0;
	if (brightness >= LED_FULL)
		val = 0x24;
	r = lg_wmab(WM_KEY_LIGHT, WM_SET, val);
	kfree(r);
}

static enum led_brightness get_kbd_backlight_level(void)
{
	union acpi_object *r;
	int val;

	r = lg_wmab(WM_KEY_LIGHT, WM_GET, 0);

	if (!r)
		return LED_OFF;

	if (r->type != ACPI_TYPE_BUFFER || r->buffer.pointer[1] != 0x05) {
		kfree(r);
		return LED_OFF;
	}

	switch (r->buffer.pointer[0] & 0x27) {
	case 0x24:
		val = LED_FULL;
		break;
	case 0x22:
		val = LED_HALF;
		break;
	default:
		val = LED_OFF;
	}

	kfree(r);

	return val;
}

static enum led_brightness kbd_backlight_get(struct led_classdev *cdev)
{
	return get_kbd_backlight_level();
}

static LED_DEVICE(kbd_backlight, 255, LED_BRIGHT_HW_CHANGED);

static void wmi_input_destroy(void)
{
	if (inited & INIT_INPUT_WMI_2)
		wmi_remove_notify_handler(WMI_EVENT_GUID2);

	if (inited & INIT_INPUT_WMI_0)
		wmi_remove_notify_handler(WMI_EVENT_GUID0);

	if (inited & INIT_SPARSE_KEYMAP)
		input_unregister_device(wmi_input_dev);

	inited &= ~(INIT_INPUT_WMI_0 | INIT_INPUT_WMI_2 | INIT_SPARSE_KEYMAP);
}

static struct platform_driver pf_driver = {
	.driver = {
		   .name = PLATFORM_NAME,
	}
};

static int acpi_add(struct acpi_device *device)
{
	int ret;
	const char *product;
	int year = 2017;

	if (pf_device)
		return 0;

	ret = platform_driver_register(&pf_driver);
	if (ret)
		return ret;

	pf_device = platform_device_register_simple(PLATFORM_NAME,
						    PLATFORM_DEVID_NONE,
						    NULL, 0);
	if (IS_ERR(pf_device)) {
		ret = PTR_ERR(pf_device);
		pf_device = NULL;
		pr_err("unable to register platform device\n");
		goto out_platform_registered;
	}
	product = dmi_get_system_info(DMI_PRODUCT_NAME);
	if (product && strlen(product) > 4)
		switch (product[4]) {
		case '5':
<<<<<<< HEAD
=======
			if (strlen(product) > 5)
				switch (product[5]) {
				case 'N':
					year = 2021;
					break;
				case '0':
					year = 2016;
					break;
				default:
					year = 2022;
				}
			break;
>>>>>>> df0cc57e
		case '6':
			year = 2016;
			break;
		case '7':
			year = 2017;
			break;
		case '8':
			year = 2018;
			break;
		case '9':
			year = 2019;
			break;
		case '0':
			if (strlen(product) > 5)
				switch (product[5]) {
				case 'N':
					year = 2020;
					break;
				case 'P':
					year = 2021;
					break;
				default:
					year = 2022;
				}
			break;
		default:
			year = 2019;
		}
	pr_info("product: %s  year: %d\n", product, year);

	if (year >= 2019)
		battery_limit_use_wmbb = 1;

	ret = sysfs_create_group(&pf_device->dev.kobj, &dev_attribute_group);
	if (ret)
		goto out_platform_device;

	/* LEDs are optional */
	led_classdev_register(&pf_device->dev, &kbd_backlight);
	led_classdev_register(&pf_device->dev, &tpad_led);

	wmi_input_setup();

	return 0;

out_platform_device:
	platform_device_unregister(pf_device);
out_platform_registered:
	platform_driver_unregister(&pf_driver);
	return ret;
}

static int acpi_remove(struct acpi_device *device)
{
	sysfs_remove_group(&pf_device->dev.kobj, &dev_attribute_group);

	led_classdev_unregister(&tpad_led);
	led_classdev_unregister(&kbd_backlight);

	wmi_input_destroy();
	platform_device_unregister(pf_device);
	pf_device = NULL;
	platform_driver_unregister(&pf_driver);

	return 0;
}

static const struct acpi_device_id device_ids[] = {
	{"LGEX0815", 0},
	{"", 0}
};
MODULE_DEVICE_TABLE(acpi, device_ids);

static struct acpi_driver acpi_driver = {
	.name = "LG Gram Laptop Support",
	.class = "lg-laptop",
	.ids = device_ids,
	.ops = {
		.add = acpi_add,
		.remove = acpi_remove,
		.notify = acpi_notify,
		},
	.owner = THIS_MODULE,
};

static int __init acpi_init(void)
{
	int result;

	result = acpi_bus_register_driver(&acpi_driver);
	if (result < 0) {
		pr_debug("Error registering driver\n");
		return -ENODEV;
	}

	return 0;
}

static void __exit acpi_exit(void)
{
	acpi_bus_unregister_driver(&acpi_driver);
}

module_init(acpi_init);
module_exit(acpi_exit);<|MERGE_RESOLUTION|>--- conflicted
+++ resolved
@@ -657,8 +657,6 @@
 	if (product && strlen(product) > 4)
 		switch (product[4]) {
 		case '5':
-<<<<<<< HEAD
-=======
 			if (strlen(product) > 5)
 				switch (product[5]) {
 				case 'N':
@@ -671,7 +669,6 @@
 					year = 2022;
 				}
 			break;
->>>>>>> df0cc57e
 		case '6':
 			year = 2016;
 			break;
