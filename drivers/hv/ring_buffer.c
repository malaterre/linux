/*
 *
 * Copyright (c) 2009, Microsoft Corporation.
 *
 * This program is free software; you can redistribute it and/or modify it
 * under the terms and conditions of the GNU General Public License,
 * version 2, as published by the Free Software Foundation.
 *
 * This program is distributed in the hope it will be useful, but WITHOUT
 * ANY WARRANTY; without even the implied warranty of MERCHANTABILITY or
 * FITNESS FOR A PARTICULAR PURPOSE.  See the GNU General Public License for
 * more details.
 *
 * You should have received a copy of the GNU General Public License along with
 * this program; if not, write to the Free Software Foundation, Inc., 59 Temple
 * Place - Suite 330, Boston, MA 02111-1307 USA.
 *
 * Authors:
 *   Haiyang Zhang <haiyangz@microsoft.com>
 *   Hank Janssen  <hjanssen@microsoft.com>
 *   K. Y. Srinivasan <kys@microsoft.com>
 *
 */
#define pr_fmt(fmt) KBUILD_MODNAME ": " fmt

#include <linux/kernel.h>
#include <linux/mm.h>
#include <linux/hyperv.h>
#include <linux/uio.h>
#include <linux/vmalloc.h>
#include <linux/slab.h>

#include "hyperv_vmbus.h"

<<<<<<< HEAD
=======
#define VMBUS_PKT_TRAILER	8

>>>>>>> 2ac97f0f
/*
 * When we write to the ring buffer, check if the host needs to
 * be signaled. Here is the details of this protocol:
 *
 *	1. The host guarantees that while it is draining the
 *	   ring buffer, it will set the interrupt_mask to
 *	   indicate it does not need to be interrupted when
 *	   new data is placed.
 *
 *	2. The host guarantees that it will completely drain
 *	   the ring buffer before exiting the read loop. Further,
 *	   once the ring buffer is empty, it will clear the
 *	   interrupt_mask and re-check to see if new data has
 *	   arrived.
 *
 * KYS: Oct. 30, 2016:
 * It looks like Windows hosts have logic to deal with DOS attacks that
 * can be triggered if it receives interrupts when it is not expecting
 * the interrupt. The host expects interrupts only when the ring
 * transitions from empty to non-empty (or full to non full on the guest
 * to host ring).
 * So, base the signaling decision solely on the ring state until the
 * host logic is fixed.
 */

static void hv_signal_on_write(u32 old_write, struct vmbus_channel *channel)
{
	struct hv_ring_buffer_info *rbi = &channel->outbound;

	virt_mb();
	if (READ_ONCE(rbi->ring_buffer->interrupt_mask))
		return;

	/* check interrupt_mask before read_index */
	virt_rmb();
	/*
	 * This is the only case we need to signal when the
	 * ring transitions from being empty to non-empty.
	 */
	if (old_write == READ_ONCE(rbi->ring_buffer->read_index))
		vmbus_setevent(channel);

	return;
}

/* Get the next write location for the specified ring buffer. */
static inline u32
hv_get_next_write_location(struct hv_ring_buffer_info *ring_info)
{
	u32 next = ring_info->ring_buffer->write_index;

	return next;
}

/* Set the next write location for the specified ring buffer. */
static inline void
hv_set_next_write_location(struct hv_ring_buffer_info *ring_info,
		     u32 next_write_location)
{
	ring_info->ring_buffer->write_index = next_write_location;
}

/* Get the next read location for the specified ring buffer. */
static inline u32
hv_get_next_read_location(const struct hv_ring_buffer_info *ring_info)
{
	return ring_info->ring_buffer->read_index;
}

/*
 * Get the next read location + offset for the specified ring buffer.
 * This allows the caller to skip.
 */
static inline u32
hv_get_next_readlocation_withoffset(const struct hv_ring_buffer_info *ring_info,
				    u32 offset)
{
	u32 next = ring_info->ring_buffer->read_index;

	next += offset;
	if (next >= ring_info->ring_datasize)
		next -= ring_info->ring_datasize;

	return next;
}

/* Set the next read location for the specified ring buffer. */
static inline void
hv_set_next_read_location(struct hv_ring_buffer_info *ring_info,
		    u32 next_read_location)
{
	ring_info->ring_buffer->read_index = next_read_location;
	ring_info->priv_read_index = next_read_location;
}

/* Get the size of the ring buffer. */
static inline u32
hv_get_ring_buffersize(const struct hv_ring_buffer_info *ring_info)
{
	return ring_info->ring_datasize;
}

/* Get the read and write indices as u64 of the specified ring buffer. */
static inline u64
hv_get_ring_bufferindices(struct hv_ring_buffer_info *ring_info)
{
	return (u64)ring_info->ring_buffer->write_index << 32;
}

/*
 * Helper routine to copy to source from ring buffer.
 * Assume there is enough room. Handles wrap-around in src case only!!
 */
static u32 hv_copyfrom_ringbuffer(
	const struct hv_ring_buffer_info *ring_info,
	void				*dest,
	u32				destlen,
	u32				start_read_offset)
{
	void *ring_buffer = hv_get_ring_buffer(ring_info);
	u32 ring_buffer_size = hv_get_ring_buffersize(ring_info);

	memcpy(dest, ring_buffer + start_read_offset, destlen);

	start_read_offset += destlen;
	if (start_read_offset >= ring_buffer_size)
		start_read_offset -= ring_buffer_size;

	return start_read_offset;
}


/*
 * Helper routine to copy from source to ring buffer.
 * Assume there is enough room. Handles wrap-around in dest case only!!
 */
static u32 hv_copyto_ringbuffer(
	struct hv_ring_buffer_info	*ring_info,
	u32				start_write_offset,
	const void			*src,
	u32				srclen)
{
	void *ring_buffer = hv_get_ring_buffer(ring_info);
	u32 ring_buffer_size = hv_get_ring_buffersize(ring_info);

	memcpy(ring_buffer + start_write_offset, src, srclen);

	start_write_offset += srclen;
	if (start_write_offset >= ring_buffer_size)
		start_write_offset -= ring_buffer_size;

	return start_write_offset;
}

/* Get various debug metrics for the specified ring buffer. */
void hv_ringbuffer_get_debuginfo(const struct hv_ring_buffer_info *ring_info,
				 struct hv_ring_buffer_debug_info *debug_info)
{
	u32 bytes_avail_towrite;
	u32 bytes_avail_toread;

	if (ring_info->ring_buffer) {
		hv_get_ringbuffer_availbytes(ring_info,
					&bytes_avail_toread,
					&bytes_avail_towrite);

		debug_info->bytes_avail_toread = bytes_avail_toread;
		debug_info->bytes_avail_towrite = bytes_avail_towrite;
		debug_info->current_read_index =
			ring_info->ring_buffer->read_index;
		debug_info->current_write_index =
			ring_info->ring_buffer->write_index;
		debug_info->current_interrupt_mask =
			ring_info->ring_buffer->interrupt_mask;
	}
}

/* Initialize the ring buffer. */
int hv_ringbuffer_init(struct hv_ring_buffer_info *ring_info,
		       struct page *pages, u32 page_cnt)
{
	int i;
	struct page **pages_wraparound;

	BUILD_BUG_ON((sizeof(struct hv_ring_buffer) != PAGE_SIZE));

	memset(ring_info, 0, sizeof(struct hv_ring_buffer_info));

	/*
	 * First page holds struct hv_ring_buffer, do wraparound mapping for
	 * the rest.
	 */
	pages_wraparound = kzalloc(sizeof(struct page *) * (page_cnt * 2 - 1),
				   GFP_KERNEL);
	if (!pages_wraparound)
		return -ENOMEM;

	pages_wraparound[0] = pages;
	for (i = 0; i < 2 * (page_cnt - 1); i++)
		pages_wraparound[i + 1] = &pages[i % (page_cnt - 1) + 1];

	ring_info->ring_buffer = (struct hv_ring_buffer *)
		vmap(pages_wraparound, page_cnt * 2 - 1, VM_MAP, PAGE_KERNEL);

	kfree(pages_wraparound);


	if (!ring_info->ring_buffer)
		return -ENOMEM;

	ring_info->ring_buffer->read_index =
		ring_info->ring_buffer->write_index = 0;

	/* Set the feature bit for enabling flow control. */
	ring_info->ring_buffer->feature_bits.value = 1;

	ring_info->ring_size = page_cnt << PAGE_SHIFT;
	ring_info->ring_datasize = ring_info->ring_size -
		sizeof(struct hv_ring_buffer);

	spin_lock_init(&ring_info->ring_lock);

	return 0;
}

/* Cleanup the ring buffer. */
void hv_ringbuffer_cleanup(struct hv_ring_buffer_info *ring_info)
{
	vunmap(ring_info->ring_buffer);
}

/* Write to the ring buffer. */
int hv_ringbuffer_write(struct vmbus_channel *channel,
			const struct kvec *kv_list, u32 kv_count)
{
	int i = 0;
	u32 bytes_avail_towrite;
	u32 totalbytes_towrite = 0;

	u32 next_write_location;
	u32 old_write;
	u64 prev_indices = 0;
	unsigned long flags = 0;
	struct hv_ring_buffer_info *outring_info = &channel->outbound;

	if (channel->rescind)
		return -ENODEV;

	for (i = 0; i < kv_count; i++)
		totalbytes_towrite += kv_list[i].iov_len;

	totalbytes_towrite += sizeof(u64);

	spin_lock_irqsave(&outring_info->ring_lock, flags);

	bytes_avail_towrite = hv_get_bytes_to_write(outring_info);

	/*
	 * If there is only room for the packet, assume it is full.
	 * Otherwise, the next time around, we think the ring buffer
	 * is empty since the read index == write index.
	 */
	if (bytes_avail_towrite <= totalbytes_towrite) {
		spin_unlock_irqrestore(&outring_info->ring_lock, flags);
		return -EAGAIN;
	}

	/* Write to the ring buffer */
	next_write_location = hv_get_next_write_location(outring_info);

	old_write = next_write_location;

	for (i = 0; i < kv_count; i++) {
		next_write_location = hv_copyto_ringbuffer(outring_info,
						     next_write_location,
						     kv_list[i].iov_base,
						     kv_list[i].iov_len);
	}

	/* Set previous packet start */
	prev_indices = hv_get_ring_bufferindices(outring_info);

	next_write_location = hv_copyto_ringbuffer(outring_info,
					     next_write_location,
					     &prev_indices,
					     sizeof(u64));

	/* Issue a full memory barrier before updating the write index */
	virt_mb();

	/* Now, update the write location */
	hv_set_next_write_location(outring_info, next_write_location);


	spin_unlock_irqrestore(&outring_info->ring_lock, flags);

	hv_signal_on_write(old_write, channel);

	if (channel->rescind)
		return -ENODEV;

	return 0;
}

static inline void
init_cached_read_index(struct hv_ring_buffer_info *rbi)
{
	rbi->cached_read_index = rbi->ring_buffer->read_index;
}

int hv_ringbuffer_read(struct vmbus_channel *channel,
		       void *buffer, u32 buflen, u32 *buffer_actual_len,
		       u64 *requestid, bool raw)
{
	u32 bytes_avail_toread;
	u32 next_read_location = 0;
	u64 prev_indices = 0;
	struct vmpacket_descriptor desc;
	u32 offset;
	u32 packetlen;
	int ret = 0;
	struct hv_ring_buffer_info *inring_info = &channel->inbound;

	if (buflen <= 0)
		return -EINVAL;


	*buffer_actual_len = 0;
	*requestid = 0;

	bytes_avail_toread = hv_get_bytes_to_read(inring_info);
	/* Make sure there is something to read */
	if (bytes_avail_toread < sizeof(desc)) {
		/*
		 * No error is set when there is even no header, drivers are
		 * supposed to analyze buffer_actual_len.
		 */
		return ret;
	}

	init_cached_read_index(inring_info);

	next_read_location = hv_get_next_read_location(inring_info);
	next_read_location = hv_copyfrom_ringbuffer(inring_info, &desc,
						    sizeof(desc),
						    next_read_location);

	offset = raw ? 0 : (desc.offset8 << 3);
	packetlen = (desc.len8 << 3) - offset;
	*buffer_actual_len = packetlen;
	*requestid = desc.trans_id;

	if (bytes_avail_toread < packetlen + offset)
		return -EAGAIN;

	if (packetlen > buflen)
		return -ENOBUFS;

	next_read_location =
		hv_get_next_readlocation_withoffset(inring_info, offset);

	next_read_location = hv_copyfrom_ringbuffer(inring_info,
						buffer,
						packetlen,
						next_read_location);

	next_read_location = hv_copyfrom_ringbuffer(inring_info,
						&prev_indices,
						sizeof(u64),
						next_read_location);

	/*
	 * Make sure all reads are done before we update the read index since
	 * the writer may start writing to the read area once the read index
	 * is updated.
	 */
	virt_mb();

	/* Update the read index */
	hv_set_next_read_location(inring_info, next_read_location);

	hv_signal_on_read(channel);

	return ret;
}

/*
 * Determine number of bytes available in ring buffer after
 * the current iterator (priv_read_index) location.
 *
 * This is similar to hv_get_bytes_to_read but with private
 * read index instead.
 */
static u32 hv_pkt_iter_avail(const struct hv_ring_buffer_info *rbi)
{
	u32 priv_read_loc = rbi->priv_read_index;
	u32 write_loc = READ_ONCE(rbi->ring_buffer->write_index);

	if (write_loc >= priv_read_loc)
		return write_loc - priv_read_loc;
	else
		return (rbi->ring_datasize - priv_read_loc) + write_loc;
}

/*
 * Get first vmbus packet from ring buffer after read_index
 *
 * If ring buffer is empty, returns NULL and no other action needed.
 */
struct vmpacket_descriptor *hv_pkt_iter_first(struct vmbus_channel *channel)
{
	struct hv_ring_buffer_info *rbi = &channel->inbound;

	/* set state for later hv_signal_on_read() */
	init_cached_read_index(rbi);

	if (hv_pkt_iter_avail(rbi) < sizeof(struct vmpacket_descriptor))
		return NULL;

	return hv_get_ring_buffer(rbi) + rbi->priv_read_index;
}
EXPORT_SYMBOL_GPL(hv_pkt_iter_first);

/*
 * Get next vmbus packet from ring buffer.
 *
 * Advances the current location (priv_read_index) and checks for more
 * data. If the end of the ring buffer is reached, then return NULL.
 */
struct vmpacket_descriptor *
__hv_pkt_iter_next(struct vmbus_channel *channel,
		   const struct vmpacket_descriptor *desc)
{
	struct hv_ring_buffer_info *rbi = &channel->inbound;
	u32 packetlen = desc->len8 << 3;
	u32 dsize = rbi->ring_datasize;

	/* bump offset to next potential packet */
	rbi->priv_read_index += packetlen + VMBUS_PKT_TRAILER;
	if (rbi->priv_read_index >= dsize)
		rbi->priv_read_index -= dsize;

	/* more data? */
	if (hv_pkt_iter_avail(rbi) < sizeof(struct vmpacket_descriptor))
		return NULL;
	else
		return hv_get_ring_buffer(rbi) + rbi->priv_read_index;
}
EXPORT_SYMBOL_GPL(__hv_pkt_iter_next);

/*
 * Update host ring buffer after iterating over packets.
 */
void hv_pkt_iter_close(struct vmbus_channel *channel)
{
	struct hv_ring_buffer_info *rbi = &channel->inbound;

	/*
	 * Make sure all reads are done before we update the read index since
	 * the writer may start writing to the read area once the read index
	 * is updated.
	 */
	virt_rmb();
	rbi->ring_buffer->read_index = rbi->priv_read_index;

	hv_signal_on_read(channel);
}
EXPORT_SYMBOL_GPL(hv_pkt_iter_close);<|MERGE_RESOLUTION|>--- conflicted
+++ resolved
@@ -32,11 +32,8 @@
 
 #include "hyperv_vmbus.h"
 
-<<<<<<< HEAD
-=======
 #define VMBUS_PKT_TRAILER	8
 
->>>>>>> 2ac97f0f
 /*
  * When we write to the ring buffer, check if the host needs to
  * be signaled. Here is the details of this protocol:
