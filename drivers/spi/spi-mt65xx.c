/*
 * Copyright (c) 2015 MediaTek Inc.
 * Author: Leilk Liu <leilk.liu@mediatek.com>
 *
 * This program is free software; you can redistribute it and/or modify
 * it under the terms of the GNU General Public License version 2 as
 * published by the Free Software Foundation.
 *
 * This program is distributed in the hope that it will be useful,
 * but WITHOUT ANY WARRANTY; without even the implied warranty of
 * MERCHANTABILITY or FITNESS FOR A PARTICULAR PURPOSE.  See the
 * GNU General Public License for more details.
 */

#include <linux/clk.h>
#include <linux/device.h>
#include <linux/err.h>
#include <linux/interrupt.h>
#include <linux/io.h>
#include <linux/ioport.h>
#include <linux/module.h>
#include <linux/of.h>
#include <linux/of_gpio.h>
#include <linux/platform_device.h>
#include <linux/platform_data/spi-mt65xx.h>
#include <linux/pm_runtime.h>
#include <linux/spi/spi.h>

#define SPI_CFG0_REG                      0x0000
#define SPI_CFG1_REG                      0x0004
#define SPI_TX_SRC_REG                    0x0008
#define SPI_RX_DST_REG                    0x000c
#define SPI_TX_DATA_REG                   0x0010
#define SPI_RX_DATA_REG                   0x0014
#define SPI_CMD_REG                       0x0018
#define SPI_STATUS0_REG                   0x001c
#define SPI_PAD_SEL_REG                   0x0024
#define SPI_CFG2_REG                      0x0028

#define SPI_CFG0_SCK_HIGH_OFFSET          0
#define SPI_CFG0_SCK_LOW_OFFSET           8
#define SPI_CFG0_CS_HOLD_OFFSET           16
#define SPI_CFG0_CS_SETUP_OFFSET          24
#define SPI_ADJUST_CFG0_SCK_LOW_OFFSET    16
#define SPI_ADJUST_CFG0_CS_HOLD_OFFSET    0
#define SPI_ADJUST_CFG0_CS_SETUP_OFFSET   16

#define SPI_CFG1_CS_IDLE_OFFSET           0
#define SPI_CFG1_PACKET_LOOP_OFFSET       8
#define SPI_CFG1_PACKET_LENGTH_OFFSET     16
#define SPI_CFG1_GET_TICK_DLY_OFFSET      30

#define SPI_CFG1_CS_IDLE_MASK             0xff
#define SPI_CFG1_PACKET_LOOP_MASK         0xff00
#define SPI_CFG1_PACKET_LENGTH_MASK       0x3ff0000

#define SPI_CMD_ACT                  BIT(0)
#define SPI_CMD_RESUME               BIT(1)
#define SPI_CMD_RST                  BIT(2)
#define SPI_CMD_PAUSE_EN             BIT(4)
#define SPI_CMD_DEASSERT             BIT(5)
#define SPI_CMD_SAMPLE_SEL           BIT(6)
#define SPI_CMD_CS_POL               BIT(7)
#define SPI_CMD_CPHA                 BIT(8)
#define SPI_CMD_CPOL                 BIT(9)
#define SPI_CMD_RX_DMA               BIT(10)
#define SPI_CMD_TX_DMA               BIT(11)
#define SPI_CMD_TXMSBF               BIT(12)
#define SPI_CMD_RXMSBF               BIT(13)
#define SPI_CMD_RX_ENDIAN            BIT(14)
#define SPI_CMD_TX_ENDIAN            BIT(15)
#define SPI_CMD_FINISH_IE            BIT(16)
#define SPI_CMD_PAUSE_IE             BIT(17)

#define MT8173_SPI_MAX_PAD_SEL 3

#define MTK_SPI_PAUSE_INT_STATUS 0x2

#define MTK_SPI_IDLE 0
#define MTK_SPI_PAUSED 1

#define MTK_SPI_MAX_FIFO_SIZE 32U
#define MTK_SPI_PACKET_SIZE 1024

struct mtk_spi_compatible {
	bool need_pad_sel;
	/* Must explicitly send dummy Tx bytes to do Rx only transfer */
	bool must_tx;
	/* some IC design adjust cfg register to enhance time accuracy */
	bool enhance_timing;
};

struct mtk_spi {
	void __iomem *base;
	u32 state;
	int pad_num;
	u32 *pad_sel;
	struct clk *parent_clk, *sel_clk, *spi_clk;
	struct spi_transfer *cur_transfer;
	u32 xfer_len;
	u32 num_xfered;
	struct scatterlist *tx_sgl, *rx_sgl;
	u32 tx_sgl_len, rx_sgl_len;
	const struct mtk_spi_compatible *dev_comp;
};

static const struct mtk_spi_compatible mtk_common_compat;

static const struct mtk_spi_compatible mt2712_compat = {
	.must_tx = true,
};

static const struct mtk_spi_compatible mt7622_compat = {
	.must_tx = true,
	.enhance_timing = true,
};

static const struct mtk_spi_compatible mt8173_compat = {
	.need_pad_sel = true,
	.must_tx = true,
};

/*
 * A piece of default chip info unless the platform
 * supplies it.
 */
static const struct mtk_chip_config mtk_default_chip_info = {
	.rx_mlsb = 1,
	.tx_mlsb = 1,
	.cs_pol = 0,
	.sample_sel = 0,
};

static const struct of_device_id mtk_spi_of_match[] = {
	{ .compatible = "mediatek,mt2701-spi",
		.data = (void *)&mtk_common_compat,
	},
	{ .compatible = "mediatek,mt2712-spi",
		.data = (void *)&mt2712_compat,
	},
	{ .compatible = "mediatek,mt6589-spi",
		.data = (void *)&mtk_common_compat,
	},
	{ .compatible = "mediatek,mt7622-spi",
		.data = (void *)&mt7622_compat,
	},
	{ .compatible = "mediatek,mt8135-spi",
		.data = (void *)&mtk_common_compat,
	},
	{ .compatible = "mediatek,mt8173-spi",
		.data = (void *)&mt8173_compat,
	},
	{}
};
MODULE_DEVICE_TABLE(of, mtk_spi_of_match);

static void mtk_spi_reset(struct mtk_spi *mdata)
{
	u32 reg_val;

	/* set the software reset bit in SPI_CMD_REG. */
	reg_val = readl(mdata->base + SPI_CMD_REG);
	reg_val |= SPI_CMD_RST;
	writel(reg_val, mdata->base + SPI_CMD_REG);

	reg_val = readl(mdata->base + SPI_CMD_REG);
	reg_val &= ~SPI_CMD_RST;
	writel(reg_val, mdata->base + SPI_CMD_REG);
}

static int mtk_spi_prepare_message(struct spi_master *master,
				   struct spi_message *msg)
{
	u16 cpha, cpol;
	u32 reg_val;
	struct spi_device *spi = msg->spi;
	struct mtk_chip_config *chip_config = spi->controller_data;
	struct mtk_spi *mdata = spi_master_get_devdata(master);

	cpha = spi->mode & SPI_CPHA ? 1 : 0;
	cpol = spi->mode & SPI_CPOL ? 1 : 0;

	reg_val = readl(mdata->base + SPI_CMD_REG);
	if (cpha)
		reg_val |= SPI_CMD_CPHA;
	else
		reg_val &= ~SPI_CMD_CPHA;
	if (cpol)
		reg_val |= SPI_CMD_CPOL;
	else
		reg_val &= ~SPI_CMD_CPOL;

	/* set the mlsbx and mlsbtx */
	if (chip_config->tx_mlsb)
		reg_val |= SPI_CMD_TXMSBF;
	else
		reg_val &= ~SPI_CMD_TXMSBF;
	if (chip_config->rx_mlsb)
		reg_val |= SPI_CMD_RXMSBF;
	else
		reg_val &= ~SPI_CMD_RXMSBF;

	/* set the tx/rx endian */
#ifdef __LITTLE_ENDIAN
	reg_val &= ~SPI_CMD_TX_ENDIAN;
	reg_val &= ~SPI_CMD_RX_ENDIAN;
#else
	reg_val |= SPI_CMD_TX_ENDIAN;
	reg_val |= SPI_CMD_RX_ENDIAN;
#endif

	if (mdata->dev_comp->enhance_timing) {
		if (chip_config->cs_pol)
			reg_val |= SPI_CMD_CS_POL;
		else
			reg_val &= ~SPI_CMD_CS_POL;
		if (chip_config->sample_sel)
			reg_val |= SPI_CMD_SAMPLE_SEL;
		else
			reg_val &= ~SPI_CMD_SAMPLE_SEL;
	}

	/* set finish and pause interrupt always enable */
	reg_val |= SPI_CMD_FINISH_IE | SPI_CMD_PAUSE_IE;

	/* disable dma mode */
	reg_val &= ~(SPI_CMD_TX_DMA | SPI_CMD_RX_DMA);

	/* disable deassert mode */
	reg_val &= ~SPI_CMD_DEASSERT;

	writel(reg_val, mdata->base + SPI_CMD_REG);

	/* pad select */
	if (mdata->dev_comp->need_pad_sel)
		writel(mdata->pad_sel[spi->chip_select],
		       mdata->base + SPI_PAD_SEL_REG);

	return 0;
}

static void mtk_spi_set_cs(struct spi_device *spi, bool enable)
{
	u32 reg_val;
	struct mtk_spi *mdata = spi_master_get_devdata(spi->master);

	reg_val = readl(mdata->base + SPI_CMD_REG);
	if (!enable) {
		reg_val |= SPI_CMD_PAUSE_EN;
		writel(reg_val, mdata->base + SPI_CMD_REG);
	} else {
		reg_val &= ~SPI_CMD_PAUSE_EN;
		writel(reg_val, mdata->base + SPI_CMD_REG);
		mdata->state = MTK_SPI_IDLE;
		mtk_spi_reset(mdata);
	}
}

static void mtk_spi_prepare_transfer(struct spi_master *master,
				     struct spi_transfer *xfer)
{
	u32 spi_clk_hz, div, sck_time, cs_time, reg_val = 0;
	struct mtk_spi *mdata = spi_master_get_devdata(master);

	spi_clk_hz = clk_get_rate(mdata->spi_clk);
	if (xfer->speed_hz < spi_clk_hz / 2)
		div = DIV_ROUND_UP(spi_clk_hz, xfer->speed_hz);
	else
		div = 1;

	sck_time = (div + 1) / 2;
	cs_time = sck_time * 2;

	if (mdata->dev_comp->enhance_timing) {
		reg_val |= (((sck_time - 1) & 0xffff)
			   << SPI_CFG0_SCK_HIGH_OFFSET);
		reg_val |= (((sck_time - 1) & 0xffff)
			   << SPI_ADJUST_CFG0_SCK_LOW_OFFSET);
		writel(reg_val, mdata->base + SPI_CFG2_REG);
		reg_val |= (((cs_time - 1) & 0xffff)
			   << SPI_ADJUST_CFG0_CS_HOLD_OFFSET);
		reg_val |= (((cs_time - 1) & 0xffff)
			   << SPI_ADJUST_CFG0_CS_SETUP_OFFSET);
		writel(reg_val, mdata->base + SPI_CFG0_REG);
	} else {
		reg_val |= (((sck_time - 1) & 0xff)
			   << SPI_CFG0_SCK_HIGH_OFFSET);
		reg_val |= (((sck_time - 1) & 0xff) << SPI_CFG0_SCK_LOW_OFFSET);
		reg_val |= (((cs_time - 1) & 0xff) << SPI_CFG0_CS_HOLD_OFFSET);
		reg_val |= (((cs_time - 1) & 0xff) << SPI_CFG0_CS_SETUP_OFFSET);
		writel(reg_val, mdata->base + SPI_CFG0_REG);
	}

	reg_val = readl(mdata->base + SPI_CFG1_REG);
	reg_val &= ~SPI_CFG1_CS_IDLE_MASK;
	reg_val |= (((cs_time - 1) & 0xff) << SPI_CFG1_CS_IDLE_OFFSET);
	writel(reg_val, mdata->base + SPI_CFG1_REG);
}

static void mtk_spi_setup_packet(struct spi_master *master)
{
	u32 packet_size, packet_loop, reg_val;
	struct mtk_spi *mdata = spi_master_get_devdata(master);

	packet_size = min_t(u32, mdata->xfer_len, MTK_SPI_PACKET_SIZE);
	packet_loop = mdata->xfer_len / packet_size;

	reg_val = readl(mdata->base + SPI_CFG1_REG);
	reg_val &= ~(SPI_CFG1_PACKET_LENGTH_MASK | SPI_CFG1_PACKET_LOOP_MASK);
	reg_val |= (packet_size - 1) << SPI_CFG1_PACKET_LENGTH_OFFSET;
	reg_val |= (packet_loop - 1) << SPI_CFG1_PACKET_LOOP_OFFSET;
	writel(reg_val, mdata->base + SPI_CFG1_REG);
}

static void mtk_spi_enable_transfer(struct spi_master *master)
{
	u32 cmd;
	struct mtk_spi *mdata = spi_master_get_devdata(master);

	cmd = readl(mdata->base + SPI_CMD_REG);
	if (mdata->state == MTK_SPI_IDLE)
		cmd |= SPI_CMD_ACT;
	else
		cmd |= SPI_CMD_RESUME;
	writel(cmd, mdata->base + SPI_CMD_REG);
}

static int mtk_spi_get_mult_delta(u32 xfer_len)
{
	u32 mult_delta;

	if (xfer_len > MTK_SPI_PACKET_SIZE)
		mult_delta = xfer_len % MTK_SPI_PACKET_SIZE;
	else
		mult_delta = 0;

	return mult_delta;
}

static void mtk_spi_update_mdata_len(struct spi_master *master)
{
	int mult_delta;
	struct mtk_spi *mdata = spi_master_get_devdata(master);

	if (mdata->tx_sgl_len && mdata->rx_sgl_len) {
		if (mdata->tx_sgl_len > mdata->rx_sgl_len) {
			mult_delta = mtk_spi_get_mult_delta(mdata->rx_sgl_len);
			mdata->xfer_len = mdata->rx_sgl_len - mult_delta;
			mdata->rx_sgl_len = mult_delta;
			mdata->tx_sgl_len -= mdata->xfer_len;
		} else {
			mult_delta = mtk_spi_get_mult_delta(mdata->tx_sgl_len);
			mdata->xfer_len = mdata->tx_sgl_len - mult_delta;
			mdata->tx_sgl_len = mult_delta;
			mdata->rx_sgl_len -= mdata->xfer_len;
		}
	} else if (mdata->tx_sgl_len) {
		mult_delta = mtk_spi_get_mult_delta(mdata->tx_sgl_len);
		mdata->xfer_len = mdata->tx_sgl_len - mult_delta;
		mdata->tx_sgl_len = mult_delta;
	} else if (mdata->rx_sgl_len) {
		mult_delta = mtk_spi_get_mult_delta(mdata->rx_sgl_len);
		mdata->xfer_len = mdata->rx_sgl_len - mult_delta;
		mdata->rx_sgl_len = mult_delta;
	}
}

static void mtk_spi_setup_dma_addr(struct spi_master *master,
				   struct spi_transfer *xfer)
{
	struct mtk_spi *mdata = spi_master_get_devdata(master);

	if (mdata->tx_sgl)
		writel(xfer->tx_dma, mdata->base + SPI_TX_SRC_REG);
	if (mdata->rx_sgl)
		writel(xfer->rx_dma, mdata->base + SPI_RX_DST_REG);
}

static int mtk_spi_fifo_transfer(struct spi_master *master,
				 struct spi_device *spi,
				 struct spi_transfer *xfer)
{
	int cnt, remainder;
	u32 reg_val;
	struct mtk_spi *mdata = spi_master_get_devdata(master);

	mdata->cur_transfer = xfer;
	mdata->xfer_len = min(MTK_SPI_MAX_FIFO_SIZE, xfer->len);
	mdata->num_xfered = 0;
	mtk_spi_prepare_transfer(master, xfer);
	mtk_spi_setup_packet(master);

	cnt = xfer->len / 4;
	iowrite32_rep(mdata->base + SPI_TX_DATA_REG, xfer->tx_buf, cnt);

	remainder = xfer->len % 4;
	if (remainder > 0) {
		reg_val = 0;
		memcpy(&reg_val, xfer->tx_buf + (cnt * 4), remainder);
		writel(reg_val, mdata->base + SPI_TX_DATA_REG);
	}

	mtk_spi_enable_transfer(master);

	return 1;
}

static int mtk_spi_dma_transfer(struct spi_master *master,
				struct spi_device *spi,
				struct spi_transfer *xfer)
{
	int cmd;
	struct mtk_spi *mdata = spi_master_get_devdata(master);

	mdata->tx_sgl = NULL;
	mdata->rx_sgl = NULL;
	mdata->tx_sgl_len = 0;
	mdata->rx_sgl_len = 0;
	mdata->cur_transfer = xfer;
	mdata->num_xfered = 0;

	mtk_spi_prepare_transfer(master, xfer);

	cmd = readl(mdata->base + SPI_CMD_REG);
	if (xfer->tx_buf)
		cmd |= SPI_CMD_TX_DMA;
	if (xfer->rx_buf)
		cmd |= SPI_CMD_RX_DMA;
	writel(cmd, mdata->base + SPI_CMD_REG);

	if (xfer->tx_buf)
		mdata->tx_sgl = xfer->tx_sg.sgl;
	if (xfer->rx_buf)
		mdata->rx_sgl = xfer->rx_sg.sgl;

	if (mdata->tx_sgl) {
		xfer->tx_dma = sg_dma_address(mdata->tx_sgl);
		mdata->tx_sgl_len = sg_dma_len(mdata->tx_sgl);
	}
	if (mdata->rx_sgl) {
		xfer->rx_dma = sg_dma_address(mdata->rx_sgl);
		mdata->rx_sgl_len = sg_dma_len(mdata->rx_sgl);
	}

	mtk_spi_update_mdata_len(master);
	mtk_spi_setup_packet(master);
	mtk_spi_setup_dma_addr(master, xfer);
	mtk_spi_enable_transfer(master);

	return 1;
}

static int mtk_spi_transfer_one(struct spi_master *master,
				struct spi_device *spi,
				struct spi_transfer *xfer)
{
	if (master->can_dma(master, spi, xfer))
		return mtk_spi_dma_transfer(master, spi, xfer);
	else
		return mtk_spi_fifo_transfer(master, spi, xfer);
}

static bool mtk_spi_can_dma(struct spi_master *master,
			    struct spi_device *spi,
			    struct spi_transfer *xfer)
{
	/* Buffers for DMA transactions must be 4-byte aligned */
	return (xfer->len > MTK_SPI_MAX_FIFO_SIZE &&
		(unsigned long)xfer->tx_buf % 4 == 0 &&
		(unsigned long)xfer->rx_buf % 4 == 0);
}

static int mtk_spi_setup(struct spi_device *spi)
{
	struct mtk_spi *mdata = spi_master_get_devdata(spi->master);

	if (!spi->controller_data)
		spi->controller_data = (void *)&mtk_default_chip_info;

	if (mdata->dev_comp->need_pad_sel && gpio_is_valid(spi->cs_gpio))
		gpio_direction_output(spi->cs_gpio, !(spi->mode & SPI_CS_HIGH));

	return 0;
}

static irqreturn_t mtk_spi_interrupt(int irq, void *dev_id)
{
	u32 cmd, reg_val, cnt, remainder, len;
	struct spi_master *master = dev_id;
	struct mtk_spi *mdata = spi_master_get_devdata(master);
	struct spi_transfer *trans = mdata->cur_transfer;

	reg_val = readl(mdata->base + SPI_STATUS0_REG);
	if (reg_val & MTK_SPI_PAUSE_INT_STATUS)
		mdata->state = MTK_SPI_PAUSED;
	else
		mdata->state = MTK_SPI_IDLE;

	if (!master->can_dma(master, master->cur_msg->spi, trans)) {
		if (trans->rx_buf) {
			cnt = mdata->xfer_len / 4;
			ioread32_rep(mdata->base + SPI_RX_DATA_REG,
				     trans->rx_buf + mdata->num_xfered, cnt);
			remainder = mdata->xfer_len % 4;
			if (remainder > 0) {
				reg_val = readl(mdata->base + SPI_RX_DATA_REG);
				memcpy(trans->rx_buf +
					mdata->num_xfered +
					(cnt * 4),
					&reg_val,
					remainder);
			}
		}

		mdata->num_xfered += mdata->xfer_len;
		if (mdata->num_xfered == trans->len) {
			spi_finalize_current_transfer(master);
			return IRQ_HANDLED;
		}

		len = trans->len - mdata->num_xfered;
		mdata->xfer_len = min(MTK_SPI_MAX_FIFO_SIZE, len);
		mtk_spi_setup_packet(master);

<<<<<<< HEAD
		cnt = len / 4;
		iowrite32_rep(mdata->base + SPI_TX_DATA_REG,
				trans->tx_buf + mdata->num_xfered, cnt);

		remainder = len % 4;
=======
		cnt = mdata->xfer_len / 4;
		iowrite32_rep(mdata->base + SPI_TX_DATA_REG,
				trans->tx_buf + mdata->num_xfered, cnt);

		remainder = mdata->xfer_len % 4;
>>>>>>> db4e5a2a
		if (remainder > 0) {
			reg_val = 0;
			memcpy(&reg_val,
				trans->tx_buf + (cnt * 4) + mdata->num_xfered,
				remainder);
			writel(reg_val, mdata->base + SPI_TX_DATA_REG);
		}

		mtk_spi_enable_transfer(master);

		return IRQ_HANDLED;
	}

	if (mdata->tx_sgl)
		trans->tx_dma += mdata->xfer_len;
	if (mdata->rx_sgl)
		trans->rx_dma += mdata->xfer_len;

	if (mdata->tx_sgl && (mdata->tx_sgl_len == 0)) {
		mdata->tx_sgl = sg_next(mdata->tx_sgl);
		if (mdata->tx_sgl) {
			trans->tx_dma = sg_dma_address(mdata->tx_sgl);
			mdata->tx_sgl_len = sg_dma_len(mdata->tx_sgl);
		}
	}
	if (mdata->rx_sgl && (mdata->rx_sgl_len == 0)) {
		mdata->rx_sgl = sg_next(mdata->rx_sgl);
		if (mdata->rx_sgl) {
			trans->rx_dma = sg_dma_address(mdata->rx_sgl);
			mdata->rx_sgl_len = sg_dma_len(mdata->rx_sgl);
		}
	}

	if (!mdata->tx_sgl && !mdata->rx_sgl) {
		/* spi disable dma */
		cmd = readl(mdata->base + SPI_CMD_REG);
		cmd &= ~SPI_CMD_TX_DMA;
		cmd &= ~SPI_CMD_RX_DMA;
		writel(cmd, mdata->base + SPI_CMD_REG);

		spi_finalize_current_transfer(master);
		return IRQ_HANDLED;
	}

	mtk_spi_update_mdata_len(master);
	mtk_spi_setup_packet(master);
	mtk_spi_setup_dma_addr(master, trans);
	mtk_spi_enable_transfer(master);

	return IRQ_HANDLED;
}

static int mtk_spi_probe(struct platform_device *pdev)
{
	struct spi_master *master;
	struct mtk_spi *mdata;
	const struct of_device_id *of_id;
	struct resource *res;
	int i, irq, ret;

	master = spi_alloc_master(&pdev->dev, sizeof(*mdata));
	if (!master) {
		dev_err(&pdev->dev, "failed to alloc spi master\n");
		return -ENOMEM;
	}

	master->auto_runtime_pm = true;
	master->dev.of_node = pdev->dev.of_node;
	master->mode_bits = SPI_CPOL | SPI_CPHA;

	master->set_cs = mtk_spi_set_cs;
	master->prepare_message = mtk_spi_prepare_message;
	master->transfer_one = mtk_spi_transfer_one;
	master->can_dma = mtk_spi_can_dma;
	master->setup = mtk_spi_setup;

	of_id = of_match_node(mtk_spi_of_match, pdev->dev.of_node);
	if (!of_id) {
		dev_err(&pdev->dev, "failed to probe of_node\n");
		ret = -EINVAL;
		goto err_put_master;
	}

	mdata = spi_master_get_devdata(master);
	mdata->dev_comp = of_id->data;
	if (mdata->dev_comp->must_tx)
		master->flags = SPI_MASTER_MUST_TX;

	if (mdata->dev_comp->need_pad_sel) {
		mdata->pad_num = of_property_count_u32_elems(
			pdev->dev.of_node,
			"mediatek,pad-select");
		if (mdata->pad_num < 0) {
			dev_err(&pdev->dev,
				"No 'mediatek,pad-select' property\n");
			ret = -EINVAL;
			goto err_put_master;
		}

		mdata->pad_sel = devm_kmalloc_array(&pdev->dev, mdata->pad_num,
						    sizeof(u32), GFP_KERNEL);
		if (!mdata->pad_sel) {
			ret = -ENOMEM;
			goto err_put_master;
		}

		for (i = 0; i < mdata->pad_num; i++) {
			of_property_read_u32_index(pdev->dev.of_node,
						   "mediatek,pad-select",
						   i, &mdata->pad_sel[i]);
			if (mdata->pad_sel[i] > MT8173_SPI_MAX_PAD_SEL) {
				dev_err(&pdev->dev, "wrong pad-sel[%d]: %u\n",
					i, mdata->pad_sel[i]);
				ret = -EINVAL;
				goto err_put_master;
			}
		}
	}

	platform_set_drvdata(pdev, master);

	res = platform_get_resource(pdev, IORESOURCE_MEM, 0);
	if (!res) {
		ret = -ENODEV;
		dev_err(&pdev->dev, "failed to determine base address\n");
		goto err_put_master;
	}

	mdata->base = devm_ioremap_resource(&pdev->dev, res);
	if (IS_ERR(mdata->base)) {
		ret = PTR_ERR(mdata->base);
		goto err_put_master;
	}

	irq = platform_get_irq(pdev, 0);
	if (irq < 0) {
		dev_err(&pdev->dev, "failed to get irq (%d)\n", irq);
		ret = irq;
		goto err_put_master;
	}

	if (!pdev->dev.dma_mask)
		pdev->dev.dma_mask = &pdev->dev.coherent_dma_mask;

	ret = devm_request_irq(&pdev->dev, irq, mtk_spi_interrupt,
			       IRQF_TRIGGER_NONE, dev_name(&pdev->dev), master);
	if (ret) {
		dev_err(&pdev->dev, "failed to register irq (%d)\n", ret);
		goto err_put_master;
	}

	mdata->parent_clk = devm_clk_get(&pdev->dev, "parent-clk");
	if (IS_ERR(mdata->parent_clk)) {
		ret = PTR_ERR(mdata->parent_clk);
		dev_err(&pdev->dev, "failed to get parent-clk: %d\n", ret);
		goto err_put_master;
	}

	mdata->sel_clk = devm_clk_get(&pdev->dev, "sel-clk");
	if (IS_ERR(mdata->sel_clk)) {
		ret = PTR_ERR(mdata->sel_clk);
		dev_err(&pdev->dev, "failed to get sel-clk: %d\n", ret);
		goto err_put_master;
	}

	mdata->spi_clk = devm_clk_get(&pdev->dev, "spi-clk");
	if (IS_ERR(mdata->spi_clk)) {
		ret = PTR_ERR(mdata->spi_clk);
		dev_err(&pdev->dev, "failed to get spi-clk: %d\n", ret);
		goto err_put_master;
	}

	ret = clk_prepare_enable(mdata->spi_clk);
	if (ret < 0) {
		dev_err(&pdev->dev, "failed to enable spi_clk (%d)\n", ret);
		goto err_put_master;
	}

	ret = clk_set_parent(mdata->sel_clk, mdata->parent_clk);
	if (ret < 0) {
		dev_err(&pdev->dev, "failed to clk_set_parent (%d)\n", ret);
		clk_disable_unprepare(mdata->spi_clk);
		goto err_put_master;
	}

	clk_disable_unprepare(mdata->spi_clk);

	pm_runtime_enable(&pdev->dev);

	ret = devm_spi_register_master(&pdev->dev, master);
	if (ret) {
		dev_err(&pdev->dev, "failed to register master (%d)\n", ret);
		goto err_disable_runtime_pm;
	}

	if (mdata->dev_comp->need_pad_sel) {
		if (mdata->pad_num != master->num_chipselect) {
			dev_err(&pdev->dev,
				"pad_num does not match num_chipselect(%d != %d)\n",
				mdata->pad_num, master->num_chipselect);
			ret = -EINVAL;
			goto err_disable_runtime_pm;
		}

		if (!master->cs_gpios && master->num_chipselect > 1) {
			dev_err(&pdev->dev,
				"cs_gpios not specified and num_chipselect > 1\n");
			ret = -EINVAL;
			goto err_disable_runtime_pm;
		}

		if (master->cs_gpios) {
			for (i = 0; i < master->num_chipselect; i++) {
				ret = devm_gpio_request(&pdev->dev,
							master->cs_gpios[i],
							dev_name(&pdev->dev));
				if (ret) {
					dev_err(&pdev->dev,
						"can't get CS GPIO %i\n", i);
					goto err_disable_runtime_pm;
				}
			}
		}
	}

	return 0;

err_disable_runtime_pm:
	pm_runtime_disable(&pdev->dev);
err_put_master:
	spi_master_put(master);

	return ret;
}

static int mtk_spi_remove(struct platform_device *pdev)
{
	struct spi_master *master = platform_get_drvdata(pdev);
	struct mtk_spi *mdata = spi_master_get_devdata(master);

	pm_runtime_disable(&pdev->dev);

	mtk_spi_reset(mdata);

	return 0;
}

#ifdef CONFIG_PM_SLEEP
static int mtk_spi_suspend(struct device *dev)
{
	int ret;
	struct spi_master *master = dev_get_drvdata(dev);
	struct mtk_spi *mdata = spi_master_get_devdata(master);

	ret = spi_master_suspend(master);
	if (ret)
		return ret;

	if (!pm_runtime_suspended(dev))
		clk_disable_unprepare(mdata->spi_clk);

	return ret;
}

static int mtk_spi_resume(struct device *dev)
{
	int ret;
	struct spi_master *master = dev_get_drvdata(dev);
	struct mtk_spi *mdata = spi_master_get_devdata(master);

	if (!pm_runtime_suspended(dev)) {
		ret = clk_prepare_enable(mdata->spi_clk);
		if (ret < 0) {
			dev_err(dev, "failed to enable spi_clk (%d)\n", ret);
			return ret;
		}
	}

	ret = spi_master_resume(master);
	if (ret < 0)
		clk_disable_unprepare(mdata->spi_clk);

	return ret;
}
#endif /* CONFIG_PM_SLEEP */

#ifdef CONFIG_PM
static int mtk_spi_runtime_suspend(struct device *dev)
{
	struct spi_master *master = dev_get_drvdata(dev);
	struct mtk_spi *mdata = spi_master_get_devdata(master);

	clk_disable_unprepare(mdata->spi_clk);

	return 0;
}

static int mtk_spi_runtime_resume(struct device *dev)
{
	struct spi_master *master = dev_get_drvdata(dev);
	struct mtk_spi *mdata = spi_master_get_devdata(master);
	int ret;

	ret = clk_prepare_enable(mdata->spi_clk);
	if (ret < 0) {
		dev_err(dev, "failed to enable spi_clk (%d)\n", ret);
		return ret;
	}

	return 0;
}
#endif /* CONFIG_PM */

static const struct dev_pm_ops mtk_spi_pm = {
	SET_SYSTEM_SLEEP_PM_OPS(mtk_spi_suspend, mtk_spi_resume)
	SET_RUNTIME_PM_OPS(mtk_spi_runtime_suspend,
			   mtk_spi_runtime_resume, NULL)
};

static struct platform_driver mtk_spi_driver = {
	.driver = {
		.name = "mtk-spi",
		.pm	= &mtk_spi_pm,
		.of_match_table = mtk_spi_of_match,
	},
	.probe = mtk_spi_probe,
	.remove = mtk_spi_remove,
};

module_platform_driver(mtk_spi_driver);

MODULE_DESCRIPTION("MTK SPI Controller driver");
MODULE_AUTHOR("Leilk Liu <leilk.liu@mediatek.com>");
MODULE_LICENSE("GPL v2");
MODULE_ALIAS("platform:mtk-spi");<|MERGE_RESOLUTION|>--- conflicted
+++ resolved
@@ -522,19 +522,11 @@
 		mdata->xfer_len = min(MTK_SPI_MAX_FIFO_SIZE, len);
 		mtk_spi_setup_packet(master);
 
-<<<<<<< HEAD
-		cnt = len / 4;
-		iowrite32_rep(mdata->base + SPI_TX_DATA_REG,
-				trans->tx_buf + mdata->num_xfered, cnt);
-
-		remainder = len % 4;
-=======
 		cnt = mdata->xfer_len / 4;
 		iowrite32_rep(mdata->base + SPI_TX_DATA_REG,
 				trans->tx_buf + mdata->num_xfered, cnt);
 
 		remainder = mdata->xfer_len % 4;
->>>>>>> db4e5a2a
 		if (remainder > 0) {
 			reg_val = 0;
 			memcpy(&reg_val,
