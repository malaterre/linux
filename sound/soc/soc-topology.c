--- conflicted
+++ resolved
@@ -1325,15 +1325,10 @@
 			ec->hdr.name);
 
 		kc[i].name = kstrdup(ec->hdr.name, GFP_KERNEL);
-<<<<<<< HEAD
-		if (kc[i].name == NULL)
-			goto err_se;
-=======
 		if (kc[i].name == NULL) {
 			kfree(se);
 			goto err_se;
 		}
->>>>>>> f7c7e552
 		kc[i].private_value = (long)se;
 		kc[i].iface = SNDRV_CTL_ELEM_IFACE_MIXER;
 		kc[i].access = ec->hdr.access;
@@ -1449,15 +1444,10 @@
 			be->hdr.name, be->hdr.access);
 
 		kc[i].name = kstrdup(be->hdr.name, GFP_KERNEL);
-<<<<<<< HEAD
-		if (kc[i].name == NULL)
-			goto err;
-=======
 		if (kc[i].name == NULL) {
 			kfree(sbe);
 			goto err;
 		}
->>>>>>> f7c7e552
 		kc[i].private_value = (long)sbe;
 		kc[i].iface = SNDRV_CTL_ELEM_IFACE_MIXER;
 		kc[i].access = be->hdr.access;
