--- conflicted
+++ resolved
@@ -390,11 +390,7 @@
 	char *mclk_name, *p, *s = (char *)pname;
 	int ret, i = 0;
 
-<<<<<<< HEAD
-	mclk = devm_kzalloc(dev, sizeof(mclk), GFP_KERNEL);
-=======
 	mclk = devm_kzalloc(dev, sizeof(*mclk), GFP_KERNEL);
->>>>>>> 6ca8b2b2
 	if (!mclk)
 		return -ENOMEM;
 
