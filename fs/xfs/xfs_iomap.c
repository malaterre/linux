// SPDX-License-Identifier: GPL-2.0
/*
 * Copyright (c) 2000-2006 Silicon Graphics, Inc.
 * Copyright (c) 2016 Christoph Hellwig.
 * All Rights Reserved.
 */
#include <linux/iomap.h>
#include "xfs.h"
#include "xfs_fs.h"
#include "xfs_shared.h"
#include "xfs_format.h"
#include "xfs_log_format.h"
#include "xfs_trans_resv.h"
#include "xfs_mount.h"
#include "xfs_defer.h"
#include "xfs_inode.h"
#include "xfs_btree.h"
#include "xfs_bmap_btree.h"
#include "xfs_bmap.h"
#include "xfs_bmap_util.h"
#include "xfs_errortag.h"
#include "xfs_error.h"
#include "xfs_trans.h"
#include "xfs_trans_space.h"
#include "xfs_inode_item.h"
#include "xfs_iomap.h"
#include "xfs_trace.h"
#include "xfs_icache.h"
#include "xfs_quota.h"
#include "xfs_dquot_item.h"
#include "xfs_dquot.h"
#include "xfs_reflink.h"


#define XFS_WRITEIO_ALIGN(mp,off)	(((off) >> mp->m_writeio_log) \
						<< mp->m_writeio_log)

void
xfs_bmbt_to_iomap(
	struct xfs_inode	*ip,
	struct iomap		*iomap,
	struct xfs_bmbt_irec	*imap)
{
	struct xfs_mount	*mp = ip->i_mount;

	if (imap->br_startblock == HOLESTARTBLOCK) {
		iomap->addr = IOMAP_NULL_ADDR;
		iomap->type = IOMAP_HOLE;
	} else if (imap->br_startblock == DELAYSTARTBLOCK) {
		iomap->addr = IOMAP_NULL_ADDR;
		iomap->type = IOMAP_DELALLOC;
	} else {
		iomap->addr = BBTOB(xfs_fsb_to_db(ip, imap->br_startblock));
		if (imap->br_state == XFS_EXT_UNWRITTEN)
			iomap->type = IOMAP_UNWRITTEN;
		else
			iomap->type = IOMAP_MAPPED;
	}
	iomap->offset = XFS_FSB_TO_B(mp, imap->br_startoff);
	iomap->length = XFS_FSB_TO_B(mp, imap->br_blockcount);
	iomap->bdev = xfs_find_bdev_for_inode(VFS_I(ip));
	iomap->dax_dev = xfs_find_daxdev_for_inode(VFS_I(ip));
}

xfs_extlen_t
xfs_eof_alignment(
	struct xfs_inode	*ip,
	xfs_extlen_t		extsize)
{
	struct xfs_mount	*mp = ip->i_mount;
	xfs_extlen_t		align = 0;

	if (!XFS_IS_REALTIME_INODE(ip)) {
		/*
		 * Round up the allocation request to a stripe unit
		 * (m_dalign) boundary if the file size is >= stripe unit
		 * size, and we are allocating past the allocation eof.
		 *
		 * If mounted with the "-o swalloc" option the alignment is
		 * increased from the strip unit size to the stripe width.
		 */
		if (mp->m_swidth && (mp->m_flags & XFS_MOUNT_SWALLOC))
			align = mp->m_swidth;
		else if (mp->m_dalign)
			align = mp->m_dalign;

		if (align && XFS_ISIZE(ip) < XFS_FSB_TO_B(mp, align))
			align = 0;
	}

	/*
	 * Always round up the allocation request to an extent boundary
	 * (when file on a real-time subvolume or has di_extsize hint).
	 */
	if (extsize) {
		if (align)
			align = roundup_64(align, extsize);
		else
			align = extsize;
	}

	return align;
}

STATIC int
xfs_iomap_eof_align_last_fsb(
	struct xfs_inode	*ip,
	xfs_extlen_t		extsize,
	xfs_fileoff_t		*last_fsb)
{
	xfs_extlen_t		align = xfs_eof_alignment(ip, extsize);

	if (align) {
		xfs_fileoff_t	new_last_fsb = roundup_64(*last_fsb, align);
		int		eof, error;

		error = xfs_bmap_eof(ip, new_last_fsb, XFS_DATA_FORK, &eof);
		if (error)
			return error;
		if (eof)
			*last_fsb = new_last_fsb;
	}
	return 0;
}

STATIC int
xfs_alert_fsblock_zero(
	xfs_inode_t	*ip,
	xfs_bmbt_irec_t	*imap)
{
	xfs_alert_tag(ip->i_mount, XFS_PTAG_FSBLOCK_ZERO,
			"Access to block zero in inode %llu "
			"start_block: %llx start_off: %llx "
			"blkcnt: %llx extent-state: %x",
		(unsigned long long)ip->i_ino,
		(unsigned long long)imap->br_startblock,
		(unsigned long long)imap->br_startoff,
		(unsigned long long)imap->br_blockcount,
		imap->br_state);
	return -EFSCORRUPTED;
}

int
xfs_iomap_write_direct(
	xfs_inode_t	*ip,
	xfs_off_t	offset,
	size_t		count,
	xfs_bmbt_irec_t *imap,
	int		nmaps)
{
	xfs_mount_t	*mp = ip->i_mount;
	xfs_fileoff_t	offset_fsb;
	xfs_fileoff_t	last_fsb;
	xfs_filblks_t	count_fsb, resaligned;
	xfs_fsblock_t	firstfsb;
	xfs_extlen_t	extsz;
	int		nimaps;
	int		quota_flag;
	int		rt;
	xfs_trans_t	*tp;
	struct xfs_defer_ops dfops;
	uint		qblocks, resblks, resrtextents;
	int		error;
	int		lockmode;
	int		bmapi_flags = XFS_BMAPI_PREALLOC;
	uint		tflags = 0;

	rt = XFS_IS_REALTIME_INODE(ip);
	extsz = xfs_get_extsz_hint(ip);
	lockmode = XFS_ILOCK_SHARED;	/* locked by caller */

	ASSERT(xfs_isilocked(ip, lockmode));

	offset_fsb = XFS_B_TO_FSBT(mp, offset);
	last_fsb = XFS_B_TO_FSB(mp, ((xfs_ufsize_t)(offset + count)));
	if ((offset + count) > XFS_ISIZE(ip)) {
		/*
		 * Assert that the in-core extent list is present since this can
		 * call xfs_iread_extents() and we only have the ilock shared.
		 * This should be safe because the lock was held around a bmapi
		 * call in the caller and we only need it to access the in-core
		 * list.
		 */
		ASSERT(XFS_IFORK_PTR(ip, XFS_DATA_FORK)->if_flags &
								XFS_IFEXTENTS);
		error = xfs_iomap_eof_align_last_fsb(ip, extsz, &last_fsb);
		if (error)
			goto out_unlock;
	} else {
		if (nmaps && (imap->br_startblock == HOLESTARTBLOCK))
			last_fsb = min(last_fsb, (xfs_fileoff_t)
					imap->br_blockcount +
					imap->br_startoff);
	}
	count_fsb = last_fsb - offset_fsb;
	ASSERT(count_fsb > 0);
	resaligned = xfs_aligned_fsb_count(offset_fsb, count_fsb, extsz);

	if (unlikely(rt)) {
		resrtextents = qblocks = resaligned;
		resrtextents /= mp->m_sb.sb_rextsize;
		resblks = XFS_DIOSTRAT_SPACE_RES(mp, 0);
		quota_flag = XFS_QMOPT_RES_RTBLKS;
	} else {
		resrtextents = 0;
		resblks = qblocks = XFS_DIOSTRAT_SPACE_RES(mp, resaligned);
		quota_flag = XFS_QMOPT_RES_REGBLKS;
	}

	/*
	 * Drop the shared lock acquired by the caller, attach the dquot if
	 * necessary and move on to transaction setup.
	 */
	xfs_iunlock(ip, lockmode);
	error = xfs_qm_dqattach(ip);
	if (error)
		return error;

	/*
	 * For DAX, we do not allocate unwritten extents, but instead we zero
	 * the block before we commit the transaction.  Ideally we'd like to do
	 * this outside the transaction context, but if we commit and then crash
	 * we may not have zeroed the blocks and this will be exposed on
	 * recovery of the allocation. Hence we must zero before commit.
	 *
	 * Further, if we are mapping unwritten extents here, we need to zero
	 * and convert them to written so that we don't need an unwritten extent
	 * callback for DAX. This also means that we need to be able to dip into
	 * the reserve block pool for bmbt block allocation if there is no space
	 * left but we need to do unwritten extent conversion.
	 */
	if (IS_DAX(VFS_I(ip))) {
		bmapi_flags = XFS_BMAPI_CONVERT | XFS_BMAPI_ZERO;
		if (imap->br_state == XFS_EXT_UNWRITTEN) {
			tflags |= XFS_TRANS_RESERVE;
			resblks = XFS_DIOSTRAT_SPACE_RES(mp, 0) << 1;
		}
	}
	error = xfs_trans_alloc(mp, &M_RES(mp)->tr_write, resblks, resrtextents,
			tflags, &tp);
	if (error)
		return error;

	lockmode = XFS_ILOCK_EXCL;
	xfs_ilock(ip, lockmode);

	error = xfs_trans_reserve_quota_nblks(tp, ip, qblocks, 0, quota_flag);
	if (error)
		goto out_trans_cancel;

	xfs_trans_ijoin(tp, ip, 0);

	/*
	 * From this point onwards we overwrite the imap pointer that the
	 * caller gave to us.
	 */
	xfs_defer_init(&dfops, &firstfsb);
	nimaps = 1;
	error = xfs_bmapi_write(tp, ip, offset_fsb, count_fsb,
				bmapi_flags, &firstfsb, resblks, imap,
				&nimaps, &dfops);
	if (error)
		goto out_bmap_cancel;

	/*
	 * Complete the transaction
	 */
	error = xfs_defer_finish(&tp, &dfops);
	if (error)
		goto out_bmap_cancel;

	error = xfs_trans_commit(tp);
	if (error)
		goto out_unlock;

	/*
	 * Copy any maps to caller's array and return any error.
	 */
	if (nimaps == 0) {
		error = -ENOSPC;
		goto out_unlock;
	}

	if (!(imap->br_startblock || XFS_IS_REALTIME_INODE(ip)))
		error = xfs_alert_fsblock_zero(ip, imap);

out_unlock:
	xfs_iunlock(ip, lockmode);
	return error;

out_bmap_cancel:
	xfs_defer_cancel(&dfops);
	xfs_trans_unreserve_quota_nblks(tp, ip, (long)qblocks, 0, quota_flag);
out_trans_cancel:
	xfs_trans_cancel(tp);
	goto out_unlock;
}

STATIC bool
xfs_quota_need_throttle(
	struct xfs_inode *ip,
	int type,
	xfs_fsblock_t alloc_blocks)
{
	struct xfs_dquot *dq = xfs_inode_dquot(ip, type);

	if (!dq || !xfs_this_quota_on(ip->i_mount, type))
		return false;

	/* no hi watermark, no throttle */
	if (!dq->q_prealloc_hi_wmark)
		return false;

	/* under the lo watermark, no throttle */
	if (dq->q_res_bcount + alloc_blocks < dq->q_prealloc_lo_wmark)
		return false;

	return true;
}

STATIC void
xfs_quota_calc_throttle(
	struct xfs_inode *ip,
	int type,
	xfs_fsblock_t *qblocks,
	int *qshift,
	int64_t	*qfreesp)
{
	int64_t freesp;
	int shift = 0;
	struct xfs_dquot *dq = xfs_inode_dquot(ip, type);

	/* no dq, or over hi wmark, squash the prealloc completely */
	if (!dq || dq->q_res_bcount >= dq->q_prealloc_hi_wmark) {
		*qblocks = 0;
		*qfreesp = 0;
		return;
	}

	freesp = dq->q_prealloc_hi_wmark - dq->q_res_bcount;
	if (freesp < dq->q_low_space[XFS_QLOWSP_5_PCNT]) {
		shift = 2;
		if (freesp < dq->q_low_space[XFS_QLOWSP_3_PCNT])
			shift += 2;
		if (freesp < dq->q_low_space[XFS_QLOWSP_1_PCNT])
			shift += 2;
	}

	if (freesp < *qfreesp)
		*qfreesp = freesp;

	/* only overwrite the throttle values if we are more aggressive */
	if ((freesp >> shift) < (*qblocks >> *qshift)) {
		*qblocks = freesp;
		*qshift = shift;
	}
}

/*
 * If we are doing a write at the end of the file and there are no allocations
 * past this one, then extend the allocation out to the file system's write
 * iosize.
 *
 * If we don't have a user specified preallocation size, dynamically increase
 * the preallocation size as the size of the file grows.  Cap the maximum size
 * at a single extent or less if the filesystem is near full. The closer the
 * filesystem is to full, the smaller the maximum prealocation.
 *
 * As an exception we don't do any preallocation at all if the file is smaller
 * than the minimum preallocation and we are using the default dynamic
 * preallocation scheme, as it is likely this is the only write to the file that
 * is going to be done.
 *
 * We clean up any extra space left over when the file is closed in
 * xfs_inactive().
 */
STATIC xfs_fsblock_t
xfs_iomap_prealloc_size(
	struct xfs_inode	*ip,
	loff_t			offset,
	loff_t			count,
	struct xfs_iext_cursor	*icur)
{
	struct xfs_mount	*mp = ip->i_mount;
	struct xfs_ifork	*ifp = XFS_IFORK_PTR(ip, XFS_DATA_FORK);
	xfs_fileoff_t		offset_fsb = XFS_B_TO_FSBT(mp, offset);
	struct xfs_bmbt_irec	prev;
	int			shift = 0;
	int64_t			freesp;
	xfs_fsblock_t		qblocks;
	int			qshift = 0;
	xfs_fsblock_t		alloc_blocks = 0;

	if (offset + count <= XFS_ISIZE(ip))
		return 0;

	if (!(mp->m_flags & XFS_MOUNT_DFLT_IOSIZE) &&
	    (XFS_ISIZE(ip) < XFS_FSB_TO_B(mp, mp->m_writeio_blocks)))
		return 0;

	/*
	 * If an explicit allocsize is set, the file is small, or we
	 * are writing behind a hole, then use the minimum prealloc:
	 */
	if ((mp->m_flags & XFS_MOUNT_DFLT_IOSIZE) ||
	    XFS_ISIZE(ip) < XFS_FSB_TO_B(mp, mp->m_dalign) ||
	    !xfs_iext_peek_prev_extent(ifp, icur, &prev) ||
	    prev.br_startoff + prev.br_blockcount < offset_fsb)
		return mp->m_writeio_blocks;

	/*
	 * Determine the initial size of the preallocation. We are beyond the
	 * current EOF here, but we need to take into account whether this is
	 * a sparse write or an extending write when determining the
	 * preallocation size.  Hence we need to look up the extent that ends
	 * at the current write offset and use the result to determine the
	 * preallocation size.
	 *
	 * If the extent is a hole, then preallocation is essentially disabled.
	 * Otherwise we take the size of the preceding data extent as the basis
	 * for the preallocation size. If the size of the extent is greater than
	 * half the maximum extent length, then use the current offset as the
	 * basis. This ensures that for large files the preallocation size
	 * always extends to MAXEXTLEN rather than falling short due to things
	 * like stripe unit/width alignment of real extents.
	 */
	if (prev.br_blockcount <= (MAXEXTLEN >> 1))
		alloc_blocks = prev.br_blockcount << 1;
	else
		alloc_blocks = XFS_B_TO_FSB(mp, offset);
	if (!alloc_blocks)
		goto check_writeio;
	qblocks = alloc_blocks;

	/*
	 * MAXEXTLEN is not a power of two value but we round the prealloc down
	 * to the nearest power of two value after throttling. To prevent the
	 * round down from unconditionally reducing the maximum supported prealloc
	 * size, we round up first, apply appropriate throttling, round down and
	 * cap the value to MAXEXTLEN.
	 */
	alloc_blocks = XFS_FILEOFF_MIN(roundup_pow_of_two(MAXEXTLEN),
				       alloc_blocks);

	freesp = percpu_counter_read_positive(&mp->m_fdblocks);
	if (freesp < mp->m_low_space[XFS_LOWSP_5_PCNT]) {
		shift = 2;
		if (freesp < mp->m_low_space[XFS_LOWSP_4_PCNT])
			shift++;
		if (freesp < mp->m_low_space[XFS_LOWSP_3_PCNT])
			shift++;
		if (freesp < mp->m_low_space[XFS_LOWSP_2_PCNT])
			shift++;
		if (freesp < mp->m_low_space[XFS_LOWSP_1_PCNT])
			shift++;
	}

	/*
	 * Check each quota to cap the prealloc size, provide a shift value to
	 * throttle with and adjust amount of available space.
	 */
	if (xfs_quota_need_throttle(ip, XFS_DQ_USER, alloc_blocks))
		xfs_quota_calc_throttle(ip, XFS_DQ_USER, &qblocks, &qshift,
					&freesp);
	if (xfs_quota_need_throttle(ip, XFS_DQ_GROUP, alloc_blocks))
		xfs_quota_calc_throttle(ip, XFS_DQ_GROUP, &qblocks, &qshift,
					&freesp);
	if (xfs_quota_need_throttle(ip, XFS_DQ_PROJ, alloc_blocks))
		xfs_quota_calc_throttle(ip, XFS_DQ_PROJ, &qblocks, &qshift,
					&freesp);

	/*
	 * The final prealloc size is set to the minimum of free space available
	 * in each of the quotas and the overall filesystem.
	 *
	 * The shift throttle value is set to the maximum value as determined by
	 * the global low free space values and per-quota low free space values.
	 */
	alloc_blocks = min(alloc_blocks, qblocks);
	shift = max(shift, qshift);

	if (shift)
		alloc_blocks >>= shift;
	/*
	 * rounddown_pow_of_two() returns an undefined result if we pass in
	 * alloc_blocks = 0.
	 */
	if (alloc_blocks)
		alloc_blocks = rounddown_pow_of_two(alloc_blocks);
	if (alloc_blocks > MAXEXTLEN)
		alloc_blocks = MAXEXTLEN;

	/*
	 * If we are still trying to allocate more space than is
	 * available, squash the prealloc hard. This can happen if we
	 * have a large file on a small filesystem and the above
	 * lowspace thresholds are smaller than MAXEXTLEN.
	 */
	while (alloc_blocks && alloc_blocks >= freesp)
		alloc_blocks >>= 4;
check_writeio:
	if (alloc_blocks < mp->m_writeio_blocks)
		alloc_blocks = mp->m_writeio_blocks;
	trace_xfs_iomap_prealloc_size(ip, alloc_blocks, shift,
				      mp->m_writeio_blocks);
	return alloc_blocks;
}

static int
xfs_file_iomap_begin_delay(
	struct inode		*inode,
	loff_t			offset,
	loff_t			count,
	struct iomap		*iomap)
{
	struct xfs_inode	*ip = XFS_I(inode);
	struct xfs_mount	*mp = ip->i_mount;
	struct xfs_ifork	*ifp = XFS_IFORK_PTR(ip, XFS_DATA_FORK);
	xfs_fileoff_t		offset_fsb = XFS_B_TO_FSBT(mp, offset);
	xfs_fileoff_t		maxbytes_fsb =
		XFS_B_TO_FSB(mp, mp->m_super->s_maxbytes);
	xfs_fileoff_t		end_fsb;
	int			error = 0, eof = 0;
	struct xfs_bmbt_irec	got;
	struct xfs_iext_cursor	icur;
	xfs_fsblock_t		prealloc_blocks = 0;

	ASSERT(!XFS_IS_REALTIME_INODE(ip));
	ASSERT(!xfs_get_extsz_hint(ip));

	xfs_ilock(ip, XFS_ILOCK_EXCL);

	if (unlikely(XFS_TEST_ERROR(
	    (XFS_IFORK_FORMAT(ip, XFS_DATA_FORK) != XFS_DINODE_FMT_EXTENTS &&
	     XFS_IFORK_FORMAT(ip, XFS_DATA_FORK) != XFS_DINODE_FMT_BTREE),
	     mp, XFS_ERRTAG_BMAPIFORMAT))) {
		XFS_ERROR_REPORT(__func__, XFS_ERRLEVEL_LOW, mp);
		error = -EFSCORRUPTED;
		goto out_unlock;
	}

	XFS_STATS_INC(mp, xs_blk_mapw);

	if (!(ifp->if_flags & XFS_IFEXTENTS)) {
		error = xfs_iread_extents(NULL, ip, XFS_DATA_FORK);
		if (error)
			goto out_unlock;
	}

	eof = !xfs_iext_lookup_extent(ip, ifp, offset_fsb, &icur, &got);
	if (!eof && got.br_startoff <= offset_fsb) {
		if (xfs_is_reflink_inode(ip)) {
			bool		shared;

			end_fsb = min(XFS_B_TO_FSB(mp, offset + count),
					maxbytes_fsb);
			xfs_trim_extent(&got, offset_fsb, end_fsb - offset_fsb);
			error = xfs_reflink_reserve_cow(ip, &got, &shared);
			if (error)
				goto out_unlock;
		}

		trace_xfs_iomap_found(ip, offset, count, 0, &got);
		goto done;
	}

	error = xfs_qm_dqattach_locked(ip, false);
	if (error)
		goto out_unlock;

	/*
	 * We cap the maximum length we map here to MAX_WRITEBACK_PAGES pages
	 * to keep the chunks of work done where somewhat symmetric with the
	 * work writeback does. This is a completely arbitrary number pulled
	 * out of thin air as a best guess for initial testing.
	 *
	 * Note that the values needs to be less than 32-bits wide until
	 * the lower level functions are updated.
	 */
	count = min_t(loff_t, count, 1024 * PAGE_SIZE);
	end_fsb = min(XFS_B_TO_FSB(mp, offset + count), maxbytes_fsb);

	if (eof) {
		prealloc_blocks = xfs_iomap_prealloc_size(ip, offset, count,
				&icur);
		if (prealloc_blocks) {
			xfs_extlen_t	align;
			xfs_off_t	end_offset;
			xfs_fileoff_t	p_end_fsb;

			end_offset = XFS_WRITEIO_ALIGN(mp, offset + count - 1);
			p_end_fsb = XFS_B_TO_FSBT(mp, end_offset) +
					prealloc_blocks;

			align = xfs_eof_alignment(ip, 0);
			if (align)
				p_end_fsb = roundup_64(p_end_fsb, align);

			p_end_fsb = min(p_end_fsb, maxbytes_fsb);
			ASSERT(p_end_fsb > offset_fsb);
			prealloc_blocks = p_end_fsb - end_fsb;
		}
	}

retry:
	error = xfs_bmapi_reserve_delalloc(ip, XFS_DATA_FORK, offset_fsb,
			end_fsb - offset_fsb, prealloc_blocks, &got, &icur,
			eof);
	switch (error) {
	case 0:
		break;
	case -ENOSPC:
	case -EDQUOT:
		/* retry without any preallocation */
		trace_xfs_delalloc_enospc(ip, offset, count);
		if (prealloc_blocks) {
			prealloc_blocks = 0;
			goto retry;
		}
		/*FALLTHRU*/
	default:
		goto out_unlock;
	}

	/*
	 * Flag newly allocated delalloc blocks with IOMAP_F_NEW so we punch
	 * them out if the write happens to fail.
	 */
	iomap->flags = IOMAP_F_NEW;
	trace_xfs_iomap_alloc(ip, offset, count, 0, &got);
done:
	if (isnullstartblock(got.br_startblock))
		got.br_startblock = DELAYSTARTBLOCK;

	if (!got.br_startblock) {
		error = xfs_alert_fsblock_zero(ip, &got);
		if (error)
			goto out_unlock;
	}

	xfs_bmbt_to_iomap(ip, iomap, &got);

out_unlock:
	xfs_iunlock(ip, XFS_ILOCK_EXCL);
	return error;
}

/*
 * Pass in a delayed allocate extent, convert it to real extents;
 * return to the caller the extent we create which maps on top of
 * the originating callers request.
 *
 * Called without a lock on the inode.
 *
 * We no longer bother to look at the incoming map - all we have to
 * guarantee is that whatever we allocate fills the required range.
 */
int
xfs_iomap_write_allocate(
	xfs_inode_t	*ip,
	int		whichfork,
	xfs_off_t	offset,
	xfs_bmbt_irec_t *imap)
{
	xfs_mount_t	*mp = ip->i_mount;
	xfs_fileoff_t	offset_fsb, last_block;
	xfs_fileoff_t	end_fsb, map_start_fsb;
	xfs_fsblock_t	first_block;
	struct xfs_defer_ops	dfops;
	xfs_filblks_t	count_fsb;
	xfs_trans_t	*tp;
	int		nimaps;
	int		error = 0;
	int		flags = XFS_BMAPI_DELALLOC;
	int		nres;

	if (whichfork == XFS_COW_FORK)
		flags |= XFS_BMAPI_COWFORK | XFS_BMAPI_PREALLOC;

	/*
	 * Make sure that the dquots are there.
	 */
	error = xfs_qm_dqattach(ip);
	if (error)
		return error;

	offset_fsb = XFS_B_TO_FSBT(mp, offset);
	count_fsb = imap->br_blockcount;
	map_start_fsb = imap->br_startoff;

	XFS_STATS_ADD(mp, xs_xstrat_bytes, XFS_FSB_TO_B(mp, count_fsb));

	while (count_fsb != 0) {
		/*
		 * Set up a transaction with which to allocate the
		 * backing store for the file.  Do allocations in a
		 * loop until we get some space in the range we are
		 * interested in.  The other space that might be allocated
		 * is in the delayed allocation extent on which we sit
		 * but before our buffer starts.
		 */
		nimaps = 0;
		while (nimaps == 0) {
			nres = XFS_EXTENTADD_SPACE_RES(mp, XFS_DATA_FORK);
			/*
			 * We have already reserved space for the extent and any
			 * indirect blocks when creating the delalloc extent,
			 * there is no need to reserve space in this transaction
			 * again.
			 */
			error = xfs_trans_alloc(mp, &M_RES(mp)->tr_write, 0,
					0, XFS_TRANS_RESERVE, &tp);
			if (error)
				return error;

			xfs_ilock(ip, XFS_ILOCK_EXCL);
			xfs_trans_ijoin(tp, ip, 0);

			xfs_defer_init(&dfops, &first_block);

			/*
			 * it is possible that the extents have changed since
			 * we did the read call as we dropped the ilock for a
			 * while. We have to be careful about truncates or hole
			 * punchs here - we are not allowed to allocate
			 * non-delalloc blocks here.
			 *
			 * The only protection against truncation is the pages
			 * for the range we are being asked to convert are
			 * locked and hence a truncate will block on them
			 * first.
			 *
			 * As a result, if we go beyond the range we really
			 * need and hit an delalloc extent boundary followed by
			 * a hole while we have excess blocks in the map, we
			 * will fill the hole incorrectly and overrun the
			 * transaction reservation.
			 *
			 * Using a single map prevents this as we are forced to
			 * check each map we look for overlap with the desired
			 * range and abort as soon as we find it. Also, given
			 * that we only return a single map, having one beyond
			 * what we can return is probably a bit silly.
			 *
			 * We also need to check that we don't go beyond EOF;
			 * this is a truncate optimisation as a truncate sets
			 * the new file size before block on the pages we
			 * currently have locked under writeback. Because they
			 * are about to be tossed, we don't need to write them
			 * back....
			 */
			nimaps = 1;
			end_fsb = XFS_B_TO_FSB(mp, XFS_ISIZE(ip));
			error = xfs_bmap_last_offset(ip, &last_block,
							XFS_DATA_FORK);
			if (error)
				goto trans_cancel;

			last_block = XFS_FILEOFF_MAX(last_block, end_fsb);
			if ((map_start_fsb + count_fsb) > last_block) {
				count_fsb = last_block - map_start_fsb;
				if (count_fsb == 0) {
					error = -EAGAIN;
					goto trans_cancel;
				}
			}

			/*
			 * From this point onwards we overwrite the imap
			 * pointer that the caller gave to us.
			 */
			error = xfs_bmapi_write(tp, ip, map_start_fsb,
						count_fsb, flags, &first_block,
						nres, imap, &nimaps,
						&dfops);
			if (error)
				goto trans_cancel;

			error = xfs_defer_finish(&tp, &dfops);
			if (error)
				goto trans_cancel;

			error = xfs_trans_commit(tp);
			if (error)
				goto error0;

			xfs_iunlock(ip, XFS_ILOCK_EXCL);
		}

		/*
		 * See if we were able to allocate an extent that
		 * covers at least part of the callers request
		 */
		if (!(imap->br_startblock || XFS_IS_REALTIME_INODE(ip)))
			return xfs_alert_fsblock_zero(ip, imap);

		if ((offset_fsb >= imap->br_startoff) &&
		    (offset_fsb < (imap->br_startoff +
				   imap->br_blockcount))) {
			XFS_STATS_INC(mp, xs_xstrat_quick);
			return 0;
		}

		/*
		 * So far we have not mapped the requested part of the
		 * file, just surrounding data, try again.
		 */
		count_fsb -= imap->br_blockcount;
		map_start_fsb = imap->br_startoff + imap->br_blockcount;
	}

trans_cancel:
	xfs_defer_cancel(&dfops);
	xfs_trans_cancel(tp);
error0:
	xfs_iunlock(ip, XFS_ILOCK_EXCL);
	return error;
}

int
xfs_iomap_write_unwritten(
	xfs_inode_t	*ip,
	xfs_off_t	offset,
	xfs_off_t	count,
	bool		update_isize)
{
	xfs_mount_t	*mp = ip->i_mount;
	xfs_fileoff_t	offset_fsb;
	xfs_filblks_t	count_fsb;
	xfs_filblks_t	numblks_fsb;
	xfs_fsblock_t	firstfsb;
	int		nimaps;
	xfs_trans_t	*tp;
	xfs_bmbt_irec_t imap;
	struct xfs_defer_ops dfops;
	struct inode	*inode = VFS_I(ip);
	xfs_fsize_t	i_size;
	uint		resblks;
	int		error;

	trace_xfs_unwritten_convert(ip, offset, count);

	offset_fsb = XFS_B_TO_FSBT(mp, offset);
	count_fsb = XFS_B_TO_FSB(mp, (xfs_ufsize_t)offset + count);
	count_fsb = (xfs_filblks_t)(count_fsb - offset_fsb);

	/*
	 * Reserve enough blocks in this transaction for two complete extent
	 * btree splits.  We may be converting the middle part of an unwritten
	 * extent and in this case we will insert two new extents in the btree
	 * each of which could cause a full split.
	 *
	 * This reservation amount will be used in the first call to
	 * xfs_bmbt_split() to select an AG with enough space to satisfy the
	 * rest of the operation.
	 */
	resblks = XFS_DIOSTRAT_SPACE_RES(mp, 0) << 1;

	do {
		/*
		 * Set up a transaction to convert the range of extents
		 * from unwritten to real. Do allocations in a loop until
		 * we have covered the range passed in.
		 *
		 * Note that we can't risk to recursing back into the filesystem
		 * here as we might be asked to write out the same inode that we
		 * complete here and might deadlock on the iolock.
		 */
		error = xfs_trans_alloc(mp, &M_RES(mp)->tr_write, resblks, 0,
				XFS_TRANS_RESERVE | XFS_TRANS_NOFS, &tp);
		if (error)
			return error;

		xfs_ilock(ip, XFS_ILOCK_EXCL);
		xfs_trans_ijoin(tp, ip, 0);

		/*
		 * Modify the unwritten extent state of the buffer.
		 */
		xfs_defer_init(&dfops, &firstfsb);
		nimaps = 1;
		error = xfs_bmapi_write(tp, ip, offset_fsb, count_fsb,
					XFS_BMAPI_CONVERT, &firstfsb, resblks,
					&imap, &nimaps, &dfops);
		if (error)
			goto error_on_bmapi_transaction;

		/*
		 * Log the updated inode size as we go.  We have to be careful
		 * to only log it up to the actual write offset if it is
		 * halfway into a block.
		 */
		i_size = XFS_FSB_TO_B(mp, offset_fsb + count_fsb);
		if (i_size > offset + count)
			i_size = offset + count;
		if (update_isize && i_size > i_size_read(inode))
			i_size_write(inode, i_size);
		i_size = xfs_new_eof(ip, i_size);
		if (i_size) {
			ip->i_d.di_size = i_size;
			xfs_trans_log_inode(tp, ip, XFS_ILOG_CORE);
		}

		error = xfs_defer_finish(&tp, &dfops);
		if (error)
			goto error_on_bmapi_transaction;

		error = xfs_trans_commit(tp);
		xfs_iunlock(ip, XFS_ILOCK_EXCL);
		if (error)
			return error;

		if (!(imap.br_startblock || XFS_IS_REALTIME_INODE(ip)))
			return xfs_alert_fsblock_zero(ip, &imap);

		if ((numblks_fsb = imap.br_blockcount) == 0) {
			/*
			 * The numblks_fsb value should always get
			 * smaller, otherwise the loop is stuck.
			 */
			ASSERT(imap.br_blockcount);
			break;
		}
		offset_fsb += numblks_fsb;
		count_fsb -= numblks_fsb;
	} while (count_fsb > 0);

	return 0;

error_on_bmapi_transaction:
	xfs_defer_cancel(&dfops);
	xfs_trans_cancel(tp);
	xfs_iunlock(ip, XFS_ILOCK_EXCL);
	return error;
}

static inline bool
imap_needs_alloc(
	struct inode		*inode,
	struct xfs_bmbt_irec	*imap,
	int			nimaps)
{
	return !nimaps ||
		imap->br_startblock == HOLESTARTBLOCK ||
		imap->br_startblock == DELAYSTARTBLOCK ||
		(IS_DAX(inode) && imap->br_state == XFS_EXT_UNWRITTEN);
}

static inline bool
needs_cow_for_zeroing(
	struct xfs_bmbt_irec	*imap,
	int			nimaps)
{
	return nimaps &&
		imap->br_startblock != HOLESTARTBLOCK &&
		imap->br_state != XFS_EXT_UNWRITTEN;
}

static int
xfs_ilock_for_iomap(
	struct xfs_inode	*ip,
	unsigned		flags,
	unsigned		*lockmode)
{
	unsigned		mode = XFS_ILOCK_SHARED;
<<<<<<< HEAD
=======
	bool			is_write = flags & (IOMAP_WRITE | IOMAP_ZERO);
>>>>>>> e5eb92e4

	/*
	 * COW writes may allocate delalloc space or convert unwritten COW
	 * extents, so we need to make sure to take the lock exclusively here.
	 */
<<<<<<< HEAD
	if (xfs_is_reflink_inode(ip) && (flags & (IOMAP_WRITE | IOMAP_ZERO))) {
=======
	if (xfs_is_reflink_inode(ip) && is_write) {
>>>>>>> e5eb92e4
		/*
		 * FIXME: It could still overwrite on unshared extents and not
		 * need allocation.
		 */
		if (flags & IOMAP_NOWAIT)
			return -EAGAIN;
		mode = XFS_ILOCK_EXCL;
	}

	/*
	 * Extents not yet cached requires exclusive access, don't block.  This
	 * is an opencoded xfs_ilock_data_map_shared() call but with
	 * non-blocking behaviour.
	 */
	if (!(ip->i_df.if_flags & XFS_IFEXTENTS)) {
		if (flags & IOMAP_NOWAIT)
			return -EAGAIN;
		mode = XFS_ILOCK_EXCL;
	}

<<<<<<< HEAD
=======
relock:
>>>>>>> e5eb92e4
	if (flags & IOMAP_NOWAIT) {
		if (!xfs_ilock_nowait(ip, mode))
			return -EAGAIN;
	} else {
		xfs_ilock(ip, mode);
	}

<<<<<<< HEAD
=======
	/*
	 * The reflink iflag could have changed since the earlier unlocked
	 * check, so if we got ILOCK_SHARED for a write and but we're now a
	 * reflink inode we have to switch to ILOCK_EXCL and relock.
	 */
	if (mode == XFS_ILOCK_SHARED && is_write && xfs_is_reflink_inode(ip)) {
		xfs_iunlock(ip, mode);
		mode = XFS_ILOCK_EXCL;
		goto relock;
	}

>>>>>>> e5eb92e4
	*lockmode = mode;
	return 0;
}

static int
xfs_file_iomap_begin(
	struct inode		*inode,
	loff_t			offset,
	loff_t			length,
	unsigned		flags,
	struct iomap		*iomap)
{
	struct xfs_inode	*ip = XFS_I(inode);
	struct xfs_mount	*mp = ip->i_mount;
	struct xfs_bmbt_irec	imap;
	xfs_fileoff_t		offset_fsb, end_fsb;
	int			nimaps = 1, error = 0;
	bool			shared = false, trimmed = false;
	unsigned		lockmode;

	if (XFS_FORCED_SHUTDOWN(mp))
		return -EIO;

	if (((flags & (IOMAP_WRITE | IOMAP_DIRECT)) == IOMAP_WRITE) &&
			!IS_DAX(inode) && !xfs_get_extsz_hint(ip)) {
		/* Reserve delalloc blocks for regular writeback. */
		return xfs_file_iomap_begin_delay(inode, offset, length, iomap);
	}

	/*
	 * Lock the inode in the manner required for the specified operation and
	 * check for as many conditions that would result in blocking as
	 * possible. This removes most of the non-blocking checks from the
	 * mapping code below.
	 */
	error = xfs_ilock_for_iomap(ip, flags, &lockmode);
	if (error)
		return error;

	ASSERT(offset <= mp->m_super->s_maxbytes);
	if (offset > mp->m_super->s_maxbytes - length)
		length = mp->m_super->s_maxbytes - offset;
	offset_fsb = XFS_B_TO_FSBT(mp, offset);
	end_fsb = XFS_B_TO_FSB(mp, offset + length);

	error = xfs_bmapi_read(ip, offset_fsb, end_fsb - offset_fsb, &imap,
			       &nimaps, 0);
	if (error)
		goto out_unlock;

	if (flags & IOMAP_REPORT) {
		/* Trim the mapping to the nearest shared extent boundary. */
		error = xfs_reflink_trim_around_shared(ip, &imap, &shared,
				&trimmed);
		if (error)
			goto out_unlock;
	}

	/* Non-modifying mapping requested, so we are done */
	if (!(flags & (IOMAP_WRITE | IOMAP_ZERO)))
		goto out_found;

	/*
	 * Break shared extents if necessary. Checks for non-blocking IO have
	 * been done up front, so we don't need to do them here.
	 */
	if (xfs_is_reflink_inode(ip)) {
		/* if zeroing doesn't need COW allocation, then we are done. */
		if ((flags & IOMAP_ZERO) &&
		    !needs_cow_for_zeroing(&imap, nimaps))
			goto out_found;

		if (flags & IOMAP_DIRECT) {
			/* may drop and re-acquire the ilock */
			error = xfs_reflink_allocate_cow(ip, &imap, &shared,
					&lockmode);
			if (error)
				goto out_unlock;
		} else {
			error = xfs_reflink_reserve_cow(ip, &imap, &shared);
			if (error)
				goto out_unlock;
		}

		end_fsb = imap.br_startoff + imap.br_blockcount;
		length = XFS_FSB_TO_B(mp, end_fsb) - offset;
	}

	/* Don't need to allocate over holes when doing zeroing operations. */
	if (flags & IOMAP_ZERO)
		goto out_found;

	if (!imap_needs_alloc(inode, &imap, nimaps))
		goto out_found;

	/* If nowait is set bail since we are going to make allocations. */
	if (flags & IOMAP_NOWAIT) {
		error = -EAGAIN;
		goto out_unlock;
	}

	/*
	 * We cap the maximum length we map to a sane size  to keep the chunks
	 * of work done where somewhat symmetric with the work writeback does.
	 * This is a completely arbitrary number pulled out of thin air as a
	 * best guess for initial testing.
	 *
	 * Note that the values needs to be less than 32-bits wide until the
	 * lower level functions are updated.
	 */
	length = min_t(loff_t, length, 1024 * PAGE_SIZE);

	/*
	 * xfs_iomap_write_direct() expects the shared lock. It is unlocked on
	 * return.
	 */
	if (lockmode == XFS_ILOCK_EXCL)
		xfs_ilock_demote(ip, lockmode);
	error = xfs_iomap_write_direct(ip, offset, length, &imap,
			nimaps);
	if (error)
		return error;

	iomap->flags = IOMAP_F_NEW;
	trace_xfs_iomap_alloc(ip, offset, length, 0, &imap);

out_finish:
	if (xfs_ipincount(ip) && (ip->i_itemp->ili_fsync_fields
				& ~XFS_ILOG_TIMESTAMP))
		iomap->flags |= IOMAP_F_DIRTY;

	xfs_bmbt_to_iomap(ip, iomap, &imap);

	if (shared)
		iomap->flags |= IOMAP_F_SHARED;
	return 0;

out_found:
	ASSERT(nimaps);
	xfs_iunlock(ip, lockmode);
	trace_xfs_iomap_found(ip, offset, length, 0, &imap);
	goto out_finish;

out_unlock:
	xfs_iunlock(ip, lockmode);
	return error;
}

static int
xfs_file_iomap_end_delalloc(
	struct xfs_inode	*ip,
	loff_t			offset,
	loff_t			length,
	ssize_t			written,
	struct iomap		*iomap)
{
	struct xfs_mount	*mp = ip->i_mount;
	xfs_fileoff_t		start_fsb;
	xfs_fileoff_t		end_fsb;
	int			error = 0;

	/*
	 * Behave as if the write failed if drop writes is enabled. Set the NEW
	 * flag to force delalloc cleanup.
	 */
	if (XFS_TEST_ERROR(false, mp, XFS_ERRTAG_DROP_WRITES)) {
		iomap->flags |= IOMAP_F_NEW;
		written = 0;
	}

	/*
	 * start_fsb refers to the first unused block after a short write. If
	 * nothing was written, round offset down to point at the first block in
	 * the range.
	 */
	if (unlikely(!written))
		start_fsb = XFS_B_TO_FSBT(mp, offset);
	else
		start_fsb = XFS_B_TO_FSB(mp, offset + written);
	end_fsb = XFS_B_TO_FSB(mp, offset + length);

	/*
	 * Trim delalloc blocks if they were allocated by this write and we
	 * didn't manage to write the whole range.
	 *
	 * We don't need to care about racing delalloc as we hold i_mutex
	 * across the reserve/allocate/unreserve calls. If there are delalloc
	 * blocks in the range, they are ours.
	 */
	if ((iomap->flags & IOMAP_F_NEW) && start_fsb < end_fsb) {
		truncate_pagecache_range(VFS_I(ip), XFS_FSB_TO_B(mp, start_fsb),
					 XFS_FSB_TO_B(mp, end_fsb) - 1);

		xfs_ilock(ip, XFS_ILOCK_EXCL);
		error = xfs_bmap_punch_delalloc_range(ip, start_fsb,
					       end_fsb - start_fsb);
		xfs_iunlock(ip, XFS_ILOCK_EXCL);

		if (error && !XFS_FORCED_SHUTDOWN(mp)) {
			xfs_alert(mp, "%s: unable to clean up ino %lld",
				__func__, ip->i_ino);
			return error;
		}
	}

	return 0;
}

static int
xfs_file_iomap_end(
	struct inode		*inode,
	loff_t			offset,
	loff_t			length,
	ssize_t			written,
	unsigned		flags,
	struct iomap		*iomap)
{
	if ((flags & IOMAP_WRITE) && iomap->type == IOMAP_DELALLOC)
		return xfs_file_iomap_end_delalloc(XFS_I(inode), offset,
				length, written, iomap);
	return 0;
}

const struct iomap_ops xfs_iomap_ops = {
	.iomap_begin		= xfs_file_iomap_begin,
	.iomap_end		= xfs_file_iomap_end,
};

static int
xfs_xattr_iomap_begin(
	struct inode		*inode,
	loff_t			offset,
	loff_t			length,
	unsigned		flags,
	struct iomap		*iomap)
{
	struct xfs_inode	*ip = XFS_I(inode);
	struct xfs_mount	*mp = ip->i_mount;
	xfs_fileoff_t		offset_fsb = XFS_B_TO_FSBT(mp, offset);
	xfs_fileoff_t		end_fsb = XFS_B_TO_FSB(mp, offset + length);
	struct xfs_bmbt_irec	imap;
	int			nimaps = 1, error = 0;
	unsigned		lockmode;

	if (XFS_FORCED_SHUTDOWN(mp))
		return -EIO;

	lockmode = xfs_ilock_attr_map_shared(ip);

	/* if there are no attribute fork or extents, return ENOENT */
	if (!XFS_IFORK_Q(ip) || !ip->i_d.di_anextents) {
		error = -ENOENT;
		goto out_unlock;
	}

	ASSERT(ip->i_d.di_aformat != XFS_DINODE_FMT_LOCAL);
	error = xfs_bmapi_read(ip, offset_fsb, end_fsb - offset_fsb, &imap,
			       &nimaps, XFS_BMAPI_ATTRFORK);
out_unlock:
	xfs_iunlock(ip, lockmode);

	if (!error) {
		ASSERT(nimaps);
		xfs_bmbt_to_iomap(ip, iomap, &imap);
	}

	return error;
}

const struct iomap_ops xfs_xattr_iomap_ops = {
	.iomap_begin		= xfs_xattr_iomap_begin,
};<|MERGE_RESOLUTION|>--- conflicted
+++ resolved
@@ -963,20 +963,13 @@
 	unsigned		*lockmode)
 {
 	unsigned		mode = XFS_ILOCK_SHARED;
-<<<<<<< HEAD
-=======
 	bool			is_write = flags & (IOMAP_WRITE | IOMAP_ZERO);
->>>>>>> e5eb92e4
 
 	/*
 	 * COW writes may allocate delalloc space or convert unwritten COW
 	 * extents, so we need to make sure to take the lock exclusively here.
 	 */
-<<<<<<< HEAD
-	if (xfs_is_reflink_inode(ip) && (flags & (IOMAP_WRITE | IOMAP_ZERO))) {
-=======
 	if (xfs_is_reflink_inode(ip) && is_write) {
->>>>>>> e5eb92e4
 		/*
 		 * FIXME: It could still overwrite on unshared extents and not
 		 * need allocation.
@@ -997,10 +990,7 @@
 		mode = XFS_ILOCK_EXCL;
 	}
 
-<<<<<<< HEAD
-=======
 relock:
->>>>>>> e5eb92e4
 	if (flags & IOMAP_NOWAIT) {
 		if (!xfs_ilock_nowait(ip, mode))
 			return -EAGAIN;
@@ -1008,8 +998,6 @@
 		xfs_ilock(ip, mode);
 	}
 
-<<<<<<< HEAD
-=======
 	/*
 	 * The reflink iflag could have changed since the earlier unlocked
 	 * check, so if we got ILOCK_SHARED for a write and but we're now a
@@ -1021,7 +1009,6 @@
 		goto relock;
 	}
 
->>>>>>> e5eb92e4
 	*lockmode = mode;
 	return 0;
 }
