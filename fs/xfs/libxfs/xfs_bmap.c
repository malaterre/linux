--- conflicted
+++ resolved
@@ -831,10 +831,7 @@
 	xfs_alloc_arg_t	args;		/* allocation arguments */
 	xfs_buf_t	*bp;		/* buffer for extent block */
 	struct xfs_bmbt_irec rec;
-<<<<<<< HEAD
-=======
 	struct xfs_iext_cursor icur;
->>>>>>> 9abd04af
 
 	/*
 	 * We don't want to deal with the case of keeping inode data inline yet.
@@ -896,27 +893,16 @@
 	xfs_bmap_local_to_extents_empty(ip, whichfork);
 	flags |= XFS_ILOG_CORE;
 
-<<<<<<< HEAD
-=======
 	ifp->if_u1.if_root = NULL;
 	ifp->if_height = 0;
 
->>>>>>> 9abd04af
 	rec.br_startoff = 0;
 	rec.br_startblock = args.fsbno;
 	rec.br_blockcount = 1;
 	rec.br_state = XFS_EXT_NORM;
-<<<<<<< HEAD
-	xfs_iext_insert(ip, 0, 1, &rec, 0);
-
-	trace_xfs_bmap_post_update(ip, 0,
-			whichfork == XFS_ATTR_FORK ? BMAP_ATTRFORK : 0,
-			_THIS_IP_);
-=======
 	xfs_iext_first(ifp, &icur);
 	xfs_iext_insert(ip, &icur, &rec, 0);
 
->>>>>>> 9abd04af
 	XFS_IFORK_NEXT_SET(ip, whichfork, 1);
 	ip->i_d.di_nblocks = 1;
 	xfs_trans_mod_dquot_byino(tp, ip,
@@ -1330,22 +1316,12 @@
 	xfs_fileoff_t		*first_unused,	/* unused block */
 	int			whichfork)	/* data or attr fork */
 {
-<<<<<<< HEAD
-	int		error;			/* error return value */
-	int		idx;			/* extent record index */
-	xfs_ifork_t	*ifp;			/* inode fork pointer */
-	xfs_fileoff_t	lastaddr;		/* last block number seen */
-	xfs_fileoff_t	lowest;			/* lowest useful block */
-	xfs_fileoff_t	max;			/* starting useful block */
-	xfs_extnum_t	nextents;		/* number of extent entries */
-=======
 	struct xfs_ifork	*ifp = XFS_IFORK_PTR(ip, whichfork);
 	struct xfs_bmbt_irec	got;
 	struct xfs_iext_cursor	icur;
 	xfs_fileoff_t		lastaddr = 0;
 	xfs_fileoff_t		lowest, max;
 	int			error;
->>>>>>> 9abd04af
 
 	ASSERT(XFS_IFORK_FORMAT(ip, whichfork) == XFS_DINODE_FMT_BTREE ||
 	       XFS_IFORK_FORMAT(ip, whichfork) == XFS_DINODE_FMT_EXTENTS ||
@@ -1355,19 +1331,6 @@
 		*first_unused = 0;
 		return 0;
 	}
-<<<<<<< HEAD
-	ifp = XFS_IFORK_PTR(ip, whichfork);
-	if (!(ifp->if_flags & XFS_IFEXTENTS) &&
-	    (error = xfs_iread_extents(tp, ip, whichfork)))
-		return error;
-	lowest = *first_unused;
-	nextents = xfs_iext_count(ifp);
-	for (idx = 0, lastaddr = 0, max = lowest; idx < nextents; idx++) {
-		struct xfs_bmbt_irec got;
-
-		xfs_iext_get_extent(ifp, idx, &got);
-
-=======
 
 	if (!(ifp->if_flags & XFS_IFEXTENTS)) {
 		error = xfs_iread_extents(tp, ip, whichfork);
@@ -1377,20 +1340,12 @@
 
 	lowest = max = *first_unused;
 	for_each_xfs_iext(ifp, &icur, &got) {
->>>>>>> 9abd04af
 		/*
 		 * See if the hole before this extent will work.
 		 */
 		if (got.br_startoff >= lowest + len &&
-<<<<<<< HEAD
-		    got.br_startoff - max >= len) {
-			*first_unused = max;
-			return 0;
-		}
-=======
 		    got.br_startoff - max >= len)
 			break;
->>>>>>> 9abd04af
 		lastaddr = got.br_startoff + got.br_blockcount;
 		max = XFS_FILEOFF_MAX(lastaddr, lowest);
 	}
@@ -4745,12 +4700,7 @@
 		da_new = XFS_FILBLKS_MIN(xfs_bmap_worst_indlen(ip,
 				got->br_blockcount), da_old);
 		got->br_startblock = nullstartblock((int)da_new);
-<<<<<<< HEAD
-		xfs_iext_update_extent(ifp, *idx, got);
-		trace_xfs_bmap_post_update(ip, *idx, state, _THIS_IP_);
-=======
 		xfs_iext_update_extent(ip, state, icur, got);
->>>>>>> 9abd04af
 		break;
 	case BMAP_RIGHT_FILLING:
 		/*
@@ -4760,12 +4710,7 @@
 		da_new = XFS_FILBLKS_MIN(xfs_bmap_worst_indlen(ip,
 				got->br_blockcount), da_old);
 		got->br_startblock = nullstartblock((int)da_new);
-<<<<<<< HEAD
-		xfs_iext_update_extent(ifp, *idx, got);
-		trace_xfs_bmap_post_update(ip, *idx, state, _THIS_IP_);
-=======
 		xfs_iext_update_extent(ip, state, icur, got);
->>>>>>> 9abd04af
 		break;
 	case 0:
 		/*
@@ -4788,11 +4733,6 @@
 						       del->br_blockcount);
 
 		got->br_startblock = nullstartblock((int)got_indlen);
-<<<<<<< HEAD
-		xfs_iext_update_extent(ifp, *idx, got);
-		trace_xfs_bmap_post_update(ip, *idx, 0, _THIS_IP_);
-=======
->>>>>>> 9abd04af
 
 		new.br_startoff = del_endoff;
 		new.br_state = got->br_state;
@@ -4859,35 +4799,20 @@
 		got->br_startoff = del_endoff;
 		got->br_blockcount -= del->br_blockcount;
 		got->br_startblock = del->br_startblock + del->br_blockcount;
-<<<<<<< HEAD
-		xfs_iext_update_extent(ifp, *idx, got);
-		trace_xfs_bmap_post_update(ip, *idx, state, _THIS_IP_);
-=======
 		xfs_iext_update_extent(ip, state, icur, got);
->>>>>>> 9abd04af
 		break;
 	case BMAP_RIGHT_FILLING:
 		/*
 		 * Deleting the last part of the extent.
 		 */
 		got->br_blockcount -= del->br_blockcount;
-<<<<<<< HEAD
-		xfs_iext_update_extent(ifp, *idx, got);
-		trace_xfs_bmap_post_update(ip, *idx, state, _THIS_IP_);
-=======
 		xfs_iext_update_extent(ip, state, icur, got);
->>>>>>> 9abd04af
 		break;
 	case 0:
 		/*
 		 * Deleting the middle of the extent.
 		 */
 		got->br_blockcount = del->br_startoff - got->br_startoff;
-<<<<<<< HEAD
-		xfs_iext_update_extent(ifp, *idx, got);
-		trace_xfs_bmap_post_update(ip, *idx, state, _THIS_IP_);
-=======
->>>>>>> 9abd04af
 
 		new.br_startoff = del_endoff;
 		new.br_blockcount = got_endoff - del_endoff;
@@ -5575,21 +5500,13 @@
 	struct xfs_inode		*ip,
 	int				whichfork,
 	xfs_fileoff_t			shift,		/* shift fsb */
-<<<<<<< HEAD
-	int				current_ext,	/* idx of gotp */
-=======
 	struct xfs_iext_cursor		*icur,
->>>>>>> 9abd04af
 	struct xfs_bmbt_irec		*got,		/* extent to shift */
 	struct xfs_bmbt_irec		*left,		/* preceding extent */
 	struct xfs_btree_cur		*cur,
 	int				*logflags,	/* output */
 	struct xfs_defer_ops		*dfops)
 {
-<<<<<<< HEAD
-	struct xfs_ifork		*ifp = XFS_IFORK_PTR(ip, whichfork);
-=======
->>>>>>> 9abd04af
 	struct xfs_bmbt_irec		new;
 	xfs_filblks_t			blockcount;
 	int				error, i;
@@ -5617,12 +5534,7 @@
 	}
 
 	/* lookup and remove the extent to merge */
-<<<<<<< HEAD
-	error = xfs_bmbt_lookup_eq(cur, got->br_startoff, got->br_startblock,
-				   got->br_blockcount, &i);
-=======
 	error = xfs_bmbt_lookup_eq(cur, got, &i);
->>>>>>> 9abd04af
 	if (error)
 		return error;
 	XFS_WANT_CORRUPTED_RETURN(mp, i == 1);
@@ -5633,27 +5545,11 @@
 	XFS_WANT_CORRUPTED_RETURN(mp, i == 1);
 
 	/* lookup and update size of the previous extent */
-<<<<<<< HEAD
-	error = xfs_bmbt_lookup_eq(cur, left->br_startoff, left->br_startblock,
-				   left->br_blockcount, &i);
-=======
 	error = xfs_bmbt_lookup_eq(cur, left, &i);
->>>>>>> 9abd04af
 	if (error)
 		return error;
 	XFS_WANT_CORRUPTED_RETURN(mp, i == 1);
 
-<<<<<<< HEAD
-	error = xfs_bmbt_update(cur, new.br_startoff, new.br_startblock,
-			        new.br_blockcount, new.br_state);
-	if (error)
-		return error;
-
-done:
-	xfs_iext_update_extent(ifp, current_ext - 1, &new);
-	xfs_iext_remove(ip, current_ext, 1, 0);
-
-=======
 	error = xfs_bmbt_update(cur, &new);
 	if (error)
 		return error;
@@ -5664,7 +5560,6 @@
 	xfs_iext_update_extent(ip, xfs_bmap_fork_to_state(whichfork), icur,
 			&new);
 
->>>>>>> 9abd04af
 	/* update reverse mapping. rmap functions merge the rmaps for us */
 	error = xfs_rmap_unmap_extent(mp, dfops, ip, whichfork, got);
 	if (error)
@@ -5674,129 +5569,6 @@
 	return xfs_rmap_map_extent(mp, dfops, ip, whichfork, &new);
 }
 
-<<<<<<< HEAD
-/*
- * Shift a single extent.
- */
-STATIC int
-xfs_bmse_shift_one(
-	struct xfs_inode		*ip,
-	int				whichfork,
-	xfs_fileoff_t			offset_shift_fsb,
-	int				*current_ext,
-	struct xfs_bmbt_irec		*got,
-	struct xfs_btree_cur		*cur,
-	int				*logflags,
-	enum shift_direction		direction,
-	struct xfs_defer_ops		*dfops)
-{
-	struct xfs_ifork		*ifp;
-	struct xfs_mount		*mp;
-	xfs_fileoff_t			startoff;
-	struct xfs_bmbt_irec		adj_irec, new;
-	int				error;
-	int				i;
-	int				total_extents;
-
-	mp = ip->i_mount;
-	ifp = XFS_IFORK_PTR(ip, whichfork);
-	total_extents = xfs_iext_count(ifp);
-
-	/* delalloc extents should be prevented by caller */
-	XFS_WANT_CORRUPTED_RETURN(mp, !isnullstartblock(got->br_startblock));
-
-	if (direction == SHIFT_LEFT) {
-		startoff = got->br_startoff - offset_shift_fsb;
-
-		/*
-		 * Check for merge if we've got an extent to the left,
-		 * otherwise make sure there's enough room at the start
-		 * of the file for the shift.
-		 */
-		if (!*current_ext) {
-			if (got->br_startoff < offset_shift_fsb)
-				return -EINVAL;
-			goto update_current_ext;
-		}
-
-		/*
-		 * grab the left extent and check for a large enough hole.
-		 */
-		xfs_iext_get_extent(ifp, *current_ext - 1, &adj_irec);
-		if (startoff < adj_irec.br_startoff + adj_irec.br_blockcount)
-			return -EINVAL;
-
-		/* check whether to merge the extent or shift it down */
-		if (xfs_bmse_can_merge(&adj_irec, got, offset_shift_fsb)) {
-			return xfs_bmse_merge(ip, whichfork, offset_shift_fsb,
-					      *current_ext, got, &adj_irec,
-					      cur, logflags, dfops);
-		}
-	} else {
-		startoff = got->br_startoff + offset_shift_fsb;
-		/* nothing to move if this is the last extent */
-		if (*current_ext >= (total_extents - 1))
-			goto update_current_ext;
-
-		/*
-		 * If this is not the last extent in the file, make sure there
-		 * is enough room between current extent and next extent for
-		 * accommodating the shift.
-		 */
-		xfs_iext_get_extent(ifp, *current_ext + 1, &adj_irec);
-		if (startoff + got->br_blockcount > adj_irec.br_startoff)
-			return -EINVAL;
-
-		/*
-		 * Unlike a left shift (which involves a hole punch),
-		 * a right shift does not modify extent neighbors
-		 * in any way. We should never find mergeable extents
-		 * in this scenario. Check anyways and warn if we
-		 * encounter two extents that could be one.
-		 */
-		if (xfs_bmse_can_merge(got, &adj_irec, offset_shift_fsb))
-			WARN_ON_ONCE(1);
-	}
-
-	/*
-	 * Increment the extent index for the next iteration, update the start
-	 * offset of the in-core extent and update the btree if applicable.
-	 */
-update_current_ext:
-	*logflags |= XFS_ILOG_CORE;
-
-	new = *got;
-	new.br_startoff = startoff;
-
-	if (cur) {
-		error = xfs_bmbt_lookup_eq(cur, got->br_startoff,
-				got->br_startblock, got->br_blockcount, &i);
-		if (error)
-			return error;
-		XFS_WANT_CORRUPTED_RETURN(mp, i == 1);
-
-		error = xfs_bmbt_update(cur, new.br_startoff,
-				new.br_startblock, new.br_blockcount,
-				new.br_state);
-		if (error)
-			return error;
-	} else {
-		*logflags |= XFS_ILOG_DEXT;
-	}
-
-	xfs_iext_update_extent(ifp, *current_ext, &new);
-
-	if (direction == SHIFT_LEFT)
-		(*current_ext)++;
-	else
-		(*current_ext)--;
-
-	/* update reverse mapping */
-	error = xfs_rmap_unmap_extent(mp, dfops, ip, whichfork, got);
-	if (error)
-		return error;
-	return xfs_rmap_map_extent(mp, dfops, ip, whichfork, &new);
-=======
 static int
 xfs_bmap_shift_update_extent(
 	struct xfs_inode	*ip,
@@ -5837,7 +5609,6 @@
 	if (error)
 		return error;
 	return xfs_rmap_map_extent(mp, dfops, ip, whichfork, got);
->>>>>>> 9abd04af
 }
 
 int
@@ -5851,19 +5622,6 @@
 	xfs_fsblock_t		*firstblock,
 	struct xfs_defer_ops	*dfops)
 {
-<<<<<<< HEAD
-	struct xfs_btree_cur		*cur = NULL;
-	struct xfs_bmbt_irec            got;
-	struct xfs_mount		*mp = ip->i_mount;
-	struct xfs_ifork		*ifp;
-	xfs_extnum_t			nexts = 0;
-	xfs_extnum_t			current_ext;
-	xfs_extnum_t			total_extents;
-	xfs_extnum_t			stop_extent;
-	int				error = 0;
-	int				whichfork = XFS_DATA_FORK;
-	int				logflags = 0;
-=======
 	int			whichfork = XFS_DATA_FORK;
 	struct xfs_mount	*mp = ip->i_mount;
 	struct xfs_ifork	*ifp = XFS_IFORK_PTR(ip, whichfork);
@@ -5873,7 +5631,6 @@
 	xfs_fileoff_t		new_startoff;
 	int			error = 0;
 	int			logflags = 0;
->>>>>>> 9abd04af
 
 	if (unlikely(XFS_TEST_ERROR(
 	    (XFS_IFORK_FORMAT(ip, whichfork) != XFS_DINODE_FMT_EXTENTS &&
@@ -5886,13 +5643,7 @@
 	if (XFS_FORCED_SHUTDOWN(mp))
 		return -EIO;
 
-<<<<<<< HEAD
-	ASSERT(xfs_isilocked(ip, XFS_IOLOCK_EXCL));
-	ASSERT(xfs_isilocked(ip, XFS_ILOCK_EXCL));
-	ASSERT(direction == SHIFT_LEFT || direction == SHIFT_RIGHT);
-=======
 	ASSERT(xfs_isilocked(ip, XFS_IOLOCK_EXCL | XFS_ILOCK_EXCL));
->>>>>>> 9abd04af
 
 	if (!(ifp->if_flags & XFS_IFEXTENTS)) {
 		error = xfs_iread_extents(tp, ip, whichfork);
@@ -5913,33 +5664,6 @@
 	}
 	XFS_WANT_CORRUPTED_RETURN(mp, !isnullstartblock(got.br_startblock));
 
-<<<<<<< HEAD
-	/*
-	 * In case of first right shift, we need to initialize next_fsb
-	 */
-	if (*next_fsb == NULLFSBLOCK) {
-		ASSERT(direction == SHIFT_RIGHT);
-
-		current_ext = total_extents - 1;
-		xfs_iext_get_extent(ifp, current_ext, &got);
-		if (stop_fsb > got.br_startoff) {
-			*done = 1;
-			goto del_cursor;
-		}
-		*next_fsb = got.br_startoff;
-	} else {
-		/*
-		 * Look up the extent index for the fsb where we start shifting. We can
-		 * henceforth iterate with current_ext as extent list changes are locked
-		 * out via ilock.
-		 *
-		 * If next_fsb lies in a hole beyond which there are no extents we are
-		 * done.
-		 */
-		if (!xfs_iext_lookup_extent(ip, ifp, *next_fsb, &current_ext,
-				&got)) {
-			*done = 1;
-=======
 	new_startoff = got.br_startoff - offset_shift_fsb;
 	if (xfs_iext_peek_prev_extent(ifp, &icur, &prev)) {
 		if (new_startoff < prev.br_startoff + prev.br_blockcount) {
@@ -5958,36 +5682,10 @@
 	} else {
 		if (got.br_startoff < offset_shift_fsb) {
 			error = -EINVAL;
->>>>>>> 9abd04af
 			goto del_cursor;
 		}
 	}
 
-<<<<<<< HEAD
-	/* Lookup the extent index at which we have to stop */
-	if (direction == SHIFT_RIGHT) {
-		struct xfs_bmbt_irec s;
-
-		xfs_iext_lookup_extent(ip, ifp, stop_fsb, &stop_extent, &s);
-		/* Make stop_extent exclusive of shift range */
-		stop_extent--;
-		if (current_ext <= stop_extent) {
-			error = -EIO;
-			goto del_cursor;
-		}
-	} else {
-		stop_extent = total_extents;
-		if (current_ext >= stop_extent) {
-			error = -EIO;
-			goto del_cursor;
-		}
-	}
-
-	while (nexts++ < num_exts) {
-		error = xfs_bmse_shift_one(ip, whichfork, offset_shift_fsb,
-					   &current_ext, &got, cur, &logflags,
-					   direction, dfops);
-=======
 	error = xfs_bmap_shift_update_extent(ip, whichfork, &icur, &got, cur,
 			&logflags, dfops, new_startoff);
 	if (error)
@@ -6045,7 +5743,6 @@
 
 	if (!(ifp->if_flags & XFS_IFEXTENTS)) {
 		error = xfs_iread_extents(tp, ip, whichfork);
->>>>>>> 9abd04af
 		if (error)
 			return error;
 	}
@@ -6083,13 +5780,6 @@
 			error = -EINVAL;
 			goto del_cursor;
 		}
-<<<<<<< HEAD
-		xfs_iext_get_extent(ifp, current_ext, &got);
-	}
-
-	if (!*done)
-		*next_fsb = got.br_startoff;
-=======
 
 		/*
 		 * Unlike a left shift (which involves a hole punch), a right
@@ -6111,7 +5801,6 @@
 		*done = true;
 		goto del_cursor;
 	}
->>>>>>> 9abd04af
 
 	*next_fsb = got.br_startoff;
 del_cursor:
@@ -6172,11 +5861,7 @@
 	/*
 	 * If there are not extents, or split_fsb lies in a hole we are done.
 	 */
-<<<<<<< HEAD
-	if (!xfs_iext_lookup_extent(ip, ifp, split_fsb, &current_ext, &got) ||
-=======
 	if (!xfs_iext_lookup_extent(ip, ifp, split_fsb, &icur, &got) ||
->>>>>>> 9abd04af
 	    got.br_startoff >= split_fsb)
 		return 0;
 
@@ -6198,12 +5883,8 @@
 	}
 
 	got.br_blockcount = gotblkcnt;
-<<<<<<< HEAD
-	xfs_iext_update_extent(ifp, current_ext, &got);
-=======
 	xfs_iext_update_extent(ip, xfs_bmap_fork_to_state(whichfork), &icur,
 			&got);
->>>>>>> 9abd04af
 
 	logflags = XFS_ILOG_CORE;
 	if (cur) {
