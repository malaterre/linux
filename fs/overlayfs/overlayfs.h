--- conflicted
+++ resolved
@@ -349,11 +349,7 @@
 		  void *value, size_t size);
 ssize_t ovl_listxattr(struct dentry *dentry, char *list, size_t size);
 struct posix_acl *ovl_get_acl(struct inode *inode, int type);
-<<<<<<< HEAD
-int ovl_update_time(struct inode *inode, struct timespec *ts, int flags);
-=======
 int ovl_update_time(struct inode *inode, struct timespec64 *ts, int flags);
->>>>>>> 5648f0a5
 bool ovl_is_private_xattr(const char *name);
 
 struct ovl_inode_params {
