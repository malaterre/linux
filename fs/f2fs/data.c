--- conflicted
+++ resolved
@@ -2071,11 +2071,7 @@
 	pgoff_t done_index;
 	int cycled;
 	int range_whole = 0;
-<<<<<<< HEAD
-	int tag;
-=======
 	xa_mark_t tag;
->>>>>>> 9f51ae62
 	int nwritten = 0;
 
 	pagevec_init(&pvec);
