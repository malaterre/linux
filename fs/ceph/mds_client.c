#include <linux/ceph/ceph_debug.h>

#include <linux/fs.h>
#include <linux/wait.h>
#include <linux/slab.h>
#include <linux/gfp.h>
#include <linux/sched.h>
#include <linux/debugfs.h>
#include <linux/seq_file.h>
#include <linux/utsname.h>
#include <linux/ratelimit.h>

#include "super.h"
#include "mds_client.h"

#include <linux/ceph/ceph_features.h>
#include <linux/ceph/messenger.h>
#include <linux/ceph/decode.h>
#include <linux/ceph/pagelist.h>
#include <linux/ceph/auth.h>
#include <linux/ceph/debugfs.h>

/*
 * A cluster of MDS (metadata server) daemons is responsible for
 * managing the file system namespace (the directory hierarchy and
 * inodes) and for coordinating shared access to storage.  Metadata is
 * partitioning hierarchically across a number of servers, and that
 * partition varies over time as the cluster adjusts the distribution
 * in order to balance load.
 *
 * The MDS client is primarily responsible to managing synchronous
 * metadata requests for operations like open, unlink, and so forth.
 * If there is a MDS failure, we find out about it when we (possibly
 * request and) receive a new MDS map, and can resubmit affected
 * requests.
 *
 * For the most part, though, we take advantage of a lossless
 * communications channel to the MDS, and do not need to worry about
 * timing out or resubmitting requests.
 *
 * We maintain a stateful "session" with each MDS we interact with.
 * Within each session, we sent periodic heartbeat messages to ensure
 * any capabilities or leases we have been issues remain valid.  If
 * the session times out and goes stale, our leases and capabilities
 * are no longer valid.
 */

struct ceph_reconnect_state {
	int nr_caps;
	struct ceph_pagelist *pagelist;
	unsigned msg_version;
};

static void __wake_requests(struct ceph_mds_client *mdsc,
			    struct list_head *head);

static const struct ceph_connection_operations mds_con_ops;


/*
 * mds reply parsing
 */

/*
 * parse individual inode info
 */
static int parse_reply_info_in(void **p, void *end,
			       struct ceph_mds_reply_info_in *info,
			       u64 features)
{
	int err = -EIO;

	info->in = *p;
	*p += sizeof(struct ceph_mds_reply_inode) +
		sizeof(*info->in->fragtree.splits) *
		le32_to_cpu(info->in->fragtree.nsplits);

	ceph_decode_32_safe(p, end, info->symlink_len, bad);
	ceph_decode_need(p, end, info->symlink_len, bad);
	info->symlink = *p;
	*p += info->symlink_len;

	if (features & CEPH_FEATURE_DIRLAYOUTHASH)
		ceph_decode_copy_safe(p, end, &info->dir_layout,
				      sizeof(info->dir_layout), bad);
	else
		memset(&info->dir_layout, 0, sizeof(info->dir_layout));

	ceph_decode_32_safe(p, end, info->xattr_len, bad);
	ceph_decode_need(p, end, info->xattr_len, bad);
	info->xattr_data = *p;
	*p += info->xattr_len;

	if (features & CEPH_FEATURE_MDS_INLINE_DATA) {
		ceph_decode_64_safe(p, end, info->inline_version, bad);
		ceph_decode_32_safe(p, end, info->inline_len, bad);
		ceph_decode_need(p, end, info->inline_len, bad);
		info->inline_data = *p;
		*p += info->inline_len;
	} else
		info->inline_version = CEPH_INLINE_NONE;

	info->pool_ns_len = 0;
	info->pool_ns_data = NULL;
	if (features & CEPH_FEATURE_FS_FILE_LAYOUT_V2) {
		ceph_decode_32_safe(p, end, info->pool_ns_len, bad);
		if (info->pool_ns_len > 0) {
			ceph_decode_need(p, end, info->pool_ns_len, bad);
			info->pool_ns_data = *p;
			*p += info->pool_ns_len;
		}
	}

	return 0;
bad:
	return err;
}

/*
 * parse a normal reply, which may contain a (dir+)dentry and/or a
 * target inode.
 */
static int parse_reply_info_trace(void **p, void *end,
				  struct ceph_mds_reply_info_parsed *info,
				  u64 features)
{
	int err;

	if (info->head->is_dentry) {
		err = parse_reply_info_in(p, end, &info->diri, features);
		if (err < 0)
			goto out_bad;

		if (unlikely(*p + sizeof(*info->dirfrag) > end))
			goto bad;
		info->dirfrag = *p;
		*p += sizeof(*info->dirfrag) +
			sizeof(u32)*le32_to_cpu(info->dirfrag->ndist);
		if (unlikely(*p > end))
			goto bad;

		ceph_decode_32_safe(p, end, info->dname_len, bad);
		ceph_decode_need(p, end, info->dname_len, bad);
		info->dname = *p;
		*p += info->dname_len;
		info->dlease = *p;
		*p += sizeof(*info->dlease);
	}

	if (info->head->is_target) {
		err = parse_reply_info_in(p, end, &info->targeti, features);
		if (err < 0)
			goto out_bad;
	}

	if (unlikely(*p != end))
		goto bad;
	return 0;

bad:
	err = -EIO;
out_bad:
	pr_err("problem parsing mds trace %d\n", err);
	return err;
}

/*
 * parse readdir results
 */
static int parse_reply_info_dir(void **p, void *end,
				struct ceph_mds_reply_info_parsed *info,
				u64 features)
{
	u32 num, i = 0;
	int err;

	info->dir_dir = *p;
	if (*p + sizeof(*info->dir_dir) > end)
		goto bad;
	*p += sizeof(*info->dir_dir) +
		sizeof(u32)*le32_to_cpu(info->dir_dir->ndist);
	if (*p > end)
		goto bad;

	ceph_decode_need(p, end, sizeof(num) + 2, bad);
	num = ceph_decode_32(p);
	{
		u16 flags = ceph_decode_16(p);
		info->dir_end = !!(flags & CEPH_READDIR_FRAG_END);
		info->dir_complete = !!(flags & CEPH_READDIR_FRAG_COMPLETE);
		info->hash_order = !!(flags & CEPH_READDIR_HASH_ORDER);
		info->offset_hash = !!(flags & CEPH_READDIR_OFFSET_HASH);
	}
	if (num == 0)
		goto done;

	BUG_ON(!info->dir_entries);
	if ((unsigned long)(info->dir_entries + num) >
	    (unsigned long)info->dir_entries + info->dir_buf_size) {
		pr_err("dir contents are larger than expected\n");
		WARN_ON(1);
		goto bad;
	}

	info->dir_nr = num;
	while (num) {
		struct ceph_mds_reply_dir_entry *rde = info->dir_entries + i;
		/* dentry */
		ceph_decode_need(p, end, sizeof(u32)*2, bad);
		rde->name_len = ceph_decode_32(p);
		ceph_decode_need(p, end, rde->name_len, bad);
		rde->name = *p;
		*p += rde->name_len;
		dout("parsed dir dname '%.*s'\n", rde->name_len, rde->name);
		rde->lease = *p;
		*p += sizeof(struct ceph_mds_reply_lease);

		/* inode */
		err = parse_reply_info_in(p, end, &rde->inode, features);
		if (err < 0)
			goto out_bad;
		/* ceph_readdir_prepopulate() will update it */
		rde->offset = 0;
		i++;
		num--;
	}

done:
	if (*p != end)
		goto bad;
	return 0;

bad:
	err = -EIO;
out_bad:
	pr_err("problem parsing dir contents %d\n", err);
	return err;
}

/*
 * parse fcntl F_GETLK results
 */
static int parse_reply_info_filelock(void **p, void *end,
				     struct ceph_mds_reply_info_parsed *info,
				     u64 features)
{
	if (*p + sizeof(*info->filelock_reply) > end)
		goto bad;

	info->filelock_reply = *p;
	*p += sizeof(*info->filelock_reply);

	if (unlikely(*p != end))
		goto bad;
	return 0;

bad:
	return -EIO;
}

/*
 * parse create results
 */
static int parse_reply_info_create(void **p, void *end,
				  struct ceph_mds_reply_info_parsed *info,
				  u64 features)
{
	if (features & CEPH_FEATURE_REPLY_CREATE_INODE) {
		if (*p == end) {
			info->has_create_ino = false;
		} else {
			info->has_create_ino = true;
			info->ino = ceph_decode_64(p);
		}
	}

	if (unlikely(*p != end))
		goto bad;
	return 0;

bad:
	return -EIO;
}

/*
 * parse extra results
 */
static int parse_reply_info_extra(void **p, void *end,
				  struct ceph_mds_reply_info_parsed *info,
				  u64 features)
{
	u32 op = le32_to_cpu(info->head->op);

	if (op == CEPH_MDS_OP_GETFILELOCK)
		return parse_reply_info_filelock(p, end, info, features);
	else if (op == CEPH_MDS_OP_READDIR || op == CEPH_MDS_OP_LSSNAP)
		return parse_reply_info_dir(p, end, info, features);
	else if (op == CEPH_MDS_OP_CREATE)
		return parse_reply_info_create(p, end, info, features);
	else
		return -EIO;
}

/*
 * parse entire mds reply
 */
static int parse_reply_info(struct ceph_msg *msg,
			    struct ceph_mds_reply_info_parsed *info,
			    u64 features)
{
	void *p, *end;
	u32 len;
	int err;

	info->head = msg->front.iov_base;
	p = msg->front.iov_base + sizeof(struct ceph_mds_reply_head);
	end = p + msg->front.iov_len - sizeof(struct ceph_mds_reply_head);

	/* trace */
	ceph_decode_32_safe(&p, end, len, bad);
	if (len > 0) {
		ceph_decode_need(&p, end, len, bad);
		err = parse_reply_info_trace(&p, p+len, info, features);
		if (err < 0)
			goto out_bad;
	}

	/* extra */
	ceph_decode_32_safe(&p, end, len, bad);
	if (len > 0) {
		ceph_decode_need(&p, end, len, bad);
		err = parse_reply_info_extra(&p, p+len, info, features);
		if (err < 0)
			goto out_bad;
	}

	/* snap blob */
	ceph_decode_32_safe(&p, end, len, bad);
	info->snapblob_len = len;
	info->snapblob = p;
	p += len;

	if (p != end)
		goto bad;
	return 0;

bad:
	err = -EIO;
out_bad:
	pr_err("mds parse_reply err %d\n", err);
	return err;
}

static void destroy_reply_info(struct ceph_mds_reply_info_parsed *info)
{
	if (!info->dir_entries)
		return;
	free_pages((unsigned long)info->dir_entries, get_order(info->dir_buf_size));
}


/*
 * sessions
 */
const char *ceph_session_state_name(int s)
{
	switch (s) {
	case CEPH_MDS_SESSION_NEW: return "new";
	case CEPH_MDS_SESSION_OPENING: return "opening";
	case CEPH_MDS_SESSION_OPEN: return "open";
	case CEPH_MDS_SESSION_HUNG: return "hung";
	case CEPH_MDS_SESSION_CLOSING: return "closing";
	case CEPH_MDS_SESSION_RESTARTING: return "restarting";
	case CEPH_MDS_SESSION_RECONNECTING: return "reconnecting";
	case CEPH_MDS_SESSION_REJECTED: return "rejected";
	default: return "???";
	}
}

static struct ceph_mds_session *get_session(struct ceph_mds_session *s)
{
	if (refcount_inc_not_zero(&s->s_ref)) {
		dout("mdsc get_session %p %d -> %d\n", s,
		     refcount_read(&s->s_ref)-1, refcount_read(&s->s_ref));
		return s;
	} else {
		dout("mdsc get_session %p 0 -- FAIL", s);
		return NULL;
	}
}

void ceph_put_mds_session(struct ceph_mds_session *s)
{
	dout("mdsc put_session %p %d -> %d\n", s,
	     refcount_read(&s->s_ref), refcount_read(&s->s_ref)-1);
	if (refcount_dec_and_test(&s->s_ref)) {
		if (s->s_auth.authorizer)
			ceph_auth_destroy_authorizer(s->s_auth.authorizer);
		kfree(s);
	}
}

/*
 * called under mdsc->mutex
 */
struct ceph_mds_session *__ceph_lookup_mds_session(struct ceph_mds_client *mdsc,
						   int mds)
{
	struct ceph_mds_session *session;

	if (mds >= mdsc->max_sessions || mdsc->sessions[mds] == NULL)
		return NULL;
	session = mdsc->sessions[mds];
	dout("lookup_mds_session %p %d\n", session,
	     refcount_read(&session->s_ref));
	get_session(session);
	return session;
}

static bool __have_session(struct ceph_mds_client *mdsc, int mds)
{
	if (mds >= mdsc->max_sessions)
		return false;
	return mdsc->sessions[mds];
}

static int __verify_registered_session(struct ceph_mds_client *mdsc,
				       struct ceph_mds_session *s)
{
	if (s->s_mds >= mdsc->max_sessions ||
	    mdsc->sessions[s->s_mds] != s)
		return -ENOENT;
	return 0;
}

/*
 * create+register a new session for given mds.
 * called under mdsc->mutex.
 */
static struct ceph_mds_session *register_session(struct ceph_mds_client *mdsc,
						 int mds)
{
	struct ceph_mds_session *s;

	if (mds >= mdsc->mdsmap->m_num_mds)
		return ERR_PTR(-EINVAL);

	s = kzalloc(sizeof(*s), GFP_NOFS);
	if (!s)
		return ERR_PTR(-ENOMEM);
	s->s_mdsc = mdsc;
	s->s_mds = mds;
	s->s_state = CEPH_MDS_SESSION_NEW;
	s->s_ttl = 0;
	s->s_seq = 0;
	mutex_init(&s->s_mutex);

	ceph_con_init(&s->s_con, s, &mds_con_ops, &mdsc->fsc->client->msgr);

	spin_lock_init(&s->s_gen_ttl_lock);
	s->s_cap_gen = 0;
	s->s_cap_ttl = jiffies - 1;

	spin_lock_init(&s->s_cap_lock);
	s->s_renew_requested = 0;
	s->s_renew_seq = 0;
	INIT_LIST_HEAD(&s->s_caps);
	s->s_nr_caps = 0;
	s->s_trim_caps = 0;
	refcount_set(&s->s_ref, 1);
	INIT_LIST_HEAD(&s->s_waiting);
	INIT_LIST_HEAD(&s->s_unsafe);
	s->s_num_cap_releases = 0;
	s->s_cap_reconnect = 0;
	s->s_cap_iterator = NULL;
	INIT_LIST_HEAD(&s->s_cap_releases);
	INIT_LIST_HEAD(&s->s_cap_flushing);

	dout("register_session mds%d\n", mds);
	if (mds >= mdsc->max_sessions) {
		int newmax = 1 << get_count_order(mds+1);
		struct ceph_mds_session **sa;

		dout("register_session realloc to %d\n", newmax);
		sa = kcalloc(newmax, sizeof(void *), GFP_NOFS);
		if (sa == NULL)
			goto fail_realloc;
		if (mdsc->sessions) {
			memcpy(sa, mdsc->sessions,
			       mdsc->max_sessions * sizeof(void *));
			kfree(mdsc->sessions);
		}
		mdsc->sessions = sa;
		mdsc->max_sessions = newmax;
	}
	mdsc->sessions[mds] = s;
	atomic_inc(&mdsc->num_sessions);
	refcount_inc(&s->s_ref);  /* one ref to sessions[], one to caller */

	ceph_con_open(&s->s_con, CEPH_ENTITY_TYPE_MDS, mds,
		      ceph_mdsmap_get_addr(mdsc->mdsmap, mds));

	return s;

fail_realloc:
	kfree(s);
	return ERR_PTR(-ENOMEM);
}

/*
 * called under mdsc->mutex
 */
static void __unregister_session(struct ceph_mds_client *mdsc,
			       struct ceph_mds_session *s)
{
	dout("__unregister_session mds%d %p\n", s->s_mds, s);
	BUG_ON(mdsc->sessions[s->s_mds] != s);
	mdsc->sessions[s->s_mds] = NULL;
	ceph_con_close(&s->s_con);
	ceph_put_mds_session(s);
	atomic_dec(&mdsc->num_sessions);
}

/*
 * drop session refs in request.
 *
 * should be last request ref, or hold mdsc->mutex
 */
static void put_request_session(struct ceph_mds_request *req)
{
	if (req->r_session) {
		ceph_put_mds_session(req->r_session);
		req->r_session = NULL;
	}
}

void ceph_mdsc_release_request(struct kref *kref)
{
	struct ceph_mds_request *req = container_of(kref,
						    struct ceph_mds_request,
						    r_kref);
	destroy_reply_info(&req->r_reply_info);
	if (req->r_request)
		ceph_msg_put(req->r_request);
	if (req->r_reply)
		ceph_msg_put(req->r_reply);
	if (req->r_inode) {
		ceph_put_cap_refs(ceph_inode(req->r_inode), CEPH_CAP_PIN);
		iput(req->r_inode);
	}
	if (req->r_parent)
		ceph_put_cap_refs(ceph_inode(req->r_parent), CEPH_CAP_PIN);
	iput(req->r_target_inode);
	if (req->r_dentry)
		dput(req->r_dentry);
	if (req->r_old_dentry)
		dput(req->r_old_dentry);
	if (req->r_old_dentry_dir) {
		/*
		 * track (and drop pins for) r_old_dentry_dir
		 * separately, since r_old_dentry's d_parent may have
		 * changed between the dir mutex being dropped and
		 * this request being freed.
		 */
		ceph_put_cap_refs(ceph_inode(req->r_old_dentry_dir),
				  CEPH_CAP_PIN);
		iput(req->r_old_dentry_dir);
	}
	kfree(req->r_path1);
	kfree(req->r_path2);
	if (req->r_pagelist)
		ceph_pagelist_release(req->r_pagelist);
	put_request_session(req);
	ceph_unreserve_caps(req->r_mdsc, &req->r_caps_reservation);
	kfree(req);
}

DEFINE_RB_FUNCS(request, struct ceph_mds_request, r_tid, r_node)

/*
 * lookup session, bump ref if found.
 *
 * called under mdsc->mutex.
 */
static struct ceph_mds_request *
lookup_get_request(struct ceph_mds_client *mdsc, u64 tid)
{
	struct ceph_mds_request *req;

	req = lookup_request(&mdsc->request_tree, tid);
	if (req)
		ceph_mdsc_get_request(req);

	return req;
}

/*
 * Register an in-flight request, and assign a tid.  Link to directory
 * are modifying (if any).
 *
 * Called under mdsc->mutex.
 */
static void __register_request(struct ceph_mds_client *mdsc,
			       struct ceph_mds_request *req,
			       struct inode *dir)
{
	req->r_tid = ++mdsc->last_tid;
	if (req->r_num_caps)
		ceph_reserve_caps(mdsc, &req->r_caps_reservation,
				  req->r_num_caps);
	dout("__register_request %p tid %lld\n", req, req->r_tid);
	ceph_mdsc_get_request(req);
	insert_request(&mdsc->request_tree, req);

	req->r_uid = current_fsuid();
	req->r_gid = current_fsgid();

	if (mdsc->oldest_tid == 0 && req->r_op != CEPH_MDS_OP_SETFILELOCK)
		mdsc->oldest_tid = req->r_tid;

	if (dir) {
		ihold(dir);
		req->r_unsafe_dir = dir;
	}
}

static void __unregister_request(struct ceph_mds_client *mdsc,
				 struct ceph_mds_request *req)
{
	dout("__unregister_request %p tid %lld\n", req, req->r_tid);

	/* Never leave an unregistered request on an unsafe list! */
	list_del_init(&req->r_unsafe_item);

	if (req->r_tid == mdsc->oldest_tid) {
		struct rb_node *p = rb_next(&req->r_node);
		mdsc->oldest_tid = 0;
		while (p) {
			struct ceph_mds_request *next_req =
				rb_entry(p, struct ceph_mds_request, r_node);
			if (next_req->r_op != CEPH_MDS_OP_SETFILELOCK) {
				mdsc->oldest_tid = next_req->r_tid;
				break;
			}
			p = rb_next(p);
		}
	}

	erase_request(&mdsc->request_tree, req);

	if (req->r_unsafe_dir  &&
	    test_bit(CEPH_MDS_R_GOT_UNSAFE, &req->r_req_flags)) {
		struct ceph_inode_info *ci = ceph_inode(req->r_unsafe_dir);
		spin_lock(&ci->i_unsafe_lock);
		list_del_init(&req->r_unsafe_dir_item);
		spin_unlock(&ci->i_unsafe_lock);
	}
	if (req->r_target_inode &&
	    test_bit(CEPH_MDS_R_GOT_UNSAFE, &req->r_req_flags)) {
		struct ceph_inode_info *ci = ceph_inode(req->r_target_inode);
		spin_lock(&ci->i_unsafe_lock);
		list_del_init(&req->r_unsafe_target_item);
		spin_unlock(&ci->i_unsafe_lock);
	}

	if (req->r_unsafe_dir) {
		iput(req->r_unsafe_dir);
		req->r_unsafe_dir = NULL;
	}

	complete_all(&req->r_safe_completion);

	ceph_mdsc_put_request(req);
}

/*
 * Walk back up the dentry tree until we hit a dentry representing a
 * non-snapshot inode. We do this using the rcu_read_lock (which must be held
 * when calling this) to ensure that the objects won't disappear while we're
 * working with them. Once we hit a candidate dentry, we attempt to take a
 * reference to it, and return that as the result.
 */
static struct inode *get_nonsnap_parent(struct dentry *dentry)
{
	struct inode *inode = NULL;

	while (dentry && !IS_ROOT(dentry)) {
		inode = d_inode_rcu(dentry);
		if (!inode || ceph_snap(inode) == CEPH_NOSNAP)
			break;
		dentry = dentry->d_parent;
	}
	if (inode)
		inode = igrab(inode);
	return inode;
}

/*
 * Choose mds to send request to next.  If there is a hint set in the
 * request (e.g., due to a prior forward hint from the mds), use that.
 * Otherwise, consult frag tree and/or caps to identify the
 * appropriate mds.  If all else fails, choose randomly.
 *
 * Called under mdsc->mutex.
 */
static int __choose_mds(struct ceph_mds_client *mdsc,
			struct ceph_mds_request *req)
{
	struct inode *inode;
	struct ceph_inode_info *ci;
	struct ceph_cap *cap;
	int mode = req->r_direct_mode;
	int mds = -1;
	u32 hash = req->r_direct_hash;
	bool is_hash = test_bit(CEPH_MDS_R_DIRECT_IS_HASH, &req->r_req_flags);

	/*
	 * is there a specific mds we should try?  ignore hint if we have
	 * no session and the mds is not up (active or recovering).
	 */
	if (req->r_resend_mds >= 0 &&
	    (__have_session(mdsc, req->r_resend_mds) ||
	     ceph_mdsmap_get_state(mdsc->mdsmap, req->r_resend_mds) > 0)) {
		dout("choose_mds using resend_mds mds%d\n",
		     req->r_resend_mds);
		return req->r_resend_mds;
	}

	if (mode == USE_RANDOM_MDS)
		goto random;

	inode = NULL;
	if (req->r_inode) {
		inode = req->r_inode;
		ihold(inode);
	} else if (req->r_dentry) {
		/* ignore race with rename; old or new d_parent is okay */
		struct dentry *parent;
		struct inode *dir;

		rcu_read_lock();
		parent = req->r_dentry->d_parent;
		dir = req->r_parent ? : d_inode_rcu(parent);

		if (!dir || dir->i_sb != mdsc->fsc->sb) {
			/*  not this fs or parent went negative */
			inode = d_inode(req->r_dentry);
			if (inode)
				ihold(inode);
		} else if (ceph_snap(dir) != CEPH_NOSNAP) {
			/* direct snapped/virtual snapdir requests
			 * based on parent dir inode */
			inode = get_nonsnap_parent(parent);
			dout("__choose_mds using nonsnap parent %p\n", inode);
		} else {
			/* dentry target */
			inode = d_inode(req->r_dentry);
			if (!inode || mode == USE_AUTH_MDS) {
				/* dir + name */
				inode = igrab(dir);
				hash = ceph_dentry_hash(dir, req->r_dentry);
				is_hash = true;
			} else {
				ihold(inode);
			}
		}
		rcu_read_unlock();
	}

	dout("__choose_mds %p is_hash=%d (%d) mode %d\n", inode, (int)is_hash,
	     (int)hash, mode);
	if (!inode)
		goto random;
	ci = ceph_inode(inode);

	if (is_hash && S_ISDIR(inode->i_mode)) {
		struct ceph_inode_frag frag;
		int found;

		ceph_choose_frag(ci, hash, &frag, &found);
		if (found) {
			if (mode == USE_ANY_MDS && frag.ndist > 0) {
				u8 r;

				/* choose a random replica */
				get_random_bytes(&r, 1);
				r %= frag.ndist;
				mds = frag.dist[r];
				dout("choose_mds %p %llx.%llx "
				     "frag %u mds%d (%d/%d)\n",
				     inode, ceph_vinop(inode),
				     frag.frag, mds,
				     (int)r, frag.ndist);
				if (ceph_mdsmap_get_state(mdsc->mdsmap, mds) >=
				    CEPH_MDS_STATE_ACTIVE)
					goto out;
			}

			/* since this file/dir wasn't known to be
			 * replicated, then we want to look for the
			 * authoritative mds. */
			mode = USE_AUTH_MDS;
			if (frag.mds >= 0) {
				/* choose auth mds */
				mds = frag.mds;
				dout("choose_mds %p %llx.%llx "
				     "frag %u mds%d (auth)\n",
				     inode, ceph_vinop(inode), frag.frag, mds);
				if (ceph_mdsmap_get_state(mdsc->mdsmap, mds) >=
				    CEPH_MDS_STATE_ACTIVE)
					goto out;
			}
		}
	}

	spin_lock(&ci->i_ceph_lock);
	cap = NULL;
	if (mode == USE_AUTH_MDS)
		cap = ci->i_auth_cap;
	if (!cap && !RB_EMPTY_ROOT(&ci->i_caps))
		cap = rb_entry(rb_first(&ci->i_caps), struct ceph_cap, ci_node);
	if (!cap) {
		spin_unlock(&ci->i_ceph_lock);
		iput(inode);
		goto random;
	}
	mds = cap->session->s_mds;
	dout("choose_mds %p %llx.%llx mds%d (%scap %p)\n",
	     inode, ceph_vinop(inode), mds,
	     cap == ci->i_auth_cap ? "auth " : "", cap);
	spin_unlock(&ci->i_ceph_lock);
out:
	iput(inode);
	return mds;

random:
	mds = ceph_mdsmap_get_random_mds(mdsc->mdsmap);
	dout("choose_mds chose random mds%d\n", mds);
	return mds;
}


/*
 * session messages
 */
static struct ceph_msg *create_session_msg(u32 op, u64 seq)
{
	struct ceph_msg *msg;
	struct ceph_mds_session_head *h;

	msg = ceph_msg_new(CEPH_MSG_CLIENT_SESSION, sizeof(*h), GFP_NOFS,
			   false);
	if (!msg) {
		pr_err("create_session_msg ENOMEM creating msg\n");
		return NULL;
	}
	h = msg->front.iov_base;
	h->op = cpu_to_le32(op);
	h->seq = cpu_to_le64(seq);

	return msg;
}

/*
 * session message, specialization for CEPH_SESSION_REQUEST_OPEN
 * to include additional client metadata fields.
 */
static struct ceph_msg *create_session_open_msg(struct ceph_mds_client *mdsc, u64 seq)
{
	struct ceph_msg *msg;
	struct ceph_mds_session_head *h;
	int i = -1;
	int metadata_bytes = 0;
	int metadata_key_count = 0;
	struct ceph_options *opt = mdsc->fsc->client->options;
	struct ceph_mount_options *fsopt = mdsc->fsc->mount_options;
	void *p;

	const char* metadata[][2] = {
		{"hostname", utsname()->nodename},
		{"kernel_version", utsname()->release},
		{"entity_id", opt->name ? : ""},
		{"root", fsopt->server_path ? : "/"},
		{NULL, NULL}
	};

	/* Calculate serialized length of metadata */
	metadata_bytes = 4;  /* map length */
	for (i = 0; metadata[i][0] != NULL; ++i) {
		metadata_bytes += 8 + strlen(metadata[i][0]) +
			strlen(metadata[i][1]);
		metadata_key_count++;
	}

	/* Allocate the message */
	msg = ceph_msg_new(CEPH_MSG_CLIENT_SESSION, sizeof(*h) + metadata_bytes,
			   GFP_NOFS, false);
	if (!msg) {
		pr_err("create_session_msg ENOMEM creating msg\n");
		return NULL;
	}
	h = msg->front.iov_base;
	h->op = cpu_to_le32(CEPH_SESSION_REQUEST_OPEN);
	h->seq = cpu_to_le64(seq);

	/*
	 * Serialize client metadata into waiting buffer space, using
	 * the format that userspace expects for map<string, string>
	 *
	 * ClientSession messages with metadata are v2
	 */
	msg->hdr.version = cpu_to_le16(2);
	msg->hdr.compat_version = cpu_to_le16(1);

	/* The write pointer, following the session_head structure */
	p = msg->front.iov_base + sizeof(*h);

	/* Number of entries in the map */
	ceph_encode_32(&p, metadata_key_count);

	/* Two length-prefixed strings for each entry in the map */
	for (i = 0; metadata[i][0] != NULL; ++i) {
		size_t const key_len = strlen(metadata[i][0]);
		size_t const val_len = strlen(metadata[i][1]);

		ceph_encode_32(&p, key_len);
		memcpy(p, metadata[i][0], key_len);
		p += key_len;
		ceph_encode_32(&p, val_len);
		memcpy(p, metadata[i][1], val_len);
		p += val_len;
	}

	return msg;
}

/*
 * send session open request.
 *
 * called under mdsc->mutex
 */
static int __open_session(struct ceph_mds_client *mdsc,
			  struct ceph_mds_session *session)
{
	struct ceph_msg *msg;
	int mstate;
	int mds = session->s_mds;

	/* wait for mds to go active? */
	mstate = ceph_mdsmap_get_state(mdsc->mdsmap, mds);
	dout("open_session to mds%d (%s)\n", mds,
	     ceph_mds_state_name(mstate));
	session->s_state = CEPH_MDS_SESSION_OPENING;
	session->s_renew_requested = jiffies;

	/* send connect message */
	msg = create_session_open_msg(mdsc, session->s_seq);
	if (!msg)
		return -ENOMEM;
	ceph_con_send(&session->s_con, msg);
	return 0;
}

/*
 * open sessions for any export targets for the given mds
 *
 * called under mdsc->mutex
 */
static struct ceph_mds_session *
__open_export_target_session(struct ceph_mds_client *mdsc, int target)
{
	struct ceph_mds_session *session;

	session = __ceph_lookup_mds_session(mdsc, target);
	if (!session) {
		session = register_session(mdsc, target);
		if (IS_ERR(session))
			return session;
	}
	if (session->s_state == CEPH_MDS_SESSION_NEW ||
	    session->s_state == CEPH_MDS_SESSION_CLOSING)
		__open_session(mdsc, session);

	return session;
}

struct ceph_mds_session *
ceph_mdsc_open_export_target_session(struct ceph_mds_client *mdsc, int target)
{
	struct ceph_mds_session *session;

	dout("open_export_target_session to mds%d\n", target);

	mutex_lock(&mdsc->mutex);
	session = __open_export_target_session(mdsc, target);
	mutex_unlock(&mdsc->mutex);

	return session;
}

static void __open_export_target_sessions(struct ceph_mds_client *mdsc,
					  struct ceph_mds_session *session)
{
	struct ceph_mds_info *mi;
	struct ceph_mds_session *ts;
	int i, mds = session->s_mds;

	if (mds >= mdsc->mdsmap->m_num_mds)
		return;

	mi = &mdsc->mdsmap->m_info[mds];
	dout("open_export_target_sessions for mds%d (%d targets)\n",
	     session->s_mds, mi->num_export_targets);

	for (i = 0; i < mi->num_export_targets; i++) {
		ts = __open_export_target_session(mdsc, mi->export_targets[i]);
		if (!IS_ERR(ts))
			ceph_put_mds_session(ts);
	}
}

void ceph_mdsc_open_export_target_sessions(struct ceph_mds_client *mdsc,
					   struct ceph_mds_session *session)
{
	mutex_lock(&mdsc->mutex);
	__open_export_target_sessions(mdsc, session);
	mutex_unlock(&mdsc->mutex);
}

/*
 * session caps
 */

/* caller holds s_cap_lock, we drop it */
static void cleanup_cap_releases(struct ceph_mds_client *mdsc,
				 struct ceph_mds_session *session)
	__releases(session->s_cap_lock)
{
	LIST_HEAD(tmp_list);
	list_splice_init(&session->s_cap_releases, &tmp_list);
	session->s_num_cap_releases = 0;
	spin_unlock(&session->s_cap_lock);

	dout("cleanup_cap_releases mds%d\n", session->s_mds);
	while (!list_empty(&tmp_list)) {
		struct ceph_cap *cap;
		/* zero out the in-progress message */
		cap = list_first_entry(&tmp_list,
					struct ceph_cap, session_caps);
		list_del(&cap->session_caps);
		ceph_put_cap(mdsc, cap);
	}
}

static void cleanup_session_requests(struct ceph_mds_client *mdsc,
				     struct ceph_mds_session *session)
{
	struct ceph_mds_request *req;
	struct rb_node *p;

	dout("cleanup_session_requests mds%d\n", session->s_mds);
	mutex_lock(&mdsc->mutex);
	while (!list_empty(&session->s_unsafe)) {
		req = list_first_entry(&session->s_unsafe,
				       struct ceph_mds_request, r_unsafe_item);
		pr_warn_ratelimited(" dropping unsafe request %llu\n",
				    req->r_tid);
		__unregister_request(mdsc, req);
	}
	/* zero r_attempts, so kick_requests() will re-send requests */
	p = rb_first(&mdsc->request_tree);
	while (p) {
		req = rb_entry(p, struct ceph_mds_request, r_node);
		p = rb_next(p);
		if (req->r_session &&
		    req->r_session->s_mds == session->s_mds)
			req->r_attempts = 0;
	}
	mutex_unlock(&mdsc->mutex);
}

/*
 * Helper to safely iterate over all caps associated with a session, with
 * special care taken to handle a racing __ceph_remove_cap().
 *
 * Caller must hold session s_mutex.
 */
static int iterate_session_caps(struct ceph_mds_session *session,
				 int (*cb)(struct inode *, struct ceph_cap *,
					    void *), void *arg)
{
	struct list_head *p;
	struct ceph_cap *cap;
	struct inode *inode, *last_inode = NULL;
	struct ceph_cap *old_cap = NULL;
	int ret;

	dout("iterate_session_caps %p mds%d\n", session, session->s_mds);
	spin_lock(&session->s_cap_lock);
	p = session->s_caps.next;
	while (p != &session->s_caps) {
		cap = list_entry(p, struct ceph_cap, session_caps);
		inode = igrab(&cap->ci->vfs_inode);
		if (!inode) {
			p = p->next;
			continue;
		}
		session->s_cap_iterator = cap;
		spin_unlock(&session->s_cap_lock);

		if (last_inode) {
			iput(last_inode);
			last_inode = NULL;
		}
		if (old_cap) {
			ceph_put_cap(session->s_mdsc, old_cap);
			old_cap = NULL;
		}

		ret = cb(inode, cap, arg);
		last_inode = inode;

		spin_lock(&session->s_cap_lock);
		p = p->next;
		if (cap->ci == NULL) {
			dout("iterate_session_caps  finishing cap %p removal\n",
			     cap);
			BUG_ON(cap->session != session);
			cap->session = NULL;
			list_del_init(&cap->session_caps);
			session->s_nr_caps--;
			if (cap->queue_release) {
				list_add_tail(&cap->session_caps,
					      &session->s_cap_releases);
				session->s_num_cap_releases++;
			} else {
				old_cap = cap;  /* put_cap it w/o locks held */
			}
		}
		if (ret < 0)
			goto out;
	}
	ret = 0;
out:
	session->s_cap_iterator = NULL;
	spin_unlock(&session->s_cap_lock);

	iput(last_inode);
	if (old_cap)
		ceph_put_cap(session->s_mdsc, old_cap);

	return ret;
}

static int remove_session_caps_cb(struct inode *inode, struct ceph_cap *cap,
				  void *arg)
{
	struct ceph_fs_client *fsc = (struct ceph_fs_client *)arg;
	struct ceph_inode_info *ci = ceph_inode(inode);
	LIST_HEAD(to_remove);
	bool drop = false;
	bool invalidate = false;

	dout("removing cap %p, ci is %p, inode is %p\n",
	     cap, ci, &ci->vfs_inode);
	spin_lock(&ci->i_ceph_lock);
	__ceph_remove_cap(cap, false);
	if (!ci->i_auth_cap) {
		struct ceph_cap_flush *cf;
		struct ceph_mds_client *mdsc = fsc->mdsc;

		ci->i_ceph_flags |= CEPH_I_CAP_DROPPED;

		if (ci->i_wrbuffer_ref > 0 &&
		    READ_ONCE(fsc->mount_state) == CEPH_MOUNT_SHUTDOWN)
			invalidate = true;

		while (!list_empty(&ci->i_cap_flush_list)) {
			cf = list_first_entry(&ci->i_cap_flush_list,
					      struct ceph_cap_flush, i_list);
			list_move(&cf->i_list, &to_remove);
		}

		spin_lock(&mdsc->cap_dirty_lock);

		list_for_each_entry(cf, &to_remove, i_list)
			list_del(&cf->g_list);

		if (!list_empty(&ci->i_dirty_item)) {
			pr_warn_ratelimited(
				" dropping dirty %s state for %p %lld\n",
				ceph_cap_string(ci->i_dirty_caps),
				inode, ceph_ino(inode));
			ci->i_dirty_caps = 0;
			list_del_init(&ci->i_dirty_item);
			drop = true;
		}
		if (!list_empty(&ci->i_flushing_item)) {
			pr_warn_ratelimited(
				" dropping dirty+flushing %s state for %p %lld\n",
				ceph_cap_string(ci->i_flushing_caps),
				inode, ceph_ino(inode));
			ci->i_flushing_caps = 0;
			list_del_init(&ci->i_flushing_item);
			mdsc->num_cap_flushing--;
			drop = true;
		}
		spin_unlock(&mdsc->cap_dirty_lock);

		if (!ci->i_dirty_caps && ci->i_prealloc_cap_flush) {
			list_add(&ci->i_prealloc_cap_flush->i_list, &to_remove);
			ci->i_prealloc_cap_flush = NULL;
		}
	}
	spin_unlock(&ci->i_ceph_lock);
	while (!list_empty(&to_remove)) {
		struct ceph_cap_flush *cf;
		cf = list_first_entry(&to_remove,
				      struct ceph_cap_flush, i_list);
		list_del(&cf->i_list);
		ceph_free_cap_flush(cf);
	}

	wake_up_all(&ci->i_cap_wq);
	if (invalidate)
		ceph_queue_invalidate(inode);
	if (drop)
		iput(inode);
	return 0;
}

/*
 * caller must hold session s_mutex
 */
static void remove_session_caps(struct ceph_mds_session *session)
{
	struct ceph_fs_client *fsc = session->s_mdsc->fsc;
	struct super_block *sb = fsc->sb;
	dout("remove_session_caps on %p\n", session);
	iterate_session_caps(session, remove_session_caps_cb, fsc);

	wake_up_all(&fsc->mdsc->cap_flushing_wq);

	spin_lock(&session->s_cap_lock);
	if (session->s_nr_caps > 0) {
		struct inode *inode;
		struct ceph_cap *cap, *prev = NULL;
		struct ceph_vino vino;
		/*
		 * iterate_session_caps() skips inodes that are being
		 * deleted, we need to wait until deletions are complete.
		 * __wait_on_freeing_inode() is designed for the job,
		 * but it is not exported, so use lookup inode function
		 * to access it.
		 */
		while (!list_empty(&session->s_caps)) {
			cap = list_entry(session->s_caps.next,
					 struct ceph_cap, session_caps);
			if (cap == prev)
				break;
			prev = cap;
			vino = cap->ci->i_vino;
			spin_unlock(&session->s_cap_lock);

			inode = ceph_find_inode(sb, vino);
			iput(inode);

			spin_lock(&session->s_cap_lock);
		}
	}

	// drop cap expires and unlock s_cap_lock
	cleanup_cap_releases(session->s_mdsc, session);

	BUG_ON(session->s_nr_caps > 0);
	BUG_ON(!list_empty(&session->s_cap_flushing));
}

/*
 * wake up any threads waiting on this session's caps.  if the cap is
 * old (didn't get renewed on the client reconnect), remove it now.
 *
 * caller must hold s_mutex.
 */
static int wake_up_session_cb(struct inode *inode, struct ceph_cap *cap,
			      void *arg)
{
	struct ceph_inode_info *ci = ceph_inode(inode);

	if (arg) {
		spin_lock(&ci->i_ceph_lock);
		ci->i_wanted_max_size = 0;
		ci->i_requested_max_size = 0;
		spin_unlock(&ci->i_ceph_lock);
	}
	wake_up_all(&ci->i_cap_wq);
	return 0;
}

static void wake_up_session_caps(struct ceph_mds_session *session,
				 int reconnect)
{
	dout("wake_up_session_caps %p mds%d\n", session, session->s_mds);
	iterate_session_caps(session, wake_up_session_cb,
			     (void *)(unsigned long)reconnect);
}

/*
 * Send periodic message to MDS renewing all currently held caps.  The
 * ack will reset the expiration for all caps from this session.
 *
 * caller holds s_mutex
 */
static int send_renew_caps(struct ceph_mds_client *mdsc,
			   struct ceph_mds_session *session)
{
	struct ceph_msg *msg;
	int state;

	if (time_after_eq(jiffies, session->s_cap_ttl) &&
	    time_after_eq(session->s_cap_ttl, session->s_renew_requested))
		pr_info("mds%d caps stale\n", session->s_mds);
	session->s_renew_requested = jiffies;

	/* do not try to renew caps until a recovering mds has reconnected
	 * with its clients. */
	state = ceph_mdsmap_get_state(mdsc->mdsmap, session->s_mds);
	if (state < CEPH_MDS_STATE_RECONNECT) {
		dout("send_renew_caps ignoring mds%d (%s)\n",
		     session->s_mds, ceph_mds_state_name(state));
		return 0;
	}

	dout("send_renew_caps to mds%d (%s)\n", session->s_mds,
		ceph_mds_state_name(state));
	msg = create_session_msg(CEPH_SESSION_REQUEST_RENEWCAPS,
				 ++session->s_renew_seq);
	if (!msg)
		return -ENOMEM;
	ceph_con_send(&session->s_con, msg);
	return 0;
}

static int send_flushmsg_ack(struct ceph_mds_client *mdsc,
			     struct ceph_mds_session *session, u64 seq)
{
	struct ceph_msg *msg;

	dout("send_flushmsg_ack to mds%d (%s)s seq %lld\n",
	     session->s_mds, ceph_session_state_name(session->s_state), seq);
	msg = create_session_msg(CEPH_SESSION_FLUSHMSG_ACK, seq);
	if (!msg)
		return -ENOMEM;
	ceph_con_send(&session->s_con, msg);
	return 0;
}


/*
 * Note new cap ttl, and any transition from stale -> not stale (fresh?).
 *
 * Called under session->s_mutex
 */
static void renewed_caps(struct ceph_mds_client *mdsc,
			 struct ceph_mds_session *session, int is_renew)
{
	int was_stale;
	int wake = 0;

	spin_lock(&session->s_cap_lock);
	was_stale = is_renew && time_after_eq(jiffies, session->s_cap_ttl);

	session->s_cap_ttl = session->s_renew_requested +
		mdsc->mdsmap->m_session_timeout*HZ;

	if (was_stale) {
		if (time_before(jiffies, session->s_cap_ttl)) {
			pr_info("mds%d caps renewed\n", session->s_mds);
			wake = 1;
		} else {
			pr_info("mds%d caps still stale\n", session->s_mds);
		}
	}
	dout("renewed_caps mds%d ttl now %lu, was %s, now %s\n",
	     session->s_mds, session->s_cap_ttl, was_stale ? "stale" : "fresh",
	     time_before(jiffies, session->s_cap_ttl) ? "stale" : "fresh");
	spin_unlock(&session->s_cap_lock);

	if (wake)
		wake_up_session_caps(session, 0);
}

/*
 * send a session close request
 */
static int request_close_session(struct ceph_mds_client *mdsc,
				 struct ceph_mds_session *session)
{
	struct ceph_msg *msg;

	dout("request_close_session mds%d state %s seq %lld\n",
	     session->s_mds, ceph_session_state_name(session->s_state),
	     session->s_seq);
	msg = create_session_msg(CEPH_SESSION_REQUEST_CLOSE, session->s_seq);
	if (!msg)
		return -ENOMEM;
	ceph_con_send(&session->s_con, msg);
	return 1;
}

/*
 * Called with s_mutex held.
 */
static int __close_session(struct ceph_mds_client *mdsc,
			 struct ceph_mds_session *session)
{
	if (session->s_state >= CEPH_MDS_SESSION_CLOSING)
		return 0;
	session->s_state = CEPH_MDS_SESSION_CLOSING;
	return request_close_session(mdsc, session);
}

/*
 * Trim old(er) caps.
 *
 * Because we can't cache an inode without one or more caps, we do
 * this indirectly: if a cap is unused, we prune its aliases, at which
 * point the inode will hopefully get dropped to.
 *
 * Yes, this is a bit sloppy.  Our only real goal here is to respond to
 * memory pressure from the MDS, though, so it needn't be perfect.
 */
static int trim_caps_cb(struct inode *inode, struct ceph_cap *cap, void *arg)
{
	struct ceph_mds_session *session = arg;
	struct ceph_inode_info *ci = ceph_inode(inode);
	int used, wanted, oissued, mine;

	if (session->s_trim_caps <= 0)
		return -1;

	spin_lock(&ci->i_ceph_lock);
	mine = cap->issued | cap->implemented;
	used = __ceph_caps_used(ci);
	wanted = __ceph_caps_file_wanted(ci);
	oissued = __ceph_caps_issued_other(ci, cap);

	dout("trim_caps_cb %p cap %p mine %s oissued %s used %s wanted %s\n",
	     inode, cap, ceph_cap_string(mine), ceph_cap_string(oissued),
	     ceph_cap_string(used), ceph_cap_string(wanted));
	if (cap == ci->i_auth_cap) {
		if (ci->i_dirty_caps || ci->i_flushing_caps ||
		    !list_empty(&ci->i_cap_snaps))
			goto out;
		if ((used | wanted) & CEPH_CAP_ANY_WR)
			goto out;
	}
	/* The inode has cached pages, but it's no longer used.
	 * we can safely drop it */
	if (wanted == 0 && used == CEPH_CAP_FILE_CACHE &&
	    !(oissued & CEPH_CAP_FILE_CACHE)) {
	  used = 0;
	  oissued = 0;
	}
	if ((used | wanted) & ~oissued & mine)
		goto out;   /* we need these caps */

	session->s_trim_caps--;
	if (oissued) {
		/* we aren't the only cap.. just remove us */
		__ceph_remove_cap(cap, true);
	} else {
		/* try dropping referring dentries */
		spin_unlock(&ci->i_ceph_lock);
		d_prune_aliases(inode);
		dout("trim_caps_cb %p cap %p  pruned, count now %d\n",
		     inode, cap, atomic_read(&inode->i_count));
		return 0;
	}

out:
	spin_unlock(&ci->i_ceph_lock);
	return 0;
}

/*
 * Trim session cap count down to some max number.
 */
static int trim_caps(struct ceph_mds_client *mdsc,
		     struct ceph_mds_session *session,
		     int max_caps)
{
	int trim_caps = session->s_nr_caps - max_caps;

	dout("trim_caps mds%d start: %d / %d, trim %d\n",
	     session->s_mds, session->s_nr_caps, max_caps, trim_caps);
	if (trim_caps > 0) {
		session->s_trim_caps = trim_caps;
		iterate_session_caps(session, trim_caps_cb, session);
		dout("trim_caps mds%d done: %d / %d, trimmed %d\n",
		     session->s_mds, session->s_nr_caps, max_caps,
			trim_caps - session->s_trim_caps);
		session->s_trim_caps = 0;
	}

	ceph_send_cap_releases(mdsc, session);
	return 0;
}

static int check_caps_flush(struct ceph_mds_client *mdsc,
			    u64 want_flush_tid)
{
	int ret = 1;

	spin_lock(&mdsc->cap_dirty_lock);
	if (!list_empty(&mdsc->cap_flush_list)) {
		struct ceph_cap_flush *cf =
			list_first_entry(&mdsc->cap_flush_list,
					 struct ceph_cap_flush, g_list);
		if (cf->tid <= want_flush_tid) {
			dout("check_caps_flush still flushing tid "
			     "%llu <= %llu\n", cf->tid, want_flush_tid);
			ret = 0;
		}
	}
	spin_unlock(&mdsc->cap_dirty_lock);
	return ret;
}

/*
 * flush all dirty inode data to disk.
 *
 * returns true if we've flushed through want_flush_tid
 */
static void wait_caps_flush(struct ceph_mds_client *mdsc,
			    u64 want_flush_tid)
{
	dout("check_caps_flush want %llu\n", want_flush_tid);

	wait_event(mdsc->cap_flushing_wq,
		   check_caps_flush(mdsc, want_flush_tid));

	dout("check_caps_flush ok, flushed thru %llu\n", want_flush_tid);
}

/*
 * called under s_mutex
 */
void ceph_send_cap_releases(struct ceph_mds_client *mdsc,
			    struct ceph_mds_session *session)
{
	struct ceph_msg *msg = NULL;
	struct ceph_mds_cap_release *head;
	struct ceph_mds_cap_item *item;
	struct ceph_osd_client *osdc = &mdsc->fsc->client->osdc;
	struct ceph_cap *cap;
	LIST_HEAD(tmp_list);
	int num_cap_releases;
	__le32	barrier, *cap_barrier;

	down_read(&osdc->lock);
	barrier = cpu_to_le32(osdc->epoch_barrier);
	up_read(&osdc->lock);

	spin_lock(&session->s_cap_lock);
again:
	list_splice_init(&session->s_cap_releases, &tmp_list);
	num_cap_releases = session->s_num_cap_releases;
	session->s_num_cap_releases = 0;
	spin_unlock(&session->s_cap_lock);

	while (!list_empty(&tmp_list)) {
		if (!msg) {
			msg = ceph_msg_new(CEPH_MSG_CLIENT_CAPRELEASE,
					PAGE_SIZE, GFP_NOFS, false);
			if (!msg)
				goto out_err;
			head = msg->front.iov_base;
			head->num = cpu_to_le32(0);
			msg->front.iov_len = sizeof(*head);

			msg->hdr.version = cpu_to_le16(2);
			msg->hdr.compat_version = cpu_to_le16(1);
		}

		cap = list_first_entry(&tmp_list, struct ceph_cap,
					session_caps);
		list_del(&cap->session_caps);
		num_cap_releases--;

		head = msg->front.iov_base;
		le32_add_cpu(&head->num, 1);
		item = msg->front.iov_base + msg->front.iov_len;
		item->ino = cpu_to_le64(cap->cap_ino);
		item->cap_id = cpu_to_le64(cap->cap_id);
		item->migrate_seq = cpu_to_le32(cap->mseq);
		item->seq = cpu_to_le32(cap->issue_seq);
		msg->front.iov_len += sizeof(*item);

		ceph_put_cap(mdsc, cap);

		if (le32_to_cpu(head->num) == CEPH_CAPS_PER_RELEASE) {
			// Append cap_barrier field
			cap_barrier = msg->front.iov_base + msg->front.iov_len;
			*cap_barrier = barrier;
			msg->front.iov_len += sizeof(*cap_barrier);

			msg->hdr.front_len = cpu_to_le32(msg->front.iov_len);
			dout("send_cap_releases mds%d %p\n", session->s_mds, msg);
			ceph_con_send(&session->s_con, msg);
			msg = NULL;
		}
	}

	BUG_ON(num_cap_releases != 0);

	spin_lock(&session->s_cap_lock);
	if (!list_empty(&session->s_cap_releases))
		goto again;
	spin_unlock(&session->s_cap_lock);

	if (msg) {
		// Append cap_barrier field
		cap_barrier = msg->front.iov_base + msg->front.iov_len;
		*cap_barrier = barrier;
		msg->front.iov_len += sizeof(*cap_barrier);

		msg->hdr.front_len = cpu_to_le32(msg->front.iov_len);
		dout("send_cap_releases mds%d %p\n", session->s_mds, msg);
		ceph_con_send(&session->s_con, msg);
	}
	return;
out_err:
	pr_err("send_cap_releases mds%d, failed to allocate message\n",
		session->s_mds);
	spin_lock(&session->s_cap_lock);
	list_splice(&tmp_list, &session->s_cap_releases);
	session->s_num_cap_releases += num_cap_releases;
	spin_unlock(&session->s_cap_lock);
}

/*
 * requests
 */

int ceph_alloc_readdir_reply_buffer(struct ceph_mds_request *req,
				    struct inode *dir)
{
	struct ceph_inode_info *ci = ceph_inode(dir);
	struct ceph_mds_reply_info_parsed *rinfo = &req->r_reply_info;
	struct ceph_mount_options *opt = req->r_mdsc->fsc->mount_options;
	size_t size = sizeof(struct ceph_mds_reply_dir_entry);
	int order, num_entries;

	spin_lock(&ci->i_ceph_lock);
	num_entries = ci->i_files + ci->i_subdirs;
	spin_unlock(&ci->i_ceph_lock);
	num_entries = max(num_entries, 1);
	num_entries = min(num_entries, opt->max_readdir);

	order = get_order(size * num_entries);
	while (order >= 0) {
		rinfo->dir_entries = (void*)__get_free_pages(GFP_KERNEL |
							     __GFP_NOWARN,
							     order);
		if (rinfo->dir_entries)
			break;
		order--;
	}
	if (!rinfo->dir_entries)
		return -ENOMEM;

	num_entries = (PAGE_SIZE << order) / size;
	num_entries = min(num_entries, opt->max_readdir);

	rinfo->dir_buf_size = PAGE_SIZE << order;
	req->r_num_caps = num_entries + 1;
	req->r_args.readdir.max_entries = cpu_to_le32(num_entries);
	req->r_args.readdir.max_bytes = cpu_to_le32(opt->max_readdir_bytes);
	return 0;
}

/*
 * Create an mds request.
 */
struct ceph_mds_request *
ceph_mdsc_create_request(struct ceph_mds_client *mdsc, int op, int mode)
{
	struct ceph_mds_request *req = kzalloc(sizeof(*req), GFP_NOFS);
	struct timespec ts;

	if (!req)
		return ERR_PTR(-ENOMEM);

	mutex_init(&req->r_fill_mutex);
	req->r_mdsc = mdsc;
	req->r_started = jiffies;
	req->r_resend_mds = -1;
	INIT_LIST_HEAD(&req->r_unsafe_dir_item);
	INIT_LIST_HEAD(&req->r_unsafe_target_item);
	req->r_fmode = -1;
	kref_init(&req->r_kref);
	RB_CLEAR_NODE(&req->r_node);
	INIT_LIST_HEAD(&req->r_wait);
	init_completion(&req->r_completion);
	init_completion(&req->r_safe_completion);
	INIT_LIST_HEAD(&req->r_unsafe_item);

<<<<<<< HEAD
	ktime_get_real_ts(&ts);
	req->r_stamp = timespec_trunc(ts, mdsc->fsc->sb->s_time_gran);
=======
	req->r_stamp = timespec_trunc(current_kernel_time(), mdsc->fsc->sb->s_time_gran);
>>>>>>> 13b2e1ba

	req->r_op = op;
	req->r_direct_mode = mode;
	return req;
}

/*
 * return oldest (lowest) request, tid in request tree, 0 if none.
 *
 * called under mdsc->mutex.
 */
static struct ceph_mds_request *__get_oldest_req(struct ceph_mds_client *mdsc)
{
	if (RB_EMPTY_ROOT(&mdsc->request_tree))
		return NULL;
	return rb_entry(rb_first(&mdsc->request_tree),
			struct ceph_mds_request, r_node);
}

static inline  u64 __get_oldest_tid(struct ceph_mds_client *mdsc)
{
	return mdsc->oldest_tid;
}

/*
 * Build a dentry's path.  Allocate on heap; caller must kfree.  Based
 * on build_path_from_dentry in fs/cifs/dir.c.
 *
 * If @stop_on_nosnap, generate path relative to the first non-snapped
 * inode.
 *
 * Encode hidden .snap dirs as a double /, i.e.
 *   foo/.snap/bar -> foo//bar
 */
char *ceph_mdsc_build_path(struct dentry *dentry, int *plen, u64 *base,
			   int stop_on_nosnap)
{
	struct dentry *temp;
	char *path;
	int len, pos;
	unsigned seq;

	if (dentry == NULL)
		return ERR_PTR(-EINVAL);

retry:
	len = 0;
	seq = read_seqbegin(&rename_lock);
	rcu_read_lock();
	for (temp = dentry; !IS_ROOT(temp);) {
		struct inode *inode = d_inode(temp);
		if (inode && ceph_snap(inode) == CEPH_SNAPDIR)
			len++;  /* slash only */
		else if (stop_on_nosnap && inode &&
			 ceph_snap(inode) == CEPH_NOSNAP)
			break;
		else
			len += 1 + temp->d_name.len;
		temp = temp->d_parent;
	}
	rcu_read_unlock();
	if (len)
		len--;  /* no leading '/' */

	path = kmalloc(len+1, GFP_NOFS);
	if (path == NULL)
		return ERR_PTR(-ENOMEM);
	pos = len;
	path[pos] = 0;	/* trailing null */
	rcu_read_lock();
	for (temp = dentry; !IS_ROOT(temp) && pos != 0; ) {
		struct inode *inode;

		spin_lock(&temp->d_lock);
		inode = d_inode(temp);
		if (inode && ceph_snap(inode) == CEPH_SNAPDIR) {
			dout("build_path path+%d: %p SNAPDIR\n",
			     pos, temp);
		} else if (stop_on_nosnap && inode &&
			   ceph_snap(inode) == CEPH_NOSNAP) {
			spin_unlock(&temp->d_lock);
			break;
		} else {
			pos -= temp->d_name.len;
			if (pos < 0) {
				spin_unlock(&temp->d_lock);
				break;
			}
			strncpy(path + pos, temp->d_name.name,
				temp->d_name.len);
		}
		spin_unlock(&temp->d_lock);
		if (pos)
			path[--pos] = '/';
		temp = temp->d_parent;
	}
	rcu_read_unlock();
	if (pos != 0 || read_seqretry(&rename_lock, seq)) {
		pr_err("build_path did not end path lookup where "
		       "expected, namelen is %d, pos is %d\n", len, pos);
		/* presumably this is only possible if racing with a
		   rename of one of the parent directories (we can not
		   lock the dentries above us to prevent this, but
		   retrying should be harmless) */
		kfree(path);
		goto retry;
	}

	*base = ceph_ino(d_inode(temp));
	*plen = len;
	dout("build_path on %p %d built %llx '%.*s'\n",
	     dentry, d_count(dentry), *base, len, path);
	return path;
}

static int build_dentry_path(struct dentry *dentry, struct inode *dir,
			     const char **ppath, int *ppathlen, u64 *pino,
			     int *pfreepath)
{
	char *path;

	rcu_read_lock();
	if (!dir)
		dir = d_inode_rcu(dentry->d_parent);
	if (dir && ceph_snap(dir) == CEPH_NOSNAP) {
		*pino = ceph_ino(dir);
		rcu_read_unlock();
		*ppath = dentry->d_name.name;
		*ppathlen = dentry->d_name.len;
		return 0;
	}
	rcu_read_unlock();
	path = ceph_mdsc_build_path(dentry, ppathlen, pino, 1);
	if (IS_ERR(path))
		return PTR_ERR(path);
	*ppath = path;
	*pfreepath = 1;
	return 0;
}

static int build_inode_path(struct inode *inode,
			    const char **ppath, int *ppathlen, u64 *pino,
			    int *pfreepath)
{
	struct dentry *dentry;
	char *path;

	if (ceph_snap(inode) == CEPH_NOSNAP) {
		*pino = ceph_ino(inode);
		*ppathlen = 0;
		return 0;
	}
	dentry = d_find_alias(inode);
	path = ceph_mdsc_build_path(dentry, ppathlen, pino, 1);
	dput(dentry);
	if (IS_ERR(path))
		return PTR_ERR(path);
	*ppath = path;
	*pfreepath = 1;
	return 0;
}

/*
 * request arguments may be specified via an inode *, a dentry *, or
 * an explicit ino+path.
 */
static int set_request_path_attr(struct inode *rinode, struct dentry *rdentry,
				  struct inode *rdiri, const char *rpath,
				  u64 rino, const char **ppath, int *pathlen,
				  u64 *ino, int *freepath)
{
	int r = 0;

	if (rinode) {
		r = build_inode_path(rinode, ppath, pathlen, ino, freepath);
		dout(" inode %p %llx.%llx\n", rinode, ceph_ino(rinode),
		     ceph_snap(rinode));
	} else if (rdentry) {
		r = build_dentry_path(rdentry, rdiri, ppath, pathlen, ino,
					freepath);
		dout(" dentry %p %llx/%.*s\n", rdentry, *ino, *pathlen,
		     *ppath);
	} else if (rpath || rino) {
		*ino = rino;
		*ppath = rpath;
		*pathlen = rpath ? strlen(rpath) : 0;
		dout(" path %.*s\n", *pathlen, rpath);
	}

	return r;
}

/*
 * called under mdsc->mutex
 */
static struct ceph_msg *create_request_message(struct ceph_mds_client *mdsc,
					       struct ceph_mds_request *req,
					       int mds, bool drop_cap_releases)
{
	struct ceph_msg *msg;
	struct ceph_mds_request_head *head;
	const char *path1 = NULL;
	const char *path2 = NULL;
	u64 ino1 = 0, ino2 = 0;
	int pathlen1 = 0, pathlen2 = 0;
	int freepath1 = 0, freepath2 = 0;
	int len;
	u16 releases;
	void *p, *end;
	int ret;

	ret = set_request_path_attr(req->r_inode, req->r_dentry,
			      req->r_parent, req->r_path1, req->r_ino1.ino,
			      &path1, &pathlen1, &ino1, &freepath1);
	if (ret < 0) {
		msg = ERR_PTR(ret);
		goto out;
	}

	ret = set_request_path_attr(NULL, req->r_old_dentry,
			      req->r_old_dentry_dir,
			      req->r_path2, req->r_ino2.ino,
			      &path2, &pathlen2, &ino2, &freepath2);
	if (ret < 0) {
		msg = ERR_PTR(ret);
		goto out_free1;
	}

	len = sizeof(*head) +
		pathlen1 + pathlen2 + 2*(1 + sizeof(u32) + sizeof(u64)) +
		sizeof(struct ceph_timespec);

	/* calculate (max) length for cap releases */
	len += sizeof(struct ceph_mds_request_release) *
		(!!req->r_inode_drop + !!req->r_dentry_drop +
		 !!req->r_old_inode_drop + !!req->r_old_dentry_drop);
	if (req->r_dentry_drop)
		len += req->r_dentry->d_name.len;
	if (req->r_old_dentry_drop)
		len += req->r_old_dentry->d_name.len;

	msg = ceph_msg_new(CEPH_MSG_CLIENT_REQUEST, len, GFP_NOFS, false);
	if (!msg) {
		msg = ERR_PTR(-ENOMEM);
		goto out_free2;
	}

	msg->hdr.version = cpu_to_le16(2);
	msg->hdr.tid = cpu_to_le64(req->r_tid);

	head = msg->front.iov_base;
	p = msg->front.iov_base + sizeof(*head);
	end = msg->front.iov_base + msg->front.iov_len;

	head->mdsmap_epoch = cpu_to_le32(mdsc->mdsmap->m_epoch);
	head->op = cpu_to_le32(req->r_op);
	head->caller_uid = cpu_to_le32(from_kuid(&init_user_ns, req->r_uid));
	head->caller_gid = cpu_to_le32(from_kgid(&init_user_ns, req->r_gid));
	head->args = req->r_args;

	ceph_encode_filepath(&p, end, ino1, path1);
	ceph_encode_filepath(&p, end, ino2, path2);

	/* make note of release offset, in case we need to replay */
	req->r_request_release_offset = p - msg->front.iov_base;

	/* cap releases */
	releases = 0;
	if (req->r_inode_drop)
		releases += ceph_encode_inode_release(&p,
		      req->r_inode ? req->r_inode : d_inode(req->r_dentry),
		      mds, req->r_inode_drop, req->r_inode_unless, 0);
	if (req->r_dentry_drop)
		releases += ceph_encode_dentry_release(&p, req->r_dentry,
				req->r_parent, mds, req->r_dentry_drop,
				req->r_dentry_unless);
	if (req->r_old_dentry_drop)
		releases += ceph_encode_dentry_release(&p, req->r_old_dentry,
				req->r_old_dentry_dir, mds,
				req->r_old_dentry_drop,
				req->r_old_dentry_unless);
	if (req->r_old_inode_drop)
		releases += ceph_encode_inode_release(&p,
		      d_inode(req->r_old_dentry),
		      mds, req->r_old_inode_drop, req->r_old_inode_unless, 0);

	if (drop_cap_releases) {
		releases = 0;
		p = msg->front.iov_base + req->r_request_release_offset;
	}

	head->num_releases = cpu_to_le16(releases);

	/* time stamp */
	{
		struct ceph_timespec ts;
		ceph_encode_timespec(&ts, &req->r_stamp);
		ceph_encode_copy(&p, &ts, sizeof(ts));
	}

	BUG_ON(p > end);
	msg->front.iov_len = p - msg->front.iov_base;
	msg->hdr.front_len = cpu_to_le32(msg->front.iov_len);

	if (req->r_pagelist) {
		struct ceph_pagelist *pagelist = req->r_pagelist;
		refcount_inc(&pagelist->refcnt);
		ceph_msg_data_add_pagelist(msg, pagelist);
		msg->hdr.data_len = cpu_to_le32(pagelist->length);
	} else {
		msg->hdr.data_len = 0;
	}

	msg->hdr.data_off = cpu_to_le16(0);

out_free2:
	if (freepath2)
		kfree((char *)path2);
out_free1:
	if (freepath1)
		kfree((char *)path1);
out:
	return msg;
}

/*
 * called under mdsc->mutex if error, under no mutex if
 * success.
 */
static void complete_request(struct ceph_mds_client *mdsc,
			     struct ceph_mds_request *req)
{
	if (req->r_callback)
		req->r_callback(mdsc, req);
	else
		complete_all(&req->r_completion);
}

/*
 * called under mdsc->mutex
 */
static int __prepare_send_request(struct ceph_mds_client *mdsc,
				  struct ceph_mds_request *req,
				  int mds, bool drop_cap_releases)
{
	struct ceph_mds_request_head *rhead;
	struct ceph_msg *msg;
	int flags = 0;

	req->r_attempts++;
	if (req->r_inode) {
		struct ceph_cap *cap =
			ceph_get_cap_for_mds(ceph_inode(req->r_inode), mds);

		if (cap)
			req->r_sent_on_mseq = cap->mseq;
		else
			req->r_sent_on_mseq = -1;
	}
	dout("prepare_send_request %p tid %lld %s (attempt %d)\n", req,
	     req->r_tid, ceph_mds_op_name(req->r_op), req->r_attempts);

	if (test_bit(CEPH_MDS_R_GOT_UNSAFE, &req->r_req_flags)) {
		void *p;
		/*
		 * Replay.  Do not regenerate message (and rebuild
		 * paths, etc.); just use the original message.
		 * Rebuilding paths will break for renames because
		 * d_move mangles the src name.
		 */
		msg = req->r_request;
		rhead = msg->front.iov_base;

		flags = le32_to_cpu(rhead->flags);
		flags |= CEPH_MDS_FLAG_REPLAY;
		rhead->flags = cpu_to_le32(flags);

		if (req->r_target_inode)
			rhead->ino = cpu_to_le64(ceph_ino(req->r_target_inode));

		rhead->num_retry = req->r_attempts - 1;

		/* remove cap/dentry releases from message */
		rhead->num_releases = 0;

		/* time stamp */
		p = msg->front.iov_base + req->r_request_release_offset;
		{
			struct ceph_timespec ts;
			ceph_encode_timespec(&ts, &req->r_stamp);
			ceph_encode_copy(&p, &ts, sizeof(ts));
		}

		msg->front.iov_len = p - msg->front.iov_base;
		msg->hdr.front_len = cpu_to_le32(msg->front.iov_len);
		return 0;
	}

	if (req->r_request) {
		ceph_msg_put(req->r_request);
		req->r_request = NULL;
	}
	msg = create_request_message(mdsc, req, mds, drop_cap_releases);
	if (IS_ERR(msg)) {
		req->r_err = PTR_ERR(msg);
		return PTR_ERR(msg);
	}
	req->r_request = msg;

	rhead = msg->front.iov_base;
	rhead->oldest_client_tid = cpu_to_le64(__get_oldest_tid(mdsc));
	if (test_bit(CEPH_MDS_R_GOT_UNSAFE, &req->r_req_flags))
		flags |= CEPH_MDS_FLAG_REPLAY;
	if (req->r_parent)
		flags |= CEPH_MDS_FLAG_WANT_DENTRY;
	rhead->flags = cpu_to_le32(flags);
	rhead->num_fwd = req->r_num_fwd;
	rhead->num_retry = req->r_attempts - 1;
	rhead->ino = 0;

	dout(" r_parent = %p\n", req->r_parent);
	return 0;
}

/*
 * send request, or put it on the appropriate wait list.
 */
static int __do_request(struct ceph_mds_client *mdsc,
			struct ceph_mds_request *req)
{
	struct ceph_mds_session *session = NULL;
	int mds = -1;
	int err = 0;

	if (req->r_err || test_bit(CEPH_MDS_R_GOT_RESULT, &req->r_req_flags)) {
		if (test_bit(CEPH_MDS_R_ABORTED, &req->r_req_flags))
			__unregister_request(mdsc, req);
		goto out;
	}

	if (req->r_timeout &&
	    time_after_eq(jiffies, req->r_started + req->r_timeout)) {
		dout("do_request timed out\n");
		err = -EIO;
		goto finish;
	}
	if (READ_ONCE(mdsc->fsc->mount_state) == CEPH_MOUNT_SHUTDOWN) {
		dout("do_request forced umount\n");
		err = -EIO;
		goto finish;
	}
	if (READ_ONCE(mdsc->fsc->mount_state) == CEPH_MOUNT_MOUNTING) {
		if (mdsc->mdsmap_err) {
			err = mdsc->mdsmap_err;
			dout("do_request mdsmap err %d\n", err);
			goto finish;
		}
		if (mdsc->mdsmap->m_epoch == 0) {
			dout("do_request no mdsmap, waiting for map\n");
			list_add(&req->r_wait, &mdsc->waiting_for_map);
			goto finish;
		}
		if (!(mdsc->fsc->mount_options->flags &
		      CEPH_MOUNT_OPT_MOUNTWAIT) &&
		    !ceph_mdsmap_is_cluster_available(mdsc->mdsmap)) {
			err = -ENOENT;
			pr_info("probably no mds server is up\n");
			goto finish;
		}
	}

	put_request_session(req);

	mds = __choose_mds(mdsc, req);
	if (mds < 0 ||
	    ceph_mdsmap_get_state(mdsc->mdsmap, mds) < CEPH_MDS_STATE_ACTIVE) {
		dout("do_request no mds or not active, waiting for map\n");
		list_add(&req->r_wait, &mdsc->waiting_for_map);
		goto out;
	}

	/* get, open session */
	session = __ceph_lookup_mds_session(mdsc, mds);
	if (!session) {
		session = register_session(mdsc, mds);
		if (IS_ERR(session)) {
			err = PTR_ERR(session);
			goto finish;
		}
	}
	req->r_session = get_session(session);

	dout("do_request mds%d session %p state %s\n", mds, session,
	     ceph_session_state_name(session->s_state));
	if (session->s_state != CEPH_MDS_SESSION_OPEN &&
	    session->s_state != CEPH_MDS_SESSION_HUNG) {
		if (session->s_state == CEPH_MDS_SESSION_REJECTED) {
			err = -EACCES;
			goto out_session;
		}
		if (session->s_state == CEPH_MDS_SESSION_NEW ||
		    session->s_state == CEPH_MDS_SESSION_CLOSING)
			__open_session(mdsc, session);
		list_add(&req->r_wait, &session->s_waiting);
		goto out_session;
	}

	/* send request */
	req->r_resend_mds = -1;   /* forget any previous mds hint */

	if (req->r_request_started == 0)   /* note request start time */
		req->r_request_started = jiffies;

	err = __prepare_send_request(mdsc, req, mds, false);
	if (!err) {
		ceph_msg_get(req->r_request);
		ceph_con_send(&session->s_con, req->r_request);
	}

out_session:
	ceph_put_mds_session(session);
finish:
	if (err) {
		dout("__do_request early error %d\n", err);
		req->r_err = err;
		complete_request(mdsc, req);
		__unregister_request(mdsc, req);
	}
out:
	return err;
}

/*
 * called under mdsc->mutex
 */
static void __wake_requests(struct ceph_mds_client *mdsc,
			    struct list_head *head)
{
	struct ceph_mds_request *req;
	LIST_HEAD(tmp_list);

	list_splice_init(head, &tmp_list);

	while (!list_empty(&tmp_list)) {
		req = list_entry(tmp_list.next,
				 struct ceph_mds_request, r_wait);
		list_del_init(&req->r_wait);
		dout(" wake request %p tid %llu\n", req, req->r_tid);
		__do_request(mdsc, req);
	}
}

/*
 * Wake up threads with requests pending for @mds, so that they can
 * resubmit their requests to a possibly different mds.
 */
static void kick_requests(struct ceph_mds_client *mdsc, int mds)
{
	struct ceph_mds_request *req;
	struct rb_node *p = rb_first(&mdsc->request_tree);

	dout("kick_requests mds%d\n", mds);
	while (p) {
		req = rb_entry(p, struct ceph_mds_request, r_node);
		p = rb_next(p);
		if (test_bit(CEPH_MDS_R_GOT_UNSAFE, &req->r_req_flags))
			continue;
		if (req->r_attempts > 0)
			continue; /* only new requests */
		if (req->r_session &&
		    req->r_session->s_mds == mds) {
			dout(" kicking tid %llu\n", req->r_tid);
			list_del_init(&req->r_wait);
			__do_request(mdsc, req);
		}
	}
}

void ceph_mdsc_submit_request(struct ceph_mds_client *mdsc,
			      struct ceph_mds_request *req)
{
	dout("submit_request on %p\n", req);
	mutex_lock(&mdsc->mutex);
	__register_request(mdsc, req, NULL);
	__do_request(mdsc, req);
	mutex_unlock(&mdsc->mutex);
}

/*
 * Synchrously perform an mds request.  Take care of all of the
 * session setup, forwarding, retry details.
 */
int ceph_mdsc_do_request(struct ceph_mds_client *mdsc,
			 struct inode *dir,
			 struct ceph_mds_request *req)
{
	int err;

	dout("do_request on %p\n", req);

	/* take CAP_PIN refs for r_inode, r_parent, r_old_dentry */
	if (req->r_inode)
		ceph_get_cap_refs(ceph_inode(req->r_inode), CEPH_CAP_PIN);
	if (req->r_parent)
		ceph_get_cap_refs(ceph_inode(req->r_parent), CEPH_CAP_PIN);
	if (req->r_old_dentry_dir)
		ceph_get_cap_refs(ceph_inode(req->r_old_dentry_dir),
				  CEPH_CAP_PIN);

	/* issue */
	mutex_lock(&mdsc->mutex);
	__register_request(mdsc, req, dir);
	__do_request(mdsc, req);

	if (req->r_err) {
		err = req->r_err;
		goto out;
	}

	/* wait */
	mutex_unlock(&mdsc->mutex);
	dout("do_request waiting\n");
	if (!req->r_timeout && req->r_wait_for_completion) {
		err = req->r_wait_for_completion(mdsc, req);
	} else {
		long timeleft = wait_for_completion_killable_timeout(
					&req->r_completion,
					ceph_timeout_jiffies(req->r_timeout));
		if (timeleft > 0)
			err = 0;
		else if (!timeleft)
			err = -EIO;  /* timed out */
		else
			err = timeleft;  /* killed */
	}
	dout("do_request waited, got %d\n", err);
	mutex_lock(&mdsc->mutex);

	/* only abort if we didn't race with a real reply */
	if (test_bit(CEPH_MDS_R_GOT_RESULT, &req->r_req_flags)) {
		err = le32_to_cpu(req->r_reply_info.head->result);
	} else if (err < 0) {
		dout("aborted request %lld with %d\n", req->r_tid, err);

		/*
		 * ensure we aren't running concurrently with
		 * ceph_fill_trace or ceph_readdir_prepopulate, which
		 * rely on locks (dir mutex) held by our caller.
		 */
		mutex_lock(&req->r_fill_mutex);
		req->r_err = err;
		set_bit(CEPH_MDS_R_ABORTED, &req->r_req_flags);
		mutex_unlock(&req->r_fill_mutex);

		if (req->r_parent &&
		    (req->r_op & CEPH_MDS_OP_WRITE))
			ceph_invalidate_dir_request(req);
	} else {
		err = req->r_err;
	}

out:
	mutex_unlock(&mdsc->mutex);
	dout("do_request %p done, result %d\n", req, err);
	return err;
}

/*
 * Invalidate dir's completeness, dentry lease state on an aborted MDS
 * namespace request.
 */
void ceph_invalidate_dir_request(struct ceph_mds_request *req)
{
	struct inode *inode = req->r_parent;

	dout("invalidate_dir_request %p (complete, lease(s))\n", inode);

	ceph_dir_clear_complete(inode);
	if (req->r_dentry)
		ceph_invalidate_dentry_lease(req->r_dentry);
	if (req->r_old_dentry)
		ceph_invalidate_dentry_lease(req->r_old_dentry);
}

/*
 * Handle mds reply.
 *
 * We take the session mutex and parse and process the reply immediately.
 * This preserves the logical ordering of replies, capabilities, etc., sent
 * by the MDS as they are applied to our local cache.
 */
static void handle_reply(struct ceph_mds_session *session, struct ceph_msg *msg)
{
	struct ceph_mds_client *mdsc = session->s_mdsc;
	struct ceph_mds_request *req;
	struct ceph_mds_reply_head *head = msg->front.iov_base;
	struct ceph_mds_reply_info_parsed *rinfo;  /* parsed reply info */
	struct ceph_snap_realm *realm;
	u64 tid;
	int err, result;
	int mds = session->s_mds;

	if (msg->front.iov_len < sizeof(*head)) {
		pr_err("mdsc_handle_reply got corrupt (short) reply\n");
		ceph_msg_dump(msg);
		return;
	}

	/* get request, session */
	tid = le64_to_cpu(msg->hdr.tid);
	mutex_lock(&mdsc->mutex);
	req = lookup_get_request(mdsc, tid);
	if (!req) {
		dout("handle_reply on unknown tid %llu\n", tid);
		mutex_unlock(&mdsc->mutex);
		return;
	}
	dout("handle_reply %p\n", req);

	/* correct session? */
	if (req->r_session != session) {
		pr_err("mdsc_handle_reply got %llu on session mds%d"
		       " not mds%d\n", tid, session->s_mds,
		       req->r_session ? req->r_session->s_mds : -1);
		mutex_unlock(&mdsc->mutex);
		goto out;
	}

	/* dup? */
	if ((test_bit(CEPH_MDS_R_GOT_UNSAFE, &req->r_req_flags) && !head->safe) ||
	    (test_bit(CEPH_MDS_R_GOT_SAFE, &req->r_req_flags) && head->safe)) {
		pr_warn("got a dup %s reply on %llu from mds%d\n",
			   head->safe ? "safe" : "unsafe", tid, mds);
		mutex_unlock(&mdsc->mutex);
		goto out;
	}
	if (test_bit(CEPH_MDS_R_GOT_SAFE, &req->r_req_flags)) {
		pr_warn("got unsafe after safe on %llu from mds%d\n",
			   tid, mds);
		mutex_unlock(&mdsc->mutex);
		goto out;
	}

	result = le32_to_cpu(head->result);

	/*
	 * Handle an ESTALE
	 * if we're not talking to the authority, send to them
	 * if the authority has changed while we weren't looking,
	 * send to new authority
	 * Otherwise we just have to return an ESTALE
	 */
	if (result == -ESTALE) {
		dout("got ESTALE on request %llu", req->r_tid);
		req->r_resend_mds = -1;
		if (req->r_direct_mode != USE_AUTH_MDS) {
			dout("not using auth, setting for that now");
			req->r_direct_mode = USE_AUTH_MDS;
			__do_request(mdsc, req);
			mutex_unlock(&mdsc->mutex);
			goto out;
		} else  {
			int mds = __choose_mds(mdsc, req);
			if (mds >= 0 && mds != req->r_session->s_mds) {
				dout("but auth changed, so resending");
				__do_request(mdsc, req);
				mutex_unlock(&mdsc->mutex);
				goto out;
			}
		}
		dout("have to return ESTALE on request %llu", req->r_tid);
	}


	if (head->safe) {
		set_bit(CEPH_MDS_R_GOT_SAFE, &req->r_req_flags);
		__unregister_request(mdsc, req);

		if (test_bit(CEPH_MDS_R_GOT_UNSAFE, &req->r_req_flags)) {
			/*
			 * We already handled the unsafe response, now do the
			 * cleanup.  No need to examine the response; the MDS
			 * doesn't include any result info in the safe
			 * response.  And even if it did, there is nothing
			 * useful we could do with a revised return value.
			 */
			dout("got safe reply %llu, mds%d\n", tid, mds);

			/* last unsafe request during umount? */
			if (mdsc->stopping && !__get_oldest_req(mdsc))
				complete_all(&mdsc->safe_umount_waiters);
			mutex_unlock(&mdsc->mutex);
			goto out;
		}
	} else {
		set_bit(CEPH_MDS_R_GOT_UNSAFE, &req->r_req_flags);
		list_add_tail(&req->r_unsafe_item, &req->r_session->s_unsafe);
		if (req->r_unsafe_dir) {
			struct ceph_inode_info *ci =
					ceph_inode(req->r_unsafe_dir);
			spin_lock(&ci->i_unsafe_lock);
			list_add_tail(&req->r_unsafe_dir_item,
				      &ci->i_unsafe_dirops);
			spin_unlock(&ci->i_unsafe_lock);
		}
	}

	dout("handle_reply tid %lld result %d\n", tid, result);
	rinfo = &req->r_reply_info;
	err = parse_reply_info(msg, rinfo, session->s_con.peer_features);
	mutex_unlock(&mdsc->mutex);

	mutex_lock(&session->s_mutex);
	if (err < 0) {
		pr_err("mdsc_handle_reply got corrupt reply mds%d(tid:%lld)\n", mds, tid);
		ceph_msg_dump(msg);
		goto out_err;
	}

	/* snap trace */
	realm = NULL;
	if (rinfo->snapblob_len) {
		down_write(&mdsc->snap_rwsem);
		ceph_update_snap_trace(mdsc, rinfo->snapblob,
				rinfo->snapblob + rinfo->snapblob_len,
				le32_to_cpu(head->op) == CEPH_MDS_OP_RMSNAP,
				&realm);
		downgrade_write(&mdsc->snap_rwsem);
	} else {
		down_read(&mdsc->snap_rwsem);
	}

	/* insert trace into our cache */
	mutex_lock(&req->r_fill_mutex);
	current->journal_info = req;
	err = ceph_fill_trace(mdsc->fsc->sb, req);
	if (err == 0) {
		if (result == 0 && (req->r_op == CEPH_MDS_OP_READDIR ||
				    req->r_op == CEPH_MDS_OP_LSSNAP))
			ceph_readdir_prepopulate(req, req->r_session);
		ceph_unreserve_caps(mdsc, &req->r_caps_reservation);
	}
	current->journal_info = NULL;
	mutex_unlock(&req->r_fill_mutex);

	up_read(&mdsc->snap_rwsem);
	if (realm)
		ceph_put_snap_realm(mdsc, realm);

	if (err == 0 && req->r_target_inode &&
	    test_bit(CEPH_MDS_R_GOT_UNSAFE, &req->r_req_flags)) {
		struct ceph_inode_info *ci = ceph_inode(req->r_target_inode);
		spin_lock(&ci->i_unsafe_lock);
		list_add_tail(&req->r_unsafe_target_item, &ci->i_unsafe_iops);
		spin_unlock(&ci->i_unsafe_lock);
	}
out_err:
	mutex_lock(&mdsc->mutex);
	if (!test_bit(CEPH_MDS_R_ABORTED, &req->r_req_flags)) {
		if (err) {
			req->r_err = err;
		} else {
			req->r_reply =  ceph_msg_get(msg);
			set_bit(CEPH_MDS_R_GOT_RESULT, &req->r_req_flags);
		}
	} else {
		dout("reply arrived after request %lld was aborted\n", tid);
	}
	mutex_unlock(&mdsc->mutex);

	mutex_unlock(&session->s_mutex);

	/* kick calling process */
	complete_request(mdsc, req);
out:
	ceph_mdsc_put_request(req);
	return;
}



/*
 * handle mds notification that our request has been forwarded.
 */
static void handle_forward(struct ceph_mds_client *mdsc,
			   struct ceph_mds_session *session,
			   struct ceph_msg *msg)
{
	struct ceph_mds_request *req;
	u64 tid = le64_to_cpu(msg->hdr.tid);
	u32 next_mds;
	u32 fwd_seq;
	int err = -EINVAL;
	void *p = msg->front.iov_base;
	void *end = p + msg->front.iov_len;

	ceph_decode_need(&p, end, 2*sizeof(u32), bad);
	next_mds = ceph_decode_32(&p);
	fwd_seq = ceph_decode_32(&p);

	mutex_lock(&mdsc->mutex);
	req = lookup_get_request(mdsc, tid);
	if (!req) {
		dout("forward tid %llu to mds%d - req dne\n", tid, next_mds);
		goto out;  /* dup reply? */
	}

	if (test_bit(CEPH_MDS_R_ABORTED, &req->r_req_flags)) {
		dout("forward tid %llu aborted, unregistering\n", tid);
		__unregister_request(mdsc, req);
	} else if (fwd_seq <= req->r_num_fwd) {
		dout("forward tid %llu to mds%d - old seq %d <= %d\n",
		     tid, next_mds, req->r_num_fwd, fwd_seq);
	} else {
		/* resend. forward race not possible; mds would drop */
		dout("forward tid %llu to mds%d (we resend)\n", tid, next_mds);
		BUG_ON(req->r_err);
		BUG_ON(test_bit(CEPH_MDS_R_GOT_RESULT, &req->r_req_flags));
		req->r_attempts = 0;
		req->r_num_fwd = fwd_seq;
		req->r_resend_mds = next_mds;
		put_request_session(req);
		__do_request(mdsc, req);
	}
	ceph_mdsc_put_request(req);
out:
	mutex_unlock(&mdsc->mutex);
	return;

bad:
	pr_err("mdsc_handle_forward decode error err=%d\n", err);
}

/*
 * handle a mds session control message
 */
static void handle_session(struct ceph_mds_session *session,
			   struct ceph_msg *msg)
{
	struct ceph_mds_client *mdsc = session->s_mdsc;
	u32 op;
	u64 seq;
	int mds = session->s_mds;
	struct ceph_mds_session_head *h = msg->front.iov_base;
	int wake = 0;

	/* decode */
	if (msg->front.iov_len != sizeof(*h))
		goto bad;
	op = le32_to_cpu(h->op);
	seq = le64_to_cpu(h->seq);

	mutex_lock(&mdsc->mutex);
	if (op == CEPH_SESSION_CLOSE) {
		get_session(session);
		__unregister_session(mdsc, session);
	}
	/* FIXME: this ttl calculation is generous */
	session->s_ttl = jiffies + HZ*mdsc->mdsmap->m_session_autoclose;
	mutex_unlock(&mdsc->mutex);

	mutex_lock(&session->s_mutex);

	dout("handle_session mds%d %s %p state %s seq %llu\n",
	     mds, ceph_session_op_name(op), session,
	     ceph_session_state_name(session->s_state), seq);

	if (session->s_state == CEPH_MDS_SESSION_HUNG) {
		session->s_state = CEPH_MDS_SESSION_OPEN;
		pr_info("mds%d came back\n", session->s_mds);
	}

	switch (op) {
	case CEPH_SESSION_OPEN:
		if (session->s_state == CEPH_MDS_SESSION_RECONNECTING)
			pr_info("mds%d reconnect success\n", session->s_mds);
		session->s_state = CEPH_MDS_SESSION_OPEN;
		renewed_caps(mdsc, session, 0);
		wake = 1;
		if (mdsc->stopping)
			__close_session(mdsc, session);
		break;

	case CEPH_SESSION_RENEWCAPS:
		if (session->s_renew_seq == seq)
			renewed_caps(mdsc, session, 1);
		break;

	case CEPH_SESSION_CLOSE:
		if (session->s_state == CEPH_MDS_SESSION_RECONNECTING)
			pr_info("mds%d reconnect denied\n", session->s_mds);
		cleanup_session_requests(mdsc, session);
		remove_session_caps(session);
		wake = 2; /* for good measure */
		wake_up_all(&mdsc->session_close_wq);
		break;

	case CEPH_SESSION_STALE:
		pr_info("mds%d caps went stale, renewing\n",
			session->s_mds);
		spin_lock(&session->s_gen_ttl_lock);
		session->s_cap_gen++;
		session->s_cap_ttl = jiffies - 1;
		spin_unlock(&session->s_gen_ttl_lock);
		send_renew_caps(mdsc, session);
		break;

	case CEPH_SESSION_RECALL_STATE:
		trim_caps(mdsc, session, le32_to_cpu(h->max_caps));
		break;

	case CEPH_SESSION_FLUSHMSG:
		send_flushmsg_ack(mdsc, session, seq);
		break;

	case CEPH_SESSION_FORCE_RO:
		dout("force_session_readonly %p\n", session);
		spin_lock(&session->s_cap_lock);
		session->s_readonly = true;
		spin_unlock(&session->s_cap_lock);
		wake_up_session_caps(session, 0);
		break;

	case CEPH_SESSION_REJECT:
		WARN_ON(session->s_state != CEPH_MDS_SESSION_OPENING);
		pr_info("mds%d rejected session\n", session->s_mds);
		session->s_state = CEPH_MDS_SESSION_REJECTED;
		cleanup_session_requests(mdsc, session);
		remove_session_caps(session);
		wake = 2; /* for good measure */
		break;

	default:
		pr_err("mdsc_handle_session bad op %d mds%d\n", op, mds);
		WARN_ON(1);
	}

	mutex_unlock(&session->s_mutex);
	if (wake) {
		mutex_lock(&mdsc->mutex);
		__wake_requests(mdsc, &session->s_waiting);
		if (wake == 2)
			kick_requests(mdsc, mds);
		mutex_unlock(&mdsc->mutex);
	}
	if (op == CEPH_SESSION_CLOSE)
		ceph_put_mds_session(session);
	return;

bad:
	pr_err("mdsc_handle_session corrupt message mds%d len %d\n", mds,
	       (int)msg->front.iov_len);
	ceph_msg_dump(msg);
	return;
}


/*
 * called under session->mutex.
 */
static void replay_unsafe_requests(struct ceph_mds_client *mdsc,
				   struct ceph_mds_session *session)
{
	struct ceph_mds_request *req, *nreq;
	struct rb_node *p;
	int err;

	dout("replay_unsafe_requests mds%d\n", session->s_mds);

	mutex_lock(&mdsc->mutex);
	list_for_each_entry_safe(req, nreq, &session->s_unsafe, r_unsafe_item) {
		err = __prepare_send_request(mdsc, req, session->s_mds, true);
		if (!err) {
			ceph_msg_get(req->r_request);
			ceph_con_send(&session->s_con, req->r_request);
		}
	}

	/*
	 * also re-send old requests when MDS enters reconnect stage. So that MDS
	 * can process completed request in clientreplay stage.
	 */
	p = rb_first(&mdsc->request_tree);
	while (p) {
		req = rb_entry(p, struct ceph_mds_request, r_node);
		p = rb_next(p);
		if (test_bit(CEPH_MDS_R_GOT_UNSAFE, &req->r_req_flags))
			continue;
		if (req->r_attempts == 0)
			continue; /* only old requests */
		if (req->r_session &&
		    req->r_session->s_mds == session->s_mds) {
			err = __prepare_send_request(mdsc, req,
						     session->s_mds, true);
			if (!err) {
				ceph_msg_get(req->r_request);
				ceph_con_send(&session->s_con, req->r_request);
			}
		}
	}
	mutex_unlock(&mdsc->mutex);
}

/*
 * Encode information about a cap for a reconnect with the MDS.
 */
static int encode_caps_cb(struct inode *inode, struct ceph_cap *cap,
			  void *arg)
{
	union {
		struct ceph_mds_cap_reconnect v2;
		struct ceph_mds_cap_reconnect_v1 v1;
	} rec;
	struct ceph_inode_info *ci;
	struct ceph_reconnect_state *recon_state = arg;
	struct ceph_pagelist *pagelist = recon_state->pagelist;
	char *path;
	int pathlen, err;
	u64 pathbase;
	u64 snap_follows;
	struct dentry *dentry;

	ci = cap->ci;

	dout(" adding %p ino %llx.%llx cap %p %lld %s\n",
	     inode, ceph_vinop(inode), cap, cap->cap_id,
	     ceph_cap_string(cap->issued));
	err = ceph_pagelist_encode_64(pagelist, ceph_ino(inode));
	if (err)
		return err;

	dentry = d_find_alias(inode);
	if (dentry) {
		path = ceph_mdsc_build_path(dentry, &pathlen, &pathbase, 0);
		if (IS_ERR(path)) {
			err = PTR_ERR(path);
			goto out_dput;
		}
	} else {
		path = NULL;
		pathlen = 0;
		pathbase = 0;
	}

	spin_lock(&ci->i_ceph_lock);
	cap->seq = 0;        /* reset cap seq */
	cap->issue_seq = 0;  /* and issue_seq */
	cap->mseq = 0;       /* and migrate_seq */
	cap->cap_gen = cap->session->s_cap_gen;

	if (recon_state->msg_version >= 2) {
		rec.v2.cap_id = cpu_to_le64(cap->cap_id);
		rec.v2.wanted = cpu_to_le32(__ceph_caps_wanted(ci));
		rec.v2.issued = cpu_to_le32(cap->issued);
		rec.v2.snaprealm = cpu_to_le64(ci->i_snap_realm->ino);
		rec.v2.pathbase = cpu_to_le64(pathbase);
		rec.v2.flock_len = 0;
	} else {
		rec.v1.cap_id = cpu_to_le64(cap->cap_id);
		rec.v1.wanted = cpu_to_le32(__ceph_caps_wanted(ci));
		rec.v1.issued = cpu_to_le32(cap->issued);
		rec.v1.size = cpu_to_le64(inode->i_size);
		ceph_encode_timespec(&rec.v1.mtime, &inode->i_mtime);
		ceph_encode_timespec(&rec.v1.atime, &inode->i_atime);
		rec.v1.snaprealm = cpu_to_le64(ci->i_snap_realm->ino);
		rec.v1.pathbase = cpu_to_le64(pathbase);
	}

	if (list_empty(&ci->i_cap_snaps)) {
		snap_follows = 0;
	} else {
		struct ceph_cap_snap *capsnap =
			list_first_entry(&ci->i_cap_snaps,
					 struct ceph_cap_snap, ci_item);
		snap_follows = capsnap->follows;
	}
	spin_unlock(&ci->i_ceph_lock);

	if (recon_state->msg_version >= 2) {
		int num_fcntl_locks, num_flock_locks;
		struct ceph_filelock *flocks;
		size_t struct_len, total_len = 0;
		u8 struct_v = 0;

encode_again:
		ceph_count_locks(inode, &num_fcntl_locks, &num_flock_locks);
		flocks = kmalloc((num_fcntl_locks+num_flock_locks) *
				 sizeof(struct ceph_filelock), GFP_NOFS);
		if (!flocks) {
			err = -ENOMEM;
			goto out_free;
		}
		err = ceph_encode_locks_to_buffer(inode, flocks,
						  num_fcntl_locks,
						  num_flock_locks);
		if (err) {
			kfree(flocks);
			if (err == -ENOSPC)
				goto encode_again;
			goto out_free;
		}

		if (recon_state->msg_version >= 3) {
			/* version, compat_version and struct_len */
			total_len = 2 * sizeof(u8) + sizeof(u32);
			struct_v = 2;
		}
		/*
		 * number of encoded locks is stable, so copy to pagelist
		 */
		struct_len = 2 * sizeof(u32) +
			    (num_fcntl_locks + num_flock_locks) *
			    sizeof(struct ceph_filelock);
		rec.v2.flock_len = cpu_to_le32(struct_len);

		struct_len += sizeof(rec.v2);
		struct_len += sizeof(u32) + pathlen;

		if (struct_v >= 2)
			struct_len += sizeof(u64); /* snap_follows */

		total_len += struct_len;
		err = ceph_pagelist_reserve(pagelist, total_len);

		if (!err) {
			if (recon_state->msg_version >= 3) {
				ceph_pagelist_encode_8(pagelist, struct_v);
				ceph_pagelist_encode_8(pagelist, 1);
				ceph_pagelist_encode_32(pagelist, struct_len);
			}
			ceph_pagelist_encode_string(pagelist, path, pathlen);
			ceph_pagelist_append(pagelist, &rec, sizeof(rec.v2));
			ceph_locks_to_pagelist(flocks, pagelist,
					       num_fcntl_locks,
					       num_flock_locks);
			if (struct_v >= 2)
				ceph_pagelist_encode_64(pagelist, snap_follows);
		}
		kfree(flocks);
	} else {
		size_t size = sizeof(u32) + pathlen + sizeof(rec.v1);
		err = ceph_pagelist_reserve(pagelist, size);
		if (!err) {
			ceph_pagelist_encode_string(pagelist, path, pathlen);
			ceph_pagelist_append(pagelist, &rec, sizeof(rec.v1));
		}
	}

	recon_state->nr_caps++;
out_free:
	kfree(path);
out_dput:
	dput(dentry);
	return err;
}


/*
 * If an MDS fails and recovers, clients need to reconnect in order to
 * reestablish shared state.  This includes all caps issued through
 * this session _and_ the snap_realm hierarchy.  Because it's not
 * clear which snap realms the mds cares about, we send everything we
 * know about.. that ensures we'll then get any new info the
 * recovering MDS might have.
 *
 * This is a relatively heavyweight operation, but it's rare.
 *
 * called with mdsc->mutex held.
 */
static void send_mds_reconnect(struct ceph_mds_client *mdsc,
			       struct ceph_mds_session *session)
{
	struct ceph_msg *reply;
	struct rb_node *p;
	int mds = session->s_mds;
	int err = -ENOMEM;
	int s_nr_caps;
	struct ceph_pagelist *pagelist;
	struct ceph_reconnect_state recon_state;

	pr_info("mds%d reconnect start\n", mds);

	pagelist = kmalloc(sizeof(*pagelist), GFP_NOFS);
	if (!pagelist)
		goto fail_nopagelist;
	ceph_pagelist_init(pagelist);

	reply = ceph_msg_new(CEPH_MSG_CLIENT_RECONNECT, 0, GFP_NOFS, false);
	if (!reply)
		goto fail_nomsg;

	mutex_lock(&session->s_mutex);
	session->s_state = CEPH_MDS_SESSION_RECONNECTING;
	session->s_seq = 0;

	dout("session %p state %s\n", session,
	     ceph_session_state_name(session->s_state));

	spin_lock(&session->s_gen_ttl_lock);
	session->s_cap_gen++;
	spin_unlock(&session->s_gen_ttl_lock);

	spin_lock(&session->s_cap_lock);
	/* don't know if session is readonly */
	session->s_readonly = 0;
	/*
	 * notify __ceph_remove_cap() that we are composing cap reconnect.
	 * If a cap get released before being added to the cap reconnect,
	 * __ceph_remove_cap() should skip queuing cap release.
	 */
	session->s_cap_reconnect = 1;
	/* drop old cap expires; we're about to reestablish that state */
	cleanup_cap_releases(mdsc, session);

	/* trim unused caps to reduce MDS's cache rejoin time */
	if (mdsc->fsc->sb->s_root)
		shrink_dcache_parent(mdsc->fsc->sb->s_root);

	ceph_con_close(&session->s_con);
	ceph_con_open(&session->s_con,
		      CEPH_ENTITY_TYPE_MDS, mds,
		      ceph_mdsmap_get_addr(mdsc->mdsmap, mds));

	/* replay unsafe requests */
	replay_unsafe_requests(mdsc, session);

	down_read(&mdsc->snap_rwsem);

	/* traverse this session's caps */
	s_nr_caps = session->s_nr_caps;
	err = ceph_pagelist_encode_32(pagelist, s_nr_caps);
	if (err)
		goto fail;

	recon_state.nr_caps = 0;
	recon_state.pagelist = pagelist;
	if (session->s_con.peer_features & CEPH_FEATURE_MDSENC)
		recon_state.msg_version = 3;
	else if (session->s_con.peer_features & CEPH_FEATURE_FLOCK)
		recon_state.msg_version = 2;
	else
		recon_state.msg_version = 1;
	err = iterate_session_caps(session, encode_caps_cb, &recon_state);
	if (err < 0)
		goto fail;

	spin_lock(&session->s_cap_lock);
	session->s_cap_reconnect = 0;
	spin_unlock(&session->s_cap_lock);

	/*
	 * snaprealms.  we provide mds with the ino, seq (version), and
	 * parent for all of our realms.  If the mds has any newer info,
	 * it will tell us.
	 */
	for (p = rb_first(&mdsc->snap_realms); p; p = rb_next(p)) {
		struct ceph_snap_realm *realm =
			rb_entry(p, struct ceph_snap_realm, node);
		struct ceph_mds_snaprealm_reconnect sr_rec;

		dout(" adding snap realm %llx seq %lld parent %llx\n",
		     realm->ino, realm->seq, realm->parent_ino);
		sr_rec.ino = cpu_to_le64(realm->ino);
		sr_rec.seq = cpu_to_le64(realm->seq);
		sr_rec.parent = cpu_to_le64(realm->parent_ino);
		err = ceph_pagelist_append(pagelist, &sr_rec, sizeof(sr_rec));
		if (err)
			goto fail;
	}

	reply->hdr.version = cpu_to_le16(recon_state.msg_version);

	/* raced with cap release? */
	if (s_nr_caps != recon_state.nr_caps) {
		struct page *page = list_first_entry(&pagelist->head,
						     struct page, lru);
		__le32 *addr = kmap_atomic(page);
		*addr = cpu_to_le32(recon_state.nr_caps);
		kunmap_atomic(addr);
	}

	reply->hdr.data_len = cpu_to_le32(pagelist->length);
	ceph_msg_data_add_pagelist(reply, pagelist);

	ceph_early_kick_flushing_caps(mdsc, session);

	ceph_con_send(&session->s_con, reply);

	mutex_unlock(&session->s_mutex);

	mutex_lock(&mdsc->mutex);
	__wake_requests(mdsc, &session->s_waiting);
	mutex_unlock(&mdsc->mutex);

	up_read(&mdsc->snap_rwsem);
	return;

fail:
	ceph_msg_put(reply);
	up_read(&mdsc->snap_rwsem);
	mutex_unlock(&session->s_mutex);
fail_nomsg:
	ceph_pagelist_release(pagelist);
fail_nopagelist:
	pr_err("error %d preparing reconnect for mds%d\n", err, mds);
	return;
}


/*
 * compare old and new mdsmaps, kicking requests
 * and closing out old connections as necessary
 *
 * called under mdsc->mutex.
 */
static void check_new_map(struct ceph_mds_client *mdsc,
			  struct ceph_mdsmap *newmap,
			  struct ceph_mdsmap *oldmap)
{
	int i;
	int oldstate, newstate;
	struct ceph_mds_session *s;

	dout("check_new_map new %u old %u\n",
	     newmap->m_epoch, oldmap->m_epoch);

	for (i = 0; i < oldmap->m_num_mds && i < mdsc->max_sessions; i++) {
		if (mdsc->sessions[i] == NULL)
			continue;
		s = mdsc->sessions[i];
		oldstate = ceph_mdsmap_get_state(oldmap, i);
		newstate = ceph_mdsmap_get_state(newmap, i);

		dout("check_new_map mds%d state %s%s -> %s%s (session %s)\n",
		     i, ceph_mds_state_name(oldstate),
		     ceph_mdsmap_is_laggy(oldmap, i) ? " (laggy)" : "",
		     ceph_mds_state_name(newstate),
		     ceph_mdsmap_is_laggy(newmap, i) ? " (laggy)" : "",
		     ceph_session_state_name(s->s_state));

		if (i >= newmap->m_num_mds ||
		    memcmp(ceph_mdsmap_get_addr(oldmap, i),
			   ceph_mdsmap_get_addr(newmap, i),
			   sizeof(struct ceph_entity_addr))) {
			if (s->s_state == CEPH_MDS_SESSION_OPENING) {
				/* the session never opened, just close it
				 * out now */
				get_session(s);
				__unregister_session(mdsc, s);
				__wake_requests(mdsc, &s->s_waiting);
				ceph_put_mds_session(s);
			} else if (i >= newmap->m_num_mds) {
				/* force close session for stopped mds */
				get_session(s);
				__unregister_session(mdsc, s);
				__wake_requests(mdsc, &s->s_waiting);
				kick_requests(mdsc, i);
				mutex_unlock(&mdsc->mutex);

				mutex_lock(&s->s_mutex);
				cleanup_session_requests(mdsc, s);
				remove_session_caps(s);
				mutex_unlock(&s->s_mutex);

				ceph_put_mds_session(s);

				mutex_lock(&mdsc->mutex);
			} else {
				/* just close it */
				mutex_unlock(&mdsc->mutex);
				mutex_lock(&s->s_mutex);
				mutex_lock(&mdsc->mutex);
				ceph_con_close(&s->s_con);
				mutex_unlock(&s->s_mutex);
				s->s_state = CEPH_MDS_SESSION_RESTARTING;
			}
		} else if (oldstate == newstate) {
			continue;  /* nothing new with this mds */
		}

		/*
		 * send reconnect?
		 */
		if (s->s_state == CEPH_MDS_SESSION_RESTARTING &&
		    newstate >= CEPH_MDS_STATE_RECONNECT) {
			mutex_unlock(&mdsc->mutex);
			send_mds_reconnect(mdsc, s);
			mutex_lock(&mdsc->mutex);
		}

		/*
		 * kick request on any mds that has gone active.
		 */
		if (oldstate < CEPH_MDS_STATE_ACTIVE &&
		    newstate >= CEPH_MDS_STATE_ACTIVE) {
			if (oldstate != CEPH_MDS_STATE_CREATING &&
			    oldstate != CEPH_MDS_STATE_STARTING)
				pr_info("mds%d recovery completed\n", s->s_mds);
			kick_requests(mdsc, i);
			ceph_kick_flushing_caps(mdsc, s);
			wake_up_session_caps(s, 1);
		}
	}

	for (i = 0; i < newmap->m_num_mds && i < mdsc->max_sessions; i++) {
		s = mdsc->sessions[i];
		if (!s)
			continue;
		if (!ceph_mdsmap_is_laggy(newmap, i))
			continue;
		if (s->s_state == CEPH_MDS_SESSION_OPEN ||
		    s->s_state == CEPH_MDS_SESSION_HUNG ||
		    s->s_state == CEPH_MDS_SESSION_CLOSING) {
			dout(" connecting to export targets of laggy mds%d\n",
			     i);
			__open_export_target_sessions(mdsc, s);
		}
	}
}



/*
 * leases
 */

/*
 * caller must hold session s_mutex, dentry->d_lock
 */
void __ceph_mdsc_drop_dentry_lease(struct dentry *dentry)
{
	struct ceph_dentry_info *di = ceph_dentry(dentry);

	ceph_put_mds_session(di->lease_session);
	di->lease_session = NULL;
}

static void handle_lease(struct ceph_mds_client *mdsc,
			 struct ceph_mds_session *session,
			 struct ceph_msg *msg)
{
	struct super_block *sb = mdsc->fsc->sb;
	struct inode *inode;
	struct dentry *parent, *dentry;
	struct ceph_dentry_info *di;
	int mds = session->s_mds;
	struct ceph_mds_lease *h = msg->front.iov_base;
	u32 seq;
	struct ceph_vino vino;
	struct qstr dname;
	int release = 0;

	dout("handle_lease from mds%d\n", mds);

	/* decode */
	if (msg->front.iov_len < sizeof(*h) + sizeof(u32))
		goto bad;
	vino.ino = le64_to_cpu(h->ino);
	vino.snap = CEPH_NOSNAP;
	seq = le32_to_cpu(h->seq);
	dname.name = (void *)h + sizeof(*h) + sizeof(u32);
	dname.len = msg->front.iov_len - sizeof(*h) - sizeof(u32);
	if (dname.len != get_unaligned_le32(h+1))
		goto bad;

	/* lookup inode */
	inode = ceph_find_inode(sb, vino);
	dout("handle_lease %s, ino %llx %p %.*s\n",
	     ceph_lease_op_name(h->action), vino.ino, inode,
	     dname.len, dname.name);

	mutex_lock(&session->s_mutex);
	session->s_seq++;

	if (inode == NULL) {
		dout("handle_lease no inode %llx\n", vino.ino);
		goto release;
	}

	/* dentry */
	parent = d_find_alias(inode);
	if (!parent) {
		dout("no parent dentry on inode %p\n", inode);
		WARN_ON(1);
		goto release;  /* hrm... */
	}
	dname.hash = full_name_hash(parent, dname.name, dname.len);
	dentry = d_lookup(parent, &dname);
	dput(parent);
	if (!dentry)
		goto release;

	spin_lock(&dentry->d_lock);
	di = ceph_dentry(dentry);
	switch (h->action) {
	case CEPH_MDS_LEASE_REVOKE:
		if (di->lease_session == session) {
			if (ceph_seq_cmp(di->lease_seq, seq) > 0)
				h->seq = cpu_to_le32(di->lease_seq);
			__ceph_mdsc_drop_dentry_lease(dentry);
		}
		release = 1;
		break;

	case CEPH_MDS_LEASE_RENEW:
		if (di->lease_session == session &&
		    di->lease_gen == session->s_cap_gen &&
		    di->lease_renew_from &&
		    di->lease_renew_after == 0) {
			unsigned long duration =
				msecs_to_jiffies(le32_to_cpu(h->duration_ms));

			di->lease_seq = seq;
			di->time = di->lease_renew_from + duration;
			di->lease_renew_after = di->lease_renew_from +
				(duration >> 1);
			di->lease_renew_from = 0;
		}
		break;
	}
	spin_unlock(&dentry->d_lock);
	dput(dentry);

	if (!release)
		goto out;

release:
	/* let's just reuse the same message */
	h->action = CEPH_MDS_LEASE_REVOKE_ACK;
	ceph_msg_get(msg);
	ceph_con_send(&session->s_con, msg);

out:
	iput(inode);
	mutex_unlock(&session->s_mutex);
	return;

bad:
	pr_err("corrupt lease message\n");
	ceph_msg_dump(msg);
}

void ceph_mdsc_lease_send_msg(struct ceph_mds_session *session,
			      struct inode *inode,
			      struct dentry *dentry, char action,
			      u32 seq)
{
	struct ceph_msg *msg;
	struct ceph_mds_lease *lease;
	int len = sizeof(*lease) + sizeof(u32);
	int dnamelen = 0;

	dout("lease_send_msg inode %p dentry %p %s to mds%d\n",
	     inode, dentry, ceph_lease_op_name(action), session->s_mds);
	dnamelen = dentry->d_name.len;
	len += dnamelen;

	msg = ceph_msg_new(CEPH_MSG_CLIENT_LEASE, len, GFP_NOFS, false);
	if (!msg)
		return;
	lease = msg->front.iov_base;
	lease->action = action;
	lease->ino = cpu_to_le64(ceph_vino(inode).ino);
	lease->first = lease->last = cpu_to_le64(ceph_vino(inode).snap);
	lease->seq = cpu_to_le32(seq);
	put_unaligned_le32(dnamelen, lease + 1);
	memcpy((void *)(lease + 1) + 4, dentry->d_name.name, dnamelen);

	/*
	 * if this is a preemptive lease RELEASE, no need to
	 * flush request stream, since the actual request will
	 * soon follow.
	 */
	msg->more_to_follow = (action == CEPH_MDS_LEASE_RELEASE);

	ceph_con_send(&session->s_con, msg);
}

/*
 * drop all leases (and dentry refs) in preparation for umount
 */
static void drop_leases(struct ceph_mds_client *mdsc)
{
	int i;

	dout("drop_leases\n");
	mutex_lock(&mdsc->mutex);
	for (i = 0; i < mdsc->max_sessions; i++) {
		struct ceph_mds_session *s = __ceph_lookup_mds_session(mdsc, i);
		if (!s)
			continue;
		mutex_unlock(&mdsc->mutex);
		mutex_lock(&s->s_mutex);
		mutex_unlock(&s->s_mutex);
		ceph_put_mds_session(s);
		mutex_lock(&mdsc->mutex);
	}
	mutex_unlock(&mdsc->mutex);
}



/*
 * delayed work -- periodically trim expired leases, renew caps with mds
 */
static void schedule_delayed(struct ceph_mds_client *mdsc)
{
	int delay = 5;
	unsigned hz = round_jiffies_relative(HZ * delay);
	schedule_delayed_work(&mdsc->delayed_work, hz);
}

static void delayed_work(struct work_struct *work)
{
	int i;
	struct ceph_mds_client *mdsc =
		container_of(work, struct ceph_mds_client, delayed_work.work);
	int renew_interval;
	int renew_caps;

	dout("mdsc delayed_work\n");
	ceph_check_delayed_caps(mdsc);

	mutex_lock(&mdsc->mutex);
	renew_interval = mdsc->mdsmap->m_session_timeout >> 2;
	renew_caps = time_after_eq(jiffies, HZ*renew_interval +
				   mdsc->last_renew_caps);
	if (renew_caps)
		mdsc->last_renew_caps = jiffies;

	for (i = 0; i < mdsc->max_sessions; i++) {
		struct ceph_mds_session *s = __ceph_lookup_mds_session(mdsc, i);
		if (s == NULL)
			continue;
		if (s->s_state == CEPH_MDS_SESSION_CLOSING) {
			dout("resending session close request for mds%d\n",
			     s->s_mds);
			request_close_session(mdsc, s);
			ceph_put_mds_session(s);
			continue;
		}
		if (s->s_ttl && time_after(jiffies, s->s_ttl)) {
			if (s->s_state == CEPH_MDS_SESSION_OPEN) {
				s->s_state = CEPH_MDS_SESSION_HUNG;
				pr_info("mds%d hung\n", s->s_mds);
			}
		}
		if (s->s_state < CEPH_MDS_SESSION_OPEN) {
			/* this mds is failed or recovering, just wait */
			ceph_put_mds_session(s);
			continue;
		}
		mutex_unlock(&mdsc->mutex);

		mutex_lock(&s->s_mutex);
		if (renew_caps)
			send_renew_caps(mdsc, s);
		else
			ceph_con_keepalive(&s->s_con);
		if (s->s_state == CEPH_MDS_SESSION_OPEN ||
		    s->s_state == CEPH_MDS_SESSION_HUNG)
			ceph_send_cap_releases(mdsc, s);
		mutex_unlock(&s->s_mutex);
		ceph_put_mds_session(s);

		mutex_lock(&mdsc->mutex);
	}
	mutex_unlock(&mdsc->mutex);

	schedule_delayed(mdsc);
}

int ceph_mdsc_init(struct ceph_fs_client *fsc)

{
	struct ceph_mds_client *mdsc;

	mdsc = kzalloc(sizeof(struct ceph_mds_client), GFP_NOFS);
	if (!mdsc)
		return -ENOMEM;
	mdsc->fsc = fsc;
	fsc->mdsc = mdsc;
	mutex_init(&mdsc->mutex);
	mdsc->mdsmap = kzalloc(sizeof(*mdsc->mdsmap), GFP_NOFS);
	if (mdsc->mdsmap == NULL) {
		kfree(mdsc);
		return -ENOMEM;
	}

	init_completion(&mdsc->safe_umount_waiters);
	init_waitqueue_head(&mdsc->session_close_wq);
	INIT_LIST_HEAD(&mdsc->waiting_for_map);
	mdsc->sessions = NULL;
	atomic_set(&mdsc->num_sessions, 0);
	mdsc->max_sessions = 0;
	mdsc->stopping = 0;
	mdsc->last_snap_seq = 0;
	init_rwsem(&mdsc->snap_rwsem);
	mdsc->snap_realms = RB_ROOT;
	INIT_LIST_HEAD(&mdsc->snap_empty);
	spin_lock_init(&mdsc->snap_empty_lock);
	mdsc->last_tid = 0;
	mdsc->oldest_tid = 0;
	mdsc->request_tree = RB_ROOT;
	INIT_DELAYED_WORK(&mdsc->delayed_work, delayed_work);
	mdsc->last_renew_caps = jiffies;
	INIT_LIST_HEAD(&mdsc->cap_delay_list);
	spin_lock_init(&mdsc->cap_delay_lock);
	INIT_LIST_HEAD(&mdsc->snap_flush_list);
	spin_lock_init(&mdsc->snap_flush_lock);
	mdsc->last_cap_flush_tid = 1;
	INIT_LIST_HEAD(&mdsc->cap_flush_list);
	INIT_LIST_HEAD(&mdsc->cap_dirty);
	INIT_LIST_HEAD(&mdsc->cap_dirty_migrating);
	mdsc->num_cap_flushing = 0;
	spin_lock_init(&mdsc->cap_dirty_lock);
	init_waitqueue_head(&mdsc->cap_flushing_wq);
	spin_lock_init(&mdsc->dentry_lru_lock);
	INIT_LIST_HEAD(&mdsc->dentry_lru);

	ceph_caps_init(mdsc);
	ceph_adjust_min_caps(mdsc, fsc->min_caps);

	init_rwsem(&mdsc->pool_perm_rwsem);
	mdsc->pool_perm_tree = RB_ROOT;

	return 0;
}

/*
 * Wait for safe replies on open mds requests.  If we time out, drop
 * all requests from the tree to avoid dangling dentry refs.
 */
static void wait_requests(struct ceph_mds_client *mdsc)
{
	struct ceph_options *opts = mdsc->fsc->client->options;
	struct ceph_mds_request *req;

	mutex_lock(&mdsc->mutex);
	if (__get_oldest_req(mdsc)) {
		mutex_unlock(&mdsc->mutex);

		dout("wait_requests waiting for requests\n");
		wait_for_completion_timeout(&mdsc->safe_umount_waiters,
				    ceph_timeout_jiffies(opts->mount_timeout));

		/* tear down remaining requests */
		mutex_lock(&mdsc->mutex);
		while ((req = __get_oldest_req(mdsc))) {
			dout("wait_requests timed out on tid %llu\n",
			     req->r_tid);
			__unregister_request(mdsc, req);
		}
	}
	mutex_unlock(&mdsc->mutex);
	dout("wait_requests done\n");
}

/*
 * called before mount is ro, and before dentries are torn down.
 * (hmm, does this still race with new lookups?)
 */
void ceph_mdsc_pre_umount(struct ceph_mds_client *mdsc)
{
	dout("pre_umount\n");
	mdsc->stopping = 1;

	drop_leases(mdsc);
	ceph_flush_dirty_caps(mdsc);
	wait_requests(mdsc);

	/*
	 * wait for reply handlers to drop their request refs and
	 * their inode/dcache refs
	 */
	ceph_msgr_flush();
}

/*
 * wait for all write mds requests to flush.
 */
static void wait_unsafe_requests(struct ceph_mds_client *mdsc, u64 want_tid)
{
	struct ceph_mds_request *req = NULL, *nextreq;
	struct rb_node *n;

	mutex_lock(&mdsc->mutex);
	dout("wait_unsafe_requests want %lld\n", want_tid);
restart:
	req = __get_oldest_req(mdsc);
	while (req && req->r_tid <= want_tid) {
		/* find next request */
		n = rb_next(&req->r_node);
		if (n)
			nextreq = rb_entry(n, struct ceph_mds_request, r_node);
		else
			nextreq = NULL;
		if (req->r_op != CEPH_MDS_OP_SETFILELOCK &&
		    (req->r_op & CEPH_MDS_OP_WRITE)) {
			/* write op */
			ceph_mdsc_get_request(req);
			if (nextreq)
				ceph_mdsc_get_request(nextreq);
			mutex_unlock(&mdsc->mutex);
			dout("wait_unsafe_requests  wait on %llu (want %llu)\n",
			     req->r_tid, want_tid);
			wait_for_completion(&req->r_safe_completion);
			mutex_lock(&mdsc->mutex);
			ceph_mdsc_put_request(req);
			if (!nextreq)
				break;  /* next dne before, so we're done! */
			if (RB_EMPTY_NODE(&nextreq->r_node)) {
				/* next request was removed from tree */
				ceph_mdsc_put_request(nextreq);
				goto restart;
			}
			ceph_mdsc_put_request(nextreq);  /* won't go away */
		}
		req = nextreq;
	}
	mutex_unlock(&mdsc->mutex);
	dout("wait_unsafe_requests done\n");
}

void ceph_mdsc_sync(struct ceph_mds_client *mdsc)
{
	u64 want_tid, want_flush;

	if (READ_ONCE(mdsc->fsc->mount_state) == CEPH_MOUNT_SHUTDOWN)
		return;

	dout("sync\n");
	mutex_lock(&mdsc->mutex);
	want_tid = mdsc->last_tid;
	mutex_unlock(&mdsc->mutex);

	ceph_flush_dirty_caps(mdsc);
	spin_lock(&mdsc->cap_dirty_lock);
	want_flush = mdsc->last_cap_flush_tid;
	if (!list_empty(&mdsc->cap_flush_list)) {
		struct ceph_cap_flush *cf =
			list_last_entry(&mdsc->cap_flush_list,
					struct ceph_cap_flush, g_list);
		cf->wake = true;
	}
	spin_unlock(&mdsc->cap_dirty_lock);

	dout("sync want tid %lld flush_seq %lld\n",
	     want_tid, want_flush);

	wait_unsafe_requests(mdsc, want_tid);
	wait_caps_flush(mdsc, want_flush);
}

/*
 * true if all sessions are closed, or we force unmount
 */
static bool done_closing_sessions(struct ceph_mds_client *mdsc, int skipped)
{
	if (READ_ONCE(mdsc->fsc->mount_state) == CEPH_MOUNT_SHUTDOWN)
		return true;
	return atomic_read(&mdsc->num_sessions) <= skipped;
}

/*
 * called after sb is ro.
 */
void ceph_mdsc_close_sessions(struct ceph_mds_client *mdsc)
{
	struct ceph_options *opts = mdsc->fsc->client->options;
	struct ceph_mds_session *session;
	int i;
	int skipped = 0;

	dout("close_sessions\n");

	/* close sessions */
	mutex_lock(&mdsc->mutex);
	for (i = 0; i < mdsc->max_sessions; i++) {
		session = __ceph_lookup_mds_session(mdsc, i);
		if (!session)
			continue;
		mutex_unlock(&mdsc->mutex);
		mutex_lock(&session->s_mutex);
		if (__close_session(mdsc, session) <= 0)
			skipped++;
		mutex_unlock(&session->s_mutex);
		ceph_put_mds_session(session);
		mutex_lock(&mdsc->mutex);
	}
	mutex_unlock(&mdsc->mutex);

	dout("waiting for sessions to close\n");
	wait_event_timeout(mdsc->session_close_wq,
			   done_closing_sessions(mdsc, skipped),
			   ceph_timeout_jiffies(opts->mount_timeout));

	/* tear down remaining sessions */
	mutex_lock(&mdsc->mutex);
	for (i = 0; i < mdsc->max_sessions; i++) {
		if (mdsc->sessions[i]) {
			session = get_session(mdsc->sessions[i]);
			__unregister_session(mdsc, session);
			mutex_unlock(&mdsc->mutex);
			mutex_lock(&session->s_mutex);
			remove_session_caps(session);
			mutex_unlock(&session->s_mutex);
			ceph_put_mds_session(session);
			mutex_lock(&mdsc->mutex);
		}
	}
	WARN_ON(!list_empty(&mdsc->cap_delay_list));
	mutex_unlock(&mdsc->mutex);

	ceph_cleanup_empty_realms(mdsc);

	cancel_delayed_work_sync(&mdsc->delayed_work); /* cancel timer */

	dout("stopped\n");
}

void ceph_mdsc_force_umount(struct ceph_mds_client *mdsc)
{
	struct ceph_mds_session *session;
	int mds;

	dout("force umount\n");

	mutex_lock(&mdsc->mutex);
	for (mds = 0; mds < mdsc->max_sessions; mds++) {
		session = __ceph_lookup_mds_session(mdsc, mds);
		if (!session)
			continue;
		mutex_unlock(&mdsc->mutex);
		mutex_lock(&session->s_mutex);
		__close_session(mdsc, session);
		if (session->s_state == CEPH_MDS_SESSION_CLOSING) {
			cleanup_session_requests(mdsc, session);
			remove_session_caps(session);
		}
		mutex_unlock(&session->s_mutex);
		ceph_put_mds_session(session);
		mutex_lock(&mdsc->mutex);
		kick_requests(mdsc, mds);
	}
	__wake_requests(mdsc, &mdsc->waiting_for_map);
	mutex_unlock(&mdsc->mutex);
}

static void ceph_mdsc_stop(struct ceph_mds_client *mdsc)
{
	dout("stop\n");
	cancel_delayed_work_sync(&mdsc->delayed_work); /* cancel timer */
	if (mdsc->mdsmap)
		ceph_mdsmap_destroy(mdsc->mdsmap);
	kfree(mdsc->sessions);
	ceph_caps_finalize(mdsc);
	ceph_pool_perm_destroy(mdsc);
}

void ceph_mdsc_destroy(struct ceph_fs_client *fsc)
{
	struct ceph_mds_client *mdsc = fsc->mdsc;

	dout("mdsc_destroy %p\n", mdsc);
	ceph_mdsc_stop(mdsc);

	/* flush out any connection work with references to us */
	ceph_msgr_flush();

	fsc->mdsc = NULL;
	kfree(mdsc);
	dout("mdsc_destroy %p done\n", mdsc);
}

void ceph_mdsc_handle_fsmap(struct ceph_mds_client *mdsc, struct ceph_msg *msg)
{
	struct ceph_fs_client *fsc = mdsc->fsc;
	const char *mds_namespace = fsc->mount_options->mds_namespace;
	void *p = msg->front.iov_base;
	void *end = p + msg->front.iov_len;
	u32 epoch;
	u32 map_len;
	u32 num_fs;
	u32 mount_fscid = (u32)-1;
	u8 struct_v, struct_cv;
	int err = -EINVAL;

	ceph_decode_need(&p, end, sizeof(u32), bad);
	epoch = ceph_decode_32(&p);

	dout("handle_fsmap epoch %u\n", epoch);

	ceph_decode_need(&p, end, 2 + sizeof(u32), bad);
	struct_v = ceph_decode_8(&p);
	struct_cv = ceph_decode_8(&p);
	map_len = ceph_decode_32(&p);

	ceph_decode_need(&p, end, sizeof(u32) * 3, bad);
	p += sizeof(u32) * 2; /* skip epoch and legacy_client_fscid */

	num_fs = ceph_decode_32(&p);
	while (num_fs-- > 0) {
		void *info_p, *info_end;
		u32 info_len;
		u8 info_v, info_cv;
		u32 fscid, namelen;

		ceph_decode_need(&p, end, 2 + sizeof(u32), bad);
		info_v = ceph_decode_8(&p);
		info_cv = ceph_decode_8(&p);
		info_len = ceph_decode_32(&p);
		ceph_decode_need(&p, end, info_len, bad);
		info_p = p;
		info_end = p + info_len;
		p = info_end;

		ceph_decode_need(&info_p, info_end, sizeof(u32) * 2, bad);
		fscid = ceph_decode_32(&info_p);
		namelen = ceph_decode_32(&info_p);
		ceph_decode_need(&info_p, info_end, namelen, bad);

		if (mds_namespace &&
		    strlen(mds_namespace) == namelen &&
		    !strncmp(mds_namespace, (char *)info_p, namelen)) {
			mount_fscid = fscid;
			break;
		}
	}

	ceph_monc_got_map(&fsc->client->monc, CEPH_SUB_FSMAP, epoch);
	if (mount_fscid != (u32)-1) {
		fsc->client->monc.fs_cluster_id = mount_fscid;
		ceph_monc_want_map(&fsc->client->monc, CEPH_SUB_MDSMAP,
				   0, true);
		ceph_monc_renew_subs(&fsc->client->monc);
	} else {
		err = -ENOENT;
		goto err_out;
	}
	return;
bad:
	pr_err("error decoding fsmap\n");
err_out:
	mutex_lock(&mdsc->mutex);
	mdsc->mdsmap_err = -ENOENT;
	__wake_requests(mdsc, &mdsc->waiting_for_map);
	mutex_unlock(&mdsc->mutex);
	return;
}

/*
 * handle mds map update.
 */
void ceph_mdsc_handle_mdsmap(struct ceph_mds_client *mdsc, struct ceph_msg *msg)
{
	u32 epoch;
	u32 maplen;
	void *p = msg->front.iov_base;
	void *end = p + msg->front.iov_len;
	struct ceph_mdsmap *newmap, *oldmap;
	struct ceph_fsid fsid;
	int err = -EINVAL;

	ceph_decode_need(&p, end, sizeof(fsid)+2*sizeof(u32), bad);
	ceph_decode_copy(&p, &fsid, sizeof(fsid));
	if (ceph_check_fsid(mdsc->fsc->client, &fsid) < 0)
		return;
	epoch = ceph_decode_32(&p);
	maplen = ceph_decode_32(&p);
	dout("handle_map epoch %u len %d\n", epoch, (int)maplen);

	/* do we need it? */
	mutex_lock(&mdsc->mutex);
	if (mdsc->mdsmap && epoch <= mdsc->mdsmap->m_epoch) {
		dout("handle_map epoch %u <= our %u\n",
		     epoch, mdsc->mdsmap->m_epoch);
		mutex_unlock(&mdsc->mutex);
		return;
	}

	newmap = ceph_mdsmap_decode(&p, end);
	if (IS_ERR(newmap)) {
		err = PTR_ERR(newmap);
		goto bad_unlock;
	}

	/* swap into place */
	if (mdsc->mdsmap) {
		oldmap = mdsc->mdsmap;
		mdsc->mdsmap = newmap;
		check_new_map(mdsc, newmap, oldmap);
		ceph_mdsmap_destroy(oldmap);
	} else {
		mdsc->mdsmap = newmap;  /* first mds map */
	}
	mdsc->fsc->sb->s_maxbytes = mdsc->mdsmap->m_max_file_size;

	__wake_requests(mdsc, &mdsc->waiting_for_map);
	ceph_monc_got_map(&mdsc->fsc->client->monc, CEPH_SUB_MDSMAP,
			  mdsc->mdsmap->m_epoch);

	mutex_unlock(&mdsc->mutex);
	schedule_delayed(mdsc);
	return;

bad_unlock:
	mutex_unlock(&mdsc->mutex);
bad:
	pr_err("error decoding mdsmap %d\n", err);
	return;
}

static struct ceph_connection *con_get(struct ceph_connection *con)
{
	struct ceph_mds_session *s = con->private;

	if (get_session(s)) {
		dout("mdsc con_get %p ok (%d)\n", s, refcount_read(&s->s_ref));
		return con;
	}
	dout("mdsc con_get %p FAIL\n", s);
	return NULL;
}

static void con_put(struct ceph_connection *con)
{
	struct ceph_mds_session *s = con->private;

	dout("mdsc con_put %p (%d)\n", s, refcount_read(&s->s_ref) - 1);
	ceph_put_mds_session(s);
}

/*
 * if the client is unresponsive for long enough, the mds will kill
 * the session entirely.
 */
static void peer_reset(struct ceph_connection *con)
{
	struct ceph_mds_session *s = con->private;
	struct ceph_mds_client *mdsc = s->s_mdsc;

	pr_warn("mds%d closed our session\n", s->s_mds);
	send_mds_reconnect(mdsc, s);
}

static void dispatch(struct ceph_connection *con, struct ceph_msg *msg)
{
	struct ceph_mds_session *s = con->private;
	struct ceph_mds_client *mdsc = s->s_mdsc;
	int type = le16_to_cpu(msg->hdr.type);

	mutex_lock(&mdsc->mutex);
	if (__verify_registered_session(mdsc, s) < 0) {
		mutex_unlock(&mdsc->mutex);
		goto out;
	}
	mutex_unlock(&mdsc->mutex);

	switch (type) {
	case CEPH_MSG_MDS_MAP:
		ceph_mdsc_handle_mdsmap(mdsc, msg);
		break;
	case CEPH_MSG_FS_MAP_USER:
		ceph_mdsc_handle_fsmap(mdsc, msg);
		break;
	case CEPH_MSG_CLIENT_SESSION:
		handle_session(s, msg);
		break;
	case CEPH_MSG_CLIENT_REPLY:
		handle_reply(s, msg);
		break;
	case CEPH_MSG_CLIENT_REQUEST_FORWARD:
		handle_forward(mdsc, s, msg);
		break;
	case CEPH_MSG_CLIENT_CAPS:
		ceph_handle_caps(s, msg);
		break;
	case CEPH_MSG_CLIENT_SNAP:
		ceph_handle_snap(mdsc, s, msg);
		break;
	case CEPH_MSG_CLIENT_LEASE:
		handle_lease(mdsc, s, msg);
		break;

	default:
		pr_err("received unknown message type %d %s\n", type,
		       ceph_msg_type_name(type));
	}
out:
	ceph_msg_put(msg);
}

/*
 * authentication
 */

/*
 * Note: returned pointer is the address of a structure that's
 * managed separately.  Caller must *not* attempt to free it.
 */
static struct ceph_auth_handshake *get_authorizer(struct ceph_connection *con,
					int *proto, int force_new)
{
	struct ceph_mds_session *s = con->private;
	struct ceph_mds_client *mdsc = s->s_mdsc;
	struct ceph_auth_client *ac = mdsc->fsc->client->monc.auth;
	struct ceph_auth_handshake *auth = &s->s_auth;

	if (force_new && auth->authorizer) {
		ceph_auth_destroy_authorizer(auth->authorizer);
		auth->authorizer = NULL;
	}
	if (!auth->authorizer) {
		int ret = ceph_auth_create_authorizer(ac, CEPH_ENTITY_TYPE_MDS,
						      auth);
		if (ret)
			return ERR_PTR(ret);
	} else {
		int ret = ceph_auth_update_authorizer(ac, CEPH_ENTITY_TYPE_MDS,
						      auth);
		if (ret)
			return ERR_PTR(ret);
	}
	*proto = ac->protocol;

	return auth;
}


static int verify_authorizer_reply(struct ceph_connection *con)
{
	struct ceph_mds_session *s = con->private;
	struct ceph_mds_client *mdsc = s->s_mdsc;
	struct ceph_auth_client *ac = mdsc->fsc->client->monc.auth;

	return ceph_auth_verify_authorizer_reply(ac, s->s_auth.authorizer);
}

static int invalidate_authorizer(struct ceph_connection *con)
{
	struct ceph_mds_session *s = con->private;
	struct ceph_mds_client *mdsc = s->s_mdsc;
	struct ceph_auth_client *ac = mdsc->fsc->client->monc.auth;

	ceph_auth_invalidate_authorizer(ac, CEPH_ENTITY_TYPE_MDS);

	return ceph_monc_validate_auth(&mdsc->fsc->client->monc);
}

static struct ceph_msg *mds_alloc_msg(struct ceph_connection *con,
				struct ceph_msg_header *hdr, int *skip)
{
	struct ceph_msg *msg;
	int type = (int) le16_to_cpu(hdr->type);
	int front_len = (int) le32_to_cpu(hdr->front_len);

	if (con->in_msg)
		return con->in_msg;

	*skip = 0;
	msg = ceph_msg_new(type, front_len, GFP_NOFS, false);
	if (!msg) {
		pr_err("unable to allocate msg type %d len %d\n",
		       type, front_len);
		return NULL;
	}

	return msg;
}

static int mds_sign_message(struct ceph_msg *msg)
{
       struct ceph_mds_session *s = msg->con->private;
       struct ceph_auth_handshake *auth = &s->s_auth;

       return ceph_auth_sign_message(auth, msg);
}

static int mds_check_message_signature(struct ceph_msg *msg)
{
       struct ceph_mds_session *s = msg->con->private;
       struct ceph_auth_handshake *auth = &s->s_auth;

       return ceph_auth_check_message_signature(auth, msg);
}

static const struct ceph_connection_operations mds_con_ops = {
	.get = con_get,
	.put = con_put,
	.dispatch = dispatch,
	.get_authorizer = get_authorizer,
	.verify_authorizer_reply = verify_authorizer_reply,
	.invalidate_authorizer = invalidate_authorizer,
	.peer_reset = peer_reset,
	.alloc_msg = mds_alloc_msg,
	.sign_message = mds_sign_message,
	.check_message_signature = mds_check_message_signature,
};

/* eof */<|MERGE_RESOLUTION|>--- conflicted
+++ resolved
@@ -1687,7 +1687,6 @@
 ceph_mdsc_create_request(struct ceph_mds_client *mdsc, int op, int mode)
 {
 	struct ceph_mds_request *req = kzalloc(sizeof(*req), GFP_NOFS);
-	struct timespec ts;
 
 	if (!req)
 		return ERR_PTR(-ENOMEM);
@@ -1706,12 +1705,7 @@
 	init_completion(&req->r_safe_completion);
 	INIT_LIST_HEAD(&req->r_unsafe_item);
 
-<<<<<<< HEAD
-	ktime_get_real_ts(&ts);
-	req->r_stamp = timespec_trunc(ts, mdsc->fsc->sb->s_time_gran);
-=======
 	req->r_stamp = timespec_trunc(current_kernel_time(), mdsc->fsc->sb->s_time_gran);
->>>>>>> 13b2e1ba
 
 	req->r_op = op;
 	req->r_direct_mode = mode;
