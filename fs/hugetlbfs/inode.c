/*
 * hugetlbpage-backed filesystem.  Based on ramfs.
 *
 * Nadia Yvette Chambers, 2002
 *
 * Copyright (C) 2002 Linus Torvalds.
 * License: GPL
 */

#define pr_fmt(fmt) KBUILD_MODNAME ": " fmt

#include <linux/thread_info.h>
#include <asm/current.h>
#include <linux/sched/signal.h>		/* remove ASAP */
#include <linux/falloc.h>
#include <linux/fs.h>
#include <linux/mount.h>
#include <linux/file.h>
#include <linux/kernel.h>
#include <linux/writeback.h>
#include <linux/pagemap.h>
#include <linux/highmem.h>
#include <linux/init.h>
#include <linux/string.h>
#include <linux/capability.h>
#include <linux/ctype.h>
#include <linux/backing-dev.h>
#include <linux/hugetlb.h>
#include <linux/pagevec.h>
#include <linux/fs_parser.h>
#include <linux/fsinfo.h>
#include <linux/mman.h>
#include <linux/slab.h>
#include <linux/dnotify.h>
#include <linux/statfs.h>
#include <linux/security.h>
#include <linux/magic.h>
#include <linux/migrate.h>
#include <linux/uio.h>

#include <linux/uaccess.h>

static const struct super_operations hugetlbfs_ops;
static const struct address_space_operations hugetlbfs_aops;
const struct file_operations hugetlbfs_file_operations;
static const struct inode_operations hugetlbfs_dir_inode_operations;
static const struct inode_operations hugetlbfs_inode_operations;

enum hugetlbfs_size_type { NO_SIZE, SIZE_STD, SIZE_PERCENT };

struct hugetlbfs_fs_context {
	struct hstate		*hstate;
	unsigned long long	max_size_opt;
	unsigned long long	min_size_opt;
	long			max_hpages;
	long			nr_inodes;
	long			min_hpages;
	enum hugetlbfs_size_type max_val_type;
	enum hugetlbfs_size_type min_val_type;
	kuid_t			uid;
	kgid_t			gid;
	umode_t			mode;
};

int sysctl_hugetlb_shm_group;

enum hugetlb_param {
	Opt_gid,
	Opt_min_size,
	Opt_mode,
	Opt_nr_inodes,
	Opt_pagesize,
	Opt_size,
	Opt_uid,
	nr__hugetlb_params
};

static const struct fs_parameter_spec hugetlb_param_specs[nr__hugetlb_params] = {
	[Opt_gid]	= { fs_param_is_u32 },
	[Opt_min_size]	= { fs_param_is_string },
	[Opt_mode]	= { fs_param_is_u32 },
	[Opt_nr_inodes]	= { fs_param_is_string },
	[Opt_pagesize]	= { fs_param_is_string },
	[Opt_size]	= { fs_param_is_string },
	[Opt_uid]	= { fs_param_is_u32 },
};

static const struct constant_table hugetlb_param_keys[] = {
	{ "gid",	Opt_gid },
	{ "min_size",	Opt_min_size },
	{ "mode",	Opt_mode },
	{ "nr_inodes",	Opt_nr_inodes },
	{ "pagesize",	Opt_pagesize },
	{ "size",	Opt_size },
	{ "uid",	Opt_uid },
};

static const struct fs_parameter_description hugetlb_fs_parameters = {
	.name		= "hugetlbfs",
	.nr_params	= nr__hugetlb_params,
	.nr_keys	= ARRAY_SIZE(hugetlb_param_keys),
	.keys		= hugetlb_param_keys,
	.specs		= hugetlb_param_specs,
	.no_source	= true,
};

#ifdef CONFIG_NUMA
static inline void hugetlb_set_vma_policy(struct vm_area_struct *vma,
					struct inode *inode, pgoff_t index)
{
	vma->vm_policy = mpol_shared_policy_lookup(&HUGETLBFS_I(inode)->policy,
							index);
}

static inline void hugetlb_drop_vma_policy(struct vm_area_struct *vma)
{
	mpol_cond_put(vma->vm_policy);
}
#else
static inline void hugetlb_set_vma_policy(struct vm_area_struct *vma,
					struct inode *inode, pgoff_t index)
{
}

static inline void hugetlb_drop_vma_policy(struct vm_area_struct *vma)
{
}
#endif

static void huge_pagevec_release(struct pagevec *pvec)
{
	int i;

	for (i = 0; i < pagevec_count(pvec); ++i)
		put_page(pvec->pages[i]);

	pagevec_reinit(pvec);
}

/*
 * Mask used when checking the page offset value passed in via system
 * calls.  This value will be converted to a loff_t which is signed.
 * Therefore, we want to check the upper PAGE_SHIFT + 1 bits of the
 * value.  The extra bit (- 1 in the shift value) is to take the sign
 * bit into account.
 */
#define PGOFF_LOFFT_MAX \
	(((1UL << (PAGE_SHIFT + 1)) - 1) <<  (BITS_PER_LONG - (PAGE_SHIFT + 1)))

static int hugetlbfs_file_mmap(struct file *file, struct vm_area_struct *vma)
{
	struct inode *inode = file_inode(file);
	loff_t len, vma_len;
	int ret;
	struct hstate *h = hstate_file(file);

	/*
	 * vma address alignment (but not the pgoff alignment) has
	 * already been checked by prepare_hugepage_range.  If you add
	 * any error returns here, do so after setting VM_HUGETLB, so
	 * is_vm_hugetlb_page tests below unmap_region go the right
	 * way when do_mmap_pgoff unwinds (may be important on powerpc
	 * and ia64).
	 */
	vma->vm_flags |= VM_HUGETLB | VM_DONTEXPAND;
	vma->vm_ops = &hugetlb_vm_ops;

	/*
	 * page based offset in vm_pgoff could be sufficiently large to
	 * overflow a loff_t when converted to byte offset.  This can
	 * only happen on architectures where sizeof(loff_t) ==
	 * sizeof(unsigned long).  So, only check in those instances.
	 */
	if (sizeof(unsigned long) == sizeof(loff_t)) {
		if (vma->vm_pgoff & PGOFF_LOFFT_MAX)
			return -EINVAL;
	}

	/* must be huge page aligned */
	if (vma->vm_pgoff & (~huge_page_mask(h) >> PAGE_SHIFT))
		return -EINVAL;

	vma_len = (loff_t)(vma->vm_end - vma->vm_start);
	len = vma_len + ((loff_t)vma->vm_pgoff << PAGE_SHIFT);
	/* check for overflow */
	if (len < vma_len)
		return -EINVAL;

	inode_lock(inode);
	file_accessed(file);

	ret = -ENOMEM;
	if (hugetlb_reserve_pages(inode,
				vma->vm_pgoff >> huge_page_order(h),
				len >> huge_page_shift(h), vma,
				vma->vm_flags))
		goto out;

	ret = 0;
	if (vma->vm_flags & VM_WRITE && inode->i_size < len)
		i_size_write(inode, len);
out:
	inode_unlock(inode);

	return ret;
}

/*
 * Called under down_write(mmap_sem).
 */

#ifndef HAVE_ARCH_HUGETLB_UNMAPPED_AREA
static unsigned long
hugetlb_get_unmapped_area(struct file *file, unsigned long addr,
		unsigned long len, unsigned long pgoff, unsigned long flags)
{
	struct mm_struct *mm = current->mm;
	struct vm_area_struct *vma;
	struct hstate *h = hstate_file(file);
	struct vm_unmapped_area_info info;

	if (len & ~huge_page_mask(h))
		return -EINVAL;
	if (len > TASK_SIZE)
		return -ENOMEM;

	if (flags & MAP_FIXED) {
		if (prepare_hugepage_range(file, addr, len))
			return -EINVAL;
		return addr;
	}

	if (addr) {
		addr = ALIGN(addr, huge_page_size(h));
		vma = find_vma(mm, addr);
		if (TASK_SIZE - len >= addr &&
		    (!vma || addr + len <= vm_start_gap(vma)))
			return addr;
	}

	info.flags = 0;
	info.length = len;
	info.low_limit = TASK_UNMAPPED_BASE;
	info.high_limit = TASK_SIZE;
	info.align_mask = PAGE_MASK & ~huge_page_mask(h);
	info.align_offset = 0;
	return vm_unmapped_area(&info);
}
#endif

static size_t
hugetlbfs_read_actor(struct page *page, unsigned long offset,
			struct iov_iter *to, unsigned long size)
{
	size_t copied = 0;
	int i, chunksize;

	/* Find which 4k chunk and offset with in that chunk */
	i = offset >> PAGE_SHIFT;
	offset = offset & ~PAGE_MASK;

	while (size) {
		size_t n;
		chunksize = PAGE_SIZE;
		if (offset)
			chunksize -= offset;
		if (chunksize > size)
			chunksize = size;
		n = copy_page_to_iter(&page[i], offset, chunksize, to);
		copied += n;
		if (n != chunksize)
			return copied;
		offset = 0;
		size -= chunksize;
		i++;
	}
	return copied;
}

/*
 * Support for read() - Find the page attached to f_mapping and copy out the
 * data. Its *very* similar to do_generic_mapping_read(), we can't use that
 * since it has PAGE_SIZE assumptions.
 */
static ssize_t hugetlbfs_read_iter(struct kiocb *iocb, struct iov_iter *to)
{
	struct file *file = iocb->ki_filp;
	struct hstate *h = hstate_file(file);
	struct address_space *mapping = file->f_mapping;
	struct inode *inode = mapping->host;
	unsigned long index = iocb->ki_pos >> huge_page_shift(h);
	unsigned long offset = iocb->ki_pos & ~huge_page_mask(h);
	unsigned long end_index;
	loff_t isize;
	ssize_t retval = 0;

	while (iov_iter_count(to)) {
		struct page *page;
		size_t nr, copied;

		/* nr is the maximum number of bytes to copy from this page */
		nr = huge_page_size(h);
		isize = i_size_read(inode);
		if (!isize)
			break;
		end_index = (isize - 1) >> huge_page_shift(h);
		if (index > end_index)
			break;
		if (index == end_index) {
			nr = ((isize - 1) & ~huge_page_mask(h)) + 1;
			if (nr <= offset)
				break;
		}
		nr = nr - offset;

		/* Find the page */
		page = find_lock_page(mapping, index);
		if (unlikely(page == NULL)) {
			/*
			 * We have a HOLE, zero out the user-buffer for the
			 * length of the hole or request.
			 */
			copied = iov_iter_zero(nr, to);
		} else {
			unlock_page(page);

			/*
			 * We have the page, copy it to user space buffer.
			 */
			copied = hugetlbfs_read_actor(page, offset, to, nr);
			put_page(page);
		}
		offset += copied;
		retval += copied;
		if (copied != nr && iov_iter_count(to)) {
			if (!retval)
				retval = -EFAULT;
			break;
		}
		index += offset >> huge_page_shift(h);
		offset &= ~huge_page_mask(h);
	}
	iocb->ki_pos = ((loff_t)index << huge_page_shift(h)) + offset;
	return retval;
}

static int hugetlbfs_write_begin(struct file *file,
			struct address_space *mapping,
			loff_t pos, unsigned len, unsigned flags,
			struct page **pagep, void **fsdata)
{
	return -EINVAL;
}

static int hugetlbfs_write_end(struct file *file, struct address_space *mapping,
			loff_t pos, unsigned len, unsigned copied,
			struct page *page, void *fsdata)
{
	BUG();
	return -EINVAL;
}

static void remove_huge_page(struct page *page)
{
	ClearPageDirty(page);
	ClearPageUptodate(page);
	delete_from_page_cache(page);
}

static void
hugetlb_vmdelete_list(struct rb_root_cached *root, pgoff_t start, pgoff_t end)
{
	struct vm_area_struct *vma;

	/*
	 * end == 0 indicates that the entire range after
	 * start should be unmapped.
	 */
	vma_interval_tree_foreach(vma, root, start, end ? end : ULONG_MAX) {
		unsigned long v_offset;
		unsigned long v_end;

		/*
		 * Can the expression below overflow on 32-bit arches?
		 * No, because the interval tree returns us only those vmas
		 * which overlap the truncated area starting at pgoff,
		 * and no vma on a 32-bit arch can span beyond the 4GB.
		 */
		if (vma->vm_pgoff < start)
			v_offset = (start - vma->vm_pgoff) << PAGE_SHIFT;
		else
			v_offset = 0;

		if (!end)
			v_end = vma->vm_end;
		else {
			v_end = ((end - vma->vm_pgoff) << PAGE_SHIFT)
							+ vma->vm_start;
			if (v_end > vma->vm_end)
				v_end = vma->vm_end;
		}

		unmap_hugepage_range(vma, vma->vm_start + v_offset, v_end,
									NULL);
	}
}

/*
 * remove_inode_hugepages handles two distinct cases: truncation and hole
 * punch.  There are subtle differences in operation for each case.
 *
 * truncation is indicated by end of range being LLONG_MAX
 *	In this case, we first scan the range and release found pages.
 *	After releasing pages, hugetlb_unreserve_pages cleans up region/reserv
 *	maps and global counts.  Page faults can not race with truncation
 *	in this routine.  hugetlb_no_page() prevents page faults in the
 *	truncated range.  It checks i_size before allocation, and again after
 *	with the page table lock for the page held.  The same lock must be
 *	acquired to unmap a page.
 * hole punch is indicated if end is not LLONG_MAX
 *	In the hole punch case we scan the range and release found pages.
 *	Only when releasing a page is the associated region/reserv map
 *	deleted.  The region/reserv map for ranges without associated
 *	pages are not modified.  Page faults can race with hole punch.
 *	This is indicated if we find a mapped page.
 * Note: If the passed end of range value is beyond the end of file, but
 * not LLONG_MAX this routine still performs a hole punch operation.
 */
static void remove_inode_hugepages(struct inode *inode, loff_t lstart,
				   loff_t lend)
{
	struct hstate *h = hstate_inode(inode);
	struct address_space *mapping = &inode->i_data;
	const pgoff_t start = lstart >> huge_page_shift(h);
	const pgoff_t end = lend >> huge_page_shift(h);
	struct vm_area_struct pseudo_vma;
	struct pagevec pvec;
	pgoff_t next, index;
	int i, freed = 0;
	bool truncate_op = (lend == LLONG_MAX);

	memset(&pseudo_vma, 0, sizeof(struct vm_area_struct));
	vma_init(&pseudo_vma, current->mm);
	pseudo_vma.vm_flags = (VM_HUGETLB | VM_MAYSHARE | VM_SHARED);
	pagevec_init(&pvec);
	next = start;
	while (next < end) {
		/*
		 * When no more pages are found, we are done.
		 */
		if (!pagevec_lookup_range(&pvec, mapping, &next, end - 1))
			break;

		for (i = 0; i < pagevec_count(&pvec); ++i) {
			struct page *page = pvec.pages[i];
			u32 hash;

			index = page->index;
			hash = hugetlb_fault_mutex_hash(h, current->mm,
							&pseudo_vma,
							mapping, index, 0);
			mutex_lock(&hugetlb_fault_mutex_table[hash]);

			/*
			 * If page is mapped, it was faulted in after being
			 * unmapped in caller.  Unmap (again) now after taking
			 * the fault mutex.  The mutex will prevent faults
			 * until we finish removing the page.
			 *
			 * This race can only happen in the hole punch case.
			 * Getting here in a truncate operation is a bug.
			 */
			if (unlikely(page_mapped(page))) {
				BUG_ON(truncate_op);

				i_mmap_lock_write(mapping);
				hugetlb_vmdelete_list(&mapping->i_mmap,
					index * pages_per_huge_page(h),
					(index + 1) * pages_per_huge_page(h));
				i_mmap_unlock_write(mapping);
			}

			lock_page(page);
			/*
			 * We must free the huge page and remove from page
			 * cache (remove_huge_page) BEFORE removing the
			 * region/reserve map (hugetlb_unreserve_pages).  In
			 * rare out of memory conditions, removal of the
			 * region/reserve map could fail. Correspondingly,
			 * the subpool and global reserve usage count can need
			 * to be adjusted.
			 */
			VM_BUG_ON(PagePrivate(page));
			remove_huge_page(page);
			freed++;
			if (!truncate_op) {
				if (unlikely(hugetlb_unreserve_pages(inode,
							index, index + 1, 1)))
					hugetlb_fix_reserve_counts(inode);
			}

			unlock_page(page);
			mutex_unlock(&hugetlb_fault_mutex_table[hash]);
		}
		huge_pagevec_release(&pvec);
		cond_resched();
	}

	if (truncate_op)
		(void)hugetlb_unreserve_pages(inode, start, LONG_MAX, freed);
}

static void hugetlbfs_evict_inode(struct inode *inode)
{
	struct resv_map *resv_map;

	remove_inode_hugepages(inode, 0, LLONG_MAX);
	resv_map = (struct resv_map *)inode->i_mapping->private_data;
	/* root inode doesn't have the resv_map, so we should check it */
	if (resv_map)
		resv_map_release(&resv_map->refs);
	clear_inode(inode);
}

static int hugetlb_vmtruncate(struct inode *inode, loff_t offset)
{
	pgoff_t pgoff;
	struct address_space *mapping = inode->i_mapping;
	struct hstate *h = hstate_inode(inode);

	BUG_ON(offset & ~huge_page_mask(h));
	pgoff = offset >> PAGE_SHIFT;

	i_size_write(inode, offset);
	i_mmap_lock_write(mapping);
	if (!RB_EMPTY_ROOT(&mapping->i_mmap.rb_root))
		hugetlb_vmdelete_list(&mapping->i_mmap, pgoff, 0);
	i_mmap_unlock_write(mapping);
	remove_inode_hugepages(inode, offset, LLONG_MAX);
	return 0;
}

static long hugetlbfs_punch_hole(struct inode *inode, loff_t offset, loff_t len)
{
	struct hstate *h = hstate_inode(inode);
	loff_t hpage_size = huge_page_size(h);
	loff_t hole_start, hole_end;

	/*
	 * For hole punch round up the beginning offset of the hole and
	 * round down the end.
	 */
	hole_start = round_up(offset, hpage_size);
	hole_end = round_down(offset + len, hpage_size);

	if (hole_end > hole_start) {
		struct address_space *mapping = inode->i_mapping;
		struct hugetlbfs_inode_info *info = HUGETLBFS_I(inode);

		inode_lock(inode);

		/* protected by i_mutex */
		if (info->seals & F_SEAL_WRITE) {
			inode_unlock(inode);
			return -EPERM;
		}

		i_mmap_lock_write(mapping);
		if (!RB_EMPTY_ROOT(&mapping->i_mmap.rb_root))
			hugetlb_vmdelete_list(&mapping->i_mmap,
						hole_start >> PAGE_SHIFT,
						hole_end  >> PAGE_SHIFT);
		i_mmap_unlock_write(mapping);
		remove_inode_hugepages(inode, hole_start, hole_end);
		inode_unlock(inode);
	}

	return 0;
}

static long hugetlbfs_fallocate(struct file *file, int mode, loff_t offset,
				loff_t len)
{
	struct inode *inode = file_inode(file);
	struct hugetlbfs_inode_info *info = HUGETLBFS_I(inode);
	struct address_space *mapping = inode->i_mapping;
	struct hstate *h = hstate_inode(inode);
	struct vm_area_struct pseudo_vma;
	struct mm_struct *mm = current->mm;
	loff_t hpage_size = huge_page_size(h);
	unsigned long hpage_shift = huge_page_shift(h);
	pgoff_t start, index, end;
	int error;
	u32 hash;

	if (mode & ~(FALLOC_FL_KEEP_SIZE | FALLOC_FL_PUNCH_HOLE))
		return -EOPNOTSUPP;

	if (mode & FALLOC_FL_PUNCH_HOLE)
		return hugetlbfs_punch_hole(inode, offset, len);

	/*
	 * Default preallocate case.
	 * For this range, start is rounded down and end is rounded up
	 * as well as being converted to page offsets.
	 */
	start = offset >> hpage_shift;
	end = (offset + len + hpage_size - 1) >> hpage_shift;

	inode_lock(inode);

	/* We need to check rlimit even when FALLOC_FL_KEEP_SIZE */
	error = inode_newsize_ok(inode, offset + len);
	if (error)
		goto out;

	if ((info->seals & F_SEAL_GROW) && offset + len > inode->i_size) {
		error = -EPERM;
		goto out;
	}

	/*
	 * Initialize a pseudo vma as this is required by the huge page
	 * allocation routines.  If NUMA is configured, use page index
	 * as input to create an allocation policy.
	 */
	memset(&pseudo_vma, 0, sizeof(struct vm_area_struct));
	vma_init(&pseudo_vma, mm);
	pseudo_vma.vm_flags = (VM_HUGETLB | VM_MAYSHARE | VM_SHARED);
	pseudo_vma.vm_file = file;

	for (index = start; index < end; index++) {
		/*
		 * This is supposed to be the vaddr where the page is being
		 * faulted in, but we have no vaddr here.
		 */
		struct page *page;
		unsigned long addr;
		int avoid_reserve = 0;

		cond_resched();

		/*
		 * fallocate(2) manpage permits EINTR; we may have been
		 * interrupted because we are using up too much memory.
		 */
		if (signal_pending(current)) {
			error = -EINTR;
			break;
		}

		/* Set numa allocation policy based on index */
		hugetlb_set_vma_policy(&pseudo_vma, inode, index);

		/* addr is the offset within the file (zero based) */
		addr = index * hpage_size;

		/* mutex taken here, fault path and hole punch */
		hash = hugetlb_fault_mutex_hash(h, mm, &pseudo_vma, mapping,
						index, addr);
		mutex_lock(&hugetlb_fault_mutex_table[hash]);

		/* See if already present in mapping to avoid alloc/free */
		page = find_get_page(mapping, index);
		if (page) {
			put_page(page);
			mutex_unlock(&hugetlb_fault_mutex_table[hash]);
			hugetlb_drop_vma_policy(&pseudo_vma);
			continue;
		}

		/* Allocate page and add to page cache */
		page = alloc_huge_page(&pseudo_vma, addr, avoid_reserve);
		hugetlb_drop_vma_policy(&pseudo_vma);
		if (IS_ERR(page)) {
			mutex_unlock(&hugetlb_fault_mutex_table[hash]);
			error = PTR_ERR(page);
			goto out;
		}
		clear_huge_page(page, addr, pages_per_huge_page(h));
		__SetPageUptodate(page);
		error = huge_add_to_page_cache(page, mapping, index);
		if (unlikely(error)) {
			put_page(page);
			mutex_unlock(&hugetlb_fault_mutex_table[hash]);
			goto out;
		}

		mutex_unlock(&hugetlb_fault_mutex_table[hash]);

		/*
		 * unlock_page because locked by add_to_page_cache()
		 * page_put due to reference from alloc_huge_page()
		 */
		unlock_page(page);
		put_page(page);
	}

	if (!(mode & FALLOC_FL_KEEP_SIZE) && offset + len > inode->i_size)
		i_size_write(inode, offset + len);
	inode->i_ctime = current_time(inode);
out:
	inode_unlock(inode);
	return error;
}

static int hugetlbfs_setattr(struct dentry *dentry, struct iattr *attr)
{
	struct inode *inode = d_inode(dentry);
	struct hstate *h = hstate_inode(inode);
	int error;
	unsigned int ia_valid = attr->ia_valid;
	struct hugetlbfs_inode_info *info = HUGETLBFS_I(inode);

	BUG_ON(!inode);

	error = setattr_prepare(dentry, attr);
	if (error)
		return error;

	if (ia_valid & ATTR_SIZE) {
		loff_t oldsize = inode->i_size;
		loff_t newsize = attr->ia_size;

		if (newsize & ~huge_page_mask(h))
			return -EINVAL;
		/* protected by i_mutex */
		if ((newsize < oldsize && (info->seals & F_SEAL_SHRINK)) ||
		    (newsize > oldsize && (info->seals & F_SEAL_GROW)))
			return -EPERM;
		error = hugetlb_vmtruncate(inode, newsize);
		if (error)
			return error;
	}

	setattr_copy(inode, attr);
	mark_inode_dirty(inode);
	return 0;
}

static struct inode *hugetlbfs_get_root(struct super_block *sb,
					struct hugetlbfs_fs_context *ctx)
{
	struct inode *inode;

	inode = new_inode(sb);
	if (inode) {
		inode->i_ino = get_next_ino();
		inode->i_mode = S_IFDIR | ctx->mode;
		inode->i_uid = ctx->uid;
		inode->i_gid = ctx->gid;
		inode->i_atime = inode->i_mtime = inode->i_ctime = current_time(inode);
		inode->i_op = &hugetlbfs_dir_inode_operations;
		inode->i_fop = &simple_dir_operations;
		/* directory inodes start off with i_nlink == 2 (for "." entry) */
		inc_nlink(inode);
		lockdep_annotate_inode_mutex_key(inode);
	}
	return inode;
}

/*
 * Hugetlbfs is not reclaimable; therefore its i_mmap_rwsem will never
 * be taken from reclaim -- unlike regular filesystems. This needs an
 * annotation because huge_pmd_share() does an allocation under hugetlb's
 * i_mmap_rwsem.
 */
static struct lock_class_key hugetlbfs_i_mmap_rwsem_key;

static struct inode *hugetlbfs_get_inode(struct super_block *sb,
					struct inode *dir,
					umode_t mode, dev_t dev)
{
	struct inode *inode;
	struct resv_map *resv_map;

	resv_map = resv_map_alloc();
	if (!resv_map)
		return NULL;

	inode = new_inode(sb);
	if (inode) {
		struct hugetlbfs_inode_info *info = HUGETLBFS_I(inode);

		inode->i_ino = get_next_ino();
		inode_init_owner(inode, dir, mode);
		lockdep_set_class(&inode->i_mapping->i_mmap_rwsem,
				&hugetlbfs_i_mmap_rwsem_key);
		inode->i_mapping->a_ops = &hugetlbfs_aops;
		inode->i_atime = inode->i_mtime = inode->i_ctime = current_time(inode);
		inode->i_mapping->private_data = resv_map;
		info->seals = F_SEAL_SEAL;
		switch (mode & S_IFMT) {
		default:
			init_special_inode(inode, mode, dev);
			break;
		case S_IFREG:
			inode->i_op = &hugetlbfs_inode_operations;
			inode->i_fop = &hugetlbfs_file_operations;
			break;
		case S_IFDIR:
			inode->i_op = &hugetlbfs_dir_inode_operations;
			inode->i_fop = &simple_dir_operations;

			/* directory inodes start off with i_nlink == 2 (for "." entry) */
			inc_nlink(inode);
			break;
		case S_IFLNK:
			inode->i_op = &page_symlink_inode_operations;
			inode_nohighmem(inode);
			break;
		}
		lockdep_annotate_inode_mutex_key(inode);
	} else
		kref_put(&resv_map->refs, resv_map_release);

	return inode;
}

/*
 * File creation. Allocate an inode, and we're done..
 */
static int hugetlbfs_mknod(struct inode *dir,
			struct dentry *dentry, umode_t mode, dev_t dev)
{
	struct inode *inode;
	int error = -ENOSPC;

	inode = hugetlbfs_get_inode(dir->i_sb, dir, mode, dev);
	if (inode) {
		dir->i_ctime = dir->i_mtime = current_time(dir);
		d_instantiate(dentry, inode);
		dget(dentry);	/* Extra count - pin the dentry in core */
		error = 0;
	}
	return error;
}

static int hugetlbfs_mkdir(struct inode *dir, struct dentry *dentry, umode_t mode)
{
	int retval = hugetlbfs_mknod(dir, dentry, mode | S_IFDIR, 0);
	if (!retval)
		inc_nlink(dir);
	return retval;
}

static int hugetlbfs_create(struct inode *dir, struct dentry *dentry, umode_t mode, bool excl)
{
	return hugetlbfs_mknod(dir, dentry, mode | S_IFREG, 0);
}

static int hugetlbfs_symlink(struct inode *dir,
			struct dentry *dentry, const char *symname)
{
	struct inode *inode;
	int error = -ENOSPC;

	inode = hugetlbfs_get_inode(dir->i_sb, dir, S_IFLNK|S_IRWXUGO, 0);
	if (inode) {
		int l = strlen(symname)+1;
		error = page_symlink(inode, symname, l);
		if (!error) {
			d_instantiate(dentry, inode);
			dget(dentry);
		} else
			iput(inode);
	}
	dir->i_ctime = dir->i_mtime = current_time(dir);

	return error;
}

/*
 * mark the head page dirty
 */
static int hugetlbfs_set_page_dirty(struct page *page)
{
	struct page *head = compound_head(page);

	SetPageDirty(head);
	return 0;
}

static int hugetlbfs_migrate_page(struct address_space *mapping,
				struct page *newpage, struct page *page,
				enum migrate_mode mode)
{
	int rc;

	rc = migrate_huge_page_move_mapping(mapping, newpage, page);
	if (rc != MIGRATEPAGE_SUCCESS)
		return rc;
	if (mode != MIGRATE_SYNC_NO_COPY)
		migrate_page_copy(newpage, page);
	else
		migrate_page_states(newpage, page);

	return MIGRATEPAGE_SUCCESS;
}

static int hugetlbfs_error_remove_page(struct address_space *mapping,
				struct page *page)
{
	struct inode *inode = mapping->host;
	pgoff_t index = page->index;

	remove_huge_page(page);
	if (unlikely(hugetlb_unreserve_pages(inode, index, index + 1, 1)))
		hugetlb_fix_reserve_counts(inode);

	return 0;
}

/*
 * Display the mount options in /proc/mounts.
 */
static int hugetlbfs_show_options(struct seq_file *m, struct dentry *root)
{
	struct hugetlbfs_sb_info *sbinfo = HUGETLBFS_SB(root->d_sb);
	struct hugepage_subpool *spool = sbinfo->spool;
	unsigned long hpage_size = huge_page_size(sbinfo->hstate);
	unsigned hpage_shift = huge_page_shift(sbinfo->hstate);
	char mod;

	if (!uid_eq(sbinfo->uid, GLOBAL_ROOT_UID))
		seq_printf(m, ",uid=%u",
			   from_kuid_munged(&init_user_ns, sbinfo->uid));
	if (!gid_eq(sbinfo->gid, GLOBAL_ROOT_GID))
		seq_printf(m, ",gid=%u",
			   from_kgid_munged(&init_user_ns, sbinfo->gid));
	if (sbinfo->mode != 0755)
		seq_printf(m, ",mode=%o", sbinfo->mode);
	if (sbinfo->max_inodes != -1)
		seq_printf(m, ",nr_inodes=%lu", sbinfo->max_inodes);

	hpage_size /= 1024;
	mod = 'K';
	if (hpage_size >= 1024) {
		hpage_size /= 1024;
		mod = 'M';
	}
	seq_printf(m, ",pagesize=%lu%c", hpage_size, mod);
	if (spool) {
		if (spool->max_hpages != -1)
			seq_printf(m, ",size=%llu",
				   (unsigned long long)spool->max_hpages << hpage_shift);
		if (spool->min_hpages != -1)
			seq_printf(m, ",min_size=%llu",
				   (unsigned long long)spool->min_hpages << hpage_shift);
	}
	return 0;
}

static int hugetlbfs_get_fsinfo(struct dentry *dentry, struct fsinfo_kparams *params)
{
	struct hugetlbfs_sb_info *sbinfo = HUGETLBFS_SB(dentry->d_sb);
	struct hugepage_subpool *spool = sbinfo->spool;
	unsigned long hpage_size = huge_page_size(sbinfo->hstate);
	unsigned hpage_shift = huge_page_shift(sbinfo->hstate);
	char mod;

	switch (params->request) {
	case FSINFO_ATTR_PARAMETER:
		if (params->Mth)
			return -ENODATA;
		switch (params->Nth) {
		case Opt_uid:
			if (!uid_eq(sbinfo->uid, GLOBAL_ROOT_UID))
				return sprintf(params->buffer, "uid=%u",
					       from_kuid_munged(&init_user_ns,
								sbinfo->uid));
			return 0;
		case Opt_gid:
			if (!gid_eq(sbinfo->gid, GLOBAL_ROOT_GID))
				return sprintf(params->buffer, "gid=%u",
					       from_kgid_munged(&init_user_ns,
								sbinfo->gid));
			return 0;

		case Opt_size:
			if (!spool || spool->max_hpages == -1)
				return 0;
			return sprintf(params->buffer, "size=%llu",
				       (unsigned long long)spool->max_hpages << hpage_shift);
		case Opt_min_size:
			if (!spool || spool->min_hpages == -1)
				return 0;
			return sprintf(params->buffer, "min_size=%llu",
				       (unsigned long long)spool->min_hpages << hpage_shift);
		case Opt_pagesize:
			hpage_size /= 1024;
			mod = 'K';
			if (hpage_size >= 1024) {
				hpage_size /= 1024;
				mod = 'M';
			}
			return sprintf(params->buffer, "pagesize=%lu%c",
				       hpage_size, mod);

		case Opt_mode:
			if (sbinfo->mode == 0755)
				return 0;
			return sprintf(params->buffer, "mode=%o", sbinfo->mode);
		case Opt_nr_inodes:
			if (sbinfo->max_inodes == -1)
				return 0;
			return sprintf(params->buffer, "nr_inodes=%lu",
				       sbinfo->max_inodes);
		default:
			return -ENODATA;
		}
	default:
		return generic_fsinfo(dentry, params);
	}
}

static int hugetlbfs_statfs(struct dentry *dentry, struct kstatfs *buf)
{
	struct hugetlbfs_sb_info *sbinfo = HUGETLBFS_SB(dentry->d_sb);
	struct hstate *h = hstate_inode(d_inode(dentry));

	buf->f_type = HUGETLBFS_MAGIC;
	buf->f_bsize = huge_page_size(h);
	if (sbinfo) {
		spin_lock(&sbinfo->stat_lock);
		/* If no limits set, just report 0 for max/free/used
		 * blocks, like simple_statfs() */
		if (sbinfo->spool) {
			long free_pages;

			spin_lock(&sbinfo->spool->lock);
			buf->f_blocks = sbinfo->spool->max_hpages;
			free_pages = sbinfo->spool->max_hpages
				- sbinfo->spool->used_hpages;
			buf->f_bavail = buf->f_bfree = free_pages;
			spin_unlock(&sbinfo->spool->lock);
			buf->f_files = sbinfo->max_inodes;
			buf->f_ffree = sbinfo->free_inodes;
		}
		spin_unlock(&sbinfo->stat_lock);
	}
	buf->f_namelen = NAME_MAX;
	return 0;
}

static void hugetlbfs_put_super(struct super_block *sb)
{
	struct hugetlbfs_sb_info *sbi = HUGETLBFS_SB(sb);

	if (sbi) {
		sb->s_fs_info = NULL;

		if (sbi->spool)
			hugepage_put_subpool(sbi->spool);

		kfree(sbi);
	}
}

static inline int hugetlbfs_dec_free_inodes(struct hugetlbfs_sb_info *sbinfo)
{
	if (sbinfo->free_inodes >= 0) {
		spin_lock(&sbinfo->stat_lock);
		if (unlikely(!sbinfo->free_inodes)) {
			spin_unlock(&sbinfo->stat_lock);
			return 0;
		}
		sbinfo->free_inodes--;
		spin_unlock(&sbinfo->stat_lock);
	}

	return 1;
}

static void hugetlbfs_inc_free_inodes(struct hugetlbfs_sb_info *sbinfo)
{
	if (sbinfo->free_inodes >= 0) {
		spin_lock(&sbinfo->stat_lock);
		sbinfo->free_inodes++;
		spin_unlock(&sbinfo->stat_lock);
	}
}


static struct kmem_cache *hugetlbfs_inode_cachep;

static struct inode *hugetlbfs_alloc_inode(struct super_block *sb)
{
	struct hugetlbfs_sb_info *sbinfo = HUGETLBFS_SB(sb);
	struct hugetlbfs_inode_info *p;

	if (unlikely(!hugetlbfs_dec_free_inodes(sbinfo)))
		return NULL;
	p = kmem_cache_alloc(hugetlbfs_inode_cachep, GFP_KERNEL);
	if (unlikely(!p)) {
		hugetlbfs_inc_free_inodes(sbinfo);
		return NULL;
	}

	/*
	 * Any time after allocation, hugetlbfs_destroy_inode can be called
	 * for the inode.  mpol_free_shared_policy is unconditionally called
	 * as part of hugetlbfs_destroy_inode.  So, initialize policy here
	 * in case of a quick call to destroy.
	 *
	 * Note that the policy is initialized even if we are creating a
	 * private inode.  This simplifies hugetlbfs_destroy_inode.
	 */
	mpol_shared_policy_init(&p->policy, NULL);

	return &p->vfs_inode;
}

static void hugetlbfs_i_callback(struct rcu_head *head)
{
	struct inode *inode = container_of(head, struct inode, i_rcu);
	kmem_cache_free(hugetlbfs_inode_cachep, HUGETLBFS_I(inode));
}

static void hugetlbfs_destroy_inode(struct inode *inode)
{
	hugetlbfs_inc_free_inodes(HUGETLBFS_SB(inode->i_sb));
	mpol_free_shared_policy(&HUGETLBFS_I(inode)->policy);
	call_rcu(&inode->i_rcu, hugetlbfs_i_callback);
}

static const struct address_space_operations hugetlbfs_aops = {
	.write_begin	= hugetlbfs_write_begin,
	.write_end	= hugetlbfs_write_end,
	.set_page_dirty	= hugetlbfs_set_page_dirty,
	.migratepage    = hugetlbfs_migrate_page,
	.error_remove_page	= hugetlbfs_error_remove_page,
};


static void init_once(void *foo)
{
	struct hugetlbfs_inode_info *ei = (struct hugetlbfs_inode_info *)foo;

	inode_init_once(&ei->vfs_inode);
}

const struct file_operations hugetlbfs_file_operations = {
	.read_iter		= hugetlbfs_read_iter,
	.mmap			= hugetlbfs_file_mmap,
	.fsync			= noop_fsync,
	.get_unmapped_area	= hugetlb_get_unmapped_area,
	.llseek			= default_llseek,
	.fallocate		= hugetlbfs_fallocate,
};

static const struct inode_operations hugetlbfs_dir_inode_operations = {
	.create		= hugetlbfs_create,
	.lookup		= simple_lookup,
	.link		= simple_link,
	.unlink		= simple_unlink,
	.symlink	= hugetlbfs_symlink,
	.mkdir		= hugetlbfs_mkdir,
	.rmdir		= simple_rmdir,
	.mknod		= hugetlbfs_mknod,
	.rename		= simple_rename,
	.setattr	= hugetlbfs_setattr,
};

static const struct inode_operations hugetlbfs_inode_operations = {
	.setattr	= hugetlbfs_setattr,
};

static const struct super_operations hugetlbfs_ops = {
	.alloc_inode    = hugetlbfs_alloc_inode,
	.destroy_inode  = hugetlbfs_destroy_inode,
	.evict_inode	= hugetlbfs_evict_inode,
	.statfs		= hugetlbfs_statfs,
	.put_super	= hugetlbfs_put_super,
	.show_options	= hugetlbfs_show_options,
	.get_fsinfo	= hugetlbfs_get_fsinfo,
};

/*
 * Convert size option passed from command line to number of huge pages
 * in the pool specified by hstate.  Size option could be in bytes
 * (val_type == SIZE_STD) or percentage of the pool (val_type == SIZE_PERCENT).
 */
static long
hugetlbfs_size_to_hpages(struct hstate *h, unsigned long long size_opt,
			 enum hugetlbfs_size_type val_type)
{
	if (val_type == NO_SIZE)
		return -1;

	if (val_type == SIZE_PERCENT) {
		size_opt <<= huge_page_shift(h);
		size_opt *= h->max_huge_pages;
		do_div(size_opt, 100);
	}

	size_opt >>= huge_page_shift(h);
	return size_opt;
}

/*
 * Parse one mount parameter.
 */
static int hugetlbfs_parse_param(struct fs_context *fc, struct fs_parameter *param)
{
	struct hugetlbfs_fs_context *ctx = fc->fs_private;
	struct fs_parse_result result;
	char *rest;
	unsigned long ps;
	int ret;

	ret = fs_parse(fc, &hugetlb_fs_parameters, param, &result);
	if (ret <= 0)
		return ret;

	switch (result.key) {
	case Opt_uid:
		ctx->uid = make_kuid(current_user_ns(), result.uint_32);
		if (!uid_valid(ctx->uid))
			goto bad_val;
		return 0;

	case Opt_gid:
		ctx->gid = make_kgid(current_user_ns(), result.uint_32);
		if (!gid_valid(ctx->gid))
			goto bad_val;
		return 0;

	case Opt_mode:
		ctx->mode = result.uint_32 & 01777U;
		return 0;

	case Opt_size:
		/* memparse() will accept a K/M/G without a digit */
		if (!isdigit(param->string[0]))
			goto bad_val;
		ctx->max_size_opt = memparse(param->string, &rest);
		ctx->max_val_type = SIZE_STD;
		if (*rest == '%')
			ctx->max_val_type = SIZE_PERCENT;
		return 0;

	case Opt_nr_inodes:
		/* memparse() will accept a K/M/G without a digit */
		if (!isdigit(param->string[0]))
			goto bad_val;
		ctx->nr_inodes = memparse(param->string, &rest);
		return 0;

	case Opt_pagesize:
		ps = memparse(param->string, &rest);
		ctx->hstate = size_to_hstate(ps);
		if (!ctx->hstate) {
			pr_err("Unsupported page size %lu MB\n", ps >> 20);
			return -EINVAL;
		}
		return 0;

	case Opt_min_size:
		/* memparse() will accept a K/M/G without a digit */
		if (!isdigit(param->string[0]))
			goto bad_val;
		ctx->min_size_opt = memparse(param->string, &rest);
		ctx->min_val_type = SIZE_STD;
		if (*rest == '%')
			ctx->min_val_type = SIZE_PERCENT;
		return 0;

	default:
		return -EINVAL;
	}

bad_val:
	invalf(fc, "hugetlbfs: Bad value '%s' for mount option '%s'\n",
	       param->string, param->key);
	return -EINVAL;
}

/*
 * Validate the parsed options.
 */
static int hugetlbfs_validate(struct fs_context *fc)
{
	struct hugetlbfs_fs_context *ctx = fc->fs_private;

	/*
	 * Use huge page pool size (in hstate) to convert the size
	 * options to number of huge pages.  If NO_SIZE, -1 is returned.
	 */
	ctx->max_hpages = hugetlbfs_size_to_hpages(ctx->hstate,
						   ctx->max_size_opt,
						   ctx->max_val_type);
	ctx->min_hpages = hugetlbfs_size_to_hpages(ctx->hstate,
						   ctx->min_size_opt,
						   ctx->min_val_type);

	/*
	 * If max_size was specified, then min_size must be smaller
	 */
	if (ctx->max_val_type > NO_SIZE &&
	    ctx->min_hpages > ctx->max_hpages) {
		pr_err("Minimum size can not be greater than maximum size\n");
		return -EINVAL;
	}

	return 0;
}

static int
hugetlbfs_fill_super(struct super_block *sb, struct fs_context *fc)
{
	struct hugetlbfs_fs_context *ctx =
		fc->fs_private;
	struct hugetlbfs_sb_info *sbinfo;

	sbinfo = kmalloc(sizeof(struct hugetlbfs_sb_info), GFP_KERNEL);
	if (!sbinfo)
		return -ENOMEM;
	sb->s_fs_info = sbinfo;
	spin_lock_init(&sbinfo->stat_lock);
	sbinfo->hstate		= ctx->hstate;
	sbinfo->max_inodes	= ctx->nr_inodes;
	sbinfo->free_inodes	= ctx->nr_inodes;
	sbinfo->spool		= NULL;
	sbinfo->uid		= ctx->uid;
	sbinfo->gid		= ctx->gid;
	sbinfo->mode		= ctx->mode;

	/*
	 * Allocate and initialize subpool if maximum or minimum size is
	 * specified.  Any needed reservations (for minimim size) are taken
	 * taken when the subpool is created.
	 */
	if (ctx->max_hpages != -1 || ctx->min_hpages != -1) {
		sbinfo->spool = hugepage_new_subpool(ctx->hstate,
						     ctx->max_hpages,
						     ctx->min_hpages);
		if (!sbinfo->spool)
			goto out_free;
	}
	sb->s_maxbytes = MAX_LFS_FILESIZE;
	sb->s_blocksize = huge_page_size(ctx->hstate);
	sb->s_blocksize_bits = huge_page_shift(ctx->hstate);
	sb->s_magic = HUGETLBFS_MAGIC;
	sb->s_op = &hugetlbfs_ops;
	sb->s_time_gran = 1;
	sb->s_root = d_make_root(hugetlbfs_get_root(sb, ctx));
	if (!sb->s_root)
		goto out_free;
	return 0;
out_free:
	kfree(sbinfo->spool);
	kfree(sbinfo);
	return -ENOMEM;
}

static int hugetlbfs_get_tree(struct fs_context *fc)
{
	return vfs_get_super(fc, vfs_get_independent_super, hugetlbfs_fill_super);
}

static void hugetlbfs_fs_context_free(struct fs_context *fc)
{
	kfree(fc->fs_private);
}

static const struct fs_context_operations hugetlbfs_fs_context_ops = {
	.free		= hugetlbfs_fs_context_free,
	.parse_param	= hugetlbfs_parse_param,
	.validate	= hugetlbfs_validate,
	.get_tree	= hugetlbfs_get_tree,
};

static int hugetlbfs_init_fs_context(struct fs_context *fc,
				     struct dentry *reference)
{
	struct hugetlbfs_fs_context *ctx;

	ctx = kzalloc(sizeof(struct hugetlbfs_fs_context), GFP_KERNEL);
	if (!ctx)
		return -ENOMEM;

	ctx->max_hpages	= -1; /* No limit on size by default */
	ctx->nr_inodes	= -1; /* No limit on number of inodes by default */
	ctx->uid	= current_fsuid();
	ctx->gid	= current_fsgid();
	ctx->mode	= 0755;
	ctx->hstate	= &default_hstate;
	ctx->min_hpages	= -1; /* No default minimum size */
	ctx->max_val_type = NO_SIZE;
	ctx->min_val_type = NO_SIZE;
	fc->fs_private = ctx;
	fc->ops	= &hugetlbfs_fs_context_ops;
	return 0;
}

static struct file_system_type hugetlbfs_fs_type = {
	.name			= "hugetlbfs",
	.init_fs_context	= hugetlbfs_init_fs_context,
	.parameters		= &hugetlb_fs_parameters,
	.kill_sb		= kill_litter_super,
};

static struct vfsmount *hugetlbfs_vfsmount[HUGE_MAX_HSTATE];

static int can_do_hugetlb_shm(void)
{
	kgid_t shm_group;
	shm_group = make_kgid(&init_user_ns, sysctl_hugetlb_shm_group);
	return capable(CAP_IPC_LOCK) || in_group_p(shm_group);
}

static int get_hstate_idx(int page_size_log)
{
	struct hstate *h = hstate_sizelog(page_size_log);

	if (!h)
		return -1;
	return h - hstates;
}

/*
 * Note that size should be aligned to proper hugepage size in caller side,
 * otherwise hugetlb_reserve_pages reserves one less hugepages than intended.
 */
struct file *hugetlb_file_setup(const char *name, size_t size,
				vm_flags_t acctflag, struct user_struct **user,
				int creat_flags, int page_size_log)
{
	struct inode *inode;
	struct vfsmount *mnt;
	int hstate_idx;
	struct file *file;

	hstate_idx = get_hstate_idx(page_size_log);
	if (hstate_idx < 0)
		return ERR_PTR(-ENODEV);

	*user = NULL;
	mnt = hugetlbfs_vfsmount[hstate_idx];
	if (!mnt)
		return ERR_PTR(-ENOENT);

	if (creat_flags == HUGETLB_SHMFS_INODE && !can_do_hugetlb_shm()) {
		*user = current_user();
		if (user_shm_lock(size, *user)) {
			task_lock(current);
			pr_warn_once("%s (%d): Using mlock ulimits for SHM_HUGETLB is deprecated\n",
				current->comm, current->pid);
			task_unlock(current);
		} else {
			*user = NULL;
			return ERR_PTR(-EPERM);
		}
	}

	file = ERR_PTR(-ENOSPC);
	inode = hugetlbfs_get_inode(mnt->mnt_sb, NULL, S_IFREG | S_IRWXUGO, 0);
	if (!inode)
		goto out;
	if (creat_flags == HUGETLB_SHMFS_INODE)
		inode->i_flags |= S_PRIVATE;

	inode->i_size = size;
	clear_nlink(inode);

<<<<<<< HEAD
	file = alloc_file(&path, O_RDWR, &hugetlbfs_file_operations);
	if (IS_ERR(file))
		goto out_dentry; /* inode is already attached */

	return file;
=======
	if (hugetlb_reserve_pages(inode, 0,
			size >> huge_page_shift(hstate_inode(inode)), NULL,
			acctflag))
		file = ERR_PTR(-ENOMEM);
	else
		file = alloc_file_pseudo(inode, mnt, name, O_RDWR,
					&hugetlbfs_file_operations);
	if (!IS_ERR(file))
		return file;
>>>>>>> 4f12336e

	iput(inode);
out:
	if (*user) {
		user_shm_unlock(size, *user);
		*user = NULL;
	}
	return file;
}

static struct vfsmount *__init mount_one_hugetlbfs(struct hstate *h)
{
	struct hugetlbfs_fs_context *ctx;
	struct fs_context *fc;
	struct vfsmount *mnt;
	int ret;

	fc = vfs_new_fs_context(&hugetlbfs_fs_type, NULL, 0,
				FS_CONTEXT_FOR_KERNEL_MOUNT);
	if (IS_ERR(fc)) {
		ret = PTR_ERR(fc);
		goto err;
	}

	ctx = fc->fs_private;
	ctx->hstate = h;

	ret = vfs_get_tree(fc);
	if (ret < 0)
		goto err_fc;

	mnt = vfs_create_mount(fc, 0);
	if (IS_ERR(mnt)) {
		ret = PTR_ERR(mnt);
		goto err_fc;
	}

	put_fs_context(fc);
	return mnt;

err_fc:
	put_fs_context(fc);
err:
	pr_err("Cannot mount internal hugetlbfs for page size %uK",
	       1U << (h->order + PAGE_SHIFT - 10));
	return ERR_PTR(ret);
}

static int __init init_hugetlbfs_fs(void)
{
	struct vfsmount *mnt;
	struct hstate *h;
	int error;
	int i;

	if (!hugepages_supported()) {
		pr_info("disabling because there are no supported hugepage sizes\n");
		return -ENOTSUPP;
	}

	error = -ENOMEM;
	hugetlbfs_inode_cachep = kmem_cache_create("hugetlbfs_inode_cache",
					sizeof(struct hugetlbfs_inode_info),
					0, SLAB_ACCOUNT, init_once);
	if (hugetlbfs_inode_cachep == NULL)
		goto out2;

	error = register_filesystem(&hugetlbfs_fs_type);
	if (error)
		goto out;

	i = 0;
	for_each_hstate(h) {
		mnt = mount_one_hugetlbfs(h);
		if (IS_ERR(mnt) && i == 0) {
			error = PTR_ERR(mnt);
			goto out;
		}
		hugetlbfs_vfsmount[i] = mnt;
		i++;
	}

	return 0;

 out:
	kmem_cache_destroy(hugetlbfs_inode_cachep);
 out2:
	return error;
}
fs_initcall(init_hugetlbfs_fs)<|MERGE_RESOLUTION|>--- conflicted
+++ resolved
@@ -1464,13 +1464,6 @@
 	inode->i_size = size;
 	clear_nlink(inode);
 
-<<<<<<< HEAD
-	file = alloc_file(&path, O_RDWR, &hugetlbfs_file_operations);
-	if (IS_ERR(file))
-		goto out_dentry; /* inode is already attached */
-
-	return file;
-=======
 	if (hugetlb_reserve_pages(inode, 0,
 			size >> huge_page_shift(hstate_inode(inode)), NULL,
 			acctflag))
@@ -1480,7 +1473,6 @@
 					&hugetlbfs_file_operations);
 	if (!IS_ERR(file))
 		return file;
->>>>>>> 4f12336e
 
 	iput(inode);
 out:
