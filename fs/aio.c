--- conflicted
+++ resolved
@@ -5,7 +5,6 @@
  *	Implements an efficient asynchronous io interface.
  *
  *	Copyright 2000, 2001, 2002 Red Hat, Inc.  All Rights Reserved.
- *	Copyright 2018 Christoph Hellwig.
  *
  *	See ../COPYING for licensing terms.
  */
@@ -164,29 +163,11 @@
 	struct file		*file;
 	bool			datasync;
 };
-<<<<<<< HEAD
-
-struct poll_iocb {
-	struct file		*file;
-	__poll_t		events;
-	struct wait_queue_head	*head;
-
-	union {
-		struct wait_queue_entry	wait;
-		struct work_struct	work;
-	};
-};
-=======
->>>>>>> e5eb92e4
 
 struct aio_kiocb {
 	union {
 		struct kiocb		rw;
 		struct fsync_iocb	fsync;
-<<<<<<< HEAD
-		struct poll_iocb	poll;
-=======
->>>>>>> e5eb92e4
 	};
 
 	struct kioctx		*ki_ctx;
@@ -1596,10 +1577,7 @@
 	if (unlikely(iocb->aio_buf || iocb->aio_offset || iocb->aio_nbytes ||
 			iocb->aio_rw_flags))
 		return -EINVAL;
-<<<<<<< HEAD
-=======
-
->>>>>>> e5eb92e4
+
 	req->file = fget(iocb->aio_fildes);
 	if (unlikely(!req->file))
 		return -EBADF;
@@ -1614,140 +1592,6 @@
 	return 0;
 }
 
-<<<<<<< HEAD
-/* need to use list_del_init so we can check if item was present */
-static inline bool __aio_poll_remove(struct poll_iocb *req)
-{
-	if (list_empty(&req->wait.entry))
-		return false;
-	list_del_init(&req->wait.entry);
-	return true;
-}
-
-static inline void __aio_poll_complete(struct aio_kiocb *iocb, __poll_t mask)
-{
-	fput(iocb->poll.file);
-	aio_complete(iocb, mangle_poll(mask), 0);
-}
-
-static void aio_poll_work(struct work_struct *work)
-{
-	struct aio_kiocb *iocb = container_of(work, struct aio_kiocb, poll.work);
-
-	if (!list_empty_careful(&iocb->ki_list))
-		aio_remove_iocb(iocb);
-	__aio_poll_complete(iocb, iocb->poll.events);
-}
-
-static int aio_poll_cancel(struct kiocb *iocb)
-{
-	struct aio_kiocb *aiocb = container_of(iocb, struct aio_kiocb, rw);
-	struct poll_iocb *req = &aiocb->poll;
-	struct wait_queue_head *head = req->head;
-	bool found = false;
-
-	spin_lock(&head->lock);
-	found = __aio_poll_remove(req);
-	spin_unlock(&head->lock);
-
-	if (found) {
-		req->events = 0;
-		INIT_WORK(&req->work, aio_poll_work);
-		schedule_work(&req->work);
-	}
-	return 0;
-}
-
-static int aio_poll_wake(struct wait_queue_entry *wait, unsigned mode, int sync,
-		void *key)
-{
-	struct poll_iocb *req = container_of(wait, struct poll_iocb, wait);
-	struct aio_kiocb *iocb = container_of(req, struct aio_kiocb, poll);
-	struct file *file = req->file;
-	__poll_t mask = key_to_poll(key);
-
-	assert_spin_locked(&req->head->lock);
-
-	/* for instances that support it check for an event match first: */
-	if (mask && !(mask & req->events))
-		return 0;
-
-	mask = file->f_op->poll_mask(file, req->events) & req->events;
-	if (!mask)
-		return 0;
-
-	__aio_poll_remove(req);
-
-	/*
-	 * Try completing without a context switch if we can acquire ctx_lock
-	 * without spinning.  Otherwise we need to defer to a workqueue to
-	 * avoid a deadlock due to the lock order.
-	 */
-	if (spin_trylock(&iocb->ki_ctx->ctx_lock)) {
-		list_del_init(&iocb->ki_list);
-		spin_unlock(&iocb->ki_ctx->ctx_lock);
-
-		__aio_poll_complete(iocb, mask);
-	} else {
-		req->events = mask;
-		INIT_WORK(&req->work, aio_poll_work);
-		schedule_work(&req->work);
-	}
-
-	return 1;
-}
-
-static ssize_t aio_poll(struct aio_kiocb *aiocb, struct iocb *iocb)
-{
-	struct kioctx *ctx = aiocb->ki_ctx;
-	struct poll_iocb *req = &aiocb->poll;
-	__poll_t mask;
-
-	/* reject any unknown events outside the normal event mask. */
-	if ((u16)iocb->aio_buf != iocb->aio_buf)
-		return -EINVAL;
-	/* reject fields that are not defined for poll */
-	if (iocb->aio_offset || iocb->aio_nbytes || iocb->aio_rw_flags)
-		return -EINVAL;
-
-	req->events = demangle_poll(iocb->aio_buf) | EPOLLERR | EPOLLHUP;
-	req->file = fget(iocb->aio_fildes);
-	if (unlikely(!req->file))
-		return -EBADF;
-	if (!file_has_poll_mask(req->file))
-		goto out_fail;
-
-	req->head = req->file->f_op->get_poll_head(req->file, req->events);
-	if (!req->head)
-		goto out_fail;
-	if (IS_ERR(req->head)) {
-		mask = EPOLLERR;
-		goto done;
-	}
-
-	init_waitqueue_func_entry(&req->wait, aio_poll_wake);
-	aiocb->ki_cancel = aio_poll_cancel;
-
-	spin_lock_irq(&ctx->ctx_lock);
-	spin_lock(&req->head->lock);
-	mask = req->file->f_op->poll_mask(req->file, req->events) & req->events;
-	if (!mask) {
-		__add_wait_queue(req->head, &req->wait);
-		list_add_tail(&aiocb->ki_list, &ctx->active_reqs);
-	}
-	spin_unlock(&req->head->lock);
-	spin_unlock_irq(&ctx->ctx_lock);
-done:
-	if (mask)
-		__aio_poll_complete(aiocb, mask);
-	return 0;
-out_fail:
-	fput(req->file);
-	return -EINVAL; /* same as no support for IOCB_CMD_POLL */
-}
-
-=======
->>>>>>> e5eb92e4
 static int io_submit_one(struct kioctx *ctx, struct iocb __user *user_iocb,
 			 bool compat)
 {
@@ -1820,12 +1664,6 @@
 		break;
 	case IOCB_CMD_FDSYNC:
 		ret = aio_fsync(&req->fsync, &iocb, true);
-<<<<<<< HEAD
-		break;
-	case IOCB_CMD_POLL:
-		ret = aio_poll(req, &iocb);
-=======
->>>>>>> e5eb92e4
 		break;
 	default:
 		pr_debug("invalid aio operation %d\n", iocb.aio_lio_opcode);
@@ -2070,17 +1908,10 @@
 	sigset_t		ksigmask, sigsaved;
 	struct timespec64	ts;
 	int ret;
-<<<<<<< HEAD
 
 	if (timeout && unlikely(get_timespec64(&ts, timeout)))
 		return -EFAULT;
 
-=======
-
-	if (timeout && unlikely(get_timespec64(&ts, timeout)))
-		return -EFAULT;
-
->>>>>>> e5eb92e4
 	if (usig && copy_from_user(&ksig, usig, sizeof(ksig)))
 		return -EFAULT;
 
@@ -2122,7 +1953,6 @@
 
 	if (timeout && compat_get_timespec64(&t, timeout))
 		return -EFAULT;
-<<<<<<< HEAD
 
 	ret = do_io_getevents(ctx_id, min_nr, nr, events, timeout ? &t : NULL);
 	if (!ret && signal_pending(current))
@@ -2149,34 +1979,6 @@
 	struct timespec64 t;
 	int ret;
 
-=======
-
-	ret = do_io_getevents(ctx_id, min_nr, nr, events, timeout ? &t : NULL);
-	if (!ret && signal_pending(current))
-		ret = -EINTR;
-	return ret;
-}
-
-
-struct __compat_aio_sigset {
-	compat_sigset_t __user	*sigmask;
-	compat_size_t		sigsetsize;
-};
-
-COMPAT_SYSCALL_DEFINE6(io_pgetevents,
-		compat_aio_context_t, ctx_id,
-		compat_long_t, min_nr,
-		compat_long_t, nr,
-		struct io_event __user *, events,
-		struct compat_timespec __user *, timeout,
-		const struct __compat_aio_sigset __user *, usig)
-{
-	struct __compat_aio_sigset ksig = { NULL, };
-	sigset_t ksigmask, sigsaved;
-	struct timespec64 t;
-	int ret;
-
->>>>>>> e5eb92e4
 	if (timeout && compat_get_timespec64(&t, timeout))
 		return -EFAULT;
 
