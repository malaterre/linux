/* SPDX-License-Identifier: GPL-2.0 */
/*
 * Copyright (C) 2007 Oracle.  All rights reserved.
 */

#ifndef BTRFS_CTREE_H
#define BTRFS_CTREE_H

#include <linux/mm.h>
#include <linux/sched/signal.h>
#include <linux/highmem.h>
#include <linux/fs.h>
#include <linux/rwsem.h>
#include <linux/semaphore.h>
#include <linux/completion.h>
#include <linux/backing-dev.h>
#include <linux/wait.h>
#include <linux/slab.h>
#include <linux/kobject.h>
#include <trace/events/btrfs.h>
#include <asm/kmap_types.h>
#include <linux/pagemap.h>
#include <linux/btrfs.h>
#include <linux/btrfs_tree.h>
#include <linux/workqueue.h>
#include <linux/security.h>
#include <linux/sizes.h>
#include <linux/dynamic_debug.h>
#include <linux/refcount.h>
#include <linux/crc32c.h>
#include "extent_io.h"
#include "extent_map.h"
#include "async-thread.h"

struct btrfs_trans_handle;
struct btrfs_transaction;
struct btrfs_pending_snapshot;
extern struct kmem_cache *btrfs_trans_handle_cachep;
extern struct kmem_cache *btrfs_bit_radix_cachep;
extern struct kmem_cache *btrfs_path_cachep;
extern struct kmem_cache *btrfs_free_space_cachep;
struct btrfs_ordered_sum;

#ifdef CONFIG_BTRFS_FS_RUN_SANITY_TESTS
#define STATIC noinline
#else
#define STATIC static noinline
#endif

#define BTRFS_MAGIC 0x4D5F53665248425FULL /* ascii _BHRfS_M, no null */

#define BTRFS_MAX_MIRRORS 3

#define BTRFS_MAX_LEVEL 8

#define BTRFS_OLDEST_GENERATION	0ULL

/*
 * the max metadata block size.  This limit is somewhat artificial,
 * but the memmove costs go through the roof for larger blocks.
 */
#define BTRFS_MAX_METADATA_BLOCKSIZE 65536

/*
 * we can actually store much bigger names, but lets not confuse the rest
 * of linux
 */
#define BTRFS_NAME_LEN 255

/*
 * Theoretical limit is larger, but we keep this down to a sane
 * value. That should limit greatly the possibility of collisions on
 * inode ref items.
 */
#define BTRFS_LINK_MAX 65535U

/* four bytes for CRC32 */
static const int btrfs_csum_sizes[] = { 4 };

#define BTRFS_EMPTY_DIR_SIZE 0

/* ioprio of readahead is set to idle */
#define BTRFS_IOPRIO_READA (IOPRIO_PRIO_VALUE(IOPRIO_CLASS_IDLE, 0))

#define BTRFS_DIRTY_METADATA_THRESH	SZ_32M

/*
 * Use large batch size to reduce overhead of metadata updates.  On the reader
 * side, we only read it when we are close to ENOSPC and the read overhead is
 * mostly related to the number of CPUs, so it is OK to use arbitrary large
 * value here.
 */
#define BTRFS_TOTAL_BYTES_PINNED_BATCH	SZ_128M

#define BTRFS_MAX_EXTENT_SIZE SZ_128M


/*
 * Count how many BTRFS_MAX_EXTENT_SIZE cover the @size
 */
static inline u32 count_max_extents(u64 size)
{
	return div_u64(size + BTRFS_MAX_EXTENT_SIZE - 1, BTRFS_MAX_EXTENT_SIZE);
}

struct btrfs_mapping_tree {
	struct extent_map_tree map_tree;
};

static inline unsigned long btrfs_chunk_item_size(int num_stripes)
{
	BUG_ON(num_stripes == 0);
	return sizeof(struct btrfs_chunk) +
		sizeof(struct btrfs_stripe) * (num_stripes - 1);
}

/*
 * File system states
 */
#define BTRFS_FS_STATE_ERROR		0
#define BTRFS_FS_STATE_REMOUNTING	1
#define BTRFS_FS_STATE_TRANS_ABORTED	2
#define BTRFS_FS_STATE_DEV_REPLACING	3
#define BTRFS_FS_STATE_DUMMY_FS_INFO	4

#define BTRFS_BACKREF_REV_MAX		256
#define BTRFS_BACKREF_REV_SHIFT		56
#define BTRFS_BACKREF_REV_MASK		(((u64)BTRFS_BACKREF_REV_MAX - 1) << \
					 BTRFS_BACKREF_REV_SHIFT)

#define BTRFS_OLD_BACKREF_REV		0
#define BTRFS_MIXED_BACKREF_REV		1

/*
 * every tree block (leaf or node) starts with this header.
 */
struct btrfs_header {
	/* these first four must match the super block */
	u8 csum[BTRFS_CSUM_SIZE];
	u8 fsid[BTRFS_FSID_SIZE]; /* FS specific uuid */
	__le64 bytenr; /* which block this node is supposed to live in */
	__le64 flags;

	/* allowed to be different from the super from here on down */
	u8 chunk_tree_uuid[BTRFS_UUID_SIZE];
	__le64 generation;
	__le64 owner;
	__le32 nritems;
	u8 level;
} __attribute__ ((__packed__));

/*
 * this is a very generous portion of the super block, giving us
 * room to translate 14 chunks with 3 stripes each.
 */
#define BTRFS_SYSTEM_CHUNK_ARRAY_SIZE 2048

/*
 * just in case we somehow lose the roots and are not able to mount,
 * we store an array of the roots from previous transactions
 * in the super.
 */
#define BTRFS_NUM_BACKUP_ROOTS 4
struct btrfs_root_backup {
	__le64 tree_root;
	__le64 tree_root_gen;

	__le64 chunk_root;
	__le64 chunk_root_gen;

	__le64 extent_root;
	__le64 extent_root_gen;

	__le64 fs_root;
	__le64 fs_root_gen;

	__le64 dev_root;
	__le64 dev_root_gen;

	__le64 csum_root;
	__le64 csum_root_gen;

	__le64 total_bytes;
	__le64 bytes_used;
	__le64 num_devices;
	/* future */
	__le64 unused_64[4];

	u8 tree_root_level;
	u8 chunk_root_level;
	u8 extent_root_level;
	u8 fs_root_level;
	u8 dev_root_level;
	u8 csum_root_level;
	/* future and to align */
	u8 unused_8[10];
} __attribute__ ((__packed__));

/*
 * the super block basically lists the main trees of the FS
 * it currently lacks any block count etc etc
 */
struct btrfs_super_block {
	u8 csum[BTRFS_CSUM_SIZE];
	/* the first 4 fields must match struct btrfs_header */
	u8 fsid[BTRFS_FSID_SIZE];    /* FS specific uuid */
	__le64 bytenr; /* this block number */
	__le64 flags;

	/* allowed to be different from the btrfs_header from here own down */
	__le64 magic;
	__le64 generation;
	__le64 root;
	__le64 chunk_root;
	__le64 log_root;

	/* this will help find the new super based on the log root */
	__le64 log_root_transid;
	__le64 total_bytes;
	__le64 bytes_used;
	__le64 root_dir_objectid;
	__le64 num_devices;
	__le32 sectorsize;
	__le32 nodesize;
	__le32 __unused_leafsize;
	__le32 stripesize;
	__le32 sys_chunk_array_size;
	__le64 chunk_root_generation;
	__le64 compat_flags;
	__le64 compat_ro_flags;
	__le64 incompat_flags;
	__le16 csum_type;
	u8 root_level;
	u8 chunk_root_level;
	u8 log_root_level;
	struct btrfs_dev_item dev_item;

	char label[BTRFS_LABEL_SIZE];

	__le64 cache_generation;
	__le64 uuid_tree_generation;

	/* future expansion */
	__le64 reserved[30];
	u8 sys_chunk_array[BTRFS_SYSTEM_CHUNK_ARRAY_SIZE];
	struct btrfs_root_backup super_roots[BTRFS_NUM_BACKUP_ROOTS];
} __attribute__ ((__packed__));

/*
 * Compat flags that we support.  If any incompat flags are set other than the
 * ones specified below then we will fail to mount
 */
#define BTRFS_FEATURE_COMPAT_SUPP		0ULL
#define BTRFS_FEATURE_COMPAT_SAFE_SET		0ULL
#define BTRFS_FEATURE_COMPAT_SAFE_CLEAR		0ULL

#define BTRFS_FEATURE_COMPAT_RO_SUPP			\
	(BTRFS_FEATURE_COMPAT_RO_FREE_SPACE_TREE |	\
	 BTRFS_FEATURE_COMPAT_RO_FREE_SPACE_TREE_VALID)

#define BTRFS_FEATURE_COMPAT_RO_SAFE_SET	0ULL
#define BTRFS_FEATURE_COMPAT_RO_SAFE_CLEAR	0ULL

#define BTRFS_FEATURE_INCOMPAT_SUPP			\
	(BTRFS_FEATURE_INCOMPAT_MIXED_BACKREF |		\
	 BTRFS_FEATURE_INCOMPAT_DEFAULT_SUBVOL |	\
	 BTRFS_FEATURE_INCOMPAT_MIXED_GROUPS |		\
	 BTRFS_FEATURE_INCOMPAT_BIG_METADATA |		\
	 BTRFS_FEATURE_INCOMPAT_COMPRESS_LZO |		\
	 BTRFS_FEATURE_INCOMPAT_COMPRESS_ZSTD |		\
	 BTRFS_FEATURE_INCOMPAT_RAID56 |		\
	 BTRFS_FEATURE_INCOMPAT_EXTENDED_IREF |		\
	 BTRFS_FEATURE_INCOMPAT_SKINNY_METADATA |	\
	 BTRFS_FEATURE_INCOMPAT_NO_HOLES)

#define BTRFS_FEATURE_INCOMPAT_SAFE_SET			\
	(BTRFS_FEATURE_INCOMPAT_EXTENDED_IREF)
#define BTRFS_FEATURE_INCOMPAT_SAFE_CLEAR		0ULL

/*
 * A leaf is full of items. offset and size tell us where to find
 * the item in the leaf (relative to the start of the data area)
 */
struct btrfs_item {
	struct btrfs_disk_key key;
	__le32 offset;
	__le32 size;
} __attribute__ ((__packed__));

/*
 * leaves have an item area and a data area:
 * [item0, item1....itemN] [free space] [dataN...data1, data0]
 *
 * The data is separate from the items to get the keys closer together
 * during searches.
 */
struct btrfs_leaf {
	struct btrfs_header header;
	struct btrfs_item items[];
} __attribute__ ((__packed__));

/*
 * all non-leaf blocks are nodes, they hold only keys and pointers to
 * other blocks
 */
struct btrfs_key_ptr {
	struct btrfs_disk_key key;
	__le64 blockptr;
	__le64 generation;
} __attribute__ ((__packed__));

struct btrfs_node {
	struct btrfs_header header;
	struct btrfs_key_ptr ptrs[];
} __attribute__ ((__packed__));

/*
 * btrfs_paths remember the path taken from the root down to the leaf.
 * level 0 is always the leaf, and nodes[1...BTRFS_MAX_LEVEL] will point
 * to any other levels that are present.
 *
 * The slots array records the index of the item or block pointer
 * used while walking the tree.
 */
enum { READA_NONE = 0, READA_BACK, READA_FORWARD };
struct btrfs_path {
	struct extent_buffer *nodes[BTRFS_MAX_LEVEL];
	int slots[BTRFS_MAX_LEVEL];
	/* if there is real range locking, this locks field will change */
	u8 locks[BTRFS_MAX_LEVEL];
	u8 reada;
	/* keep some upper locks as we walk down */
	u8 lowest_level;

	/*
	 * set by btrfs_split_item, tells search_slot to keep all locks
	 * and to force calls to keep space in the nodes
	 */
	unsigned int search_for_split:1;
	unsigned int keep_locks:1;
	unsigned int skip_locking:1;
	unsigned int leave_spinning:1;
	unsigned int search_commit_root:1;
	unsigned int need_commit_sem:1;
	unsigned int skip_release_on_error:1;
};
#define BTRFS_MAX_EXTENT_ITEM_SIZE(r) ((BTRFS_LEAF_DATA_SIZE(r->fs_info) >> 4) - \
					sizeof(struct btrfs_item))
struct btrfs_dev_replace {
	u64 replace_state;	/* see #define above */
	time64_t time_started;	/* seconds since 1-Jan-1970 */
	time64_t time_stopped;	/* seconds since 1-Jan-1970 */
	atomic64_t num_write_errors;
	atomic64_t num_uncorrectable_read_errors;

	u64 cursor_left;
	u64 committed_cursor_left;
	u64 cursor_left_last_write_of_item;
	u64 cursor_right;

	u64 cont_reading_from_srcdev_mode;	/* see #define above */

	int is_valid;
	int item_needs_writeback;
	struct btrfs_device *srcdev;
	struct btrfs_device *tgtdev;

	struct mutex lock_finishing_cancel_unmount;
	rwlock_t lock;
	atomic_t read_locks;
	atomic_t blocking_readers;
	wait_queue_head_t read_lock_wq;

	struct btrfs_scrub_progress scrub_progress;
};

/* For raid type sysfs entries */
struct raid_kobject {
	u64 flags;
	struct kobject kobj;
	struct list_head list;
};

struct btrfs_space_info {
	spinlock_t lock;

	u64 total_bytes;	/* total bytes in the space,
				   this doesn't take mirrors into account */
	u64 bytes_used;		/* total bytes used,
				   this doesn't take mirrors into account */
	u64 bytes_pinned;	/* total bytes pinned, will be freed when the
				   transaction finishes */
	u64 bytes_reserved;	/* total bytes the allocator has reserved for
				   current allocations */
	u64 bytes_may_use;	/* number of bytes that may be used for
				   delalloc/allocations */
	u64 bytes_readonly;	/* total bytes that are read only */

	u64 max_extent_size;	/* This will hold the maximum extent size of
				   the space info if we had an ENOSPC in the
				   allocator. */

	unsigned int full:1;	/* indicates that we cannot allocate any more
				   chunks for this space */
	unsigned int chunk_alloc:1;	/* set if we are allocating a chunk */

	unsigned int flush:1;		/* set if we are trying to make space */

	unsigned int force_alloc;	/* set if we need to force a chunk
					   alloc for this space */

	u64 disk_used;		/* total bytes used on disk */
	u64 disk_total;		/* total bytes on disk, takes mirrors into
				   account */

	u64 flags;

	/*
	 * bytes_pinned is kept in line with what is actually pinned, as in
	 * we've called update_block_group and dropped the bytes_used counter
	 * and increased the bytes_pinned counter.  However this means that
	 * bytes_pinned does not reflect the bytes that will be pinned once the
	 * delayed refs are flushed, so this counter is inc'ed every time we
	 * call btrfs_free_extent so it is a realtime count of what will be
	 * freed once the transaction is committed.  It will be zeroed every
	 * time the transaction commits.
	 */
	struct percpu_counter total_bytes_pinned;

	struct list_head list;
	/* Protected by the spinlock 'lock'. */
	struct list_head ro_bgs;
	struct list_head priority_tickets;
	struct list_head tickets;
	/*
	 * tickets_id just indicates the next ticket will be handled, so note
	 * it's not stored per ticket.
	 */
	u64 tickets_id;

	struct rw_semaphore groups_sem;
	/* for block groups in our same type */
	struct list_head block_groups[BTRFS_NR_RAID_TYPES];
	wait_queue_head_t wait;

	struct kobject kobj;
	struct kobject *block_group_kobjs[BTRFS_NR_RAID_TYPES];
};

#define	BTRFS_BLOCK_RSV_GLOBAL		1
#define	BTRFS_BLOCK_RSV_DELALLOC	2
#define	BTRFS_BLOCK_RSV_TRANS		3
#define	BTRFS_BLOCK_RSV_CHUNK		4
#define	BTRFS_BLOCK_RSV_DELOPS		5
#define	BTRFS_BLOCK_RSV_EMPTY		6
#define	BTRFS_BLOCK_RSV_TEMP		7

struct btrfs_block_rsv {
	u64 size;
	u64 reserved;
	struct btrfs_space_info *space_info;
	spinlock_t lock;
	unsigned short full;
	unsigned short type;
	unsigned short failfast;

	/*
	 * Qgroup equivalent for @size @reserved
	 *
	 * Unlike normal @size/@reserved for inode rsv, qgroup doesn't care
	 * about things like csum size nor how many tree blocks it will need to
	 * reserve.
	 *
	 * Qgroup cares more about net change of the extent usage.
	 *
	 * So for one newly inserted file extent, in worst case it will cause
	 * leaf split and level increase, nodesize for each file extent is
	 * already too much.
	 *
	 * In short, qgroup_size/reserved is the upper limit of possible needed
	 * qgroup metadata reservation.
	 */
	u64 qgroup_rsv_size;
	u64 qgroup_rsv_reserved;
};

/*
 * free clusters are used to claim free space in relatively large chunks,
 * allowing us to do less seeky writes. They are used for all metadata
 * allocations. In ssd_spread mode they are also used for data allocations.
 */
struct btrfs_free_cluster {
	spinlock_t lock;
	spinlock_t refill_lock;
	struct rb_root root;

	/* largest extent in this cluster */
	u64 max_size;

	/* first extent starting offset */
	u64 window_start;

	/* We did a full search and couldn't create a cluster */
	bool fragmented;

	struct btrfs_block_group_cache *block_group;
	/*
	 * when a cluster is allocated from a block group, we put the
	 * cluster onto a list in the block group so that it can
	 * be freed before the block group is freed.
	 */
	struct list_head block_group_list;
};

enum btrfs_caching_type {
	BTRFS_CACHE_NO		= 0,
	BTRFS_CACHE_STARTED	= 1,
	BTRFS_CACHE_FAST	= 2,
	BTRFS_CACHE_FINISHED	= 3,
	BTRFS_CACHE_ERROR	= 4,
};

enum btrfs_disk_cache_state {
	BTRFS_DC_WRITTEN	= 0,
	BTRFS_DC_ERROR		= 1,
	BTRFS_DC_CLEAR		= 2,
	BTRFS_DC_SETUP		= 3,
};

struct btrfs_caching_control {
	struct list_head list;
	struct mutex mutex;
	wait_queue_head_t wait;
	struct btrfs_work work;
	struct btrfs_block_group_cache *block_group;
	u64 progress;
	refcount_t count;
};

/* Once caching_thread() finds this much free space, it will wake up waiters. */
#define CACHING_CTL_WAKE_UP SZ_2M

struct btrfs_io_ctl {
	void *cur, *orig;
	struct page *page;
	struct page **pages;
	struct btrfs_fs_info *fs_info;
	struct inode *inode;
	unsigned long size;
	int index;
	int num_pages;
	int entries;
	int bitmaps;
	unsigned check_crcs:1;
};

/*
 * Tree to record all locked full stripes of a RAID5/6 block group
 */
struct btrfs_full_stripe_locks_tree {
	struct rb_root root;
	struct mutex lock;
};

struct btrfs_block_group_cache {
	struct btrfs_key key;
	struct btrfs_block_group_item item;
	struct btrfs_fs_info *fs_info;
	struct inode *inode;
	spinlock_t lock;
	u64 pinned;
	u64 reserved;
	u64 delalloc_bytes;
	u64 bytes_super;
	u64 flags;
	u64 cache_generation;

	/*
	 * If the free space extent count exceeds this number, convert the block
	 * group to bitmaps.
	 */
	u32 bitmap_high_thresh;

	/*
	 * If the free space extent count drops below this number, convert the
	 * block group back to extents.
	 */
	u32 bitmap_low_thresh;

	/*
	 * It is just used for the delayed data space allocation because
	 * only the data space allocation and the relative metadata update
	 * can be done cross the transaction.
	 */
	struct rw_semaphore data_rwsem;

	/* for raid56, this is a full stripe, without parity */
	unsigned long full_stripe_len;

	unsigned int ro;
	unsigned int iref:1;
	unsigned int has_caching_ctl:1;
	unsigned int removed:1;

	int disk_cache_state;

	/* cache tracking stuff */
	int cached;
	struct btrfs_caching_control *caching_ctl;
	u64 last_byte_to_unpin;

	struct btrfs_space_info *space_info;

	/* free space cache stuff */
	struct btrfs_free_space_ctl *free_space_ctl;

	/* block group cache stuff */
	struct rb_node cache_node;

	/* for block groups in the same raid type */
	struct list_head list;

	/* usage count */
	atomic_t count;

	/* List of struct btrfs_free_clusters for this block group.
	 * Today it will only have one thing on it, but that may change
	 */
	struct list_head cluster_list;

	/* For delayed block group creation or deletion of empty block groups */
	struct list_head bg_list;

	/* For read-only block groups */
	struct list_head ro_list;

	atomic_t trimming;

	/* For dirty block groups */
	struct list_head dirty_list;
	struct list_head io_list;

	struct btrfs_io_ctl io_ctl;

	/*
	 * Incremented when doing extent allocations and holding a read lock
	 * on the space_info's groups_sem semaphore.
	 * Decremented when an ordered extent that represents an IO against this
	 * block group's range is created (after it's added to its inode's
	 * root's list of ordered extents) or immediately after the allocation
	 * if it's a metadata extent or fallocate extent (for these cases we
	 * don't create ordered extents).
	 */
	atomic_t reservations;

	/*
	 * Incremented while holding the spinlock *lock* by a task checking if
	 * it can perform a nocow write (incremented if the value for the *ro*
	 * field is 0). Decremented by such tasks once they create an ordered
	 * extent or before that if some error happens before reaching that step.
	 * This is to prevent races between block group relocation and nocow
	 * writes through direct IO.
	 */
	atomic_t nocow_writers;

	/* Lock for free space tree operations. */
	struct mutex free_space_lock;

	/*
	 * Does the block group need to be added to the free space tree?
	 * Protected by free_space_lock.
	 */
	int needs_free_space;

	/* Record locked full stripes for RAID5/6 block group */
	struct btrfs_full_stripe_locks_tree full_stripe_locks_root;
};

/* delayed seq elem */
struct seq_list {
	struct list_head list;
	u64 seq;
};

#define SEQ_LIST_INIT(name)	{ .list = LIST_HEAD_INIT((name).list), .seq = 0 }

#define SEQ_LAST	((u64)-1)

enum btrfs_orphan_cleanup_state {
	ORPHAN_CLEANUP_STARTED	= 1,
	ORPHAN_CLEANUP_DONE	= 2,
};

/* used by the raid56 code to lock stripes for read/modify/write */
struct btrfs_stripe_hash {
	struct list_head hash_list;
	spinlock_t lock;
};

/* used by the raid56 code to lock stripes for read/modify/write */
struct btrfs_stripe_hash_table {
	struct list_head stripe_cache;
	spinlock_t cache_lock;
	int cache_size;
	struct btrfs_stripe_hash table[];
};

#define BTRFS_STRIPE_HASH_TABLE_BITS 11

void btrfs_init_async_reclaim_work(struct work_struct *work);

/* fs_info */
struct reloc_control;
struct btrfs_device;
struct btrfs_fs_devices;
struct btrfs_balance_control;
struct btrfs_delayed_root;

#define BTRFS_FS_BARRIER			1
#define BTRFS_FS_CLOSING_START			2
#define BTRFS_FS_CLOSING_DONE			3
#define BTRFS_FS_LOG_RECOVERING			4
#define BTRFS_FS_OPEN				5
#define BTRFS_FS_QUOTA_ENABLED			6
#define BTRFS_FS_UPDATE_UUID_TREE_GEN		9
#define BTRFS_FS_CREATING_FREE_SPACE_TREE	10
#define BTRFS_FS_BTREE_ERR			11
#define BTRFS_FS_LOG1_ERR			12
#define BTRFS_FS_LOG2_ERR			13
#define BTRFS_FS_QUOTA_OVERRIDE			14
/* Used to record internally whether fs has been frozen */
#define BTRFS_FS_FROZEN				15

/*
 * Indicate that a whole-filesystem exclusive operation is running
 * (device replace, resize, device add/delete, balance)
 */
#define BTRFS_FS_EXCL_OP			16

/*
 * To info transaction_kthread we need an immediate commit so it doesn't
 * need to wait for commit_interval
 */
#define BTRFS_FS_NEED_ASYNC_COMMIT		17

/*
 * Indicate that balance has been set up from the ioctl and is in the main
 * phase. The fs_info::balance_ctl is initialized.
 */
#define BTRFS_FS_BALANCE_RUNNING		18

struct btrfs_fs_info {
	u8 fsid[BTRFS_FSID_SIZE];
	u8 chunk_tree_uuid[BTRFS_UUID_SIZE];
	unsigned long flags;
	struct btrfs_root *extent_root;
	struct btrfs_root *tree_root;
	struct btrfs_root *chunk_root;
	struct btrfs_root *dev_root;
	struct btrfs_root *fs_root;
	struct btrfs_root *csum_root;
	struct btrfs_root *quota_root;
	struct btrfs_root *uuid_root;
	struct btrfs_root *free_space_root;

	/* the log root tree is a directory of all the other log roots */
	struct btrfs_root *log_root_tree;

	spinlock_t fs_roots_radix_lock;
	struct radix_tree_root fs_roots_radix;

	/* block group cache stuff */
	spinlock_t block_group_cache_lock;
	u64 first_logical_byte;
	struct rb_root block_group_cache_tree;

	/* keep track of unallocated space */
	atomic64_t free_chunk_space;

	struct extent_io_tree freed_extents[2];
	struct extent_io_tree *pinned_extents;

	/* logical->physical extent mapping */
	struct btrfs_mapping_tree mapping_tree;

	/*
	 * block reservation for extent, checksum, root tree and
	 * delayed dir index item
	 */
	struct btrfs_block_rsv global_block_rsv;
	/* block reservation for metadata operations */
	struct btrfs_block_rsv trans_block_rsv;
	/* block reservation for chunk tree */
	struct btrfs_block_rsv chunk_block_rsv;
	/* block reservation for delayed operations */
	struct btrfs_block_rsv delayed_block_rsv;

	struct btrfs_block_rsv empty_block_rsv;

	u64 generation;
	u64 last_trans_committed;
	u64 avg_delayed_ref_runtime;

	/*
	 * this is updated to the current trans every time a full commit
	 * is required instead of the faster short fsync log commits
	 */
	u64 last_trans_log_full_commit;
	unsigned long mount_opt;
	/*
	 * Track requests for actions that need to be done during transaction
	 * commit (like for some mount options).
	 */
	unsigned long pending_changes;
	unsigned long compress_type:4;
	unsigned int compress_level;
	u32 commit_interval;
	/*
	 * It is a suggestive number, the read side is safe even it gets a
	 * wrong number because we will write out the data into a regular
	 * extent. The write side(mount/remount) is under ->s_umount lock,
	 * so it is also safe.
	 */
	u64 max_inline;

	struct btrfs_transaction *running_transaction;
	wait_queue_head_t transaction_throttle;
	wait_queue_head_t transaction_wait;
	wait_queue_head_t transaction_blocked_wait;
	wait_queue_head_t async_submit_wait;

	/*
	 * Used to protect the incompat_flags, compat_flags, compat_ro_flags
	 * when they are updated.
	 *
	 * Because we do not clear the flags for ever, so we needn't use
	 * the lock on the read side.
	 *
	 * We also needn't use the lock when we mount the fs, because
	 * there is no other task which will update the flag.
	 */
	spinlock_t super_lock;
	struct btrfs_super_block *super_copy;
	struct btrfs_super_block *super_for_commit;
	struct super_block *sb;
	struct inode *btree_inode;
	struct mutex tree_log_mutex;
	struct mutex transaction_kthread_mutex;
	struct mutex cleaner_mutex;
	struct mutex chunk_mutex;

	/*
	 * this is taken to make sure we don't set block groups ro after
	 * the free space cache has been allocated on them
	 */
	struct mutex ro_block_group_mutex;

	/* this is used during read/modify/write to make sure
	 * no two ios are trying to mod the same stripe at the same
	 * time
	 */
	struct btrfs_stripe_hash_table *stripe_hash_table;

	/*
	 * this protects the ordered operations list only while we are
	 * processing all of the entries on it.  This way we make
	 * sure the commit code doesn't find the list temporarily empty
	 * because another function happens to be doing non-waiting preflush
	 * before jumping into the main commit.
	 */
	struct mutex ordered_operations_mutex;

	struct rw_semaphore commit_root_sem;

	struct rw_semaphore cleanup_work_sem;

	struct rw_semaphore subvol_sem;
	struct srcu_struct subvol_srcu;

	spinlock_t trans_lock;
	/*
	 * the reloc mutex goes with the trans lock, it is taken
	 * during commit to protect us from the relocation code
	 */
	struct mutex reloc_mutex;

	struct list_head trans_list;
	struct list_head dead_roots;
	struct list_head caching_block_groups;

	spinlock_t delayed_iput_lock;
	struct list_head delayed_iputs;
	struct mutex cleaner_delayed_iput_mutex;

	/* this protects tree_mod_seq_list */
	spinlock_t tree_mod_seq_lock;
	atomic64_t tree_mod_seq;
	struct list_head tree_mod_seq_list;

	/* this protects tree_mod_log */
	rwlock_t tree_mod_log_lock;
	struct rb_root tree_mod_log;

	atomic_t async_delalloc_pages;

	/*
	 * this is used to protect the following list -- ordered_roots.
	 */
	spinlock_t ordered_root_lock;

	/*
	 * all fs/file tree roots in which there are data=ordered extents
	 * pending writeback are added into this list.
	 *
	 * these can span multiple transactions and basically include
	 * every dirty data page that isn't from nodatacow
	 */
	struct list_head ordered_roots;

	struct mutex delalloc_root_mutex;
	spinlock_t delalloc_root_lock;
	/* all fs/file tree roots that have delalloc inodes. */
	struct list_head delalloc_roots;

	/*
	 * there is a pool of worker threads for checksumming during writes
	 * and a pool for checksumming after reads.  This is because readers
	 * can run with FS locks held, and the writers may be waiting for
	 * those locks.  We don't want ordering in the pending list to cause
	 * deadlocks, and so the two are serviced separately.
	 *
	 * A third pool does submit_bio to avoid deadlocking with the other
	 * two
	 */
	struct btrfs_workqueue *workers;
	struct btrfs_workqueue *delalloc_workers;
	struct btrfs_workqueue *flush_workers;
	struct btrfs_workqueue *endio_workers;
	struct btrfs_workqueue *endio_meta_workers;
	struct btrfs_workqueue *endio_raid56_workers;
	struct btrfs_workqueue *endio_repair_workers;
	struct btrfs_workqueue *rmw_workers;
	struct btrfs_workqueue *endio_meta_write_workers;
	struct btrfs_workqueue *endio_write_workers;
	struct btrfs_workqueue *endio_freespace_worker;
	struct btrfs_workqueue *submit_workers;
	struct btrfs_workqueue *caching_workers;
	struct btrfs_workqueue *readahead_workers;

	/*
	 * fixup workers take dirty pages that didn't properly go through
	 * the cow mechanism and make them safe to write.  It happens
	 * for the sys_munmap function call path
	 */
	struct btrfs_workqueue *fixup_workers;
	struct btrfs_workqueue *delayed_workers;

	/* the extent workers do delayed refs on the extent allocation tree */
	struct btrfs_workqueue *extent_workers;
	struct task_struct *transaction_kthread;
	struct task_struct *cleaner_kthread;
	u32 thread_pool_size;

	struct kobject *space_info_kobj;
	struct list_head pending_raid_kobjs;
	spinlock_t pending_raid_kobjs_lock; /* uncontended */

	u64 total_pinned;

	/* used to keep from writing metadata until there is a nice batch */
	struct percpu_counter dirty_metadata_bytes;
	struct percpu_counter delalloc_bytes;
	s32 dirty_metadata_batch;
	s32 delalloc_batch;

	struct list_head dirty_cowonly_roots;

	struct btrfs_fs_devices *fs_devices;

	/*
	 * The space_info list is effectively read only after initial
	 * setup.  It is populated at mount time and cleaned up after
	 * all block groups are removed.  RCU is used to protect it.
	 */
	struct list_head space_info;

	struct btrfs_space_info *data_sinfo;

	struct reloc_control *reloc_ctl;

	/* data_alloc_cluster is only used in ssd_spread mode */
	struct btrfs_free_cluster data_alloc_cluster;

	/* all metadata allocations go through this cluster */
	struct btrfs_free_cluster meta_alloc_cluster;

	/* auto defrag inodes go here */
	spinlock_t defrag_inodes_lock;
	struct rb_root defrag_inodes;
	atomic_t defrag_running;

	/* Used to protect avail_{data, metadata, system}_alloc_bits */
	seqlock_t profiles_lock;
	/*
	 * these three are in extended format (availability of single
	 * chunks is denoted by BTRFS_AVAIL_ALLOC_BIT_SINGLE bit, other
	 * types are denoted by corresponding BTRFS_BLOCK_GROUP_* bits)
	 */
	u64 avail_data_alloc_bits;
	u64 avail_metadata_alloc_bits;
	u64 avail_system_alloc_bits;

	/* restriper state */
	spinlock_t balance_lock;
	struct mutex balance_mutex;
	atomic_t balance_pause_req;
	atomic_t balance_cancel_req;
	struct btrfs_balance_control *balance_ctl;
	wait_queue_head_t balance_wait_q;

	u32 data_chunk_allocations;
	u32 metadata_ratio;

	void *bdev_holder;

	/* private scrub information */
	struct mutex scrub_lock;
	atomic_t scrubs_running;
	atomic_t scrub_pause_req;
	atomic_t scrubs_paused;
	atomic_t scrub_cancel_req;
	wait_queue_head_t scrub_pause_wait;
	int scrub_workers_refcnt;
	struct btrfs_workqueue *scrub_workers;
	struct btrfs_workqueue *scrub_wr_completion_workers;
	struct btrfs_workqueue *scrub_nocow_workers;
	struct btrfs_workqueue *scrub_parity_workers;

#ifdef CONFIG_BTRFS_FS_CHECK_INTEGRITY
	u32 check_integrity_print_mask;
#endif
	/* is qgroup tracking in a consistent state? */
	u64 qgroup_flags;

	/* holds configuration and tracking. Protected by qgroup_lock */
	struct rb_root qgroup_tree;
	struct rb_root qgroup_op_tree;
	spinlock_t qgroup_lock;
	spinlock_t qgroup_op_lock;
	atomic_t qgroup_op_seq;

	/*
	 * used to avoid frequently calling ulist_alloc()/ulist_free()
	 * when doing qgroup accounting, it must be protected by qgroup_lock.
	 */
	struct ulist *qgroup_ulist;

	/* protect user change for quota operations */
	struct mutex qgroup_ioctl_lock;

	/* list of dirty qgroups to be written at next commit */
	struct list_head dirty_qgroups;

	/* used by qgroup for an efficient tree traversal */
	u64 qgroup_seq;

	/* qgroup rescan items */
	struct mutex qgroup_rescan_lock; /* protects the progress item */
	struct btrfs_key qgroup_rescan_progress;
	struct btrfs_workqueue *qgroup_rescan_workers;
	struct completion qgroup_rescan_completion;
	struct btrfs_work qgroup_rescan_work;
	bool qgroup_rescan_running;	/* protected by qgroup_rescan_lock */

	/* filesystem state */
	unsigned long fs_state;

	struct btrfs_delayed_root *delayed_root;

	/* readahead tree */
	spinlock_t reada_lock;
	struct radix_tree_root reada_tree;

	/* readahead works cnt */
	atomic_t reada_works_cnt;

	/* Extent buffer radix tree */
	spinlock_t buffer_lock;
	struct radix_tree_root buffer_radix;

	/* next backup root to be overwritten */
	int backup_root_index;

	/* device replace state */
	struct btrfs_dev_replace dev_replace;

	struct percpu_counter bio_counter;
	wait_queue_head_t replace_wait;

	struct semaphore uuid_tree_rescan_sem;

	/* Used to reclaim the metadata space in the background. */
	struct work_struct async_reclaim_work;

	spinlock_t unused_bgs_lock;
	struct list_head unused_bgs;
	struct mutex unused_bg_unpin_mutex;
	struct mutex delete_unused_bgs_mutex;

	/* For btrfs to record security options */
	struct security_mnt_opts security_opts;

	/*
	 * Chunks that can't be freed yet (under a trim/discard operation)
	 * and will be latter freed. Protected by fs_info->chunk_mutex.
	 */
	struct list_head pinned_chunks;

	/* Cached block sizes */
	u32 nodesize;
	u32 sectorsize;
	u32 stripesize;

#ifdef CONFIG_BTRFS_FS_REF_VERIFY
	spinlock_t ref_verify_lock;
	struct rb_root block_tree;
#endif
};

static inline struct btrfs_fs_info *btrfs_sb(struct super_block *sb)
{
	return sb->s_fs_info;
}

struct btrfs_subvolume_writers {
	struct percpu_counter	counter;
	wait_queue_head_t	wait;
};

/*
 * The state of btrfs root
 */
/*
 * btrfs_record_root_in_trans is a multi-step process,
 * and it can race with the balancing code.   But the
 * race is very small, and only the first time the root
 * is added to each transaction.  So IN_TRANS_SETUP
 * is used to tell us when more checks are required
 */
#define BTRFS_ROOT_IN_TRANS_SETUP	0
#define BTRFS_ROOT_REF_COWS		1
#define BTRFS_ROOT_TRACK_DIRTY		2
#define BTRFS_ROOT_IN_RADIX		3
#define BTRFS_ROOT_ORPHAN_ITEM_INSERTED	4
#define BTRFS_ROOT_DEFRAG_RUNNING	5
#define BTRFS_ROOT_FORCE_COW		6
#define BTRFS_ROOT_MULTI_LOG_TASKS	7
#define BTRFS_ROOT_DIRTY		8

/*
 * in ram representation of the tree.  extent_root is used for all allocations
 * and for the extent tree extent_root root.
 */
struct btrfs_root {
	struct extent_buffer *node;

	struct extent_buffer *commit_root;
	struct btrfs_root *log_root;
	struct btrfs_root *reloc_root;

	unsigned long state;
	struct btrfs_root_item root_item;
	struct btrfs_key root_key;
	struct btrfs_fs_info *fs_info;
	struct extent_io_tree dirty_log_pages;

	struct mutex objectid_mutex;

	spinlock_t accounting_lock;
	struct btrfs_block_rsv *block_rsv;

	/* free ino cache stuff */
	struct btrfs_free_space_ctl *free_ino_ctl;
	enum btrfs_caching_type ino_cache_state;
	spinlock_t ino_cache_lock;
	wait_queue_head_t ino_cache_wait;
	struct btrfs_free_space_ctl *free_ino_pinned;
	u64 ino_cache_progress;
	struct inode *ino_cache_inode;

	struct mutex log_mutex;
	wait_queue_head_t log_writer_wait;
	wait_queue_head_t log_commit_wait[2];
	struct list_head log_ctxs[2];
	atomic_t log_writers;
	atomic_t log_commit[2];
	atomic_t log_batch;
	int log_transid;
	/* No matter the commit succeeds or not*/
	int log_transid_committed;
	/* Just be updated when the commit succeeds. */
	int last_log_commit;
	pid_t log_start_pid;

	u64 objectid;
	u64 last_trans;

	u32 type;

	u64 highest_objectid;

#ifdef CONFIG_BTRFS_FS_RUN_SANITY_TESTS
	/* only used with CONFIG_BTRFS_FS_RUN_SANITY_TESTS is enabled */
	u64 alloc_bytenr;
#endif

	u64 defrag_trans_start;
	struct btrfs_key defrag_progress;
	struct btrfs_key defrag_max;

	/* the dirty list is only used by non-reference counted roots */
	struct list_head dirty_list;

	struct list_head root_list;

	spinlock_t log_extents_lock[2];
	struct list_head logged_list[2];

	int orphan_cleanup_state;

	spinlock_t inode_lock;
	/* red-black tree that keeps track of in-memory inodes */
	struct rb_root inode_tree;

	/*
	 * radix tree that keeps track of delayed nodes of every inode,
	 * protected by inode_lock
	 */
	struct radix_tree_root delayed_nodes_tree;
	/*
	 * right now this just gets used so that a root has its own devid
	 * for stat.  It may be used for more later
	 */
	dev_t anon_dev;

	spinlock_t root_item_lock;
	refcount_t refs;

	struct mutex delalloc_mutex;
	spinlock_t delalloc_lock;
	/*
	 * all of the inodes that have delalloc bytes.  It is possible for
	 * this list to be empty even when there is still dirty data=ordered
	 * extents waiting to finish IO.
	 */
	struct list_head delalloc_inodes;
	struct list_head delalloc_root;
	u64 nr_delalloc_inodes;

	struct mutex ordered_extent_mutex;
	/*
	 * this is used by the balancing code to wait for all the pending
	 * ordered extents
	 */
	spinlock_t ordered_extent_lock;

	/*
	 * all of the data=ordered extents pending writeback
	 * these can span multiple transactions and basically include
	 * every dirty data page that isn't from nodatacow
	 */
	struct list_head ordered_extents;
	struct list_head ordered_root;
	u64 nr_ordered_extents;

	/*
	 * Number of currently running SEND ioctls to prevent
	 * manipulation with the read-only status via SUBVOL_SETFLAGS
	 */
	int send_in_progress;
	struct btrfs_subvolume_writers *subv_writers;
	atomic_t will_be_snapshotted;

	/* For qgroup metadata reserved space */
	spinlock_t qgroup_meta_rsv_lock;
	u64 qgroup_meta_rsv_pertrans;
	u64 qgroup_meta_rsv_prealloc;
};

struct btrfs_file_private {
	void *filldir_buf;
};

static inline u32 btrfs_inode_sectorsize(const struct inode *inode)
{
	return btrfs_sb(inode->i_sb)->sectorsize;
}

static inline u32 BTRFS_LEAF_DATA_SIZE(const struct btrfs_fs_info *info)
{

	return info->nodesize - sizeof(struct btrfs_header);
}

#define BTRFS_LEAF_DATA_OFFSET		offsetof(struct btrfs_leaf, items)

static inline u32 BTRFS_MAX_ITEM_SIZE(const struct btrfs_fs_info *info)
{
	return BTRFS_LEAF_DATA_SIZE(info) - sizeof(struct btrfs_item);
}

static inline u32 BTRFS_NODEPTRS_PER_BLOCK(const struct btrfs_fs_info *info)
{
	return BTRFS_LEAF_DATA_SIZE(info) / sizeof(struct btrfs_key_ptr);
}

#define BTRFS_FILE_EXTENT_INLINE_DATA_START		\
		(offsetof(struct btrfs_file_extent_item, disk_bytenr))
static inline u32 BTRFS_MAX_INLINE_DATA_SIZE(const struct btrfs_fs_info *info)
{
	return BTRFS_MAX_ITEM_SIZE(info) -
	       BTRFS_FILE_EXTENT_INLINE_DATA_START;
}

static inline u32 BTRFS_MAX_XATTR_SIZE(const struct btrfs_fs_info *info)
{
	return BTRFS_MAX_ITEM_SIZE(info) - sizeof(struct btrfs_dir_item);
}

/*
 * Flags for mount options.
 *
 * Note: don't forget to add new options to btrfs_show_options()
 */
#define BTRFS_MOUNT_NODATASUM		(1 << 0)
#define BTRFS_MOUNT_NODATACOW		(1 << 1)
#define BTRFS_MOUNT_NOBARRIER		(1 << 2)
#define BTRFS_MOUNT_SSD			(1 << 3)
#define BTRFS_MOUNT_DEGRADED		(1 << 4)
#define BTRFS_MOUNT_COMPRESS		(1 << 5)
#define BTRFS_MOUNT_NOTREELOG           (1 << 6)
#define BTRFS_MOUNT_FLUSHONCOMMIT       (1 << 7)
#define BTRFS_MOUNT_SSD_SPREAD		(1 << 8)
#define BTRFS_MOUNT_NOSSD		(1 << 9)
#define BTRFS_MOUNT_DISCARD		(1 << 10)
#define BTRFS_MOUNT_FORCE_COMPRESS      (1 << 11)
#define BTRFS_MOUNT_SPACE_CACHE		(1 << 12)
#define BTRFS_MOUNT_CLEAR_CACHE		(1 << 13)
#define BTRFS_MOUNT_USER_SUBVOL_RM_ALLOWED (1 << 14)
#define BTRFS_MOUNT_ENOSPC_DEBUG	 (1 << 15)
#define BTRFS_MOUNT_AUTO_DEFRAG		(1 << 16)
#define BTRFS_MOUNT_INODE_MAP_CACHE	(1 << 17)
#define BTRFS_MOUNT_USEBACKUPROOT	(1 << 18)
#define BTRFS_MOUNT_SKIP_BALANCE	(1 << 19)
#define BTRFS_MOUNT_CHECK_INTEGRITY	(1 << 20)
#define BTRFS_MOUNT_CHECK_INTEGRITY_INCLUDING_EXTENT_DATA (1 << 21)
#define BTRFS_MOUNT_PANIC_ON_FATAL_ERROR	(1 << 22)
#define BTRFS_MOUNT_RESCAN_UUID_TREE	(1 << 23)
#define BTRFS_MOUNT_FRAGMENT_DATA	(1 << 24)
#define BTRFS_MOUNT_FRAGMENT_METADATA	(1 << 25)
#define BTRFS_MOUNT_FREE_SPACE_TREE	(1 << 26)
#define BTRFS_MOUNT_NOLOGREPLAY		(1 << 27)
#define BTRFS_MOUNT_REF_VERIFY		(1 << 28)

#define BTRFS_DEFAULT_COMMIT_INTERVAL	(30)
#define BTRFS_DEFAULT_MAX_INLINE	(2048)

#define btrfs_clear_opt(o, opt)		((o) &= ~BTRFS_MOUNT_##opt)
#define btrfs_set_opt(o, opt)		((o) |= BTRFS_MOUNT_##opt)
#define btrfs_raw_test_opt(o, opt)	((o) & BTRFS_MOUNT_##opt)
#define btrfs_test_opt(fs_info, opt)	((fs_info)->mount_opt & \
					 BTRFS_MOUNT_##opt)

#define btrfs_set_and_info(fs_info, opt, fmt, args...)			\
{									\
	if (!btrfs_test_opt(fs_info, opt))				\
		btrfs_info(fs_info, fmt, ##args);			\
	btrfs_set_opt(fs_info->mount_opt, opt);				\
}

#define btrfs_clear_and_info(fs_info, opt, fmt, args...)		\
{									\
	if (btrfs_test_opt(fs_info, opt))				\
		btrfs_info(fs_info, fmt, ##args);			\
	btrfs_clear_opt(fs_info->mount_opt, opt);			\
}

#ifdef CONFIG_BTRFS_DEBUG
static inline int
btrfs_should_fragment_free_space(struct btrfs_block_group_cache *block_group)
{
	struct btrfs_fs_info *fs_info = block_group->fs_info;

	return (btrfs_test_opt(fs_info, FRAGMENT_METADATA) &&
		block_group->flags & BTRFS_BLOCK_GROUP_METADATA) ||
	       (btrfs_test_opt(fs_info, FRAGMENT_DATA) &&
		block_group->flags &  BTRFS_BLOCK_GROUP_DATA);
}
#endif

/*
 * Requests for changes that need to be done during transaction commit.
 *
 * Internal mount options that are used for special handling of the real
 * mount options (eg. cannot be set during remount and have to be set during
 * transaction commit)
 */

#define BTRFS_PENDING_SET_INODE_MAP_CACHE	(0)
#define BTRFS_PENDING_CLEAR_INODE_MAP_CACHE	(1)
#define BTRFS_PENDING_COMMIT			(2)

#define btrfs_test_pending(info, opt)	\
	test_bit(BTRFS_PENDING_##opt, &(info)->pending_changes)
#define btrfs_set_pending(info, opt)	\
	set_bit(BTRFS_PENDING_##opt, &(info)->pending_changes)
#define btrfs_clear_pending(info, opt)	\
	clear_bit(BTRFS_PENDING_##opt, &(info)->pending_changes)

/*
 * Helpers for setting pending mount option changes.
 *
 * Expects corresponding macros
 * BTRFS_PENDING_SET_ and CLEAR_ + short mount option name
 */
#define btrfs_set_pending_and_info(info, opt, fmt, args...)            \
do {                                                                   \
       if (!btrfs_raw_test_opt((info)->mount_opt, opt)) {              \
               btrfs_info((info), fmt, ##args);                        \
               btrfs_set_pending((info), SET_##opt);                   \
               btrfs_clear_pending((info), CLEAR_##opt);               \
       }                                                               \
} while(0)

#define btrfs_clear_pending_and_info(info, opt, fmt, args...)          \
do {                                                                   \
       if (btrfs_raw_test_opt((info)->mount_opt, opt)) {               \
               btrfs_info((info), fmt, ##args);                        \
               btrfs_set_pending((info), CLEAR_##opt);                 \
               btrfs_clear_pending((info), SET_##opt);                 \
       }                                                               \
} while(0)

/*
 * Inode flags
 */
#define BTRFS_INODE_NODATASUM		(1 << 0)
#define BTRFS_INODE_NODATACOW		(1 << 1)
#define BTRFS_INODE_READONLY		(1 << 2)
#define BTRFS_INODE_NOCOMPRESS		(1 << 3)
#define BTRFS_INODE_PREALLOC		(1 << 4)
#define BTRFS_INODE_SYNC		(1 << 5)
#define BTRFS_INODE_IMMUTABLE		(1 << 6)
#define BTRFS_INODE_APPEND		(1 << 7)
#define BTRFS_INODE_NODUMP		(1 << 8)
#define BTRFS_INODE_NOATIME		(1 << 9)
#define BTRFS_INODE_DIRSYNC		(1 << 10)
#define BTRFS_INODE_COMPRESS		(1 << 11)

#define BTRFS_INODE_ROOT_ITEM_INIT	(1 << 31)

struct btrfs_map_token {
	const struct extent_buffer *eb;
	char *kaddr;
	unsigned long offset;
};

#define BTRFS_BYTES_TO_BLKS(fs_info, bytes) \
				((bytes) >> (fs_info)->sb->s_blocksize_bits)

static inline void btrfs_init_map_token (struct btrfs_map_token *token)
{
	token->kaddr = NULL;
}

/* some macros to generate set/get functions for the struct fields.  This
 * assumes there is a lefoo_to_cpu for every type, so lets make a simple
 * one for u8:
 */
#define le8_to_cpu(v) (v)
#define cpu_to_le8(v) (v)
#define __le8 u8

#define read_eb_member(eb, ptr, type, member, result) (\
	read_extent_buffer(eb, (char *)(result),			\
			   ((unsigned long)(ptr)) +			\
			    offsetof(type, member),			\
			   sizeof(((type *)0)->member)))

#define write_eb_member(eb, ptr, type, member, result) (\
	write_extent_buffer(eb, (char *)(result),			\
			   ((unsigned long)(ptr)) +			\
			    offsetof(type, member),			\
			   sizeof(((type *)0)->member)))

#define DECLARE_BTRFS_SETGET_BITS(bits)					\
u##bits btrfs_get_token_##bits(const struct extent_buffer *eb,		\
			       const void *ptr, unsigned long off,	\
			       struct btrfs_map_token *token);		\
void btrfs_set_token_##bits(struct extent_buffer *eb, const void *ptr,	\
			    unsigned long off, u##bits val,		\
			    struct btrfs_map_token *token);		\
static inline u##bits btrfs_get_##bits(const struct extent_buffer *eb,	\
				       const void *ptr,			\
				       unsigned long off)		\
{									\
	return btrfs_get_token_##bits(eb, ptr, off, NULL);		\
}									\
static inline void btrfs_set_##bits(struct extent_buffer *eb, void *ptr,\
				    unsigned long off, u##bits val)	\
{									\
       btrfs_set_token_##bits(eb, ptr, off, val, NULL);			\
}

DECLARE_BTRFS_SETGET_BITS(8)
DECLARE_BTRFS_SETGET_BITS(16)
DECLARE_BTRFS_SETGET_BITS(32)
DECLARE_BTRFS_SETGET_BITS(64)

#define BTRFS_SETGET_FUNCS(name, type, member, bits)			\
static inline u##bits btrfs_##name(const struct extent_buffer *eb,	\
				   const type *s)			\
{									\
	BUILD_BUG_ON(sizeof(u##bits) != sizeof(((type *)0))->member);	\
	return btrfs_get_##bits(eb, s, offsetof(type, member));		\
}									\
static inline void btrfs_set_##name(struct extent_buffer *eb, type *s,	\
				    u##bits val)			\
{									\
	BUILD_BUG_ON(sizeof(u##bits) != sizeof(((type *)0))->member);	\
	btrfs_set_##bits(eb, s, offsetof(type, member), val);		\
}									\
static inline u##bits btrfs_token_##name(const struct extent_buffer *eb,\
					 const type *s,			\
					 struct btrfs_map_token *token)	\
{									\
	BUILD_BUG_ON(sizeof(u##bits) != sizeof(((type *)0))->member);	\
	return btrfs_get_token_##bits(eb, s, offsetof(type, member), token); \
}									\
static inline void btrfs_set_token_##name(struct extent_buffer *eb,	\
					  type *s, u##bits val,		\
                                         struct btrfs_map_token *token)	\
{									\
	BUILD_BUG_ON(sizeof(u##bits) != sizeof(((type *)0))->member);	\
	btrfs_set_token_##bits(eb, s, offsetof(type, member), val, token); \
}

#define BTRFS_SETGET_HEADER_FUNCS(name, type, member, bits)		\
static inline u##bits btrfs_##name(const struct extent_buffer *eb)	\
{									\
	const type *p = page_address(eb->pages[0]);			\
	u##bits res = le##bits##_to_cpu(p->member);			\
	return res;							\
}									\
static inline void btrfs_set_##name(struct extent_buffer *eb,		\
				    u##bits val)			\
{									\
	type *p = page_address(eb->pages[0]);				\
	p->member = cpu_to_le##bits(val);				\
}

#define BTRFS_SETGET_STACK_FUNCS(name, type, member, bits)		\
static inline u##bits btrfs_##name(const type *s)			\
{									\
	return le##bits##_to_cpu(s->member);				\
}									\
static inline void btrfs_set_##name(type *s, u##bits val)		\
{									\
	s->member = cpu_to_le##bits(val);				\
}


static inline u64 btrfs_device_total_bytes(struct extent_buffer *eb,
					   struct btrfs_dev_item *s)
{
	BUILD_BUG_ON(sizeof(u64) !=
		     sizeof(((struct btrfs_dev_item *)0))->total_bytes);
	return btrfs_get_64(eb, s, offsetof(struct btrfs_dev_item,
					    total_bytes));
}
static inline void btrfs_set_device_total_bytes(struct extent_buffer *eb,
						struct btrfs_dev_item *s,
						u64 val)
{
	BUILD_BUG_ON(sizeof(u64) !=
		     sizeof(((struct btrfs_dev_item *)0))->total_bytes);
	WARN_ON(!IS_ALIGNED(val, eb->fs_info->sectorsize));
	btrfs_set_64(eb, s, offsetof(struct btrfs_dev_item, total_bytes), val);
}


BTRFS_SETGET_FUNCS(device_type, struct btrfs_dev_item, type, 64);
BTRFS_SETGET_FUNCS(device_bytes_used, struct btrfs_dev_item, bytes_used, 64);
BTRFS_SETGET_FUNCS(device_io_align, struct btrfs_dev_item, io_align, 32);
BTRFS_SETGET_FUNCS(device_io_width, struct btrfs_dev_item, io_width, 32);
BTRFS_SETGET_FUNCS(device_start_offset, struct btrfs_dev_item,
		   start_offset, 64);
BTRFS_SETGET_FUNCS(device_sector_size, struct btrfs_dev_item, sector_size, 32);
BTRFS_SETGET_FUNCS(device_id, struct btrfs_dev_item, devid, 64);
BTRFS_SETGET_FUNCS(device_group, struct btrfs_dev_item, dev_group, 32);
BTRFS_SETGET_FUNCS(device_seek_speed, struct btrfs_dev_item, seek_speed, 8);
BTRFS_SETGET_FUNCS(device_bandwidth, struct btrfs_dev_item, bandwidth, 8);
BTRFS_SETGET_FUNCS(device_generation, struct btrfs_dev_item, generation, 64);

BTRFS_SETGET_STACK_FUNCS(stack_device_type, struct btrfs_dev_item, type, 64);
BTRFS_SETGET_STACK_FUNCS(stack_device_total_bytes, struct btrfs_dev_item,
			 total_bytes, 64);
BTRFS_SETGET_STACK_FUNCS(stack_device_bytes_used, struct btrfs_dev_item,
			 bytes_used, 64);
BTRFS_SETGET_STACK_FUNCS(stack_device_io_align, struct btrfs_dev_item,
			 io_align, 32);
BTRFS_SETGET_STACK_FUNCS(stack_device_io_width, struct btrfs_dev_item,
			 io_width, 32);
BTRFS_SETGET_STACK_FUNCS(stack_device_sector_size, struct btrfs_dev_item,
			 sector_size, 32);
BTRFS_SETGET_STACK_FUNCS(stack_device_id, struct btrfs_dev_item, devid, 64);
BTRFS_SETGET_STACK_FUNCS(stack_device_group, struct btrfs_dev_item,
			 dev_group, 32);
BTRFS_SETGET_STACK_FUNCS(stack_device_seek_speed, struct btrfs_dev_item,
			 seek_speed, 8);
BTRFS_SETGET_STACK_FUNCS(stack_device_bandwidth, struct btrfs_dev_item,
			 bandwidth, 8);
BTRFS_SETGET_STACK_FUNCS(stack_device_generation, struct btrfs_dev_item,
			 generation, 64);

static inline unsigned long btrfs_device_uuid(struct btrfs_dev_item *d)
{
	return (unsigned long)d + offsetof(struct btrfs_dev_item, uuid);
}

static inline unsigned long btrfs_device_fsid(struct btrfs_dev_item *d)
{
	return (unsigned long)d + offsetof(struct btrfs_dev_item, fsid);
}

BTRFS_SETGET_FUNCS(chunk_length, struct btrfs_chunk, length, 64);
BTRFS_SETGET_FUNCS(chunk_owner, struct btrfs_chunk, owner, 64);
BTRFS_SETGET_FUNCS(chunk_stripe_len, struct btrfs_chunk, stripe_len, 64);
BTRFS_SETGET_FUNCS(chunk_io_align, struct btrfs_chunk, io_align, 32);
BTRFS_SETGET_FUNCS(chunk_io_width, struct btrfs_chunk, io_width, 32);
BTRFS_SETGET_FUNCS(chunk_sector_size, struct btrfs_chunk, sector_size, 32);
BTRFS_SETGET_FUNCS(chunk_type, struct btrfs_chunk, type, 64);
BTRFS_SETGET_FUNCS(chunk_num_stripes, struct btrfs_chunk, num_stripes, 16);
BTRFS_SETGET_FUNCS(chunk_sub_stripes, struct btrfs_chunk, sub_stripes, 16);
BTRFS_SETGET_FUNCS(stripe_devid, struct btrfs_stripe, devid, 64);
BTRFS_SETGET_FUNCS(stripe_offset, struct btrfs_stripe, offset, 64);

static inline char *btrfs_stripe_dev_uuid(struct btrfs_stripe *s)
{
	return (char *)s + offsetof(struct btrfs_stripe, dev_uuid);
}

BTRFS_SETGET_STACK_FUNCS(stack_chunk_length, struct btrfs_chunk, length, 64);
BTRFS_SETGET_STACK_FUNCS(stack_chunk_owner, struct btrfs_chunk, owner, 64);
BTRFS_SETGET_STACK_FUNCS(stack_chunk_stripe_len, struct btrfs_chunk,
			 stripe_len, 64);
BTRFS_SETGET_STACK_FUNCS(stack_chunk_io_align, struct btrfs_chunk,
			 io_align, 32);
BTRFS_SETGET_STACK_FUNCS(stack_chunk_io_width, struct btrfs_chunk,
			 io_width, 32);
BTRFS_SETGET_STACK_FUNCS(stack_chunk_sector_size, struct btrfs_chunk,
			 sector_size, 32);
BTRFS_SETGET_STACK_FUNCS(stack_chunk_type, struct btrfs_chunk, type, 64);
BTRFS_SETGET_STACK_FUNCS(stack_chunk_num_stripes, struct btrfs_chunk,
			 num_stripes, 16);
BTRFS_SETGET_STACK_FUNCS(stack_chunk_sub_stripes, struct btrfs_chunk,
			 sub_stripes, 16);
BTRFS_SETGET_STACK_FUNCS(stack_stripe_devid, struct btrfs_stripe, devid, 64);
BTRFS_SETGET_STACK_FUNCS(stack_stripe_offset, struct btrfs_stripe, offset, 64);

static inline struct btrfs_stripe *btrfs_stripe_nr(struct btrfs_chunk *c,
						   int nr)
{
	unsigned long offset = (unsigned long)c;
	offset += offsetof(struct btrfs_chunk, stripe);
	offset += nr * sizeof(struct btrfs_stripe);
	return (struct btrfs_stripe *)offset;
}

static inline char *btrfs_stripe_dev_uuid_nr(struct btrfs_chunk *c, int nr)
{
	return btrfs_stripe_dev_uuid(btrfs_stripe_nr(c, nr));
}

static inline u64 btrfs_stripe_offset_nr(struct extent_buffer *eb,
					 struct btrfs_chunk *c, int nr)
{
	return btrfs_stripe_offset(eb, btrfs_stripe_nr(c, nr));
}

static inline u64 btrfs_stripe_devid_nr(struct extent_buffer *eb,
					 struct btrfs_chunk *c, int nr)
{
	return btrfs_stripe_devid(eb, btrfs_stripe_nr(c, nr));
}

/* struct btrfs_block_group_item */
BTRFS_SETGET_STACK_FUNCS(block_group_used, struct btrfs_block_group_item,
			 used, 64);
BTRFS_SETGET_FUNCS(disk_block_group_used, struct btrfs_block_group_item,
			 used, 64);
BTRFS_SETGET_STACK_FUNCS(block_group_chunk_objectid,
			struct btrfs_block_group_item, chunk_objectid, 64);

BTRFS_SETGET_FUNCS(disk_block_group_chunk_objectid,
		   struct btrfs_block_group_item, chunk_objectid, 64);
BTRFS_SETGET_FUNCS(disk_block_group_flags,
		   struct btrfs_block_group_item, flags, 64);
BTRFS_SETGET_STACK_FUNCS(block_group_flags,
			struct btrfs_block_group_item, flags, 64);

/* struct btrfs_free_space_info */
BTRFS_SETGET_FUNCS(free_space_extent_count, struct btrfs_free_space_info,
		   extent_count, 32);
BTRFS_SETGET_FUNCS(free_space_flags, struct btrfs_free_space_info, flags, 32);

/* struct btrfs_inode_ref */
BTRFS_SETGET_FUNCS(inode_ref_name_len, struct btrfs_inode_ref, name_len, 16);
BTRFS_SETGET_FUNCS(inode_ref_index, struct btrfs_inode_ref, index, 64);

/* struct btrfs_inode_extref */
BTRFS_SETGET_FUNCS(inode_extref_parent, struct btrfs_inode_extref,
		   parent_objectid, 64);
BTRFS_SETGET_FUNCS(inode_extref_name_len, struct btrfs_inode_extref,
		   name_len, 16);
BTRFS_SETGET_FUNCS(inode_extref_index, struct btrfs_inode_extref, index, 64);

/* struct btrfs_inode_item */
BTRFS_SETGET_FUNCS(inode_generation, struct btrfs_inode_item, generation, 64);
BTRFS_SETGET_FUNCS(inode_sequence, struct btrfs_inode_item, sequence, 64);
BTRFS_SETGET_FUNCS(inode_transid, struct btrfs_inode_item, transid, 64);
BTRFS_SETGET_FUNCS(inode_size, struct btrfs_inode_item, size, 64);
BTRFS_SETGET_FUNCS(inode_nbytes, struct btrfs_inode_item, nbytes, 64);
BTRFS_SETGET_FUNCS(inode_block_group, struct btrfs_inode_item, block_group, 64);
BTRFS_SETGET_FUNCS(inode_nlink, struct btrfs_inode_item, nlink, 32);
BTRFS_SETGET_FUNCS(inode_uid, struct btrfs_inode_item, uid, 32);
BTRFS_SETGET_FUNCS(inode_gid, struct btrfs_inode_item, gid, 32);
BTRFS_SETGET_FUNCS(inode_mode, struct btrfs_inode_item, mode, 32);
BTRFS_SETGET_FUNCS(inode_rdev, struct btrfs_inode_item, rdev, 64);
BTRFS_SETGET_FUNCS(inode_flags, struct btrfs_inode_item, flags, 64);
BTRFS_SETGET_STACK_FUNCS(stack_inode_generation, struct btrfs_inode_item,
			 generation, 64);
BTRFS_SETGET_STACK_FUNCS(stack_inode_sequence, struct btrfs_inode_item,
			 sequence, 64);
BTRFS_SETGET_STACK_FUNCS(stack_inode_transid, struct btrfs_inode_item,
			 transid, 64);
BTRFS_SETGET_STACK_FUNCS(stack_inode_size, struct btrfs_inode_item, size, 64);
BTRFS_SETGET_STACK_FUNCS(stack_inode_nbytes, struct btrfs_inode_item,
			 nbytes, 64);
BTRFS_SETGET_STACK_FUNCS(stack_inode_block_group, struct btrfs_inode_item,
			 block_group, 64);
BTRFS_SETGET_STACK_FUNCS(stack_inode_nlink, struct btrfs_inode_item, nlink, 32);
BTRFS_SETGET_STACK_FUNCS(stack_inode_uid, struct btrfs_inode_item, uid, 32);
BTRFS_SETGET_STACK_FUNCS(stack_inode_gid, struct btrfs_inode_item, gid, 32);
BTRFS_SETGET_STACK_FUNCS(stack_inode_mode, struct btrfs_inode_item, mode, 32);
BTRFS_SETGET_STACK_FUNCS(stack_inode_rdev, struct btrfs_inode_item, rdev, 64);
BTRFS_SETGET_STACK_FUNCS(stack_inode_flags, struct btrfs_inode_item, flags, 64);
BTRFS_SETGET_FUNCS(timespec_sec, struct btrfs_timespec, sec, 64);
BTRFS_SETGET_FUNCS(timespec_nsec, struct btrfs_timespec, nsec, 32);
BTRFS_SETGET_STACK_FUNCS(stack_timespec_sec, struct btrfs_timespec, sec, 64);
BTRFS_SETGET_STACK_FUNCS(stack_timespec_nsec, struct btrfs_timespec, nsec, 32);

/* struct btrfs_dev_extent */
BTRFS_SETGET_FUNCS(dev_extent_chunk_tree, struct btrfs_dev_extent,
		   chunk_tree, 64);
BTRFS_SETGET_FUNCS(dev_extent_chunk_objectid, struct btrfs_dev_extent,
		   chunk_objectid, 64);
BTRFS_SETGET_FUNCS(dev_extent_chunk_offset, struct btrfs_dev_extent,
		   chunk_offset, 64);
BTRFS_SETGET_FUNCS(dev_extent_length, struct btrfs_dev_extent, length, 64);

static inline unsigned long btrfs_dev_extent_chunk_tree_uuid(struct btrfs_dev_extent *dev)
{
	unsigned long ptr = offsetof(struct btrfs_dev_extent, chunk_tree_uuid);
	return (unsigned long)dev + ptr;
}

BTRFS_SETGET_FUNCS(extent_refs, struct btrfs_extent_item, refs, 64);
BTRFS_SETGET_FUNCS(extent_generation, struct btrfs_extent_item,
		   generation, 64);
BTRFS_SETGET_FUNCS(extent_flags, struct btrfs_extent_item, flags, 64);

BTRFS_SETGET_FUNCS(extent_refs_v0, struct btrfs_extent_item_v0, refs, 32);


BTRFS_SETGET_FUNCS(tree_block_level, struct btrfs_tree_block_info, level, 8);

static inline void btrfs_tree_block_key(struct extent_buffer *eb,
					struct btrfs_tree_block_info *item,
					struct btrfs_disk_key *key)
{
	read_eb_member(eb, item, struct btrfs_tree_block_info, key, key);
}

static inline void btrfs_set_tree_block_key(struct extent_buffer *eb,
					    struct btrfs_tree_block_info *item,
					    struct btrfs_disk_key *key)
{
	write_eb_member(eb, item, struct btrfs_tree_block_info, key, key);
}

BTRFS_SETGET_FUNCS(extent_data_ref_root, struct btrfs_extent_data_ref,
		   root, 64);
BTRFS_SETGET_FUNCS(extent_data_ref_objectid, struct btrfs_extent_data_ref,
		   objectid, 64);
BTRFS_SETGET_FUNCS(extent_data_ref_offset, struct btrfs_extent_data_ref,
		   offset, 64);
BTRFS_SETGET_FUNCS(extent_data_ref_count, struct btrfs_extent_data_ref,
		   count, 32);

BTRFS_SETGET_FUNCS(shared_data_ref_count, struct btrfs_shared_data_ref,
		   count, 32);

BTRFS_SETGET_FUNCS(extent_inline_ref_type, struct btrfs_extent_inline_ref,
		   type, 8);
BTRFS_SETGET_FUNCS(extent_inline_ref_offset, struct btrfs_extent_inline_ref,
		   offset, 64);

static inline u32 btrfs_extent_inline_ref_size(int type)
{
	if (type == BTRFS_TREE_BLOCK_REF_KEY ||
	    type == BTRFS_SHARED_BLOCK_REF_KEY)
		return sizeof(struct btrfs_extent_inline_ref);
	if (type == BTRFS_SHARED_DATA_REF_KEY)
		return sizeof(struct btrfs_shared_data_ref) +
		       sizeof(struct btrfs_extent_inline_ref);
	if (type == BTRFS_EXTENT_DATA_REF_KEY)
		return sizeof(struct btrfs_extent_data_ref) +
		       offsetof(struct btrfs_extent_inline_ref, offset);
	return 0;
}

BTRFS_SETGET_FUNCS(ref_root_v0, struct btrfs_extent_ref_v0, root, 64);
BTRFS_SETGET_FUNCS(ref_generation_v0, struct btrfs_extent_ref_v0,
		   generation, 64);
BTRFS_SETGET_FUNCS(ref_objectid_v0, struct btrfs_extent_ref_v0, objectid, 64);
BTRFS_SETGET_FUNCS(ref_count_v0, struct btrfs_extent_ref_v0, count, 32);

/* struct btrfs_node */
BTRFS_SETGET_FUNCS(key_blockptr, struct btrfs_key_ptr, blockptr, 64);
BTRFS_SETGET_FUNCS(key_generation, struct btrfs_key_ptr, generation, 64);
BTRFS_SETGET_STACK_FUNCS(stack_key_blockptr, struct btrfs_key_ptr,
			 blockptr, 64);
BTRFS_SETGET_STACK_FUNCS(stack_key_generation, struct btrfs_key_ptr,
			 generation, 64);

static inline u64 btrfs_node_blockptr(struct extent_buffer *eb, int nr)
{
	unsigned long ptr;
	ptr = offsetof(struct btrfs_node, ptrs) +
		sizeof(struct btrfs_key_ptr) * nr;
	return btrfs_key_blockptr(eb, (struct btrfs_key_ptr *)ptr);
}

static inline void btrfs_set_node_blockptr(struct extent_buffer *eb,
					   int nr, u64 val)
{
	unsigned long ptr;
	ptr = offsetof(struct btrfs_node, ptrs) +
		sizeof(struct btrfs_key_ptr) * nr;
	btrfs_set_key_blockptr(eb, (struct btrfs_key_ptr *)ptr, val);
}

static inline u64 btrfs_node_ptr_generation(struct extent_buffer *eb, int nr)
{
	unsigned long ptr;
	ptr = offsetof(struct btrfs_node, ptrs) +
		sizeof(struct btrfs_key_ptr) * nr;
	return btrfs_key_generation(eb, (struct btrfs_key_ptr *)ptr);
}

static inline void btrfs_set_node_ptr_generation(struct extent_buffer *eb,
						 int nr, u64 val)
{
	unsigned long ptr;
	ptr = offsetof(struct btrfs_node, ptrs) +
		sizeof(struct btrfs_key_ptr) * nr;
	btrfs_set_key_generation(eb, (struct btrfs_key_ptr *)ptr, val);
}

static inline unsigned long btrfs_node_key_ptr_offset(int nr)
{
	return offsetof(struct btrfs_node, ptrs) +
		sizeof(struct btrfs_key_ptr) * nr;
}

void btrfs_node_key(const struct extent_buffer *eb,
		    struct btrfs_disk_key *disk_key, int nr);

static inline void btrfs_set_node_key(struct extent_buffer *eb,
				      struct btrfs_disk_key *disk_key, int nr)
{
	unsigned long ptr;
	ptr = btrfs_node_key_ptr_offset(nr);
	write_eb_member(eb, (struct btrfs_key_ptr *)ptr,
		       struct btrfs_key_ptr, key, disk_key);
}

/* struct btrfs_item */
BTRFS_SETGET_FUNCS(item_offset, struct btrfs_item, offset, 32);
BTRFS_SETGET_FUNCS(item_size, struct btrfs_item, size, 32);
BTRFS_SETGET_STACK_FUNCS(stack_item_offset, struct btrfs_item, offset, 32);
BTRFS_SETGET_STACK_FUNCS(stack_item_size, struct btrfs_item, size, 32);

static inline unsigned long btrfs_item_nr_offset(int nr)
{
	return offsetof(struct btrfs_leaf, items) +
		sizeof(struct btrfs_item) * nr;
}

static inline struct btrfs_item *btrfs_item_nr(int nr)
{
	return (struct btrfs_item *)btrfs_item_nr_offset(nr);
}

static inline u32 btrfs_item_end(const struct extent_buffer *eb,
				 struct btrfs_item *item)
{
	return btrfs_item_offset(eb, item) + btrfs_item_size(eb, item);
}

static inline u32 btrfs_item_end_nr(const struct extent_buffer *eb, int nr)
{
	return btrfs_item_end(eb, btrfs_item_nr(nr));
}

static inline u32 btrfs_item_offset_nr(const struct extent_buffer *eb, int nr)
{
	return btrfs_item_offset(eb, btrfs_item_nr(nr));
}

static inline u32 btrfs_item_size_nr(const struct extent_buffer *eb, int nr)
{
	return btrfs_item_size(eb, btrfs_item_nr(nr));
}

static inline void btrfs_item_key(const struct extent_buffer *eb,
			   struct btrfs_disk_key *disk_key, int nr)
{
	struct btrfs_item *item = btrfs_item_nr(nr);
	read_eb_member(eb, item, struct btrfs_item, key, disk_key);
}

static inline void btrfs_set_item_key(struct extent_buffer *eb,
			       struct btrfs_disk_key *disk_key, int nr)
{
	struct btrfs_item *item = btrfs_item_nr(nr);
	write_eb_member(eb, item, struct btrfs_item, key, disk_key);
}

BTRFS_SETGET_FUNCS(dir_log_end, struct btrfs_dir_log_item, end, 64);

/*
 * struct btrfs_root_ref
 */
BTRFS_SETGET_FUNCS(root_ref_dirid, struct btrfs_root_ref, dirid, 64);
BTRFS_SETGET_FUNCS(root_ref_sequence, struct btrfs_root_ref, sequence, 64);
BTRFS_SETGET_FUNCS(root_ref_name_len, struct btrfs_root_ref, name_len, 16);

/* struct btrfs_dir_item */
BTRFS_SETGET_FUNCS(dir_data_len, struct btrfs_dir_item, data_len, 16);
BTRFS_SETGET_FUNCS(dir_type, struct btrfs_dir_item, type, 8);
BTRFS_SETGET_FUNCS(dir_name_len, struct btrfs_dir_item, name_len, 16);
BTRFS_SETGET_FUNCS(dir_transid, struct btrfs_dir_item, transid, 64);
BTRFS_SETGET_STACK_FUNCS(stack_dir_type, struct btrfs_dir_item, type, 8);
BTRFS_SETGET_STACK_FUNCS(stack_dir_data_len, struct btrfs_dir_item,
			 data_len, 16);
BTRFS_SETGET_STACK_FUNCS(stack_dir_name_len, struct btrfs_dir_item,
			 name_len, 16);
BTRFS_SETGET_STACK_FUNCS(stack_dir_transid, struct btrfs_dir_item,
			 transid, 64);

static inline void btrfs_dir_item_key(const struct extent_buffer *eb,
				      const struct btrfs_dir_item *item,
				      struct btrfs_disk_key *key)
{
	read_eb_member(eb, item, struct btrfs_dir_item, location, key);
}

static inline void btrfs_set_dir_item_key(struct extent_buffer *eb,
					  struct btrfs_dir_item *item,
					  const struct btrfs_disk_key *key)
{
	write_eb_member(eb, item, struct btrfs_dir_item, location, key);
}

BTRFS_SETGET_FUNCS(free_space_entries, struct btrfs_free_space_header,
		   num_entries, 64);
BTRFS_SETGET_FUNCS(free_space_bitmaps, struct btrfs_free_space_header,
		   num_bitmaps, 64);
BTRFS_SETGET_FUNCS(free_space_generation, struct btrfs_free_space_header,
		   generation, 64);

static inline void btrfs_free_space_key(const struct extent_buffer *eb,
					const struct btrfs_free_space_header *h,
					struct btrfs_disk_key *key)
{
	read_eb_member(eb, h, struct btrfs_free_space_header, location, key);
}

static inline void btrfs_set_free_space_key(struct extent_buffer *eb,
					    struct btrfs_free_space_header *h,
					    const struct btrfs_disk_key *key)
{
	write_eb_member(eb, h, struct btrfs_free_space_header, location, key);
}

/* struct btrfs_disk_key */
BTRFS_SETGET_STACK_FUNCS(disk_key_objectid, struct btrfs_disk_key,
			 objectid, 64);
BTRFS_SETGET_STACK_FUNCS(disk_key_offset, struct btrfs_disk_key, offset, 64);
BTRFS_SETGET_STACK_FUNCS(disk_key_type, struct btrfs_disk_key, type, 8);

static inline void btrfs_disk_key_to_cpu(struct btrfs_key *cpu,
					 const struct btrfs_disk_key *disk)
{
	cpu->offset = le64_to_cpu(disk->offset);
	cpu->type = disk->type;
	cpu->objectid = le64_to_cpu(disk->objectid);
}

static inline void btrfs_cpu_key_to_disk(struct btrfs_disk_key *disk,
					 const struct btrfs_key *cpu)
{
	disk->offset = cpu_to_le64(cpu->offset);
	disk->type = cpu->type;
	disk->objectid = cpu_to_le64(cpu->objectid);
}

static inline void btrfs_node_key_to_cpu(const struct extent_buffer *eb,
					 struct btrfs_key *key, int nr)
{
	struct btrfs_disk_key disk_key;
	btrfs_node_key(eb, &disk_key, nr);
	btrfs_disk_key_to_cpu(key, &disk_key);
}

static inline void btrfs_item_key_to_cpu(const struct extent_buffer *eb,
					 struct btrfs_key *key, int nr)
{
	struct btrfs_disk_key disk_key;
	btrfs_item_key(eb, &disk_key, nr);
	btrfs_disk_key_to_cpu(key, &disk_key);
}

static inline void btrfs_dir_item_key_to_cpu(const struct extent_buffer *eb,
					     const struct btrfs_dir_item *item,
					     struct btrfs_key *key)
{
	struct btrfs_disk_key disk_key;
	btrfs_dir_item_key(eb, item, &disk_key);
	btrfs_disk_key_to_cpu(key, &disk_key);
}

static inline u8 btrfs_key_type(const struct btrfs_key *key)
{
	return key->type;
}

static inline void btrfs_set_key_type(struct btrfs_key *key, u8 val)
{
	key->type = val;
}

/* struct btrfs_header */
BTRFS_SETGET_HEADER_FUNCS(header_bytenr, struct btrfs_header, bytenr, 64);
BTRFS_SETGET_HEADER_FUNCS(header_generation, struct btrfs_header,
			  generation, 64);
BTRFS_SETGET_HEADER_FUNCS(header_owner, struct btrfs_header, owner, 64);
BTRFS_SETGET_HEADER_FUNCS(header_nritems, struct btrfs_header, nritems, 32);
BTRFS_SETGET_HEADER_FUNCS(header_flags, struct btrfs_header, flags, 64);
BTRFS_SETGET_HEADER_FUNCS(header_level, struct btrfs_header, level, 8);
BTRFS_SETGET_STACK_FUNCS(stack_header_generation, struct btrfs_header,
			 generation, 64);
BTRFS_SETGET_STACK_FUNCS(stack_header_owner, struct btrfs_header, owner, 64);
BTRFS_SETGET_STACK_FUNCS(stack_header_nritems, struct btrfs_header,
			 nritems, 32);
BTRFS_SETGET_STACK_FUNCS(stack_header_bytenr, struct btrfs_header, bytenr, 64);

static inline int btrfs_header_flag(const struct extent_buffer *eb, u64 flag)
{
	return (btrfs_header_flags(eb) & flag) == flag;
}

static inline int btrfs_set_header_flag(struct extent_buffer *eb, u64 flag)
{
	u64 flags = btrfs_header_flags(eb);
	btrfs_set_header_flags(eb, flags | flag);
	return (flags & flag) == flag;
}

static inline int btrfs_clear_header_flag(struct extent_buffer *eb, u64 flag)
{
	u64 flags = btrfs_header_flags(eb);
	btrfs_set_header_flags(eb, flags & ~flag);
	return (flags & flag) == flag;
}

static inline int btrfs_header_backref_rev(const struct extent_buffer *eb)
{
	u64 flags = btrfs_header_flags(eb);
	return flags >> BTRFS_BACKREF_REV_SHIFT;
}

static inline void btrfs_set_header_backref_rev(struct extent_buffer *eb,
						int rev)
{
	u64 flags = btrfs_header_flags(eb);
	flags &= ~BTRFS_BACKREF_REV_MASK;
	flags |= (u64)rev << BTRFS_BACKREF_REV_SHIFT;
	btrfs_set_header_flags(eb, flags);
}

static inline unsigned long btrfs_header_fsid(void)
{
	return offsetof(struct btrfs_header, fsid);
}

static inline unsigned long btrfs_header_chunk_tree_uuid(const struct extent_buffer *eb)
{
	return offsetof(struct btrfs_header, chunk_tree_uuid);
}

static inline int btrfs_is_leaf(const struct extent_buffer *eb)
{
	return btrfs_header_level(eb) == 0;
}

/* struct btrfs_root_item */
BTRFS_SETGET_FUNCS(disk_root_generation, struct btrfs_root_item,
		   generation, 64);
BTRFS_SETGET_FUNCS(disk_root_refs, struct btrfs_root_item, refs, 32);
BTRFS_SETGET_FUNCS(disk_root_bytenr, struct btrfs_root_item, bytenr, 64);
BTRFS_SETGET_FUNCS(disk_root_level, struct btrfs_root_item, level, 8);

BTRFS_SETGET_STACK_FUNCS(root_generation, struct btrfs_root_item,
			 generation, 64);
BTRFS_SETGET_STACK_FUNCS(root_bytenr, struct btrfs_root_item, bytenr, 64);
BTRFS_SETGET_STACK_FUNCS(root_level, struct btrfs_root_item, level, 8);
BTRFS_SETGET_STACK_FUNCS(root_dirid, struct btrfs_root_item, root_dirid, 64);
BTRFS_SETGET_STACK_FUNCS(root_refs, struct btrfs_root_item, refs, 32);
BTRFS_SETGET_STACK_FUNCS(root_flags, struct btrfs_root_item, flags, 64);
BTRFS_SETGET_STACK_FUNCS(root_used, struct btrfs_root_item, bytes_used, 64);
BTRFS_SETGET_STACK_FUNCS(root_limit, struct btrfs_root_item, byte_limit, 64);
BTRFS_SETGET_STACK_FUNCS(root_last_snapshot, struct btrfs_root_item,
			 last_snapshot, 64);
BTRFS_SETGET_STACK_FUNCS(root_generation_v2, struct btrfs_root_item,
			 generation_v2, 64);
BTRFS_SETGET_STACK_FUNCS(root_ctransid, struct btrfs_root_item,
			 ctransid, 64);
BTRFS_SETGET_STACK_FUNCS(root_otransid, struct btrfs_root_item,
			 otransid, 64);
BTRFS_SETGET_STACK_FUNCS(root_stransid, struct btrfs_root_item,
			 stransid, 64);
BTRFS_SETGET_STACK_FUNCS(root_rtransid, struct btrfs_root_item,
			 rtransid, 64);

static inline bool btrfs_root_readonly(const struct btrfs_root *root)
{
	return (root->root_item.flags & cpu_to_le64(BTRFS_ROOT_SUBVOL_RDONLY)) != 0;
}

static inline bool btrfs_root_dead(const struct btrfs_root *root)
{
	return (root->root_item.flags & cpu_to_le64(BTRFS_ROOT_SUBVOL_DEAD)) != 0;
}

/* struct btrfs_root_backup */
BTRFS_SETGET_STACK_FUNCS(backup_tree_root, struct btrfs_root_backup,
		   tree_root, 64);
BTRFS_SETGET_STACK_FUNCS(backup_tree_root_gen, struct btrfs_root_backup,
		   tree_root_gen, 64);
BTRFS_SETGET_STACK_FUNCS(backup_tree_root_level, struct btrfs_root_backup,
		   tree_root_level, 8);

BTRFS_SETGET_STACK_FUNCS(backup_chunk_root, struct btrfs_root_backup,
		   chunk_root, 64);
BTRFS_SETGET_STACK_FUNCS(backup_chunk_root_gen, struct btrfs_root_backup,
		   chunk_root_gen, 64);
BTRFS_SETGET_STACK_FUNCS(backup_chunk_root_level, struct btrfs_root_backup,
		   chunk_root_level, 8);

BTRFS_SETGET_STACK_FUNCS(backup_extent_root, struct btrfs_root_backup,
		   extent_root, 64);
BTRFS_SETGET_STACK_FUNCS(backup_extent_root_gen, struct btrfs_root_backup,
		   extent_root_gen, 64);
BTRFS_SETGET_STACK_FUNCS(backup_extent_root_level, struct btrfs_root_backup,
		   extent_root_level, 8);

BTRFS_SETGET_STACK_FUNCS(backup_fs_root, struct btrfs_root_backup,
		   fs_root, 64);
BTRFS_SETGET_STACK_FUNCS(backup_fs_root_gen, struct btrfs_root_backup,
		   fs_root_gen, 64);
BTRFS_SETGET_STACK_FUNCS(backup_fs_root_level, struct btrfs_root_backup,
		   fs_root_level, 8);

BTRFS_SETGET_STACK_FUNCS(backup_dev_root, struct btrfs_root_backup,
		   dev_root, 64);
BTRFS_SETGET_STACK_FUNCS(backup_dev_root_gen, struct btrfs_root_backup,
		   dev_root_gen, 64);
BTRFS_SETGET_STACK_FUNCS(backup_dev_root_level, struct btrfs_root_backup,
		   dev_root_level, 8);

BTRFS_SETGET_STACK_FUNCS(backup_csum_root, struct btrfs_root_backup,
		   csum_root, 64);
BTRFS_SETGET_STACK_FUNCS(backup_csum_root_gen, struct btrfs_root_backup,
		   csum_root_gen, 64);
BTRFS_SETGET_STACK_FUNCS(backup_csum_root_level, struct btrfs_root_backup,
		   csum_root_level, 8);
BTRFS_SETGET_STACK_FUNCS(backup_total_bytes, struct btrfs_root_backup,
		   total_bytes, 64);
BTRFS_SETGET_STACK_FUNCS(backup_bytes_used, struct btrfs_root_backup,
		   bytes_used, 64);
BTRFS_SETGET_STACK_FUNCS(backup_num_devices, struct btrfs_root_backup,
		   num_devices, 64);

/* struct btrfs_balance_item */
BTRFS_SETGET_FUNCS(balance_flags, struct btrfs_balance_item, flags, 64);

static inline void btrfs_balance_data(const struct extent_buffer *eb,
				      const struct btrfs_balance_item *bi,
				      struct btrfs_disk_balance_args *ba)
{
	read_eb_member(eb, bi, struct btrfs_balance_item, data, ba);
}

static inline void btrfs_set_balance_data(struct extent_buffer *eb,
				  struct btrfs_balance_item *bi,
				  const struct btrfs_disk_balance_args *ba)
{
	write_eb_member(eb, bi, struct btrfs_balance_item, data, ba);
}

static inline void btrfs_balance_meta(const struct extent_buffer *eb,
				      const struct btrfs_balance_item *bi,
				      struct btrfs_disk_balance_args *ba)
{
	read_eb_member(eb, bi, struct btrfs_balance_item, meta, ba);
}

static inline void btrfs_set_balance_meta(struct extent_buffer *eb,
				  struct btrfs_balance_item *bi,
				  const struct btrfs_disk_balance_args *ba)
{
	write_eb_member(eb, bi, struct btrfs_balance_item, meta, ba);
}

static inline void btrfs_balance_sys(const struct extent_buffer *eb,
				     const struct btrfs_balance_item *bi,
				     struct btrfs_disk_balance_args *ba)
{
	read_eb_member(eb, bi, struct btrfs_balance_item, sys, ba);
}

static inline void btrfs_set_balance_sys(struct extent_buffer *eb,
				 struct btrfs_balance_item *bi,
				 const struct btrfs_disk_balance_args *ba)
{
	write_eb_member(eb, bi, struct btrfs_balance_item, sys, ba);
}

static inline void
btrfs_disk_balance_args_to_cpu(struct btrfs_balance_args *cpu,
			       const struct btrfs_disk_balance_args *disk)
{
	memset(cpu, 0, sizeof(*cpu));

	cpu->profiles = le64_to_cpu(disk->profiles);
	cpu->usage = le64_to_cpu(disk->usage);
	cpu->devid = le64_to_cpu(disk->devid);
	cpu->pstart = le64_to_cpu(disk->pstart);
	cpu->pend = le64_to_cpu(disk->pend);
	cpu->vstart = le64_to_cpu(disk->vstart);
	cpu->vend = le64_to_cpu(disk->vend);
	cpu->target = le64_to_cpu(disk->target);
	cpu->flags = le64_to_cpu(disk->flags);
	cpu->limit = le64_to_cpu(disk->limit);
	cpu->stripes_min = le32_to_cpu(disk->stripes_min);
	cpu->stripes_max = le32_to_cpu(disk->stripes_max);
}

static inline void
btrfs_cpu_balance_args_to_disk(struct btrfs_disk_balance_args *disk,
			       const struct btrfs_balance_args *cpu)
{
	memset(disk, 0, sizeof(*disk));

	disk->profiles = cpu_to_le64(cpu->profiles);
	disk->usage = cpu_to_le64(cpu->usage);
	disk->devid = cpu_to_le64(cpu->devid);
	disk->pstart = cpu_to_le64(cpu->pstart);
	disk->pend = cpu_to_le64(cpu->pend);
	disk->vstart = cpu_to_le64(cpu->vstart);
	disk->vend = cpu_to_le64(cpu->vend);
	disk->target = cpu_to_le64(cpu->target);
	disk->flags = cpu_to_le64(cpu->flags);
	disk->limit = cpu_to_le64(cpu->limit);
	disk->stripes_min = cpu_to_le32(cpu->stripes_min);
	disk->stripes_max = cpu_to_le32(cpu->stripes_max);
}

/* struct btrfs_super_block */
BTRFS_SETGET_STACK_FUNCS(super_bytenr, struct btrfs_super_block, bytenr, 64);
BTRFS_SETGET_STACK_FUNCS(super_flags, struct btrfs_super_block, flags, 64);
BTRFS_SETGET_STACK_FUNCS(super_generation, struct btrfs_super_block,
			 generation, 64);
BTRFS_SETGET_STACK_FUNCS(super_root, struct btrfs_super_block, root, 64);
BTRFS_SETGET_STACK_FUNCS(super_sys_array_size,
			 struct btrfs_super_block, sys_chunk_array_size, 32);
BTRFS_SETGET_STACK_FUNCS(super_chunk_root_generation,
			 struct btrfs_super_block, chunk_root_generation, 64);
BTRFS_SETGET_STACK_FUNCS(super_root_level, struct btrfs_super_block,
			 root_level, 8);
BTRFS_SETGET_STACK_FUNCS(super_chunk_root, struct btrfs_super_block,
			 chunk_root, 64);
BTRFS_SETGET_STACK_FUNCS(super_chunk_root_level, struct btrfs_super_block,
			 chunk_root_level, 8);
BTRFS_SETGET_STACK_FUNCS(super_log_root, struct btrfs_super_block,
			 log_root, 64);
BTRFS_SETGET_STACK_FUNCS(super_log_root_transid, struct btrfs_super_block,
			 log_root_transid, 64);
BTRFS_SETGET_STACK_FUNCS(super_log_root_level, struct btrfs_super_block,
			 log_root_level, 8);
BTRFS_SETGET_STACK_FUNCS(super_total_bytes, struct btrfs_super_block,
			 total_bytes, 64);
BTRFS_SETGET_STACK_FUNCS(super_bytes_used, struct btrfs_super_block,
			 bytes_used, 64);
BTRFS_SETGET_STACK_FUNCS(super_sectorsize, struct btrfs_super_block,
			 sectorsize, 32);
BTRFS_SETGET_STACK_FUNCS(super_nodesize, struct btrfs_super_block,
			 nodesize, 32);
BTRFS_SETGET_STACK_FUNCS(super_stripesize, struct btrfs_super_block,
			 stripesize, 32);
BTRFS_SETGET_STACK_FUNCS(super_root_dir, struct btrfs_super_block,
			 root_dir_objectid, 64);
BTRFS_SETGET_STACK_FUNCS(super_num_devices, struct btrfs_super_block,
			 num_devices, 64);
BTRFS_SETGET_STACK_FUNCS(super_compat_flags, struct btrfs_super_block,
			 compat_flags, 64);
BTRFS_SETGET_STACK_FUNCS(super_compat_ro_flags, struct btrfs_super_block,
			 compat_ro_flags, 64);
BTRFS_SETGET_STACK_FUNCS(super_incompat_flags, struct btrfs_super_block,
			 incompat_flags, 64);
BTRFS_SETGET_STACK_FUNCS(super_csum_type, struct btrfs_super_block,
			 csum_type, 16);
BTRFS_SETGET_STACK_FUNCS(super_cache_generation, struct btrfs_super_block,
			 cache_generation, 64);
BTRFS_SETGET_STACK_FUNCS(super_magic, struct btrfs_super_block, magic, 64);
BTRFS_SETGET_STACK_FUNCS(super_uuid_tree_generation, struct btrfs_super_block,
			 uuid_tree_generation, 64);

static inline int btrfs_super_csum_size(const struct btrfs_super_block *s)
{
	u16 t = btrfs_super_csum_type(s);
	/*
	 * csum type is validated at mount time
	 */
	return btrfs_csum_sizes[t];
}


/*
 * The leaf data grows from end-to-front in the node.
 * this returns the address of the start of the last item,
 * which is the stop of the leaf data stack
 */
static inline unsigned int leaf_data_end(const struct btrfs_fs_info *fs_info,
					 const struct extent_buffer *leaf)
{
	u32 nr = btrfs_header_nritems(leaf);

	if (nr == 0)
		return BTRFS_LEAF_DATA_SIZE(fs_info);
	return btrfs_item_offset_nr(leaf, nr - 1);
}

/* struct btrfs_file_extent_item */
BTRFS_SETGET_FUNCS(file_extent_type, struct btrfs_file_extent_item, type, 8);
BTRFS_SETGET_STACK_FUNCS(stack_file_extent_disk_bytenr,
			 struct btrfs_file_extent_item, disk_bytenr, 64);
BTRFS_SETGET_STACK_FUNCS(stack_file_extent_offset,
			 struct btrfs_file_extent_item, offset, 64);
BTRFS_SETGET_STACK_FUNCS(stack_file_extent_generation,
			 struct btrfs_file_extent_item, generation, 64);
BTRFS_SETGET_STACK_FUNCS(stack_file_extent_num_bytes,
			 struct btrfs_file_extent_item, num_bytes, 64);
BTRFS_SETGET_STACK_FUNCS(stack_file_extent_disk_num_bytes,
			 struct btrfs_file_extent_item, disk_num_bytes, 64);
BTRFS_SETGET_STACK_FUNCS(stack_file_extent_compression,
			 struct btrfs_file_extent_item, compression, 8);

static inline unsigned long
btrfs_file_extent_inline_start(const struct btrfs_file_extent_item *e)
{
	return (unsigned long)e + BTRFS_FILE_EXTENT_INLINE_DATA_START;
}

static inline u32 btrfs_file_extent_calc_inline_size(u32 datasize)
{
	return BTRFS_FILE_EXTENT_INLINE_DATA_START + datasize;
}

BTRFS_SETGET_FUNCS(file_extent_disk_bytenr, struct btrfs_file_extent_item,
		   disk_bytenr, 64);
BTRFS_SETGET_FUNCS(file_extent_generation, struct btrfs_file_extent_item,
		   generation, 64);
BTRFS_SETGET_FUNCS(file_extent_disk_num_bytes, struct btrfs_file_extent_item,
		   disk_num_bytes, 64);
BTRFS_SETGET_FUNCS(file_extent_offset, struct btrfs_file_extent_item,
		  offset, 64);
BTRFS_SETGET_FUNCS(file_extent_num_bytes, struct btrfs_file_extent_item,
		   num_bytes, 64);
BTRFS_SETGET_FUNCS(file_extent_ram_bytes, struct btrfs_file_extent_item,
		   ram_bytes, 64);
BTRFS_SETGET_FUNCS(file_extent_compression, struct btrfs_file_extent_item,
		   compression, 8);
BTRFS_SETGET_FUNCS(file_extent_encryption, struct btrfs_file_extent_item,
		   encryption, 8);
BTRFS_SETGET_FUNCS(file_extent_other_encoding, struct btrfs_file_extent_item,
		   other_encoding, 16);

/*
 * this returns the number of bytes used by the item on disk, minus the
 * size of any extent headers.  If a file is compressed on disk, this is
 * the compressed size
 */
static inline u32 btrfs_file_extent_inline_item_len(
						const struct extent_buffer *eb,
						struct btrfs_item *e)
{
	return btrfs_item_size(eb, e) - BTRFS_FILE_EXTENT_INLINE_DATA_START;
}

/* btrfs_dev_stats_item */
static inline u64 btrfs_dev_stats_value(const struct extent_buffer *eb,
					const struct btrfs_dev_stats_item *ptr,
					int index)
{
	u64 val;

	read_extent_buffer(eb, &val,
			   offsetof(struct btrfs_dev_stats_item, values) +
			    ((unsigned long)ptr) + (index * sizeof(u64)),
			   sizeof(val));
	return val;
}

static inline void btrfs_set_dev_stats_value(struct extent_buffer *eb,
					     struct btrfs_dev_stats_item *ptr,
					     int index, u64 val)
{
	write_extent_buffer(eb, &val,
			    offsetof(struct btrfs_dev_stats_item, values) +
			     ((unsigned long)ptr) + (index * sizeof(u64)),
			    sizeof(val));
}

/* btrfs_qgroup_status_item */
BTRFS_SETGET_FUNCS(qgroup_status_generation, struct btrfs_qgroup_status_item,
		   generation, 64);
BTRFS_SETGET_FUNCS(qgroup_status_version, struct btrfs_qgroup_status_item,
		   version, 64);
BTRFS_SETGET_FUNCS(qgroup_status_flags, struct btrfs_qgroup_status_item,
		   flags, 64);
BTRFS_SETGET_FUNCS(qgroup_status_rescan, struct btrfs_qgroup_status_item,
		   rescan, 64);

/* btrfs_qgroup_info_item */
BTRFS_SETGET_FUNCS(qgroup_info_generation, struct btrfs_qgroup_info_item,
		   generation, 64);
BTRFS_SETGET_FUNCS(qgroup_info_rfer, struct btrfs_qgroup_info_item, rfer, 64);
BTRFS_SETGET_FUNCS(qgroup_info_rfer_cmpr, struct btrfs_qgroup_info_item,
		   rfer_cmpr, 64);
BTRFS_SETGET_FUNCS(qgroup_info_excl, struct btrfs_qgroup_info_item, excl, 64);
BTRFS_SETGET_FUNCS(qgroup_info_excl_cmpr, struct btrfs_qgroup_info_item,
		   excl_cmpr, 64);

BTRFS_SETGET_STACK_FUNCS(stack_qgroup_info_generation,
			 struct btrfs_qgroup_info_item, generation, 64);
BTRFS_SETGET_STACK_FUNCS(stack_qgroup_info_rfer, struct btrfs_qgroup_info_item,
			 rfer, 64);
BTRFS_SETGET_STACK_FUNCS(stack_qgroup_info_rfer_cmpr,
			 struct btrfs_qgroup_info_item, rfer_cmpr, 64);
BTRFS_SETGET_STACK_FUNCS(stack_qgroup_info_excl, struct btrfs_qgroup_info_item,
			 excl, 64);
BTRFS_SETGET_STACK_FUNCS(stack_qgroup_info_excl_cmpr,
			 struct btrfs_qgroup_info_item, excl_cmpr, 64);

/* btrfs_qgroup_limit_item */
BTRFS_SETGET_FUNCS(qgroup_limit_flags, struct btrfs_qgroup_limit_item,
		   flags, 64);
BTRFS_SETGET_FUNCS(qgroup_limit_max_rfer, struct btrfs_qgroup_limit_item,
		   max_rfer, 64);
BTRFS_SETGET_FUNCS(qgroup_limit_max_excl, struct btrfs_qgroup_limit_item,
		   max_excl, 64);
BTRFS_SETGET_FUNCS(qgroup_limit_rsv_rfer, struct btrfs_qgroup_limit_item,
		   rsv_rfer, 64);
BTRFS_SETGET_FUNCS(qgroup_limit_rsv_excl, struct btrfs_qgroup_limit_item,
		   rsv_excl, 64);

/* btrfs_dev_replace_item */
BTRFS_SETGET_FUNCS(dev_replace_src_devid,
		   struct btrfs_dev_replace_item, src_devid, 64);
BTRFS_SETGET_FUNCS(dev_replace_cont_reading_from_srcdev_mode,
		   struct btrfs_dev_replace_item, cont_reading_from_srcdev_mode,
		   64);
BTRFS_SETGET_FUNCS(dev_replace_replace_state, struct btrfs_dev_replace_item,
		   replace_state, 64);
BTRFS_SETGET_FUNCS(dev_replace_time_started, struct btrfs_dev_replace_item,
		   time_started, 64);
BTRFS_SETGET_FUNCS(dev_replace_time_stopped, struct btrfs_dev_replace_item,
		   time_stopped, 64);
BTRFS_SETGET_FUNCS(dev_replace_num_write_errors, struct btrfs_dev_replace_item,
		   num_write_errors, 64);
BTRFS_SETGET_FUNCS(dev_replace_num_uncorrectable_read_errors,
		   struct btrfs_dev_replace_item, num_uncorrectable_read_errors,
		   64);
BTRFS_SETGET_FUNCS(dev_replace_cursor_left, struct btrfs_dev_replace_item,
		   cursor_left, 64);
BTRFS_SETGET_FUNCS(dev_replace_cursor_right, struct btrfs_dev_replace_item,
		   cursor_right, 64);

BTRFS_SETGET_STACK_FUNCS(stack_dev_replace_src_devid,
			 struct btrfs_dev_replace_item, src_devid, 64);
BTRFS_SETGET_STACK_FUNCS(stack_dev_replace_cont_reading_from_srcdev_mode,
			 struct btrfs_dev_replace_item,
			 cont_reading_from_srcdev_mode, 64);
BTRFS_SETGET_STACK_FUNCS(stack_dev_replace_replace_state,
			 struct btrfs_dev_replace_item, replace_state, 64);
BTRFS_SETGET_STACK_FUNCS(stack_dev_replace_time_started,
			 struct btrfs_dev_replace_item, time_started, 64);
BTRFS_SETGET_STACK_FUNCS(stack_dev_replace_time_stopped,
			 struct btrfs_dev_replace_item, time_stopped, 64);
BTRFS_SETGET_STACK_FUNCS(stack_dev_replace_num_write_errors,
			 struct btrfs_dev_replace_item, num_write_errors, 64);
BTRFS_SETGET_STACK_FUNCS(stack_dev_replace_num_uncorrectable_read_errors,
			 struct btrfs_dev_replace_item,
			 num_uncorrectable_read_errors, 64);
BTRFS_SETGET_STACK_FUNCS(stack_dev_replace_cursor_left,
			 struct btrfs_dev_replace_item, cursor_left, 64);
BTRFS_SETGET_STACK_FUNCS(stack_dev_replace_cursor_right,
			 struct btrfs_dev_replace_item, cursor_right, 64);

/* helper function to cast into the data area of the leaf. */
#define btrfs_item_ptr(leaf, slot, type) \
	((type *)(BTRFS_LEAF_DATA_OFFSET + \
	btrfs_item_offset_nr(leaf, slot)))

#define btrfs_item_ptr_offset(leaf, slot) \
	((unsigned long)(BTRFS_LEAF_DATA_OFFSET + \
	btrfs_item_offset_nr(leaf, slot)))

static inline u64 btrfs_name_hash(const char *name, int len)
{
       return crc32c((u32)~1, name, len);
}

/*
 * Figure the key offset of an extended inode ref
 */
static inline u64 btrfs_extref_hash(u64 parent_objectid, const char *name,
                                   int len)
{
       return (u64) crc32c(parent_objectid, name, len);
}

static inline bool btrfs_mixed_space_info(struct btrfs_space_info *space_info)
{
	return ((space_info->flags & BTRFS_BLOCK_GROUP_METADATA) &&
		(space_info->flags & BTRFS_BLOCK_GROUP_DATA));
}

static inline gfp_t btrfs_alloc_write_mask(struct address_space *mapping)
{
	return mapping_gfp_constraint(mapping, ~__GFP_FS);
}

/* extent-tree.c */

enum btrfs_inline_ref_type {
	BTRFS_REF_TYPE_INVALID =	 0,
	BTRFS_REF_TYPE_BLOCK =		 1,
	BTRFS_REF_TYPE_DATA =		 2,
	BTRFS_REF_TYPE_ANY =		 3,
};

int btrfs_get_extent_inline_ref_type(const struct extent_buffer *eb,
				     struct btrfs_extent_inline_ref *iref,
				     enum btrfs_inline_ref_type is_data);

u64 btrfs_csum_bytes_to_leaves(struct btrfs_fs_info *fs_info, u64 csum_bytes);

static inline u64 btrfs_calc_trans_metadata_size(struct btrfs_fs_info *fs_info,
						 unsigned num_items)
{
	return (u64)fs_info->nodesize * BTRFS_MAX_LEVEL * 2 * num_items;
}

/*
 * Doing a truncate won't result in new nodes or leaves, just what we need for
 * COW.
 */
static inline u64 btrfs_calc_trunc_metadata_size(struct btrfs_fs_info *fs_info,
						 unsigned num_items)
{
	return (u64)fs_info->nodesize * BTRFS_MAX_LEVEL * num_items;
}

int btrfs_should_throttle_delayed_refs(struct btrfs_trans_handle *trans,
				       struct btrfs_fs_info *fs_info);
int btrfs_check_space_for_delayed_refs(struct btrfs_trans_handle *trans,
				       struct btrfs_fs_info *fs_info);
void btrfs_dec_block_group_reservations(struct btrfs_fs_info *fs_info,
					 const u64 start);
void btrfs_wait_block_group_reservations(struct btrfs_block_group_cache *bg);
bool btrfs_inc_nocow_writers(struct btrfs_fs_info *fs_info, u64 bytenr);
void btrfs_dec_nocow_writers(struct btrfs_fs_info *fs_info, u64 bytenr);
void btrfs_wait_nocow_writers(struct btrfs_block_group_cache *bg);
void btrfs_put_block_group(struct btrfs_block_group_cache *cache);
int btrfs_run_delayed_refs(struct btrfs_trans_handle *trans,
			   unsigned long count);
int btrfs_async_run_delayed_refs(struct btrfs_fs_info *fs_info,
				 unsigned long count, u64 transid, int wait);
int btrfs_lookup_data_extent(struct btrfs_fs_info *fs_info, u64 start, u64 len);
int btrfs_lookup_extent_info(struct btrfs_trans_handle *trans,
			     struct btrfs_fs_info *fs_info, u64 bytenr,
			     u64 offset, int metadata, u64 *refs, u64 *flags);
int btrfs_pin_extent(struct btrfs_fs_info *fs_info,
		     u64 bytenr, u64 num, int reserved);
int btrfs_pin_extent_for_log_replay(struct btrfs_fs_info *fs_info,
				    u64 bytenr, u64 num_bytes);
int btrfs_exclude_logged_extents(struct btrfs_fs_info *fs_info,
				 struct extent_buffer *eb);
int btrfs_cross_ref_exist(struct btrfs_root *root,
			  u64 objectid, u64 offset, u64 bytenr);
struct btrfs_block_group_cache *btrfs_lookup_block_group(
						 struct btrfs_fs_info *info,
						 u64 bytenr);
void btrfs_get_block_group(struct btrfs_block_group_cache *cache);
void btrfs_put_block_group(struct btrfs_block_group_cache *cache);
struct extent_buffer *btrfs_alloc_tree_block(struct btrfs_trans_handle *trans,
					     struct btrfs_root *root,
					     u64 parent, u64 root_objectid,
					     const struct btrfs_disk_key *key,
					     int level, u64 hint,
					     u64 empty_size);
void btrfs_free_tree_block(struct btrfs_trans_handle *trans,
			   struct btrfs_root *root,
			   struct extent_buffer *buf,
			   u64 parent, int last_ref);
int btrfs_alloc_reserved_file_extent(struct btrfs_trans_handle *trans,
				     struct btrfs_root *root, u64 owner,
				     u64 offset, u64 ram_bytes,
				     struct btrfs_key *ins);
int btrfs_alloc_logged_file_extent(struct btrfs_trans_handle *trans,
				   u64 root_objectid, u64 owner, u64 offset,
				   struct btrfs_key *ins);
int btrfs_reserve_extent(struct btrfs_root *root, u64 ram_bytes, u64 num_bytes,
			 u64 min_alloc_size, u64 empty_size, u64 hint_byte,
			 struct btrfs_key *ins, int is_data, int delalloc);
int btrfs_inc_ref(struct btrfs_trans_handle *trans, struct btrfs_root *root,
		  struct extent_buffer *buf, int full_backref);
int btrfs_dec_ref(struct btrfs_trans_handle *trans, struct btrfs_root *root,
		  struct extent_buffer *buf, int full_backref);
int btrfs_set_disk_extent_flags(struct btrfs_trans_handle *trans,
				struct btrfs_fs_info *fs_info,
				u64 bytenr, u64 num_bytes, u64 flags,
				int level, int is_data);
int btrfs_free_extent(struct btrfs_trans_handle *trans,
		      struct btrfs_root *root,
		      u64 bytenr, u64 num_bytes, u64 parent, u64 root_objectid,
		      u64 owner, u64 offset);

int btrfs_free_reserved_extent(struct btrfs_fs_info *fs_info,
			       u64 start, u64 len, int delalloc);
int btrfs_free_and_pin_reserved_extent(struct btrfs_fs_info *fs_info,
				       u64 start, u64 len);
void btrfs_prepare_extent_commit(struct btrfs_fs_info *fs_info);
int btrfs_finish_extent_commit(struct btrfs_trans_handle *trans);
int btrfs_inc_extent_ref(struct btrfs_trans_handle *trans,
			 struct btrfs_root *root,
			 u64 bytenr, u64 num_bytes, u64 parent,
			 u64 root_objectid, u64 owner, u64 offset);

int btrfs_start_dirty_block_groups(struct btrfs_trans_handle *trans);
int btrfs_write_dirty_block_groups(struct btrfs_trans_handle *trans,
				   struct btrfs_fs_info *fs_info);
int btrfs_setup_space_cache(struct btrfs_trans_handle *trans,
			    struct btrfs_fs_info *fs_info);
int btrfs_extent_readonly(struct btrfs_fs_info *fs_info, u64 bytenr);
int btrfs_free_block_groups(struct btrfs_fs_info *info);
int btrfs_read_block_groups(struct btrfs_fs_info *info);
int btrfs_can_relocate(struct btrfs_fs_info *fs_info, u64 bytenr);
int btrfs_make_block_group(struct btrfs_trans_handle *trans,
			   u64 bytes_used, u64 type, u64 chunk_offset,
			   u64 size);
void btrfs_add_raid_kobjects(struct btrfs_fs_info *fs_info);
struct btrfs_trans_handle *btrfs_start_trans_remove_block_group(
				struct btrfs_fs_info *fs_info,
				const u64 chunk_offset);
int btrfs_remove_block_group(struct btrfs_trans_handle *trans,
			     u64 group_start, struct extent_map *em);
void btrfs_delete_unused_bgs(struct btrfs_fs_info *fs_info);
void btrfs_get_block_group_trimming(struct btrfs_block_group_cache *cache);
void btrfs_put_block_group_trimming(struct btrfs_block_group_cache *cache);
void btrfs_create_pending_block_groups(struct btrfs_trans_handle *trans);
u64 btrfs_data_alloc_profile(struct btrfs_fs_info *fs_info);
u64 btrfs_metadata_alloc_profile(struct btrfs_fs_info *fs_info);
u64 btrfs_system_alloc_profile(struct btrfs_fs_info *fs_info);
void btrfs_clear_space_info_full(struct btrfs_fs_info *info);

enum btrfs_reserve_flush_enum {
	/* If we are in the transaction, we can't flush anything.*/
	BTRFS_RESERVE_NO_FLUSH,
	/*
	 * Flushing delalloc may cause deadlock somewhere, in this
	 * case, use FLUSH LIMIT
	 */
	BTRFS_RESERVE_FLUSH_LIMIT,
	BTRFS_RESERVE_FLUSH_ALL,
};

enum btrfs_flush_state {
	FLUSH_DELAYED_ITEMS_NR	=	1,
	FLUSH_DELAYED_ITEMS	=	2,
	FLUSH_DELALLOC		=	3,
	FLUSH_DELALLOC_WAIT	=	4,
	ALLOC_CHUNK		=	5,
	COMMIT_TRANS		=	6,
};

int btrfs_alloc_data_chunk_ondemand(struct btrfs_inode *inode, u64 bytes);
int btrfs_check_data_free_space(struct inode *inode,
			struct extent_changeset **reserved, u64 start, u64 len);
void btrfs_free_reserved_data_space(struct inode *inode,
			struct extent_changeset *reserved, u64 start, u64 len);
void btrfs_delalloc_release_space(struct inode *inode,
				  struct extent_changeset *reserved,
				  u64 start, u64 len, bool qgroup_free);
void btrfs_free_reserved_data_space_noquota(struct inode *inode, u64 start,
					    u64 len);
void btrfs_trans_release_chunk_metadata(struct btrfs_trans_handle *trans);
int btrfs_subvolume_reserve_metadata(struct btrfs_root *root,
				     struct btrfs_block_rsv *rsv,
				     int nitems, bool use_global_rsv);
void btrfs_subvolume_release_metadata(struct btrfs_fs_info *fs_info,
				      struct btrfs_block_rsv *rsv);
void btrfs_delalloc_release_extents(struct btrfs_inode *inode, u64 num_bytes,
				    bool qgroup_free);

int btrfs_delalloc_reserve_metadata(struct btrfs_inode *inode, u64 num_bytes);
void btrfs_delalloc_release_metadata(struct btrfs_inode *inode, u64 num_bytes,
				     bool qgroup_free);
int btrfs_delalloc_reserve_space(struct inode *inode,
			struct extent_changeset **reserved, u64 start, u64 len);
void btrfs_init_block_rsv(struct btrfs_block_rsv *rsv, unsigned short type);
struct btrfs_block_rsv *btrfs_alloc_block_rsv(struct btrfs_fs_info *fs_info,
					      unsigned short type);
void btrfs_init_metadata_block_rsv(struct btrfs_fs_info *fs_info,
				   struct btrfs_block_rsv *rsv,
				   unsigned short type);
void btrfs_free_block_rsv(struct btrfs_fs_info *fs_info,
			  struct btrfs_block_rsv *rsv);
int btrfs_block_rsv_add(struct btrfs_root *root,
			struct btrfs_block_rsv *block_rsv, u64 num_bytes,
			enum btrfs_reserve_flush_enum flush);
int btrfs_block_rsv_check(struct btrfs_block_rsv *block_rsv, int min_factor);
int btrfs_block_rsv_refill(struct btrfs_root *root,
			   struct btrfs_block_rsv *block_rsv, u64 min_reserved,
			   enum btrfs_reserve_flush_enum flush);
int btrfs_block_rsv_migrate(struct btrfs_block_rsv *src_rsv,
			    struct btrfs_block_rsv *dst_rsv, u64 num_bytes,
			    int update_size);
int btrfs_cond_migrate_bytes(struct btrfs_fs_info *fs_info,
			     struct btrfs_block_rsv *dest, u64 num_bytes,
			     int min_factor);
void btrfs_block_rsv_release(struct btrfs_fs_info *fs_info,
			     struct btrfs_block_rsv *block_rsv,
			     u64 num_bytes);
int btrfs_inc_block_group_ro(struct btrfs_block_group_cache *cache);
void btrfs_dec_block_group_ro(struct btrfs_block_group_cache *cache);
void btrfs_put_block_group_cache(struct btrfs_fs_info *info);
u64 btrfs_account_ro_block_groups_free_space(struct btrfs_space_info *sinfo);
int btrfs_error_unpin_extent_range(struct btrfs_fs_info *fs_info,
				   u64 start, u64 end);
int btrfs_discard_extent(struct btrfs_fs_info *fs_info, u64 bytenr,
<<<<<<< HEAD
			 u64 num_bytes, u64 *actual_bytes);
int btrfs_force_chunk_alloc(struct btrfs_trans_handle *trans, u64 type);
=======
			 u64 num_bytes, u64 *actual_bytes,
			 enum btrfs_clear_op_type clear);
int btrfs_clear_free_space(struct btrfs_root *root,
		struct btrfs_ioctl_clear_free_args *args);
int btrfs_force_chunk_alloc(struct btrfs_trans_handle *trans,
			    struct btrfs_fs_info *fs_info, u64 type);
>>>>>>> 048d27ba
int btrfs_trim_fs(struct btrfs_fs_info *fs_info, struct fstrim_range *range);

int btrfs_init_space_info(struct btrfs_fs_info *fs_info);
int btrfs_delayed_refs_qgroup_accounting(struct btrfs_trans_handle *trans,
					 struct btrfs_fs_info *fs_info);
int btrfs_start_write_no_snapshotting(struct btrfs_root *root);
void btrfs_end_write_no_snapshotting(struct btrfs_root *root);
void btrfs_wait_for_snapshot_creation(struct btrfs_root *root);
void check_system_chunk(struct btrfs_trans_handle *trans, const u64 type);
u64 add_new_free_space(struct btrfs_block_group_cache *block_group,
		       u64 start, u64 end);
void btrfs_mark_bg_unused(struct btrfs_block_group_cache *bg);

/* ctree.c */
int btrfs_bin_search(struct extent_buffer *eb, const struct btrfs_key *key,
		     int level, int *slot);
int btrfs_comp_cpu_keys(const struct btrfs_key *k1, const struct btrfs_key *k2);
int btrfs_previous_item(struct btrfs_root *root,
			struct btrfs_path *path, u64 min_objectid,
			int type);
int btrfs_previous_extent_item(struct btrfs_root *root,
			struct btrfs_path *path, u64 min_objectid);
void btrfs_set_item_key_safe(struct btrfs_fs_info *fs_info,
			     struct btrfs_path *path,
			     const struct btrfs_key *new_key);
struct extent_buffer *btrfs_root_node(struct btrfs_root *root);
struct extent_buffer *btrfs_lock_root_node(struct btrfs_root *root);
struct extent_buffer *btrfs_read_lock_root_node(struct btrfs_root *root);
int btrfs_find_next_key(struct btrfs_root *root, struct btrfs_path *path,
			struct btrfs_key *key, int lowest_level,
			u64 min_trans);
int btrfs_search_forward(struct btrfs_root *root, struct btrfs_key *min_key,
			 struct btrfs_path *path,
			 u64 min_trans);
enum btrfs_compare_tree_result {
	BTRFS_COMPARE_TREE_NEW,
	BTRFS_COMPARE_TREE_DELETED,
	BTRFS_COMPARE_TREE_CHANGED,
	BTRFS_COMPARE_TREE_SAME,
};
typedef int (*btrfs_changed_cb_t)(struct btrfs_path *left_path,
				  struct btrfs_path *right_path,
				  struct btrfs_key *key,
				  enum btrfs_compare_tree_result result,
				  void *ctx);
int btrfs_compare_trees(struct btrfs_root *left_root,
			struct btrfs_root *right_root,
			btrfs_changed_cb_t cb, void *ctx);
int btrfs_cow_block(struct btrfs_trans_handle *trans,
		    struct btrfs_root *root, struct extent_buffer *buf,
		    struct extent_buffer *parent, int parent_slot,
		    struct extent_buffer **cow_ret);
int btrfs_copy_root(struct btrfs_trans_handle *trans,
		      struct btrfs_root *root,
		      struct extent_buffer *buf,
		      struct extent_buffer **cow_ret, u64 new_root_objectid);
int btrfs_block_can_be_shared(struct btrfs_root *root,
			      struct extent_buffer *buf);
void btrfs_extend_item(struct btrfs_fs_info *fs_info, struct btrfs_path *path,
		       u32 data_size);
void btrfs_truncate_item(struct btrfs_fs_info *fs_info,
			 struct btrfs_path *path, u32 new_size, int from_end);
int btrfs_split_item(struct btrfs_trans_handle *trans,
		     struct btrfs_root *root,
		     struct btrfs_path *path,
		     const struct btrfs_key *new_key,
		     unsigned long split_offset);
int btrfs_duplicate_item(struct btrfs_trans_handle *trans,
			 struct btrfs_root *root,
			 struct btrfs_path *path,
			 const struct btrfs_key *new_key);
int btrfs_find_item(struct btrfs_root *fs_root, struct btrfs_path *path,
		u64 inum, u64 ioff, u8 key_type, struct btrfs_key *found_key);
int btrfs_search_slot(struct btrfs_trans_handle *trans, struct btrfs_root *root,
		      const struct btrfs_key *key, struct btrfs_path *p,
		      int ins_len, int cow);
int btrfs_search_old_slot(struct btrfs_root *root, const struct btrfs_key *key,
			  struct btrfs_path *p, u64 time_seq);
int btrfs_search_slot_for_read(struct btrfs_root *root,
			       const struct btrfs_key *key,
			       struct btrfs_path *p, int find_higher,
			       int return_any);
int btrfs_realloc_node(struct btrfs_trans_handle *trans,
		       struct btrfs_root *root, struct extent_buffer *parent,
		       int start_slot, u64 *last_ret,
		       struct btrfs_key *progress);
void btrfs_release_path(struct btrfs_path *p);
struct btrfs_path *btrfs_alloc_path(void);
void btrfs_free_path(struct btrfs_path *p);
void btrfs_set_path_blocking(struct btrfs_path *p);
void btrfs_clear_path_blocking(struct btrfs_path *p,
			       struct extent_buffer *held, int held_rw);
void btrfs_unlock_up_safe(struct btrfs_path *p, int level);

int btrfs_del_items(struct btrfs_trans_handle *trans, struct btrfs_root *root,
		   struct btrfs_path *path, int slot, int nr);
static inline int btrfs_del_item(struct btrfs_trans_handle *trans,
				 struct btrfs_root *root,
				 struct btrfs_path *path)
{
	return btrfs_del_items(trans, root, path, path->slots[0], 1);
}

void setup_items_for_insert(struct btrfs_root *root, struct btrfs_path *path,
			    const struct btrfs_key *cpu_key, u32 *data_size,
			    u32 total_data, u32 total_size, int nr);
int btrfs_insert_item(struct btrfs_trans_handle *trans, struct btrfs_root *root,
		      const struct btrfs_key *key, void *data, u32 data_size);
int btrfs_insert_empty_items(struct btrfs_trans_handle *trans,
			     struct btrfs_root *root,
			     struct btrfs_path *path,
			     const struct btrfs_key *cpu_key, u32 *data_size,
			     int nr);

static inline int btrfs_insert_empty_item(struct btrfs_trans_handle *trans,
					  struct btrfs_root *root,
					  struct btrfs_path *path,
					  const struct btrfs_key *key,
					  u32 data_size)
{
	return btrfs_insert_empty_items(trans, root, path, key, &data_size, 1);
}

int btrfs_next_leaf(struct btrfs_root *root, struct btrfs_path *path);
int btrfs_prev_leaf(struct btrfs_root *root, struct btrfs_path *path);
int btrfs_next_old_leaf(struct btrfs_root *root, struct btrfs_path *path,
			u64 time_seq);
static inline int btrfs_next_old_item(struct btrfs_root *root,
				      struct btrfs_path *p, u64 time_seq)
{
	++p->slots[0];
	if (p->slots[0] >= btrfs_header_nritems(p->nodes[0]))
		return btrfs_next_old_leaf(root, p, time_seq);
	return 0;
}
static inline int btrfs_next_item(struct btrfs_root *root, struct btrfs_path *p)
{
	return btrfs_next_old_item(root, p, 0);
}
int btrfs_leaf_free_space(struct btrfs_fs_info *fs_info,
			  struct extent_buffer *leaf);
int __must_check btrfs_drop_snapshot(struct btrfs_root *root,
				     struct btrfs_block_rsv *block_rsv,
				     int update_ref, int for_reloc);
int btrfs_drop_subtree(struct btrfs_trans_handle *trans,
			struct btrfs_root *root,
			struct extent_buffer *node,
			struct extent_buffer *parent);
static inline int btrfs_fs_closing(struct btrfs_fs_info *fs_info)
{
	/*
	 * Do it this way so we only ever do one test_bit in the normal case.
	 */
	if (test_bit(BTRFS_FS_CLOSING_START, &fs_info->flags)) {
		if (test_bit(BTRFS_FS_CLOSING_DONE, &fs_info->flags))
			return 2;
		return 1;
	}
	return 0;
}

/*
 * If we remount the fs to be R/O or umount the fs, the cleaner needn't do
 * anything except sleeping. This function is used to check the status of
 * the fs.
 */
static inline int btrfs_need_cleaner_sleep(struct btrfs_fs_info *fs_info)
{
	return fs_info->sb->s_flags & SB_RDONLY || btrfs_fs_closing(fs_info);
}

static inline void free_fs_info(struct btrfs_fs_info *fs_info)
{
	kfree(fs_info->balance_ctl);
	kfree(fs_info->delayed_root);
	kfree(fs_info->extent_root);
	kfree(fs_info->tree_root);
	kfree(fs_info->chunk_root);
	kfree(fs_info->dev_root);
	kfree(fs_info->csum_root);
	kfree(fs_info->quota_root);
	kfree(fs_info->uuid_root);
	kfree(fs_info->free_space_root);
	kfree(fs_info->super_copy);
	kfree(fs_info->super_for_commit);
	security_free_mnt_opts(&fs_info->security_opts);
	kvfree(fs_info);
}

/* tree mod log functions from ctree.c */
u64 btrfs_get_tree_mod_seq(struct btrfs_fs_info *fs_info,
			   struct seq_list *elem);
void btrfs_put_tree_mod_seq(struct btrfs_fs_info *fs_info,
			    struct seq_list *elem);
int btrfs_old_root_level(struct btrfs_root *root, u64 time_seq);

/* root-item.c */
int btrfs_add_root_ref(struct btrfs_trans_handle *trans, u64 root_id,
		       u64 ref_id, u64 dirid, u64 sequence, const char *name,
		       int name_len);
int btrfs_del_root_ref(struct btrfs_trans_handle *trans, u64 root_id,
		       u64 ref_id, u64 dirid, u64 *sequence, const char *name,
		       int name_len);
int btrfs_del_root(struct btrfs_trans_handle *trans,
		   const struct btrfs_key *key);
int btrfs_insert_root(struct btrfs_trans_handle *trans, struct btrfs_root *root,
		      const struct btrfs_key *key,
		      struct btrfs_root_item *item);
int __must_check btrfs_update_root(struct btrfs_trans_handle *trans,
				   struct btrfs_root *root,
				   struct btrfs_key *key,
				   struct btrfs_root_item *item);
int btrfs_find_root(struct btrfs_root *root, const struct btrfs_key *search_key,
		    struct btrfs_path *path, struct btrfs_root_item *root_item,
		    struct btrfs_key *root_key);
int btrfs_find_orphan_roots(struct btrfs_fs_info *fs_info);
void btrfs_set_root_node(struct btrfs_root_item *item,
			 struct extent_buffer *node);
void btrfs_check_and_init_root_item(struct btrfs_root_item *item);
void btrfs_update_root_times(struct btrfs_trans_handle *trans,
			     struct btrfs_root *root);

/* uuid-tree.c */
int btrfs_uuid_tree_add(struct btrfs_trans_handle *trans, u8 *uuid, u8 type,
			u64 subid);
int btrfs_uuid_tree_remove(struct btrfs_trans_handle *trans, u8 *uuid, u8 type,
			u64 subid);
int btrfs_uuid_tree_iterate(struct btrfs_fs_info *fs_info,
			    int (*check_func)(struct btrfs_fs_info *, u8 *, u8,
					      u64));

/* dir-item.c */
int btrfs_check_dir_item_collision(struct btrfs_root *root, u64 dir,
			  const char *name, int name_len);
int btrfs_insert_dir_item(struct btrfs_trans_handle *trans,
			  struct btrfs_root *root, const char *name,
			  int name_len, struct btrfs_inode *dir,
			  struct btrfs_key *location, u8 type, u64 index);
struct btrfs_dir_item *btrfs_lookup_dir_item(struct btrfs_trans_handle *trans,
					     struct btrfs_root *root,
					     struct btrfs_path *path, u64 dir,
					     const char *name, int name_len,
					     int mod);
struct btrfs_dir_item *
btrfs_lookup_dir_index_item(struct btrfs_trans_handle *trans,
			    struct btrfs_root *root,
			    struct btrfs_path *path, u64 dir,
			    u64 objectid, const char *name, int name_len,
			    int mod);
struct btrfs_dir_item *
btrfs_search_dir_index_item(struct btrfs_root *root,
			    struct btrfs_path *path, u64 dirid,
			    const char *name, int name_len);
int btrfs_delete_one_dir_name(struct btrfs_trans_handle *trans,
			      struct btrfs_root *root,
			      struct btrfs_path *path,
			      struct btrfs_dir_item *di);
int btrfs_insert_xattr_item(struct btrfs_trans_handle *trans,
			    struct btrfs_root *root,
			    struct btrfs_path *path, u64 objectid,
			    const char *name, u16 name_len,
			    const void *data, u16 data_len);
struct btrfs_dir_item *btrfs_lookup_xattr(struct btrfs_trans_handle *trans,
					  struct btrfs_root *root,
					  struct btrfs_path *path, u64 dir,
					  const char *name, u16 name_len,
					  int mod);
struct btrfs_dir_item *btrfs_match_dir_item_name(struct btrfs_fs_info *fs_info,
						 struct btrfs_path *path,
						 const char *name,
						 int name_len);

/* orphan.c */
int btrfs_insert_orphan_item(struct btrfs_trans_handle *trans,
			     struct btrfs_root *root, u64 offset);
int btrfs_del_orphan_item(struct btrfs_trans_handle *trans,
			  struct btrfs_root *root, u64 offset);
int btrfs_find_orphan_item(struct btrfs_root *root, u64 offset);

/* inode-item.c */
int btrfs_insert_inode_ref(struct btrfs_trans_handle *trans,
			   struct btrfs_root *root,
			   const char *name, int name_len,
			   u64 inode_objectid, u64 ref_objectid, u64 index);
int btrfs_del_inode_ref(struct btrfs_trans_handle *trans,
			   struct btrfs_root *root,
			   const char *name, int name_len,
			   u64 inode_objectid, u64 ref_objectid, u64 *index);
int btrfs_insert_empty_inode(struct btrfs_trans_handle *trans,
			     struct btrfs_root *root,
			     struct btrfs_path *path, u64 objectid);
int btrfs_lookup_inode(struct btrfs_trans_handle *trans, struct btrfs_root
		       *root, struct btrfs_path *path,
		       struct btrfs_key *location, int mod);

struct btrfs_inode_extref *
btrfs_lookup_inode_extref(struct btrfs_trans_handle *trans,
			  struct btrfs_root *root,
			  struct btrfs_path *path,
			  const char *name, int name_len,
			  u64 inode_objectid, u64 ref_objectid, int ins_len,
			  int cow);

int btrfs_find_name_in_backref(struct extent_buffer *leaf, int slot,
			       const char *name,
			       int name_len, struct btrfs_inode_ref **ref_ret);
int btrfs_find_name_in_ext_backref(struct extent_buffer *leaf, int slot,
				   u64 ref_objectid, const char *name,
				   int name_len,
				   struct btrfs_inode_extref **extref_ret);

/* file-item.c */
struct btrfs_dio_private;
int btrfs_del_csums(struct btrfs_trans_handle *trans,
		    struct btrfs_fs_info *fs_info, u64 bytenr, u64 len);
blk_status_t btrfs_lookup_bio_sums(struct inode *inode, struct bio *bio, u32 *dst);
blk_status_t btrfs_lookup_bio_sums_dio(struct inode *inode, struct bio *bio,
			      u64 logical_offset);
int btrfs_insert_file_extent(struct btrfs_trans_handle *trans,
			     struct btrfs_root *root,
			     u64 objectid, u64 pos,
			     u64 disk_offset, u64 disk_num_bytes,
			     u64 num_bytes, u64 offset, u64 ram_bytes,
			     u8 compression, u8 encryption, u16 other_encoding);
int btrfs_lookup_file_extent(struct btrfs_trans_handle *trans,
			     struct btrfs_root *root,
			     struct btrfs_path *path, u64 objectid,
			     u64 bytenr, int mod);
int btrfs_csum_file_blocks(struct btrfs_trans_handle *trans,
			   struct btrfs_root *root,
			   struct btrfs_ordered_sum *sums);
blk_status_t btrfs_csum_one_bio(struct inode *inode, struct bio *bio,
		       u64 file_start, int contig);
int btrfs_lookup_csums_range(struct btrfs_root *root, u64 start, u64 end,
			     struct list_head *list, int search_commit);
void btrfs_extent_item_to_extent_map(struct btrfs_inode *inode,
				     const struct btrfs_path *path,
				     struct btrfs_file_extent_item *fi,
				     const bool new_inline,
				     struct extent_map *em);

/* inode.c */
struct extent_map *btrfs_get_extent_fiemap(struct btrfs_inode *inode,
		struct page *page, size_t pg_offset, u64 start,
		u64 len, int create);
noinline int can_nocow_extent(struct inode *inode, u64 offset, u64 *len,
			      u64 *orig_start, u64 *orig_block_len,
			      u64 *ram_bytes);

void __btrfs_del_delalloc_inode(struct btrfs_root *root,
				struct btrfs_inode *inode);
struct inode *btrfs_lookup_dentry(struct inode *dir, struct dentry *dentry);
int btrfs_set_inode_index(struct btrfs_inode *dir, u64 *index);
int btrfs_unlink_inode(struct btrfs_trans_handle *trans,
		       struct btrfs_root *root,
		       struct btrfs_inode *dir, struct btrfs_inode *inode,
		       const char *name, int name_len);
int btrfs_add_link(struct btrfs_trans_handle *trans,
		   struct btrfs_inode *parent_inode, struct btrfs_inode *inode,
		   const char *name, int name_len, int add_backref, u64 index);
int btrfs_delete_subvolume(struct inode *dir, struct dentry *dentry);
int btrfs_truncate_block(struct inode *inode, loff_t from, loff_t len,
			int front);
int btrfs_truncate_inode_items(struct btrfs_trans_handle *trans,
			       struct btrfs_root *root,
			       struct inode *inode, u64 new_size,
			       u32 min_type);

int btrfs_start_delalloc_inodes(struct btrfs_root *root);
int btrfs_start_delalloc_roots(struct btrfs_fs_info *fs_info, int nr);
int btrfs_set_extent_delalloc(struct inode *inode, u64 start, u64 end,
			      unsigned int extra_bits,
			      struct extent_state **cached_state, int dedupe);
int btrfs_create_subvol_root(struct btrfs_trans_handle *trans,
			     struct btrfs_root *new_root,
			     struct btrfs_root *parent_root,
			     u64 new_dirid);
int btrfs_merge_bio_hook(struct page *page, unsigned long offset,
			 size_t size, struct bio *bio,
			 unsigned long bio_flags);
void btrfs_set_range_writeback(struct extent_io_tree *tree, u64 start, u64 end);
vm_fault_t btrfs_page_mkwrite(struct vm_fault *vmf);
int btrfs_readpage(struct file *file, struct page *page);
void btrfs_evict_inode(struct inode *inode);
int btrfs_write_inode(struct inode *inode, struct writeback_control *wbc);
struct inode *btrfs_alloc_inode(struct super_block *sb);
void btrfs_destroy_inode(struct inode *inode);
int btrfs_drop_inode(struct inode *inode);
int __init btrfs_init_cachep(void);
void __cold btrfs_destroy_cachep(void);
struct inode *btrfs_iget(struct super_block *s, struct btrfs_key *location,
			 struct btrfs_root *root, int *was_new);
struct extent_map *btrfs_get_extent(struct btrfs_inode *inode,
		struct page *page, size_t pg_offset,
		u64 start, u64 end, int create);
int btrfs_update_inode(struct btrfs_trans_handle *trans,
			      struct btrfs_root *root,
			      struct inode *inode);
int btrfs_update_inode_fallback(struct btrfs_trans_handle *trans,
				struct btrfs_root *root, struct inode *inode);
int btrfs_orphan_add(struct btrfs_trans_handle *trans,
		struct btrfs_inode *inode);
int btrfs_orphan_cleanup(struct btrfs_root *root);
int btrfs_cont_expand(struct inode *inode, loff_t oldsize, loff_t size);
void btrfs_add_delayed_iput(struct inode *inode);
void btrfs_run_delayed_iputs(struct btrfs_fs_info *fs_info);
int btrfs_prealloc_file_range(struct inode *inode, int mode,
			      u64 start, u64 num_bytes, u64 min_size,
			      loff_t actual_len, u64 *alloc_hint);
int btrfs_prealloc_file_range_trans(struct inode *inode,
				    struct btrfs_trans_handle *trans, int mode,
				    u64 start, u64 num_bytes, u64 min_size,
				    loff_t actual_len, u64 *alloc_hint);
extern const struct dentry_operations btrfs_dentry_operations;
#ifdef CONFIG_BTRFS_FS_RUN_SANITY_TESTS
void btrfs_test_inode_set_ops(struct inode *inode);
#endif

/* ioctl.c */
long btrfs_ioctl(struct file *file, unsigned int cmd, unsigned long arg);
long btrfs_compat_ioctl(struct file *file, unsigned int cmd, unsigned long arg);
int btrfs_ioctl_get_supported_features(void __user *arg);
void btrfs_sync_inode_flags_to_i_flags(struct inode *inode);
int btrfs_is_empty_uuid(u8 *uuid);
int btrfs_defrag_file(struct inode *inode, struct file *file,
		      struct btrfs_ioctl_defrag_range_args *range,
		      u64 newer_than, unsigned long max_pages);
void btrfs_get_block_group_info(struct list_head *groups_list,
				struct btrfs_ioctl_space_info *space);
void btrfs_update_ioctl_balance_args(struct btrfs_fs_info *fs_info,
			       struct btrfs_ioctl_balance_args *bargs);
ssize_t btrfs_dedupe_file_range(struct file *src_file, u64 loff, u64 olen,
			   struct file *dst_file, u64 dst_loff);

/* file.c */
int __init btrfs_auto_defrag_init(void);
void __cold btrfs_auto_defrag_exit(void);
int btrfs_add_inode_defrag(struct btrfs_trans_handle *trans,
			   struct btrfs_inode *inode);
int btrfs_run_defrag_inodes(struct btrfs_fs_info *fs_info);
void btrfs_cleanup_defrag_inodes(struct btrfs_fs_info *fs_info);
int btrfs_sync_file(struct file *file, loff_t start, loff_t end, int datasync);
void btrfs_drop_extent_cache(struct btrfs_inode *inode, u64 start, u64 end,
			     int skip_pinned);
extern const struct file_operations btrfs_file_operations;
int __btrfs_drop_extents(struct btrfs_trans_handle *trans,
			 struct btrfs_root *root, struct inode *inode,
			 struct btrfs_path *path, u64 start, u64 end,
			 u64 *drop_end, int drop_cache,
			 int replace_extent,
			 u32 extent_item_size,
			 int *key_inserted);
int btrfs_drop_extents(struct btrfs_trans_handle *trans,
		       struct btrfs_root *root, struct inode *inode, u64 start,
		       u64 end, int drop_cache);
int btrfs_mark_extent_written(struct btrfs_trans_handle *trans,
			      struct btrfs_inode *inode, u64 start, u64 end);
int btrfs_release_file(struct inode *inode, struct file *file);
int btrfs_dirty_pages(struct inode *inode, struct page **pages,
		      size_t num_pages, loff_t pos, size_t write_bytes,
		      struct extent_state **cached);
int btrfs_fdatawrite_range(struct inode *inode, loff_t start, loff_t end);
int btrfs_clone_file_range(struct file *file_in, loff_t pos_in,
			   struct file *file_out, loff_t pos_out, u64 len);

/* tree-defrag.c */
int btrfs_defrag_leaves(struct btrfs_trans_handle *trans,
			struct btrfs_root *root);

/* sysfs.c */
int __init btrfs_init_sysfs(void);
void __cold btrfs_exit_sysfs(void);
int btrfs_sysfs_add_mounted(struct btrfs_fs_info *fs_info);
void btrfs_sysfs_remove_mounted(struct btrfs_fs_info *fs_info);

/* super.c */
int btrfs_parse_options(struct btrfs_fs_info *info, char *options,
			unsigned long new_flags);
int btrfs_sync_fs(struct super_block *sb, int wait);

static inline __printf(2, 3) __cold
void btrfs_no_printk(const struct btrfs_fs_info *fs_info, const char *fmt, ...)
{
}

#ifdef CONFIG_PRINTK
__printf(2, 3)
__cold
void btrfs_printk(const struct btrfs_fs_info *fs_info, const char *fmt, ...);
#else
#define btrfs_printk(fs_info, fmt, args...) \
	btrfs_no_printk(fs_info, fmt, ##args)
#endif

#define btrfs_emerg(fs_info, fmt, args...) \
	btrfs_printk(fs_info, KERN_EMERG fmt, ##args)
#define btrfs_alert(fs_info, fmt, args...) \
	btrfs_printk(fs_info, KERN_ALERT fmt, ##args)
#define btrfs_crit(fs_info, fmt, args...) \
	btrfs_printk(fs_info, KERN_CRIT fmt, ##args)
#define btrfs_err(fs_info, fmt, args...) \
	btrfs_printk(fs_info, KERN_ERR fmt, ##args)
#define btrfs_warn(fs_info, fmt, args...) \
	btrfs_printk(fs_info, KERN_WARNING fmt, ##args)
#define btrfs_notice(fs_info, fmt, args...) \
	btrfs_printk(fs_info, KERN_NOTICE fmt, ##args)
#define btrfs_info(fs_info, fmt, args...) \
	btrfs_printk(fs_info, KERN_INFO fmt, ##args)

/*
 * Wrappers that use printk_in_rcu
 */
#define btrfs_emerg_in_rcu(fs_info, fmt, args...) \
	btrfs_printk_in_rcu(fs_info, KERN_EMERG fmt, ##args)
#define btrfs_alert_in_rcu(fs_info, fmt, args...) \
	btrfs_printk_in_rcu(fs_info, KERN_ALERT fmt, ##args)
#define btrfs_crit_in_rcu(fs_info, fmt, args...) \
	btrfs_printk_in_rcu(fs_info, KERN_CRIT fmt, ##args)
#define btrfs_err_in_rcu(fs_info, fmt, args...) \
	btrfs_printk_in_rcu(fs_info, KERN_ERR fmt, ##args)
#define btrfs_warn_in_rcu(fs_info, fmt, args...) \
	btrfs_printk_in_rcu(fs_info, KERN_WARNING fmt, ##args)
#define btrfs_notice_in_rcu(fs_info, fmt, args...) \
	btrfs_printk_in_rcu(fs_info, KERN_NOTICE fmt, ##args)
#define btrfs_info_in_rcu(fs_info, fmt, args...) \
	btrfs_printk_in_rcu(fs_info, KERN_INFO fmt, ##args)

/*
 * Wrappers that use a ratelimited printk_in_rcu
 */
#define btrfs_emerg_rl_in_rcu(fs_info, fmt, args...) \
	btrfs_printk_rl_in_rcu(fs_info, KERN_EMERG fmt, ##args)
#define btrfs_alert_rl_in_rcu(fs_info, fmt, args...) \
	btrfs_printk_rl_in_rcu(fs_info, KERN_ALERT fmt, ##args)
#define btrfs_crit_rl_in_rcu(fs_info, fmt, args...) \
	btrfs_printk_rl_in_rcu(fs_info, KERN_CRIT fmt, ##args)
#define btrfs_err_rl_in_rcu(fs_info, fmt, args...) \
	btrfs_printk_rl_in_rcu(fs_info, KERN_ERR fmt, ##args)
#define btrfs_warn_rl_in_rcu(fs_info, fmt, args...) \
	btrfs_printk_rl_in_rcu(fs_info, KERN_WARNING fmt, ##args)
#define btrfs_notice_rl_in_rcu(fs_info, fmt, args...) \
	btrfs_printk_rl_in_rcu(fs_info, KERN_NOTICE fmt, ##args)
#define btrfs_info_rl_in_rcu(fs_info, fmt, args...) \
	btrfs_printk_rl_in_rcu(fs_info, KERN_INFO fmt, ##args)

/*
 * Wrappers that use a ratelimited printk
 */
#define btrfs_emerg_rl(fs_info, fmt, args...) \
	btrfs_printk_ratelimited(fs_info, KERN_EMERG fmt, ##args)
#define btrfs_alert_rl(fs_info, fmt, args...) \
	btrfs_printk_ratelimited(fs_info, KERN_ALERT fmt, ##args)
#define btrfs_crit_rl(fs_info, fmt, args...) \
	btrfs_printk_ratelimited(fs_info, KERN_CRIT fmt, ##args)
#define btrfs_err_rl(fs_info, fmt, args...) \
	btrfs_printk_ratelimited(fs_info, KERN_ERR fmt, ##args)
#define btrfs_warn_rl(fs_info, fmt, args...) \
	btrfs_printk_ratelimited(fs_info, KERN_WARNING fmt, ##args)
#define btrfs_notice_rl(fs_info, fmt, args...) \
	btrfs_printk_ratelimited(fs_info, KERN_NOTICE fmt, ##args)
#define btrfs_info_rl(fs_info, fmt, args...) \
	btrfs_printk_ratelimited(fs_info, KERN_INFO fmt, ##args)

#if defined(CONFIG_DYNAMIC_DEBUG)
#define btrfs_debug(fs_info, fmt, args...)				\
do {									\
        DEFINE_DYNAMIC_DEBUG_METADATA(descriptor, fmt);         	\
        if (unlikely(descriptor.flags & _DPRINTK_FLAGS_PRINT))  	\
		btrfs_printk(fs_info, KERN_DEBUG fmt, ##args);		\
} while (0)
#define btrfs_debug_in_rcu(fs_info, fmt, args...) 			\
do {									\
        DEFINE_DYNAMIC_DEBUG_METADATA(descriptor, fmt); 	        \
        if (unlikely(descriptor.flags & _DPRINTK_FLAGS_PRINT)) 		\
		btrfs_printk_in_rcu(fs_info, KERN_DEBUG fmt, ##args);	\
} while (0)
#define btrfs_debug_rl_in_rcu(fs_info, fmt, args...)			\
do {									\
        DEFINE_DYNAMIC_DEBUG_METADATA(descriptor, fmt);         	\
        if (unlikely(descriptor.flags & _DPRINTK_FLAGS_PRINT))  	\
		btrfs_printk_rl_in_rcu(fs_info, KERN_DEBUG fmt,		\
				       ##args);\
} while (0)
#define btrfs_debug_rl(fs_info, fmt, args...) 				\
do {									\
        DEFINE_DYNAMIC_DEBUG_METADATA(descriptor, fmt);         	\
        if (unlikely(descriptor.flags & _DPRINTK_FLAGS_PRINT))  	\
		btrfs_printk_ratelimited(fs_info, KERN_DEBUG fmt,	\
					 ##args);			\
} while (0)
#elif defined(DEBUG)
#define btrfs_debug(fs_info, fmt, args...) \
	btrfs_printk(fs_info, KERN_DEBUG fmt, ##args)
#define btrfs_debug_in_rcu(fs_info, fmt, args...) \
	btrfs_printk_in_rcu(fs_info, KERN_DEBUG fmt, ##args)
#define btrfs_debug_rl_in_rcu(fs_info, fmt, args...) \
	btrfs_printk_rl_in_rcu(fs_info, KERN_DEBUG fmt, ##args)
#define btrfs_debug_rl(fs_info, fmt, args...) \
	btrfs_printk_ratelimited(fs_info, KERN_DEBUG fmt, ##args)
#else
#define btrfs_debug(fs_info, fmt, args...) \
	btrfs_no_printk(fs_info, KERN_DEBUG fmt, ##args)
#define btrfs_debug_in_rcu(fs_info, fmt, args...) \
	btrfs_no_printk(fs_info, KERN_DEBUG fmt, ##args)
#define btrfs_debug_rl_in_rcu(fs_info, fmt, args...) \
	btrfs_no_printk(fs_info, KERN_DEBUG fmt, ##args)
#define btrfs_debug_rl(fs_info, fmt, args...) \
	btrfs_no_printk(fs_info, KERN_DEBUG fmt, ##args)
#endif

#define btrfs_printk_in_rcu(fs_info, fmt, args...)	\
do {							\
	rcu_read_lock();				\
	btrfs_printk(fs_info, fmt, ##args);		\
	rcu_read_unlock();				\
} while (0)

#define btrfs_printk_ratelimited(fs_info, fmt, args...)		\
do {								\
	static DEFINE_RATELIMIT_STATE(_rs,			\
		DEFAULT_RATELIMIT_INTERVAL,			\
		DEFAULT_RATELIMIT_BURST);       		\
	if (__ratelimit(&_rs))					\
		btrfs_printk(fs_info, fmt, ##args);		\
} while (0)

#define btrfs_printk_rl_in_rcu(fs_info, fmt, args...)		\
do {								\
	rcu_read_lock();					\
	btrfs_printk_ratelimited(fs_info, fmt, ##args);		\
	rcu_read_unlock();					\
} while (0)

#ifdef CONFIG_BTRFS_ASSERT

__cold
static inline void assfail(const char *expr, const char *file, int line)
{
	pr_err("assertion failed: %s, file: %s, line: %d\n",
	       expr, file, line);
	BUG();
}

#define ASSERT(expr)	\
	(likely(expr) ? (void)0 : assfail(#expr, __FILE__, __LINE__))
#else
#define ASSERT(expr)	((void)0)
#endif

__cold
static inline void btrfs_print_v0_err(struct btrfs_fs_info *fs_info)
{
	btrfs_err(fs_info,
"Unsupported V0 extent filesystem detected. Aborting. Please re-create your filesystem with a newer kernel");
}

__printf(5, 6)
__cold
void __btrfs_handle_fs_error(struct btrfs_fs_info *fs_info, const char *function,
		     unsigned int line, int errno, const char *fmt, ...);

const char *btrfs_decode_error(int errno);

__cold
void __btrfs_abort_transaction(struct btrfs_trans_handle *trans,
			       const char *function,
			       unsigned int line, int errno);

/*
 * Call btrfs_abort_transaction as early as possible when an error condition is
 * detected, that way the exact line number is reported.
 */
#define btrfs_abort_transaction(trans, errno)		\
do {								\
	/* Report first abort since mount */			\
	if (!test_and_set_bit(BTRFS_FS_STATE_TRANS_ABORTED,	\
			&((trans)->fs_info->fs_state))) {	\
		if ((errno) != -EIO) {				\
			WARN(1, KERN_DEBUG				\
			"BTRFS: Transaction aborted (error %d)\n",	\
			(errno));					\
		} else {						\
			btrfs_debug((trans)->fs_info,			\
				    "Transaction aborted (error %d)", \
				  (errno));			\
		}						\
	}							\
	__btrfs_abort_transaction((trans), __func__,		\
				  __LINE__, (errno));		\
} while (0)

#define btrfs_handle_fs_error(fs_info, errno, fmt, args...)		\
do {								\
	__btrfs_handle_fs_error((fs_info), __func__, __LINE__,	\
			  (errno), fmt, ##args);		\
} while (0)

__printf(5, 6)
__cold
void __btrfs_panic(struct btrfs_fs_info *fs_info, const char *function,
		   unsigned int line, int errno, const char *fmt, ...);
/*
 * If BTRFS_MOUNT_PANIC_ON_FATAL_ERROR is in mount_opt, __btrfs_panic
 * will panic().  Otherwise we BUG() here.
 */
#define btrfs_panic(fs_info, errno, fmt, args...)			\
do {									\
	__btrfs_panic(fs_info, __func__, __LINE__, errno, fmt, ##args);	\
	BUG();								\
} while (0)


/* compatibility and incompatibility defines */

#define btrfs_set_fs_incompat(__fs_info, opt) \
	__btrfs_set_fs_incompat((__fs_info), BTRFS_FEATURE_INCOMPAT_##opt)

static inline void __btrfs_set_fs_incompat(struct btrfs_fs_info *fs_info,
					   u64 flag)
{
	struct btrfs_super_block *disk_super;
	u64 features;

	disk_super = fs_info->super_copy;
	features = btrfs_super_incompat_flags(disk_super);
	if (!(features & flag)) {
		spin_lock(&fs_info->super_lock);
		features = btrfs_super_incompat_flags(disk_super);
		if (!(features & flag)) {
			features |= flag;
			btrfs_set_super_incompat_flags(disk_super, features);
			btrfs_info(fs_info, "setting %llu feature flag",
					 flag);
		}
		spin_unlock(&fs_info->super_lock);
	}
}

#define btrfs_clear_fs_incompat(__fs_info, opt) \
	__btrfs_clear_fs_incompat((__fs_info), BTRFS_FEATURE_INCOMPAT_##opt)

static inline void __btrfs_clear_fs_incompat(struct btrfs_fs_info *fs_info,
					     u64 flag)
{
	struct btrfs_super_block *disk_super;
	u64 features;

	disk_super = fs_info->super_copy;
	features = btrfs_super_incompat_flags(disk_super);
	if (features & flag) {
		spin_lock(&fs_info->super_lock);
		features = btrfs_super_incompat_flags(disk_super);
		if (features & flag) {
			features &= ~flag;
			btrfs_set_super_incompat_flags(disk_super, features);
			btrfs_info(fs_info, "clearing %llu feature flag",
					 flag);
		}
		spin_unlock(&fs_info->super_lock);
	}
}

#define btrfs_fs_incompat(fs_info, opt) \
	__btrfs_fs_incompat((fs_info), BTRFS_FEATURE_INCOMPAT_##opt)

static inline bool __btrfs_fs_incompat(struct btrfs_fs_info *fs_info, u64 flag)
{
	struct btrfs_super_block *disk_super;
	disk_super = fs_info->super_copy;
	return !!(btrfs_super_incompat_flags(disk_super) & flag);
}

#define btrfs_set_fs_compat_ro(__fs_info, opt) \
	__btrfs_set_fs_compat_ro((__fs_info), BTRFS_FEATURE_COMPAT_RO_##opt)

static inline void __btrfs_set_fs_compat_ro(struct btrfs_fs_info *fs_info,
					    u64 flag)
{
	struct btrfs_super_block *disk_super;
	u64 features;

	disk_super = fs_info->super_copy;
	features = btrfs_super_compat_ro_flags(disk_super);
	if (!(features & flag)) {
		spin_lock(&fs_info->super_lock);
		features = btrfs_super_compat_ro_flags(disk_super);
		if (!(features & flag)) {
			features |= flag;
			btrfs_set_super_compat_ro_flags(disk_super, features);
			btrfs_info(fs_info, "setting %llu ro feature flag",
				   flag);
		}
		spin_unlock(&fs_info->super_lock);
	}
}

#define btrfs_clear_fs_compat_ro(__fs_info, opt) \
	__btrfs_clear_fs_compat_ro((__fs_info), BTRFS_FEATURE_COMPAT_RO_##opt)

static inline void __btrfs_clear_fs_compat_ro(struct btrfs_fs_info *fs_info,
					      u64 flag)
{
	struct btrfs_super_block *disk_super;
	u64 features;

	disk_super = fs_info->super_copy;
	features = btrfs_super_compat_ro_flags(disk_super);
	if (features & flag) {
		spin_lock(&fs_info->super_lock);
		features = btrfs_super_compat_ro_flags(disk_super);
		if (features & flag) {
			features &= ~flag;
			btrfs_set_super_compat_ro_flags(disk_super, features);
			btrfs_info(fs_info, "clearing %llu ro feature flag",
				   flag);
		}
		spin_unlock(&fs_info->super_lock);
	}
}

#define btrfs_fs_compat_ro(fs_info, opt) \
	__btrfs_fs_compat_ro((fs_info), BTRFS_FEATURE_COMPAT_RO_##opt)

static inline int __btrfs_fs_compat_ro(struct btrfs_fs_info *fs_info, u64 flag)
{
	struct btrfs_super_block *disk_super;
	disk_super = fs_info->super_copy;
	return !!(btrfs_super_compat_ro_flags(disk_super) & flag);
}

/* acl.c */
#ifdef CONFIG_BTRFS_FS_POSIX_ACL
struct posix_acl *btrfs_get_acl(struct inode *inode, int type);
int btrfs_set_acl(struct inode *inode, struct posix_acl *acl, int type);
int btrfs_init_acl(struct btrfs_trans_handle *trans,
		   struct inode *inode, struct inode *dir);
#else
#define btrfs_get_acl NULL
#define btrfs_set_acl NULL
static inline int btrfs_init_acl(struct btrfs_trans_handle *trans,
				 struct inode *inode, struct inode *dir)
{
	return 0;
}
#endif

/* relocation.c */
int btrfs_relocate_block_group(struct btrfs_fs_info *fs_info, u64 group_start);
int btrfs_init_reloc_root(struct btrfs_trans_handle *trans,
			  struct btrfs_root *root);
int btrfs_update_reloc_root(struct btrfs_trans_handle *trans,
			    struct btrfs_root *root);
int btrfs_recover_relocation(struct btrfs_root *root);
int btrfs_reloc_clone_csums(struct inode *inode, u64 file_pos, u64 len);
int btrfs_reloc_cow_block(struct btrfs_trans_handle *trans,
			  struct btrfs_root *root, struct extent_buffer *buf,
			  struct extent_buffer *cow);
void btrfs_reloc_pre_snapshot(struct btrfs_pending_snapshot *pending,
			      u64 *bytes_to_reserve);
int btrfs_reloc_post_snapshot(struct btrfs_trans_handle *trans,
			      struct btrfs_pending_snapshot *pending);

/* scrub.c */
int btrfs_scrub_dev(struct btrfs_fs_info *fs_info, u64 devid, u64 start,
		    u64 end, struct btrfs_scrub_progress *progress,
		    int readonly, int is_dev_replace);
void btrfs_scrub_pause(struct btrfs_fs_info *fs_info);
void btrfs_scrub_continue(struct btrfs_fs_info *fs_info);
int btrfs_scrub_cancel(struct btrfs_fs_info *info);
int btrfs_scrub_cancel_dev(struct btrfs_fs_info *info,
			   struct btrfs_device *dev);
int btrfs_scrub_progress(struct btrfs_fs_info *fs_info, u64 devid,
			 struct btrfs_scrub_progress *progress);
static inline void btrfs_init_full_stripe_locks_tree(
			struct btrfs_full_stripe_locks_tree *locks_root)
{
	locks_root->root = RB_ROOT;
	mutex_init(&locks_root->lock);
}

/* dev-replace.c */
void btrfs_bio_counter_inc_blocked(struct btrfs_fs_info *fs_info);
void btrfs_bio_counter_inc_noblocked(struct btrfs_fs_info *fs_info);
void btrfs_bio_counter_sub(struct btrfs_fs_info *fs_info, s64 amount);

static inline void btrfs_bio_counter_dec(struct btrfs_fs_info *fs_info)
{
	btrfs_bio_counter_sub(fs_info, 1);
}

/* reada.c */
struct reada_control {
	struct btrfs_fs_info	*fs_info;		/* tree to prefetch */
	struct btrfs_key	key_start;
	struct btrfs_key	key_end;	/* exclusive */
	atomic_t		elems;
	struct kref		refcnt;
	wait_queue_head_t	wait;
};
struct reada_control *btrfs_reada_add(struct btrfs_root *root,
			      struct btrfs_key *start, struct btrfs_key *end);
int btrfs_reada_wait(void *handle);
void btrfs_reada_detach(void *handle);
int btree_readahead_hook(struct extent_buffer *eb, int err);

static inline int is_fstree(u64 rootid)
{
	if (rootid == BTRFS_FS_TREE_OBJECTID ||
	    ((s64)rootid >= (s64)BTRFS_FIRST_FREE_OBJECTID &&
	      !btrfs_qgroup_level(rootid)))
		return 1;
	return 0;
}

static inline int btrfs_defrag_cancelled(struct btrfs_fs_info *fs_info)
{
	return signal_pending(current);
}

/* Sanity test specific functions */
#ifdef CONFIG_BTRFS_FS_RUN_SANITY_TESTS
void btrfs_test_destroy_inode(struct inode *inode);
#endif

static inline int btrfs_is_testing(struct btrfs_fs_info *fs_info)
{
#ifdef CONFIG_BTRFS_FS_RUN_SANITY_TESTS
	if (unlikely(test_bit(BTRFS_FS_STATE_DUMMY_FS_INFO,
			      &fs_info->fs_state)))
		return 1;
#endif
	return 0;
}

static inline void cond_wake_up(struct wait_queue_head *wq)
{
	/*
	 * This implies a full smp_mb barrier, see comments for
	 * waitqueue_active why.
	 */
	if (wq_has_sleeper(wq))
		wake_up(wq);
}

static inline void cond_wake_up_nomb(struct wait_queue_head *wq)
{
	/*
	 * Special case for conditional wakeup where the barrier required for
	 * waitqueue_active is implied by some of the preceding code. Eg. one
	 * of such atomic operations (atomic_dec_and_return, ...), or a
	 * unlock/lock sequence, etc.
	 */
	if (waitqueue_active(wq))
		wake_up(wq);
}

#endif<|MERGE_RESOLUTION|>--- conflicted
+++ resolved
@@ -2784,17 +2784,11 @@
 int btrfs_error_unpin_extent_range(struct btrfs_fs_info *fs_info,
 				   u64 start, u64 end);
 int btrfs_discard_extent(struct btrfs_fs_info *fs_info, u64 bytenr,
-<<<<<<< HEAD
-			 u64 num_bytes, u64 *actual_bytes);
-int btrfs_force_chunk_alloc(struct btrfs_trans_handle *trans, u64 type);
-=======
 			 u64 num_bytes, u64 *actual_bytes,
 			 enum btrfs_clear_op_type clear);
 int btrfs_clear_free_space(struct btrfs_root *root,
 		struct btrfs_ioctl_clear_free_args *args);
-int btrfs_force_chunk_alloc(struct btrfs_trans_handle *trans,
-			    struct btrfs_fs_info *fs_info, u64 type);
->>>>>>> 048d27ba
+int btrfs_force_chunk_alloc(struct btrfs_trans_handle *trans, u64 type);
 int btrfs_trim_fs(struct btrfs_fs_info *fs_info, struct fstrim_range *range);
 
 int btrfs_init_space_info(struct btrfs_fs_info *fs_info);
