--- conflicted
+++ resolved
@@ -797,13 +797,8 @@
 	 * insert both the head node and the new ref without dropping
 	 * the spin lock
 	 */
-<<<<<<< HEAD
-	head_ref = add_delayed_ref_head(fs_info, trans, head_ref, record,
-					bytenr, num_bytes, 0, 0, action, 0,
-=======
 	head_ref = add_delayed_ref_head(trans, head_ref, record, bytenr,
 					num_bytes, 0, 0, action, 0,
->>>>>>> f9d90124
 					is_system, &qrecord_inserted,
 					old_ref_mod, new_ref_mod);
 
@@ -870,13 +865,8 @@
 	 * insert both the head node and the new ref without dropping
 	 * the spin lock
 	 */
-<<<<<<< HEAD
-	head_ref = add_delayed_ref_head(fs_info, trans, head_ref, record,
-					bytenr, num_bytes, ref_root, reserved,
-=======
 	head_ref = add_delayed_ref_head(trans, head_ref, record, bytenr,
 					num_bytes, ref_root, reserved,
->>>>>>> f9d90124
 					action, 1, 0, &qrecord_inserted,
 					old_ref_mod, new_ref_mod);
 
@@ -911,15 +901,9 @@
 	 * in ref count changes, hence it's safe to pass false/0 for is_system
 	 * argument
 	 */
-<<<<<<< HEAD
-	add_delayed_ref_head(fs_info, trans, head_ref, NULL, bytenr,
-			     num_bytes, 0, 0, BTRFS_UPDATE_DELAYED_HEAD,
-			     extent_op->is_data, 0, NULL, NULL, NULL);
-=======
 	add_delayed_ref_head(trans, head_ref, NULL, bytenr, num_bytes, 0, 0,
 			     BTRFS_UPDATE_DELAYED_HEAD, extent_op->is_data,
 			     0, NULL, NULL, NULL);
->>>>>>> f9d90124
 
 	spin_unlock(&delayed_refs->lock);
 	return 0;
