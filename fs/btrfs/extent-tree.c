/*
 * Copyright (C) 2007 Oracle.  All rights reserved.
 *
 * This program is free software; you can redistribute it and/or
 * modify it under the terms of the GNU General Public
 * License v2 as published by the Free Software Foundation.
 *
 * This program is distributed in the hope that it will be useful,
 * but WITHOUT ANY WARRANTY; without even the implied warranty of
 * MERCHANTABILITY or FITNESS FOR A PARTICULAR PURPOSE.  See the GNU
 * General Public License for more details.
 *
 * You should have received a copy of the GNU General Public
 * License along with this program; if not, write to the
 * Free Software Foundation, Inc., 59 Temple Place - Suite 330,
 * Boston, MA 021110-1307, USA.
 */
#include <linux/sched.h>
#include <linux/sched/signal.h>
#include <linux/pagemap.h>
#include <linux/writeback.h>
#include <linux/blkdev.h>
#include <linux/sort.h>
#include <linux/rcupdate.h>
#include <linux/kthread.h>
#include <linux/slab.h>
#include <linux/ratelimit.h>
#include <linux/percpu_counter.h>
#include "hash.h"
#include "tree-log.h"
#include "disk-io.h"
#include "print-tree.h"
#include "volumes.h"
#include "raid56.h"
#include "locking.h"
#include "free-space-cache.h"
#include "free-space-tree.h"
#include "math.h"
#include "sysfs.h"
#include "qgroup.h"

#undef SCRAMBLE_DELAYED_REFS

/*
 * control flags for do_chunk_alloc's force field
 * CHUNK_ALLOC_NO_FORCE means to only allocate a chunk
 * if we really need one.
 *
 * CHUNK_ALLOC_LIMITED means to only try and allocate one
 * if we have very few chunks already allocated.  This is
 * used as part of the clustering code to help make sure
 * we have a good pool of storage to cluster in, without
 * filling the FS with empty chunks
 *
 * CHUNK_ALLOC_FORCE means it must try to allocate one
 *
 */
enum {
	CHUNK_ALLOC_NO_FORCE = 0,
	CHUNK_ALLOC_LIMITED = 1,
	CHUNK_ALLOC_FORCE = 2,
};

static int update_block_group(struct btrfs_trans_handle *trans,
			      struct btrfs_fs_info *fs_info, u64 bytenr,
			      u64 num_bytes, int alloc);
static int __btrfs_free_extent(struct btrfs_trans_handle *trans,
			       struct btrfs_fs_info *fs_info,
				struct btrfs_delayed_ref_node *node, u64 parent,
				u64 root_objectid, u64 owner_objectid,
				u64 owner_offset, int refs_to_drop,
				struct btrfs_delayed_extent_op *extra_op);
static void __run_delayed_extent_op(struct btrfs_delayed_extent_op *extent_op,
				    struct extent_buffer *leaf,
				    struct btrfs_extent_item *ei);
static int alloc_reserved_file_extent(struct btrfs_trans_handle *trans,
				      struct btrfs_fs_info *fs_info,
				      u64 parent, u64 root_objectid,
				      u64 flags, u64 owner, u64 offset,
				      struct btrfs_key *ins, int ref_mod);
static int alloc_reserved_tree_block(struct btrfs_trans_handle *trans,
				     struct btrfs_fs_info *fs_info,
				     u64 parent, u64 root_objectid,
				     u64 flags, struct btrfs_disk_key *key,
				     int level, struct btrfs_key *ins);
static int do_chunk_alloc(struct btrfs_trans_handle *trans,
			  struct btrfs_fs_info *fs_info, u64 flags,
			  int force);
static int find_next_key(struct btrfs_path *path, int level,
			 struct btrfs_key *key);
static void dump_space_info(struct btrfs_fs_info *fs_info,
			    struct btrfs_space_info *info, u64 bytes,
			    int dump_block_groups);
static int btrfs_add_reserved_bytes(struct btrfs_block_group_cache *cache,
				    u64 ram_bytes, u64 num_bytes, int delalloc);
static int btrfs_free_reserved_bytes(struct btrfs_block_group_cache *cache,
				     u64 num_bytes, int delalloc);
static int block_rsv_use_bytes(struct btrfs_block_rsv *block_rsv,
			       u64 num_bytes);
static int __reserve_metadata_bytes(struct btrfs_fs_info *fs_info,
				    struct btrfs_space_info *space_info,
				    u64 orig_bytes,
				    enum btrfs_reserve_flush_enum flush,
				    bool system_chunk);
static void space_info_add_new_bytes(struct btrfs_fs_info *fs_info,
				     struct btrfs_space_info *space_info,
				     u64 num_bytes);
static void space_info_add_old_bytes(struct btrfs_fs_info *fs_info,
				     struct btrfs_space_info *space_info,
				     u64 num_bytes);

static noinline int
block_group_cache_done(struct btrfs_block_group_cache *cache)
{
	smp_mb();
	return cache->cached == BTRFS_CACHE_FINISHED ||
		cache->cached == BTRFS_CACHE_ERROR;
}

static int block_group_bits(struct btrfs_block_group_cache *cache, u64 bits)
{
	return (cache->flags & bits) == bits;
}

void btrfs_get_block_group(struct btrfs_block_group_cache *cache)
{
	atomic_inc(&cache->count);
}

void btrfs_put_block_group(struct btrfs_block_group_cache *cache)
{
	if (atomic_dec_and_test(&cache->count)) {
		WARN_ON(cache->pinned > 0);
		WARN_ON(cache->reserved > 0);

		/*
		 * If not empty, someone is still holding mutex of
		 * full_stripe_lock, which can only be released by caller.
		 * And it will definitely cause use-after-free when caller
		 * tries to release full stripe lock.
		 *
		 * No better way to resolve, but only to warn.
		 */
		WARN_ON(!RB_EMPTY_ROOT(&cache->full_stripe_locks_root.root));
		kfree(cache->free_space_ctl);
		kfree(cache);
	}
}

/*
 * this adds the block group to the fs_info rb tree for the block group
 * cache
 */
static int btrfs_add_block_group_cache(struct btrfs_fs_info *info,
				struct btrfs_block_group_cache *block_group)
{
	struct rb_node **p;
	struct rb_node *parent = NULL;
	struct btrfs_block_group_cache *cache;

	spin_lock(&info->block_group_cache_lock);
	p = &info->block_group_cache_tree.rb_node;

	while (*p) {
		parent = *p;
		cache = rb_entry(parent, struct btrfs_block_group_cache,
				 cache_node);
		if (block_group->key.objectid < cache->key.objectid) {
			p = &(*p)->rb_left;
		} else if (block_group->key.objectid > cache->key.objectid) {
			p = &(*p)->rb_right;
		} else {
			spin_unlock(&info->block_group_cache_lock);
			return -EEXIST;
		}
	}

	rb_link_node(&block_group->cache_node, parent, p);
	rb_insert_color(&block_group->cache_node,
			&info->block_group_cache_tree);

	if (info->first_logical_byte > block_group->key.objectid)
		info->first_logical_byte = block_group->key.objectid;

	spin_unlock(&info->block_group_cache_lock);

	return 0;
}

/*
 * This will return the block group at or after bytenr if contains is 0, else
 * it will return the block group that contains the bytenr
 */
static struct btrfs_block_group_cache *
block_group_cache_tree_search(struct btrfs_fs_info *info, u64 bytenr,
			      int contains)
{
	struct btrfs_block_group_cache *cache, *ret = NULL;
	struct rb_node *n;
	u64 end, start;

	spin_lock(&info->block_group_cache_lock);
	n = info->block_group_cache_tree.rb_node;

	while (n) {
		cache = rb_entry(n, struct btrfs_block_group_cache,
				 cache_node);
		end = cache->key.objectid + cache->key.offset - 1;
		start = cache->key.objectid;

		if (bytenr < start) {
			if (!contains && (!ret || start < ret->key.objectid))
				ret = cache;
			n = n->rb_left;
		} else if (bytenr > start) {
			if (contains && bytenr <= end) {
				ret = cache;
				break;
			}
			n = n->rb_right;
		} else {
			ret = cache;
			break;
		}
	}
	if (ret) {
		btrfs_get_block_group(ret);
		if (bytenr == 0 && info->first_logical_byte > ret->key.objectid)
			info->first_logical_byte = ret->key.objectid;
	}
	spin_unlock(&info->block_group_cache_lock);

	return ret;
}

static int add_excluded_extent(struct btrfs_fs_info *fs_info,
			       u64 start, u64 num_bytes)
{
	u64 end = start + num_bytes - 1;
	set_extent_bits(&fs_info->freed_extents[0],
			start, end, EXTENT_UPTODATE);
	set_extent_bits(&fs_info->freed_extents[1],
			start, end, EXTENT_UPTODATE);
	return 0;
}

static void free_excluded_extents(struct btrfs_fs_info *fs_info,
				  struct btrfs_block_group_cache *cache)
{
	u64 start, end;

	start = cache->key.objectid;
	end = start + cache->key.offset - 1;

	clear_extent_bits(&fs_info->freed_extents[0],
			  start, end, EXTENT_UPTODATE);
	clear_extent_bits(&fs_info->freed_extents[1],
			  start, end, EXTENT_UPTODATE);
}

static int exclude_super_stripes(struct btrfs_fs_info *fs_info,
				 struct btrfs_block_group_cache *cache)
{
	u64 bytenr;
	u64 *logical;
	int stripe_len;
	int i, nr, ret;

	if (cache->key.objectid < BTRFS_SUPER_INFO_OFFSET) {
		stripe_len = BTRFS_SUPER_INFO_OFFSET - cache->key.objectid;
		cache->bytes_super += stripe_len;
		ret = add_excluded_extent(fs_info, cache->key.objectid,
					  stripe_len);
		if (ret)
			return ret;
	}

	for (i = 0; i < BTRFS_SUPER_MIRROR_MAX; i++) {
		bytenr = btrfs_sb_offset(i);
		ret = btrfs_rmap_block(fs_info, cache->key.objectid,
				       bytenr, 0, &logical, &nr, &stripe_len);
		if (ret)
			return ret;

		while (nr--) {
			u64 start, len;

			if (logical[nr] > cache->key.objectid +
			    cache->key.offset)
				continue;

			if (logical[nr] + stripe_len <= cache->key.objectid)
				continue;

			start = logical[nr];
			if (start < cache->key.objectid) {
				start = cache->key.objectid;
				len = (logical[nr] + stripe_len) - start;
			} else {
				len = min_t(u64, stripe_len,
					    cache->key.objectid +
					    cache->key.offset - start);
			}

			cache->bytes_super += len;
			ret = add_excluded_extent(fs_info, start, len);
			if (ret) {
				kfree(logical);
				return ret;
			}
		}

		kfree(logical);
	}
	return 0;
}

static struct btrfs_caching_control *
get_caching_control(struct btrfs_block_group_cache *cache)
{
	struct btrfs_caching_control *ctl;

	spin_lock(&cache->lock);
	if (!cache->caching_ctl) {
		spin_unlock(&cache->lock);
		return NULL;
	}

	ctl = cache->caching_ctl;
	refcount_inc(&ctl->count);
	spin_unlock(&cache->lock);
	return ctl;
}

static void put_caching_control(struct btrfs_caching_control *ctl)
{
	if (refcount_dec_and_test(&ctl->count))
		kfree(ctl);
}

#ifdef CONFIG_BTRFS_DEBUG
static void fragment_free_space(struct btrfs_block_group_cache *block_group)
{
	struct btrfs_fs_info *fs_info = block_group->fs_info;
	u64 start = block_group->key.objectid;
	u64 len = block_group->key.offset;
	u64 chunk = block_group->flags & BTRFS_BLOCK_GROUP_METADATA ?
		fs_info->nodesize : fs_info->sectorsize;
	u64 step = chunk << 1;

	while (len > chunk) {
		btrfs_remove_free_space(block_group, start, chunk);
		start += step;
		if (len < step)
			len = 0;
		else
			len -= step;
	}
}
#endif

/*
 * this is only called by cache_block_group, since we could have freed extents
 * we need to check the pinned_extents for any extents that can't be used yet
 * since their free space will be released as soon as the transaction commits.
 */
u64 add_new_free_space(struct btrfs_block_group_cache *block_group,
		       struct btrfs_fs_info *info, u64 start, u64 end)
{
	u64 extent_start, extent_end, size, total_added = 0;
	int ret;

	while (start < end) {
		ret = find_first_extent_bit(info->pinned_extents, start,
					    &extent_start, &extent_end,
					    EXTENT_DIRTY | EXTENT_UPTODATE,
					    NULL);
		if (ret)
			break;

		if (extent_start <= start) {
			start = extent_end + 1;
		} else if (extent_start > start && extent_start < end) {
			size = extent_start - start;
			total_added += size;
			ret = btrfs_add_free_space(block_group, start,
						   size);
			BUG_ON(ret); /* -ENOMEM or logic error */
			start = extent_end + 1;
		} else {
			break;
		}
	}

	if (start < end) {
		size = end - start;
		total_added += size;
		ret = btrfs_add_free_space(block_group, start, size);
		BUG_ON(ret); /* -ENOMEM or logic error */
	}

	return total_added;
}

static int load_extent_tree_free(struct btrfs_caching_control *caching_ctl)
{
	struct btrfs_block_group_cache *block_group = caching_ctl->block_group;
	struct btrfs_fs_info *fs_info = block_group->fs_info;
	struct btrfs_root *extent_root = fs_info->extent_root;
	struct btrfs_path *path;
	struct extent_buffer *leaf;
	struct btrfs_key key;
	u64 total_found = 0;
	u64 last = 0;
	u32 nritems;
	int ret;
	bool wakeup = true;

	path = btrfs_alloc_path();
	if (!path)
		return -ENOMEM;

	last = max_t(u64, block_group->key.objectid, BTRFS_SUPER_INFO_OFFSET);

#ifdef CONFIG_BTRFS_DEBUG
	/*
	 * If we're fragmenting we don't want to make anybody think we can
	 * allocate from this block group until we've had a chance to fragment
	 * the free space.
	 */
	if (btrfs_should_fragment_free_space(block_group))
		wakeup = false;
#endif
	/*
	 * We don't want to deadlock with somebody trying to allocate a new
	 * extent for the extent root while also trying to search the extent
	 * root to add free space.  So we skip locking and search the commit
	 * root, since its read-only
	 */
	path->skip_locking = 1;
	path->search_commit_root = 1;
	path->reada = READA_FORWARD;

	key.objectid = last;
	key.offset = 0;
	key.type = BTRFS_EXTENT_ITEM_KEY;

next:
	ret = btrfs_search_slot(NULL, extent_root, &key, path, 0, 0);
	if (ret < 0)
		goto out;

	leaf = path->nodes[0];
	nritems = btrfs_header_nritems(leaf);

	while (1) {
		if (btrfs_fs_closing(fs_info) > 1) {
			last = (u64)-1;
			break;
		}

		if (path->slots[0] < nritems) {
			btrfs_item_key_to_cpu(leaf, &key, path->slots[0]);
		} else {
			ret = find_next_key(path, 0, &key);
			if (ret)
				break;

			if (need_resched() ||
			    rwsem_is_contended(&fs_info->commit_root_sem)) {
				if (wakeup)
					caching_ctl->progress = last;
				btrfs_release_path(path);
				up_read(&fs_info->commit_root_sem);
				mutex_unlock(&caching_ctl->mutex);
				cond_resched();
				mutex_lock(&caching_ctl->mutex);
				down_read(&fs_info->commit_root_sem);
				goto next;
			}

			ret = btrfs_next_leaf(extent_root, path);
			if (ret < 0)
				goto out;
			if (ret)
				break;
			leaf = path->nodes[0];
			nritems = btrfs_header_nritems(leaf);
			continue;
		}

		if (key.objectid < last) {
			key.objectid = last;
			key.offset = 0;
			key.type = BTRFS_EXTENT_ITEM_KEY;

			if (wakeup)
				caching_ctl->progress = last;
			btrfs_release_path(path);
			goto next;
		}

		if (key.objectid < block_group->key.objectid) {
			path->slots[0]++;
			continue;
		}

		if (key.objectid >= block_group->key.objectid +
		    block_group->key.offset)
			break;

		if (key.type == BTRFS_EXTENT_ITEM_KEY ||
		    key.type == BTRFS_METADATA_ITEM_KEY) {
			total_found += add_new_free_space(block_group,
							  fs_info, last,
							  key.objectid);
			if (key.type == BTRFS_METADATA_ITEM_KEY)
				last = key.objectid +
					fs_info->nodesize;
			else
				last = key.objectid + key.offset;

			if (total_found > CACHING_CTL_WAKE_UP) {
				total_found = 0;
				if (wakeup)
					wake_up(&caching_ctl->wait);
			}
		}
		path->slots[0]++;
	}
	ret = 0;

	total_found += add_new_free_space(block_group, fs_info, last,
					  block_group->key.objectid +
					  block_group->key.offset);
	caching_ctl->progress = (u64)-1;

out:
	btrfs_free_path(path);
	return ret;
}

static noinline void caching_thread(struct btrfs_work *work)
{
	struct btrfs_block_group_cache *block_group;
	struct btrfs_fs_info *fs_info;
	struct btrfs_caching_control *caching_ctl;
	struct btrfs_root *extent_root;
	int ret;

	caching_ctl = container_of(work, struct btrfs_caching_control, work);
	block_group = caching_ctl->block_group;
	fs_info = block_group->fs_info;
	extent_root = fs_info->extent_root;

	mutex_lock(&caching_ctl->mutex);
	down_read(&fs_info->commit_root_sem);

	if (btrfs_fs_compat_ro(fs_info, FREE_SPACE_TREE))
		ret = load_free_space_tree(caching_ctl);
	else
		ret = load_extent_tree_free(caching_ctl);

	spin_lock(&block_group->lock);
	block_group->caching_ctl = NULL;
	block_group->cached = ret ? BTRFS_CACHE_ERROR : BTRFS_CACHE_FINISHED;
	spin_unlock(&block_group->lock);

#ifdef CONFIG_BTRFS_DEBUG
	if (btrfs_should_fragment_free_space(block_group)) {
		u64 bytes_used;

		spin_lock(&block_group->space_info->lock);
		spin_lock(&block_group->lock);
		bytes_used = block_group->key.offset -
			btrfs_block_group_used(&block_group->item);
		block_group->space_info->bytes_used += bytes_used >> 1;
		spin_unlock(&block_group->lock);
		spin_unlock(&block_group->space_info->lock);
		fragment_free_space(block_group);
	}
#endif

	caching_ctl->progress = (u64)-1;

	up_read(&fs_info->commit_root_sem);
	free_excluded_extents(fs_info, block_group);
	mutex_unlock(&caching_ctl->mutex);

	wake_up(&caching_ctl->wait);

	put_caching_control(caching_ctl);
	btrfs_put_block_group(block_group);
}

static int cache_block_group(struct btrfs_block_group_cache *cache,
			     int load_cache_only)
{
	DEFINE_WAIT(wait);
	struct btrfs_fs_info *fs_info = cache->fs_info;
	struct btrfs_caching_control *caching_ctl;
	int ret = 0;

	caching_ctl = kzalloc(sizeof(*caching_ctl), GFP_NOFS);
	if (!caching_ctl)
		return -ENOMEM;

	INIT_LIST_HEAD(&caching_ctl->list);
	mutex_init(&caching_ctl->mutex);
	init_waitqueue_head(&caching_ctl->wait);
	caching_ctl->block_group = cache;
	caching_ctl->progress = cache->key.objectid;
	refcount_set(&caching_ctl->count, 1);
	btrfs_init_work(&caching_ctl->work, btrfs_cache_helper,
			caching_thread, NULL, NULL);

	spin_lock(&cache->lock);
	/*
	 * This should be a rare occasion, but this could happen I think in the
	 * case where one thread starts to load the space cache info, and then
	 * some other thread starts a transaction commit which tries to do an
	 * allocation while the other thread is still loading the space cache
	 * info.  The previous loop should have kept us from choosing this block
	 * group, but if we've moved to the state where we will wait on caching
	 * block groups we need to first check if we're doing a fast load here,
	 * so we can wait for it to finish, otherwise we could end up allocating
	 * from a block group who's cache gets evicted for one reason or
	 * another.
	 */
	while (cache->cached == BTRFS_CACHE_FAST) {
		struct btrfs_caching_control *ctl;

		ctl = cache->caching_ctl;
		refcount_inc(&ctl->count);
		prepare_to_wait(&ctl->wait, &wait, TASK_UNINTERRUPTIBLE);
		spin_unlock(&cache->lock);

		schedule();

		finish_wait(&ctl->wait, &wait);
		put_caching_control(ctl);
		spin_lock(&cache->lock);
	}

	if (cache->cached != BTRFS_CACHE_NO) {
		spin_unlock(&cache->lock);
		kfree(caching_ctl);
		return 0;
	}
	WARN_ON(cache->caching_ctl);
	cache->caching_ctl = caching_ctl;
	cache->cached = BTRFS_CACHE_FAST;
	spin_unlock(&cache->lock);

	if (fs_info->mount_opt & BTRFS_MOUNT_SPACE_CACHE) {
		mutex_lock(&caching_ctl->mutex);
		ret = load_free_space_cache(fs_info, cache);

		spin_lock(&cache->lock);
		if (ret == 1) {
			cache->caching_ctl = NULL;
			cache->cached = BTRFS_CACHE_FINISHED;
			cache->last_byte_to_unpin = (u64)-1;
			caching_ctl->progress = (u64)-1;
		} else {
			if (load_cache_only) {
				cache->caching_ctl = NULL;
				cache->cached = BTRFS_CACHE_NO;
			} else {
				cache->cached = BTRFS_CACHE_STARTED;
				cache->has_caching_ctl = 1;
			}
		}
		spin_unlock(&cache->lock);
#ifdef CONFIG_BTRFS_DEBUG
		if (ret == 1 &&
		    btrfs_should_fragment_free_space(cache)) {
			u64 bytes_used;

			spin_lock(&cache->space_info->lock);
			spin_lock(&cache->lock);
			bytes_used = cache->key.offset -
				btrfs_block_group_used(&cache->item);
			cache->space_info->bytes_used += bytes_used >> 1;
			spin_unlock(&cache->lock);
			spin_unlock(&cache->space_info->lock);
			fragment_free_space(cache);
		}
#endif
		mutex_unlock(&caching_ctl->mutex);

		wake_up(&caching_ctl->wait);
		if (ret == 1) {
			put_caching_control(caching_ctl);
			free_excluded_extents(fs_info, cache);
			return 0;
		}
	} else {
		/*
		 * We're either using the free space tree or no caching at all.
		 * Set cached to the appropriate value and wakeup any waiters.
		 */
		spin_lock(&cache->lock);
		if (load_cache_only) {
			cache->caching_ctl = NULL;
			cache->cached = BTRFS_CACHE_NO;
		} else {
			cache->cached = BTRFS_CACHE_STARTED;
			cache->has_caching_ctl = 1;
		}
		spin_unlock(&cache->lock);
		wake_up(&caching_ctl->wait);
	}

	if (load_cache_only) {
		put_caching_control(caching_ctl);
		return 0;
	}

	down_write(&fs_info->commit_root_sem);
	refcount_inc(&caching_ctl->count);
	list_add_tail(&caching_ctl->list, &fs_info->caching_block_groups);
	up_write(&fs_info->commit_root_sem);

	btrfs_get_block_group(cache);

	btrfs_queue_work(fs_info->caching_workers, &caching_ctl->work);

	return ret;
}

/*
 * return the block group that starts at or after bytenr
 */
static struct btrfs_block_group_cache *
btrfs_lookup_first_block_group(struct btrfs_fs_info *info, u64 bytenr)
{
	return block_group_cache_tree_search(info, bytenr, 0);
}

/*
 * return the block group that contains the given bytenr
 */
struct btrfs_block_group_cache *btrfs_lookup_block_group(
						 struct btrfs_fs_info *info,
						 u64 bytenr)
{
	return block_group_cache_tree_search(info, bytenr, 1);
}

static struct btrfs_space_info *__find_space_info(struct btrfs_fs_info *info,
						  u64 flags)
{
	struct list_head *head = &info->space_info;
	struct btrfs_space_info *found;

	flags &= BTRFS_BLOCK_GROUP_TYPE_MASK;

	rcu_read_lock();
	list_for_each_entry_rcu(found, head, list) {
		if (found->flags & flags) {
			rcu_read_unlock();
			return found;
		}
	}
	rcu_read_unlock();
	return NULL;
}

/*
 * after adding space to the filesystem, we need to clear the full flags
 * on all the space infos.
 */
void btrfs_clear_space_info_full(struct btrfs_fs_info *info)
{
	struct list_head *head = &info->space_info;
	struct btrfs_space_info *found;

	rcu_read_lock();
	list_for_each_entry_rcu(found, head, list)
		found->full = 0;
	rcu_read_unlock();
}

/* simple helper to search for an existing data extent at a given offset */
int btrfs_lookup_data_extent(struct btrfs_fs_info *fs_info, u64 start, u64 len)
{
	int ret;
	struct btrfs_key key;
	struct btrfs_path *path;

	path = btrfs_alloc_path();
	if (!path)
		return -ENOMEM;

	key.objectid = start;
	key.offset = len;
	key.type = BTRFS_EXTENT_ITEM_KEY;
	ret = btrfs_search_slot(NULL, fs_info->extent_root, &key, path, 0, 0);
	btrfs_free_path(path);
	return ret;
}

/*
 * helper function to lookup reference count and flags of a tree block.
 *
 * the head node for delayed ref is used to store the sum of all the
 * reference count modifications queued up in the rbtree. the head
 * node may also store the extent flags to set. This way you can check
 * to see what the reference count and extent flags would be if all of
 * the delayed refs are not processed.
 */
int btrfs_lookup_extent_info(struct btrfs_trans_handle *trans,
			     struct btrfs_fs_info *fs_info, u64 bytenr,
			     u64 offset, int metadata, u64 *refs, u64 *flags)
{
	struct btrfs_delayed_ref_head *head;
	struct btrfs_delayed_ref_root *delayed_refs;
	struct btrfs_path *path;
	struct btrfs_extent_item *ei;
	struct extent_buffer *leaf;
	struct btrfs_key key;
	u32 item_size;
	u64 num_refs;
	u64 extent_flags;
	int ret;

	/*
	 * If we don't have skinny metadata, don't bother doing anything
	 * different
	 */
	if (metadata && !btrfs_fs_incompat(fs_info, SKINNY_METADATA)) {
		offset = fs_info->nodesize;
		metadata = 0;
	}

	path = btrfs_alloc_path();
	if (!path)
		return -ENOMEM;

	if (!trans) {
		path->skip_locking = 1;
		path->search_commit_root = 1;
	}

search_again:
	key.objectid = bytenr;
	key.offset = offset;
	if (metadata)
		key.type = BTRFS_METADATA_ITEM_KEY;
	else
		key.type = BTRFS_EXTENT_ITEM_KEY;

	ret = btrfs_search_slot(trans, fs_info->extent_root, &key, path, 0, 0);
	if (ret < 0)
		goto out_free;

	if (ret > 0 && metadata && key.type == BTRFS_METADATA_ITEM_KEY) {
		if (path->slots[0]) {
			path->slots[0]--;
			btrfs_item_key_to_cpu(path->nodes[0], &key,
					      path->slots[0]);
			if (key.objectid == bytenr &&
			    key.type == BTRFS_EXTENT_ITEM_KEY &&
			    key.offset == fs_info->nodesize)
				ret = 0;
		}
	}

	if (ret == 0) {
		leaf = path->nodes[0];
		item_size = btrfs_item_size_nr(leaf, path->slots[0]);
		if (item_size >= sizeof(*ei)) {
			ei = btrfs_item_ptr(leaf, path->slots[0],
					    struct btrfs_extent_item);
			num_refs = btrfs_extent_refs(leaf, ei);
			extent_flags = btrfs_extent_flags(leaf, ei);
		} else {
#ifdef BTRFS_COMPAT_EXTENT_TREE_V0
			struct btrfs_extent_item_v0 *ei0;
			BUG_ON(item_size != sizeof(*ei0));
			ei0 = btrfs_item_ptr(leaf, path->slots[0],
					     struct btrfs_extent_item_v0);
			num_refs = btrfs_extent_refs_v0(leaf, ei0);
			/* FIXME: this isn't correct for data */
			extent_flags = BTRFS_BLOCK_FLAG_FULL_BACKREF;
#else
			BUG();
#endif
		}
		BUG_ON(num_refs == 0);
	} else {
		num_refs = 0;
		extent_flags = 0;
		ret = 0;
	}

	if (!trans)
		goto out;

	delayed_refs = &trans->transaction->delayed_refs;
	spin_lock(&delayed_refs->lock);
	head = btrfs_find_delayed_ref_head(delayed_refs, bytenr);
	if (head) {
		if (!mutex_trylock(&head->mutex)) {
			refcount_inc(&head->node.refs);
			spin_unlock(&delayed_refs->lock);

			btrfs_release_path(path);

			/*
			 * Mutex was contended, block until it's released and try
			 * again
			 */
			mutex_lock(&head->mutex);
			mutex_unlock(&head->mutex);
			btrfs_put_delayed_ref(&head->node);
			goto search_again;
		}
		spin_lock(&head->lock);
		if (head->extent_op && head->extent_op->update_flags)
			extent_flags |= head->extent_op->flags_to_set;
		else
			BUG_ON(num_refs == 0);

		num_refs += head->node.ref_mod;
		spin_unlock(&head->lock);
		mutex_unlock(&head->mutex);
	}
	spin_unlock(&delayed_refs->lock);
out:
	WARN_ON(num_refs == 0);
	if (refs)
		*refs = num_refs;
	if (flags)
		*flags = extent_flags;
out_free:
	btrfs_free_path(path);
	return ret;
}

/*
 * Back reference rules.  Back refs have three main goals:
 *
 * 1) differentiate between all holders of references to an extent so that
 *    when a reference is dropped we can make sure it was a valid reference
 *    before freeing the extent.
 *
 * 2) Provide enough information to quickly find the holders of an extent
 *    if we notice a given block is corrupted or bad.
 *
 * 3) Make it easy to migrate blocks for FS shrinking or storage pool
 *    maintenance.  This is actually the same as #2, but with a slightly
 *    different use case.
 *
 * There are two kinds of back refs. The implicit back refs is optimized
 * for pointers in non-shared tree blocks. For a given pointer in a block,
 * back refs of this kind provide information about the block's owner tree
 * and the pointer's key. These information allow us to find the block by
 * b-tree searching. The full back refs is for pointers in tree blocks not
 * referenced by their owner trees. The location of tree block is recorded
 * in the back refs. Actually the full back refs is generic, and can be
 * used in all cases the implicit back refs is used. The major shortcoming
 * of the full back refs is its overhead. Every time a tree block gets
 * COWed, we have to update back refs entry for all pointers in it.
 *
 * For a newly allocated tree block, we use implicit back refs for
 * pointers in it. This means most tree related operations only involve
 * implicit back refs. For a tree block created in old transaction, the
 * only way to drop a reference to it is COW it. So we can detect the
 * event that tree block loses its owner tree's reference and do the
 * back refs conversion.
 *
 * When a tree block is COWed through a tree, there are four cases:
 *
 * The reference count of the block is one and the tree is the block's
 * owner tree. Nothing to do in this case.
 *
 * The reference count of the block is one and the tree is not the
 * block's owner tree. In this case, full back refs is used for pointers
 * in the block. Remove these full back refs, add implicit back refs for
 * every pointers in the new block.
 *
 * The reference count of the block is greater than one and the tree is
 * the block's owner tree. In this case, implicit back refs is used for
 * pointers in the block. Add full back refs for every pointers in the
 * block, increase lower level extents' reference counts. The original
 * implicit back refs are entailed to the new block.
 *
 * The reference count of the block is greater than one and the tree is
 * not the block's owner tree. Add implicit back refs for every pointer in
 * the new block, increase lower level extents' reference count.
 *
 * Back Reference Key composing:
 *
 * The key objectid corresponds to the first byte in the extent,
 * The key type is used to differentiate between types of back refs.
 * There are different meanings of the key offset for different types
 * of back refs.
 *
 * File extents can be referenced by:
 *
 * - multiple snapshots, subvolumes, or different generations in one subvol
 * - different files inside a single subvolume
 * - different offsets inside a file (bookend extents in file.c)
 *
 * The extent ref structure for the implicit back refs has fields for:
 *
 * - Objectid of the subvolume root
 * - objectid of the file holding the reference
 * - original offset in the file
 * - how many bookend extents
 *
 * The key offset for the implicit back refs is hash of the first
 * three fields.
 *
 * The extent ref structure for the full back refs has field for:
 *
 * - number of pointers in the tree leaf
 *
 * The key offset for the implicit back refs is the first byte of
 * the tree leaf
 *
 * When a file extent is allocated, The implicit back refs is used.
 * the fields are filled in:
 *
 *     (root_key.objectid, inode objectid, offset in file, 1)
 *
 * When a file extent is removed file truncation, we find the
 * corresponding implicit back refs and check the following fields:
 *
 *     (btrfs_header_owner(leaf), inode objectid, offset in file)
 *
 * Btree extents can be referenced by:
 *
 * - Different subvolumes
 *
 * Both the implicit back refs and the full back refs for tree blocks
 * only consist of key. The key offset for the implicit back refs is
 * objectid of block's owner tree. The key offset for the full back refs
 * is the first byte of parent block.
 *
 * When implicit back refs is used, information about the lowest key and
 * level of the tree block are required. These information are stored in
 * tree block info structure.
 */

#ifdef BTRFS_COMPAT_EXTENT_TREE_V0
static int convert_extent_item_v0(struct btrfs_trans_handle *trans,
				  struct btrfs_fs_info *fs_info,
				  struct btrfs_path *path,
				  u64 owner, u32 extra_size)
{
	struct btrfs_root *root = fs_info->extent_root;
	struct btrfs_extent_item *item;
	struct btrfs_extent_item_v0 *ei0;
	struct btrfs_extent_ref_v0 *ref0;
	struct btrfs_tree_block_info *bi;
	struct extent_buffer *leaf;
	struct btrfs_key key;
	struct btrfs_key found_key;
	u32 new_size = sizeof(*item);
	u64 refs;
	int ret;

	leaf = path->nodes[0];
	BUG_ON(btrfs_item_size_nr(leaf, path->slots[0]) != sizeof(*ei0));

	btrfs_item_key_to_cpu(leaf, &key, path->slots[0]);
	ei0 = btrfs_item_ptr(leaf, path->slots[0],
			     struct btrfs_extent_item_v0);
	refs = btrfs_extent_refs_v0(leaf, ei0);

	if (owner == (u64)-1) {
		while (1) {
			if (path->slots[0] >= btrfs_header_nritems(leaf)) {
				ret = btrfs_next_leaf(root, path);
				if (ret < 0)
					return ret;
				BUG_ON(ret > 0); /* Corruption */
				leaf = path->nodes[0];
			}
			btrfs_item_key_to_cpu(leaf, &found_key,
					      path->slots[0]);
			BUG_ON(key.objectid != found_key.objectid);
			if (found_key.type != BTRFS_EXTENT_REF_V0_KEY) {
				path->slots[0]++;
				continue;
			}
			ref0 = btrfs_item_ptr(leaf, path->slots[0],
					      struct btrfs_extent_ref_v0);
			owner = btrfs_ref_objectid_v0(leaf, ref0);
			break;
		}
	}
	btrfs_release_path(path);

	if (owner < BTRFS_FIRST_FREE_OBJECTID)
		new_size += sizeof(*bi);

	new_size -= sizeof(*ei0);
	ret = btrfs_search_slot(trans, root, &key, path,
				new_size + extra_size, 1);
	if (ret < 0)
		return ret;
	BUG_ON(ret); /* Corruption */

	btrfs_extend_item(fs_info, path, new_size);

	leaf = path->nodes[0];
	item = btrfs_item_ptr(leaf, path->slots[0], struct btrfs_extent_item);
	btrfs_set_extent_refs(leaf, item, refs);
	/* FIXME: get real generation */
	btrfs_set_extent_generation(leaf, item, 0);
	if (owner < BTRFS_FIRST_FREE_OBJECTID) {
		btrfs_set_extent_flags(leaf, item,
				       BTRFS_EXTENT_FLAG_TREE_BLOCK |
				       BTRFS_BLOCK_FLAG_FULL_BACKREF);
		bi = (struct btrfs_tree_block_info *)(item + 1);
		/* FIXME: get first key of the block */
		memzero_extent_buffer(leaf, (unsigned long)bi, sizeof(*bi));
		btrfs_set_tree_block_level(leaf, bi, (int)owner);
	} else {
		btrfs_set_extent_flags(leaf, item, BTRFS_EXTENT_FLAG_DATA);
	}
	btrfs_mark_buffer_dirty(leaf);
	return 0;
}
#endif

static u64 hash_extent_data_ref(u64 root_objectid, u64 owner, u64 offset)
{
	u32 high_crc = ~(u32)0;
	u32 low_crc = ~(u32)0;
	__le64 lenum;

	lenum = cpu_to_le64(root_objectid);
	high_crc = btrfs_crc32c(high_crc, &lenum, sizeof(lenum));
	lenum = cpu_to_le64(owner);
	low_crc = btrfs_crc32c(low_crc, &lenum, sizeof(lenum));
	lenum = cpu_to_le64(offset);
	low_crc = btrfs_crc32c(low_crc, &lenum, sizeof(lenum));

	return ((u64)high_crc << 31) ^ (u64)low_crc;
}

static u64 hash_extent_data_ref_item(struct extent_buffer *leaf,
				     struct btrfs_extent_data_ref *ref)
{
	return hash_extent_data_ref(btrfs_extent_data_ref_root(leaf, ref),
				    btrfs_extent_data_ref_objectid(leaf, ref),
				    btrfs_extent_data_ref_offset(leaf, ref));
}

static int match_extent_data_ref(struct extent_buffer *leaf,
				 struct btrfs_extent_data_ref *ref,
				 u64 root_objectid, u64 owner, u64 offset)
{
	if (btrfs_extent_data_ref_root(leaf, ref) != root_objectid ||
	    btrfs_extent_data_ref_objectid(leaf, ref) != owner ||
	    btrfs_extent_data_ref_offset(leaf, ref) != offset)
		return 0;
	return 1;
}

static noinline int lookup_extent_data_ref(struct btrfs_trans_handle *trans,
					   struct btrfs_fs_info *fs_info,
					   struct btrfs_path *path,
					   u64 bytenr, u64 parent,
					   u64 root_objectid,
					   u64 owner, u64 offset)
{
	struct btrfs_root *root = fs_info->extent_root;
	struct btrfs_key key;
	struct btrfs_extent_data_ref *ref;
	struct extent_buffer *leaf;
	u32 nritems;
	int ret;
	int recow;
	int err = -ENOENT;

	key.objectid = bytenr;
	if (parent) {
		key.type = BTRFS_SHARED_DATA_REF_KEY;
		key.offset = parent;
	} else {
		key.type = BTRFS_EXTENT_DATA_REF_KEY;
		key.offset = hash_extent_data_ref(root_objectid,
						  owner, offset);
	}
again:
	recow = 0;
	ret = btrfs_search_slot(trans, root, &key, path, -1, 1);
	if (ret < 0) {
		err = ret;
		goto fail;
	}

	if (parent) {
		if (!ret)
			return 0;
#ifdef BTRFS_COMPAT_EXTENT_TREE_V0
		key.type = BTRFS_EXTENT_REF_V0_KEY;
		btrfs_release_path(path);
		ret = btrfs_search_slot(trans, root, &key, path, -1, 1);
		if (ret < 0) {
			err = ret;
			goto fail;
		}
		if (!ret)
			return 0;
#endif
		goto fail;
	}

	leaf = path->nodes[0];
	nritems = btrfs_header_nritems(leaf);
	while (1) {
		if (path->slots[0] >= nritems) {
			ret = btrfs_next_leaf(root, path);
			if (ret < 0)
				err = ret;
			if (ret)
				goto fail;

			leaf = path->nodes[0];
			nritems = btrfs_header_nritems(leaf);
			recow = 1;
		}

		btrfs_item_key_to_cpu(leaf, &key, path->slots[0]);
		if (key.objectid != bytenr ||
		    key.type != BTRFS_EXTENT_DATA_REF_KEY)
			goto fail;

		ref = btrfs_item_ptr(leaf, path->slots[0],
				     struct btrfs_extent_data_ref);

		if (match_extent_data_ref(leaf, ref, root_objectid,
					  owner, offset)) {
			if (recow) {
				btrfs_release_path(path);
				goto again;
			}
			err = 0;
			break;
		}
		path->slots[0]++;
	}
fail:
	return err;
}

static noinline int insert_extent_data_ref(struct btrfs_trans_handle *trans,
					   struct btrfs_fs_info *fs_info,
					   struct btrfs_path *path,
					   u64 bytenr, u64 parent,
					   u64 root_objectid, u64 owner,
					   u64 offset, int refs_to_add)
{
	struct btrfs_root *root = fs_info->extent_root;
	struct btrfs_key key;
	struct extent_buffer *leaf;
	u32 size;
	u32 num_refs;
	int ret;

	key.objectid = bytenr;
	if (parent) {
		key.type = BTRFS_SHARED_DATA_REF_KEY;
		key.offset = parent;
		size = sizeof(struct btrfs_shared_data_ref);
	} else {
		key.type = BTRFS_EXTENT_DATA_REF_KEY;
		key.offset = hash_extent_data_ref(root_objectid,
						  owner, offset);
		size = sizeof(struct btrfs_extent_data_ref);
	}

	ret = btrfs_insert_empty_item(trans, root, path, &key, size);
	if (ret && ret != -EEXIST)
		goto fail;

	leaf = path->nodes[0];
	if (parent) {
		struct btrfs_shared_data_ref *ref;
		ref = btrfs_item_ptr(leaf, path->slots[0],
				     struct btrfs_shared_data_ref);
		if (ret == 0) {
			btrfs_set_shared_data_ref_count(leaf, ref, refs_to_add);
		} else {
			num_refs = btrfs_shared_data_ref_count(leaf, ref);
			num_refs += refs_to_add;
			btrfs_set_shared_data_ref_count(leaf, ref, num_refs);
		}
	} else {
		struct btrfs_extent_data_ref *ref;
		while (ret == -EEXIST) {
			ref = btrfs_item_ptr(leaf, path->slots[0],
					     struct btrfs_extent_data_ref);
			if (match_extent_data_ref(leaf, ref, root_objectid,
						  owner, offset))
				break;
			btrfs_release_path(path);
			key.offset++;
			ret = btrfs_insert_empty_item(trans, root, path, &key,
						      size);
			if (ret && ret != -EEXIST)
				goto fail;

			leaf = path->nodes[0];
		}
		ref = btrfs_item_ptr(leaf, path->slots[0],
				     struct btrfs_extent_data_ref);
		if (ret == 0) {
			btrfs_set_extent_data_ref_root(leaf, ref,
						       root_objectid);
			btrfs_set_extent_data_ref_objectid(leaf, ref, owner);
			btrfs_set_extent_data_ref_offset(leaf, ref, offset);
			btrfs_set_extent_data_ref_count(leaf, ref, refs_to_add);
		} else {
			num_refs = btrfs_extent_data_ref_count(leaf, ref);
			num_refs += refs_to_add;
			btrfs_set_extent_data_ref_count(leaf, ref, num_refs);
		}
	}
	btrfs_mark_buffer_dirty(leaf);
	ret = 0;
fail:
	btrfs_release_path(path);
	return ret;
}

static noinline int remove_extent_data_ref(struct btrfs_trans_handle *trans,
					   struct btrfs_fs_info *fs_info,
					   struct btrfs_path *path,
					   int refs_to_drop, int *last_ref)
{
	struct btrfs_key key;
	struct btrfs_extent_data_ref *ref1 = NULL;
	struct btrfs_shared_data_ref *ref2 = NULL;
	struct extent_buffer *leaf;
	u32 num_refs = 0;
	int ret = 0;

	leaf = path->nodes[0];
	btrfs_item_key_to_cpu(leaf, &key, path->slots[0]);

	if (key.type == BTRFS_EXTENT_DATA_REF_KEY) {
		ref1 = btrfs_item_ptr(leaf, path->slots[0],
				      struct btrfs_extent_data_ref);
		num_refs = btrfs_extent_data_ref_count(leaf, ref1);
	} else if (key.type == BTRFS_SHARED_DATA_REF_KEY) {
		ref2 = btrfs_item_ptr(leaf, path->slots[0],
				      struct btrfs_shared_data_ref);
		num_refs = btrfs_shared_data_ref_count(leaf, ref2);
#ifdef BTRFS_COMPAT_EXTENT_TREE_V0
	} else if (key.type == BTRFS_EXTENT_REF_V0_KEY) {
		struct btrfs_extent_ref_v0 *ref0;
		ref0 = btrfs_item_ptr(leaf, path->slots[0],
				      struct btrfs_extent_ref_v0);
		num_refs = btrfs_ref_count_v0(leaf, ref0);
#endif
	} else {
		BUG();
	}

	BUG_ON(num_refs < refs_to_drop);
	num_refs -= refs_to_drop;

	if (num_refs == 0) {
		ret = btrfs_del_item(trans, fs_info->extent_root, path);
		*last_ref = 1;
	} else {
		if (key.type == BTRFS_EXTENT_DATA_REF_KEY)
			btrfs_set_extent_data_ref_count(leaf, ref1, num_refs);
		else if (key.type == BTRFS_SHARED_DATA_REF_KEY)
			btrfs_set_shared_data_ref_count(leaf, ref2, num_refs);
#ifdef BTRFS_COMPAT_EXTENT_TREE_V0
		else {
			struct btrfs_extent_ref_v0 *ref0;
			ref0 = btrfs_item_ptr(leaf, path->slots[0],
					struct btrfs_extent_ref_v0);
			btrfs_set_ref_count_v0(leaf, ref0, num_refs);
		}
#endif
		btrfs_mark_buffer_dirty(leaf);
	}
	return ret;
}

static noinline u32 extent_data_ref_count(struct btrfs_path *path,
					  struct btrfs_extent_inline_ref *iref)
{
	struct btrfs_key key;
	struct extent_buffer *leaf;
	struct btrfs_extent_data_ref *ref1;
	struct btrfs_shared_data_ref *ref2;
	u32 num_refs = 0;

	leaf = path->nodes[0];
	btrfs_item_key_to_cpu(leaf, &key, path->slots[0]);
	if (iref) {
		if (btrfs_extent_inline_ref_type(leaf, iref) ==
		    BTRFS_EXTENT_DATA_REF_KEY) {
			ref1 = (struct btrfs_extent_data_ref *)(&iref->offset);
			num_refs = btrfs_extent_data_ref_count(leaf, ref1);
		} else {
			ref2 = (struct btrfs_shared_data_ref *)(iref + 1);
			num_refs = btrfs_shared_data_ref_count(leaf, ref2);
		}
	} else if (key.type == BTRFS_EXTENT_DATA_REF_KEY) {
		ref1 = btrfs_item_ptr(leaf, path->slots[0],
				      struct btrfs_extent_data_ref);
		num_refs = btrfs_extent_data_ref_count(leaf, ref1);
	} else if (key.type == BTRFS_SHARED_DATA_REF_KEY) {
		ref2 = btrfs_item_ptr(leaf, path->slots[0],
				      struct btrfs_shared_data_ref);
		num_refs = btrfs_shared_data_ref_count(leaf, ref2);
#ifdef BTRFS_COMPAT_EXTENT_TREE_V0
	} else if (key.type == BTRFS_EXTENT_REF_V0_KEY) {
		struct btrfs_extent_ref_v0 *ref0;
		ref0 = btrfs_item_ptr(leaf, path->slots[0],
				      struct btrfs_extent_ref_v0);
		num_refs = btrfs_ref_count_v0(leaf, ref0);
#endif
	} else {
		WARN_ON(1);
	}
	return num_refs;
}

static noinline int lookup_tree_block_ref(struct btrfs_trans_handle *trans,
					  struct btrfs_fs_info *fs_info,
					  struct btrfs_path *path,
					  u64 bytenr, u64 parent,
					  u64 root_objectid)
{
	struct btrfs_root *root = fs_info->extent_root;
	struct btrfs_key key;
	int ret;

	key.objectid = bytenr;
	if (parent) {
		key.type = BTRFS_SHARED_BLOCK_REF_KEY;
		key.offset = parent;
	} else {
		key.type = BTRFS_TREE_BLOCK_REF_KEY;
		key.offset = root_objectid;
	}

	ret = btrfs_search_slot(trans, root, &key, path, -1, 1);
	if (ret > 0)
		ret = -ENOENT;
#ifdef BTRFS_COMPAT_EXTENT_TREE_V0
	if (ret == -ENOENT && parent) {
		btrfs_release_path(path);
		key.type = BTRFS_EXTENT_REF_V0_KEY;
		ret = btrfs_search_slot(trans, root, &key, path, -1, 1);
		if (ret > 0)
			ret = -ENOENT;
	}
#endif
	return ret;
}

static noinline int insert_tree_block_ref(struct btrfs_trans_handle *trans,
					  struct btrfs_fs_info *fs_info,
					  struct btrfs_path *path,
					  u64 bytenr, u64 parent,
					  u64 root_objectid)
{
	struct btrfs_key key;
	int ret;

	key.objectid = bytenr;
	if (parent) {
		key.type = BTRFS_SHARED_BLOCK_REF_KEY;
		key.offset = parent;
	} else {
		key.type = BTRFS_TREE_BLOCK_REF_KEY;
		key.offset = root_objectid;
	}

	ret = btrfs_insert_empty_item(trans, fs_info->extent_root,
				      path, &key, 0);
	btrfs_release_path(path);
	return ret;
}

static inline int extent_ref_type(u64 parent, u64 owner)
{
	int type;
	if (owner < BTRFS_FIRST_FREE_OBJECTID) {
		if (parent > 0)
			type = BTRFS_SHARED_BLOCK_REF_KEY;
		else
			type = BTRFS_TREE_BLOCK_REF_KEY;
	} else {
		if (parent > 0)
			type = BTRFS_SHARED_DATA_REF_KEY;
		else
			type = BTRFS_EXTENT_DATA_REF_KEY;
	}
	return type;
}

static int find_next_key(struct btrfs_path *path, int level,
			 struct btrfs_key *key)

{
	for (; level < BTRFS_MAX_LEVEL; level++) {
		if (!path->nodes[level])
			break;
		if (path->slots[level] + 1 >=
		    btrfs_header_nritems(path->nodes[level]))
			continue;
		if (level == 0)
			btrfs_item_key_to_cpu(path->nodes[level], key,
					      path->slots[level] + 1);
		else
			btrfs_node_key_to_cpu(path->nodes[level], key,
					      path->slots[level] + 1);
		return 0;
	}
	return 1;
}

/*
 * look for inline back ref. if back ref is found, *ref_ret is set
 * to the address of inline back ref, and 0 is returned.
 *
 * if back ref isn't found, *ref_ret is set to the address where it
 * should be inserted, and -ENOENT is returned.
 *
 * if insert is true and there are too many inline back refs, the path
 * points to the extent item, and -EAGAIN is returned.
 *
 * NOTE: inline back refs are ordered in the same way that back ref
 *	 items in the tree are ordered.
 */
static noinline_for_stack
int lookup_inline_extent_backref(struct btrfs_trans_handle *trans,
				 struct btrfs_fs_info *fs_info,
				 struct btrfs_path *path,
				 struct btrfs_extent_inline_ref **ref_ret,
				 u64 bytenr, u64 num_bytes,
				 u64 parent, u64 root_objectid,
				 u64 owner, u64 offset, int insert)
{
	struct btrfs_root *root = fs_info->extent_root;
	struct btrfs_key key;
	struct extent_buffer *leaf;
	struct btrfs_extent_item *ei;
	struct btrfs_extent_inline_ref *iref;
	u64 flags;
	u64 item_size;
	unsigned long ptr;
	unsigned long end;
	int extra_size;
	int type;
	int want;
	int ret;
	int err = 0;
	bool skinny_metadata = btrfs_fs_incompat(fs_info, SKINNY_METADATA);

	key.objectid = bytenr;
	key.type = BTRFS_EXTENT_ITEM_KEY;
	key.offset = num_bytes;

	want = extent_ref_type(parent, owner);
	if (insert) {
		extra_size = btrfs_extent_inline_ref_size(want);
		path->keep_locks = 1;
	} else
		extra_size = -1;

	/*
	 * Owner is our parent level, so we can just add one to get the level
	 * for the block we are interested in.
	 */
	if (skinny_metadata && owner < BTRFS_FIRST_FREE_OBJECTID) {
		key.type = BTRFS_METADATA_ITEM_KEY;
		key.offset = owner;
	}

again:
	ret = btrfs_search_slot(trans, root, &key, path, extra_size, 1);
	if (ret < 0) {
		err = ret;
		goto out;
	}

	/*
	 * We may be a newly converted file system which still has the old fat
	 * extent entries for metadata, so try and see if we have one of those.
	 */
	if (ret > 0 && skinny_metadata) {
		skinny_metadata = false;
		if (path->slots[0]) {
			path->slots[0]--;
			btrfs_item_key_to_cpu(path->nodes[0], &key,
					      path->slots[0]);
			if (key.objectid == bytenr &&
			    key.type == BTRFS_EXTENT_ITEM_KEY &&
			    key.offset == num_bytes)
				ret = 0;
		}
		if (ret) {
			key.objectid = bytenr;
			key.type = BTRFS_EXTENT_ITEM_KEY;
			key.offset = num_bytes;
			btrfs_release_path(path);
			goto again;
		}
	}

	if (ret && !insert) {
		err = -ENOENT;
		goto out;
	} else if (WARN_ON(ret)) {
		err = -EIO;
		goto out;
	}

	leaf = path->nodes[0];
	item_size = btrfs_item_size_nr(leaf, path->slots[0]);
#ifdef BTRFS_COMPAT_EXTENT_TREE_V0
	if (item_size < sizeof(*ei)) {
		if (!insert) {
			err = -ENOENT;
			goto out;
		}
		ret = convert_extent_item_v0(trans, fs_info, path, owner,
					     extra_size);
		if (ret < 0) {
			err = ret;
			goto out;
		}
		leaf = path->nodes[0];
		item_size = btrfs_item_size_nr(leaf, path->slots[0]);
	}
#endif
	BUG_ON(item_size < sizeof(*ei));

	ei = btrfs_item_ptr(leaf, path->slots[0], struct btrfs_extent_item);
	flags = btrfs_extent_flags(leaf, ei);

	ptr = (unsigned long)(ei + 1);
	end = (unsigned long)ei + item_size;

	if (flags & BTRFS_EXTENT_FLAG_TREE_BLOCK && !skinny_metadata) {
		ptr += sizeof(struct btrfs_tree_block_info);
		BUG_ON(ptr > end);
	}

	err = -ENOENT;
	while (1) {
		if (ptr >= end) {
			WARN_ON(ptr > end);
			break;
		}
		iref = (struct btrfs_extent_inline_ref *)ptr;
		type = btrfs_extent_inline_ref_type(leaf, iref);
		if (want < type)
			break;
		if (want > type) {
			ptr += btrfs_extent_inline_ref_size(type);
			continue;
		}

		if (type == BTRFS_EXTENT_DATA_REF_KEY) {
			struct btrfs_extent_data_ref *dref;
			dref = (struct btrfs_extent_data_ref *)(&iref->offset);
			if (match_extent_data_ref(leaf, dref, root_objectid,
						  owner, offset)) {
				err = 0;
				break;
			}
			if (hash_extent_data_ref_item(leaf, dref) <
			    hash_extent_data_ref(root_objectid, owner, offset))
				break;
		} else {
			u64 ref_offset;
			ref_offset = btrfs_extent_inline_ref_offset(leaf, iref);
			if (parent > 0) {
				if (parent == ref_offset) {
					err = 0;
					break;
				}
				if (ref_offset < parent)
					break;
			} else {
				if (root_objectid == ref_offset) {
					err = 0;
					break;
				}
				if (ref_offset < root_objectid)
					break;
			}
		}
		ptr += btrfs_extent_inline_ref_size(type);
	}
	if (err == -ENOENT && insert) {
		if (item_size + extra_size >=
		    BTRFS_MAX_EXTENT_ITEM_SIZE(root)) {
			err = -EAGAIN;
			goto out;
		}
		/*
		 * To add new inline back ref, we have to make sure
		 * there is no corresponding back ref item.
		 * For simplicity, we just do not add new inline back
		 * ref if there is any kind of item for this block
		 */
		if (find_next_key(path, 0, &key) == 0 &&
		    key.objectid == bytenr &&
		    key.type < BTRFS_BLOCK_GROUP_ITEM_KEY) {
			err = -EAGAIN;
			goto out;
		}
	}
	*ref_ret = (struct btrfs_extent_inline_ref *)ptr;
out:
	if (insert) {
		path->keep_locks = 0;
		btrfs_unlock_up_safe(path, 1);
	}
	return err;
}

/*
 * helper to add new inline back ref
 */
static noinline_for_stack
void setup_inline_extent_backref(struct btrfs_fs_info *fs_info,
				 struct btrfs_path *path,
				 struct btrfs_extent_inline_ref *iref,
				 u64 parent, u64 root_objectid,
				 u64 owner, u64 offset, int refs_to_add,
				 struct btrfs_delayed_extent_op *extent_op)
{
	struct extent_buffer *leaf;
	struct btrfs_extent_item *ei;
	unsigned long ptr;
	unsigned long end;
	unsigned long item_offset;
	u64 refs;
	int size;
	int type;

	leaf = path->nodes[0];
	ei = btrfs_item_ptr(leaf, path->slots[0], struct btrfs_extent_item);
	item_offset = (unsigned long)iref - (unsigned long)ei;

	type = extent_ref_type(parent, owner);
	size = btrfs_extent_inline_ref_size(type);

	btrfs_extend_item(fs_info, path, size);

	ei = btrfs_item_ptr(leaf, path->slots[0], struct btrfs_extent_item);
	refs = btrfs_extent_refs(leaf, ei);
	refs += refs_to_add;
	btrfs_set_extent_refs(leaf, ei, refs);
	if (extent_op)
		__run_delayed_extent_op(extent_op, leaf, ei);

	ptr = (unsigned long)ei + item_offset;
	end = (unsigned long)ei + btrfs_item_size_nr(leaf, path->slots[0]);
	if (ptr < end - size)
		memmove_extent_buffer(leaf, ptr + size, ptr,
				      end - size - ptr);

	iref = (struct btrfs_extent_inline_ref *)ptr;
	btrfs_set_extent_inline_ref_type(leaf, iref, type);
	if (type == BTRFS_EXTENT_DATA_REF_KEY) {
		struct btrfs_extent_data_ref *dref;
		dref = (struct btrfs_extent_data_ref *)(&iref->offset);
		btrfs_set_extent_data_ref_root(leaf, dref, root_objectid);
		btrfs_set_extent_data_ref_objectid(leaf, dref, owner);
		btrfs_set_extent_data_ref_offset(leaf, dref, offset);
		btrfs_set_extent_data_ref_count(leaf, dref, refs_to_add);
	} else if (type == BTRFS_SHARED_DATA_REF_KEY) {
		struct btrfs_shared_data_ref *sref;
		sref = (struct btrfs_shared_data_ref *)(iref + 1);
		btrfs_set_shared_data_ref_count(leaf, sref, refs_to_add);
		btrfs_set_extent_inline_ref_offset(leaf, iref, parent);
	} else if (type == BTRFS_SHARED_BLOCK_REF_KEY) {
		btrfs_set_extent_inline_ref_offset(leaf, iref, parent);
	} else {
		btrfs_set_extent_inline_ref_offset(leaf, iref, root_objectid);
	}
	btrfs_mark_buffer_dirty(leaf);
}

static int lookup_extent_backref(struct btrfs_trans_handle *trans,
				 struct btrfs_fs_info *fs_info,
				 struct btrfs_path *path,
				 struct btrfs_extent_inline_ref **ref_ret,
				 u64 bytenr, u64 num_bytes, u64 parent,
				 u64 root_objectid, u64 owner, u64 offset)
{
	int ret;

	ret = lookup_inline_extent_backref(trans, fs_info, path, ref_ret,
					   bytenr, num_bytes, parent,
					   root_objectid, owner, offset, 0);
	if (ret != -ENOENT)
		return ret;

	btrfs_release_path(path);
	*ref_ret = NULL;

	if (owner < BTRFS_FIRST_FREE_OBJECTID) {
		ret = lookup_tree_block_ref(trans, fs_info, path, bytenr,
					    parent, root_objectid);
	} else {
		ret = lookup_extent_data_ref(trans, fs_info, path, bytenr,
					     parent, root_objectid, owner,
					     offset);
	}
	return ret;
}

/*
 * helper to update/remove inline back ref
 */
static noinline_for_stack
void update_inline_extent_backref(struct btrfs_fs_info *fs_info,
				  struct btrfs_path *path,
				  struct btrfs_extent_inline_ref *iref,
				  int refs_to_mod,
				  struct btrfs_delayed_extent_op *extent_op,
				  int *last_ref)
{
	struct extent_buffer *leaf;
	struct btrfs_extent_item *ei;
	struct btrfs_extent_data_ref *dref = NULL;
	struct btrfs_shared_data_ref *sref = NULL;
	unsigned long ptr;
	unsigned long end;
	u32 item_size;
	int size;
	int type;
	u64 refs;

	leaf = path->nodes[0];
	ei = btrfs_item_ptr(leaf, path->slots[0], struct btrfs_extent_item);
	refs = btrfs_extent_refs(leaf, ei);
	WARN_ON(refs_to_mod < 0 && refs + refs_to_mod <= 0);
	refs += refs_to_mod;
	btrfs_set_extent_refs(leaf, ei, refs);
	if (extent_op)
		__run_delayed_extent_op(extent_op, leaf, ei);

	type = btrfs_extent_inline_ref_type(leaf, iref);

	if (type == BTRFS_EXTENT_DATA_REF_KEY) {
		dref = (struct btrfs_extent_data_ref *)(&iref->offset);
		refs = btrfs_extent_data_ref_count(leaf, dref);
	} else if (type == BTRFS_SHARED_DATA_REF_KEY) {
		sref = (struct btrfs_shared_data_ref *)(iref + 1);
		refs = btrfs_shared_data_ref_count(leaf, sref);
	} else {
		refs = 1;
		BUG_ON(refs_to_mod != -1);
	}

	BUG_ON(refs_to_mod < 0 && refs < -refs_to_mod);
	refs += refs_to_mod;

	if (refs > 0) {
		if (type == BTRFS_EXTENT_DATA_REF_KEY)
			btrfs_set_extent_data_ref_count(leaf, dref, refs);
		else
			btrfs_set_shared_data_ref_count(leaf, sref, refs);
	} else {
		*last_ref = 1;
		size =  btrfs_extent_inline_ref_size(type);
		item_size = btrfs_item_size_nr(leaf, path->slots[0]);
		ptr = (unsigned long)iref;
		end = (unsigned long)ei + item_size;
		if (ptr + size < end)
			memmove_extent_buffer(leaf, ptr, ptr + size,
					      end - ptr - size);
		item_size -= size;
		btrfs_truncate_item(fs_info, path, item_size, 1);
	}
	btrfs_mark_buffer_dirty(leaf);
}

static noinline_for_stack
int insert_inline_extent_backref(struct btrfs_trans_handle *trans,
				 struct btrfs_fs_info *fs_info,
				 struct btrfs_path *path,
				 u64 bytenr, u64 num_bytes, u64 parent,
				 u64 root_objectid, u64 owner,
				 u64 offset, int refs_to_add,
				 struct btrfs_delayed_extent_op *extent_op)
{
	struct btrfs_extent_inline_ref *iref;
	int ret;

	ret = lookup_inline_extent_backref(trans, fs_info, path, &iref,
					   bytenr, num_bytes, parent,
					   root_objectid, owner, offset, 1);
	if (ret == 0) {
		BUG_ON(owner < BTRFS_FIRST_FREE_OBJECTID);
		update_inline_extent_backref(fs_info, path, iref,
					     refs_to_add, extent_op, NULL);
	} else if (ret == -ENOENT) {
		setup_inline_extent_backref(fs_info, path, iref, parent,
					    root_objectid, owner, offset,
					    refs_to_add, extent_op);
		ret = 0;
	}
	return ret;
}

static int insert_extent_backref(struct btrfs_trans_handle *trans,
				 struct btrfs_fs_info *fs_info,
				 struct btrfs_path *path,
				 u64 bytenr, u64 parent, u64 root_objectid,
				 u64 owner, u64 offset, int refs_to_add)
{
	int ret;
	if (owner < BTRFS_FIRST_FREE_OBJECTID) {
		BUG_ON(refs_to_add != 1);
		ret = insert_tree_block_ref(trans, fs_info, path, bytenr,
					    parent, root_objectid);
	} else {
		ret = insert_extent_data_ref(trans, fs_info, path, bytenr,
					     parent, root_objectid,
					     owner, offset, refs_to_add);
	}
	return ret;
}

static int remove_extent_backref(struct btrfs_trans_handle *trans,
				 struct btrfs_fs_info *fs_info,
				 struct btrfs_path *path,
				 struct btrfs_extent_inline_ref *iref,
				 int refs_to_drop, int is_data, int *last_ref)
{
	int ret = 0;

	BUG_ON(!is_data && refs_to_drop != 1);
	if (iref) {
		update_inline_extent_backref(fs_info, path, iref,
					     -refs_to_drop, NULL, last_ref);
	} else if (is_data) {
		ret = remove_extent_data_ref(trans, fs_info, path, refs_to_drop,
					     last_ref);
	} else {
		*last_ref = 1;
		ret = btrfs_del_item(trans, fs_info->extent_root, path);
	}
	return ret;
}

#define in_range(b, first, len)        ((b) >= (first) && (b) < (first) + (len))
static int btrfs_issue_discard(struct block_device *bdev, u64 start, u64 len,
			       u64 *discarded_bytes)
{
	int j, ret = 0;
	u64 bytes_left, end;
	u64 aligned_start = ALIGN(start, 1 << 9);

	if (WARN_ON(start != aligned_start)) {
		len -= aligned_start - start;
		len = round_down(len, 1 << 9);
		start = aligned_start;
	}

	*discarded_bytes = 0;

	if (!len)
		return 0;

	end = start + len;
	bytes_left = len;

	/* Skip any superblocks on this device. */
	for (j = 0; j < BTRFS_SUPER_MIRROR_MAX; j++) {
		u64 sb_start = btrfs_sb_offset(j);
		u64 sb_end = sb_start + BTRFS_SUPER_INFO_SIZE;
		u64 size = sb_start - start;

		if (!in_range(sb_start, start, bytes_left) &&
		    !in_range(sb_end, start, bytes_left) &&
		    !in_range(start, sb_start, BTRFS_SUPER_INFO_SIZE))
			continue;

		/*
		 * Superblock spans beginning of range.  Adjust start and
		 * try again.
		 */
		if (sb_start <= start) {
			start += sb_end - start;
			if (start > end) {
				bytes_left = 0;
				break;
			}
			bytes_left = end - start;
			continue;
		}

		if (size) {
			ret = blkdev_issue_discard(bdev, start >> 9, size >> 9,
						   GFP_NOFS, 0);
			if (!ret)
				*discarded_bytes += size;
			else if (ret != -EOPNOTSUPP)
				return ret;
		}

		start = sb_end;
		if (start > end) {
			bytes_left = 0;
			break;
		}
		bytes_left = end - start;
	}

	if (bytes_left) {
		ret = blkdev_issue_discard(bdev, start >> 9, bytes_left >> 9,
					   GFP_NOFS, 0);
		if (!ret)
			*discarded_bytes += bytes_left;
	}
	return ret;
}

int btrfs_discard_extent(struct btrfs_fs_info *fs_info, u64 bytenr,
			 u64 num_bytes, u64 *actual_bytes)
{
	int ret;
	u64 discarded_bytes = 0;
	struct btrfs_bio *bbio = NULL;


	/*
	 * Avoid races with device replace and make sure our bbio has devices
	 * associated to its stripes that don't go away while we are discarding.
	 */
	btrfs_bio_counter_inc_blocked(fs_info);
	/* Tell the block device(s) that the sectors can be discarded */
	ret = btrfs_map_block(fs_info, BTRFS_MAP_DISCARD, bytenr, &num_bytes,
			      &bbio, 0);
	/* Error condition is -ENOMEM */
	if (!ret) {
		struct btrfs_bio_stripe *stripe = bbio->stripes;
		int i;


		for (i = 0; i < bbio->num_stripes; i++, stripe++) {
			u64 bytes;
			if (!stripe->dev->can_discard)
				continue;

			ret = btrfs_issue_discard(stripe->dev->bdev,
						  stripe->physical,
						  stripe->length,
						  &bytes);
			if (!ret)
				discarded_bytes += bytes;
			else if (ret != -EOPNOTSUPP)
				break; /* Logic errors or -ENOMEM, or -EIO but I don't know how that could happen JDM */

			/*
			 * Just in case we get back EOPNOTSUPP for some reason,
			 * just ignore the return value so we don't screw up
			 * people calling discard_extent.
			 */
			ret = 0;
		}
		btrfs_put_bbio(bbio);
	}
	btrfs_bio_counter_dec(fs_info);

	if (actual_bytes)
		*actual_bytes = discarded_bytes;


	if (ret == -EOPNOTSUPP)
		ret = 0;
	return ret;
}

/* Can return -ENOMEM */
int btrfs_inc_extent_ref(struct btrfs_trans_handle *trans,
			 struct btrfs_fs_info *fs_info,
			 u64 bytenr, u64 num_bytes, u64 parent,
			 u64 root_objectid, u64 owner, u64 offset)
{
	int ret;

	BUG_ON(owner < BTRFS_FIRST_FREE_OBJECTID &&
	       root_objectid == BTRFS_TREE_LOG_OBJECTID);

	if (owner < BTRFS_FIRST_FREE_OBJECTID) {
		ret = btrfs_add_delayed_tree_ref(fs_info, trans, bytenr,
					num_bytes,
					parent, root_objectid, (int)owner,
					BTRFS_ADD_DELAYED_REF, NULL);
	} else {
		ret = btrfs_add_delayed_data_ref(fs_info, trans, bytenr,
					num_bytes, parent, root_objectid,
					owner, offset, 0,
					BTRFS_ADD_DELAYED_REF);
	}
	return ret;
}

static int __btrfs_inc_extent_ref(struct btrfs_trans_handle *trans,
				  struct btrfs_fs_info *fs_info,
				  struct btrfs_delayed_ref_node *node,
				  u64 parent, u64 root_objectid,
				  u64 owner, u64 offset, int refs_to_add,
				  struct btrfs_delayed_extent_op *extent_op)
{
	struct btrfs_path *path;
	struct extent_buffer *leaf;
	struct btrfs_extent_item *item;
	struct btrfs_key key;
	u64 bytenr = node->bytenr;
	u64 num_bytes = node->num_bytes;
	u64 refs;
	int ret;

	path = btrfs_alloc_path();
	if (!path)
		return -ENOMEM;

	path->reada = READA_FORWARD;
	path->leave_spinning = 1;
	/* this will setup the path even if it fails to insert the back ref */
	ret = insert_inline_extent_backref(trans, fs_info, path, bytenr,
					   num_bytes, parent, root_objectid,
					   owner, offset,
					   refs_to_add, extent_op);
	if ((ret < 0 && ret != -EAGAIN) || !ret)
		goto out;

	/*
	 * Ok we had -EAGAIN which means we didn't have space to insert and
	 * inline extent ref, so just update the reference count and add a
	 * normal backref.
	 */
	leaf = path->nodes[0];
	btrfs_item_key_to_cpu(leaf, &key, path->slots[0]);
	item = btrfs_item_ptr(leaf, path->slots[0], struct btrfs_extent_item);
	refs = btrfs_extent_refs(leaf, item);
	btrfs_set_extent_refs(leaf, item, refs + refs_to_add);
	if (extent_op)
		__run_delayed_extent_op(extent_op, leaf, item);

	btrfs_mark_buffer_dirty(leaf);
	btrfs_release_path(path);

	path->reada = READA_FORWARD;
	path->leave_spinning = 1;
	/* now insert the actual backref */
	ret = insert_extent_backref(trans, fs_info, path, bytenr, parent,
				    root_objectid, owner, offset, refs_to_add);
	if (ret)
		btrfs_abort_transaction(trans, ret);
out:
	btrfs_free_path(path);
	return ret;
}

static int run_delayed_data_ref(struct btrfs_trans_handle *trans,
				struct btrfs_fs_info *fs_info,
				struct btrfs_delayed_ref_node *node,
				struct btrfs_delayed_extent_op *extent_op,
				int insert_reserved)
{
	int ret = 0;
	struct btrfs_delayed_data_ref *ref;
	struct btrfs_key ins;
	u64 parent = 0;
	u64 ref_root = 0;
	u64 flags = 0;

	ins.objectid = node->bytenr;
	ins.offset = node->num_bytes;
	ins.type = BTRFS_EXTENT_ITEM_KEY;

	ref = btrfs_delayed_node_to_data_ref(node);
	trace_run_delayed_data_ref(fs_info, node, ref, node->action);

	if (node->type == BTRFS_SHARED_DATA_REF_KEY)
		parent = ref->parent;
	ref_root = ref->root;

	if (node->action == BTRFS_ADD_DELAYED_REF && insert_reserved) {
		if (extent_op)
			flags |= extent_op->flags_to_set;
		ret = alloc_reserved_file_extent(trans, fs_info,
						 parent, ref_root, flags,
						 ref->objectid, ref->offset,
						 &ins, node->ref_mod);
	} else if (node->action == BTRFS_ADD_DELAYED_REF) {
		ret = __btrfs_inc_extent_ref(trans, fs_info, node, parent,
					     ref_root, ref->objectid,
					     ref->offset, node->ref_mod,
					     extent_op);
	} else if (node->action == BTRFS_DROP_DELAYED_REF) {
		ret = __btrfs_free_extent(trans, fs_info, node, parent,
					  ref_root, ref->objectid,
					  ref->offset, node->ref_mod,
					  extent_op);
	} else {
		BUG();
	}
	return ret;
}

static void __run_delayed_extent_op(struct btrfs_delayed_extent_op *extent_op,
				    struct extent_buffer *leaf,
				    struct btrfs_extent_item *ei)
{
	u64 flags = btrfs_extent_flags(leaf, ei);
	if (extent_op->update_flags) {
		flags |= extent_op->flags_to_set;
		btrfs_set_extent_flags(leaf, ei, flags);
	}

	if (extent_op->update_key) {
		struct btrfs_tree_block_info *bi;
		BUG_ON(!(flags & BTRFS_EXTENT_FLAG_TREE_BLOCK));
		bi = (struct btrfs_tree_block_info *)(ei + 1);
		btrfs_set_tree_block_key(leaf, bi, &extent_op->key);
	}
}

static int run_delayed_extent_op(struct btrfs_trans_handle *trans,
				 struct btrfs_fs_info *fs_info,
				 struct btrfs_delayed_ref_node *node,
				 struct btrfs_delayed_extent_op *extent_op)
{
	struct btrfs_key key;
	struct btrfs_path *path;
	struct btrfs_extent_item *ei;
	struct extent_buffer *leaf;
	u32 item_size;
	int ret;
	int err = 0;
	int metadata = !extent_op->is_data;

	if (trans->aborted)
		return 0;

	if (metadata && !btrfs_fs_incompat(fs_info, SKINNY_METADATA))
		metadata = 0;

	path = btrfs_alloc_path();
	if (!path)
		return -ENOMEM;

	key.objectid = node->bytenr;

	if (metadata) {
		key.type = BTRFS_METADATA_ITEM_KEY;
		key.offset = extent_op->level;
	} else {
		key.type = BTRFS_EXTENT_ITEM_KEY;
		key.offset = node->num_bytes;
	}

again:
	path->reada = READA_FORWARD;
	path->leave_spinning = 1;
	ret = btrfs_search_slot(trans, fs_info->extent_root, &key, path, 0, 1);
	if (ret < 0) {
		err = ret;
		goto out;
	}
	if (ret > 0) {
		if (metadata) {
			if (path->slots[0] > 0) {
				path->slots[0]--;
				btrfs_item_key_to_cpu(path->nodes[0], &key,
						      path->slots[0]);
				if (key.objectid == node->bytenr &&
				    key.type == BTRFS_EXTENT_ITEM_KEY &&
				    key.offset == node->num_bytes)
					ret = 0;
			}
			if (ret > 0) {
				btrfs_release_path(path);
				metadata = 0;

				key.objectid = node->bytenr;
				key.offset = node->num_bytes;
				key.type = BTRFS_EXTENT_ITEM_KEY;
				goto again;
			}
		} else {
			err = -EIO;
			goto out;
		}
	}

	leaf = path->nodes[0];
	item_size = btrfs_item_size_nr(leaf, path->slots[0]);
#ifdef BTRFS_COMPAT_EXTENT_TREE_V0
	if (item_size < sizeof(*ei)) {
		ret = convert_extent_item_v0(trans, fs_info, path, (u64)-1, 0);
		if (ret < 0) {
			err = ret;
			goto out;
		}
		leaf = path->nodes[0];
		item_size = btrfs_item_size_nr(leaf, path->slots[0]);
	}
#endif
	BUG_ON(item_size < sizeof(*ei));
	ei = btrfs_item_ptr(leaf, path->slots[0], struct btrfs_extent_item);
	__run_delayed_extent_op(extent_op, leaf, ei);

	btrfs_mark_buffer_dirty(leaf);
out:
	btrfs_free_path(path);
	return err;
}

static int run_delayed_tree_ref(struct btrfs_trans_handle *trans,
				struct btrfs_fs_info *fs_info,
				struct btrfs_delayed_ref_node *node,
				struct btrfs_delayed_extent_op *extent_op,
				int insert_reserved)
{
	int ret = 0;
	struct btrfs_delayed_tree_ref *ref;
	struct btrfs_key ins;
	u64 parent = 0;
	u64 ref_root = 0;
	bool skinny_metadata = btrfs_fs_incompat(fs_info, SKINNY_METADATA);

	ref = btrfs_delayed_node_to_tree_ref(node);
	trace_run_delayed_tree_ref(fs_info, node, ref, node->action);

	if (node->type == BTRFS_SHARED_BLOCK_REF_KEY)
		parent = ref->parent;
	ref_root = ref->root;

	ins.objectid = node->bytenr;
	if (skinny_metadata) {
		ins.offset = ref->level;
		ins.type = BTRFS_METADATA_ITEM_KEY;
	} else {
		ins.offset = node->num_bytes;
		ins.type = BTRFS_EXTENT_ITEM_KEY;
	}

	if (node->ref_mod != 1) {
		btrfs_err(fs_info,
	"btree block(%llu) has %d references rather than 1: action %d ref_root %llu parent %llu",
			  node->bytenr, node->ref_mod, node->action, ref_root,
			  parent);
		return -EIO;
	}
	if (node->action == BTRFS_ADD_DELAYED_REF && insert_reserved) {
		BUG_ON(!extent_op || !extent_op->update_flags);
		ret = alloc_reserved_tree_block(trans, fs_info,
						parent, ref_root,
						extent_op->flags_to_set,
						&extent_op->key,
						ref->level, &ins);
	} else if (node->action == BTRFS_ADD_DELAYED_REF) {
		ret = __btrfs_inc_extent_ref(trans, fs_info, node,
					     parent, ref_root,
					     ref->level, 0, 1,
					     extent_op);
	} else if (node->action == BTRFS_DROP_DELAYED_REF) {
		ret = __btrfs_free_extent(trans, fs_info, node,
					  parent, ref_root,
					  ref->level, 0, 1, extent_op);
	} else {
		BUG();
	}
	return ret;
}

/* helper function to actually process a single delayed ref entry */
static int run_one_delayed_ref(struct btrfs_trans_handle *trans,
			       struct btrfs_fs_info *fs_info,
			       struct btrfs_delayed_ref_node *node,
			       struct btrfs_delayed_extent_op *extent_op,
			       int insert_reserved)
{
	int ret = 0;

	if (trans->aborted) {
		if (insert_reserved)
			btrfs_pin_extent(fs_info, node->bytenr,
					 node->num_bytes, 1);
		return 0;
	}

	if (btrfs_delayed_ref_is_head(node)) {
		struct btrfs_delayed_ref_head *head;
		/*
		 * we've hit the end of the chain and we were supposed
		 * to insert this extent into the tree.  But, it got
		 * deleted before we ever needed to insert it, so all
		 * we have to do is clean up the accounting
		 */
		BUG_ON(extent_op);
		head = btrfs_delayed_node_to_head(node);
		trace_run_delayed_ref_head(fs_info, node, head, node->action);

		if (insert_reserved) {
			btrfs_pin_extent(fs_info, node->bytenr,
					 node->num_bytes, 1);
			if (head->is_data) {
				ret = btrfs_del_csums(trans, fs_info,
						      node->bytenr,
						      node->num_bytes);
			}
		}

		/* Also free its reserved qgroup space */
		btrfs_qgroup_free_delayed_ref(fs_info, head->qgroup_ref_root,
					      head->qgroup_reserved);
		return ret;
	}

	if (node->type == BTRFS_TREE_BLOCK_REF_KEY ||
	    node->type == BTRFS_SHARED_BLOCK_REF_KEY)
		ret = run_delayed_tree_ref(trans, fs_info, node, extent_op,
					   insert_reserved);
	else if (node->type == BTRFS_EXTENT_DATA_REF_KEY ||
		 node->type == BTRFS_SHARED_DATA_REF_KEY)
		ret = run_delayed_data_ref(trans, fs_info, node, extent_op,
					   insert_reserved);
	else
		BUG();
	return ret;
}

static inline struct btrfs_delayed_ref_node *
select_delayed_ref(struct btrfs_delayed_ref_head *head)
{
	struct btrfs_delayed_ref_node *ref;

	if (list_empty(&head->ref_list))
		return NULL;

	/*
	 * Select a delayed ref of type BTRFS_ADD_DELAYED_REF first.
	 * This is to prevent a ref count from going down to zero, which deletes
	 * the extent item from the extent tree, when there still are references
	 * to add, which would fail because they would not find the extent item.
	 */
	if (!list_empty(&head->ref_add_list))
		return list_first_entry(&head->ref_add_list,
				struct btrfs_delayed_ref_node, add_list);

	ref = list_first_entry(&head->ref_list, struct btrfs_delayed_ref_node,
			       list);
	ASSERT(list_empty(&ref->add_list));
	return ref;
}

/*
 * Returns 0 on success or if called with an already aborted transaction.
 * Returns -ENOMEM or -EIO on failure and will abort the transaction.
 */
static noinline int __btrfs_run_delayed_refs(struct btrfs_trans_handle *trans,
					     struct btrfs_fs_info *fs_info,
					     unsigned long nr)
{
	struct btrfs_delayed_ref_root *delayed_refs;
	struct btrfs_delayed_ref_node *ref;
	struct btrfs_delayed_ref_head *locked_ref = NULL;
	struct btrfs_delayed_extent_op *extent_op;
	ktime_t start = ktime_get();
	int ret;
	unsigned long count = 0;
	unsigned long actual_count = 0;
	int must_insert_reserved = 0;

	delayed_refs = &trans->transaction->delayed_refs;
	while (1) {
		if (!locked_ref) {
			if (count >= nr)
				break;

			spin_lock(&delayed_refs->lock);
			locked_ref = btrfs_select_ref_head(trans);
			if (!locked_ref) {
				spin_unlock(&delayed_refs->lock);
				break;
			}

			/* grab the lock that says we are going to process
			 * all the refs for this head */
			ret = btrfs_delayed_ref_lock(trans, locked_ref);
			spin_unlock(&delayed_refs->lock);
			/*
			 * we may have dropped the spin lock to get the head
			 * mutex lock, and that might have given someone else
			 * time to free the head.  If that's true, it has been
			 * removed from our list and we can move on.
			 */
			if (ret == -EAGAIN) {
				locked_ref = NULL;
				count++;
				continue;
			}
		}

		/*
		 * We need to try and merge add/drops of the same ref since we
		 * can run into issues with relocate dropping the implicit ref
		 * and then it being added back again before the drop can
		 * finish.  If we merged anything we need to re-loop so we can
		 * get a good ref.
		 * Or we can get node references of the same type that weren't
		 * merged when created due to bumps in the tree mod seq, and
		 * we need to merge them to prevent adding an inline extent
		 * backref before dropping it (triggering a BUG_ON at
		 * insert_inline_extent_backref()).
		 */
		spin_lock(&locked_ref->lock);
		btrfs_merge_delayed_refs(trans, fs_info, delayed_refs,
					 locked_ref);

		/*
		 * locked_ref is the head node, so we have to go one
		 * node back for any delayed ref updates
		 */
		ref = select_delayed_ref(locked_ref);

		if (ref && ref->seq &&
		    btrfs_check_delayed_seq(fs_info, delayed_refs, ref->seq)) {
			spin_unlock(&locked_ref->lock);
			spin_lock(&delayed_refs->lock);
			locked_ref->processing = 0;
			delayed_refs->num_heads_ready++;
			spin_unlock(&delayed_refs->lock);
			btrfs_delayed_ref_unlock(locked_ref);
			locked_ref = NULL;
			cond_resched();
			count++;
			continue;
		}

		/*
		 * record the must insert reserved flag before we
		 * drop the spin lock.
		 */
		must_insert_reserved = locked_ref->must_insert_reserved;
		locked_ref->must_insert_reserved = 0;

		extent_op = locked_ref->extent_op;
		locked_ref->extent_op = NULL;

		if (!ref) {


			/* All delayed refs have been processed, Go ahead
			 * and send the head node to run_one_delayed_ref,
			 * so that any accounting fixes can happen
			 */
			ref = &locked_ref->node;

			if (extent_op && must_insert_reserved) {
				btrfs_free_delayed_extent_op(extent_op);
				extent_op = NULL;
			}

			if (extent_op) {
				spin_unlock(&locked_ref->lock);
				ret = run_delayed_extent_op(trans, fs_info,
							    ref, extent_op);
				btrfs_free_delayed_extent_op(extent_op);

				if (ret) {
					/*
					 * Need to reset must_insert_reserved if
					 * there was an error so the abort stuff
					 * can cleanup the reserved space
					 * properly.
					 */
					if (must_insert_reserved)
						locked_ref->must_insert_reserved = 1;
					spin_lock(&delayed_refs->lock);
					locked_ref->processing = 0;
					delayed_refs->num_heads_ready++;
					spin_unlock(&delayed_refs->lock);
					btrfs_debug(fs_info,
						    "run_delayed_extent_op returned %d",
						    ret);
					btrfs_delayed_ref_unlock(locked_ref);
					return ret;
				}
				continue;
			}

			/*
			 * Need to drop our head ref lock and re-acquire the
			 * delayed ref lock and then re-check to make sure
			 * nobody got added.
			 */
			spin_unlock(&locked_ref->lock);
			spin_lock(&delayed_refs->lock);
			spin_lock(&locked_ref->lock);
			if (!list_empty(&locked_ref->ref_list) ||
			    locked_ref->extent_op) {
				spin_unlock(&locked_ref->lock);
				spin_unlock(&delayed_refs->lock);
				continue;
			}
			ref->in_tree = 0;
			delayed_refs->num_heads--;
			rb_erase(&locked_ref->href_node,
				 &delayed_refs->href_root);
			spin_unlock(&delayed_refs->lock);
		} else {
			actual_count++;
			ref->in_tree = 0;
			list_del(&ref->list);
			if (!list_empty(&ref->add_list))
				list_del(&ref->add_list);
		}
		atomic_dec(&delayed_refs->num_entries);

		if (!btrfs_delayed_ref_is_head(ref)) {
			/*
			 * when we play the delayed ref, also correct the
			 * ref_mod on head
			 */
			switch (ref->action) {
			case BTRFS_ADD_DELAYED_REF:
			case BTRFS_ADD_DELAYED_EXTENT:
				locked_ref->node.ref_mod -= ref->ref_mod;
				break;
			case BTRFS_DROP_DELAYED_REF:
				locked_ref->node.ref_mod += ref->ref_mod;
				break;
			default:
				WARN_ON(1);
			}
		}
		spin_unlock(&locked_ref->lock);

		ret = run_one_delayed_ref(trans, fs_info, ref, extent_op,
					  must_insert_reserved);

		btrfs_free_delayed_extent_op(extent_op);
		if (ret) {
			spin_lock(&delayed_refs->lock);
			locked_ref->processing = 0;
			delayed_refs->num_heads_ready++;
			spin_unlock(&delayed_refs->lock);
			btrfs_delayed_ref_unlock(locked_ref);
			btrfs_put_delayed_ref(ref);
			btrfs_debug(fs_info, "run_one_delayed_ref returned %d",
				    ret);
			return ret;
		}

		/*
		 * If this node is a head, that means all the refs in this head
		 * have been dealt with, and we will pick the next head to deal
		 * with, so we must unlock the head and drop it from the cluster
		 * list before we release it.
		 */
		if (btrfs_delayed_ref_is_head(ref)) {
			if (locked_ref->is_data &&
			    locked_ref->total_ref_mod < 0) {
				spin_lock(&delayed_refs->lock);
				delayed_refs->pending_csums -= ref->num_bytes;
				spin_unlock(&delayed_refs->lock);
			}
			btrfs_delayed_ref_unlock(locked_ref);
			locked_ref = NULL;
		}
		btrfs_put_delayed_ref(ref);
		count++;
		cond_resched();
	}

	/*
	 * We don't want to include ref heads since we can have empty ref heads
	 * and those will drastically skew our runtime down since we just do
	 * accounting, no actual extent tree updates.
	 */
	if (actual_count > 0) {
		u64 runtime = ktime_to_ns(ktime_sub(ktime_get(), start));
		u64 avg;

		/*
		 * We weigh the current average higher than our current runtime
		 * to avoid large swings in the average.
		 */
		spin_lock(&delayed_refs->lock);
		avg = fs_info->avg_delayed_ref_runtime * 3 + runtime;
		fs_info->avg_delayed_ref_runtime = avg >> 2;	/* div by 4 */
		spin_unlock(&delayed_refs->lock);
	}
	return 0;
}

#ifdef SCRAMBLE_DELAYED_REFS
/*
 * Normally delayed refs get processed in ascending bytenr order. This
 * correlates in most cases to the order added. To expose dependencies on this
 * order, we start to process the tree in the middle instead of the beginning
 */
static u64 find_middle(struct rb_root *root)
{
	struct rb_node *n = root->rb_node;
	struct btrfs_delayed_ref_node *entry;
	int alt = 1;
	u64 middle;
	u64 first = 0, last = 0;

	n = rb_first(root);
	if (n) {
		entry = rb_entry(n, struct btrfs_delayed_ref_node, rb_node);
		first = entry->bytenr;
	}
	n = rb_last(root);
	if (n) {
		entry = rb_entry(n, struct btrfs_delayed_ref_node, rb_node);
		last = entry->bytenr;
	}
	n = root->rb_node;

	while (n) {
		entry = rb_entry(n, struct btrfs_delayed_ref_node, rb_node);
		WARN_ON(!entry->in_tree);

		middle = entry->bytenr;

		if (alt)
			n = n->rb_left;
		else
			n = n->rb_right;

		alt = 1 - alt;
	}
	return middle;
}
#endif

static inline u64 heads_to_leaves(struct btrfs_fs_info *fs_info, u64 heads)
{
	u64 num_bytes;

	num_bytes = heads * (sizeof(struct btrfs_extent_item) +
			     sizeof(struct btrfs_extent_inline_ref));
	if (!btrfs_fs_incompat(fs_info, SKINNY_METADATA))
		num_bytes += heads * sizeof(struct btrfs_tree_block_info);

	/*
	 * We don't ever fill up leaves all the way so multiply by 2 just to be
	 * closer to what we're really going to want to use.
	 */
	return div_u64(num_bytes, BTRFS_LEAF_DATA_SIZE(fs_info));
}

/*
 * Takes the number of bytes to be csumm'ed and figures out how many leaves it
 * would require to store the csums for that many bytes.
 */
u64 btrfs_csum_bytes_to_leaves(struct btrfs_fs_info *fs_info, u64 csum_bytes)
{
	u64 csum_size;
	u64 num_csums_per_leaf;
	u64 num_csums;

	csum_size = BTRFS_MAX_ITEM_SIZE(fs_info);
	num_csums_per_leaf = div64_u64(csum_size,
			(u64)btrfs_super_csum_size(fs_info->super_copy));
	num_csums = div64_u64(csum_bytes, fs_info->sectorsize);
	num_csums += num_csums_per_leaf - 1;
	num_csums = div64_u64(num_csums, num_csums_per_leaf);
	return num_csums;
}

int btrfs_check_space_for_delayed_refs(struct btrfs_trans_handle *trans,
				       struct btrfs_fs_info *fs_info)
{
	struct btrfs_block_rsv *global_rsv;
	u64 num_heads = trans->transaction->delayed_refs.num_heads_ready;
	u64 csum_bytes = trans->transaction->delayed_refs.pending_csums;
	u64 num_dirty_bgs = trans->transaction->num_dirty_bgs;
	u64 num_bytes, num_dirty_bgs_bytes;
	int ret = 0;

	num_bytes = btrfs_calc_trans_metadata_size(fs_info, 1);
	num_heads = heads_to_leaves(fs_info, num_heads);
	if (num_heads > 1)
		num_bytes += (num_heads - 1) * fs_info->nodesize;
	num_bytes <<= 1;
	num_bytes += btrfs_csum_bytes_to_leaves(fs_info, csum_bytes) *
							fs_info->nodesize;
	num_dirty_bgs_bytes = btrfs_calc_trans_metadata_size(fs_info,
							     num_dirty_bgs);
	global_rsv = &fs_info->global_block_rsv;

	/*
	 * If we can't allocate any more chunks lets make sure we have _lots_ of
	 * wiggle room since running delayed refs can create more delayed refs.
	 */
	if (global_rsv->space_info->full) {
		num_dirty_bgs_bytes <<= 1;
		num_bytes <<= 1;
	}

	spin_lock(&global_rsv->lock);
	if (global_rsv->reserved <= num_bytes + num_dirty_bgs_bytes)
		ret = 1;
	spin_unlock(&global_rsv->lock);
	return ret;
}

int btrfs_should_throttle_delayed_refs(struct btrfs_trans_handle *trans,
				       struct btrfs_fs_info *fs_info)
{
	u64 num_entries =
		atomic_read(&trans->transaction->delayed_refs.num_entries);
	u64 avg_runtime;
	u64 val;

	smp_mb();
	avg_runtime = fs_info->avg_delayed_ref_runtime;
	val = num_entries * avg_runtime;
	if (val >= NSEC_PER_SEC)
		return 1;
	if (val >= NSEC_PER_SEC / 2)
		return 2;

	return btrfs_check_space_for_delayed_refs(trans, fs_info);
}

struct async_delayed_refs {
	struct btrfs_root *root;
	u64 transid;
	int count;
	int error;
	int sync;
	struct completion wait;
	struct btrfs_work work;
};

static inline struct async_delayed_refs *
to_async_delayed_refs(struct btrfs_work *work)
{
	return container_of(work, struct async_delayed_refs, work);
}

static void delayed_ref_async_start(struct btrfs_work *work)
{
	struct async_delayed_refs *async = to_async_delayed_refs(work);
	struct btrfs_trans_handle *trans;
	struct btrfs_fs_info *fs_info = async->root->fs_info;
	int ret;

	/* if the commit is already started, we don't need to wait here */
	if (btrfs_transaction_blocked(fs_info))
		goto done;

	trans = btrfs_join_transaction(async->root);
	if (IS_ERR(trans)) {
		async->error = PTR_ERR(trans);
		goto done;
	}

	/*
	 * trans->sync means that when we call end_transaction, we won't
	 * wait on delayed refs
	 */
	trans->sync = true;

	/* Don't bother flushing if we got into a different transaction */
	if (trans->transid > async->transid)
		goto end;

	ret = btrfs_run_delayed_refs(trans, fs_info, async->count);
	if (ret)
		async->error = ret;
end:
	ret = btrfs_end_transaction(trans);
	if (ret && !async->error)
		async->error = ret;
done:
	if (async->sync)
		complete(&async->wait);
	else
		kfree(async);
}

int btrfs_async_run_delayed_refs(struct btrfs_fs_info *fs_info,
				 unsigned long count, u64 transid, int wait)
{
	struct async_delayed_refs *async;
	int ret;

	async = kmalloc(sizeof(*async), GFP_NOFS);
	if (!async)
		return -ENOMEM;

	async->root = fs_info->tree_root;
	async->count = count;
	async->error = 0;
	async->transid = transid;
	if (wait)
		async->sync = 1;
	else
		async->sync = 0;
	init_completion(&async->wait);

	btrfs_init_work(&async->work, btrfs_extent_refs_helper,
			delayed_ref_async_start, NULL, NULL);

	btrfs_queue_work(fs_info->extent_workers, &async->work);

	if (wait) {
		wait_for_completion(&async->wait);
		ret = async->error;
		kfree(async);
		return ret;
	}
	return 0;
}

/*
 * this starts processing the delayed reference count updates and
 * extent insertions we have queued up so far.  count can be
 * 0, which means to process everything in the tree at the start
 * of the run (but not newly added entries), or it can be some target
 * number you'd like to process.
 *
 * Returns 0 on success or if called with an aborted transaction
 * Returns <0 on error and aborts the transaction
 */
int btrfs_run_delayed_refs(struct btrfs_trans_handle *trans,
			   struct btrfs_fs_info *fs_info, unsigned long count)
{
	struct rb_node *node;
	struct btrfs_delayed_ref_root *delayed_refs;
	struct btrfs_delayed_ref_head *head;
	int ret;
	int run_all = count == (unsigned long)-1;
	bool can_flush_pending_bgs = trans->can_flush_pending_bgs;

	/* We'll clean this up in btrfs_cleanup_transaction */
	if (trans->aborted)
		return 0;

	if (test_bit(BTRFS_FS_CREATING_FREE_SPACE_TREE, &fs_info->flags))
		return 0;

	delayed_refs = &trans->transaction->delayed_refs;
	if (count == 0)
		count = atomic_read(&delayed_refs->num_entries) * 2;

again:
#ifdef SCRAMBLE_DELAYED_REFS
	delayed_refs->run_delayed_start = find_middle(&delayed_refs->root);
#endif
	trans->can_flush_pending_bgs = false;
	ret = __btrfs_run_delayed_refs(trans, fs_info, count);
	if (ret < 0) {
		btrfs_abort_transaction(trans, ret);
		return ret;
	}

	if (run_all) {
		if (!list_empty(&trans->new_bgs))
			btrfs_create_pending_block_groups(trans, fs_info);

		spin_lock(&delayed_refs->lock);
		node = rb_first(&delayed_refs->href_root);
		if (!node) {
			spin_unlock(&delayed_refs->lock);
			goto out;
		}

		while (node) {
			head = rb_entry(node, struct btrfs_delayed_ref_head,
					href_node);
			if (btrfs_delayed_ref_is_head(&head->node)) {
				struct btrfs_delayed_ref_node *ref;

				ref = &head->node;
				refcount_inc(&ref->refs);

				spin_unlock(&delayed_refs->lock);
				/*
				 * Mutex was contended, block until it's
				 * released and try again
				 */
				mutex_lock(&head->mutex);
				mutex_unlock(&head->mutex);

				btrfs_put_delayed_ref(ref);
				cond_resched();
				goto again;
			} else {
				WARN_ON(1);
			}
			node = rb_next(node);
		}
		spin_unlock(&delayed_refs->lock);
		cond_resched();
		goto again;
	}
out:
	trans->can_flush_pending_bgs = can_flush_pending_bgs;
	return 0;
}

int btrfs_set_disk_extent_flags(struct btrfs_trans_handle *trans,
				struct btrfs_fs_info *fs_info,
				u64 bytenr, u64 num_bytes, u64 flags,
				int level, int is_data)
{
	struct btrfs_delayed_extent_op *extent_op;
	int ret;

	extent_op = btrfs_alloc_delayed_extent_op();
	if (!extent_op)
		return -ENOMEM;

	extent_op->flags_to_set = flags;
	extent_op->update_flags = true;
	extent_op->update_key = false;
	extent_op->is_data = is_data ? true : false;
	extent_op->level = level;

	ret = btrfs_add_delayed_extent_op(fs_info, trans, bytenr,
					  num_bytes, extent_op);
	if (ret)
		btrfs_free_delayed_extent_op(extent_op);
	return ret;
}

static noinline int check_delayed_ref(struct btrfs_root *root,
				      struct btrfs_path *path,
				      u64 objectid, u64 offset, u64 bytenr)
{
	struct btrfs_delayed_ref_head *head;
	struct btrfs_delayed_ref_node *ref;
	struct btrfs_delayed_data_ref *data_ref;
	struct btrfs_delayed_ref_root *delayed_refs;
	struct btrfs_transaction *cur_trans;
	int ret = 0;

	cur_trans = root->fs_info->running_transaction;
	if (!cur_trans)
		return 0;

	delayed_refs = &cur_trans->delayed_refs;
	spin_lock(&delayed_refs->lock);
	head = btrfs_find_delayed_ref_head(delayed_refs, bytenr);
	if (!head) {
		spin_unlock(&delayed_refs->lock);
		return 0;
	}

	if (!mutex_trylock(&head->mutex)) {
		refcount_inc(&head->node.refs);
		spin_unlock(&delayed_refs->lock);

		btrfs_release_path(path);

		/*
		 * Mutex was contended, block until it's released and let
		 * caller try again
		 */
		mutex_lock(&head->mutex);
		mutex_unlock(&head->mutex);
		btrfs_put_delayed_ref(&head->node);
		return -EAGAIN;
	}
	spin_unlock(&delayed_refs->lock);

	spin_lock(&head->lock);
	list_for_each_entry(ref, &head->ref_list, list) {
		/* If it's a shared ref we know a cross reference exists */
		if (ref->type != BTRFS_EXTENT_DATA_REF_KEY) {
			ret = 1;
			break;
		}

		data_ref = btrfs_delayed_node_to_data_ref(ref);

		/*
		 * If our ref doesn't match the one we're currently looking at
		 * then we have a cross reference.
		 */
		if (data_ref->root != root->root_key.objectid ||
		    data_ref->objectid != objectid ||
		    data_ref->offset != offset) {
			ret = 1;
			break;
		}
	}
	spin_unlock(&head->lock);
	mutex_unlock(&head->mutex);
	return ret;
}

static noinline int check_committed_ref(struct btrfs_root *root,
					struct btrfs_path *path,
					u64 objectid, u64 offset, u64 bytenr)
{
	struct btrfs_fs_info *fs_info = root->fs_info;
	struct btrfs_root *extent_root = fs_info->extent_root;
	struct extent_buffer *leaf;
	struct btrfs_extent_data_ref *ref;
	struct btrfs_extent_inline_ref *iref;
	struct btrfs_extent_item *ei;
	struct btrfs_key key;
	u32 item_size;
	int ret;

	key.objectid = bytenr;
	key.offset = (u64)-1;
	key.type = BTRFS_EXTENT_ITEM_KEY;

	ret = btrfs_search_slot(NULL, extent_root, &key, path, 0, 0);
	if (ret < 0)
		goto out;
	BUG_ON(ret == 0); /* Corruption */

	ret = -ENOENT;
	if (path->slots[0] == 0)
		goto out;

	path->slots[0]--;
	leaf = path->nodes[0];
	btrfs_item_key_to_cpu(leaf, &key, path->slots[0]);

	if (key.objectid != bytenr || key.type != BTRFS_EXTENT_ITEM_KEY)
		goto out;

	ret = 1;
	item_size = btrfs_item_size_nr(leaf, path->slots[0]);
#ifdef BTRFS_COMPAT_EXTENT_TREE_V0
	if (item_size < sizeof(*ei)) {
		WARN_ON(item_size != sizeof(struct btrfs_extent_item_v0));
		goto out;
	}
#endif
	ei = btrfs_item_ptr(leaf, path->slots[0], struct btrfs_extent_item);

	if (item_size != sizeof(*ei) +
	    btrfs_extent_inline_ref_size(BTRFS_EXTENT_DATA_REF_KEY))
		goto out;

	if (btrfs_extent_generation(leaf, ei) <=
	    btrfs_root_last_snapshot(&root->root_item))
		goto out;

	iref = (struct btrfs_extent_inline_ref *)(ei + 1);
	if (btrfs_extent_inline_ref_type(leaf, iref) !=
	    BTRFS_EXTENT_DATA_REF_KEY)
		goto out;

	ref = (struct btrfs_extent_data_ref *)(&iref->offset);
	if (btrfs_extent_refs(leaf, ei) !=
	    btrfs_extent_data_ref_count(leaf, ref) ||
	    btrfs_extent_data_ref_root(leaf, ref) !=
	    root->root_key.objectid ||
	    btrfs_extent_data_ref_objectid(leaf, ref) != objectid ||
	    btrfs_extent_data_ref_offset(leaf, ref) != offset)
		goto out;

	ret = 0;
out:
	return ret;
}

int btrfs_cross_ref_exist(struct btrfs_root *root, u64 objectid, u64 offset,
			  u64 bytenr)
{
	struct btrfs_path *path;
	int ret;
	int ret2;

	path = btrfs_alloc_path();
	if (!path)
		return -ENOENT;

	do {
		ret = check_committed_ref(root, path, objectid,
					  offset, bytenr);
		if (ret && ret != -ENOENT)
			goto out;

		ret2 = check_delayed_ref(root, path, objectid,
					 offset, bytenr);
	} while (ret2 == -EAGAIN);

	if (ret2 && ret2 != -ENOENT) {
		ret = ret2;
		goto out;
	}

	if (ret != -ENOENT || ret2 != -ENOENT)
		ret = 0;
out:
	btrfs_free_path(path);
	if (root->root_key.objectid == BTRFS_DATA_RELOC_TREE_OBJECTID)
		WARN_ON(ret > 0);
	return ret;
}

static int __btrfs_mod_ref(struct btrfs_trans_handle *trans,
			   struct btrfs_root *root,
			   struct extent_buffer *buf,
			   int full_backref, int inc)
{
	struct btrfs_fs_info *fs_info = root->fs_info;
	u64 bytenr;
	u64 num_bytes;
	u64 parent;
	u64 ref_root;
	u32 nritems;
	struct btrfs_key key;
	struct btrfs_file_extent_item *fi;
	int i;
	int level;
	int ret = 0;
	int (*process_func)(struct btrfs_trans_handle *,
			    struct btrfs_fs_info *,
			    u64, u64, u64, u64, u64, u64);


	if (btrfs_is_testing(fs_info))
		return 0;

	ref_root = btrfs_header_owner(buf);
	nritems = btrfs_header_nritems(buf);
	level = btrfs_header_level(buf);

	if (!test_bit(BTRFS_ROOT_REF_COWS, &root->state) && level == 0)
		return 0;

	if (inc)
		process_func = btrfs_inc_extent_ref;
	else
		process_func = btrfs_free_extent;

	if (full_backref)
		parent = buf->start;
	else
		parent = 0;

	for (i = 0; i < nritems; i++) {
		if (level == 0) {
			btrfs_item_key_to_cpu(buf, &key, i);
			if (key.type != BTRFS_EXTENT_DATA_KEY)
				continue;
			fi = btrfs_item_ptr(buf, i,
					    struct btrfs_file_extent_item);
			if (btrfs_file_extent_type(buf, fi) ==
			    BTRFS_FILE_EXTENT_INLINE)
				continue;
			bytenr = btrfs_file_extent_disk_bytenr(buf, fi);
			if (bytenr == 0)
				continue;

			num_bytes = btrfs_file_extent_disk_num_bytes(buf, fi);
			key.offset -= btrfs_file_extent_offset(buf, fi);
			ret = process_func(trans, fs_info, bytenr, num_bytes,
					   parent, ref_root, key.objectid,
					   key.offset);
			if (ret)
				goto fail;
		} else {
			bytenr = btrfs_node_blockptr(buf, i);
			num_bytes = fs_info->nodesize;
			ret = process_func(trans, fs_info, bytenr, num_bytes,
					   parent, ref_root, level - 1, 0);
			if (ret)
				goto fail;
		}
	}
	return 0;
fail:
	return ret;
}

int btrfs_inc_ref(struct btrfs_trans_handle *trans, struct btrfs_root *root,
		  struct extent_buffer *buf, int full_backref)
{
	return __btrfs_mod_ref(trans, root, buf, full_backref, 1);
}

int btrfs_dec_ref(struct btrfs_trans_handle *trans, struct btrfs_root *root,
		  struct extent_buffer *buf, int full_backref)
{
	return __btrfs_mod_ref(trans, root, buf, full_backref, 0);
}

static int write_one_cache_group(struct btrfs_trans_handle *trans,
				 struct btrfs_fs_info *fs_info,
				 struct btrfs_path *path,
				 struct btrfs_block_group_cache *cache)
{
	int ret;
	struct btrfs_root *extent_root = fs_info->extent_root;
	unsigned long bi;
	struct extent_buffer *leaf;

	ret = btrfs_search_slot(trans, extent_root, &cache->key, path, 0, 1);
	if (ret) {
		if (ret > 0)
			ret = -ENOENT;
		goto fail;
	}

	leaf = path->nodes[0];
	bi = btrfs_item_ptr_offset(leaf, path->slots[0]);
	write_extent_buffer(leaf, &cache->item, bi, sizeof(cache->item));
	btrfs_mark_buffer_dirty(leaf);
fail:
	btrfs_release_path(path);
	return ret;

}

static struct btrfs_block_group_cache *
next_block_group(struct btrfs_fs_info *fs_info,
		 struct btrfs_block_group_cache *cache)
{
	struct rb_node *node;

	spin_lock(&fs_info->block_group_cache_lock);

	/* If our block group was removed, we need a full search. */
	if (RB_EMPTY_NODE(&cache->cache_node)) {
		const u64 next_bytenr = cache->key.objectid + cache->key.offset;

		spin_unlock(&fs_info->block_group_cache_lock);
		btrfs_put_block_group(cache);
		cache = btrfs_lookup_first_block_group(fs_info, next_bytenr); return cache;
	}
	node = rb_next(&cache->cache_node);
	btrfs_put_block_group(cache);
	if (node) {
		cache = rb_entry(node, struct btrfs_block_group_cache,
				 cache_node);
		btrfs_get_block_group(cache);
	} else
		cache = NULL;
	spin_unlock(&fs_info->block_group_cache_lock);
	return cache;
}

static int cache_save_setup(struct btrfs_block_group_cache *block_group,
			    struct btrfs_trans_handle *trans,
			    struct btrfs_path *path)
{
	struct btrfs_fs_info *fs_info = block_group->fs_info;
	struct btrfs_root *root = fs_info->tree_root;
	struct inode *inode = NULL;
	struct extent_changeset *data_reserved = NULL;
	u64 alloc_hint = 0;
	int dcs = BTRFS_DC_ERROR;
	u64 num_pages = 0;
	int retries = 0;
	int ret = 0;

	/*
	 * If this block group is smaller than 100 megs don't bother caching the
	 * block group.
	 */
	if (block_group->key.offset < (100 * SZ_1M)) {
		spin_lock(&block_group->lock);
		block_group->disk_cache_state = BTRFS_DC_WRITTEN;
		spin_unlock(&block_group->lock);
		return 0;
	}

	if (trans->aborted)
		return 0;
again:
	inode = lookup_free_space_inode(fs_info, block_group, path);
	if (IS_ERR(inode) && PTR_ERR(inode) != -ENOENT) {
		ret = PTR_ERR(inode);
		btrfs_release_path(path);
		goto out;
	}

	if (IS_ERR(inode)) {
		BUG_ON(retries);
		retries++;

		if (block_group->ro)
			goto out_free;

		ret = create_free_space_inode(fs_info, trans, block_group,
					      path);
		if (ret)
			goto out_free;
		goto again;
	}

	/* We've already setup this transaction, go ahead and exit */
	if (block_group->cache_generation == trans->transid &&
	    i_size_read(inode)) {
		dcs = BTRFS_DC_SETUP;
		goto out_put;
	}

	/*
	 * We want to set the generation to 0, that way if anything goes wrong
	 * from here on out we know not to trust this cache when we load up next
	 * time.
	 */
	BTRFS_I(inode)->generation = 0;
	ret = btrfs_update_inode(trans, root, inode);
	if (ret) {
		/*
		 * So theoretically we could recover from this, simply set the
		 * super cache generation to 0 so we know to invalidate the
		 * cache, but then we'd have to keep track of the block groups
		 * that fail this way so we know we _have_ to reset this cache
		 * before the next commit or risk reading stale cache.  So to
		 * limit our exposure to horrible edge cases lets just abort the
		 * transaction, this only happens in really bad situations
		 * anyway.
		 */
		btrfs_abort_transaction(trans, ret);
		goto out_put;
	}
	WARN_ON(ret);

	if (i_size_read(inode) > 0) {
		ret = btrfs_check_trunc_cache_free_space(fs_info,
					&fs_info->global_block_rsv);
		if (ret)
			goto out_put;

		ret = btrfs_truncate_free_space_cache(trans, NULL, inode);
		if (ret)
			goto out_put;
	}

	spin_lock(&block_group->lock);
	if (block_group->cached != BTRFS_CACHE_FINISHED ||
	    !btrfs_test_opt(fs_info, SPACE_CACHE)) {
		/*
		 * don't bother trying to write stuff out _if_
		 * a) we're not cached,
		 * b) we're with nospace_cache mount option,
		 * c) we're with v2 space_cache (FREE_SPACE_TREE).
		 */
		dcs = BTRFS_DC_WRITTEN;
		spin_unlock(&block_group->lock);
		goto out_put;
	}
	spin_unlock(&block_group->lock);

	/*
	 * We hit an ENOSPC when setting up the cache in this transaction, just
	 * skip doing the setup, we've already cleared the cache so we're safe.
	 */
	if (test_bit(BTRFS_TRANS_CACHE_ENOSPC, &trans->transaction->flags)) {
		ret = -ENOSPC;
		goto out_put;
	}

	/*
	 * Try to preallocate enough space based on how big the block group is.
	 * Keep in mind this has to include any pinned space which could end up
	 * taking up quite a bit since it's not folded into the other space
	 * cache.
	 */
	num_pages = div_u64(block_group->key.offset, SZ_256M);
	if (!num_pages)
		num_pages = 1;

	num_pages *= 16;
	num_pages *= PAGE_SIZE;

	ret = btrfs_check_data_free_space(inode, &data_reserved, 0, num_pages);
	if (ret)
		goto out_put;

	ret = btrfs_prealloc_file_range_trans(inode, trans, 0, 0, num_pages,
					      num_pages, num_pages,
					      &alloc_hint);
	/*
	 * Our cache requires contiguous chunks so that we don't modify a bunch
	 * of metadata or split extents when writing the cache out, which means
	 * we can enospc if we are heavily fragmented in addition to just normal
	 * out of space conditions.  So if we hit this just skip setting up any
	 * other block groups for this transaction, maybe we'll unpin enough
	 * space the next time around.
	 */
	if (!ret)
		dcs = BTRFS_DC_SETUP;
	else if (ret == -ENOSPC)
		set_bit(BTRFS_TRANS_CACHE_ENOSPC, &trans->transaction->flags);

out_put:
	iput(inode);
out_free:
	btrfs_release_path(path);
out:
	spin_lock(&block_group->lock);
	if (!ret && dcs == BTRFS_DC_SETUP)
		block_group->cache_generation = trans->transid;
	block_group->disk_cache_state = dcs;
	spin_unlock(&block_group->lock);

	extent_changeset_free(data_reserved);
	return ret;
}

int btrfs_setup_space_cache(struct btrfs_trans_handle *trans,
			    struct btrfs_fs_info *fs_info)
{
	struct btrfs_block_group_cache *cache, *tmp;
	struct btrfs_transaction *cur_trans = trans->transaction;
	struct btrfs_path *path;

	if (list_empty(&cur_trans->dirty_bgs) ||
	    !btrfs_test_opt(fs_info, SPACE_CACHE))
		return 0;

	path = btrfs_alloc_path();
	if (!path)
		return -ENOMEM;

	/* Could add new block groups, use _safe just in case */
	list_for_each_entry_safe(cache, tmp, &cur_trans->dirty_bgs,
				 dirty_list) {
		if (cache->disk_cache_state == BTRFS_DC_CLEAR)
			cache_save_setup(cache, trans, path);
	}

	btrfs_free_path(path);
	return 0;
}

/*
 * transaction commit does final block group cache writeback during a
 * critical section where nothing is allowed to change the FS.  This is
 * required in order for the cache to actually match the block group,
 * but can introduce a lot of latency into the commit.
 *
 * So, btrfs_start_dirty_block_groups is here to kick off block group
 * cache IO.  There's a chance we'll have to redo some of it if the
 * block group changes again during the commit, but it greatly reduces
 * the commit latency by getting rid of the easy block groups while
 * we're still allowing others to join the commit.
 */
int btrfs_start_dirty_block_groups(struct btrfs_trans_handle *trans,
				   struct btrfs_fs_info *fs_info)
{
	struct btrfs_block_group_cache *cache;
	struct btrfs_transaction *cur_trans = trans->transaction;
	int ret = 0;
	int should_put;
	struct btrfs_path *path = NULL;
	LIST_HEAD(dirty);
	struct list_head *io = &cur_trans->io_bgs;
	int num_started = 0;
	int loops = 0;

	spin_lock(&cur_trans->dirty_bgs_lock);
	if (list_empty(&cur_trans->dirty_bgs)) {
		spin_unlock(&cur_trans->dirty_bgs_lock);
		return 0;
	}
	list_splice_init(&cur_trans->dirty_bgs, &dirty);
	spin_unlock(&cur_trans->dirty_bgs_lock);

again:
	/*
	 * make sure all the block groups on our dirty list actually
	 * exist
	 */
	btrfs_create_pending_block_groups(trans, fs_info);

	if (!path) {
		path = btrfs_alloc_path();
		if (!path)
			return -ENOMEM;
	}

	/*
	 * cache_write_mutex is here only to save us from balance or automatic
	 * removal of empty block groups deleting this block group while we are
	 * writing out the cache
	 */
	mutex_lock(&trans->transaction->cache_write_mutex);
	while (!list_empty(&dirty)) {
		cache = list_first_entry(&dirty,
					 struct btrfs_block_group_cache,
					 dirty_list);
		/*
		 * this can happen if something re-dirties a block
		 * group that is already under IO.  Just wait for it to
		 * finish and then do it all again
		 */
		if (!list_empty(&cache->io_list)) {
			list_del_init(&cache->io_list);
			btrfs_wait_cache_io(trans, cache, path);
			btrfs_put_block_group(cache);
		}


		/*
		 * btrfs_wait_cache_io uses the cache->dirty_list to decide
		 * if it should update the cache_state.  Don't delete
		 * until after we wait.
		 *
		 * Since we're not running in the commit critical section
		 * we need the dirty_bgs_lock to protect from update_block_group
		 */
		spin_lock(&cur_trans->dirty_bgs_lock);
		list_del_init(&cache->dirty_list);
		spin_unlock(&cur_trans->dirty_bgs_lock);

		should_put = 1;

		cache_save_setup(cache, trans, path);

		if (cache->disk_cache_state == BTRFS_DC_SETUP) {
			cache->io_ctl.inode = NULL;
			ret = btrfs_write_out_cache(fs_info, trans,
						    cache, path);
			if (ret == 0 && cache->io_ctl.inode) {
				num_started++;
				should_put = 0;

				/*
				 * the cache_write_mutex is protecting
				 * the io_list
				 */
				list_add_tail(&cache->io_list, io);
			} else {
				/*
				 * if we failed to write the cache, the
				 * generation will be bad and life goes on
				 */
				ret = 0;
			}
		}
		if (!ret) {
			ret = write_one_cache_group(trans, fs_info,
						    path, cache);
			/*
			 * Our block group might still be attached to the list
			 * of new block groups in the transaction handle of some
			 * other task (struct btrfs_trans_handle->new_bgs). This
			 * means its block group item isn't yet in the extent
			 * tree. If this happens ignore the error, as we will
			 * try again later in the critical section of the
			 * transaction commit.
			 */
			if (ret == -ENOENT) {
				ret = 0;
				spin_lock(&cur_trans->dirty_bgs_lock);
				if (list_empty(&cache->dirty_list)) {
					list_add_tail(&cache->dirty_list,
						      &cur_trans->dirty_bgs);
					btrfs_get_block_group(cache);
				}
				spin_unlock(&cur_trans->dirty_bgs_lock);
			} else if (ret) {
				btrfs_abort_transaction(trans, ret);
			}
		}

		/* if its not on the io list, we need to put the block group */
		if (should_put)
			btrfs_put_block_group(cache);

		if (ret)
			break;

		/*
		 * Avoid blocking other tasks for too long. It might even save
		 * us from writing caches for block groups that are going to be
		 * removed.
		 */
		mutex_unlock(&trans->transaction->cache_write_mutex);
		mutex_lock(&trans->transaction->cache_write_mutex);
	}
	mutex_unlock(&trans->transaction->cache_write_mutex);

	/*
	 * go through delayed refs for all the stuff we've just kicked off
	 * and then loop back (just once)
	 */
	ret = btrfs_run_delayed_refs(trans, fs_info, 0);
	if (!ret && loops == 0) {
		loops++;
		spin_lock(&cur_trans->dirty_bgs_lock);
		list_splice_init(&cur_trans->dirty_bgs, &dirty);
		/*
		 * dirty_bgs_lock protects us from concurrent block group
		 * deletes too (not just cache_write_mutex).
		 */
		if (!list_empty(&dirty)) {
			spin_unlock(&cur_trans->dirty_bgs_lock);
			goto again;
		}
		spin_unlock(&cur_trans->dirty_bgs_lock);
	} else if (ret < 0) {
		btrfs_cleanup_dirty_bgs(cur_trans, fs_info);
	}

	btrfs_free_path(path);
	return ret;
}

int btrfs_write_dirty_block_groups(struct btrfs_trans_handle *trans,
				   struct btrfs_fs_info *fs_info)
{
	struct btrfs_block_group_cache *cache;
	struct btrfs_transaction *cur_trans = trans->transaction;
	int ret = 0;
	int should_put;
	struct btrfs_path *path;
	struct list_head *io = &cur_trans->io_bgs;
	int num_started = 0;

	path = btrfs_alloc_path();
	if (!path)
		return -ENOMEM;

	/*
	 * Even though we are in the critical section of the transaction commit,
	 * we can still have concurrent tasks adding elements to this
	 * transaction's list of dirty block groups. These tasks correspond to
	 * endio free space workers started when writeback finishes for a
	 * space cache, which run inode.c:btrfs_finish_ordered_io(), and can
	 * allocate new block groups as a result of COWing nodes of the root
	 * tree when updating the free space inode. The writeback for the space
	 * caches is triggered by an earlier call to
	 * btrfs_start_dirty_block_groups() and iterations of the following
	 * loop.
	 * Also we want to do the cache_save_setup first and then run the
	 * delayed refs to make sure we have the best chance at doing this all
	 * in one shot.
	 */
	spin_lock(&cur_trans->dirty_bgs_lock);
	while (!list_empty(&cur_trans->dirty_bgs)) {
		cache = list_first_entry(&cur_trans->dirty_bgs,
					 struct btrfs_block_group_cache,
					 dirty_list);

		/*
		 * this can happen if cache_save_setup re-dirties a block
		 * group that is already under IO.  Just wait for it to
		 * finish and then do it all again
		 */
		if (!list_empty(&cache->io_list)) {
			spin_unlock(&cur_trans->dirty_bgs_lock);
			list_del_init(&cache->io_list);
			btrfs_wait_cache_io(trans, cache, path);
			btrfs_put_block_group(cache);
			spin_lock(&cur_trans->dirty_bgs_lock);
		}

		/*
		 * don't remove from the dirty list until after we've waited
		 * on any pending IO
		 */
		list_del_init(&cache->dirty_list);
		spin_unlock(&cur_trans->dirty_bgs_lock);
		should_put = 1;

		cache_save_setup(cache, trans, path);

		if (!ret)
			ret = btrfs_run_delayed_refs(trans, fs_info,
						     (unsigned long) -1);

		if (!ret && cache->disk_cache_state == BTRFS_DC_SETUP) {
			cache->io_ctl.inode = NULL;
			ret = btrfs_write_out_cache(fs_info, trans,
						    cache, path);
			if (ret == 0 && cache->io_ctl.inode) {
				num_started++;
				should_put = 0;
				list_add_tail(&cache->io_list, io);
			} else {
				/*
				 * if we failed to write the cache, the
				 * generation will be bad and life goes on
				 */
				ret = 0;
			}
		}
		if (!ret) {
			ret = write_one_cache_group(trans, fs_info,
						    path, cache);
			/*
			 * One of the free space endio workers might have
			 * created a new block group while updating a free space
			 * cache's inode (at inode.c:btrfs_finish_ordered_io())
			 * and hasn't released its transaction handle yet, in
			 * which case the new block group is still attached to
			 * its transaction handle and its creation has not
			 * finished yet (no block group item in the extent tree
			 * yet, etc). If this is the case, wait for all free
			 * space endio workers to finish and retry. This is a
			 * a very rare case so no need for a more efficient and
			 * complex approach.
			 */
			if (ret == -ENOENT) {
				wait_event(cur_trans->writer_wait,
				   atomic_read(&cur_trans->num_writers) == 1);
				ret = write_one_cache_group(trans, fs_info,
							    path, cache);
			}
			if (ret)
				btrfs_abort_transaction(trans, ret);
		}

		/* if its not on the io list, we need to put the block group */
		if (should_put)
			btrfs_put_block_group(cache);
		spin_lock(&cur_trans->dirty_bgs_lock);
	}
	spin_unlock(&cur_trans->dirty_bgs_lock);

	while (!list_empty(io)) {
		cache = list_first_entry(io, struct btrfs_block_group_cache,
					 io_list);
		list_del_init(&cache->io_list);
		btrfs_wait_cache_io(trans, cache, path);
		btrfs_put_block_group(cache);
	}

	btrfs_free_path(path);
	return ret;
}

int btrfs_extent_readonly(struct btrfs_fs_info *fs_info, u64 bytenr)
{
	struct btrfs_block_group_cache *block_group;
	int readonly = 0;

	block_group = btrfs_lookup_block_group(fs_info, bytenr);
	if (!block_group || block_group->ro)
		readonly = 1;
	if (block_group)
		btrfs_put_block_group(block_group);
	return readonly;
}

bool btrfs_inc_nocow_writers(struct btrfs_fs_info *fs_info, u64 bytenr)
{
	struct btrfs_block_group_cache *bg;
	bool ret = true;

	bg = btrfs_lookup_block_group(fs_info, bytenr);
	if (!bg)
		return false;

	spin_lock(&bg->lock);
	if (bg->ro)
		ret = false;
	else
		atomic_inc(&bg->nocow_writers);
	spin_unlock(&bg->lock);

	/* no put on block group, done by btrfs_dec_nocow_writers */
	if (!ret)
		btrfs_put_block_group(bg);

	return ret;

}

void btrfs_dec_nocow_writers(struct btrfs_fs_info *fs_info, u64 bytenr)
{
	struct btrfs_block_group_cache *bg;

	bg = btrfs_lookup_block_group(fs_info, bytenr);
	ASSERT(bg);
	if (atomic_dec_and_test(&bg->nocow_writers))
		wake_up_atomic_t(&bg->nocow_writers);
	/*
	 * Once for our lookup and once for the lookup done by a previous call
	 * to btrfs_inc_nocow_writers()
	 */
	btrfs_put_block_group(bg);
	btrfs_put_block_group(bg);
}

static int btrfs_wait_nocow_writers_atomic_t(atomic_t *a)
{
	schedule();
	return 0;
}

void btrfs_wait_nocow_writers(struct btrfs_block_group_cache *bg)
{
	wait_on_atomic_t(&bg->nocow_writers,
			 btrfs_wait_nocow_writers_atomic_t,
			 TASK_UNINTERRUPTIBLE);
}

static const char *alloc_name(u64 flags)
{
	switch (flags) {
	case BTRFS_BLOCK_GROUP_METADATA|BTRFS_BLOCK_GROUP_DATA:
		return "mixed";
	case BTRFS_BLOCK_GROUP_METADATA:
		return "metadata";
	case BTRFS_BLOCK_GROUP_DATA:
		return "data";
	case BTRFS_BLOCK_GROUP_SYSTEM:
		return "system";
	default:
		WARN_ON(1);
		return "invalid-combination";
	};
}

static int create_space_info(struct btrfs_fs_info *info, u64 flags,
			     struct btrfs_space_info **new)
{

	struct btrfs_space_info *space_info;
	int i;
	int ret;

	space_info = kzalloc(sizeof(*space_info), GFP_NOFS);
	if (!space_info)
		return -ENOMEM;

	ret = percpu_counter_init(&space_info->total_bytes_pinned, 0,
				 GFP_KERNEL);
	if (ret) {
		kfree(space_info);
		return ret;
	}

	for (i = 0; i < BTRFS_NR_RAID_TYPES; i++)
		INIT_LIST_HEAD(&space_info->block_groups[i]);
	init_rwsem(&space_info->groups_sem);
	spin_lock_init(&space_info->lock);
	space_info->flags = flags & BTRFS_BLOCK_GROUP_TYPE_MASK;
	space_info->force_alloc = CHUNK_ALLOC_NO_FORCE;
	init_waitqueue_head(&space_info->wait);
	INIT_LIST_HEAD(&space_info->ro_bgs);
	INIT_LIST_HEAD(&space_info->tickets);
	INIT_LIST_HEAD(&space_info->priority_tickets);

	ret = kobject_init_and_add(&space_info->kobj, &space_info_ktype,
				    info->space_info_kobj, "%s",
				    alloc_name(space_info->flags));
	if (ret) {
<<<<<<< HEAD
		percpu_counter_destroy(&found->total_bytes_pinned);
		kfree(found);
=======
		percpu_counter_destroy(&space_info->total_bytes_pinned);
		kfree(space_info);
>>>>>>> 736202ae
		return ret;
	}

	*new = space_info;
	list_add_rcu(&space_info->list, &info->space_info);
	if (flags & BTRFS_BLOCK_GROUP_DATA)
		info->data_sinfo = space_info;

	return ret;
}

static void update_space_info(struct btrfs_fs_info *info, u64 flags,
			     u64 total_bytes, u64 bytes_used,
			     u64 bytes_readonly,
			     struct btrfs_space_info **space_info)
{
	struct btrfs_space_info *found;
	int factor;

	if (flags & (BTRFS_BLOCK_GROUP_DUP | BTRFS_BLOCK_GROUP_RAID1 |
		     BTRFS_BLOCK_GROUP_RAID10))
		factor = 2;
	else
		factor = 1;

	found = __find_space_info(info, flags);
	ASSERT(found);
	spin_lock(&found->lock);
	found->total_bytes += total_bytes;
	found->disk_total += total_bytes * factor;
	found->bytes_used += bytes_used;
	found->disk_used += bytes_used * factor;
	found->bytes_readonly += bytes_readonly;
	if (total_bytes > 0)
		found->full = 0;
	space_info_add_new_bytes(info, found, total_bytes -
				 bytes_used - bytes_readonly);
	spin_unlock(&found->lock);
	*space_info = found;
}

static void set_avail_alloc_bits(struct btrfs_fs_info *fs_info, u64 flags)
{
	u64 extra_flags = chunk_to_extended(flags) &
				BTRFS_EXTENDED_PROFILE_MASK;

	write_seqlock(&fs_info->profiles_lock);
	if (flags & BTRFS_BLOCK_GROUP_DATA)
		fs_info->avail_data_alloc_bits |= extra_flags;
	if (flags & BTRFS_BLOCK_GROUP_METADATA)
		fs_info->avail_metadata_alloc_bits |= extra_flags;
	if (flags & BTRFS_BLOCK_GROUP_SYSTEM)
		fs_info->avail_system_alloc_bits |= extra_flags;
	write_sequnlock(&fs_info->profiles_lock);
}

/*
 * returns target flags in extended format or 0 if restripe for this
 * chunk_type is not in progress
 *
 * should be called with either volume_mutex or balance_lock held
 */
static u64 get_restripe_target(struct btrfs_fs_info *fs_info, u64 flags)
{
	struct btrfs_balance_control *bctl = fs_info->balance_ctl;
	u64 target = 0;

	if (!bctl)
		return 0;

	if (flags & BTRFS_BLOCK_GROUP_DATA &&
	    bctl->data.flags & BTRFS_BALANCE_ARGS_CONVERT) {
		target = BTRFS_BLOCK_GROUP_DATA | bctl->data.target;
	} else if (flags & BTRFS_BLOCK_GROUP_SYSTEM &&
		   bctl->sys.flags & BTRFS_BALANCE_ARGS_CONVERT) {
		target = BTRFS_BLOCK_GROUP_SYSTEM | bctl->sys.target;
	} else if (flags & BTRFS_BLOCK_GROUP_METADATA &&
		   bctl->meta.flags & BTRFS_BALANCE_ARGS_CONVERT) {
		target = BTRFS_BLOCK_GROUP_METADATA | bctl->meta.target;
	}

	return target;
}

/*
 * @flags: available profiles in extended format (see ctree.h)
 *
 * Returns reduced profile in chunk format.  If profile changing is in
 * progress (either running or paused) picks the target profile (if it's
 * already available), otherwise falls back to plain reducing.
 */
static u64 btrfs_reduce_alloc_profile(struct btrfs_fs_info *fs_info, u64 flags)
{
	u64 num_devices = fs_info->fs_devices->rw_devices;
	u64 target;
	u64 raid_type;
	u64 allowed = 0;

	/*
	 * see if restripe for this chunk_type is in progress, if so
	 * try to reduce to the target profile
	 */
	spin_lock(&fs_info->balance_lock);
	target = get_restripe_target(fs_info, flags);
	if (target) {
		/* pick target profile only if it's already available */
		if ((flags & target) & BTRFS_EXTENDED_PROFILE_MASK) {
			spin_unlock(&fs_info->balance_lock);
			return extended_to_chunk(target);
		}
	}
	spin_unlock(&fs_info->balance_lock);

	/* First, mask out the RAID levels which aren't possible */
	for (raid_type = 0; raid_type < BTRFS_NR_RAID_TYPES; raid_type++) {
		if (num_devices >= btrfs_raid_array[raid_type].devs_min)
			allowed |= btrfs_raid_group[raid_type];
	}
	allowed &= flags;

	if (allowed & BTRFS_BLOCK_GROUP_RAID6)
		allowed = BTRFS_BLOCK_GROUP_RAID6;
	else if (allowed & BTRFS_BLOCK_GROUP_RAID5)
		allowed = BTRFS_BLOCK_GROUP_RAID5;
	else if (allowed & BTRFS_BLOCK_GROUP_RAID10)
		allowed = BTRFS_BLOCK_GROUP_RAID10;
	else if (allowed & BTRFS_BLOCK_GROUP_RAID1)
		allowed = BTRFS_BLOCK_GROUP_RAID1;
	else if (allowed & BTRFS_BLOCK_GROUP_RAID0)
		allowed = BTRFS_BLOCK_GROUP_RAID0;

	flags &= ~BTRFS_BLOCK_GROUP_PROFILE_MASK;

	return extended_to_chunk(flags | allowed);
}

static u64 get_alloc_profile(struct btrfs_fs_info *fs_info, u64 orig_flags)
{
	unsigned seq;
	u64 flags;

	do {
		flags = orig_flags;
		seq = read_seqbegin(&fs_info->profiles_lock);

		if (flags & BTRFS_BLOCK_GROUP_DATA)
			flags |= fs_info->avail_data_alloc_bits;
		else if (flags & BTRFS_BLOCK_GROUP_SYSTEM)
			flags |= fs_info->avail_system_alloc_bits;
		else if (flags & BTRFS_BLOCK_GROUP_METADATA)
			flags |= fs_info->avail_metadata_alloc_bits;
	} while (read_seqretry(&fs_info->profiles_lock, seq));

	return btrfs_reduce_alloc_profile(fs_info, flags);
}

static u64 get_alloc_profile_by_root(struct btrfs_root *root, int data)
{
	struct btrfs_fs_info *fs_info = root->fs_info;
	u64 flags;
	u64 ret;

	if (data)
		flags = BTRFS_BLOCK_GROUP_DATA;
	else if (root == fs_info->chunk_root)
		flags = BTRFS_BLOCK_GROUP_SYSTEM;
	else
		flags = BTRFS_BLOCK_GROUP_METADATA;

	ret = get_alloc_profile(fs_info, flags);
	return ret;
}

u64 btrfs_data_alloc_profile(struct btrfs_fs_info *fs_info)
{
	return get_alloc_profile(fs_info, BTRFS_BLOCK_GROUP_DATA);
}

u64 btrfs_metadata_alloc_profile(struct btrfs_fs_info *fs_info)
{
	return get_alloc_profile(fs_info, BTRFS_BLOCK_GROUP_METADATA);
}

u64 btrfs_system_alloc_profile(struct btrfs_fs_info *fs_info)
{
	return get_alloc_profile(fs_info, BTRFS_BLOCK_GROUP_SYSTEM);
}

static u64 btrfs_space_info_used(struct btrfs_space_info *s_info,
				 bool may_use_included)
{
	ASSERT(s_info);
	return s_info->bytes_used + s_info->bytes_reserved +
		s_info->bytes_pinned + s_info->bytes_readonly +
		(may_use_included ? s_info->bytes_may_use : 0);
}

int btrfs_alloc_data_chunk_ondemand(struct btrfs_inode *inode, u64 bytes)
{
	struct btrfs_space_info *data_sinfo;
	struct btrfs_root *root = inode->root;
	struct btrfs_fs_info *fs_info = root->fs_info;
	u64 used;
	int ret = 0;
	int need_commit = 2;
	int have_pinned_space;

	/* make sure bytes are sectorsize aligned */
	bytes = ALIGN(bytes, fs_info->sectorsize);

	if (btrfs_is_free_space_inode(inode)) {
		need_commit = 0;
		ASSERT(current->journal_info);
	}

	data_sinfo = fs_info->data_sinfo;
	if (!data_sinfo)
		goto alloc;

again:
	/* make sure we have enough space to handle the data first */
	spin_lock(&data_sinfo->lock);
	used = btrfs_space_info_used(data_sinfo, true);

	if (used + bytes > data_sinfo->total_bytes) {
		struct btrfs_trans_handle *trans;

		/*
		 * if we don't have enough free bytes in this space then we need
		 * to alloc a new chunk.
		 */
		if (!data_sinfo->full) {
			u64 alloc_target;

			data_sinfo->force_alloc = CHUNK_ALLOC_FORCE;
			spin_unlock(&data_sinfo->lock);
alloc:
			alloc_target = btrfs_data_alloc_profile(fs_info);
			/*
			 * It is ugly that we don't call nolock join
			 * transaction for the free space inode case here.
			 * But it is safe because we only do the data space
			 * reservation for the free space cache in the
			 * transaction context, the common join transaction
			 * just increase the counter of the current transaction
			 * handler, doesn't try to acquire the trans_lock of
			 * the fs.
			 */
			trans = btrfs_join_transaction(root);
			if (IS_ERR(trans))
				return PTR_ERR(trans);

			ret = do_chunk_alloc(trans, fs_info, alloc_target,
					     CHUNK_ALLOC_NO_FORCE);
			btrfs_end_transaction(trans);
			if (ret < 0) {
				if (ret != -ENOSPC)
					return ret;
				else {
					have_pinned_space = 1;
					goto commit_trans;
				}
			}

			if (!data_sinfo)
				data_sinfo = fs_info->data_sinfo;

			goto again;
		}

		/*
		 * If we don't have enough pinned space to deal with this
		 * allocation, and no removed chunk in current transaction,
		 * don't bother committing the transaction.
		 */
		have_pinned_space = percpu_counter_compare(
			&data_sinfo->total_bytes_pinned,
			used + bytes - data_sinfo->total_bytes);
		spin_unlock(&data_sinfo->lock);

		/* commit the current transaction and try again */
commit_trans:
		if (need_commit &&
		    !atomic_read(&fs_info->open_ioctl_trans)) {
			need_commit--;

			if (need_commit > 0) {
				btrfs_start_delalloc_roots(fs_info, 0, -1);
				btrfs_wait_ordered_roots(fs_info, -1, 0,
							 (u64)-1);
			}

			trans = btrfs_join_transaction(root);
			if (IS_ERR(trans))
				return PTR_ERR(trans);
			if (have_pinned_space >= 0 ||
			    test_bit(BTRFS_TRANS_HAVE_FREE_BGS,
				     &trans->transaction->flags) ||
			    need_commit > 0) {
				ret = btrfs_commit_transaction(trans);
				if (ret)
					return ret;
				/*
				 * The cleaner kthread might still be doing iput
				 * operations. Wait for it to finish so that
				 * more space is released.
				 */
				mutex_lock(&fs_info->cleaner_delayed_iput_mutex);
				mutex_unlock(&fs_info->cleaner_delayed_iput_mutex);
				goto again;
			} else {
				btrfs_end_transaction(trans);
			}
		}

		trace_btrfs_space_reservation(fs_info,
					      "space_info:enospc",
					      data_sinfo->flags, bytes, 1);
		return -ENOSPC;
	}
	data_sinfo->bytes_may_use += bytes;
	trace_btrfs_space_reservation(fs_info, "space_info",
				      data_sinfo->flags, bytes, 1);
	spin_unlock(&data_sinfo->lock);

	return ret;
}

int btrfs_check_data_free_space(struct inode *inode,
			struct extent_changeset **reserved, u64 start, u64 len)
{
	struct btrfs_fs_info *fs_info = btrfs_sb(inode->i_sb);
	int ret;

	/* align the range */
	len = round_up(start + len, fs_info->sectorsize) -
	      round_down(start, fs_info->sectorsize);
	start = round_down(start, fs_info->sectorsize);

	ret = btrfs_alloc_data_chunk_ondemand(BTRFS_I(inode), len);
	if (ret < 0)
		return ret;

	/* Use new btrfs_qgroup_reserve_data to reserve precious data space. */
	ret = btrfs_qgroup_reserve_data(inode, reserved, start, len);
	if (ret < 0)
		btrfs_free_reserved_data_space_noquota(inode, start, len);
	else
		ret = 0;
	return ret;
}

/*
 * Called if we need to clear a data reservation for this inode
 * Normally in a error case.
 *
 * This one will *NOT* use accurate qgroup reserved space API, just for case
 * which we can't sleep and is sure it won't affect qgroup reserved space.
 * Like clear_bit_hook().
 */
void btrfs_free_reserved_data_space_noquota(struct inode *inode, u64 start,
					    u64 len)
{
	struct btrfs_fs_info *fs_info = btrfs_sb(inode->i_sb);
	struct btrfs_space_info *data_sinfo;

	/* Make sure the range is aligned to sectorsize */
	len = round_up(start + len, fs_info->sectorsize) -
	      round_down(start, fs_info->sectorsize);
	start = round_down(start, fs_info->sectorsize);

	data_sinfo = fs_info->data_sinfo;
	spin_lock(&data_sinfo->lock);
	if (WARN_ON(data_sinfo->bytes_may_use < len))
		data_sinfo->bytes_may_use = 0;
	else
		data_sinfo->bytes_may_use -= len;
	trace_btrfs_space_reservation(fs_info, "space_info",
				      data_sinfo->flags, len, 0);
	spin_unlock(&data_sinfo->lock);
}

/*
 * Called if we need to clear a data reservation for this inode
 * Normally in a error case.
 *
 * This one will handle the per-inode data rsv map for accurate reserved
 * space framework.
 */
void btrfs_free_reserved_data_space(struct inode *inode,
			struct extent_changeset *reserved, u64 start, u64 len)
{
	struct btrfs_root *root = BTRFS_I(inode)->root;

	/* Make sure the range is aligned to sectorsize */
	len = round_up(start + len, root->fs_info->sectorsize) -
	      round_down(start, root->fs_info->sectorsize);
	start = round_down(start, root->fs_info->sectorsize);

	btrfs_free_reserved_data_space_noquota(inode, start, len);
	btrfs_qgroup_free_data(inode, reserved, start, len);
}

static void force_metadata_allocation(struct btrfs_fs_info *info)
{
	struct list_head *head = &info->space_info;
	struct btrfs_space_info *found;

	rcu_read_lock();
	list_for_each_entry_rcu(found, head, list) {
		if (found->flags & BTRFS_BLOCK_GROUP_METADATA)
			found->force_alloc = CHUNK_ALLOC_FORCE;
	}
	rcu_read_unlock();
}

static inline u64 calc_global_rsv_need_space(struct btrfs_block_rsv *global)
{
	return (global->size << 1);
}

static int should_alloc_chunk(struct btrfs_fs_info *fs_info,
			      struct btrfs_space_info *sinfo, int force)
{
	struct btrfs_block_rsv *global_rsv = &fs_info->global_block_rsv;
	u64 num_bytes = sinfo->total_bytes - sinfo->bytes_readonly;
	u64 num_allocated = sinfo->bytes_used + sinfo->bytes_reserved;
	u64 thresh;

	if (force == CHUNK_ALLOC_FORCE)
		return 1;

	/*
	 * We need to take into account the global rsv because for all intents
	 * and purposes it's used space.  Don't worry about locking the
	 * global_rsv, it doesn't change except when the transaction commits.
	 */
	if (sinfo->flags & BTRFS_BLOCK_GROUP_METADATA)
		num_allocated += calc_global_rsv_need_space(global_rsv);

	/*
	 * in limited mode, we want to have some free space up to
	 * about 1% of the FS size.
	 */
	if (force == CHUNK_ALLOC_LIMITED) {
		thresh = btrfs_super_total_bytes(fs_info->super_copy);
		thresh = max_t(u64, SZ_64M, div_factor_fine(thresh, 1));

		if (num_bytes - num_allocated < thresh)
			return 1;
	}

	if (num_allocated + SZ_2M < div_factor(num_bytes, 8))
		return 0;
	return 1;
}

static u64 get_profile_num_devs(struct btrfs_fs_info *fs_info, u64 type)
{
	u64 num_dev;

	if (type & (BTRFS_BLOCK_GROUP_RAID10 |
		    BTRFS_BLOCK_GROUP_RAID0 |
		    BTRFS_BLOCK_GROUP_RAID5 |
		    BTRFS_BLOCK_GROUP_RAID6))
		num_dev = fs_info->fs_devices->rw_devices;
	else if (type & BTRFS_BLOCK_GROUP_RAID1)
		num_dev = 2;
	else
		num_dev = 1;	/* DUP or single */

	return num_dev;
}

/*
 * If @is_allocation is true, reserve space in the system space info necessary
 * for allocating a chunk, otherwise if it's false, reserve space necessary for
 * removing a chunk.
 */
void check_system_chunk(struct btrfs_trans_handle *trans,
			struct btrfs_fs_info *fs_info, u64 type)
{
	struct btrfs_space_info *info;
	u64 left;
	u64 thresh;
	int ret = 0;
	u64 num_devs;

	/*
	 * Needed because we can end up allocating a system chunk and for an
	 * atomic and race free space reservation in the chunk block reserve.
	 */
	ASSERT(mutex_is_locked(&fs_info->chunk_mutex));

	info = __find_space_info(fs_info, BTRFS_BLOCK_GROUP_SYSTEM);
	spin_lock(&info->lock);
	left = info->total_bytes - btrfs_space_info_used(info, true);
	spin_unlock(&info->lock);

	num_devs = get_profile_num_devs(fs_info, type);

	/* num_devs device items to update and 1 chunk item to add or remove */
	thresh = btrfs_calc_trunc_metadata_size(fs_info, num_devs) +
		btrfs_calc_trans_metadata_size(fs_info, 1);

	if (left < thresh && btrfs_test_opt(fs_info, ENOSPC_DEBUG)) {
		btrfs_info(fs_info, "left=%llu, need=%llu, flags=%llu",
			   left, thresh, type);
		dump_space_info(fs_info, info, 0, 0);
	}

	if (left < thresh) {
		u64 flags = btrfs_system_alloc_profile(fs_info);

		/*
		 * Ignore failure to create system chunk. We might end up not
		 * needing it, as we might not need to COW all nodes/leafs from
		 * the paths we visit in the chunk tree (they were already COWed
		 * or created in the current transaction for example).
		 */
		ret = btrfs_alloc_chunk(trans, fs_info, flags);
	}

	if (!ret) {
		ret = btrfs_block_rsv_add(fs_info->chunk_root,
					  &fs_info->chunk_block_rsv,
					  thresh, BTRFS_RESERVE_NO_FLUSH);
		if (!ret)
			trans->chunk_bytes_reserved += thresh;
	}
}

/*
 * If force is CHUNK_ALLOC_FORCE:
 *    - return 1 if it successfully allocates a chunk,
 *    - return errors including -ENOSPC otherwise.
 * If force is NOT CHUNK_ALLOC_FORCE:
 *    - return 0 if it doesn't need to allocate a new chunk,
 *    - return 1 if it successfully allocates a chunk,
 *    - return errors including -ENOSPC otherwise.
 */
static int do_chunk_alloc(struct btrfs_trans_handle *trans,
			  struct btrfs_fs_info *fs_info, u64 flags, int force)
{
	struct btrfs_space_info *space_info;
	int wait_for_alloc = 0;
	int ret = 0;

	/* Don't re-enter if we're already allocating a chunk */
	if (trans->allocating_chunk)
		return -ENOSPC;

	space_info = __find_space_info(fs_info, flags);
	if (!space_info) {
		ret = create_space_info(fs_info, flags, &space_info);
		if (ret)
			return ret;
	}

again:
	spin_lock(&space_info->lock);
	if (force < space_info->force_alloc)
		force = space_info->force_alloc;
	if (space_info->full) {
		if (should_alloc_chunk(fs_info, space_info, force))
			ret = -ENOSPC;
		else
			ret = 0;
		spin_unlock(&space_info->lock);
		return ret;
	}

	if (!should_alloc_chunk(fs_info, space_info, force)) {
		spin_unlock(&space_info->lock);
		return 0;
	} else if (space_info->chunk_alloc) {
		wait_for_alloc = 1;
	} else {
		space_info->chunk_alloc = 1;
	}

	spin_unlock(&space_info->lock);

	mutex_lock(&fs_info->chunk_mutex);

	/*
	 * The chunk_mutex is held throughout the entirety of a chunk
	 * allocation, so once we've acquired the chunk_mutex we know that the
	 * other guy is done and we need to recheck and see if we should
	 * allocate.
	 */
	if (wait_for_alloc) {
		mutex_unlock(&fs_info->chunk_mutex);
		wait_for_alloc = 0;
		goto again;
	}

	trans->allocating_chunk = true;

	/*
	 * If we have mixed data/metadata chunks we want to make sure we keep
	 * allocating mixed chunks instead of individual chunks.
	 */
	if (btrfs_mixed_space_info(space_info))
		flags |= (BTRFS_BLOCK_GROUP_DATA | BTRFS_BLOCK_GROUP_METADATA);

	/*
	 * if we're doing a data chunk, go ahead and make sure that
	 * we keep a reasonable number of metadata chunks allocated in the
	 * FS as well.
	 */
	if (flags & BTRFS_BLOCK_GROUP_DATA && fs_info->metadata_ratio) {
		fs_info->data_chunk_allocations++;
		if (!(fs_info->data_chunk_allocations %
		      fs_info->metadata_ratio))
			force_metadata_allocation(fs_info);
	}

	/*
	 * Check if we have enough space in SYSTEM chunk because we may need
	 * to update devices.
	 */
	check_system_chunk(trans, fs_info, flags);

	ret = btrfs_alloc_chunk(trans, fs_info, flags);
	trans->allocating_chunk = false;

	spin_lock(&space_info->lock);
	if (ret < 0 && ret != -ENOSPC)
		goto out;
	if (ret)
		space_info->full = 1;
	else
		ret = 1;

	space_info->force_alloc = CHUNK_ALLOC_NO_FORCE;
out:
	space_info->chunk_alloc = 0;
	spin_unlock(&space_info->lock);
	mutex_unlock(&fs_info->chunk_mutex);
	/*
	 * When we allocate a new chunk we reserve space in the chunk block
	 * reserve to make sure we can COW nodes/leafs in the chunk tree or
	 * add new nodes/leafs to it if we end up needing to do it when
	 * inserting the chunk item and updating device items as part of the
	 * second phase of chunk allocation, performed by
	 * btrfs_finish_chunk_alloc(). So make sure we don't accumulate a
	 * large number of new block groups to create in our transaction
	 * handle's new_bgs list to avoid exhausting the chunk block reserve
	 * in extreme cases - like having a single transaction create many new
	 * block groups when starting to write out the free space caches of all
	 * the block groups that were made dirty during the lifetime of the
	 * transaction.
	 */
	if (trans->can_flush_pending_bgs &&
	    trans->chunk_bytes_reserved >= (u64)SZ_2M) {
		btrfs_create_pending_block_groups(trans, fs_info);
		btrfs_trans_release_chunk_metadata(trans);
	}
	return ret;
}

static int can_overcommit(struct btrfs_fs_info *fs_info,
			  struct btrfs_space_info *space_info, u64 bytes,
			  enum btrfs_reserve_flush_enum flush,
			  bool system_chunk)
{
	struct btrfs_block_rsv *global_rsv = &fs_info->global_block_rsv;
	u64 profile;
	u64 space_size;
	u64 avail;
	u64 used;

	/* Don't overcommit when in mixed mode. */
	if (space_info->flags & BTRFS_BLOCK_GROUP_DATA)
		return 0;

	if (system_chunk)
		profile = btrfs_system_alloc_profile(fs_info);
	else
		profile = btrfs_metadata_alloc_profile(fs_info);

	used = btrfs_space_info_used(space_info, false);

	/*
	 * We only want to allow over committing if we have lots of actual space
	 * free, but if we don't have enough space to handle the global reserve
	 * space then we could end up having a real enospc problem when trying
	 * to allocate a chunk or some other such important allocation.
	 */
	spin_lock(&global_rsv->lock);
	space_size = calc_global_rsv_need_space(global_rsv);
	spin_unlock(&global_rsv->lock);
	if (used + space_size >= space_info->total_bytes)
		return 0;

	used += space_info->bytes_may_use;

	avail = atomic64_read(&fs_info->free_chunk_space);

	/*
	 * If we have dup, raid1 or raid10 then only half of the free
	 * space is actually useable.  For raid56, the space info used
	 * doesn't include the parity drive, so we don't have to
	 * change the math
	 */
	if (profile & (BTRFS_BLOCK_GROUP_DUP |
		       BTRFS_BLOCK_GROUP_RAID1 |
		       BTRFS_BLOCK_GROUP_RAID10))
		avail >>= 1;

	/*
	 * If we aren't flushing all things, let us overcommit up to
	 * 1/2th of the space. If we can flush, don't let us overcommit
	 * too much, let it overcommit up to 1/8 of the space.
	 */
	if (flush == BTRFS_RESERVE_FLUSH_ALL)
		avail >>= 3;
	else
		avail >>= 1;

	if (used + bytes < space_info->total_bytes + avail)
		return 1;
	return 0;
}

static void btrfs_writeback_inodes_sb_nr(struct btrfs_fs_info *fs_info,
					 unsigned long nr_pages, int nr_items)
{
	struct super_block *sb = fs_info->sb;

	if (down_read_trylock(&sb->s_umount)) {
		writeback_inodes_sb_nr(sb, nr_pages, WB_REASON_FS_FREE_SPACE);
		up_read(&sb->s_umount);
	} else {
		/*
		 * We needn't worry the filesystem going from r/w to r/o though
		 * we don't acquire ->s_umount mutex, because the filesystem
		 * should guarantee the delalloc inodes list be empty after
		 * the filesystem is readonly(all dirty pages are written to
		 * the disk).
		 */
		btrfs_start_delalloc_roots(fs_info, 0, nr_items);
		if (!current->journal_info)
			btrfs_wait_ordered_roots(fs_info, nr_items, 0, (u64)-1);
	}
}

static inline int calc_reclaim_items_nr(struct btrfs_fs_info *fs_info,
					u64 to_reclaim)
{
	u64 bytes;
	int nr;

	bytes = btrfs_calc_trans_metadata_size(fs_info, 1);
	nr = (int)div64_u64(to_reclaim, bytes);
	if (!nr)
		nr = 1;
	return nr;
}

#define EXTENT_SIZE_PER_ITEM	SZ_256K

/*
 * shrink metadata reservation for delalloc
 */
static void shrink_delalloc(struct btrfs_fs_info *fs_info, u64 to_reclaim,
			    u64 orig, bool wait_ordered)
{
	struct btrfs_block_rsv *block_rsv;
	struct btrfs_space_info *space_info;
	struct btrfs_trans_handle *trans;
	u64 delalloc_bytes;
	u64 max_reclaim;
	long time_left;
	unsigned long nr_pages;
	int loops;
	int items;
	enum btrfs_reserve_flush_enum flush;

	/* Calc the number of the pages we need flush for space reservation */
	items = calc_reclaim_items_nr(fs_info, to_reclaim);
	to_reclaim = (u64)items * EXTENT_SIZE_PER_ITEM;

	trans = (struct btrfs_trans_handle *)current->journal_info;
	block_rsv = &fs_info->delalloc_block_rsv;
	space_info = block_rsv->space_info;

	delalloc_bytes = percpu_counter_sum_positive(
						&fs_info->delalloc_bytes);
	if (delalloc_bytes == 0) {
		if (trans)
			return;
		if (wait_ordered)
			btrfs_wait_ordered_roots(fs_info, items, 0, (u64)-1);
		return;
	}

	loops = 0;
	while (delalloc_bytes && loops < 3) {
		max_reclaim = min(delalloc_bytes, to_reclaim);
		nr_pages = max_reclaim >> PAGE_SHIFT;
		btrfs_writeback_inodes_sb_nr(fs_info, nr_pages, items);
		/*
		 * We need to wait for the async pages to actually start before
		 * we do anything.
		 */
		max_reclaim = atomic_read(&fs_info->async_delalloc_pages);
		if (!max_reclaim)
			goto skip_async;

		if (max_reclaim <= nr_pages)
			max_reclaim = 0;
		else
			max_reclaim -= nr_pages;

		wait_event(fs_info->async_submit_wait,
			   atomic_read(&fs_info->async_delalloc_pages) <=
			   (int)max_reclaim);
skip_async:
		if (!trans)
			flush = BTRFS_RESERVE_FLUSH_ALL;
		else
			flush = BTRFS_RESERVE_NO_FLUSH;
		spin_lock(&space_info->lock);
		if (can_overcommit(fs_info, space_info, orig, flush, false)) {
			spin_unlock(&space_info->lock);
			break;
		}
		if (list_empty(&space_info->tickets) &&
		    list_empty(&space_info->priority_tickets)) {
			spin_unlock(&space_info->lock);
			break;
		}
		spin_unlock(&space_info->lock);

		loops++;
		if (wait_ordered && !trans) {
			btrfs_wait_ordered_roots(fs_info, items, 0, (u64)-1);
		} else {
			time_left = schedule_timeout_killable(1);
			if (time_left)
				break;
		}
		delalloc_bytes = percpu_counter_sum_positive(
						&fs_info->delalloc_bytes);
	}
}

/**
 * maybe_commit_transaction - possibly commit the transaction if its ok to
 * @root - the root we're allocating for
 * @bytes - the number of bytes we want to reserve
 * @force - force the commit
 *
 * This will check to make sure that committing the transaction will actually
 * get us somewhere and then commit the transaction if it does.  Otherwise it
 * will return -ENOSPC.
 */
static int may_commit_transaction(struct btrfs_fs_info *fs_info,
				  struct btrfs_space_info *space_info,
				  u64 bytes, int force)
{
	struct btrfs_block_rsv *delayed_rsv = &fs_info->delayed_block_rsv;
	struct btrfs_trans_handle *trans;

	trans = (struct btrfs_trans_handle *)current->journal_info;
	if (trans)
		return -EAGAIN;

	if (force)
		goto commit;

	/* See if there is enough pinned space to make this reservation */
	if (percpu_counter_compare(&space_info->total_bytes_pinned,
				   bytes) >= 0)
		goto commit;

	/*
	 * See if there is some space in the delayed insertion reservation for
	 * this reservation.
	 */
	if (space_info != delayed_rsv->space_info)
		return -ENOSPC;

	spin_lock(&delayed_rsv->lock);
	if (percpu_counter_compare(&space_info->total_bytes_pinned,
				   bytes - delayed_rsv->size) < 0) {
		spin_unlock(&delayed_rsv->lock);
		return -ENOSPC;
	}
	spin_unlock(&delayed_rsv->lock);

commit:
	trans = btrfs_join_transaction(fs_info->extent_root);
	if (IS_ERR(trans))
		return -ENOSPC;

	return btrfs_commit_transaction(trans);
}

struct reserve_ticket {
	u64 bytes;
	int error;
	struct list_head list;
	wait_queue_head_t wait;
};

static int flush_space(struct btrfs_fs_info *fs_info,
		       struct btrfs_space_info *space_info, u64 num_bytes,
		       u64 orig_bytes, int state)
{
	struct btrfs_root *root = fs_info->extent_root;
	struct btrfs_trans_handle *trans;
	int nr;
	int ret = 0;

	switch (state) {
	case FLUSH_DELAYED_ITEMS_NR:
	case FLUSH_DELAYED_ITEMS:
		if (state == FLUSH_DELAYED_ITEMS_NR)
			nr = calc_reclaim_items_nr(fs_info, num_bytes) * 2;
		else
			nr = -1;

		trans = btrfs_join_transaction(root);
		if (IS_ERR(trans)) {
			ret = PTR_ERR(trans);
			break;
		}
		ret = btrfs_run_delayed_items_nr(trans, fs_info, nr);
		btrfs_end_transaction(trans);
		break;
	case FLUSH_DELALLOC:
	case FLUSH_DELALLOC_WAIT:
		shrink_delalloc(fs_info, num_bytes * 2, orig_bytes,
				state == FLUSH_DELALLOC_WAIT);
		break;
	case ALLOC_CHUNK:
		trans = btrfs_join_transaction(root);
		if (IS_ERR(trans)) {
			ret = PTR_ERR(trans);
			break;
		}
		ret = do_chunk_alloc(trans, fs_info,
				     btrfs_metadata_alloc_profile(fs_info),
				     CHUNK_ALLOC_NO_FORCE);
		btrfs_end_transaction(trans);
		if (ret > 0 || ret == -ENOSPC)
			ret = 0;
		break;
	case COMMIT_TRANS:
		ret = may_commit_transaction(fs_info, space_info,
					     orig_bytes, 0);
		break;
	default:
		ret = -ENOSPC;
		break;
	}

	trace_btrfs_flush_space(fs_info, space_info->flags, num_bytes,
				orig_bytes, state, ret);
	return ret;
}

static inline u64
btrfs_calc_reclaim_metadata_size(struct btrfs_fs_info *fs_info,
				 struct btrfs_space_info *space_info,
				 bool system_chunk)
{
	struct reserve_ticket *ticket;
	u64 used;
	u64 expected;
	u64 to_reclaim = 0;

	list_for_each_entry(ticket, &space_info->tickets, list)
		to_reclaim += ticket->bytes;
	list_for_each_entry(ticket, &space_info->priority_tickets, list)
		to_reclaim += ticket->bytes;
	if (to_reclaim)
		return to_reclaim;

	to_reclaim = min_t(u64, num_online_cpus() * SZ_1M, SZ_16M);
	if (can_overcommit(fs_info, space_info, to_reclaim,
			   BTRFS_RESERVE_FLUSH_ALL, system_chunk))
		return 0;

	used = space_info->bytes_used + space_info->bytes_reserved +
	       space_info->bytes_pinned + space_info->bytes_readonly +
	       space_info->bytes_may_use;
	if (can_overcommit(fs_info, space_info, SZ_1M,
			   BTRFS_RESERVE_FLUSH_ALL, system_chunk))
		expected = div_factor_fine(space_info->total_bytes, 95);
	else
		expected = div_factor_fine(space_info->total_bytes, 90);

	if (used > expected)
		to_reclaim = used - expected;
	else
		to_reclaim = 0;
	to_reclaim = min(to_reclaim, space_info->bytes_may_use +
				     space_info->bytes_reserved);
	return to_reclaim;
}

static inline int need_do_async_reclaim(struct btrfs_fs_info *fs_info,
					struct btrfs_space_info *space_info,
					u64 used, bool system_chunk)
{
	u64 thresh = div_factor_fine(space_info->total_bytes, 98);

	/* If we're just plain full then async reclaim just slows us down. */
	if ((space_info->bytes_used + space_info->bytes_reserved) >= thresh)
		return 0;

	if (!btrfs_calc_reclaim_metadata_size(fs_info, space_info,
					      system_chunk))
		return 0;

	return (used >= thresh && !btrfs_fs_closing(fs_info) &&
		!test_bit(BTRFS_FS_STATE_REMOUNTING, &fs_info->fs_state));
}

static void wake_all_tickets(struct list_head *head)
{
	struct reserve_ticket *ticket;

	while (!list_empty(head)) {
		ticket = list_first_entry(head, struct reserve_ticket, list);
		list_del_init(&ticket->list);
		ticket->error = -ENOSPC;
		wake_up(&ticket->wait);
	}
}

/*
 * This is for normal flushers, we can wait all goddamned day if we want to.  We
 * will loop and continuously try to flush as long as we are making progress.
 * We count progress as clearing off tickets each time we have to loop.
 */
static void btrfs_async_reclaim_metadata_space(struct work_struct *work)
{
	struct btrfs_fs_info *fs_info;
	struct btrfs_space_info *space_info;
	u64 to_reclaim;
	int flush_state;
	int commit_cycles = 0;
	u64 last_tickets_id;

	fs_info = container_of(work, struct btrfs_fs_info, async_reclaim_work);
	space_info = __find_space_info(fs_info, BTRFS_BLOCK_GROUP_METADATA);

	spin_lock(&space_info->lock);
	to_reclaim = btrfs_calc_reclaim_metadata_size(fs_info, space_info,
						      false);
	if (!to_reclaim) {
		space_info->flush = 0;
		spin_unlock(&space_info->lock);
		return;
	}
	last_tickets_id = space_info->tickets_id;
	spin_unlock(&space_info->lock);

	flush_state = FLUSH_DELAYED_ITEMS_NR;
	do {
		struct reserve_ticket *ticket;
		int ret;

		ret = flush_space(fs_info, space_info, to_reclaim, to_reclaim,
				  flush_state);
		spin_lock(&space_info->lock);
		if (list_empty(&space_info->tickets)) {
			space_info->flush = 0;
			spin_unlock(&space_info->lock);
			return;
		}
		to_reclaim = btrfs_calc_reclaim_metadata_size(fs_info,
							      space_info,
							      false);
		ticket = list_first_entry(&space_info->tickets,
					  struct reserve_ticket, list);
		if (last_tickets_id == space_info->tickets_id) {
			flush_state++;
		} else {
			last_tickets_id = space_info->tickets_id;
			flush_state = FLUSH_DELAYED_ITEMS_NR;
			if (commit_cycles)
				commit_cycles--;
		}

		if (flush_state > COMMIT_TRANS) {
			commit_cycles++;
			if (commit_cycles > 2) {
				wake_all_tickets(&space_info->tickets);
				space_info->flush = 0;
			} else {
				flush_state = FLUSH_DELAYED_ITEMS_NR;
			}
		}
		spin_unlock(&space_info->lock);
	} while (flush_state <= COMMIT_TRANS);
}

void btrfs_init_async_reclaim_work(struct work_struct *work)
{
	INIT_WORK(work, btrfs_async_reclaim_metadata_space);
}

static void priority_reclaim_metadata_space(struct btrfs_fs_info *fs_info,
					    struct btrfs_space_info *space_info,
					    struct reserve_ticket *ticket)
{
	u64 to_reclaim;
	int flush_state = FLUSH_DELAYED_ITEMS_NR;

	spin_lock(&space_info->lock);
<<<<<<< HEAD
	to_reclaim = btrfs_calc_reclaim_metadata_size(fs_info->extent_root,
						      space_info);
=======
	to_reclaim = btrfs_calc_reclaim_metadata_size(fs_info, space_info,
						      false);
>>>>>>> 736202ae
	if (!to_reclaim) {
		spin_unlock(&space_info->lock);
		return;
	}
	spin_unlock(&space_info->lock);

	do {
		flush_space(fs_info, space_info, to_reclaim, to_reclaim,
			    flush_state);
		flush_state++;
		spin_lock(&space_info->lock);
		if (ticket->bytes == 0) {
			spin_unlock(&space_info->lock);
			return;
		}
		spin_unlock(&space_info->lock);

		/*
		 * Priority flushers can't wait on delalloc without
		 * deadlocking.
		 */
		if (flush_state == FLUSH_DELALLOC ||
		    flush_state == FLUSH_DELALLOC_WAIT)
			flush_state = ALLOC_CHUNK;
	} while (flush_state < COMMIT_TRANS);
}

static int wait_reserve_ticket(struct btrfs_fs_info *fs_info,
			       struct btrfs_space_info *space_info,
			       struct reserve_ticket *ticket, u64 orig_bytes)

{
	DEFINE_WAIT(wait);
	int ret = 0;

	spin_lock(&space_info->lock);
	while (ticket->bytes > 0 && ticket->error == 0) {
		ret = prepare_to_wait_event(&ticket->wait, &wait, TASK_KILLABLE);
		if (ret) {
			ret = -EINTR;
			break;
		}
		spin_unlock(&space_info->lock);

		schedule();

		finish_wait(&ticket->wait, &wait);
		spin_lock(&space_info->lock);
	}
	if (!ret)
		ret = ticket->error;
	if (!list_empty(&ticket->list))
		list_del_init(&ticket->list);
	if (ticket->bytes && ticket->bytes < orig_bytes) {
		u64 num_bytes = orig_bytes - ticket->bytes;
		space_info->bytes_may_use -= num_bytes;
		trace_btrfs_space_reservation(fs_info, "space_info",
					      space_info->flags, num_bytes, 0);
	}
	spin_unlock(&space_info->lock);

	return ret;
}

/**
 * reserve_metadata_bytes - try to reserve bytes from the block_rsv's space
 * @root - the root we're allocating for
 * @space_info - the space info we want to allocate from
 * @orig_bytes - the number of bytes we want
 * @flush - whether or not we can flush to make our reservation
 *
 * This will reserve orig_bytes number of bytes from the space info associated
 * with the block_rsv.  If there is not enough space it will make an attempt to
 * flush out space to make room.  It will do this by flushing delalloc if
 * possible or committing the transaction.  If flush is 0 then no attempts to
 * regain reservations will be made and this will fail if there is not enough
 * space already.
 */
static int __reserve_metadata_bytes(struct btrfs_fs_info *fs_info,
				    struct btrfs_space_info *space_info,
				    u64 orig_bytes,
				    enum btrfs_reserve_flush_enum flush,
				    bool system_chunk)
{
	struct reserve_ticket ticket;
	u64 used;
	int ret = 0;

	ASSERT(orig_bytes);
	ASSERT(!current->journal_info || flush != BTRFS_RESERVE_FLUSH_ALL);

	spin_lock(&space_info->lock);
	ret = -ENOSPC;
	used = btrfs_space_info_used(space_info, true);

	/*
	 * If we have enough space then hooray, make our reservation and carry
	 * on.  If not see if we can overcommit, and if we can, hooray carry on.
	 * If not things get more complicated.
	 */
	if (used + orig_bytes <= space_info->total_bytes) {
		space_info->bytes_may_use += orig_bytes;
		trace_btrfs_space_reservation(fs_info, "space_info",
					      space_info->flags, orig_bytes, 1);
		ret = 0;
	} else if (can_overcommit(fs_info, space_info, orig_bytes, flush,
				  system_chunk)) {
		space_info->bytes_may_use += orig_bytes;
		trace_btrfs_space_reservation(fs_info, "space_info",
					      space_info->flags, orig_bytes, 1);
		ret = 0;
	}

	/*
	 * If we couldn't make a reservation then setup our reservation ticket
	 * and kick the async worker if it's not already running.
	 *
	 * If we are a priority flusher then we just need to add our ticket to
	 * the list and we will do our own flushing further down.
	 */
	if (ret && flush != BTRFS_RESERVE_NO_FLUSH) {
		ticket.bytes = orig_bytes;
		ticket.error = 0;
		init_waitqueue_head(&ticket.wait);
		if (flush == BTRFS_RESERVE_FLUSH_ALL) {
			list_add_tail(&ticket.list, &space_info->tickets);
			if (!space_info->flush) {
				space_info->flush = 1;
				trace_btrfs_trigger_flush(fs_info,
							  space_info->flags,
							  orig_bytes, flush,
							  "enospc");
				queue_work(system_unbound_wq,
					   &fs_info->async_reclaim_work);
			}
		} else {
			list_add_tail(&ticket.list,
				      &space_info->priority_tickets);
		}
	} else if (!ret && space_info->flags & BTRFS_BLOCK_GROUP_METADATA) {
		used += orig_bytes;
		/*
		 * We will do the space reservation dance during log replay,
		 * which means we won't have fs_info->fs_root set, so don't do
		 * the async reclaim as we will panic.
		 */
		if (!test_bit(BTRFS_FS_LOG_RECOVERING, &fs_info->flags) &&
		    need_do_async_reclaim(fs_info, space_info,
					  used, system_chunk) &&
		    !work_busy(&fs_info->async_reclaim_work)) {
			trace_btrfs_trigger_flush(fs_info, space_info->flags,
						  orig_bytes, flush, "preempt");
			queue_work(system_unbound_wq,
				   &fs_info->async_reclaim_work);
		}
	}
	spin_unlock(&space_info->lock);
	if (!ret || flush == BTRFS_RESERVE_NO_FLUSH)
		return ret;

	if (flush == BTRFS_RESERVE_FLUSH_ALL)
		return wait_reserve_ticket(fs_info, space_info, &ticket,
					   orig_bytes);

	ret = 0;
	priority_reclaim_metadata_space(fs_info, space_info, &ticket);
	spin_lock(&space_info->lock);
	if (ticket.bytes) {
		if (ticket.bytes < orig_bytes) {
			u64 num_bytes = orig_bytes - ticket.bytes;
			space_info->bytes_may_use -= num_bytes;
			trace_btrfs_space_reservation(fs_info, "space_info",
						      space_info->flags,
						      num_bytes, 0);

		}
		list_del_init(&ticket.list);
		ret = -ENOSPC;
	}
	spin_unlock(&space_info->lock);
	ASSERT(list_empty(&ticket.list));
	return ret;
}

/**
 * reserve_metadata_bytes - try to reserve bytes from the block_rsv's space
 * @root - the root we're allocating for
 * @block_rsv - the block_rsv we're allocating for
 * @orig_bytes - the number of bytes we want
 * @flush - whether or not we can flush to make our reservation
 *
 * This will reserve orgi_bytes number of bytes from the space info associated
 * with the block_rsv.  If there is not enough space it will make an attempt to
 * flush out space to make room.  It will do this by flushing delalloc if
 * possible or committing the transaction.  If flush is 0 then no attempts to
 * regain reservations will be made and this will fail if there is not enough
 * space already.
 */
static int reserve_metadata_bytes(struct btrfs_root *root,
				  struct btrfs_block_rsv *block_rsv,
				  u64 orig_bytes,
				  enum btrfs_reserve_flush_enum flush)
{
	struct btrfs_fs_info *fs_info = root->fs_info;
	struct btrfs_block_rsv *global_rsv = &fs_info->global_block_rsv;
	int ret;
	bool system_chunk = (root == fs_info->chunk_root);

	ret = __reserve_metadata_bytes(fs_info, block_rsv->space_info,
				       orig_bytes, flush, system_chunk);
	if (ret == -ENOSPC &&
	    unlikely(root->orphan_cleanup_state == ORPHAN_CLEANUP_STARTED)) {
		if (block_rsv != global_rsv &&
		    !block_rsv_use_bytes(global_rsv, orig_bytes))
			ret = 0;
	}
	if (ret == -ENOSPC)
		trace_btrfs_space_reservation(fs_info, "space_info:enospc",
					      block_rsv->space_info->flags,
					      orig_bytes, 1);
	return ret;
}

static struct btrfs_block_rsv *get_block_rsv(
					const struct btrfs_trans_handle *trans,
					const struct btrfs_root *root)
{
	struct btrfs_fs_info *fs_info = root->fs_info;
	struct btrfs_block_rsv *block_rsv = NULL;

	if (test_bit(BTRFS_ROOT_REF_COWS, &root->state) ||
	    (root == fs_info->csum_root && trans->adding_csums) ||
	    (root == fs_info->uuid_root))
		block_rsv = trans->block_rsv;

	if (!block_rsv)
		block_rsv = root->block_rsv;

	if (!block_rsv)
		block_rsv = &fs_info->empty_block_rsv;

	return block_rsv;
}

static int block_rsv_use_bytes(struct btrfs_block_rsv *block_rsv,
			       u64 num_bytes)
{
	int ret = -ENOSPC;
	spin_lock(&block_rsv->lock);
	if (block_rsv->reserved >= num_bytes) {
		block_rsv->reserved -= num_bytes;
		if (block_rsv->reserved < block_rsv->size)
			block_rsv->full = 0;
		ret = 0;
	}
	spin_unlock(&block_rsv->lock);
	return ret;
}

static void block_rsv_add_bytes(struct btrfs_block_rsv *block_rsv,
				u64 num_bytes, int update_size)
{
	spin_lock(&block_rsv->lock);
	block_rsv->reserved += num_bytes;
	if (update_size)
		block_rsv->size += num_bytes;
	else if (block_rsv->reserved >= block_rsv->size)
		block_rsv->full = 1;
	spin_unlock(&block_rsv->lock);
}

int btrfs_cond_migrate_bytes(struct btrfs_fs_info *fs_info,
			     struct btrfs_block_rsv *dest, u64 num_bytes,
			     int min_factor)
{
	struct btrfs_block_rsv *global_rsv = &fs_info->global_block_rsv;
	u64 min_bytes;

	if (global_rsv->space_info != dest->space_info)
		return -ENOSPC;

	spin_lock(&global_rsv->lock);
	min_bytes = div_factor(global_rsv->size, min_factor);
	if (global_rsv->reserved < min_bytes + num_bytes) {
		spin_unlock(&global_rsv->lock);
		return -ENOSPC;
	}
	global_rsv->reserved -= num_bytes;
	if (global_rsv->reserved < global_rsv->size)
		global_rsv->full = 0;
	spin_unlock(&global_rsv->lock);

	block_rsv_add_bytes(dest, num_bytes, 1);
	return 0;
}

/*
 * This is for space we already have accounted in space_info->bytes_may_use, so
 * basically when we're returning space from block_rsv's.
 */
static void space_info_add_old_bytes(struct btrfs_fs_info *fs_info,
				     struct btrfs_space_info *space_info,
				     u64 num_bytes)
{
	struct reserve_ticket *ticket;
	struct list_head *head;
	u64 used;
	enum btrfs_reserve_flush_enum flush = BTRFS_RESERVE_NO_FLUSH;
	bool check_overcommit = false;

	spin_lock(&space_info->lock);
	head = &space_info->priority_tickets;

	/*
	 * If we are over our limit then we need to check and see if we can
	 * overcommit, and if we can't then we just need to free up our space
	 * and not satisfy any requests.
	 */
	used = space_info->bytes_used + space_info->bytes_reserved +
		space_info->bytes_pinned + space_info->bytes_readonly +
		space_info->bytes_may_use;
	if (used - num_bytes >= space_info->total_bytes)
		check_overcommit = true;
again:
	while (!list_empty(head) && num_bytes) {
		ticket = list_first_entry(head, struct reserve_ticket,
					  list);
		/*
		 * We use 0 bytes because this space is already reserved, so
		 * adding the ticket space would be a double count.
		 */
		if (check_overcommit &&
		    !can_overcommit(fs_info, space_info, 0, flush, false))
			break;
		if (num_bytes >= ticket->bytes) {
			list_del_init(&ticket->list);
			num_bytes -= ticket->bytes;
			ticket->bytes = 0;
			space_info->tickets_id++;
			wake_up(&ticket->wait);
		} else {
			ticket->bytes -= num_bytes;
			num_bytes = 0;
		}
	}

	if (num_bytes && head == &space_info->priority_tickets) {
		head = &space_info->tickets;
		flush = BTRFS_RESERVE_FLUSH_ALL;
		goto again;
	}
	space_info->bytes_may_use -= num_bytes;
	trace_btrfs_space_reservation(fs_info, "space_info",
				      space_info->flags, num_bytes, 0);
	spin_unlock(&space_info->lock);
}

/*
 * This is for newly allocated space that isn't accounted in
 * space_info->bytes_may_use yet.  So if we allocate a chunk or unpin an extent
 * we use this helper.
 */
static void space_info_add_new_bytes(struct btrfs_fs_info *fs_info,
				     struct btrfs_space_info *space_info,
				     u64 num_bytes)
{
	struct reserve_ticket *ticket;
	struct list_head *head = &space_info->priority_tickets;

again:
	while (!list_empty(head) && num_bytes) {
		ticket = list_first_entry(head, struct reserve_ticket,
					  list);
		if (num_bytes >= ticket->bytes) {
			trace_btrfs_space_reservation(fs_info, "space_info",
						      space_info->flags,
						      ticket->bytes, 1);
			list_del_init(&ticket->list);
			num_bytes -= ticket->bytes;
			space_info->bytes_may_use += ticket->bytes;
			ticket->bytes = 0;
			space_info->tickets_id++;
			wake_up(&ticket->wait);
		} else {
			trace_btrfs_space_reservation(fs_info, "space_info",
						      space_info->flags,
						      num_bytes, 1);
			space_info->bytes_may_use += num_bytes;
			ticket->bytes -= num_bytes;
			num_bytes = 0;
		}
	}

	if (num_bytes && head == &space_info->priority_tickets) {
		head = &space_info->tickets;
		goto again;
	}
}

static void block_rsv_release_bytes(struct btrfs_fs_info *fs_info,
				    struct btrfs_block_rsv *block_rsv,
				    struct btrfs_block_rsv *dest, u64 num_bytes)
{
	struct btrfs_space_info *space_info = block_rsv->space_info;

	spin_lock(&block_rsv->lock);
	if (num_bytes == (u64)-1)
		num_bytes = block_rsv->size;
	block_rsv->size -= num_bytes;
	if (block_rsv->reserved >= block_rsv->size) {
		num_bytes = block_rsv->reserved - block_rsv->size;
		block_rsv->reserved = block_rsv->size;
		block_rsv->full = 1;
	} else {
		num_bytes = 0;
	}
	spin_unlock(&block_rsv->lock);

	if (num_bytes > 0) {
		if (dest) {
			spin_lock(&dest->lock);
			if (!dest->full) {
				u64 bytes_to_add;

				bytes_to_add = dest->size - dest->reserved;
				bytes_to_add = min(num_bytes, bytes_to_add);
				dest->reserved += bytes_to_add;
				if (dest->reserved >= dest->size)
					dest->full = 1;
				num_bytes -= bytes_to_add;
			}
			spin_unlock(&dest->lock);
		}
		if (num_bytes)
			space_info_add_old_bytes(fs_info, space_info,
						 num_bytes);
	}
}

int btrfs_block_rsv_migrate(struct btrfs_block_rsv *src,
			    struct btrfs_block_rsv *dst, u64 num_bytes,
			    int update_size)
{
	int ret;

	ret = block_rsv_use_bytes(src, num_bytes);
	if (ret)
		return ret;

	block_rsv_add_bytes(dst, num_bytes, update_size);
	return 0;
}

void btrfs_init_block_rsv(struct btrfs_block_rsv *rsv, unsigned short type)
{
	memset(rsv, 0, sizeof(*rsv));
	spin_lock_init(&rsv->lock);
	rsv->type = type;
}

struct btrfs_block_rsv *btrfs_alloc_block_rsv(struct btrfs_fs_info *fs_info,
					      unsigned short type)
{
	struct btrfs_block_rsv *block_rsv;

	block_rsv = kmalloc(sizeof(*block_rsv), GFP_NOFS);
	if (!block_rsv)
		return NULL;

	btrfs_init_block_rsv(block_rsv, type);
	block_rsv->space_info = __find_space_info(fs_info,
						  BTRFS_BLOCK_GROUP_METADATA);
	return block_rsv;
}

void btrfs_free_block_rsv(struct btrfs_fs_info *fs_info,
			  struct btrfs_block_rsv *rsv)
{
	if (!rsv)
		return;
	btrfs_block_rsv_release(fs_info, rsv, (u64)-1);
	kfree(rsv);
}

void __btrfs_free_block_rsv(struct btrfs_block_rsv *rsv)
{
	kfree(rsv);
}

int btrfs_block_rsv_add(struct btrfs_root *root,
			struct btrfs_block_rsv *block_rsv, u64 num_bytes,
			enum btrfs_reserve_flush_enum flush)
{
	int ret;

	if (num_bytes == 0)
		return 0;

	ret = reserve_metadata_bytes(root, block_rsv, num_bytes, flush);
	if (!ret) {
		block_rsv_add_bytes(block_rsv, num_bytes, 1);
		return 0;
	}

	return ret;
}

int btrfs_block_rsv_check(struct btrfs_block_rsv *block_rsv, int min_factor)
{
	u64 num_bytes = 0;
	int ret = -ENOSPC;

	if (!block_rsv)
		return 0;

	spin_lock(&block_rsv->lock);
	num_bytes = div_factor(block_rsv->size, min_factor);
	if (block_rsv->reserved >= num_bytes)
		ret = 0;
	spin_unlock(&block_rsv->lock);

	return ret;
}

int btrfs_block_rsv_refill(struct btrfs_root *root,
			   struct btrfs_block_rsv *block_rsv, u64 min_reserved,
			   enum btrfs_reserve_flush_enum flush)
{
	u64 num_bytes = 0;
	int ret = -ENOSPC;

	if (!block_rsv)
		return 0;

	spin_lock(&block_rsv->lock);
	num_bytes = min_reserved;
	if (block_rsv->reserved >= num_bytes)
		ret = 0;
	else
		num_bytes -= block_rsv->reserved;
	spin_unlock(&block_rsv->lock);

	if (!ret)
		return 0;

	ret = reserve_metadata_bytes(root, block_rsv, num_bytes, flush);
	if (!ret) {
		block_rsv_add_bytes(block_rsv, num_bytes, 0);
		return 0;
	}

	return ret;
}

void btrfs_block_rsv_release(struct btrfs_fs_info *fs_info,
			     struct btrfs_block_rsv *block_rsv,
			     u64 num_bytes)
{
	struct btrfs_block_rsv *global_rsv = &fs_info->global_block_rsv;

	if (global_rsv == block_rsv ||
	    block_rsv->space_info != global_rsv->space_info)
		global_rsv = NULL;
	block_rsv_release_bytes(fs_info, block_rsv, global_rsv, num_bytes);
}

static void update_global_block_rsv(struct btrfs_fs_info *fs_info)
{
	struct btrfs_block_rsv *block_rsv = &fs_info->global_block_rsv;
	struct btrfs_space_info *sinfo = block_rsv->space_info;
	u64 num_bytes;

	/*
	 * The global block rsv is based on the size of the extent tree, the
	 * checksum tree and the root tree.  If the fs is empty we want to set
	 * it to a minimal amount for safety.
	 */
	num_bytes = btrfs_root_used(&fs_info->extent_root->root_item) +
		btrfs_root_used(&fs_info->csum_root->root_item) +
		btrfs_root_used(&fs_info->tree_root->root_item);
	num_bytes = max_t(u64, num_bytes, SZ_16M);

	spin_lock(&sinfo->lock);
	spin_lock(&block_rsv->lock);

	block_rsv->size = min_t(u64, num_bytes, SZ_512M);

	if (block_rsv->reserved < block_rsv->size) {
		num_bytes = btrfs_space_info_used(sinfo, true);
		if (sinfo->total_bytes > num_bytes) {
			num_bytes = sinfo->total_bytes - num_bytes;
			num_bytes = min(num_bytes,
					block_rsv->size - block_rsv->reserved);
			block_rsv->reserved += num_bytes;
			sinfo->bytes_may_use += num_bytes;
			trace_btrfs_space_reservation(fs_info, "space_info",
						      sinfo->flags, num_bytes,
						      1);
		}
	} else if (block_rsv->reserved > block_rsv->size) {
		num_bytes = block_rsv->reserved - block_rsv->size;
		sinfo->bytes_may_use -= num_bytes;
		trace_btrfs_space_reservation(fs_info, "space_info",
				      sinfo->flags, num_bytes, 0);
		block_rsv->reserved = block_rsv->size;
	}

	if (block_rsv->reserved == block_rsv->size)
		block_rsv->full = 1;
	else
		block_rsv->full = 0;

	spin_unlock(&block_rsv->lock);
	spin_unlock(&sinfo->lock);
}

static void init_global_block_rsv(struct btrfs_fs_info *fs_info)
{
	struct btrfs_space_info *space_info;

	space_info = __find_space_info(fs_info, BTRFS_BLOCK_GROUP_SYSTEM);
	fs_info->chunk_block_rsv.space_info = space_info;

	space_info = __find_space_info(fs_info, BTRFS_BLOCK_GROUP_METADATA);
	fs_info->global_block_rsv.space_info = space_info;
	fs_info->delalloc_block_rsv.space_info = space_info;
	fs_info->trans_block_rsv.space_info = space_info;
	fs_info->empty_block_rsv.space_info = space_info;
	fs_info->delayed_block_rsv.space_info = space_info;

	fs_info->extent_root->block_rsv = &fs_info->global_block_rsv;
	fs_info->csum_root->block_rsv = &fs_info->global_block_rsv;
	fs_info->dev_root->block_rsv = &fs_info->global_block_rsv;
	fs_info->tree_root->block_rsv = &fs_info->global_block_rsv;
	if (fs_info->quota_root)
		fs_info->quota_root->block_rsv = &fs_info->global_block_rsv;
	fs_info->chunk_root->block_rsv = &fs_info->chunk_block_rsv;

	update_global_block_rsv(fs_info);
}

static void release_global_block_rsv(struct btrfs_fs_info *fs_info)
{
	block_rsv_release_bytes(fs_info, &fs_info->global_block_rsv, NULL,
				(u64)-1);
	WARN_ON(fs_info->delalloc_block_rsv.size > 0);
	WARN_ON(fs_info->delalloc_block_rsv.reserved > 0);
	WARN_ON(fs_info->trans_block_rsv.size > 0);
	WARN_ON(fs_info->trans_block_rsv.reserved > 0);
	WARN_ON(fs_info->chunk_block_rsv.size > 0);
	WARN_ON(fs_info->chunk_block_rsv.reserved > 0);
	WARN_ON(fs_info->delayed_block_rsv.size > 0);
	WARN_ON(fs_info->delayed_block_rsv.reserved > 0);
}

void btrfs_trans_release_metadata(struct btrfs_trans_handle *trans,
				  struct btrfs_fs_info *fs_info)
{
	if (!trans->block_rsv)
		return;

	if (!trans->bytes_reserved)
		return;

	trace_btrfs_space_reservation(fs_info, "transaction",
				      trans->transid, trans->bytes_reserved, 0);
	btrfs_block_rsv_release(fs_info, trans->block_rsv,
				trans->bytes_reserved);
	trans->bytes_reserved = 0;
}

/*
 * To be called after all the new block groups attached to the transaction
 * handle have been created (btrfs_create_pending_block_groups()).
 */
void btrfs_trans_release_chunk_metadata(struct btrfs_trans_handle *trans)
{
	struct btrfs_fs_info *fs_info = trans->fs_info;

	if (!trans->chunk_bytes_reserved)
		return;

	WARN_ON_ONCE(!list_empty(&trans->new_bgs));

	block_rsv_release_bytes(fs_info, &fs_info->chunk_block_rsv, NULL,
				trans->chunk_bytes_reserved);
	trans->chunk_bytes_reserved = 0;
}

/* Can only return 0 or -ENOSPC */
int btrfs_orphan_reserve_metadata(struct btrfs_trans_handle *trans,
				  struct btrfs_inode *inode)
{
	struct btrfs_fs_info *fs_info = btrfs_sb(inode->vfs_inode.i_sb);
	struct btrfs_root *root = inode->root;
	/*
	 * We always use trans->block_rsv here as we will have reserved space
	 * for our orphan when starting the transaction, using get_block_rsv()
	 * here will sometimes make us choose the wrong block rsv as we could be
	 * doing a reloc inode for a non refcounted root.
	 */
	struct btrfs_block_rsv *src_rsv = trans->block_rsv;
	struct btrfs_block_rsv *dst_rsv = root->orphan_block_rsv;

	/*
	 * We need to hold space in order to delete our orphan item once we've
	 * added it, so this takes the reservation so we can release it later
	 * when we are truly done with the orphan item.
	 */
	u64 num_bytes = btrfs_calc_trans_metadata_size(fs_info, 1);

	trace_btrfs_space_reservation(fs_info, "orphan", btrfs_ino(inode), 
			num_bytes, 1);
	return btrfs_block_rsv_migrate(src_rsv, dst_rsv, num_bytes, 1);
}

void btrfs_orphan_release_metadata(struct btrfs_inode *inode)
{
	struct btrfs_fs_info *fs_info = btrfs_sb(inode->vfs_inode.i_sb);
	struct btrfs_root *root = inode->root;
	u64 num_bytes = btrfs_calc_trans_metadata_size(fs_info, 1);

	trace_btrfs_space_reservation(fs_info, "orphan", btrfs_ino(inode),
			num_bytes, 0);
	btrfs_block_rsv_release(fs_info, root->orphan_block_rsv, num_bytes);
}

/*
 * btrfs_subvolume_reserve_metadata() - reserve space for subvolume operation
 * root: the root of the parent directory
 * rsv: block reservation
 * items: the number of items that we need do reservation
 * qgroup_reserved: used to return the reserved size in qgroup
 *
 * This function is used to reserve the space for snapshot/subvolume
 * creation and deletion. Those operations are different with the
 * common file/directory operations, they change two fs/file trees
 * and root tree, the number of items that the qgroup reserves is
 * different with the free space reservation. So we can not use
 * the space reservation mechanism in start_transaction().
 */
int btrfs_subvolume_reserve_metadata(struct btrfs_root *root,
				     struct btrfs_block_rsv *rsv,
				     int items,
				     u64 *qgroup_reserved,
				     bool use_global_rsv)
{
	u64 num_bytes;
	int ret;
	struct btrfs_fs_info *fs_info = root->fs_info;
	struct btrfs_block_rsv *global_rsv = &fs_info->global_block_rsv;

	if (test_bit(BTRFS_FS_QUOTA_ENABLED, &fs_info->flags)) {
		/* One for parent inode, two for dir entries */
		num_bytes = 3 * fs_info->nodesize;
		ret = btrfs_qgroup_reserve_meta(root, num_bytes, true);
		if (ret)
			return ret;
	} else {
		num_bytes = 0;
	}

	*qgroup_reserved = num_bytes;

	num_bytes = btrfs_calc_trans_metadata_size(fs_info, items);
	rsv->space_info = __find_space_info(fs_info,
					    BTRFS_BLOCK_GROUP_METADATA);
	ret = btrfs_block_rsv_add(root, rsv, num_bytes,
				  BTRFS_RESERVE_FLUSH_ALL);

	if (ret == -ENOSPC && use_global_rsv)
		ret = btrfs_block_rsv_migrate(global_rsv, rsv, num_bytes, 1);

	if (ret && *qgroup_reserved)
		btrfs_qgroup_free_meta(root, *qgroup_reserved);

	return ret;
}

void btrfs_subvolume_release_metadata(struct btrfs_fs_info *fs_info,
				      struct btrfs_block_rsv *rsv)
{
	btrfs_block_rsv_release(fs_info, rsv, (u64)-1);
}

/**
 * drop_outstanding_extent - drop an outstanding extent
 * @inode: the inode we're dropping the extent for
 * @num_bytes: the number of bytes we're releasing.
 *
 * This is called when we are freeing up an outstanding extent, either called
 * after an error or after an extent is written.  This will return the number of
 * reserved extents that need to be freed.  This must be called with
 * BTRFS_I(inode)->lock held.
 */
static unsigned drop_outstanding_extent(struct btrfs_inode *inode,
		u64 num_bytes)
{
	unsigned drop_inode_space = 0;
	unsigned dropped_extents = 0;
	unsigned num_extents;

	num_extents = count_max_extents(num_bytes);
	ASSERT(num_extents);
	ASSERT(inode->outstanding_extents >= num_extents);
	inode->outstanding_extents -= num_extents;

	if (inode->outstanding_extents == 0 &&
	    test_and_clear_bit(BTRFS_INODE_DELALLOC_META_RESERVED,
			       &inode->runtime_flags))
		drop_inode_space = 1;

	/*
	 * If we have more or the same amount of outstanding extents than we have
	 * reserved then we need to leave the reserved extents count alone.
	 */
	if (inode->outstanding_extents >= inode->reserved_extents)
		return drop_inode_space;

	dropped_extents = inode->reserved_extents - inode->outstanding_extents;
	inode->reserved_extents -= dropped_extents;
	return dropped_extents + drop_inode_space;
}

/**
 * calc_csum_metadata_size - return the amount of metadata space that must be
 *	reserved/freed for the given bytes.
 * @inode: the inode we're manipulating
 * @num_bytes: the number of bytes in question
 * @reserve: 1 if we are reserving space, 0 if we are freeing space
 *
 * This adjusts the number of csum_bytes in the inode and then returns the
 * correct amount of metadata that must either be reserved or freed.  We
 * calculate how many checksums we can fit into one leaf and then divide the
 * number of bytes that will need to be checksumed by this value to figure out
 * how many checksums will be required.  If we are adding bytes then the number
 * may go up and we will return the number of additional bytes that must be
 * reserved.  If it is going down we will return the number of bytes that must
 * be freed.
 *
 * This must be called with BTRFS_I(inode)->lock held.
 */
static u64 calc_csum_metadata_size(struct btrfs_inode *inode, u64 num_bytes,
				   int reserve)
{
	struct btrfs_fs_info *fs_info = btrfs_sb(inode->vfs_inode.i_sb);
	u64 old_csums, num_csums;

	if (inode->flags & BTRFS_INODE_NODATASUM && inode->csum_bytes == 0)
		return 0;

	old_csums = btrfs_csum_bytes_to_leaves(fs_info, inode->csum_bytes);
	if (reserve)
		inode->csum_bytes += num_bytes;
	else
		inode->csum_bytes -= num_bytes;
	num_csums = btrfs_csum_bytes_to_leaves(fs_info, inode->csum_bytes);

	/* No change, no need to reserve more */
	if (old_csums == num_csums)
		return 0;

	if (reserve)
		return btrfs_calc_trans_metadata_size(fs_info,
						      num_csums - old_csums);

	return btrfs_calc_trans_metadata_size(fs_info, old_csums - num_csums);
}

int btrfs_delalloc_reserve_metadata(struct btrfs_inode *inode, u64 num_bytes)
{
	struct btrfs_fs_info *fs_info = btrfs_sb(inode->vfs_inode.i_sb);
	struct btrfs_root *root = inode->root;
	struct btrfs_block_rsv *block_rsv = &fs_info->delalloc_block_rsv;
	u64 to_reserve = 0;
	u64 csum_bytes;
	unsigned nr_extents;
	enum btrfs_reserve_flush_enum flush = BTRFS_RESERVE_FLUSH_ALL;
	int ret = 0;
	bool delalloc_lock = true;
	u64 to_free = 0;
	unsigned dropped;
	bool release_extra = false;

	/* If we are a free space inode we need to not flush since we will be in
	 * the middle of a transaction commit.  We also don't need the delalloc
	 * mutex since we won't race with anybody.  We need this mostly to make
	 * lockdep shut its filthy mouth.
	 *
	 * If we have a transaction open (can happen if we call truncate_block
	 * from truncate), then we need FLUSH_LIMIT so we don't deadlock.
	 */
	if (btrfs_is_free_space_inode(inode)) {
		flush = BTRFS_RESERVE_NO_FLUSH;
		delalloc_lock = false;
	} else if (current->journal_info) {
		flush = BTRFS_RESERVE_FLUSH_LIMIT;
	}

	if (flush != BTRFS_RESERVE_NO_FLUSH &&
	    btrfs_transaction_in_commit(fs_info))
		schedule_timeout(1);

	if (delalloc_lock)
		mutex_lock(&inode->delalloc_mutex);

	num_bytes = ALIGN(num_bytes, fs_info->sectorsize);

	spin_lock(&inode->lock);
	nr_extents = count_max_extents(num_bytes);
	inode->outstanding_extents += nr_extents;

	nr_extents = 0;
	if (inode->outstanding_extents > inode->reserved_extents)
		nr_extents += inode->outstanding_extents -
			inode->reserved_extents;

	/* We always want to reserve a slot for updating the inode. */
	to_reserve = btrfs_calc_trans_metadata_size(fs_info, nr_extents + 1);
	to_reserve += calc_csum_metadata_size(inode, num_bytes, 1);
	csum_bytes = inode->csum_bytes;
	spin_unlock(&inode->lock);

	if (test_bit(BTRFS_FS_QUOTA_ENABLED, &fs_info->flags)) {
		ret = btrfs_qgroup_reserve_meta(root,
				nr_extents * fs_info->nodesize, true);
		if (ret)
			goto out_fail;
	}

	ret = btrfs_block_rsv_add(root, block_rsv, to_reserve, flush);
	if (unlikely(ret)) {
		btrfs_qgroup_free_meta(root,
				       nr_extents * fs_info->nodesize);
		goto out_fail;
	}

	spin_lock(&inode->lock);
	if (test_and_set_bit(BTRFS_INODE_DELALLOC_META_RESERVED,
			     &inode->runtime_flags)) {
		to_reserve -= btrfs_calc_trans_metadata_size(fs_info, 1);
		release_extra = true;
	}
	inode->reserved_extents += nr_extents;
	spin_unlock(&inode->lock);

	if (delalloc_lock)
		mutex_unlock(&inode->delalloc_mutex);

	if (to_reserve)
		trace_btrfs_space_reservation(fs_info, "delalloc",
					      btrfs_ino(inode), to_reserve, 1);
	if (release_extra)
		btrfs_block_rsv_release(fs_info, block_rsv,
				btrfs_calc_trans_metadata_size(fs_info, 1));
	return 0;

out_fail:
	spin_lock(&inode->lock);
	dropped = drop_outstanding_extent(inode, num_bytes);
	/*
	 * If the inodes csum_bytes is the same as the original
	 * csum_bytes then we know we haven't raced with any free()ers
	 * so we can just reduce our inodes csum bytes and carry on.
	 */
	if (inode->csum_bytes == csum_bytes) {
		calc_csum_metadata_size(inode, num_bytes, 0);
	} else {
		u64 orig_csum_bytes = inode->csum_bytes;
		u64 bytes;

		/*
		 * This is tricky, but first we need to figure out how much we
		 * freed from any free-ers that occurred during this
		 * reservation, so we reset ->csum_bytes to the csum_bytes
		 * before we dropped our lock, and then call the free for the
		 * number of bytes that were freed while we were trying our
		 * reservation.
		 */
		bytes = csum_bytes - inode->csum_bytes;
		inode->csum_bytes = csum_bytes;
		to_free = calc_csum_metadata_size(inode, bytes, 0);


		/*
		 * Now we need to see how much we would have freed had we not
		 * been making this reservation and our ->csum_bytes were not
		 * artificially inflated.
		 */
		inode->csum_bytes = csum_bytes - num_bytes;
		bytes = csum_bytes - orig_csum_bytes;
		bytes = calc_csum_metadata_size(inode, bytes, 0);

		/*
		 * Now reset ->csum_bytes to what it should be.  If bytes is
		 * more than to_free then we would have freed more space had we
		 * not had an artificially high ->csum_bytes, so we need to free
		 * the remainder.  If bytes is the same or less then we don't
		 * need to do anything, the other free-ers did the correct
		 * thing.
		 */
		inode->csum_bytes = orig_csum_bytes - num_bytes;
		if (bytes > to_free)
			to_free = bytes - to_free;
		else
			to_free = 0;
	}
	spin_unlock(&inode->lock);
	if (dropped)
		to_free += btrfs_calc_trans_metadata_size(fs_info, dropped);

	if (to_free) {
		btrfs_block_rsv_release(fs_info, block_rsv, to_free);
		trace_btrfs_space_reservation(fs_info, "delalloc",
					      btrfs_ino(inode), to_free, 0);
	}
	if (delalloc_lock)
		mutex_unlock(&inode->delalloc_mutex);
	return ret;
}

/**
 * btrfs_delalloc_release_metadata - release a metadata reservation for an inode
 * @inode: the inode to release the reservation for
 * @num_bytes: the number of bytes we're releasing
 *
 * This will release the metadata reservation for an inode.  This can be called
 * once we complete IO for a given set of bytes to release their metadata
 * reservations.
 */
void btrfs_delalloc_release_metadata(struct btrfs_inode *inode, u64 num_bytes)
{
	struct btrfs_fs_info *fs_info = btrfs_sb(inode->vfs_inode.i_sb);
	u64 to_free = 0;
	unsigned dropped;

	num_bytes = ALIGN(num_bytes, fs_info->sectorsize);
	spin_lock(&inode->lock);
	dropped = drop_outstanding_extent(inode, num_bytes);

	if (num_bytes)
		to_free = calc_csum_metadata_size(inode, num_bytes, 0);
	spin_unlock(&inode->lock);
	if (dropped > 0)
		to_free += btrfs_calc_trans_metadata_size(fs_info, dropped);

	if (btrfs_is_testing(fs_info))
		return;

	trace_btrfs_space_reservation(fs_info, "delalloc", btrfs_ino(inode),
				      to_free, 0);

	btrfs_block_rsv_release(fs_info, &fs_info->delalloc_block_rsv, to_free);
}

/**
 * btrfs_delalloc_reserve_space - reserve data and metadata space for
 * delalloc
 * @inode: inode we're writing to
 * @start: start range we are writing to
 * @len: how long the range we are writing to
 * @reserved: mandatory parameter, record actually reserved qgroup ranges of
 * 	      current reservation.
 *
 * This will do the following things
 *
 * o reserve space in data space info for num bytes
 *   and reserve precious corresponding qgroup space
 *   (Done in check_data_free_space)
 *
 * o reserve space for metadata space, based on the number of outstanding
 *   extents and how much csums will be needed
 *   also reserve metadata space in a per root over-reserve method.
 * o add to the inodes->delalloc_bytes
 * o add it to the fs_info's delalloc inodes list.
 *   (Above 3 all done in delalloc_reserve_metadata)
 *
 * Return 0 for success
 * Return <0 for error(-ENOSPC or -EQUOT)
 */
int btrfs_delalloc_reserve_space(struct inode *inode,
			struct extent_changeset **reserved, u64 start, u64 len)
{
	int ret;

	ret = btrfs_check_data_free_space(inode, reserved, start, len);
	if (ret < 0)
		return ret;
	ret = btrfs_delalloc_reserve_metadata(BTRFS_I(inode), len);
	if (ret < 0)
		btrfs_free_reserved_data_space(inode, *reserved, start, len);
	return ret;
}

/**
 * btrfs_delalloc_release_space - release data and metadata space for delalloc
 * @inode: inode we're releasing space for
 * @start: start position of the space already reserved
 * @len: the len of the space already reserved
 *
 * This must be matched with a call to btrfs_delalloc_reserve_space.  This is
 * called in the case that we don't need the metadata AND data reservations
 * anymore.  So if there is an error or we insert an inline extent.
 *
 * This function will release the metadata space that was not used and will
 * decrement ->delalloc_bytes and remove it from the fs_info delalloc_inodes
 * list if there are no delalloc bytes left.
 * Also it will handle the qgroup reserved space.
 */
void btrfs_delalloc_release_space(struct inode *inode,
			struct extent_changeset *reserved, u64 start, u64 len)
{
	btrfs_delalloc_release_metadata(BTRFS_I(inode), len);
	btrfs_free_reserved_data_space(inode, reserved, start, len);
}

static int update_block_group(struct btrfs_trans_handle *trans,
			      struct btrfs_fs_info *info, u64 bytenr,
			      u64 num_bytes, int alloc)
{
	struct btrfs_block_group_cache *cache = NULL;
	u64 total = num_bytes;
	u64 old_val;
	u64 byte_in_group;
	int factor;

	/* block accounting for super block */
	spin_lock(&info->delalloc_root_lock);
	old_val = btrfs_super_bytes_used(info->super_copy);
	if (alloc)
		old_val += num_bytes;
	else
		old_val -= num_bytes;
	btrfs_set_super_bytes_used(info->super_copy, old_val);
	spin_unlock(&info->delalloc_root_lock);

	while (total) {
		cache = btrfs_lookup_block_group(info, bytenr);
		if (!cache)
			return -ENOENT;
		if (cache->flags & (BTRFS_BLOCK_GROUP_DUP |
				    BTRFS_BLOCK_GROUP_RAID1 |
				    BTRFS_BLOCK_GROUP_RAID10))
			factor = 2;
		else
			factor = 1;
		/*
		 * If this block group has free space cache written out, we
		 * need to make sure to load it if we are removing space.  This
		 * is because we need the unpinning stage to actually add the
		 * space back to the block group, otherwise we will leak space.
		 */
		if (!alloc && cache->cached == BTRFS_CACHE_NO)
			cache_block_group(cache, 1);

		byte_in_group = bytenr - cache->key.objectid;
		WARN_ON(byte_in_group > cache->key.offset);

		spin_lock(&cache->space_info->lock);
		spin_lock(&cache->lock);

		if (btrfs_test_opt(info, SPACE_CACHE) &&
		    cache->disk_cache_state < BTRFS_DC_CLEAR)
			cache->disk_cache_state = BTRFS_DC_CLEAR;

		old_val = btrfs_block_group_used(&cache->item);
		num_bytes = min(total, cache->key.offset - byte_in_group);
		if (alloc) {
			old_val += num_bytes;
			btrfs_set_block_group_used(&cache->item, old_val);
			cache->reserved -= num_bytes;
			cache->space_info->bytes_reserved -= num_bytes;
			cache->space_info->bytes_used += num_bytes;
			cache->space_info->disk_used += num_bytes * factor;
			spin_unlock(&cache->lock);
			spin_unlock(&cache->space_info->lock);
		} else {
			old_val -= num_bytes;
			btrfs_set_block_group_used(&cache->item, old_val);
			cache->pinned += num_bytes;
			cache->space_info->bytes_pinned += num_bytes;
			cache->space_info->bytes_used -= num_bytes;
			cache->space_info->disk_used -= num_bytes * factor;
			spin_unlock(&cache->lock);
			spin_unlock(&cache->space_info->lock);

			trace_btrfs_space_reservation(info, "pinned",
						      cache->space_info->flags,
						      num_bytes, 1);
			set_extent_dirty(info->pinned_extents,
					 bytenr, bytenr + num_bytes - 1,
					 GFP_NOFS | __GFP_NOFAIL);
		}

		spin_lock(&trans->transaction->dirty_bgs_lock);
		if (list_empty(&cache->dirty_list)) {
			list_add_tail(&cache->dirty_list,
				      &trans->transaction->dirty_bgs);
				trans->transaction->num_dirty_bgs++;
			btrfs_get_block_group(cache);
		}
		spin_unlock(&trans->transaction->dirty_bgs_lock);

		/*
		 * No longer have used bytes in this block group, queue it for
		 * deletion. We do this after adding the block group to the
		 * dirty list to avoid races between cleaner kthread and space
		 * cache writeout.
		 */
		if (!alloc && old_val == 0) {
			spin_lock(&info->unused_bgs_lock);
			if (list_empty(&cache->bg_list)) {
				btrfs_get_block_group(cache);
				list_add_tail(&cache->bg_list,
					      &info->unused_bgs);
			}
			spin_unlock(&info->unused_bgs_lock);
		}

		btrfs_put_block_group(cache);
		total -= num_bytes;
		bytenr += num_bytes;
	}
	return 0;
}

static u64 first_logical_byte(struct btrfs_fs_info *fs_info, u64 search_start)
{
	struct btrfs_block_group_cache *cache;
	u64 bytenr;

	spin_lock(&fs_info->block_group_cache_lock);
	bytenr = fs_info->first_logical_byte;
	spin_unlock(&fs_info->block_group_cache_lock);

	if (bytenr < (u64)-1)
		return bytenr;

	cache = btrfs_lookup_first_block_group(fs_info, search_start);
	if (!cache)
		return 0;

	bytenr = cache->key.objectid;
	btrfs_put_block_group(cache);

	return bytenr;
}

static int pin_down_extent(struct btrfs_fs_info *fs_info,
			   struct btrfs_block_group_cache *cache,
			   u64 bytenr, u64 num_bytes, int reserved)
{
	spin_lock(&cache->space_info->lock);
	spin_lock(&cache->lock);
	cache->pinned += num_bytes;
	cache->space_info->bytes_pinned += num_bytes;
	if (reserved) {
		cache->reserved -= num_bytes;
		cache->space_info->bytes_reserved -= num_bytes;
	}
	spin_unlock(&cache->lock);
	spin_unlock(&cache->space_info->lock);

	trace_btrfs_space_reservation(fs_info, "pinned",
				      cache->space_info->flags, num_bytes, 1);
	set_extent_dirty(fs_info->pinned_extents, bytenr,
			 bytenr + num_bytes - 1, GFP_NOFS | __GFP_NOFAIL);
	return 0;
}

/*
 * this function must be called within transaction
 */
int btrfs_pin_extent(struct btrfs_fs_info *fs_info,
		     u64 bytenr, u64 num_bytes, int reserved)
{
	struct btrfs_block_group_cache *cache;

	cache = btrfs_lookup_block_group(fs_info, bytenr);
	BUG_ON(!cache); /* Logic error */

	pin_down_extent(fs_info, cache, bytenr, num_bytes, reserved);

	btrfs_put_block_group(cache);
	return 0;
}

/*
 * this function must be called within transaction
 */
int btrfs_pin_extent_for_log_replay(struct btrfs_fs_info *fs_info,
				    u64 bytenr, u64 num_bytes)
{
	struct btrfs_block_group_cache *cache;
	int ret;

	cache = btrfs_lookup_block_group(fs_info, bytenr);
	if (!cache)
		return -EINVAL;

	/*
	 * pull in the free space cache (if any) so that our pin
	 * removes the free space from the cache.  We have load_only set
	 * to one because the slow code to read in the free extents does check
	 * the pinned extents.
	 */
	cache_block_group(cache, 1);

	pin_down_extent(fs_info, cache, bytenr, num_bytes, 0);

	/* remove us from the free space cache (if we're there at all) */
	ret = btrfs_remove_free_space(cache, bytenr, num_bytes);
	btrfs_put_block_group(cache);
	return ret;
}

static int __exclude_logged_extent(struct btrfs_fs_info *fs_info,
				   u64 start, u64 num_bytes)
{
	int ret;
	struct btrfs_block_group_cache *block_group;
	struct btrfs_caching_control *caching_ctl;

	block_group = btrfs_lookup_block_group(fs_info, start);
	if (!block_group)
		return -EINVAL;

	cache_block_group(block_group, 0);
	caching_ctl = get_caching_control(block_group);

	if (!caching_ctl) {
		/* Logic error */
		BUG_ON(!block_group_cache_done(block_group));
		ret = btrfs_remove_free_space(block_group, start, num_bytes);
	} else {
		mutex_lock(&caching_ctl->mutex);

		if (start >= caching_ctl->progress) {
			ret = add_excluded_extent(fs_info, start, num_bytes);
		} else if (start + num_bytes <= caching_ctl->progress) {
			ret = btrfs_remove_free_space(block_group,
						      start, num_bytes);
		} else {
			num_bytes = caching_ctl->progress - start;
			ret = btrfs_remove_free_space(block_group,
						      start, num_bytes);
			if (ret)
				goto out_lock;

			num_bytes = (start + num_bytes) -
				caching_ctl->progress;
			start = caching_ctl->progress;
			ret = add_excluded_extent(fs_info, start, num_bytes);
		}
out_lock:
		mutex_unlock(&caching_ctl->mutex);
		put_caching_control(caching_ctl);
	}
	btrfs_put_block_group(block_group);
	return ret;
}

int btrfs_exclude_logged_extents(struct btrfs_fs_info *fs_info,
				 struct extent_buffer *eb)
{
	struct btrfs_file_extent_item *item;
	struct btrfs_key key;
	int found_type;
	int i;

	if (!btrfs_fs_incompat(fs_info, MIXED_GROUPS))
		return 0;

	for (i = 0; i < btrfs_header_nritems(eb); i++) {
		btrfs_item_key_to_cpu(eb, &key, i);
		if (key.type != BTRFS_EXTENT_DATA_KEY)
			continue;
		item = btrfs_item_ptr(eb, i, struct btrfs_file_extent_item);
		found_type = btrfs_file_extent_type(eb, item);
		if (found_type == BTRFS_FILE_EXTENT_INLINE)
			continue;
		if (btrfs_file_extent_disk_bytenr(eb, item) == 0)
			continue;
		key.objectid = btrfs_file_extent_disk_bytenr(eb, item);
		key.offset = btrfs_file_extent_disk_num_bytes(eb, item);
		__exclude_logged_extent(fs_info, key.objectid, key.offset);
	}

	return 0;
}

static void
btrfs_inc_block_group_reservations(struct btrfs_block_group_cache *bg)
{
	atomic_inc(&bg->reservations);
}

void btrfs_dec_block_group_reservations(struct btrfs_fs_info *fs_info,
					const u64 start)
{
	struct btrfs_block_group_cache *bg;

	bg = btrfs_lookup_block_group(fs_info, start);
	ASSERT(bg);
	if (atomic_dec_and_test(&bg->reservations))
		wake_up_atomic_t(&bg->reservations);
	btrfs_put_block_group(bg);
}

static int btrfs_wait_bg_reservations_atomic_t(atomic_t *a)
{
	schedule();
	return 0;
}

void btrfs_wait_block_group_reservations(struct btrfs_block_group_cache *bg)
{
	struct btrfs_space_info *space_info = bg->space_info;

	ASSERT(bg->ro);

	if (!(bg->flags & BTRFS_BLOCK_GROUP_DATA))
		return;

	/*
	 * Our block group is read only but before we set it to read only,
	 * some task might have had allocated an extent from it already, but it
	 * has not yet created a respective ordered extent (and added it to a
	 * root's list of ordered extents).
	 * Therefore wait for any task currently allocating extents, since the
	 * block group's reservations counter is incremented while a read lock
	 * on the groups' semaphore is held and decremented after releasing
	 * the read access on that semaphore and creating the ordered extent.
	 */
	down_write(&space_info->groups_sem);
	up_write(&space_info->groups_sem);

	wait_on_atomic_t(&bg->reservations,
			 btrfs_wait_bg_reservations_atomic_t,
			 TASK_UNINTERRUPTIBLE);
}

/**
 * btrfs_add_reserved_bytes - update the block_group and space info counters
 * @cache:	The cache we are manipulating
 * @ram_bytes:  The number of bytes of file content, and will be same to
 *              @num_bytes except for the compress path.
 * @num_bytes:	The number of bytes in question
 * @delalloc:   The blocks are allocated for the delalloc write
 *
 * This is called by the allocator when it reserves space. If this is a
 * reservation and the block group has become read only we cannot make the
 * reservation and return -EAGAIN, otherwise this function always succeeds.
 */
static int btrfs_add_reserved_bytes(struct btrfs_block_group_cache *cache,
				    u64 ram_bytes, u64 num_bytes, int delalloc)
{
	struct btrfs_space_info *space_info = cache->space_info;
	int ret = 0;

	spin_lock(&space_info->lock);
	spin_lock(&cache->lock);
	if (cache->ro) {
		ret = -EAGAIN;
	} else {
		cache->reserved += num_bytes;
		space_info->bytes_reserved += num_bytes;

		trace_btrfs_space_reservation(cache->fs_info,
				"space_info", space_info->flags,
				ram_bytes, 0);
		space_info->bytes_may_use -= ram_bytes;
		if (delalloc)
			cache->delalloc_bytes += num_bytes;
	}
	spin_unlock(&cache->lock);
	spin_unlock(&space_info->lock);
	return ret;
}

/**
 * btrfs_free_reserved_bytes - update the block_group and space info counters
 * @cache:      The cache we are manipulating
 * @num_bytes:  The number of bytes in question
 * @delalloc:   The blocks are allocated for the delalloc write
 *
 * This is called by somebody who is freeing space that was never actually used
 * on disk.  For example if you reserve some space for a new leaf in transaction
 * A and before transaction A commits you free that leaf, you call this with
 * reserve set to 0 in order to clear the reservation.
 */

static int btrfs_free_reserved_bytes(struct btrfs_block_group_cache *cache,
				     u64 num_bytes, int delalloc)
{
	struct btrfs_space_info *space_info = cache->space_info;
	int ret = 0;

	spin_lock(&space_info->lock);
	spin_lock(&cache->lock);
	if (cache->ro)
		space_info->bytes_readonly += num_bytes;
	cache->reserved -= num_bytes;
	space_info->bytes_reserved -= num_bytes;

	if (delalloc)
		cache->delalloc_bytes -= num_bytes;
	spin_unlock(&cache->lock);
	spin_unlock(&space_info->lock);
	return ret;
}
void btrfs_prepare_extent_commit(struct btrfs_fs_info *fs_info)
{
	struct btrfs_caching_control *next;
	struct btrfs_caching_control *caching_ctl;
	struct btrfs_block_group_cache *cache;

	down_write(&fs_info->commit_root_sem);

	list_for_each_entry_safe(caching_ctl, next,
				 &fs_info->caching_block_groups, list) {
		cache = caching_ctl->block_group;
		if (block_group_cache_done(cache)) {
			cache->last_byte_to_unpin = (u64)-1;
			list_del_init(&caching_ctl->list);
			put_caching_control(caching_ctl);
		} else {
			cache->last_byte_to_unpin = caching_ctl->progress;
		}
	}

	if (fs_info->pinned_extents == &fs_info->freed_extents[0])
		fs_info->pinned_extents = &fs_info->freed_extents[1];
	else
		fs_info->pinned_extents = &fs_info->freed_extents[0];

	up_write(&fs_info->commit_root_sem);

	update_global_block_rsv(fs_info);
}

/*
 * Returns the free cluster for the given space info and sets empty_cluster to
 * what it should be based on the mount options.
 */
static struct btrfs_free_cluster *
fetch_cluster_info(struct btrfs_fs_info *fs_info,
		   struct btrfs_space_info *space_info, u64 *empty_cluster)
{
	struct btrfs_free_cluster *ret = NULL;
	bool ssd = btrfs_test_opt(fs_info, SSD);

	*empty_cluster = 0;
	if (btrfs_mixed_space_info(space_info))
		return ret;

	if (ssd)
		*empty_cluster = SZ_2M;
	if (space_info->flags & BTRFS_BLOCK_GROUP_METADATA) {
		ret = &fs_info->meta_alloc_cluster;
		if (!ssd)
			*empty_cluster = SZ_64K;
	} else if ((space_info->flags & BTRFS_BLOCK_GROUP_DATA) && ssd) {
		ret = &fs_info->data_alloc_cluster;
	}

	return ret;
}

static int unpin_extent_range(struct btrfs_fs_info *fs_info,
			      u64 start, u64 end,
			      const bool return_free_space)
{
	struct btrfs_block_group_cache *cache = NULL;
	struct btrfs_space_info *space_info;
	struct btrfs_block_rsv *global_rsv = &fs_info->global_block_rsv;
	struct btrfs_free_cluster *cluster = NULL;
	u64 len;
	u64 total_unpinned = 0;
	u64 empty_cluster = 0;
	bool readonly;

	while (start <= end) {
		readonly = false;
		if (!cache ||
		    start >= cache->key.objectid + cache->key.offset) {
			if (cache)
				btrfs_put_block_group(cache);
			total_unpinned = 0;
			cache = btrfs_lookup_block_group(fs_info, start);
			BUG_ON(!cache); /* Logic error */

			cluster = fetch_cluster_info(fs_info,
						     cache->space_info,
						     &empty_cluster);
			empty_cluster <<= 1;
		}

		len = cache->key.objectid + cache->key.offset - start;
		len = min(len, end + 1 - start);

		if (start < cache->last_byte_to_unpin) {
			len = min(len, cache->last_byte_to_unpin - start);
			if (return_free_space)
				btrfs_add_free_space(cache, start, len);
		}

		start += len;
		total_unpinned += len;
		space_info = cache->space_info;

		/*
		 * If this space cluster has been marked as fragmented and we've
		 * unpinned enough in this block group to potentially allow a
		 * cluster to be created inside of it go ahead and clear the
		 * fragmented check.
		 */
		if (cluster && cluster->fragmented &&
		    total_unpinned > empty_cluster) {
			spin_lock(&cluster->lock);
			cluster->fragmented = 0;
			spin_unlock(&cluster->lock);
		}

		spin_lock(&space_info->lock);
		spin_lock(&cache->lock);
		cache->pinned -= len;
		space_info->bytes_pinned -= len;

		trace_btrfs_space_reservation(fs_info, "pinned",
					      space_info->flags, len, 0);
		space_info->max_extent_size = 0;
		percpu_counter_add(&space_info->total_bytes_pinned, -len);
		if (cache->ro) {
			space_info->bytes_readonly += len;
			readonly = true;
		}
		spin_unlock(&cache->lock);
		if (!readonly && return_free_space &&
		    global_rsv->space_info == space_info) {
			u64 to_add = len;
			WARN_ON(!return_free_space);
			spin_lock(&global_rsv->lock);
			if (!global_rsv->full) {
				to_add = min(len, global_rsv->size -
					     global_rsv->reserved);
				global_rsv->reserved += to_add;
				space_info->bytes_may_use += to_add;
				if (global_rsv->reserved >= global_rsv->size)
					global_rsv->full = 1;
				trace_btrfs_space_reservation(fs_info,
							      "space_info",
							      space_info->flags,
							      to_add, 1);
				len -= to_add;
			}
			spin_unlock(&global_rsv->lock);
			/* Add to any tickets we may have */
			if (len)
				space_info_add_new_bytes(fs_info, space_info,
							 len);
		}
		spin_unlock(&space_info->lock);
	}

	if (cache)
		btrfs_put_block_group(cache);
	return 0;
}

int btrfs_finish_extent_commit(struct btrfs_trans_handle *trans,
			       struct btrfs_fs_info *fs_info)
{
	struct btrfs_block_group_cache *block_group, *tmp;
	struct list_head *deleted_bgs;
	struct extent_io_tree *unpin;
	u64 start;
	u64 end;
	int ret;

	if (fs_info->pinned_extents == &fs_info->freed_extents[0])
		unpin = &fs_info->freed_extents[1];
	else
		unpin = &fs_info->freed_extents[0];

	while (!trans->aborted) {
		mutex_lock(&fs_info->unused_bg_unpin_mutex);
		ret = find_first_extent_bit(unpin, 0, &start, &end,
					    EXTENT_DIRTY, NULL);
		if (ret) {
			mutex_unlock(&fs_info->unused_bg_unpin_mutex);
			break;
		}

		if (btrfs_test_opt(fs_info, DISCARD))
			ret = btrfs_discard_extent(fs_info, start,
						   end + 1 - start, NULL);

		clear_extent_dirty(unpin, start, end);
		unpin_extent_range(fs_info, start, end, true);
		mutex_unlock(&fs_info->unused_bg_unpin_mutex);
		cond_resched();
	}

	/*
	 * Transaction is finished.  We don't need the lock anymore.  We
	 * do need to clean up the block groups in case of a transaction
	 * abort.
	 */
	deleted_bgs = &trans->transaction->deleted_bgs;
	list_for_each_entry_safe(block_group, tmp, deleted_bgs, bg_list) {
		u64 trimmed = 0;

		ret = -EROFS;
		if (!trans->aborted)
			ret = btrfs_discard_extent(fs_info,
						   block_group->key.objectid,
						   block_group->key.offset,
						   &trimmed);

		list_del_init(&block_group->bg_list);
		btrfs_put_block_group_trimming(block_group);
		btrfs_put_block_group(block_group);

		if (ret) {
			const char *errstr = btrfs_decode_error(ret);
			btrfs_warn(fs_info,
				   "Discard failed while removing blockgroup: errno=%d %s\n",
				   ret, errstr);
		}
	}

	return 0;
}

static void add_pinned_bytes(struct btrfs_fs_info *fs_info, u64 num_bytes,
			     u64 owner, u64 root_objectid)
{
	struct btrfs_space_info *space_info;
	u64 flags;

	if (owner < BTRFS_FIRST_FREE_OBJECTID) {
		if (root_objectid == BTRFS_CHUNK_TREE_OBJECTID)
			flags = BTRFS_BLOCK_GROUP_SYSTEM;
		else
			flags = BTRFS_BLOCK_GROUP_METADATA;
	} else {
		flags = BTRFS_BLOCK_GROUP_DATA;
	}

	space_info = __find_space_info(fs_info, flags);
	BUG_ON(!space_info); /* Logic bug */
	percpu_counter_add(&space_info->total_bytes_pinned, num_bytes);
}


static int __btrfs_free_extent(struct btrfs_trans_handle *trans,
				struct btrfs_fs_info *info,
				struct btrfs_delayed_ref_node *node, u64 parent,
				u64 root_objectid, u64 owner_objectid,
				u64 owner_offset, int refs_to_drop,
				struct btrfs_delayed_extent_op *extent_op)
{
	struct btrfs_key key;
	struct btrfs_path *path;
	struct btrfs_root *extent_root = info->extent_root;
	struct extent_buffer *leaf;
	struct btrfs_extent_item *ei;
	struct btrfs_extent_inline_ref *iref;
	int ret;
	int is_data;
	int extent_slot = 0;
	int found_extent = 0;
	int num_to_del = 1;
	u32 item_size;
	u64 refs;
	u64 bytenr = node->bytenr;
	u64 num_bytes = node->num_bytes;
	int last_ref = 0;
	bool skinny_metadata = btrfs_fs_incompat(info, SKINNY_METADATA);

	path = btrfs_alloc_path();
	if (!path)
		return -ENOMEM;

	path->reada = READA_FORWARD;
	path->leave_spinning = 1;

	is_data = owner_objectid >= BTRFS_FIRST_FREE_OBJECTID;
	BUG_ON(!is_data && refs_to_drop != 1);

	if (is_data)
		skinny_metadata = 0;

	ret = lookup_extent_backref(trans, info, path, &iref,
				    bytenr, num_bytes, parent,
				    root_objectid, owner_objectid,
				    owner_offset);
	if (ret == 0) {
		extent_slot = path->slots[0];
		while (extent_slot >= 0) {
			btrfs_item_key_to_cpu(path->nodes[0], &key,
					      extent_slot);
			if (key.objectid != bytenr)
				break;
			if (key.type == BTRFS_EXTENT_ITEM_KEY &&
			    key.offset == num_bytes) {
				found_extent = 1;
				break;
			}
			if (key.type == BTRFS_METADATA_ITEM_KEY &&
			    key.offset == owner_objectid) {
				found_extent = 1;
				break;
			}
			if (path->slots[0] - extent_slot > 5)
				break;
			extent_slot--;
		}
#ifdef BTRFS_COMPAT_EXTENT_TREE_V0
		item_size = btrfs_item_size_nr(path->nodes[0], extent_slot);
		if (found_extent && item_size < sizeof(*ei))
			found_extent = 0;
#endif
		if (!found_extent) {
			BUG_ON(iref);
			ret = remove_extent_backref(trans, info, path, NULL,
						    refs_to_drop,
						    is_data, &last_ref);
			if (ret) {
				btrfs_abort_transaction(trans, ret);
				goto out;
			}
			btrfs_release_path(path);
			path->leave_spinning = 1;

			key.objectid = bytenr;
			key.type = BTRFS_EXTENT_ITEM_KEY;
			key.offset = num_bytes;

			if (!is_data && skinny_metadata) {
				key.type = BTRFS_METADATA_ITEM_KEY;
				key.offset = owner_objectid;
			}

			ret = btrfs_search_slot(trans, extent_root,
						&key, path, -1, 1);
			if (ret > 0 && skinny_metadata && path->slots[0]) {
				/*
				 * Couldn't find our skinny metadata item,
				 * see if we have ye olde extent item.
				 */
				path->slots[0]--;
				btrfs_item_key_to_cpu(path->nodes[0], &key,
						      path->slots[0]);
				if (key.objectid == bytenr &&
				    key.type == BTRFS_EXTENT_ITEM_KEY &&
				    key.offset == num_bytes)
					ret = 0;
			}

			if (ret > 0 && skinny_metadata) {
				skinny_metadata = false;
				key.objectid = bytenr;
				key.type = BTRFS_EXTENT_ITEM_KEY;
				key.offset = num_bytes;
				btrfs_release_path(path);
				ret = btrfs_search_slot(trans, extent_root,
							&key, path, -1, 1);
			}

			if (ret) {
				btrfs_err(info,
					  "umm, got %d back from search, was looking for %llu",
					  ret, bytenr);
				if (ret > 0)
					btrfs_print_leaf(info, path->nodes[0]);
			}
			if (ret < 0) {
				btrfs_abort_transaction(trans, ret);
				goto out;
			}
			extent_slot = path->slots[0];
		}
	} else if (WARN_ON(ret == -ENOENT)) {
		btrfs_print_leaf(info, path->nodes[0]);
		btrfs_err(info,
			"unable to find ref byte nr %llu parent %llu root %llu  owner %llu offset %llu",
			bytenr, parent, root_objectid, owner_objectid,
			owner_offset);
		btrfs_abort_transaction(trans, ret);
		goto out;
	} else {
		btrfs_abort_transaction(trans, ret);
		goto out;
	}

	leaf = path->nodes[0];
	item_size = btrfs_item_size_nr(leaf, extent_slot);
#ifdef BTRFS_COMPAT_EXTENT_TREE_V0
	if (item_size < sizeof(*ei)) {
		BUG_ON(found_extent || extent_slot != path->slots[0]);
		ret = convert_extent_item_v0(trans, info, path, owner_objectid,
					     0);
		if (ret < 0) {
			btrfs_abort_transaction(trans, ret);
			goto out;
		}

		btrfs_release_path(path);
		path->leave_spinning = 1;

		key.objectid = bytenr;
		key.type = BTRFS_EXTENT_ITEM_KEY;
		key.offset = num_bytes;

		ret = btrfs_search_slot(trans, extent_root, &key, path,
					-1, 1);
		if (ret) {
			btrfs_err(info,
				  "umm, got %d back from search, was looking for %llu",
				ret, bytenr);
			btrfs_print_leaf(info, path->nodes[0]);
		}
		if (ret < 0) {
			btrfs_abort_transaction(trans, ret);
			goto out;
		}

		extent_slot = path->slots[0];
		leaf = path->nodes[0];
		item_size = btrfs_item_size_nr(leaf, extent_slot);
	}
#endif
	BUG_ON(item_size < sizeof(*ei));
	ei = btrfs_item_ptr(leaf, extent_slot,
			    struct btrfs_extent_item);
	if (owner_objectid < BTRFS_FIRST_FREE_OBJECTID &&
	    key.type == BTRFS_EXTENT_ITEM_KEY) {
		struct btrfs_tree_block_info *bi;
		BUG_ON(item_size < sizeof(*ei) + sizeof(*bi));
		bi = (struct btrfs_tree_block_info *)(ei + 1);
		WARN_ON(owner_objectid != btrfs_tree_block_level(leaf, bi));
	}

	refs = btrfs_extent_refs(leaf, ei);
	if (refs < refs_to_drop) {
		btrfs_err(info,
			  "trying to drop %d refs but we only have %Lu for bytenr %Lu",
			  refs_to_drop, refs, bytenr);
		ret = -EINVAL;
		btrfs_abort_transaction(trans, ret);
		goto out;
	}
	refs -= refs_to_drop;

	if (refs > 0) {
		if (extent_op)
			__run_delayed_extent_op(extent_op, leaf, ei);
		/*
		 * In the case of inline back ref, reference count will
		 * be updated by remove_extent_backref
		 */
		if (iref) {
			BUG_ON(!found_extent);
		} else {
			btrfs_set_extent_refs(leaf, ei, refs);
			btrfs_mark_buffer_dirty(leaf);
		}
		if (found_extent) {
			ret = remove_extent_backref(trans, info, path,
						    iref, refs_to_drop,
						    is_data, &last_ref);
			if (ret) {
				btrfs_abort_transaction(trans, ret);
				goto out;
			}
		}
		add_pinned_bytes(info, -num_bytes, owner_objectid,
				 root_objectid);
	} else {
		if (found_extent) {
			BUG_ON(is_data && refs_to_drop !=
			       extent_data_ref_count(path, iref));
			if (iref) {
				BUG_ON(path->slots[0] != extent_slot);
			} else {
				BUG_ON(path->slots[0] != extent_slot + 1);
				path->slots[0] = extent_slot;
				num_to_del = 2;
			}
		}

		last_ref = 1;
		ret = btrfs_del_items(trans, extent_root, path, path->slots[0],
				      num_to_del);
		if (ret) {
			btrfs_abort_transaction(trans, ret);
			goto out;
		}
		btrfs_release_path(path);

		if (is_data) {
			ret = btrfs_del_csums(trans, info, bytenr, num_bytes);
			if (ret) {
				btrfs_abort_transaction(trans, ret);
				goto out;
			}
		}

		ret = add_to_free_space_tree(trans, info, bytenr, num_bytes);
		if (ret) {
			btrfs_abort_transaction(trans, ret);
			goto out;
		}

		ret = update_block_group(trans, info, bytenr, num_bytes, 0);
		if (ret) {
			btrfs_abort_transaction(trans, ret);
			goto out;
		}
	}
	btrfs_release_path(path);

out:
	btrfs_free_path(path);
	return ret;
}

/*
 * when we free an block, it is possible (and likely) that we free the last
 * delayed ref for that extent as well.  This searches the delayed ref tree for
 * a given extent, and if there are no other delayed refs to be processed, it
 * removes it from the tree.
 */
static noinline int check_ref_cleanup(struct btrfs_trans_handle *trans,
				      u64 bytenr)
{
	struct btrfs_delayed_ref_head *head;
	struct btrfs_delayed_ref_root *delayed_refs;
	int ret = 0;

	delayed_refs = &trans->transaction->delayed_refs;
	spin_lock(&delayed_refs->lock);
	head = btrfs_find_delayed_ref_head(delayed_refs, bytenr);
	if (!head)
		goto out_delayed_unlock;

	spin_lock(&head->lock);
	if (!list_empty(&head->ref_list))
		goto out;

	if (head->extent_op) {
		if (!head->must_insert_reserved)
			goto out;
		btrfs_free_delayed_extent_op(head->extent_op);
		head->extent_op = NULL;
	}

	/*
	 * waiting for the lock here would deadlock.  If someone else has it
	 * locked they are already in the process of dropping it anyway
	 */
	if (!mutex_trylock(&head->mutex))
		goto out;

	/*
	 * at this point we have a head with no other entries.  Go
	 * ahead and process it.
	 */
	head->node.in_tree = 0;
	rb_erase(&head->href_node, &delayed_refs->href_root);

	atomic_dec(&delayed_refs->num_entries);

	/*
	 * we don't take a ref on the node because we're removing it from the
	 * tree, so we just steal the ref the tree was holding.
	 */
	delayed_refs->num_heads--;
	if (head->processing == 0)
		delayed_refs->num_heads_ready--;
	head->processing = 0;
	spin_unlock(&head->lock);
	spin_unlock(&delayed_refs->lock);

	BUG_ON(head->extent_op);
	if (head->must_insert_reserved)
		ret = 1;

	mutex_unlock(&head->mutex);
	btrfs_put_delayed_ref(&head->node);
	return ret;
out:
	spin_unlock(&head->lock);

out_delayed_unlock:
	spin_unlock(&delayed_refs->lock);
	return 0;
}

void btrfs_free_tree_block(struct btrfs_trans_handle *trans,
			   struct btrfs_root *root,
			   struct extent_buffer *buf,
			   u64 parent, int last_ref)
{
	struct btrfs_fs_info *fs_info = root->fs_info;
	int pin = 1;
	int ret;

	if (root->root_key.objectid != BTRFS_TREE_LOG_OBJECTID) {
		ret = btrfs_add_delayed_tree_ref(fs_info, trans,
						 buf->start, buf->len,
						 parent,
						 root->root_key.objectid,
						 btrfs_header_level(buf),
						 BTRFS_DROP_DELAYED_REF, NULL);
		BUG_ON(ret); /* -ENOMEM */
	}

	if (!last_ref)
		return;

	if (btrfs_header_generation(buf) == trans->transid) {
		struct btrfs_block_group_cache *cache;

		if (root->root_key.objectid != BTRFS_TREE_LOG_OBJECTID) {
			ret = check_ref_cleanup(trans, buf->start);
			if (!ret)
				goto out;
		}

		cache = btrfs_lookup_block_group(fs_info, buf->start);

		if (btrfs_header_flag(buf, BTRFS_HEADER_FLAG_WRITTEN)) {
			pin_down_extent(fs_info, cache, buf->start,
					buf->len, 1);
			btrfs_put_block_group(cache);
			goto out;
		}

		WARN_ON(test_bit(EXTENT_BUFFER_DIRTY, &buf->bflags));

		btrfs_add_free_space(cache, buf->start, buf->len);
		btrfs_free_reserved_bytes(cache, buf->len, 0);
		btrfs_put_block_group(cache);
		trace_btrfs_reserved_extent_free(fs_info, buf->start, buf->len);
		pin = 0;
	}
out:
	if (pin)
		add_pinned_bytes(fs_info, buf->len, btrfs_header_level(buf),
				 root->root_key.objectid);

	/*
	 * Deleting the buffer, clear the corrupt flag since it doesn't matter
	 * anymore.
	 */
	clear_bit(EXTENT_BUFFER_CORRUPT, &buf->bflags);
}

/* Can return -ENOMEM */
int btrfs_free_extent(struct btrfs_trans_handle *trans,
		      struct btrfs_fs_info *fs_info,
		      u64 bytenr, u64 num_bytes, u64 parent, u64 root_objectid,
		      u64 owner, u64 offset)
{
	int ret;

	if (btrfs_is_testing(fs_info))
		return 0;

	add_pinned_bytes(fs_info, num_bytes, owner, root_objectid);

	/*
	 * tree log blocks never actually go into the extent allocation
	 * tree, just update pinning info and exit early.
	 */
	if (root_objectid == BTRFS_TREE_LOG_OBJECTID) {
		WARN_ON(owner >= BTRFS_FIRST_FREE_OBJECTID);
		/* unlocks the pinned mutex */
		btrfs_pin_extent(fs_info, bytenr, num_bytes, 1);
		ret = 0;
	} else if (owner < BTRFS_FIRST_FREE_OBJECTID) {
		ret = btrfs_add_delayed_tree_ref(fs_info, trans, bytenr,
					num_bytes,
					parent, root_objectid, (int)owner,
					BTRFS_DROP_DELAYED_REF, NULL);
	} else {
		ret = btrfs_add_delayed_data_ref(fs_info, trans, bytenr,
						num_bytes,
						parent, root_objectid, owner,
						offset, 0,
						BTRFS_DROP_DELAYED_REF);
	}
	return ret;
}

/*
 * when we wait for progress in the block group caching, its because
 * our allocation attempt failed at least once.  So, we must sleep
 * and let some progress happen before we try again.
 *
 * This function will sleep at least once waiting for new free space to
 * show up, and then it will check the block group free space numbers
 * for our min num_bytes.  Another option is to have it go ahead
 * and look in the rbtree for a free extent of a given size, but this
 * is a good start.
 *
 * Callers of this must check if cache->cached == BTRFS_CACHE_ERROR before using
 * any of the information in this block group.
 */
static noinline void
wait_block_group_cache_progress(struct btrfs_block_group_cache *cache,
				u64 num_bytes)
{
	struct btrfs_caching_control *caching_ctl;

	caching_ctl = get_caching_control(cache);
	if (!caching_ctl)
		return;

	wait_event(caching_ctl->wait, block_group_cache_done(cache) ||
		   (cache->free_space_ctl->free_space >= num_bytes));

	put_caching_control(caching_ctl);
}

static noinline int
wait_block_group_cache_done(struct btrfs_block_group_cache *cache)
{
	struct btrfs_caching_control *caching_ctl;
	int ret = 0;

	caching_ctl = get_caching_control(cache);
	if (!caching_ctl)
		return (cache->cached == BTRFS_CACHE_ERROR) ? -EIO : 0;

	wait_event(caching_ctl->wait, block_group_cache_done(cache));
	if (cache->cached == BTRFS_CACHE_ERROR)
		ret = -EIO;
	put_caching_control(caching_ctl);
	return ret;
}

int __get_raid_index(u64 flags)
{
	if (flags & BTRFS_BLOCK_GROUP_RAID10)
		return BTRFS_RAID_RAID10;
	else if (flags & BTRFS_BLOCK_GROUP_RAID1)
		return BTRFS_RAID_RAID1;
	else if (flags & BTRFS_BLOCK_GROUP_DUP)
		return BTRFS_RAID_DUP;
	else if (flags & BTRFS_BLOCK_GROUP_RAID0)
		return BTRFS_RAID_RAID0;
	else if (flags & BTRFS_BLOCK_GROUP_RAID5)
		return BTRFS_RAID_RAID5;
	else if (flags & BTRFS_BLOCK_GROUP_RAID6)
		return BTRFS_RAID_RAID6;

	return BTRFS_RAID_SINGLE; /* BTRFS_BLOCK_GROUP_SINGLE */
}

int get_block_group_index(struct btrfs_block_group_cache *cache)
{
	return __get_raid_index(cache->flags);
}

static const char *btrfs_raid_type_names[BTRFS_NR_RAID_TYPES] = {
	[BTRFS_RAID_RAID10]	= "raid10",
	[BTRFS_RAID_RAID1]	= "raid1",
	[BTRFS_RAID_DUP]	= "dup",
	[BTRFS_RAID_RAID0]	= "raid0",
	[BTRFS_RAID_SINGLE]	= "single",
	[BTRFS_RAID_RAID5]	= "raid5",
	[BTRFS_RAID_RAID6]	= "raid6",
};

static const char *get_raid_name(enum btrfs_raid_types type)
{
	if (type >= BTRFS_NR_RAID_TYPES)
		return NULL;

	return btrfs_raid_type_names[type];
}

enum btrfs_loop_type {
	LOOP_CACHING_NOWAIT = 0,
	LOOP_CACHING_WAIT = 1,
	LOOP_ALLOC_CHUNK = 2,
	LOOP_NO_EMPTY_SIZE = 3,
};

static inline void
btrfs_lock_block_group(struct btrfs_block_group_cache *cache,
		       int delalloc)
{
	if (delalloc)
		down_read(&cache->data_rwsem);
}

static inline void
btrfs_grab_block_group(struct btrfs_block_group_cache *cache,
		       int delalloc)
{
	btrfs_get_block_group(cache);
	if (delalloc)
		down_read(&cache->data_rwsem);
}

static struct btrfs_block_group_cache *
btrfs_lock_cluster(struct btrfs_block_group_cache *block_group,
		   struct btrfs_free_cluster *cluster,
		   int delalloc)
{
	struct btrfs_block_group_cache *used_bg = NULL;

	spin_lock(&cluster->refill_lock);
	while (1) {
		used_bg = cluster->block_group;
		if (!used_bg)
			return NULL;

		if (used_bg == block_group)
			return used_bg;

		btrfs_get_block_group(used_bg);

		if (!delalloc)
			return used_bg;

		if (down_read_trylock(&used_bg->data_rwsem))
			return used_bg;

		spin_unlock(&cluster->refill_lock);

		/* We should only have one-level nested. */
		down_read_nested(&used_bg->data_rwsem, SINGLE_DEPTH_NESTING);

		spin_lock(&cluster->refill_lock);
		if (used_bg == cluster->block_group)
			return used_bg;

		up_read(&used_bg->data_rwsem);
		btrfs_put_block_group(used_bg);
	}
}

static inline void
btrfs_release_block_group(struct btrfs_block_group_cache *cache,
			 int delalloc)
{
	if (delalloc)
		up_read(&cache->data_rwsem);
	btrfs_put_block_group(cache);
}

/*
 * walks the btree of allocated extents and find a hole of a given size.
 * The key ins is changed to record the hole:
 * ins->objectid == start position
 * ins->flags = BTRFS_EXTENT_ITEM_KEY
 * ins->offset == the size of the hole.
 * Any available blocks before search_start are skipped.
 *
 * If there is no suitable free space, we will record the max size of
 * the free space extent currently.
 */
static noinline int find_free_extent(struct btrfs_fs_info *fs_info,
				u64 ram_bytes, u64 num_bytes, u64 empty_size,
				u64 hint_byte, struct btrfs_key *ins,
				u64 flags, int delalloc)
{
	int ret = 0;
	struct btrfs_root *root = fs_info->extent_root;
	struct btrfs_free_cluster *last_ptr = NULL;
	struct btrfs_block_group_cache *block_group = NULL;
	u64 search_start = 0;
	u64 max_extent_size = 0;
	u64 empty_cluster = 0;
	struct btrfs_space_info *space_info;
	int loop = 0;
	int index = __get_raid_index(flags);
	bool failed_cluster_refill = false;
	bool failed_alloc = false;
	bool use_cluster = true;
	bool have_caching_bg = false;
	bool orig_have_caching_bg = false;
	bool full_search = false;

	WARN_ON(num_bytes < fs_info->sectorsize);
	ins->type = BTRFS_EXTENT_ITEM_KEY;
	ins->objectid = 0;
	ins->offset = 0;

	trace_find_free_extent(fs_info, num_bytes, empty_size, flags);

	space_info = __find_space_info(fs_info, flags);
	if (!space_info) {
		btrfs_err(fs_info, "No space info for %llu", flags);
		return -ENOSPC;
	}

	/*
	 * If our free space is heavily fragmented we may not be able to make
	 * big contiguous allocations, so instead of doing the expensive search
	 * for free space, simply return ENOSPC with our max_extent_size so we
	 * can go ahead and search for a more manageable chunk.
	 *
	 * If our max_extent_size is large enough for our allocation simply
	 * disable clustering since we will likely not be able to find enough
	 * space to create a cluster and induce latency trying.
	 */
	if (unlikely(space_info->max_extent_size)) {
		spin_lock(&space_info->lock);
		if (space_info->max_extent_size &&
		    num_bytes > space_info->max_extent_size) {
			ins->offset = space_info->max_extent_size;
			spin_unlock(&space_info->lock);
			return -ENOSPC;
		} else if (space_info->max_extent_size) {
			use_cluster = false;
		}
		spin_unlock(&space_info->lock);
	}

	last_ptr = fetch_cluster_info(fs_info, space_info, &empty_cluster);
	if (last_ptr) {
		spin_lock(&last_ptr->lock);
		if (last_ptr->block_group)
			hint_byte = last_ptr->window_start;
		if (last_ptr->fragmented) {
			/*
			 * We still set window_start so we can keep track of the
			 * last place we found an allocation to try and save
			 * some time.
			 */
			hint_byte = last_ptr->window_start;
			use_cluster = false;
		}
		spin_unlock(&last_ptr->lock);
	}

	search_start = max(search_start, first_logical_byte(fs_info, 0));
	search_start = max(search_start, hint_byte);
	if (search_start == hint_byte) {
		block_group = btrfs_lookup_block_group(fs_info, search_start);
		/*
		 * we don't want to use the block group if it doesn't match our
		 * allocation bits, or if its not cached.
		 *
		 * However if we are re-searching with an ideal block group
		 * picked out then we don't care that the block group is cached.
		 */
		if (block_group && block_group_bits(block_group, flags) &&
		    block_group->cached != BTRFS_CACHE_NO) {
			down_read(&space_info->groups_sem);
			if (list_empty(&block_group->list) ||
			    block_group->ro) {
				/*
				 * someone is removing this block group,
				 * we can't jump into the have_block_group
				 * target because our list pointers are not
				 * valid
				 */
				btrfs_put_block_group(block_group);
				up_read(&space_info->groups_sem);
			} else {
				index = get_block_group_index(block_group);
				btrfs_lock_block_group(block_group, delalloc);
				goto have_block_group;
			}
		} else if (block_group) {
			btrfs_put_block_group(block_group);
		}
	}
search:
	have_caching_bg = false;
	if (index == 0 || index == __get_raid_index(flags))
		full_search = true;
	down_read(&space_info->groups_sem);
	list_for_each_entry(block_group, &space_info->block_groups[index],
			    list) {
		u64 offset;
		int cached;

		btrfs_grab_block_group(block_group, delalloc);
		search_start = block_group->key.objectid;

		/*
		 * this can happen if we end up cycling through all the
		 * raid types, but we want to make sure we only allocate
		 * for the proper type.
		 */
		if (!block_group_bits(block_group, flags)) {
		    u64 extra = BTRFS_BLOCK_GROUP_DUP |
				BTRFS_BLOCK_GROUP_RAID1 |
				BTRFS_BLOCK_GROUP_RAID5 |
				BTRFS_BLOCK_GROUP_RAID6 |
				BTRFS_BLOCK_GROUP_RAID10;

			/*
			 * if they asked for extra copies and this block group
			 * doesn't provide them, bail.  This does allow us to
			 * fill raid0 from raid1.
			 */
			if ((flags & extra) && !(block_group->flags & extra))
				goto loop;
		}

have_block_group:
		cached = block_group_cache_done(block_group);
		if (unlikely(!cached)) {
			have_caching_bg = true;
			ret = cache_block_group(block_group, 0);
			BUG_ON(ret < 0);
			ret = 0;
		}

		if (unlikely(block_group->cached == BTRFS_CACHE_ERROR))
			goto loop;
		if (unlikely(block_group->ro))
			goto loop;

		/*
		 * Ok we want to try and use the cluster allocator, so
		 * lets look there
		 */
		if (last_ptr && use_cluster) {
			struct btrfs_block_group_cache *used_block_group;
			unsigned long aligned_cluster;
			/*
			 * the refill lock keeps out other
			 * people trying to start a new cluster
			 */
			used_block_group = btrfs_lock_cluster(block_group,
							      last_ptr,
							      delalloc);
			if (!used_block_group)
				goto refill_cluster;

			if (used_block_group != block_group &&
			    (used_block_group->ro ||
			     !block_group_bits(used_block_group, flags)))
				goto release_cluster;

			offset = btrfs_alloc_from_cluster(used_block_group,
						last_ptr,
						num_bytes,
						used_block_group->key.objectid,
						&max_extent_size);
			if (offset) {
				/* we have a block, we're done */
				spin_unlock(&last_ptr->refill_lock);
				trace_btrfs_reserve_extent_cluster(fs_info,
						used_block_group,
						search_start, num_bytes);
				if (used_block_group != block_group) {
					btrfs_release_block_group(block_group,
								  delalloc);
					block_group = used_block_group;
				}
				goto checks;
			}

			WARN_ON(last_ptr->block_group != used_block_group);
release_cluster:
			/* If we are on LOOP_NO_EMPTY_SIZE, we can't
			 * set up a new clusters, so lets just skip it
			 * and let the allocator find whatever block
			 * it can find.  If we reach this point, we
			 * will have tried the cluster allocator
			 * plenty of times and not have found
			 * anything, so we are likely way too
			 * fragmented for the clustering stuff to find
			 * anything.
			 *
			 * However, if the cluster is taken from the
			 * current block group, release the cluster
			 * first, so that we stand a better chance of
			 * succeeding in the unclustered
			 * allocation.  */
			if (loop >= LOOP_NO_EMPTY_SIZE &&
			    used_block_group != block_group) {
				spin_unlock(&last_ptr->refill_lock);
				btrfs_release_block_group(used_block_group,
							  delalloc);
				goto unclustered_alloc;
			}

			/*
			 * this cluster didn't work out, free it and
			 * start over
			 */
			btrfs_return_cluster_to_free_space(NULL, last_ptr);

			if (used_block_group != block_group)
				btrfs_release_block_group(used_block_group,
							  delalloc);
refill_cluster:
			if (loop >= LOOP_NO_EMPTY_SIZE) {
				spin_unlock(&last_ptr->refill_lock);
				goto unclustered_alloc;
			}

			aligned_cluster = max_t(unsigned long,
						empty_cluster + empty_size,
					      block_group->full_stripe_len);

			/* allocate a cluster in this block group */
			ret = btrfs_find_space_cluster(fs_info, block_group,
						       last_ptr, search_start,
						       num_bytes,
						       aligned_cluster);
			if (ret == 0) {
				/*
				 * now pull our allocation out of this
				 * cluster
				 */
				offset = btrfs_alloc_from_cluster(block_group,
							last_ptr,
							num_bytes,
							search_start,
							&max_extent_size);
				if (offset) {
					/* we found one, proceed */
					spin_unlock(&last_ptr->refill_lock);
					trace_btrfs_reserve_extent_cluster(fs_info,
						block_group, search_start,
						num_bytes);
					goto checks;
				}
			} else if (!cached && loop > LOOP_CACHING_NOWAIT
				   && !failed_cluster_refill) {
				spin_unlock(&last_ptr->refill_lock);

				failed_cluster_refill = true;
				wait_block_group_cache_progress(block_group,
				       num_bytes + empty_cluster + empty_size);
				goto have_block_group;
			}

			/*
			 * at this point we either didn't find a cluster
			 * or we weren't able to allocate a block from our
			 * cluster.  Free the cluster we've been trying
			 * to use, and go to the next block group
			 */
			btrfs_return_cluster_to_free_space(NULL, last_ptr);
			spin_unlock(&last_ptr->refill_lock);
			goto loop;
		}

unclustered_alloc:
		/*
		 * We are doing an unclustered alloc, set the fragmented flag so
		 * we don't bother trying to setup a cluster again until we get
		 * more space.
		 */
		if (unlikely(last_ptr)) {
			spin_lock(&last_ptr->lock);
			last_ptr->fragmented = 1;
			spin_unlock(&last_ptr->lock);
		}
		if (cached) {
			struct btrfs_free_space_ctl *ctl =
				block_group->free_space_ctl;

			spin_lock(&ctl->tree_lock);
			if (ctl->free_space <
			    num_bytes + empty_cluster + empty_size) {
				if (ctl->free_space > max_extent_size)
					max_extent_size = ctl->free_space;
				spin_unlock(&ctl->tree_lock);
				goto loop;
			}
			spin_unlock(&ctl->tree_lock);
		}

		offset = btrfs_find_space_for_alloc(block_group, search_start,
						    num_bytes, empty_size,
						    &max_extent_size);
		/*
		 * If we didn't find a chunk, and we haven't failed on this
		 * block group before, and this block group is in the middle of
		 * caching and we are ok with waiting, then go ahead and wait
		 * for progress to be made, and set failed_alloc to true.
		 *
		 * If failed_alloc is true then we've already waited on this
		 * block group once and should move on to the next block group.
		 */
		if (!offset && !failed_alloc && !cached &&
		    loop > LOOP_CACHING_NOWAIT) {
			wait_block_group_cache_progress(block_group,
						num_bytes + empty_size);
			failed_alloc = true;
			goto have_block_group;
		} else if (!offset) {
			goto loop;
		}
checks:
		search_start = ALIGN(offset, fs_info->stripesize);

		/* move on to the next group */
		if (search_start + num_bytes >
		    block_group->key.objectid + block_group->key.offset) {
			btrfs_add_free_space(block_group, offset, num_bytes);
			goto loop;
		}

		if (offset < search_start)
			btrfs_add_free_space(block_group, offset,
					     search_start - offset);
		BUG_ON(offset > search_start);

		ret = btrfs_add_reserved_bytes(block_group, ram_bytes,
				num_bytes, delalloc);
		if (ret == -EAGAIN) {
			btrfs_add_free_space(block_group, offset, num_bytes);
			goto loop;
		}
		btrfs_inc_block_group_reservations(block_group);

		/* we are all good, lets return */
		ins->objectid = search_start;
		ins->offset = num_bytes;

		trace_btrfs_reserve_extent(fs_info, block_group,
					   search_start, num_bytes);
		btrfs_release_block_group(block_group, delalloc);
		break;
loop:
		failed_cluster_refill = false;
		failed_alloc = false;
		BUG_ON(index != get_block_group_index(block_group));
		btrfs_release_block_group(block_group, delalloc);
	}
	up_read(&space_info->groups_sem);

	if ((loop == LOOP_CACHING_NOWAIT) && have_caching_bg
		&& !orig_have_caching_bg)
		orig_have_caching_bg = true;

	if (!ins->objectid && loop >= LOOP_CACHING_WAIT && have_caching_bg)
		goto search;

	if (!ins->objectid && ++index < BTRFS_NR_RAID_TYPES)
		goto search;

	/*
	 * LOOP_CACHING_NOWAIT, search partially cached block groups, kicking
	 *			caching kthreads as we move along
	 * LOOP_CACHING_WAIT, search everything, and wait if our bg is caching
	 * LOOP_ALLOC_CHUNK, force a chunk allocation and try again
	 * LOOP_NO_EMPTY_SIZE, set empty_size and empty_cluster to 0 and try
	 *			again
	 */
	if (!ins->objectid && loop < LOOP_NO_EMPTY_SIZE) {
		index = 0;
		if (loop == LOOP_CACHING_NOWAIT) {
			/*
			 * We want to skip the LOOP_CACHING_WAIT step if we
			 * don't have any uncached bgs and we've already done a
			 * full search through.
			 */
			if (orig_have_caching_bg || !full_search)
				loop = LOOP_CACHING_WAIT;
			else
				loop = LOOP_ALLOC_CHUNK;
		} else {
			loop++;
		}

		if (loop == LOOP_ALLOC_CHUNK) {
			struct btrfs_trans_handle *trans;
			int exist = 0;

			trans = current->journal_info;
			if (trans)
				exist = 1;
			else
				trans = btrfs_join_transaction(root);

			if (IS_ERR(trans)) {
				ret = PTR_ERR(trans);
				goto out;
			}

			ret = do_chunk_alloc(trans, fs_info, flags,
					     CHUNK_ALLOC_FORCE);

			/*
			 * If we can't allocate a new chunk we've already looped
			 * through at least once, move on to the NO_EMPTY_SIZE
			 * case.
			 */
			if (ret == -ENOSPC)
				loop = LOOP_NO_EMPTY_SIZE;

			/*
			 * Do not bail out on ENOSPC since we
			 * can do more things.
			 */
			if (ret < 0 && ret != -ENOSPC)
				btrfs_abort_transaction(trans, ret);
			else
				ret = 0;
			if (!exist)
				btrfs_end_transaction(trans);
			if (ret)
				goto out;
		}

		if (loop == LOOP_NO_EMPTY_SIZE) {
			/*
			 * Don't loop again if we already have no empty_size and
			 * no empty_cluster.
			 */
			if (empty_size == 0 &&
			    empty_cluster == 0) {
				ret = -ENOSPC;
				goto out;
			}
			empty_size = 0;
			empty_cluster = 0;
		}

		goto search;
	} else if (!ins->objectid) {
		ret = -ENOSPC;
	} else if (ins->objectid) {
		if (!use_cluster && last_ptr) {
			spin_lock(&last_ptr->lock);
			last_ptr->window_start = ins->objectid;
			spin_unlock(&last_ptr->lock);
		}
		ret = 0;
	}
out:
	if (ret == -ENOSPC) {
		spin_lock(&space_info->lock);
		space_info->max_extent_size = max_extent_size;
		spin_unlock(&space_info->lock);
		ins->offset = max_extent_size;
	}
	return ret;
}

static void dump_space_info(struct btrfs_fs_info *fs_info,
			    struct btrfs_space_info *info, u64 bytes,
			    int dump_block_groups)
{
	struct btrfs_block_group_cache *cache;
	int index = 0;

	spin_lock(&info->lock);
	btrfs_info(fs_info, "space_info %llu has %llu free, is %sfull",
		   info->flags,
		   info->total_bytes - btrfs_space_info_used(info, true),
		   info->full ? "" : "not ");
	btrfs_info(fs_info,
		"space_info total=%llu, used=%llu, pinned=%llu, reserved=%llu, may_use=%llu, readonly=%llu",
		info->total_bytes, info->bytes_used, info->bytes_pinned,
		info->bytes_reserved, info->bytes_may_use,
		info->bytes_readonly);
	spin_unlock(&info->lock);

	if (!dump_block_groups)
		return;

	down_read(&info->groups_sem);
again:
	list_for_each_entry(cache, &info->block_groups[index], list) {
		spin_lock(&cache->lock);
		btrfs_info(fs_info,
			"block group %llu has %llu bytes, %llu used %llu pinned %llu reserved %s",
			cache->key.objectid, cache->key.offset,
			btrfs_block_group_used(&cache->item), cache->pinned,
			cache->reserved, cache->ro ? "[readonly]" : "");
		btrfs_dump_free_space(cache, bytes);
		spin_unlock(&cache->lock);
	}
	if (++index < BTRFS_NR_RAID_TYPES)
		goto again;
	up_read(&info->groups_sem);
}

int btrfs_reserve_extent(struct btrfs_root *root, u64 ram_bytes,
			 u64 num_bytes, u64 min_alloc_size,
			 u64 empty_size, u64 hint_byte,
			 struct btrfs_key *ins, int is_data, int delalloc)
{
	struct btrfs_fs_info *fs_info = root->fs_info;
	bool final_tried = num_bytes == min_alloc_size;
	u64 flags;
	int ret;

	flags = get_alloc_profile_by_root(root, is_data);
again:
	WARN_ON(num_bytes < fs_info->sectorsize);
	ret = find_free_extent(fs_info, ram_bytes, num_bytes, empty_size,
			       hint_byte, ins, flags, delalloc);
	if (!ret && !is_data) {
		btrfs_dec_block_group_reservations(fs_info, ins->objectid);
	} else if (ret == -ENOSPC) {
		if (!final_tried && ins->offset) {
			num_bytes = min(num_bytes >> 1, ins->offset);
			num_bytes = round_down(num_bytes,
					       fs_info->sectorsize);
			num_bytes = max(num_bytes, min_alloc_size);
			ram_bytes = num_bytes;
			if (num_bytes == min_alloc_size)
				final_tried = true;
			goto again;
		} else if (btrfs_test_opt(fs_info, ENOSPC_DEBUG)) {
			struct btrfs_space_info *sinfo;

			sinfo = __find_space_info(fs_info, flags);
			btrfs_err(fs_info,
				  "allocation failed flags %llu, wanted %llu",
				  flags, num_bytes);
			if (sinfo)
				dump_space_info(fs_info, sinfo, num_bytes, 1);
		}
	}

	return ret;
}

static int __btrfs_free_reserved_extent(struct btrfs_fs_info *fs_info,
					u64 start, u64 len,
					int pin, int delalloc)
{
	struct btrfs_block_group_cache *cache;
	int ret = 0;

	cache = btrfs_lookup_block_group(fs_info, start);
	if (!cache) {
		btrfs_err(fs_info, "Unable to find block group for %llu",
			  start);
		return -ENOSPC;
	}

	if (pin)
		pin_down_extent(fs_info, cache, start, len, 1);
	else {
		if (btrfs_test_opt(fs_info, DISCARD))
			ret = btrfs_discard_extent(fs_info, start, len, NULL);
		btrfs_add_free_space(cache, start, len);
		btrfs_free_reserved_bytes(cache, len, delalloc);
		trace_btrfs_reserved_extent_free(fs_info, start, len);
	}

	btrfs_put_block_group(cache);
	return ret;
}

int btrfs_free_reserved_extent(struct btrfs_fs_info *fs_info,
			       u64 start, u64 len, int delalloc)
{
	return __btrfs_free_reserved_extent(fs_info, start, len, 0, delalloc);
}

int btrfs_free_and_pin_reserved_extent(struct btrfs_fs_info *fs_info,
				       u64 start, u64 len)
{
	return __btrfs_free_reserved_extent(fs_info, start, len, 1, 0);
}

static int alloc_reserved_file_extent(struct btrfs_trans_handle *trans,
				      struct btrfs_fs_info *fs_info,
				      u64 parent, u64 root_objectid,
				      u64 flags, u64 owner, u64 offset,
				      struct btrfs_key *ins, int ref_mod)
{
	int ret;
	struct btrfs_extent_item *extent_item;
	struct btrfs_extent_inline_ref *iref;
	struct btrfs_path *path;
	struct extent_buffer *leaf;
	int type;
	u32 size;

	if (parent > 0)
		type = BTRFS_SHARED_DATA_REF_KEY;
	else
		type = BTRFS_EXTENT_DATA_REF_KEY;

	size = sizeof(*extent_item) + btrfs_extent_inline_ref_size(type);

	path = btrfs_alloc_path();
	if (!path)
		return -ENOMEM;

	path->leave_spinning = 1;
	ret = btrfs_insert_empty_item(trans, fs_info->extent_root, path,
				      ins, size);
	if (ret) {
		btrfs_free_path(path);
		return ret;
	}

	leaf = path->nodes[0];
	extent_item = btrfs_item_ptr(leaf, path->slots[0],
				     struct btrfs_extent_item);
	btrfs_set_extent_refs(leaf, extent_item, ref_mod);
	btrfs_set_extent_generation(leaf, extent_item, trans->transid);
	btrfs_set_extent_flags(leaf, extent_item,
			       flags | BTRFS_EXTENT_FLAG_DATA);

	iref = (struct btrfs_extent_inline_ref *)(extent_item + 1);
	btrfs_set_extent_inline_ref_type(leaf, iref, type);
	if (parent > 0) {
		struct btrfs_shared_data_ref *ref;
		ref = (struct btrfs_shared_data_ref *)(iref + 1);
		btrfs_set_extent_inline_ref_offset(leaf, iref, parent);
		btrfs_set_shared_data_ref_count(leaf, ref, ref_mod);
	} else {
		struct btrfs_extent_data_ref *ref;
		ref = (struct btrfs_extent_data_ref *)(&iref->offset);
		btrfs_set_extent_data_ref_root(leaf, ref, root_objectid);
		btrfs_set_extent_data_ref_objectid(leaf, ref, owner);
		btrfs_set_extent_data_ref_offset(leaf, ref, offset);
		btrfs_set_extent_data_ref_count(leaf, ref, ref_mod);
	}

	btrfs_mark_buffer_dirty(path->nodes[0]);
	btrfs_free_path(path);

	ret = remove_from_free_space_tree(trans, fs_info, ins->objectid,
					  ins->offset);
	if (ret)
		return ret;

	ret = update_block_group(trans, fs_info, ins->objectid, ins->offset, 1);
	if (ret) { /* -ENOENT, logic error */
		btrfs_err(fs_info, "update block group failed for %llu %llu",
			ins->objectid, ins->offset);
		BUG();
	}
	trace_btrfs_reserved_extent_alloc(fs_info, ins->objectid, ins->offset);
	return ret;
}

static int alloc_reserved_tree_block(struct btrfs_trans_handle *trans,
				     struct btrfs_fs_info *fs_info,
				     u64 parent, u64 root_objectid,
				     u64 flags, struct btrfs_disk_key *key,
				     int level, struct btrfs_key *ins)
{
	int ret;
	struct btrfs_extent_item *extent_item;
	struct btrfs_tree_block_info *block_info;
	struct btrfs_extent_inline_ref *iref;
	struct btrfs_path *path;
	struct extent_buffer *leaf;
	u32 size = sizeof(*extent_item) + sizeof(*iref);
	u64 num_bytes = ins->offset;
	bool skinny_metadata = btrfs_fs_incompat(fs_info, SKINNY_METADATA);

	if (!skinny_metadata)
		size += sizeof(*block_info);

	path = btrfs_alloc_path();
	if (!path) {
		btrfs_free_and_pin_reserved_extent(fs_info, ins->objectid,
						   fs_info->nodesize);
		return -ENOMEM;
	}

	path->leave_spinning = 1;
	ret = btrfs_insert_empty_item(trans, fs_info->extent_root, path,
				      ins, size);
	if (ret) {
		btrfs_free_path(path);
		btrfs_free_and_pin_reserved_extent(fs_info, ins->objectid,
						   fs_info->nodesize);
		return ret;
	}

	leaf = path->nodes[0];
	extent_item = btrfs_item_ptr(leaf, path->slots[0],
				     struct btrfs_extent_item);
	btrfs_set_extent_refs(leaf, extent_item, 1);
	btrfs_set_extent_generation(leaf, extent_item, trans->transid);
	btrfs_set_extent_flags(leaf, extent_item,
			       flags | BTRFS_EXTENT_FLAG_TREE_BLOCK);

	if (skinny_metadata) {
		iref = (struct btrfs_extent_inline_ref *)(extent_item + 1);
		num_bytes = fs_info->nodesize;
	} else {
		block_info = (struct btrfs_tree_block_info *)(extent_item + 1);
		btrfs_set_tree_block_key(leaf, block_info, key);
		btrfs_set_tree_block_level(leaf, block_info, level);
		iref = (struct btrfs_extent_inline_ref *)(block_info + 1);
	}

	if (parent > 0) {
		BUG_ON(!(flags & BTRFS_BLOCK_FLAG_FULL_BACKREF));
		btrfs_set_extent_inline_ref_type(leaf, iref,
						 BTRFS_SHARED_BLOCK_REF_KEY);
		btrfs_set_extent_inline_ref_offset(leaf, iref, parent);
	} else {
		btrfs_set_extent_inline_ref_type(leaf, iref,
						 BTRFS_TREE_BLOCK_REF_KEY);
		btrfs_set_extent_inline_ref_offset(leaf, iref, root_objectid);
	}

	btrfs_mark_buffer_dirty(leaf);
	btrfs_free_path(path);

	ret = remove_from_free_space_tree(trans, fs_info, ins->objectid,
					  num_bytes);
	if (ret)
		return ret;

	ret = update_block_group(trans, fs_info, ins->objectid,
				 fs_info->nodesize, 1);
	if (ret) { /* -ENOENT, logic error */
		btrfs_err(fs_info, "update block group failed for %llu %llu",
			ins->objectid, ins->offset);
		BUG();
	}

	trace_btrfs_reserved_extent_alloc(fs_info, ins->objectid,
					  fs_info->nodesize);
	return ret;
}

int btrfs_alloc_reserved_file_extent(struct btrfs_trans_handle *trans,
				     u64 root_objectid, u64 owner,
				     u64 offset, u64 ram_bytes,
				     struct btrfs_key *ins)
{
	struct btrfs_fs_info *fs_info = trans->fs_info;
	int ret;

	BUG_ON(root_objectid == BTRFS_TREE_LOG_OBJECTID);

	ret = btrfs_add_delayed_data_ref(fs_info, trans, ins->objectid,
					 ins->offset, 0,
					 root_objectid, owner, offset,
					 ram_bytes, BTRFS_ADD_DELAYED_EXTENT);
	return ret;
}

/*
 * this is used by the tree logging recovery code.  It records that
 * an extent has been allocated and makes sure to clear the free
 * space cache bits as well
 */
int btrfs_alloc_logged_file_extent(struct btrfs_trans_handle *trans,
				   struct btrfs_fs_info *fs_info,
				   u64 root_objectid, u64 owner, u64 offset,
				   struct btrfs_key *ins)
{
	int ret;
	struct btrfs_block_group_cache *block_group;
	struct btrfs_space_info *space_info;

	/*
	 * Mixed block groups will exclude before processing the log so we only
	 * need to do the exclude dance if this fs isn't mixed.
	 */
	if (!btrfs_fs_incompat(fs_info, MIXED_GROUPS)) {
		ret = __exclude_logged_extent(fs_info, ins->objectid,
					      ins->offset);
		if (ret)
			return ret;
	}

	block_group = btrfs_lookup_block_group(fs_info, ins->objectid);
	if (!block_group)
		return -EINVAL;

	space_info = block_group->space_info;
	spin_lock(&space_info->lock);
	spin_lock(&block_group->lock);
	space_info->bytes_reserved += ins->offset;
	block_group->reserved += ins->offset;
	spin_unlock(&block_group->lock);
	spin_unlock(&space_info->lock);

	ret = alloc_reserved_file_extent(trans, fs_info, 0, root_objectid,
					 0, owner, offset, ins, 1);
	btrfs_put_block_group(block_group);
	return ret;
}

static struct extent_buffer *
btrfs_init_new_buffer(struct btrfs_trans_handle *trans, struct btrfs_root *root,
		      u64 bytenr, int level)
{
	struct btrfs_fs_info *fs_info = root->fs_info;
	struct extent_buffer *buf;

	buf = btrfs_find_create_tree_block(fs_info, bytenr);
	if (IS_ERR(buf))
		return buf;

	btrfs_set_header_generation(buf, trans->transid);
	btrfs_set_buffer_lockdep_class(root->root_key.objectid, buf, level);
	btrfs_tree_lock(buf);
	clean_tree_block(fs_info, buf);
	clear_bit(EXTENT_BUFFER_STALE, &buf->bflags);

	btrfs_set_lock_blocking(buf);
	set_extent_buffer_uptodate(buf);

	if (root->root_key.objectid == BTRFS_TREE_LOG_OBJECTID) {
		buf->log_index = root->log_transid % 2;
		/*
		 * we allow two log transactions at a time, use different
		 * EXENT bit to differentiate dirty pages.
		 */
		if (buf->log_index == 0)
			set_extent_dirty(&root->dirty_log_pages, buf->start,
					buf->start + buf->len - 1, GFP_NOFS);
		else
			set_extent_new(&root->dirty_log_pages, buf->start,
					buf->start + buf->len - 1);
	} else {
		buf->log_index = -1;
		set_extent_dirty(&trans->transaction->dirty_pages, buf->start,
			 buf->start + buf->len - 1, GFP_NOFS);
	}
	trans->dirty = true;
	/* this returns a buffer locked for blocking */
	return buf;
}

static struct btrfs_block_rsv *
use_block_rsv(struct btrfs_trans_handle *trans,
	      struct btrfs_root *root, u32 blocksize)
{
	struct btrfs_fs_info *fs_info = root->fs_info;
	struct btrfs_block_rsv *block_rsv;
	struct btrfs_block_rsv *global_rsv = &fs_info->global_block_rsv;
	int ret;
	bool global_updated = false;

	block_rsv = get_block_rsv(trans, root);

	if (unlikely(block_rsv->size == 0))
		goto try_reserve;
again:
	ret = block_rsv_use_bytes(block_rsv, blocksize);
	if (!ret)
		return block_rsv;

	if (block_rsv->failfast)
		return ERR_PTR(ret);

	if (block_rsv->type == BTRFS_BLOCK_RSV_GLOBAL && !global_updated) {
		global_updated = true;
		update_global_block_rsv(fs_info);
		goto again;
	}

	if (btrfs_test_opt(fs_info, ENOSPC_DEBUG)) {
		static DEFINE_RATELIMIT_STATE(_rs,
				DEFAULT_RATELIMIT_INTERVAL * 10,
				/*DEFAULT_RATELIMIT_BURST*/ 1);
		if (__ratelimit(&_rs))
			WARN(1, KERN_DEBUG
				"BTRFS: block rsv returned %d\n", ret);
	}
try_reserve:
	ret = reserve_metadata_bytes(root, block_rsv, blocksize,
				     BTRFS_RESERVE_NO_FLUSH);
	if (!ret)
		return block_rsv;
	/*
	 * If we couldn't reserve metadata bytes try and use some from
	 * the global reserve if its space type is the same as the global
	 * reservation.
	 */
	if (block_rsv->type != BTRFS_BLOCK_RSV_GLOBAL &&
	    block_rsv->space_info == global_rsv->space_info) {
		ret = block_rsv_use_bytes(global_rsv, blocksize);
		if (!ret)
			return global_rsv;
	}
	return ERR_PTR(ret);
}

static void unuse_block_rsv(struct btrfs_fs_info *fs_info,
			    struct btrfs_block_rsv *block_rsv, u32 blocksize)
{
	block_rsv_add_bytes(block_rsv, blocksize, 0);
	block_rsv_release_bytes(fs_info, block_rsv, NULL, 0);
}

/*
 * finds a free extent and does all the dirty work required for allocation
 * returns the tree buffer or an ERR_PTR on error.
 */
struct extent_buffer *btrfs_alloc_tree_block(struct btrfs_trans_handle *trans,
					     struct btrfs_root *root,
					     u64 parent, u64 root_objectid,
					     const struct btrfs_disk_key *key,
					     int level, u64 hint,
					     u64 empty_size)
{
	struct btrfs_fs_info *fs_info = root->fs_info;
	struct btrfs_key ins;
	struct btrfs_block_rsv *block_rsv;
	struct extent_buffer *buf;
	struct btrfs_delayed_extent_op *extent_op;
	u64 flags = 0;
	int ret;
	u32 blocksize = fs_info->nodesize;
	bool skinny_metadata = btrfs_fs_incompat(fs_info, SKINNY_METADATA);

#ifdef CONFIG_BTRFS_FS_RUN_SANITY_TESTS
	if (btrfs_is_testing(fs_info)) {
		buf = btrfs_init_new_buffer(trans, root, root->alloc_bytenr,
					    level);
		if (!IS_ERR(buf))
			root->alloc_bytenr += blocksize;
		return buf;
	}
#endif

	block_rsv = use_block_rsv(trans, root, blocksize);
	if (IS_ERR(block_rsv))
		return ERR_CAST(block_rsv);

	ret = btrfs_reserve_extent(root, blocksize, blocksize, blocksize,
				   empty_size, hint, &ins, 0, 0);
	if (ret)
		goto out_unuse;

	buf = btrfs_init_new_buffer(trans, root, ins.objectid, level);
	if (IS_ERR(buf)) {
		ret = PTR_ERR(buf);
		goto out_free_reserved;
	}

	if (root_objectid == BTRFS_TREE_RELOC_OBJECTID) {
		if (parent == 0)
			parent = ins.objectid;
		flags |= BTRFS_BLOCK_FLAG_FULL_BACKREF;
	} else
		BUG_ON(parent > 0);

	if (root_objectid != BTRFS_TREE_LOG_OBJECTID) {
		extent_op = btrfs_alloc_delayed_extent_op();
		if (!extent_op) {
			ret = -ENOMEM;
			goto out_free_buf;
		}
		if (key)
			memcpy(&extent_op->key, key, sizeof(extent_op->key));
		else
			memset(&extent_op->key, 0, sizeof(extent_op->key));
		extent_op->flags_to_set = flags;
		extent_op->update_key = skinny_metadata ? false : true;
		extent_op->update_flags = true;
		extent_op->is_data = false;
		extent_op->level = level;

		ret = btrfs_add_delayed_tree_ref(fs_info, trans,
						 ins.objectid, ins.offset,
						 parent, root_objectid, level,
						 BTRFS_ADD_DELAYED_EXTENT,
						 extent_op);
		if (ret)
			goto out_free_delayed;
	}
	return buf;

out_free_delayed:
	btrfs_free_delayed_extent_op(extent_op);
out_free_buf:
	free_extent_buffer(buf);
out_free_reserved:
	btrfs_free_reserved_extent(fs_info, ins.objectid, ins.offset, 0);
out_unuse:
	unuse_block_rsv(fs_info, block_rsv, blocksize);
	return ERR_PTR(ret);
}

struct walk_control {
	u64 refs[BTRFS_MAX_LEVEL];
	u64 flags[BTRFS_MAX_LEVEL];
	struct btrfs_key update_progress;
	int stage;
	int level;
	int shared_level;
	int update_ref;
	int keep_locks;
	int reada_slot;
	int reada_count;
	int for_reloc;
};

#define DROP_REFERENCE	1
#define UPDATE_BACKREF	2

static noinline void reada_walk_down(struct btrfs_trans_handle *trans,
				     struct btrfs_root *root,
				     struct walk_control *wc,
				     struct btrfs_path *path)
{
	struct btrfs_fs_info *fs_info = root->fs_info;
	u64 bytenr;
	u64 generation;
	u64 refs;
	u64 flags;
	u32 nritems;
	struct btrfs_key key;
	struct extent_buffer *eb;
	int ret;
	int slot;
	int nread = 0;

	if (path->slots[wc->level] < wc->reada_slot) {
		wc->reada_count = wc->reada_count * 2 / 3;
		wc->reada_count = max(wc->reada_count, 2);
	} else {
		wc->reada_count = wc->reada_count * 3 / 2;
		wc->reada_count = min_t(int, wc->reada_count,
					BTRFS_NODEPTRS_PER_BLOCK(fs_info));
	}

	eb = path->nodes[wc->level];
	nritems = btrfs_header_nritems(eb);

	for (slot = path->slots[wc->level]; slot < nritems; slot++) {
		if (nread >= wc->reada_count)
			break;

		cond_resched();
		bytenr = btrfs_node_blockptr(eb, slot);
		generation = btrfs_node_ptr_generation(eb, slot);

		if (slot == path->slots[wc->level])
			goto reada;

		if (wc->stage == UPDATE_BACKREF &&
		    generation <= root->root_key.offset)
			continue;

		/* We don't lock the tree block, it's OK to be racy here */
		ret = btrfs_lookup_extent_info(trans, fs_info, bytenr,
					       wc->level - 1, 1, &refs,
					       &flags);
		/* We don't care about errors in readahead. */
		if (ret < 0)
			continue;
		BUG_ON(refs == 0);

		if (wc->stage == DROP_REFERENCE) {
			if (refs == 1)
				goto reada;

			if (wc->level == 1 &&
			    (flags & BTRFS_BLOCK_FLAG_FULL_BACKREF))
				continue;
			if (!wc->update_ref ||
			    generation <= root->root_key.offset)
				continue;
			btrfs_node_key_to_cpu(eb, &key, slot);
			ret = btrfs_comp_cpu_keys(&key,
						  &wc->update_progress);
			if (ret < 0)
				continue;
		} else {
			if (wc->level == 1 &&
			    (flags & BTRFS_BLOCK_FLAG_FULL_BACKREF))
				continue;
		}
reada:
		readahead_tree_block(fs_info, bytenr);
		nread++;
	}
	wc->reada_slot = slot;
}

/*
 * helper to process tree block while walking down the tree.
 *
 * when wc->stage == UPDATE_BACKREF, this function updates
 * back refs for pointers in the block.
 *
 * NOTE: return value 1 means we should stop walking down.
 */
static noinline int walk_down_proc(struct btrfs_trans_handle *trans,
				   struct btrfs_root *root,
				   struct btrfs_path *path,
				   struct walk_control *wc, int lookup_info)
{
	struct btrfs_fs_info *fs_info = root->fs_info;
	int level = wc->level;
	struct extent_buffer *eb = path->nodes[level];
	u64 flag = BTRFS_BLOCK_FLAG_FULL_BACKREF;
	int ret;

	if (wc->stage == UPDATE_BACKREF &&
	    btrfs_header_owner(eb) != root->root_key.objectid)
		return 1;

	/*
	 * when reference count of tree block is 1, it won't increase
	 * again. once full backref flag is set, we never clear it.
	 */
	if (lookup_info &&
	    ((wc->stage == DROP_REFERENCE && wc->refs[level] != 1) ||
	     (wc->stage == UPDATE_BACKREF && !(wc->flags[level] & flag)))) {
		BUG_ON(!path->locks[level]);
		ret = btrfs_lookup_extent_info(trans, fs_info,
					       eb->start, level, 1,
					       &wc->refs[level],
					       &wc->flags[level]);
		BUG_ON(ret == -ENOMEM);
		if (ret)
			return ret;
		BUG_ON(wc->refs[level] == 0);
	}

	if (wc->stage == DROP_REFERENCE) {
		if (wc->refs[level] > 1)
			return 1;

		if (path->locks[level] && !wc->keep_locks) {
			btrfs_tree_unlock_rw(eb, path->locks[level]);
			path->locks[level] = 0;
		}
		return 0;
	}

	/* wc->stage == UPDATE_BACKREF */
	if (!(wc->flags[level] & flag)) {
		BUG_ON(!path->locks[level]);
		ret = btrfs_inc_ref(trans, root, eb, 1);
		BUG_ON(ret); /* -ENOMEM */
		ret = btrfs_dec_ref(trans, root, eb, 0);
		BUG_ON(ret); /* -ENOMEM */
		ret = btrfs_set_disk_extent_flags(trans, fs_info, eb->start,
						  eb->len, flag,
						  btrfs_header_level(eb), 0);
		BUG_ON(ret); /* -ENOMEM */
		wc->flags[level] |= flag;
	}

	/*
	 * the block is shared by multiple trees, so it's not good to
	 * keep the tree lock
	 */
	if (path->locks[level] && level > 0) {
		btrfs_tree_unlock_rw(eb, path->locks[level]);
		path->locks[level] = 0;
	}
	return 0;
}

/*
 * helper to process tree block pointer.
 *
 * when wc->stage == DROP_REFERENCE, this function checks
 * reference count of the block pointed to. if the block
 * is shared and we need update back refs for the subtree
 * rooted at the block, this function changes wc->stage to
 * UPDATE_BACKREF. if the block is shared and there is no
 * need to update back, this function drops the reference
 * to the block.
 *
 * NOTE: return value 1 means we should stop walking down.
 */
static noinline int do_walk_down(struct btrfs_trans_handle *trans,
				 struct btrfs_root *root,
				 struct btrfs_path *path,
				 struct walk_control *wc, int *lookup_info)
{
	struct btrfs_fs_info *fs_info = root->fs_info;
	u64 bytenr;
	u64 generation;
	u64 parent;
	u32 blocksize;
	struct btrfs_key key;
	struct extent_buffer *next;
	int level = wc->level;
	int reada = 0;
	int ret = 0;
	bool need_account = false;

	generation = btrfs_node_ptr_generation(path->nodes[level],
					       path->slots[level]);
	/*
	 * if the lower level block was created before the snapshot
	 * was created, we know there is no need to update back refs
	 * for the subtree
	 */
	if (wc->stage == UPDATE_BACKREF &&
	    generation <= root->root_key.offset) {
		*lookup_info = 1;
		return 1;
	}

	bytenr = btrfs_node_blockptr(path->nodes[level], path->slots[level]);
	blocksize = fs_info->nodesize;

	next = find_extent_buffer(fs_info, bytenr);
	if (!next) {
		next = btrfs_find_create_tree_block(fs_info, bytenr);
		if (IS_ERR(next))
			return PTR_ERR(next);

		btrfs_set_buffer_lockdep_class(root->root_key.objectid, next,
					       level - 1);
		reada = 1;
	}
	btrfs_tree_lock(next);
	btrfs_set_lock_blocking(next);

	ret = btrfs_lookup_extent_info(trans, fs_info, bytenr, level - 1, 1,
				       &wc->refs[level - 1],
				       &wc->flags[level - 1]);
	if (ret < 0)
		goto out_unlock;

	if (unlikely(wc->refs[level - 1] == 0)) {
		btrfs_err(fs_info, "Missing references.");
		ret = -EIO;
		goto out_unlock;
	}
	*lookup_info = 0;

	if (wc->stage == DROP_REFERENCE) {
		if (wc->refs[level - 1] > 1) {
			need_account = true;
			if (level == 1 &&
			    (wc->flags[0] & BTRFS_BLOCK_FLAG_FULL_BACKREF))
				goto skip;

			if (!wc->update_ref ||
			    generation <= root->root_key.offset)
				goto skip;

			btrfs_node_key_to_cpu(path->nodes[level], &key,
					      path->slots[level]);
			ret = btrfs_comp_cpu_keys(&key, &wc->update_progress);
			if (ret < 0)
				goto skip;

			wc->stage = UPDATE_BACKREF;
			wc->shared_level = level - 1;
		}
	} else {
		if (level == 1 &&
		    (wc->flags[0] & BTRFS_BLOCK_FLAG_FULL_BACKREF))
			goto skip;
	}

	if (!btrfs_buffer_uptodate(next, generation, 0)) {
		btrfs_tree_unlock(next);
		free_extent_buffer(next);
		next = NULL;
		*lookup_info = 1;
	}

	if (!next) {
		if (reada && level == 1)
			reada_walk_down(trans, root, wc, path);
		next = read_tree_block(fs_info, bytenr, generation);
		if (IS_ERR(next)) {
			return PTR_ERR(next);
		} else if (!extent_buffer_uptodate(next)) {
			free_extent_buffer(next);
			return -EIO;
		}
		btrfs_tree_lock(next);
		btrfs_set_lock_blocking(next);
	}

	level--;
	ASSERT(level == btrfs_header_level(next));
	if (level != btrfs_header_level(next)) {
		btrfs_err(root->fs_info, "mismatched level");
		ret = -EIO;
		goto out_unlock;
	}
	path->nodes[level] = next;
	path->slots[level] = 0;
	path->locks[level] = BTRFS_WRITE_LOCK_BLOCKING;
	wc->level = level;
	if (wc->level == 1)
		wc->reada_slot = 0;
	return 0;
skip:
	wc->refs[level - 1] = 0;
	wc->flags[level - 1] = 0;
	if (wc->stage == DROP_REFERENCE) {
		if (wc->flags[level] & BTRFS_BLOCK_FLAG_FULL_BACKREF) {
			parent = path->nodes[level]->start;
		} else {
			ASSERT(root->root_key.objectid ==
			       btrfs_header_owner(path->nodes[level]));
			if (root->root_key.objectid !=
			    btrfs_header_owner(path->nodes[level])) {
				btrfs_err(root->fs_info,
						"mismatched block owner");
				ret = -EIO;
				goto out_unlock;
			}
			parent = 0;
		}

		if (need_account) {
			ret = btrfs_qgroup_trace_subtree(trans, root, next,
							 generation, level - 1);
			if (ret) {
				btrfs_err_rl(fs_info,
					     "Error %d accounting shared subtree. Quota is out of sync, rescan required.",
					     ret);
			}
		}
		ret = btrfs_free_extent(trans, fs_info, bytenr, blocksize,
					parent, root->root_key.objectid,
					level - 1, 0);
		if (ret)
			goto out_unlock;
	}

	*lookup_info = 1;
	ret = 1;

out_unlock:
	btrfs_tree_unlock(next);
	free_extent_buffer(next);

	return ret;
}

/*
 * helper to process tree block while walking up the tree.
 *
 * when wc->stage == DROP_REFERENCE, this function drops
 * reference count on the block.
 *
 * when wc->stage == UPDATE_BACKREF, this function changes
 * wc->stage back to DROP_REFERENCE if we changed wc->stage
 * to UPDATE_BACKREF previously while processing the block.
 *
 * NOTE: return value 1 means we should stop walking up.
 */
static noinline int walk_up_proc(struct btrfs_trans_handle *trans,
				 struct btrfs_root *root,
				 struct btrfs_path *path,
				 struct walk_control *wc)
{
	struct btrfs_fs_info *fs_info = root->fs_info;
	int ret;
	int level = wc->level;
	struct extent_buffer *eb = path->nodes[level];
	u64 parent = 0;

	if (wc->stage == UPDATE_BACKREF) {
		BUG_ON(wc->shared_level < level);
		if (level < wc->shared_level)
			goto out;

		ret = find_next_key(path, level + 1, &wc->update_progress);
		if (ret > 0)
			wc->update_ref = 0;

		wc->stage = DROP_REFERENCE;
		wc->shared_level = -1;
		path->slots[level] = 0;

		/*
		 * check reference count again if the block isn't locked.
		 * we should start walking down the tree again if reference
		 * count is one.
		 */
		if (!path->locks[level]) {
			BUG_ON(level == 0);
			btrfs_tree_lock(eb);
			btrfs_set_lock_blocking(eb);
			path->locks[level] = BTRFS_WRITE_LOCK_BLOCKING;

			ret = btrfs_lookup_extent_info(trans, fs_info,
						       eb->start, level, 1,
						       &wc->refs[level],
						       &wc->flags[level]);
			if (ret < 0) {
				btrfs_tree_unlock_rw(eb, path->locks[level]);
				path->locks[level] = 0;
				return ret;
			}
			BUG_ON(wc->refs[level] == 0);
			if (wc->refs[level] == 1) {
				btrfs_tree_unlock_rw(eb, path->locks[level]);
				path->locks[level] = 0;
				return 1;
			}
		}
	}

	/* wc->stage == DROP_REFERENCE */
	BUG_ON(wc->refs[level] > 1 && !path->locks[level]);

	if (wc->refs[level] == 1) {
		if (level == 0) {
			if (wc->flags[level] & BTRFS_BLOCK_FLAG_FULL_BACKREF)
				ret = btrfs_dec_ref(trans, root, eb, 1);
			else
				ret = btrfs_dec_ref(trans, root, eb, 0);
			BUG_ON(ret); /* -ENOMEM */
			ret = btrfs_qgroup_trace_leaf_items(trans, fs_info, eb);
			if (ret) {
				btrfs_err_rl(fs_info,
					     "error %d accounting leaf items. Quota is out of sync, rescan required.",
					     ret);
			}
		}
		/* make block locked assertion in clean_tree_block happy */
		if (!path->locks[level] &&
		    btrfs_header_generation(eb) == trans->transid) {
			btrfs_tree_lock(eb);
			btrfs_set_lock_blocking(eb);
			path->locks[level] = BTRFS_WRITE_LOCK_BLOCKING;
		}
		clean_tree_block(fs_info, eb);
	}

	if (eb == root->node) {
		if (wc->flags[level] & BTRFS_BLOCK_FLAG_FULL_BACKREF)
			parent = eb->start;
		else
			BUG_ON(root->root_key.objectid !=
			       btrfs_header_owner(eb));
	} else {
		if (wc->flags[level + 1] & BTRFS_BLOCK_FLAG_FULL_BACKREF)
			parent = path->nodes[level + 1]->start;
		else
			BUG_ON(root->root_key.objectid !=
			       btrfs_header_owner(path->nodes[level + 1]));
	}

	btrfs_free_tree_block(trans, root, eb, parent, wc->refs[level] == 1);
out:
	wc->refs[level] = 0;
	wc->flags[level] = 0;
	return 0;
}

static noinline int walk_down_tree(struct btrfs_trans_handle *trans,
				   struct btrfs_root *root,
				   struct btrfs_path *path,
				   struct walk_control *wc)
{
	int level = wc->level;
	int lookup_info = 1;
	int ret;

	while (level >= 0) {
		ret = walk_down_proc(trans, root, path, wc, lookup_info);
		if (ret > 0)
			break;

		if (level == 0)
			break;

		if (path->slots[level] >=
		    btrfs_header_nritems(path->nodes[level]))
			break;

		ret = do_walk_down(trans, root, path, wc, &lookup_info);
		if (ret > 0) {
			path->slots[level]++;
			continue;
		} else if (ret < 0)
			return ret;
		level = wc->level;
	}
	return 0;
}

static noinline int walk_up_tree(struct btrfs_trans_handle *trans,
				 struct btrfs_root *root,
				 struct btrfs_path *path,
				 struct walk_control *wc, int max_level)
{
	int level = wc->level;
	int ret;

	path->slots[level] = btrfs_header_nritems(path->nodes[level]);
	while (level < max_level && path->nodes[level]) {
		wc->level = level;
		if (path->slots[level] + 1 <
		    btrfs_header_nritems(path->nodes[level])) {
			path->slots[level]++;
			return 0;
		} else {
			ret = walk_up_proc(trans, root, path, wc);
			if (ret > 0)
				return 0;

			if (path->locks[level]) {
				btrfs_tree_unlock_rw(path->nodes[level],
						     path->locks[level]);
				path->locks[level] = 0;
			}
			free_extent_buffer(path->nodes[level]);
			path->nodes[level] = NULL;
			level++;
		}
	}
	return 1;
}

/*
 * drop a subvolume tree.
 *
 * this function traverses the tree freeing any blocks that only
 * referenced by the tree.
 *
 * when a shared tree block is found. this function decreases its
 * reference count by one. if update_ref is true, this function
 * also make sure backrefs for the shared block and all lower level
 * blocks are properly updated.
 *
 * If called with for_reloc == 0, may exit early with -EAGAIN
 */
int btrfs_drop_snapshot(struct btrfs_root *root,
			 struct btrfs_block_rsv *block_rsv, int update_ref,
			 int for_reloc)
{
	struct btrfs_fs_info *fs_info = root->fs_info;
	struct btrfs_path *path;
	struct btrfs_trans_handle *trans;
	struct btrfs_root *tree_root = fs_info->tree_root;
	struct btrfs_root_item *root_item = &root->root_item;
	struct walk_control *wc;
	struct btrfs_key key;
	int err = 0;
	int ret;
	int level;
	bool root_dropped = false;

	btrfs_debug(fs_info, "Drop subvolume %llu", root->objectid);

	path = btrfs_alloc_path();
	if (!path) {
		err = -ENOMEM;
		goto out;
	}

	wc = kzalloc(sizeof(*wc), GFP_NOFS);
	if (!wc) {
		btrfs_free_path(path);
		err = -ENOMEM;
		goto out;
	}

	trans = btrfs_start_transaction(tree_root, 0);
	if (IS_ERR(trans)) {
		err = PTR_ERR(trans);
		goto out_free;
	}

	if (block_rsv)
		trans->block_rsv = block_rsv;

	if (btrfs_disk_key_objectid(&root_item->drop_progress) == 0) {
		level = btrfs_header_level(root->node);
		path->nodes[level] = btrfs_lock_root_node(root);
		btrfs_set_lock_blocking(path->nodes[level]);
		path->slots[level] = 0;
		path->locks[level] = BTRFS_WRITE_LOCK_BLOCKING;
		memset(&wc->update_progress, 0,
		       sizeof(wc->update_progress));
	} else {
		btrfs_disk_key_to_cpu(&key, &root_item->drop_progress);
		memcpy(&wc->update_progress, &key,
		       sizeof(wc->update_progress));

		level = root_item->drop_level;
		BUG_ON(level == 0);
		path->lowest_level = level;
		ret = btrfs_search_slot(NULL, root, &key, path, 0, 0);
		path->lowest_level = 0;
		if (ret < 0) {
			err = ret;
			goto out_end_trans;
		}
		WARN_ON(ret > 0);

		/*
		 * unlock our path, this is safe because only this
		 * function is allowed to delete this snapshot
		 */
		btrfs_unlock_up_safe(path, 0);

		level = btrfs_header_level(root->node);
		while (1) {
			btrfs_tree_lock(path->nodes[level]);
			btrfs_set_lock_blocking(path->nodes[level]);
			path->locks[level] = BTRFS_WRITE_LOCK_BLOCKING;

			ret = btrfs_lookup_extent_info(trans, fs_info,
						path->nodes[level]->start,
						level, 1, &wc->refs[level],
						&wc->flags[level]);
			if (ret < 0) {
				err = ret;
				goto out_end_trans;
			}
			BUG_ON(wc->refs[level] == 0);

			if (level == root_item->drop_level)
				break;

			btrfs_tree_unlock(path->nodes[level]);
			path->locks[level] = 0;
			WARN_ON(wc->refs[level] != 1);
			level--;
		}
	}

	wc->level = level;
	wc->shared_level = -1;
	wc->stage = DROP_REFERENCE;
	wc->update_ref = update_ref;
	wc->keep_locks = 0;
	wc->for_reloc = for_reloc;
	wc->reada_count = BTRFS_NODEPTRS_PER_BLOCK(fs_info);

	while (1) {

		ret = walk_down_tree(trans, root, path, wc);
		if (ret < 0) {
			err = ret;
			break;
		}

		ret = walk_up_tree(trans, root, path, wc, BTRFS_MAX_LEVEL);
		if (ret < 0) {
			err = ret;
			break;
		}

		if (ret > 0) {
			BUG_ON(wc->stage != DROP_REFERENCE);
			break;
		}

		if (wc->stage == DROP_REFERENCE) {
			level = wc->level;
			btrfs_node_key(path->nodes[level],
				       &root_item->drop_progress,
				       path->slots[level]);
			root_item->drop_level = level;
		}

		BUG_ON(wc->level == 0);
		if (btrfs_should_end_transaction(trans) ||
		    (!for_reloc && btrfs_need_cleaner_sleep(fs_info))) {
			ret = btrfs_update_root(trans, tree_root,
						&root->root_key,
						root_item);
			if (ret) {
				btrfs_abort_transaction(trans, ret);
				err = ret;
				goto out_end_trans;
			}

			btrfs_end_transaction_throttle(trans);
			if (!for_reloc && btrfs_need_cleaner_sleep(fs_info)) {
				btrfs_debug(fs_info,
					    "drop snapshot early exit");
				err = -EAGAIN;
				goto out_free;
			}

			trans = btrfs_start_transaction(tree_root, 0);
			if (IS_ERR(trans)) {
				err = PTR_ERR(trans);
				goto out_free;
			}
			if (block_rsv)
				trans->block_rsv = block_rsv;
		}
	}
	btrfs_release_path(path);
	if (err)
		goto out_end_trans;

	ret = btrfs_del_root(trans, tree_root, &root->root_key);
	if (ret) {
		btrfs_abort_transaction(trans, ret);
		goto out_end_trans;
	}

	if (root->root_key.objectid != BTRFS_TREE_RELOC_OBJECTID) {
		ret = btrfs_find_root(tree_root, &root->root_key, path,
				      NULL, NULL);
		if (ret < 0) {
			btrfs_abort_transaction(trans, ret);
			err = ret;
			goto out_end_trans;
		} else if (ret > 0) {
			/* if we fail to delete the orphan item this time
			 * around, it'll get picked up the next time.
			 *
			 * The most common failure here is just -ENOENT.
			 */
			btrfs_del_orphan_item(trans, tree_root,
					      root->root_key.objectid);
		}
	}

	if (test_bit(BTRFS_ROOT_IN_RADIX, &root->state)) {
		btrfs_add_dropped_root(trans, root);
	} else {
		free_extent_buffer(root->node);
		free_extent_buffer(root->commit_root);
		btrfs_put_fs_root(root);
	}
	root_dropped = true;
out_end_trans:
	btrfs_end_transaction_throttle(trans);
out_free:
	kfree(wc);
	btrfs_free_path(path);
out:
	/*
	 * So if we need to stop dropping the snapshot for whatever reason we
	 * need to make sure to add it back to the dead root list so that we
	 * keep trying to do the work later.  This also cleans up roots if we
	 * don't have it in the radix (like when we recover after a power fail
	 * or unmount) so we don't leak memory.
	 */
	if (!for_reloc && root_dropped == false)
		btrfs_add_dead_root(root);
	if (err && err != -EAGAIN)
		btrfs_handle_fs_error(fs_info, err, NULL);
	return err;
}

/*
 * drop subtree rooted at tree block 'node'.
 *
 * NOTE: this function will unlock and release tree block 'node'
 * only used by relocation code
 */
int btrfs_drop_subtree(struct btrfs_trans_handle *trans,
			struct btrfs_root *root,
			struct extent_buffer *node,
			struct extent_buffer *parent)
{
	struct btrfs_fs_info *fs_info = root->fs_info;
	struct btrfs_path *path;
	struct walk_control *wc;
	int level;
	int parent_level;
	int ret = 0;
	int wret;

	BUG_ON(root->root_key.objectid != BTRFS_TREE_RELOC_OBJECTID);

	path = btrfs_alloc_path();
	if (!path)
		return -ENOMEM;

	wc = kzalloc(sizeof(*wc), GFP_NOFS);
	if (!wc) {
		btrfs_free_path(path);
		return -ENOMEM;
	}

	btrfs_assert_tree_locked(parent);
	parent_level = btrfs_header_level(parent);
	extent_buffer_get(parent);
	path->nodes[parent_level] = parent;
	path->slots[parent_level] = btrfs_header_nritems(parent);

	btrfs_assert_tree_locked(node);
	level = btrfs_header_level(node);
	path->nodes[level] = node;
	path->slots[level] = 0;
	path->locks[level] = BTRFS_WRITE_LOCK_BLOCKING;

	wc->refs[parent_level] = 1;
	wc->flags[parent_level] = BTRFS_BLOCK_FLAG_FULL_BACKREF;
	wc->level = level;
	wc->shared_level = -1;
	wc->stage = DROP_REFERENCE;
	wc->update_ref = 0;
	wc->keep_locks = 1;
	wc->for_reloc = 1;
	wc->reada_count = BTRFS_NODEPTRS_PER_BLOCK(fs_info);

	while (1) {
		wret = walk_down_tree(trans, root, path, wc);
		if (wret < 0) {
			ret = wret;
			break;
		}

		wret = walk_up_tree(trans, root, path, wc, parent_level);
		if (wret < 0)
			ret = wret;
		if (wret != 0)
			break;
	}

	kfree(wc);
	btrfs_free_path(path);
	return ret;
}

static u64 update_block_group_flags(struct btrfs_fs_info *fs_info, u64 flags)
{
	u64 num_devices;
	u64 stripped;

	/*
	 * if restripe for this chunk_type is on pick target profile and
	 * return, otherwise do the usual balance
	 */
	stripped = get_restripe_target(fs_info, flags);
	if (stripped)
		return extended_to_chunk(stripped);

	num_devices = fs_info->fs_devices->rw_devices;

	stripped = BTRFS_BLOCK_GROUP_RAID0 |
		BTRFS_BLOCK_GROUP_RAID5 | BTRFS_BLOCK_GROUP_RAID6 |
		BTRFS_BLOCK_GROUP_RAID1 | BTRFS_BLOCK_GROUP_RAID10;

	if (num_devices == 1) {
		stripped |= BTRFS_BLOCK_GROUP_DUP;
		stripped = flags & ~stripped;

		/* turn raid0 into single device chunks */
		if (flags & BTRFS_BLOCK_GROUP_RAID0)
			return stripped;

		/* turn mirroring into duplication */
		if (flags & (BTRFS_BLOCK_GROUP_RAID1 |
			     BTRFS_BLOCK_GROUP_RAID10))
			return stripped | BTRFS_BLOCK_GROUP_DUP;
	} else {
		/* they already had raid on here, just return */
		if (flags & stripped)
			return flags;

		stripped |= BTRFS_BLOCK_GROUP_DUP;
		stripped = flags & ~stripped;

		/* switch duplicated blocks with raid1 */
		if (flags & BTRFS_BLOCK_GROUP_DUP)
			return stripped | BTRFS_BLOCK_GROUP_RAID1;

		/* this is drive concat, leave it alone */
	}

	return flags;
}

static int inc_block_group_ro(struct btrfs_block_group_cache *cache, int force)
{
	struct btrfs_space_info *sinfo = cache->space_info;
	u64 num_bytes;
	u64 min_allocable_bytes;
	int ret = -ENOSPC;

	/*
	 * We need some metadata space and system metadata space for
	 * allocating chunks in some corner cases until we force to set
	 * it to be readonly.
	 */
	if ((sinfo->flags &
	     (BTRFS_BLOCK_GROUP_SYSTEM | BTRFS_BLOCK_GROUP_METADATA)) &&
	    !force)
		min_allocable_bytes = SZ_1M;
	else
		min_allocable_bytes = 0;

	spin_lock(&sinfo->lock);
	spin_lock(&cache->lock);

	if (cache->ro) {
		cache->ro++;
		ret = 0;
		goto out;
	}

	num_bytes = cache->key.offset - cache->reserved - cache->pinned -
		    cache->bytes_super - btrfs_block_group_used(&cache->item);

	if (btrfs_space_info_used(sinfo, true) + num_bytes +
	    min_allocable_bytes <= sinfo->total_bytes) {
		sinfo->bytes_readonly += num_bytes;
		cache->ro++;
		list_add_tail(&cache->ro_list, &sinfo->ro_bgs);
		ret = 0;
	}
out:
	spin_unlock(&cache->lock);
	spin_unlock(&sinfo->lock);
	return ret;
}

int btrfs_inc_block_group_ro(struct btrfs_fs_info *fs_info,
			     struct btrfs_block_group_cache *cache)

{
	struct btrfs_trans_handle *trans;
	u64 alloc_flags;
	int ret;

again:
	trans = btrfs_join_transaction(fs_info->extent_root);
	if (IS_ERR(trans))
		return PTR_ERR(trans);

	/*
	 * we're not allowed to set block groups readonly after the dirty
	 * block groups cache has started writing.  If it already started,
	 * back off and let this transaction commit
	 */
	mutex_lock(&fs_info->ro_block_group_mutex);
	if (test_bit(BTRFS_TRANS_DIRTY_BG_RUN, &trans->transaction->flags)) {
		u64 transid = trans->transid;

		mutex_unlock(&fs_info->ro_block_group_mutex);
		btrfs_end_transaction(trans);

		ret = btrfs_wait_for_commit(fs_info, transid);
		if (ret)
			return ret;
		goto again;
	}

	/*
	 * if we are changing raid levels, try to allocate a corresponding
	 * block group with the new raid level.
	 */
	alloc_flags = update_block_group_flags(fs_info, cache->flags);
	if (alloc_flags != cache->flags) {
		ret = do_chunk_alloc(trans, fs_info, alloc_flags,
				     CHUNK_ALLOC_FORCE);
		/*
		 * ENOSPC is allowed here, we may have enough space
		 * already allocated at the new raid level to
		 * carry on
		 */
		if (ret == -ENOSPC)
			ret = 0;
		if (ret < 0)
			goto out;
	}

	ret = inc_block_group_ro(cache, 0);
	if (!ret)
		goto out;
	alloc_flags = get_alloc_profile(fs_info, cache->space_info->flags);
	ret = do_chunk_alloc(trans, fs_info, alloc_flags,
			     CHUNK_ALLOC_FORCE);
	if (ret < 0)
		goto out;
	ret = inc_block_group_ro(cache, 0);
out:
	if (cache->flags & BTRFS_BLOCK_GROUP_SYSTEM) {
		alloc_flags = update_block_group_flags(fs_info, cache->flags);
		mutex_lock(&fs_info->chunk_mutex);
		check_system_chunk(trans, fs_info, alloc_flags);
		mutex_unlock(&fs_info->chunk_mutex);
	}
	mutex_unlock(&fs_info->ro_block_group_mutex);

	btrfs_end_transaction(trans);
	return ret;
}

int btrfs_force_chunk_alloc(struct btrfs_trans_handle *trans,
			    struct btrfs_fs_info *fs_info, u64 type)
{
	u64 alloc_flags = get_alloc_profile(fs_info, type);

	return do_chunk_alloc(trans, fs_info, alloc_flags, CHUNK_ALLOC_FORCE);
}

/*
 * helper to account the unused space of all the readonly block group in the
 * space_info. takes mirrors into account.
 */
u64 btrfs_account_ro_block_groups_free_space(struct btrfs_space_info *sinfo)
{
	struct btrfs_block_group_cache *block_group;
	u64 free_bytes = 0;
	int factor;

	/* It's df, we don't care if it's racy */
	if (list_empty(&sinfo->ro_bgs))
		return 0;

	spin_lock(&sinfo->lock);
	list_for_each_entry(block_group, &sinfo->ro_bgs, ro_list) {
		spin_lock(&block_group->lock);

		if (!block_group->ro) {
			spin_unlock(&block_group->lock);
			continue;
		}

		if (block_group->flags & (BTRFS_BLOCK_GROUP_RAID1 |
					  BTRFS_BLOCK_GROUP_RAID10 |
					  BTRFS_BLOCK_GROUP_DUP))
			factor = 2;
		else
			factor = 1;

		free_bytes += (block_group->key.offset -
			       btrfs_block_group_used(&block_group->item)) *
			       factor;

		spin_unlock(&block_group->lock);
	}
	spin_unlock(&sinfo->lock);

	return free_bytes;
}

void btrfs_dec_block_group_ro(struct btrfs_block_group_cache *cache)
{
	struct btrfs_space_info *sinfo = cache->space_info;
	u64 num_bytes;

	BUG_ON(!cache->ro);

	spin_lock(&sinfo->lock);
	spin_lock(&cache->lock);
	if (!--cache->ro) {
		num_bytes = cache->key.offset - cache->reserved -
			    cache->pinned - cache->bytes_super -
			    btrfs_block_group_used(&cache->item);
		sinfo->bytes_readonly -= num_bytes;
		list_del_init(&cache->ro_list);
	}
	spin_unlock(&cache->lock);
	spin_unlock(&sinfo->lock);
}

/*
 * checks to see if its even possible to relocate this block group.
 *
 * @return - -1 if it's not a good idea to relocate this block group, 0 if its
 * ok to go ahead and try.
 */
int btrfs_can_relocate(struct btrfs_fs_info *fs_info, u64 bytenr)
{
	struct btrfs_root *root = fs_info->extent_root;
	struct btrfs_block_group_cache *block_group;
	struct btrfs_space_info *space_info;
	struct btrfs_fs_devices *fs_devices = fs_info->fs_devices;
	struct btrfs_device *device;
	struct btrfs_trans_handle *trans;
	u64 min_free;
	u64 dev_min = 1;
	u64 dev_nr = 0;
	u64 target;
	int debug;
	int index;
	int full = 0;
	int ret = 0;

	debug = btrfs_test_opt(fs_info, ENOSPC_DEBUG);

	block_group = btrfs_lookup_block_group(fs_info, bytenr);

	/* odd, couldn't find the block group, leave it alone */
	if (!block_group) {
		if (debug)
			btrfs_warn(fs_info,
				   "can't find block group for bytenr %llu",
				   bytenr);
		return -1;
	}

	min_free = btrfs_block_group_used(&block_group->item);

	/* no bytes used, we're good */
	if (!min_free)
		goto out;

	space_info = block_group->space_info;
	spin_lock(&space_info->lock);

	full = space_info->full;

	/*
	 * if this is the last block group we have in this space, we can't
	 * relocate it unless we're able to allocate a new chunk below.
	 *
	 * Otherwise, we need to make sure we have room in the space to handle
	 * all of the extents from this block group.  If we can, we're good
	 */
	if ((space_info->total_bytes != block_group->key.offset) &&
	    (btrfs_space_info_used(space_info, false) + min_free <
	     space_info->total_bytes)) {
		spin_unlock(&space_info->lock);
		goto out;
	}
	spin_unlock(&space_info->lock);

	/*
	 * ok we don't have enough space, but maybe we have free space on our
	 * devices to allocate new chunks for relocation, so loop through our
	 * alloc devices and guess if we have enough space.  if this block
	 * group is going to be restriped, run checks against the target
	 * profile instead of the current one.
	 */
	ret = -1;

	/*
	 * index:
	 *      0: raid10
	 *      1: raid1
	 *      2: dup
	 *      3: raid0
	 *      4: single
	 */
	target = get_restripe_target(fs_info, block_group->flags);
	if (target) {
		index = __get_raid_index(extended_to_chunk(target));
	} else {
		/*
		 * this is just a balance, so if we were marked as full
		 * we know there is no space for a new chunk
		 */
		if (full) {
			if (debug)
				btrfs_warn(fs_info,
					   "no space to alloc new chunk for block group %llu",
					   block_group->key.objectid);
			goto out;
		}

		index = get_block_group_index(block_group);
	}

	if (index == BTRFS_RAID_RAID10) {
		dev_min = 4;
		/* Divide by 2 */
		min_free >>= 1;
	} else if (index == BTRFS_RAID_RAID1) {
		dev_min = 2;
	} else if (index == BTRFS_RAID_DUP) {
		/* Multiply by 2 */
		min_free <<= 1;
	} else if (index == BTRFS_RAID_RAID0) {
		dev_min = fs_devices->rw_devices;
		min_free = div64_u64(min_free, dev_min);
	}

	/* We need to do this so that we can look at pending chunks */
	trans = btrfs_join_transaction(root);
	if (IS_ERR(trans)) {
		ret = PTR_ERR(trans);
		goto out;
	}

	mutex_lock(&fs_info->chunk_mutex);
	list_for_each_entry(device, &fs_devices->alloc_list, dev_alloc_list) {
		u64 dev_offset;

		/*
		 * check to make sure we can actually find a chunk with enough
		 * space to fit our block group in.
		 */
		if (device->total_bytes > device->bytes_used + min_free &&
		    !device->is_tgtdev_for_dev_replace) {
			ret = find_free_dev_extent(trans, device, min_free,
						   &dev_offset, NULL);
			if (!ret)
				dev_nr++;

			if (dev_nr >= dev_min)
				break;

			ret = -1;
		}
	}
	if (debug && ret == -1)
		btrfs_warn(fs_info,
			   "no space to allocate a new chunk for block group %llu",
			   block_group->key.objectid);
	mutex_unlock(&fs_info->chunk_mutex);
	btrfs_end_transaction(trans);
out:
	btrfs_put_block_group(block_group);
	return ret;
}

static int find_first_block_group(struct btrfs_fs_info *fs_info,
				  struct btrfs_path *path,
				  struct btrfs_key *key)
{
	struct btrfs_root *root = fs_info->extent_root;
	int ret = 0;
	struct btrfs_key found_key;
	struct extent_buffer *leaf;
	int slot;

	ret = btrfs_search_slot(NULL, root, key, path, 0, 0);
	if (ret < 0)
		goto out;

	while (1) {
		slot = path->slots[0];
		leaf = path->nodes[0];
		if (slot >= btrfs_header_nritems(leaf)) {
			ret = btrfs_next_leaf(root, path);
			if (ret == 0)
				continue;
			if (ret < 0)
				goto out;
			break;
		}
		btrfs_item_key_to_cpu(leaf, &found_key, slot);

		if (found_key.objectid >= key->objectid &&
		    found_key.type == BTRFS_BLOCK_GROUP_ITEM_KEY) {
			struct extent_map_tree *em_tree;
			struct extent_map *em;

			em_tree = &root->fs_info->mapping_tree.map_tree;
			read_lock(&em_tree->lock);
			em = lookup_extent_mapping(em_tree, found_key.objectid,
						   found_key.offset);
			read_unlock(&em_tree->lock);
			if (!em) {
				btrfs_err(fs_info,
			"logical %llu len %llu found bg but no related chunk",
					  found_key.objectid, found_key.offset);
				ret = -ENOENT;
			} else {
				ret = 0;
			}
			free_extent_map(em);
			goto out;
		}
		path->slots[0]++;
	}
out:
	return ret;
}

void btrfs_put_block_group_cache(struct btrfs_fs_info *info)
{
	struct btrfs_block_group_cache *block_group;
	u64 last = 0;

	while (1) {
		struct inode *inode;

		block_group = btrfs_lookup_first_block_group(info, last);
		while (block_group) {
			spin_lock(&block_group->lock);
			if (block_group->iref)
				break;
			spin_unlock(&block_group->lock);
			block_group = next_block_group(info, block_group);
		}
		if (!block_group) {
			if (last == 0)
				break;
			last = 0;
			continue;
		}

		inode = block_group->inode;
		block_group->iref = 0;
		block_group->inode = NULL;
		spin_unlock(&block_group->lock);
		ASSERT(block_group->io_ctl.inode == NULL);
		iput(inode);
		last = block_group->key.objectid + block_group->key.offset;
		btrfs_put_block_group(block_group);
	}
}

/*
 * Must be called only after stopping all workers, since we could have block
 * group caching kthreads running, and therefore they could race with us if we
 * freed the block groups before stopping them.
 */
int btrfs_free_block_groups(struct btrfs_fs_info *info)
{
	struct btrfs_block_group_cache *block_group;
	struct btrfs_space_info *space_info;
	struct btrfs_caching_control *caching_ctl;
	struct rb_node *n;

	down_write(&info->commit_root_sem);
	while (!list_empty(&info->caching_block_groups)) {
		caching_ctl = list_entry(info->caching_block_groups.next,
					 struct btrfs_caching_control, list);
		list_del(&caching_ctl->list);
		put_caching_control(caching_ctl);
	}
	up_write(&info->commit_root_sem);

	spin_lock(&info->unused_bgs_lock);
	while (!list_empty(&info->unused_bgs)) {
		block_group = list_first_entry(&info->unused_bgs,
					       struct btrfs_block_group_cache,
					       bg_list);
		list_del_init(&block_group->bg_list);
		btrfs_put_block_group(block_group);
	}
	spin_unlock(&info->unused_bgs_lock);

	spin_lock(&info->block_group_cache_lock);
	while ((n = rb_last(&info->block_group_cache_tree)) != NULL) {
		block_group = rb_entry(n, struct btrfs_block_group_cache,
				       cache_node);
		rb_erase(&block_group->cache_node,
			 &info->block_group_cache_tree);
		RB_CLEAR_NODE(&block_group->cache_node);
		spin_unlock(&info->block_group_cache_lock);

		down_write(&block_group->space_info->groups_sem);
		list_del(&block_group->list);
		up_write(&block_group->space_info->groups_sem);

		/*
		 * We haven't cached this block group, which means we could
		 * possibly have excluded extents on this block group.
		 */
		if (block_group->cached == BTRFS_CACHE_NO ||
		    block_group->cached == BTRFS_CACHE_ERROR)
			free_excluded_extents(info, block_group);

		btrfs_remove_free_space_cache(block_group);
		ASSERT(block_group->cached != BTRFS_CACHE_STARTED);
		ASSERT(list_empty(&block_group->dirty_list));
		ASSERT(list_empty(&block_group->io_list));
		ASSERT(list_empty(&block_group->bg_list));
		ASSERT(atomic_read(&block_group->count) == 1);
		btrfs_put_block_group(block_group);

		spin_lock(&info->block_group_cache_lock);
	}
	spin_unlock(&info->block_group_cache_lock);

	/* now that all the block groups are freed, go through and
	 * free all the space_info structs.  This is only called during
	 * the final stages of unmount, and so we know nobody is
	 * using them.  We call synchronize_rcu() once before we start,
	 * just to be on the safe side.
	 */
	synchronize_rcu();

	release_global_block_rsv(info);

	while (!list_empty(&info->space_info)) {
		int i;

		space_info = list_entry(info->space_info.next,
					struct btrfs_space_info,
					list);

		/*
		 * Do not hide this behind enospc_debug, this is actually
		 * important and indicates a real bug if this happens.
		 */
		if (WARN_ON(space_info->bytes_pinned > 0 ||
			    space_info->bytes_reserved > 0 ||
			    space_info->bytes_may_use > 0))
			dump_space_info(info, space_info, 0, 0);
		list_del(&space_info->list);
		for (i = 0; i < BTRFS_NR_RAID_TYPES; i++) {
			struct kobject *kobj;
			kobj = space_info->block_group_kobjs[i];
			space_info->block_group_kobjs[i] = NULL;
			if (kobj) {
				kobject_del(kobj);
				kobject_put(kobj);
			}
		}
		kobject_del(&space_info->kobj);
		kobject_put(&space_info->kobj);
	}
	return 0;
}

static void __link_block_group(struct btrfs_space_info *space_info,
			       struct btrfs_block_group_cache *cache)
{
	int index = get_block_group_index(cache);
	bool first = false;

	down_write(&space_info->groups_sem);
	if (list_empty(&space_info->block_groups[index]))
		first = true;
	list_add_tail(&cache->list, &space_info->block_groups[index]);
	up_write(&space_info->groups_sem);

	if (first) {
		struct raid_kobject *rkobj;
		int ret;

		rkobj = kzalloc(sizeof(*rkobj), GFP_NOFS);
		if (!rkobj)
			goto out_err;
		rkobj->raid_type = index;
		kobject_init(&rkobj->kobj, &btrfs_raid_ktype);
		ret = kobject_add(&rkobj->kobj, &space_info->kobj,
				  "%s", get_raid_name(index));
		if (ret) {
			kobject_put(&rkobj->kobj);
			goto out_err;
		}
		space_info->block_group_kobjs[index] = &rkobj->kobj;
	}

	return;
out_err:
	btrfs_warn(cache->fs_info,
		   "failed to add kobject for block cache, ignoring");
}

static struct btrfs_block_group_cache *
btrfs_create_block_group_cache(struct btrfs_fs_info *fs_info,
			       u64 start, u64 size)
{
	struct btrfs_block_group_cache *cache;

	cache = kzalloc(sizeof(*cache), GFP_NOFS);
	if (!cache)
		return NULL;

	cache->free_space_ctl = kzalloc(sizeof(*cache->free_space_ctl),
					GFP_NOFS);
	if (!cache->free_space_ctl) {
		kfree(cache);
		return NULL;
	}

	cache->key.objectid = start;
	cache->key.offset = size;
	cache->key.type = BTRFS_BLOCK_GROUP_ITEM_KEY;

	cache->sectorsize = fs_info->sectorsize;
	cache->fs_info = fs_info;
	cache->full_stripe_len = btrfs_full_stripe_len(fs_info,
						       &fs_info->mapping_tree,
						       start);
	set_free_space_tree_thresholds(cache);

	atomic_set(&cache->count, 1);
	spin_lock_init(&cache->lock);
	init_rwsem(&cache->data_rwsem);
	INIT_LIST_HEAD(&cache->list);
	INIT_LIST_HEAD(&cache->cluster_list);
	INIT_LIST_HEAD(&cache->bg_list);
	INIT_LIST_HEAD(&cache->ro_list);
	INIT_LIST_HEAD(&cache->dirty_list);
	INIT_LIST_HEAD(&cache->io_list);
	btrfs_init_free_space_ctl(cache);
	atomic_set(&cache->trimming, 0);
	mutex_init(&cache->free_space_lock);
	btrfs_init_full_stripe_locks_tree(&cache->full_stripe_locks_root);

	return cache;
}

int btrfs_read_block_groups(struct btrfs_fs_info *info)
{
	struct btrfs_path *path;
	int ret;
	struct btrfs_block_group_cache *cache;
	struct btrfs_space_info *space_info;
	struct btrfs_key key;
	struct btrfs_key found_key;
	struct extent_buffer *leaf;
	int need_clear = 0;
	u64 cache_gen;
	u64 feature;
	int mixed;

	feature = btrfs_super_incompat_flags(info->super_copy);
	mixed = !!(feature & BTRFS_FEATURE_INCOMPAT_MIXED_GROUPS);

	key.objectid = 0;
	key.offset = 0;
	key.type = BTRFS_BLOCK_GROUP_ITEM_KEY;
	path = btrfs_alloc_path();
	if (!path)
		return -ENOMEM;
	path->reada = READA_FORWARD;

	cache_gen = btrfs_super_cache_generation(info->super_copy);
	if (btrfs_test_opt(info, SPACE_CACHE) &&
	    btrfs_super_generation(info->super_copy) != cache_gen)
		need_clear = 1;
	if (btrfs_test_opt(info, CLEAR_CACHE))
		need_clear = 1;

	while (1) {
		ret = find_first_block_group(info, path, &key);
		if (ret > 0)
			break;
		if (ret != 0)
			goto error;

		leaf = path->nodes[0];
		btrfs_item_key_to_cpu(leaf, &found_key, path->slots[0]);

		cache = btrfs_create_block_group_cache(info, found_key.objectid,
						       found_key.offset);
		if (!cache) {
			ret = -ENOMEM;
			goto error;
		}

		if (need_clear) {
			/*
			 * When we mount with old space cache, we need to
			 * set BTRFS_DC_CLEAR and set dirty flag.
			 *
			 * a) Setting 'BTRFS_DC_CLEAR' makes sure that we
			 *    truncate the old free space cache inode and
			 *    setup a new one.
			 * b) Setting 'dirty flag' makes sure that we flush
			 *    the new space cache info onto disk.
			 */
			if (btrfs_test_opt(info, SPACE_CACHE))
				cache->disk_cache_state = BTRFS_DC_CLEAR;
		}

		read_extent_buffer(leaf, &cache->item,
				   btrfs_item_ptr_offset(leaf, path->slots[0]),
				   sizeof(cache->item));
		cache->flags = btrfs_block_group_flags(&cache->item);
		if (!mixed &&
		    ((cache->flags & BTRFS_BLOCK_GROUP_METADATA) &&
		    (cache->flags & BTRFS_BLOCK_GROUP_DATA))) {
			btrfs_err(info,
"bg %llu is a mixed block group but filesystem hasn't enabled mixed block groups",
				  cache->key.objectid);
			ret = -EINVAL;
			goto error;
		}

		key.objectid = found_key.objectid + found_key.offset;
		btrfs_release_path(path);

		/*
		 * We need to exclude the super stripes now so that the space
		 * info has super bytes accounted for, otherwise we'll think
		 * we have more space than we actually do.
		 */
		ret = exclude_super_stripes(info, cache);
		if (ret) {
			/*
			 * We may have excluded something, so call this just in
			 * case.
			 */
			free_excluded_extents(info, cache);
			btrfs_put_block_group(cache);
			goto error;
		}

		/*
		 * check for two cases, either we are full, and therefore
		 * don't need to bother with the caching work since we won't
		 * find any space, or we are empty, and we can just add all
		 * the space in and be done with it.  This saves us _alot_ of
		 * time, particularly in the full case.
		 */
		if (found_key.offset == btrfs_block_group_used(&cache->item)) {
			cache->last_byte_to_unpin = (u64)-1;
			cache->cached = BTRFS_CACHE_FINISHED;
			free_excluded_extents(info, cache);
		} else if (btrfs_block_group_used(&cache->item) == 0) {
			cache->last_byte_to_unpin = (u64)-1;
			cache->cached = BTRFS_CACHE_FINISHED;
			add_new_free_space(cache, info,
					   found_key.objectid,
					   found_key.objectid +
					   found_key.offset);
			free_excluded_extents(info, cache);
		}

		ret = btrfs_add_block_group_cache(info, cache);
		if (ret) {
			btrfs_remove_free_space_cache(cache);
			btrfs_put_block_group(cache);
			goto error;
		}

		trace_btrfs_add_block_group(info, cache, 0);
		update_space_info(info, cache->flags, found_key.offset,
				  btrfs_block_group_used(&cache->item),
				  cache->bytes_super, &space_info);

		cache->space_info = space_info;

		__link_block_group(space_info, cache);

		set_avail_alloc_bits(info, cache->flags);
		if (btrfs_chunk_readonly(info, cache->key.objectid)) {
			inc_block_group_ro(cache, 1);
		} else if (btrfs_block_group_used(&cache->item) == 0) {
			spin_lock(&info->unused_bgs_lock);
			/* Should always be true but just in case. */
			if (list_empty(&cache->bg_list)) {
				btrfs_get_block_group(cache);
				list_add_tail(&cache->bg_list,
					      &info->unused_bgs);
			}
			spin_unlock(&info->unused_bgs_lock);
		}
	}

	list_for_each_entry_rcu(space_info, &info->space_info, list) {
		if (!(get_alloc_profile(info, space_info->flags) &
		      (BTRFS_BLOCK_GROUP_RAID10 |
		       BTRFS_BLOCK_GROUP_RAID1 |
		       BTRFS_BLOCK_GROUP_RAID5 |
		       BTRFS_BLOCK_GROUP_RAID6 |
		       BTRFS_BLOCK_GROUP_DUP)))
			continue;
		/*
		 * avoid allocating from un-mirrored block group if there are
		 * mirrored block groups.
		 */
		list_for_each_entry(cache,
				&space_info->block_groups[BTRFS_RAID_RAID0],
				list)
			inc_block_group_ro(cache, 1);
		list_for_each_entry(cache,
				&space_info->block_groups[BTRFS_RAID_SINGLE],
				list)
			inc_block_group_ro(cache, 1);
	}

	init_global_block_rsv(info);
	ret = 0;
error:
	btrfs_free_path(path);
	return ret;
}

void btrfs_create_pending_block_groups(struct btrfs_trans_handle *trans,
				       struct btrfs_fs_info *fs_info)
{
	struct btrfs_block_group_cache *block_group, *tmp;
	struct btrfs_root *extent_root = fs_info->extent_root;
	struct btrfs_block_group_item item;
	struct btrfs_key key;
	int ret = 0;
	bool can_flush_pending_bgs = trans->can_flush_pending_bgs;

	trans->can_flush_pending_bgs = false;
	list_for_each_entry_safe(block_group, tmp, &trans->new_bgs, bg_list) {
		if (ret)
			goto next;

		spin_lock(&block_group->lock);
		memcpy(&item, &block_group->item, sizeof(item));
		memcpy(&key, &block_group->key, sizeof(key));
		spin_unlock(&block_group->lock);

		ret = btrfs_insert_item(trans, extent_root, &key, &item,
					sizeof(item));
		if (ret)
			btrfs_abort_transaction(trans, ret);
		ret = btrfs_finish_chunk_alloc(trans, fs_info, key.objectid,
					       key.offset);
		if (ret)
			btrfs_abort_transaction(trans, ret);
		add_block_group_free_space(trans, fs_info, block_group);
		/* already aborted the transaction if it failed. */
next:
		list_del_init(&block_group->bg_list);
	}
	trans->can_flush_pending_bgs = can_flush_pending_bgs;
}

int btrfs_make_block_group(struct btrfs_trans_handle *trans,
			   struct btrfs_fs_info *fs_info, u64 bytes_used,
			   u64 type, u64 chunk_objectid, u64 chunk_offset,
			   u64 size)
{
	struct btrfs_block_group_cache *cache;
	int ret;

	btrfs_set_log_full_commit(fs_info, trans);

	cache = btrfs_create_block_group_cache(fs_info, chunk_offset, size);
	if (!cache)
		return -ENOMEM;

	btrfs_set_block_group_used(&cache->item, bytes_used);
	btrfs_set_block_group_chunk_objectid(&cache->item, chunk_objectid);
	btrfs_set_block_group_flags(&cache->item, type);

	cache->flags = type;
	cache->last_byte_to_unpin = (u64)-1;
	cache->cached = BTRFS_CACHE_FINISHED;
	cache->needs_free_space = 1;
	ret = exclude_super_stripes(fs_info, cache);
	if (ret) {
		/*
		 * We may have excluded something, so call this just in
		 * case.
		 */
		free_excluded_extents(fs_info, cache);
		btrfs_put_block_group(cache);
		return ret;
	}

	add_new_free_space(cache, fs_info, chunk_offset, chunk_offset + size);

	free_excluded_extents(fs_info, cache);

#ifdef CONFIG_BTRFS_DEBUG
	if (btrfs_should_fragment_free_space(cache)) {
		u64 new_bytes_used = size - bytes_used;

		bytes_used += new_bytes_used >> 1;
		fragment_free_space(cache);
	}
#endif
	/*
	 * Ensure the corresponding space_info object is created and
	 * assigned to our block group. We want our bg to be added to the rbtree
	 * with its ->space_info set.
	 */
	cache->space_info = __find_space_info(fs_info, cache->flags);
	if (!cache->space_info) {
		ret = create_space_info(fs_info, cache->flags,
				       &cache->space_info);
		if (ret) {
			btrfs_remove_free_space_cache(cache);
			btrfs_put_block_group(cache);
			return ret;
		}
	}

	ret = btrfs_add_block_group_cache(fs_info, cache);
	if (ret) {
		btrfs_remove_free_space_cache(cache);
		btrfs_put_block_group(cache);
		return ret;
	}

	/*
	 * Now that our block group has its ->space_info set and is inserted in
	 * the rbtree, update the space info's counters.
	 */
	trace_btrfs_add_block_group(fs_info, cache, 1);
	update_space_info(fs_info, cache->flags, size, bytes_used,
				cache->bytes_super, &cache->space_info);
	update_global_block_rsv(fs_info);

	__link_block_group(cache->space_info, cache);

	list_add_tail(&cache->bg_list, &trans->new_bgs);

	set_avail_alloc_bits(fs_info, type);
	return 0;
}

static void clear_avail_alloc_bits(struct btrfs_fs_info *fs_info, u64 flags)
{
	u64 extra_flags = chunk_to_extended(flags) &
				BTRFS_EXTENDED_PROFILE_MASK;

	write_seqlock(&fs_info->profiles_lock);
	if (flags & BTRFS_BLOCK_GROUP_DATA)
		fs_info->avail_data_alloc_bits &= ~extra_flags;
	if (flags & BTRFS_BLOCK_GROUP_METADATA)
		fs_info->avail_metadata_alloc_bits &= ~extra_flags;
	if (flags & BTRFS_BLOCK_GROUP_SYSTEM)
		fs_info->avail_system_alloc_bits &= ~extra_flags;
	write_sequnlock(&fs_info->profiles_lock);
}

int btrfs_remove_block_group(struct btrfs_trans_handle *trans,
			     struct btrfs_fs_info *fs_info, u64 group_start,
			     struct extent_map *em)
{
	struct btrfs_root *root = fs_info->extent_root;
	struct btrfs_path *path;
	struct btrfs_block_group_cache *block_group;
	struct btrfs_free_cluster *cluster;
	struct btrfs_root *tree_root = fs_info->tree_root;
	struct btrfs_key key;
	struct inode *inode;
	struct kobject *kobj = NULL;
	int ret;
	int index;
	int factor;
	struct btrfs_caching_control *caching_ctl = NULL;
	bool remove_em;

	block_group = btrfs_lookup_block_group(fs_info, group_start);
	BUG_ON(!block_group);
	BUG_ON(!block_group->ro);

	/*
	 * Free the reserved super bytes from this block group before
	 * remove it.
	 */
	free_excluded_extents(fs_info, block_group);

	memcpy(&key, &block_group->key, sizeof(key));
	index = get_block_group_index(block_group);
	if (block_group->flags & (BTRFS_BLOCK_GROUP_DUP |
				  BTRFS_BLOCK_GROUP_RAID1 |
				  BTRFS_BLOCK_GROUP_RAID10))
		factor = 2;
	else
		factor = 1;

	/* make sure this block group isn't part of an allocation cluster */
	cluster = &fs_info->data_alloc_cluster;
	spin_lock(&cluster->refill_lock);
	btrfs_return_cluster_to_free_space(block_group, cluster);
	spin_unlock(&cluster->refill_lock);

	/*
	 * make sure this block group isn't part of a metadata
	 * allocation cluster
	 */
	cluster = &fs_info->meta_alloc_cluster;
	spin_lock(&cluster->refill_lock);
	btrfs_return_cluster_to_free_space(block_group, cluster);
	spin_unlock(&cluster->refill_lock);

	path = btrfs_alloc_path();
	if (!path) {
		ret = -ENOMEM;
		goto out;
	}

	/*
	 * get the inode first so any iput calls done for the io_list
	 * aren't the final iput (no unlinks allowed now)
	 */
	inode = lookup_free_space_inode(fs_info, block_group, path);

	mutex_lock(&trans->transaction->cache_write_mutex);
	/*
	 * make sure our free spache cache IO is done before remove the
	 * free space inode
	 */
	spin_lock(&trans->transaction->dirty_bgs_lock);
	if (!list_empty(&block_group->io_list)) {
		list_del_init(&block_group->io_list);

		WARN_ON(!IS_ERR(inode) && inode != block_group->io_ctl.inode);

		spin_unlock(&trans->transaction->dirty_bgs_lock);
		btrfs_wait_cache_io(trans, block_group, path);
		btrfs_put_block_group(block_group);
		spin_lock(&trans->transaction->dirty_bgs_lock);
	}

	if (!list_empty(&block_group->dirty_list)) {
		list_del_init(&block_group->dirty_list);
		btrfs_put_block_group(block_group);
	}
	spin_unlock(&trans->transaction->dirty_bgs_lock);
	mutex_unlock(&trans->transaction->cache_write_mutex);

	if (!IS_ERR(inode)) {
		ret = btrfs_orphan_add(trans, BTRFS_I(inode));
		if (ret) {
			btrfs_add_delayed_iput(inode);
			goto out;
		}
		clear_nlink(inode);
		/* One for the block groups ref */
		spin_lock(&block_group->lock);
		if (block_group->iref) {
			block_group->iref = 0;
			block_group->inode = NULL;
			spin_unlock(&block_group->lock);
			iput(inode);
		} else {
			spin_unlock(&block_group->lock);
		}
		/* One for our lookup ref */
		btrfs_add_delayed_iput(inode);
	}

	key.objectid = BTRFS_FREE_SPACE_OBJECTID;
	key.offset = block_group->key.objectid;
	key.type = 0;

	ret = btrfs_search_slot(trans, tree_root, &key, path, -1, 1);
	if (ret < 0)
		goto out;
	if (ret > 0)
		btrfs_release_path(path);
	if (ret == 0) {
		ret = btrfs_del_item(trans, tree_root, path);
		if (ret)
			goto out;
		btrfs_release_path(path);
	}

	spin_lock(&fs_info->block_group_cache_lock);
	rb_erase(&block_group->cache_node,
		 &fs_info->block_group_cache_tree);
	RB_CLEAR_NODE(&block_group->cache_node);

	if (fs_info->first_logical_byte == block_group->key.objectid)
		fs_info->first_logical_byte = (u64)-1;
	spin_unlock(&fs_info->block_group_cache_lock);

	down_write(&block_group->space_info->groups_sem);
	/*
	 * we must use list_del_init so people can check to see if they
	 * are still on the list after taking the semaphore
	 */
	list_del_init(&block_group->list);
	if (list_empty(&block_group->space_info->block_groups[index])) {
		kobj = block_group->space_info->block_group_kobjs[index];
		block_group->space_info->block_group_kobjs[index] = NULL;
		clear_avail_alloc_bits(fs_info, block_group->flags);
	}
	up_write(&block_group->space_info->groups_sem);
	if (kobj) {
		kobject_del(kobj);
		kobject_put(kobj);
	}

	if (block_group->has_caching_ctl)
		caching_ctl = get_caching_control(block_group);
	if (block_group->cached == BTRFS_CACHE_STARTED)
		wait_block_group_cache_done(block_group);
	if (block_group->has_caching_ctl) {
		down_write(&fs_info->commit_root_sem);
		if (!caching_ctl) {
			struct btrfs_caching_control *ctl;

			list_for_each_entry(ctl,
				    &fs_info->caching_block_groups, list)
				if (ctl->block_group == block_group) {
					caching_ctl = ctl;
					refcount_inc(&caching_ctl->count);
					break;
				}
		}
		if (caching_ctl)
			list_del_init(&caching_ctl->list);
		up_write(&fs_info->commit_root_sem);
		if (caching_ctl) {
			/* Once for the caching bgs list and once for us. */
			put_caching_control(caching_ctl);
			put_caching_control(caching_ctl);
		}
	}

	spin_lock(&trans->transaction->dirty_bgs_lock);
	if (!list_empty(&block_group->dirty_list)) {
		WARN_ON(1);
	}
	if (!list_empty(&block_group->io_list)) {
		WARN_ON(1);
	}
	spin_unlock(&trans->transaction->dirty_bgs_lock);
	btrfs_remove_free_space_cache(block_group);

	spin_lock(&block_group->space_info->lock);
	list_del_init(&block_group->ro_list);

	if (btrfs_test_opt(fs_info, ENOSPC_DEBUG)) {
		WARN_ON(block_group->space_info->total_bytes
			< block_group->key.offset);
		WARN_ON(block_group->space_info->bytes_readonly
			< block_group->key.offset);
		WARN_ON(block_group->space_info->disk_total
			< block_group->key.offset * factor);
	}
	block_group->space_info->total_bytes -= block_group->key.offset;
	block_group->space_info->bytes_readonly -= block_group->key.offset;
	block_group->space_info->disk_total -= block_group->key.offset * factor;

	spin_unlock(&block_group->space_info->lock);

	memcpy(&key, &block_group->key, sizeof(key));

	mutex_lock(&fs_info->chunk_mutex);
	if (!list_empty(&em->list)) {
		/* We're in the transaction->pending_chunks list. */
		free_extent_map(em);
	}
	spin_lock(&block_group->lock);
	block_group->removed = 1;
	/*
	 * At this point trimming can't start on this block group, because we
	 * removed the block group from the tree fs_info->block_group_cache_tree
	 * so no one can't find it anymore and even if someone already got this
	 * block group before we removed it from the rbtree, they have already
	 * incremented block_group->trimming - if they didn't, they won't find
	 * any free space entries because we already removed them all when we
	 * called btrfs_remove_free_space_cache().
	 *
	 * And we must not remove the extent map from the fs_info->mapping_tree
	 * to prevent the same logical address range and physical device space
	 * ranges from being reused for a new block group. This is because our
	 * fs trim operation (btrfs_trim_fs() / btrfs_ioctl_fitrim()) is
	 * completely transactionless, so while it is trimming a range the
	 * currently running transaction might finish and a new one start,
	 * allowing for new block groups to be created that can reuse the same
	 * physical device locations unless we take this special care.
	 *
	 * There may also be an implicit trim operation if the file system
	 * is mounted with -odiscard. The same protections must remain
	 * in place until the extents have been discarded completely when
	 * the transaction commit has completed.
	 */
	remove_em = (atomic_read(&block_group->trimming) == 0);
	/*
	 * Make sure a trimmer task always sees the em in the pinned_chunks list
	 * if it sees block_group->removed == 1 (needs to lock block_group->lock
	 * before checking block_group->removed).
	 */
	if (!remove_em) {
		/*
		 * Our em might be in trans->transaction->pending_chunks which
		 * is protected by fs_info->chunk_mutex ([lock|unlock]_chunks),
		 * and so is the fs_info->pinned_chunks list.
		 *
		 * So at this point we must be holding the chunk_mutex to avoid
		 * any races with chunk allocation (more specifically at
		 * volumes.c:contains_pending_extent()), to ensure it always
		 * sees the em, either in the pending_chunks list or in the
		 * pinned_chunks list.
		 */
		list_move_tail(&em->list, &fs_info->pinned_chunks);
	}
	spin_unlock(&block_group->lock);

	if (remove_em) {
		struct extent_map_tree *em_tree;

		em_tree = &fs_info->mapping_tree.map_tree;
		write_lock(&em_tree->lock);
		/*
		 * The em might be in the pending_chunks list, so make sure the
		 * chunk mutex is locked, since remove_extent_mapping() will
		 * delete us from that list.
		 */
		remove_extent_mapping(em_tree, em);
		write_unlock(&em_tree->lock);
		/* once for the tree */
		free_extent_map(em);
	}

	mutex_unlock(&fs_info->chunk_mutex);

	ret = remove_block_group_free_space(trans, fs_info, block_group);
	if (ret)
		goto out;

	btrfs_put_block_group(block_group);
	btrfs_put_block_group(block_group);

	ret = btrfs_search_slot(trans, root, &key, path, -1, 1);
	if (ret > 0)
		ret = -EIO;
	if (ret < 0)
		goto out;

	ret = btrfs_del_item(trans, root, path);
out:
	btrfs_free_path(path);
	return ret;
}

struct btrfs_trans_handle *
btrfs_start_trans_remove_block_group(struct btrfs_fs_info *fs_info,
				     const u64 chunk_offset)
{
	struct extent_map_tree *em_tree = &fs_info->mapping_tree.map_tree;
	struct extent_map *em;
	struct map_lookup *map;
	unsigned int num_items;

	read_lock(&em_tree->lock);
	em = lookup_extent_mapping(em_tree, chunk_offset, 1);
	read_unlock(&em_tree->lock);
	ASSERT(em && em->start == chunk_offset);

	/*
	 * We need to reserve 3 + N units from the metadata space info in order
	 * to remove a block group (done at btrfs_remove_chunk() and at
	 * btrfs_remove_block_group()), which are used for:
	 *
	 * 1 unit for adding the free space inode's orphan (located in the tree
	 * of tree roots).
	 * 1 unit for deleting the block group item (located in the extent
	 * tree).
	 * 1 unit for deleting the free space item (located in tree of tree
	 * roots).
	 * N units for deleting N device extent items corresponding to each
	 * stripe (located in the device tree).
	 *
	 * In order to remove a block group we also need to reserve units in the
	 * system space info in order to update the chunk tree (update one or
	 * more device items and remove one chunk item), but this is done at
	 * btrfs_remove_chunk() through a call to check_system_chunk().
	 */
	map = em->map_lookup;
	num_items = 3 + map->num_stripes;
	free_extent_map(em);

	return btrfs_start_transaction_fallback_global_rsv(fs_info->extent_root,
							   num_items, 1);
}

/*
 * Process the unused_bgs list and remove any that don't have any allocated
 * space inside of them.
 */
void btrfs_delete_unused_bgs(struct btrfs_fs_info *fs_info)
{
	struct btrfs_block_group_cache *block_group;
	struct btrfs_space_info *space_info;
	struct btrfs_trans_handle *trans;
	int ret = 0;

	if (!test_bit(BTRFS_FS_OPEN, &fs_info->flags))
		return;

	spin_lock(&fs_info->unused_bgs_lock);
	while (!list_empty(&fs_info->unused_bgs)) {
		u64 start, end;
		int trimming;

		block_group = list_first_entry(&fs_info->unused_bgs,
					       struct btrfs_block_group_cache,
					       bg_list);
		list_del_init(&block_group->bg_list);

		space_info = block_group->space_info;

		if (ret || btrfs_mixed_space_info(space_info)) {
			btrfs_put_block_group(block_group);
			continue;
		}
		spin_unlock(&fs_info->unused_bgs_lock);

		mutex_lock(&fs_info->delete_unused_bgs_mutex);

		/* Don't want to race with allocators so take the groups_sem */
		down_write(&space_info->groups_sem);
		spin_lock(&block_group->lock);
		if (block_group->reserved ||
		    btrfs_block_group_used(&block_group->item) ||
		    block_group->ro ||
		    list_is_singular(&block_group->list)) {
			/*
			 * We want to bail if we made new allocations or have
			 * outstanding allocations in this block group.  We do
			 * the ro check in case balance is currently acting on
			 * this block group.
			 */
			spin_unlock(&block_group->lock);
			up_write(&space_info->groups_sem);
			goto next;
		}
		spin_unlock(&block_group->lock);

		/* We don't want to force the issue, only flip if it's ok. */
		ret = inc_block_group_ro(block_group, 0);
		up_write(&space_info->groups_sem);
		if (ret < 0) {
			ret = 0;
			goto next;
		}

		/*
		 * Want to do this before we do anything else so we can recover
		 * properly if we fail to join the transaction.
		 */
		trans = btrfs_start_trans_remove_block_group(fs_info,
						     block_group->key.objectid);
		if (IS_ERR(trans)) {
			btrfs_dec_block_group_ro(block_group);
			ret = PTR_ERR(trans);
			goto next;
		}

		/*
		 * We could have pending pinned extents for this block group,
		 * just delete them, we don't care about them anymore.
		 */
		start = block_group->key.objectid;
		end = start + block_group->key.offset - 1;
		/*
		 * Hold the unused_bg_unpin_mutex lock to avoid racing with
		 * btrfs_finish_extent_commit(). If we are at transaction N,
		 * another task might be running finish_extent_commit() for the
		 * previous transaction N - 1, and have seen a range belonging
		 * to the block group in freed_extents[] before we were able to
		 * clear the whole block group range from freed_extents[]. This
		 * means that task can lookup for the block group after we
		 * unpinned it from freed_extents[] and removed it, leading to
		 * a BUG_ON() at btrfs_unpin_extent_range().
		 */
		mutex_lock(&fs_info->unused_bg_unpin_mutex);
		ret = clear_extent_bits(&fs_info->freed_extents[0], start, end,
				  EXTENT_DIRTY);
		if (ret) {
			mutex_unlock(&fs_info->unused_bg_unpin_mutex);
			btrfs_dec_block_group_ro(block_group);
			goto end_trans;
		}
		ret = clear_extent_bits(&fs_info->freed_extents[1], start, end,
				  EXTENT_DIRTY);
		if (ret) {
			mutex_unlock(&fs_info->unused_bg_unpin_mutex);
			btrfs_dec_block_group_ro(block_group);
			goto end_trans;
		}
		mutex_unlock(&fs_info->unused_bg_unpin_mutex);

		/* Reset pinned so btrfs_put_block_group doesn't complain */
		spin_lock(&space_info->lock);
		spin_lock(&block_group->lock);

		space_info->bytes_pinned -= block_group->pinned;
		space_info->bytes_readonly += block_group->pinned;
		percpu_counter_add(&space_info->total_bytes_pinned,
				   -block_group->pinned);
		block_group->pinned = 0;

		spin_unlock(&block_group->lock);
		spin_unlock(&space_info->lock);

		/* DISCARD can flip during remount */
		trimming = btrfs_test_opt(fs_info, DISCARD);

		/* Implicit trim during transaction commit. */
		if (trimming)
			btrfs_get_block_group_trimming(block_group);

		/*
		 * Btrfs_remove_chunk will abort the transaction if things go
		 * horribly wrong.
		 */
		ret = btrfs_remove_chunk(trans, fs_info,
					 block_group->key.objectid);

		if (ret) {
			if (trimming)
				btrfs_put_block_group_trimming(block_group);
			goto end_trans;
		}

		/*
		 * If we're not mounted with -odiscard, we can just forget
		 * about this block group. Otherwise we'll need to wait
		 * until transaction commit to do the actual discard.
		 */
		if (trimming) {
			spin_lock(&fs_info->unused_bgs_lock);
			/*
			 * A concurrent scrub might have added us to the list
			 * fs_info->unused_bgs, so use a list_move operation
			 * to add the block group to the deleted_bgs list.
			 */
			list_move(&block_group->bg_list,
				  &trans->transaction->deleted_bgs);
			spin_unlock(&fs_info->unused_bgs_lock);
			btrfs_get_block_group(block_group);
		}
end_trans:
		btrfs_end_transaction(trans);
next:
		mutex_unlock(&fs_info->delete_unused_bgs_mutex);
		btrfs_put_block_group(block_group);
		spin_lock(&fs_info->unused_bgs_lock);
	}
	spin_unlock(&fs_info->unused_bgs_lock);
}

int btrfs_init_space_info(struct btrfs_fs_info *fs_info)
{
	struct btrfs_space_info *space_info;
	struct btrfs_super_block *disk_super;
	u64 features;
	u64 flags;
	int mixed = 0;
	int ret;

	disk_super = fs_info->super_copy;
	if (!btrfs_super_root(disk_super))
		return -EINVAL;

	features = btrfs_super_incompat_flags(disk_super);
	if (features & BTRFS_FEATURE_INCOMPAT_MIXED_GROUPS)
		mixed = 1;

	flags = BTRFS_BLOCK_GROUP_SYSTEM;
	ret = create_space_info(fs_info, flags, &space_info);
	if (ret)
		goto out;

	if (mixed) {
		flags = BTRFS_BLOCK_GROUP_METADATA | BTRFS_BLOCK_GROUP_DATA;
		ret = create_space_info(fs_info, flags, &space_info);
	} else {
		flags = BTRFS_BLOCK_GROUP_METADATA;
		ret = create_space_info(fs_info, flags, &space_info);
		if (ret)
			goto out;

		flags = BTRFS_BLOCK_GROUP_DATA;
		ret = create_space_info(fs_info, flags, &space_info);
	}
out:
	return ret;
}

int btrfs_error_unpin_extent_range(struct btrfs_fs_info *fs_info,
				   u64 start, u64 end)
{
	return unpin_extent_range(fs_info, start, end, false);
}

/*
 * It used to be that old block groups would be left around forever.
 * Iterating over them would be enough to trim unused space.  Since we
 * now automatically remove them, we also need to iterate over unallocated
 * space.
 *
 * We don't want a transaction for this since the discard may take a
 * substantial amount of time.  We don't require that a transaction be
 * running, but we do need to take a running transaction into account
 * to ensure that we're not discarding chunks that were released in
 * the current transaction.
 *
 * Holding the chunks lock will prevent other threads from allocating
 * or releasing chunks, but it won't prevent a running transaction
 * from committing and releasing the memory that the pending chunks
 * list head uses.  For that, we need to take a reference to the
 * transaction.
 */
static int btrfs_trim_free_extents(struct btrfs_device *device,
				   u64 minlen, u64 *trimmed)
{
	u64 start = 0, len = 0;
	int ret;

	*trimmed = 0;

	/* Not writeable = nothing to do. */
	if (!device->writeable)
		return 0;

	/* No free space = nothing to do. */
	if (device->total_bytes <= device->bytes_used)
		return 0;

	ret = 0;

	while (1) {
		struct btrfs_fs_info *fs_info = device->fs_info;
		struct btrfs_transaction *trans;
		u64 bytes;

		ret = mutex_lock_interruptible(&fs_info->chunk_mutex);
		if (ret)
			return ret;

		down_read(&fs_info->commit_root_sem);

		spin_lock(&fs_info->trans_lock);
		trans = fs_info->running_transaction;
		if (trans)
			refcount_inc(&trans->use_count);
		spin_unlock(&fs_info->trans_lock);

		ret = find_free_dev_extent_start(trans, device, minlen, start,
						 &start, &len);
		if (trans)
			btrfs_put_transaction(trans);

		if (ret) {
			up_read(&fs_info->commit_root_sem);
			mutex_unlock(&fs_info->chunk_mutex);
			if (ret == -ENOSPC)
				ret = 0;
			break;
		}

		ret = btrfs_issue_discard(device->bdev, start, len, &bytes);
		up_read(&fs_info->commit_root_sem);
		mutex_unlock(&fs_info->chunk_mutex);

		if (ret)
			break;

		start += len;
		*trimmed += bytes;

		if (fatal_signal_pending(current)) {
			ret = -ERESTARTSYS;
			break;
		}

		cond_resched();
	}

	return ret;
}

int btrfs_trim_fs(struct btrfs_fs_info *fs_info, struct fstrim_range *range)
{
	struct btrfs_block_group_cache *cache = NULL;
	struct btrfs_device *device;
	struct list_head *devices;
	u64 group_trimmed;
	u64 start;
	u64 end;
	u64 trimmed = 0;
	u64 total_bytes = btrfs_super_total_bytes(fs_info->super_copy);
	int ret = 0;

	/*
	 * try to trim all FS space, our block group may start from non-zero.
	 */
	if (range->len == total_bytes)
		cache = btrfs_lookup_first_block_group(fs_info, range->start);
	else
		cache = btrfs_lookup_block_group(fs_info, range->start);

	while (cache) {
		if (cache->key.objectid >= (range->start + range->len)) {
			btrfs_put_block_group(cache);
			break;
		}

		start = max(range->start, cache->key.objectid);
		end = min(range->start + range->len,
				cache->key.objectid + cache->key.offset);

		if (end - start >= range->minlen) {
			if (!block_group_cache_done(cache)) {
				ret = cache_block_group(cache, 0);
				if (ret) {
					btrfs_put_block_group(cache);
					break;
				}
				ret = wait_block_group_cache_done(cache);
				if (ret) {
					btrfs_put_block_group(cache);
					break;
				}
			}
			ret = btrfs_trim_block_group(cache,
						     &group_trimmed,
						     start,
						     end,
						     range->minlen);

			trimmed += group_trimmed;
			if (ret) {
				btrfs_put_block_group(cache);
				break;
			}
		}

		cache = next_block_group(fs_info, cache);
	}

	mutex_lock(&fs_info->fs_devices->device_list_mutex);
	devices = &fs_info->fs_devices->alloc_list;
	list_for_each_entry(device, devices, dev_alloc_list) {
		ret = btrfs_trim_free_extents(device, range->minlen,
					      &group_trimmed);
		if (ret)
			break;

		trimmed += group_trimmed;
	}
	mutex_unlock(&fs_info->fs_devices->device_list_mutex);

	range->len = trimmed;
	return ret;
}

/*
 * btrfs_{start,end}_write_no_snapshoting() are similar to
 * mnt_{want,drop}_write(), they are used to prevent some tasks from writing
 * data into the page cache through nocow before the subvolume is snapshoted,
 * but flush the data into disk after the snapshot creation, or to prevent
 * operations while snapshoting is ongoing and that cause the snapshot to be
 * inconsistent (writes followed by expanding truncates for example).
 */
void btrfs_end_write_no_snapshoting(struct btrfs_root *root)
{
	percpu_counter_dec(&root->subv_writers->counter);
	/*
	 * Make sure counter is updated before we wake up waiters.
	 */
	smp_mb();
	if (waitqueue_active(&root->subv_writers->wait))
		wake_up(&root->subv_writers->wait);
}

int btrfs_start_write_no_snapshoting(struct btrfs_root *root)
{
	if (atomic_read(&root->will_be_snapshoted))
		return 0;

	percpu_counter_inc(&root->subv_writers->counter);
	/*
	 * Make sure counter is updated before we check for snapshot creation.
	 */
	smp_mb();
	if (atomic_read(&root->will_be_snapshoted)) {
		btrfs_end_write_no_snapshoting(root);
		return 0;
	}
	return 1;
}

static int wait_snapshoting_atomic_t(atomic_t *a)
{
	schedule();
	return 0;
}

void btrfs_wait_for_snapshot_creation(struct btrfs_root *root)
{
	while (true) {
		int ret;

		ret = btrfs_start_write_no_snapshoting(root);
		if (ret)
			break;
		wait_on_atomic_t(&root->will_be_snapshoted,
				 wait_snapshoting_atomic_t,
				 TASK_UNINTERRUPTIBLE);
	}
}<|MERGE_RESOLUTION|>--- conflicted
+++ resolved
@@ -3961,13 +3961,8 @@
 				    info->space_info_kobj, "%s",
 				    alloc_name(space_info->flags));
 	if (ret) {
-<<<<<<< HEAD
-		percpu_counter_destroy(&found->total_bytes_pinned);
-		kfree(found);
-=======
 		percpu_counter_destroy(&space_info->total_bytes_pinned);
 		kfree(space_info);
->>>>>>> 736202ae
 		return ret;
 	}
 
@@ -5084,13 +5079,8 @@
 	int flush_state = FLUSH_DELAYED_ITEMS_NR;
 
 	spin_lock(&space_info->lock);
-<<<<<<< HEAD
-	to_reclaim = btrfs_calc_reclaim_metadata_size(fs_info->extent_root,
-						      space_info);
-=======
 	to_reclaim = btrfs_calc_reclaim_metadata_size(fs_info, space_info,
 						      false);
->>>>>>> 736202ae
 	if (!to_reclaim) {
 		spin_unlock(&space_info->lock);
 		return;
