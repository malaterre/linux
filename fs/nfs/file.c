--- conflicted
+++ resolved
@@ -755,16 +755,11 @@
 	 * This makes locking act as a cache coherency point.
 	 */
 	nfs_sync_mapping(filp->f_mapping);
-<<<<<<< HEAD
-	if (!NFS_PROTO(inode)->have_delegation(inode, FMODE_READ))
-		nfs_zap_caches(inode);
-=======
 	if (!NFS_PROTO(inode)->have_delegation(inode, FMODE_READ)) {
 		nfs_zap_caches(inode);
 		if (mapping_mapped(filp->f_mapping))
 			nfs_revalidate_mapping(inode, filp->f_mapping);
 	}
->>>>>>> bb176f67
 out:
 	return status;
 }
