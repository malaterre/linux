--- conflicted
+++ resolved
@@ -22,149 +22,9 @@
 	return afs_net(seq_file_net(m));
 }
 
-<<<<<<< HEAD
-static int afs_proc_cells_open(struct inode *inode, struct file *file);
-static void *afs_proc_cells_start(struct seq_file *p, loff_t *pos);
-static void *afs_proc_cells_next(struct seq_file *p, void *v, loff_t *pos);
-static void afs_proc_cells_stop(struct seq_file *p, void *v);
-static int afs_proc_cells_show(struct seq_file *m, void *v);
-static ssize_t afs_proc_cells_write(struct file *file, const char __user *buf,
-				    size_t size, loff_t *_pos);
-
-static const struct seq_operations afs_proc_cells_ops = {
-	.start	= afs_proc_cells_start,
-	.next	= afs_proc_cells_next,
-	.stop	= afs_proc_cells_stop,
-	.show	= afs_proc_cells_show,
-};
-
-static const struct file_operations afs_proc_cells_fops = {
-	.open		= afs_proc_cells_open,
-	.read		= seq_read,
-	.write		= afs_proc_cells_write,
-	.llseek		= seq_lseek,
-	.release	= seq_release,
-};
-
-static ssize_t afs_proc_rootcell_read(struct file *file, char __user *buf,
-				      size_t size, loff_t *_pos);
-static ssize_t afs_proc_rootcell_write(struct file *file,
-				       const char __user *buf,
-				       size_t size, loff_t *_pos);
-
-static const struct file_operations afs_proc_rootcell_fops = {
-	.read		= afs_proc_rootcell_read,
-	.write		= afs_proc_rootcell_write,
-	.llseek		= no_llseek,
-};
-
-static void *afs_proc_cell_volumes_start(struct seq_file *p, loff_t *pos);
-static void *afs_proc_cell_volumes_next(struct seq_file *p, void *v,
-					loff_t *pos);
-static void afs_proc_cell_volumes_stop(struct seq_file *p, void *v);
-static int afs_proc_cell_volumes_show(struct seq_file *m, void *v);
-
-static const struct seq_operations afs_proc_cell_volumes_ops = {
-	.start	= afs_proc_cell_volumes_start,
-	.next	= afs_proc_cell_volumes_next,
-	.stop	= afs_proc_cell_volumes_stop,
-	.show	= afs_proc_cell_volumes_show,
-};
-
-static void *afs_proc_cell_vlservers_start(struct seq_file *p, loff_t *pos);
-static void *afs_proc_cell_vlservers_next(struct seq_file *p, void *v,
-					  loff_t *pos);
-static void afs_proc_cell_vlservers_stop(struct seq_file *p, void *v);
-static int afs_proc_cell_vlservers_show(struct seq_file *m, void *v);
-
-static const struct seq_operations afs_proc_cell_vlservers_ops = {
-	.start	= afs_proc_cell_vlservers_start,
-	.next	= afs_proc_cell_vlservers_next,
-	.stop	= afs_proc_cell_vlservers_stop,
-	.show	= afs_proc_cell_vlservers_show,
-};
-
-static void *afs_proc_servers_start(struct seq_file *p, loff_t *pos);
-static void *afs_proc_servers_next(struct seq_file *p, void *v,
-					loff_t *pos);
-static void afs_proc_servers_stop(struct seq_file *p, void *v);
-static int afs_proc_servers_show(struct seq_file *m, void *v);
-
-static const struct seq_operations afs_proc_servers_ops = {
-	.start	= afs_proc_servers_start,
-	.next	= afs_proc_servers_next,
-	.stop	= afs_proc_servers_stop,
-	.show	= afs_proc_servers_show,
-};
-
-static int afs_proc_sysname_open(struct inode *inode, struct file *file);
-static int afs_proc_sysname_release(struct inode *inode, struct file *file);
-static void *afs_proc_sysname_start(struct seq_file *p, loff_t *pos);
-static void *afs_proc_sysname_next(struct seq_file *p, void *v,
-					loff_t *pos);
-static void afs_proc_sysname_stop(struct seq_file *p, void *v);
-static int afs_proc_sysname_show(struct seq_file *m, void *v);
-static ssize_t afs_proc_sysname_write(struct file *file,
-				      const char __user *buf,
-				      size_t size, loff_t *_pos);
-
-static const struct seq_operations afs_proc_sysname_ops = {
-	.start	= afs_proc_sysname_start,
-	.next	= afs_proc_sysname_next,
-	.stop	= afs_proc_sysname_stop,
-	.show	= afs_proc_sysname_show,
-};
-
-static const struct file_operations afs_proc_sysname_fops = {
-	.open		= afs_proc_sysname_open,
-	.read		= seq_read,
-	.llseek		= seq_lseek,
-	.release	= afs_proc_sysname_release,
-	.write		= afs_proc_sysname_write,
-};
-
-static int afs_proc_stats_show(struct seq_file *m, void *v);
-
-/*
- * initialise the /proc/fs/afs/ directory
- */
-int afs_proc_init(struct afs_net *net)
-{
-	_enter("");
-
-	net->proc_afs = proc_mkdir("fs/afs", NULL);
-	if (!net->proc_afs)
-		goto error_dir;
-
-	if (!proc_create("cells", 0644, net->proc_afs, &afs_proc_cells_fops) ||
-	    !proc_create("rootcell", 0644, net->proc_afs, &afs_proc_rootcell_fops) ||
-	    !proc_create_seq("servers", 0644, net->proc_afs, &afs_proc_servers_ops) ||
-	    !proc_create_single("stats", 0644, net->proc_afs, afs_proc_stats_show) ||
-	    !proc_create("sysname", 0644, net->proc_afs, &afs_proc_sysname_fops))
-		goto error_tree;
-
-	_leave(" = 0");
-	return 0;
-
-error_tree:
-	proc_remove(net->proc_afs);
-error_dir:
-	_leave(" = -ENOMEM");
-	return -ENOMEM;
-}
-
-/*
- * clean up the /proc/fs/afs/ directory
- */
-void afs_proc_cleanup(struct afs_net *net)
-{
-	proc_remove(net->proc_afs);
-	net->proc_afs = NULL;
-=======
 static inline struct afs_net *afs_seq2net_single(struct seq_file *m)
 {
 	return afs_net(seq_file_single_net(m));
->>>>>>> 5f181c9c
 }
 
 /*
@@ -172,9 +32,6 @@
  */
 static int afs_proc_cells_show(struct seq_file *m, void *v)
 {
-<<<<<<< HEAD
-	return seq_open(file, &afs_proc_cells_ops);
-=======
 	struct afs_cell *cell = list_entry(v, struct afs_cell, proc_link);
 	struct afs_net *net = afs_seq2net(m);
 
@@ -187,7 +44,6 @@
 	/* display one cell per line on subsequent lines */
 	seq_printf(m, "%3u %s\n", atomic_read(&cell->usage), cell->name);
 	return 0;
->>>>>>> 5f181c9c
 }
 
 static void *afs_proc_cells_start(struct seq_file *m, loff_t *_pos)
@@ -334,54 +190,6 @@
 	return ret;
 }
 
-<<<<<<< HEAD
-/*
- * initialise /proc/fs/afs/<cell>/
- */
-int afs_proc_cell_setup(struct afs_net *net, struct afs_cell *cell)
-{
-	struct proc_dir_entry *dir;
-
-	_enter("%p{%s},%p", cell, cell->name, net->proc_afs);
-
-	dir = proc_mkdir(cell->name, net->proc_afs);
-	if (!dir)
-		goto error_dir;
-
-	if (!proc_create_seq_data("vlservers", 0, dir,
-			&afs_proc_cell_vlservers_ops, cell))
-		goto error_tree;
-	if (!proc_create_seq_data("volumes", 0, dir, &afs_proc_cell_volumes_ops,
-			cell))
-		goto error_tree;
-
-	_leave(" = 0");
-	return 0;
-
-error_tree:
-	remove_proc_subtree(cell->name, net->proc_afs);
-error_dir:
-	_leave(" = -ENOMEM");
-	return -ENOMEM;
-}
-
-/*
- * remove /proc/fs/afs/<cell>/
- */
-void afs_proc_cell_remove(struct afs_net *net, struct afs_cell *cell)
-{
-	_enter("");
-
-	remove_proc_subtree(cell->name, net->proc_afs);
-
-	_leave("");
-}
-
-/*
- * set up the iterator to start reading from the cells list and return the
- * first item
- */
-=======
 static const char afs_vol_types[3][3] = {
 	[AFSVL_RWVOL]	= "RW",
 	[AFSVL_ROVOL]	= "RO",
@@ -409,16 +217,10 @@
 	return 0;
 }
 
->>>>>>> 5f181c9c
 static void *afs_proc_cell_volumes_start(struct seq_file *m, loff_t *_pos)
 	__acquires(cell->proc_lock)
 {
 	struct afs_cell *cell = PDE_DATA(file_inode(m->file));
-<<<<<<< HEAD
-
-	_enter("cell=%p pos=%Ld", cell, *_pos);
-=======
->>>>>>> 5f181c9c
 
 	read_lock(&cell->proc_lock);
 	return seq_list_start_head(&cell->proc_volumes, *_pos);
@@ -427,11 +229,7 @@
 static void *afs_proc_cell_volumes_next(struct seq_file *m, void *v,
 					loff_t *_pos)
 {
-<<<<<<< HEAD
-	struct afs_cell *cell = PDE_DATA(file_inode(p->file));
-=======
 	struct afs_cell *cell = PDE_DATA(file_inode(m->file));
->>>>>>> 5f181c9c
 
 	return seq_list_next(v, &cell->proc_volumes, _pos);
 }
@@ -439,11 +237,7 @@
 static void afs_proc_cell_volumes_stop(struct seq_file *m, void *v)
 	__releases(cell->proc_lock)
 {
-<<<<<<< HEAD
-	struct afs_cell *cell = PDE_DATA(file_inode(p->file));
-=======
 	struct afs_cell *cell = PDE_DATA(file_inode(m->file));
->>>>>>> 5f181c9c
 
 	read_unlock(&cell->proc_lock);
 }
@@ -460,12 +254,7 @@
  */
 static int afs_proc_cell_vlservers_show(struct seq_file *m, void *v)
 {
-<<<<<<< HEAD
-	struct afs_cell *cell = PDE_DATA(file_inode(m->file));
-	struct afs_volume *vol = list_entry(v, struct afs_volume, proc_link);
-=======
 	struct sockaddr_rxrpc *addr = v;
->>>>>>> 5f181c9c
 
 	/* display header on line 1 */
 	if (v == (void *)1) {
@@ -473,25 +262,11 @@
 		return 0;
 	}
 
-<<<<<<< HEAD
-	seq_printf(m, "%3d %08x %s\n",
-		   atomic_read(&vol->usage), vol->vid,
-		   afs_vol_types[vol->type]);
-
-	return 0;
-}
-
-/*
- * set up the iterator to start reading from the cells list and return the
- * first item
- */
-=======
 	/* display one cell per line on subsequent lines */
 	seq_printf(m, "%pISp\n", &addr->transport);
 	return 0;
 }
 
->>>>>>> 5f181c9c
 static void *afs_proc_cell_vlservers_start(struct seq_file *m, loff_t *_pos)
 	__acquires(rcu)
 {
@@ -518,11 +293,7 @@
 					  loff_t *_pos)
 {
 	struct afs_addr_list *alist;
-<<<<<<< HEAD
-	struct afs_cell *cell = PDE_DATA(file_inode(p->file));
-=======
 	struct afs_cell *cell = PDE_DATA(file_inode(m->file));
->>>>>>> 5f181c9c
 	loff_t pos;
 
 	alist = rcu_dereference(cell->vl_addrs);
@@ -570,13 +341,6 @@
 	return 0;
 }
 
-<<<<<<< HEAD
-/*
- * Set up the iterator to start reading from the server list and return the
- * first item.
- */
-=======
->>>>>>> 5f181c9c
 static void *afs_proc_servers_start(struct seq_file *m, loff_t *_pos)
 	__acquires(rcu)
 {
@@ -776,8 +540,6 @@
 		   atomic_read(&net->n_stores),
 		   atomic_long_read(&net->n_store_bytes));
 	return 0;
-<<<<<<< HEAD
-=======
 }
 
 /*
@@ -876,5 +638,4 @@
 {
 	proc_remove(net->proc_afs);
 	net->proc_afs = NULL;
->>>>>>> 5f181c9c
 }