/* Maintain an RxRPC server socket to do AFS communications through
 *
 * Copyright (C) 2007 Red Hat, Inc. All Rights Reserved.
 * Written by David Howells (dhowells@redhat.com)
 *
 * This program is free software; you can redistribute it and/or
 * modify it under the terms of the GNU General Public License
 * as published by the Free Software Foundation; either version
 * 2 of the License, or (at your option) any later version.
 */

#include <linux/slab.h>
#include <linux/sched/signal.h>

#include <net/sock.h>
#include <net/af_rxrpc.h>
#include <rxrpc/packet.h>
#include "internal.h"
#include "afs_cm.h"

struct socket *afs_socket; /* my RxRPC socket */
static struct workqueue_struct *afs_async_calls;
static struct afs_call *afs_spare_incoming_call;
atomic_t afs_outstanding_calls;

static void afs_wake_up_call_waiter(struct sock *, struct rxrpc_call *, unsigned long);
static int afs_wait_for_call_to_complete(struct afs_call *);
static void afs_wake_up_async_call(struct sock *, struct rxrpc_call *, unsigned long);
static void afs_process_async_call(struct work_struct *);
static void afs_rx_new_call(struct sock *, struct rxrpc_call *, unsigned long);
static void afs_rx_discard_new_call(struct rxrpc_call *, unsigned long);
static int afs_deliver_cm_op_id(struct afs_call *);

/* asynchronous incoming call initial processing */
static const struct afs_call_type afs_RXCMxxxx = {
	.name		= "CB.xxxx",
	.deliver	= afs_deliver_cm_op_id,
	.abort_to_error	= afs_abort_to_error,
};

static void afs_charge_preallocation(struct work_struct *);

static DECLARE_WORK(afs_charge_preallocation_work, afs_charge_preallocation);

static int afs_wait_atomic_t(atomic_t *p)
{
	schedule();
	return 0;
}

/*
 * open an RxRPC socket and bind it to be a server for callback notifications
 * - the socket is left in blocking mode and non-blocking ops use MSG_DONTWAIT
 */
int afs_open_socket(void)
{
	struct sockaddr_rxrpc srx;
	struct socket *socket;
	int ret;

	_enter("");

	ret = -ENOMEM;
	afs_async_calls = alloc_workqueue("kafsd", WQ_MEM_RECLAIM, 0);
	if (!afs_async_calls)
		goto error_0;

	ret = sock_create_kern(&init_net, AF_RXRPC, SOCK_DGRAM, PF_INET, &socket);
	if (ret < 0)
		goto error_1;

	socket->sk->sk_allocation = GFP_NOFS;

	/* bind the callback manager's address to make this a server socket */
	srx.srx_family			= AF_RXRPC;
	srx.srx_service			= CM_SERVICE;
	srx.transport_type		= SOCK_DGRAM;
	srx.transport_len		= sizeof(srx.transport.sin);
	srx.transport.sin.sin_family	= AF_INET;
	srx.transport.sin.sin_port	= htons(AFS_CM_PORT);
	memset(&srx.transport.sin.sin_addr, 0,
	       sizeof(srx.transport.sin.sin_addr));

	ret = kernel_bind(socket, (struct sockaddr *) &srx, sizeof(srx));
	if (ret < 0)
		goto error_2;

	rxrpc_kernel_new_call_notification(socket, afs_rx_new_call,
					   afs_rx_discard_new_call);

	ret = kernel_listen(socket, INT_MAX);
	if (ret < 0)
		goto error_2;

	afs_socket = socket;
	afs_charge_preallocation(NULL);
	_leave(" = 0");
	return 0;

error_2:
	sock_release(socket);
error_1:
	destroy_workqueue(afs_async_calls);
error_0:
	_leave(" = %d", ret);
	return ret;
}

/*
 * close the RxRPC socket AFS was using
 */
void afs_close_socket(void)
{
	_enter("");

	kernel_listen(afs_socket, 0);
	flush_workqueue(afs_async_calls);

	if (afs_spare_incoming_call) {
		afs_put_call(afs_spare_incoming_call);
		afs_spare_incoming_call = NULL;
	}

	_debug("outstanding %u", atomic_read(&afs_outstanding_calls));
	wait_on_atomic_t(&afs_outstanding_calls, afs_wait_atomic_t,
			 TASK_UNINTERRUPTIBLE);
	_debug("no outstanding calls");

	kernel_sock_shutdown(afs_socket, SHUT_RDWR);
	flush_workqueue(afs_async_calls);
	sock_release(afs_socket);

	_debug("dework");
	destroy_workqueue(afs_async_calls);
	_leave("");
}

/*
 * Allocate a call.
 */
static struct afs_call *afs_alloc_call(const struct afs_call_type *type,
				       gfp_t gfp)
{
	struct afs_call *call;
	int o;

	call = kzalloc(sizeof(*call), gfp);
	if (!call)
		return NULL;

	call->type = type;
	atomic_set(&call->usage, 1);
	INIT_WORK(&call->async_work, afs_process_async_call);
	init_waitqueue_head(&call->waitq);

	o = atomic_inc_return(&afs_outstanding_calls);
	trace_afs_call(call, afs_call_trace_alloc, 1, o,
		       __builtin_return_address(0));
	return call;
}

/*
 * Dispose of a reference on a call.
 */
void afs_put_call(struct afs_call *call)
{
	int n = atomic_dec_return(&call->usage);
	int o = atomic_read(&afs_outstanding_calls);

	trace_afs_call(call, afs_call_trace_put, n + 1, o,
		       __builtin_return_address(0));

	ASSERTCMP(n, >=, 0);
	if (n == 0) {
		ASSERT(!work_pending(&call->async_work));
		ASSERT(call->type->name != NULL);

		if (call->rxcall) {
			rxrpc_kernel_end_call(afs_socket, call->rxcall);
			call->rxcall = NULL;
		}
		if (call->type->destructor)
			call->type->destructor(call);

		kfree(call->request);
		kfree(call);

		o = atomic_dec_return(&afs_outstanding_calls);
		trace_afs_call(call, afs_call_trace_free, 0, o,
			       __builtin_return_address(0));
		if (o == 0)
			wake_up_atomic_t(&afs_outstanding_calls);
	}
}

/*
 * Queue the call for actual work.  Returns 0 unconditionally for convenience.
 */
int afs_queue_call_work(struct afs_call *call)
{
	int u = atomic_inc_return(&call->usage);

	trace_afs_call(call, afs_call_trace_work, u,
		       atomic_read(&afs_outstanding_calls),
		       __builtin_return_address(0));

	INIT_WORK(&call->work, call->type->work);

	if (!queue_work(afs_wq, &call->work))
		afs_put_call(call);
	return 0;
}

/*
 * allocate a call with flat request and reply buffers
 */
struct afs_call *afs_alloc_flat_call(const struct afs_call_type *type,
				     size_t request_size, size_t reply_max)
{
	struct afs_call *call;

	call = afs_alloc_call(type, GFP_NOFS);
	if (!call)
		goto nomem_call;

	if (request_size) {
		call->request_size = request_size;
		call->request = kmalloc(request_size, GFP_NOFS);
		if (!call->request)
			goto nomem_free;
	}

	if (reply_max) {
		call->reply_max = reply_max;
		call->buffer = kmalloc(reply_max, GFP_NOFS);
		if (!call->buffer)
			goto nomem_free;
	}

	init_waitqueue_head(&call->waitq);
	return call;

nomem_free:
	afs_put_call(call);
nomem_call:
	return NULL;
}

/*
 * clean up a call with flat buffer
 */
void afs_flat_call_destructor(struct afs_call *call)
{
	_enter("");

	kfree(call->request);
	call->request = NULL;
	kfree(call->buffer);
	call->buffer = NULL;
}

#define AFS_BVEC_MAX 8

/*
 * Load the given bvec with the next few pages.
 */
static void afs_load_bvec(struct afs_call *call, struct msghdr *msg,
			  struct bio_vec *bv, pgoff_t first, pgoff_t last,
			  unsigned offset)
{
	struct page *pages[AFS_BVEC_MAX];
	unsigned int nr, n, i, to, bytes = 0;

	nr = min_t(pgoff_t, last - first + 1, AFS_BVEC_MAX);
	n = find_get_pages_contig(call->mapping, first, nr, pages);
	ASSERTCMP(n, ==, nr);

	msg->msg_flags |= MSG_MORE;
	for (i = 0; i < nr; i++) {
		to = PAGE_SIZE;
		if (first + i >= last) {
			to = call->last_to;
			msg->msg_flags &= ~MSG_MORE;
		}
		bv[i].bv_page = pages[i];
		bv[i].bv_len = to - offset;
		bv[i].bv_offset = offset;
		bytes += to - offset;
		offset = 0;
	}

	iov_iter_bvec(&msg->msg_iter, WRITE | ITER_BVEC, bv, nr, bytes);
}

/*
 * attach the data from a bunch of pages on an inode to a call
 */
static int afs_send_pages(struct afs_call *call, struct msghdr *msg)
{
	struct bio_vec bv[AFS_BVEC_MAX];
	unsigned int bytes, nr, loop, offset;
	pgoff_t first = call->first, last = call->last;
	int ret;

	offset = call->first_offset;
	call->first_offset = 0;

	do {
		afs_load_bvec(call, msg, bv, first, last, offset);
		offset = 0;
		bytes = msg->msg_iter.count;
		nr = msg->msg_iter.nr_segs;

		/* Have to change the state *before* sending the last
		 * packet as RxRPC might give us the reply before it
		 * returns from sending the request.
		 */
		if (first + nr - 1 >= last)
			call->state = AFS_CALL_AWAIT_REPLY;
		ret = rxrpc_kernel_send_data(afs_socket, call->rxcall,
					     msg, bytes);
		for (loop = 0; loop < nr; loop++)
			put_page(bv[loop].bv_page);
		if (ret < 0)
			break;

		first += nr;
	} while (first <= last);

	return ret;
}

/*
 * initiate a call
 */
int afs_make_call(struct in_addr *addr, struct afs_call *call, gfp_t gfp,
		  bool async)
{
	struct sockaddr_rxrpc srx;
	struct rxrpc_call *rxcall;
	struct msghdr msg;
	struct kvec iov[1];
	size_t offset;
	u32 abort_code;
	int ret;

	_enter("%x,{%d},", addr->s_addr, ntohs(call->port));

	ASSERT(call->type != NULL);
	ASSERT(call->type->name != NULL);

	_debug("____MAKE %p{%s,%x} [%d]____",
	       call, call->type->name, key_serial(call->key),
	       atomic_read(&afs_outstanding_calls));

	call->async = async;

	memset(&srx, 0, sizeof(srx));
	srx.srx_family = AF_RXRPC;
	srx.srx_service = call->service_id;
	srx.transport_type = SOCK_DGRAM;
	srx.transport_len = sizeof(srx.transport.sin);
	srx.transport.sin.sin_family = AF_INET;
	srx.transport.sin.sin_port = call->port;
	memcpy(&srx.transport.sin.sin_addr, addr, 4);

	/* create a call */
	rxcall = rxrpc_kernel_begin_call(afs_socket, &srx, call->key,
					 (unsigned long) call, gfp,
					 (async ?
					  afs_wake_up_async_call :
					  afs_wake_up_call_waiter));
	call->key = NULL;
	if (IS_ERR(rxcall)) {
		ret = PTR_ERR(rxcall);
		goto error_kill_call;
	}

	call->rxcall = rxcall;

	/* send the request */
	iov[0].iov_base	= call->request;
	iov[0].iov_len	= call->request_size;

	msg.msg_name		= NULL;
	msg.msg_namelen		= 0;
	iov_iter_kvec(&msg.msg_iter, WRITE | ITER_KVEC, iov, 1,
		      call->request_size);
	msg.msg_control		= NULL;
	msg.msg_controllen	= 0;
	msg.msg_flags		= (call->send_pages ? MSG_MORE : 0);

	/* We have to change the state *before* sending the last packet as
	 * rxrpc might give us the reply before it returns from sending the
	 * request.  Further, if the send fails, we may already have been given
	 * a notification and may have collected it.
	 */
	if (!call->send_pages)
		call->state = AFS_CALL_AWAIT_REPLY;
	ret = rxrpc_kernel_send_data(afs_socket, rxcall,
				     &msg, call->request_size);
	if (ret < 0)
		goto error_do_abort;

	if (call->send_pages) {
		ret = afs_send_pages(call, &msg);
		if (ret < 0)
			goto error_do_abort;
	}

	/* at this point, an async call may no longer exist as it may have
	 * already completed */
	if (call->async)
		return -EINPROGRESS;

	return afs_wait_for_call_to_complete(call);

error_do_abort:
	call->state = AFS_CALL_COMPLETE;
	if (ret != -ECONNABORTED) {
		rxrpc_kernel_abort_call(afs_socket, rxcall, RX_USER_ABORT,
<<<<<<< HEAD
					-ret, "KSD");
=======
					ret, "KSD");
>>>>>>> 2ac97f0f
	} else {
		abort_code = 0;
		offset = 0;
		rxrpc_kernel_recv_data(afs_socket, rxcall, NULL, 0, &offset,
				       false, &abort_code);
		ret = call->type->abort_to_error(abort_code);
	}
error_kill_call:
	afs_put_call(call);
	_leave(" = %d", ret);
	return ret;
}

/*
 * deliver messages to a call
 */
static void afs_deliver_to_call(struct afs_call *call)
{
	u32 abort_code;
	int ret;

	_enter("%s", call->type->name);

	while (call->state == AFS_CALL_AWAIT_REPLY ||
	       call->state == AFS_CALL_AWAIT_OP_ID ||
	       call->state == AFS_CALL_AWAIT_REQUEST ||
	       call->state == AFS_CALL_AWAIT_ACK
	       ) {
		if (call->state == AFS_CALL_AWAIT_ACK) {
			size_t offset = 0;
			ret = rxrpc_kernel_recv_data(afs_socket, call->rxcall,
						     NULL, 0, &offset, false,
						     &call->abort_code);
			trace_afs_recv_data(call, 0, offset, false, ret);

			if (ret == -EINPROGRESS || ret == -EAGAIN)
				return;
			if (ret == 1 || ret < 0) {
				call->state = AFS_CALL_COMPLETE;
				goto done;
			}
			return;
		}

		ret = call->type->deliver(call);
		switch (ret) {
		case 0:
			if (call->state == AFS_CALL_AWAIT_REPLY)
				call->state = AFS_CALL_COMPLETE;
			goto done;
		case -EINPROGRESS:
		case -EAGAIN:
			goto out;
		case -ECONNABORTED:
			goto call_complete;
		case -ENOTCONN:
			abort_code = RX_CALL_DEAD;
			rxrpc_kernel_abort_call(afs_socket, call->rxcall,
<<<<<<< HEAD
						abort_code, -ret, "KNC");
=======
						abort_code, ret, "KNC");
>>>>>>> 2ac97f0f
			goto save_error;
		case -ENOTSUPP:
			abort_code = RXGEN_OPCODE;
			rxrpc_kernel_abort_call(afs_socket, call->rxcall,
<<<<<<< HEAD
						abort_code, -ret, "KIV");
=======
						abort_code, ret, "KIV");
>>>>>>> 2ac97f0f
			goto save_error;
		case -ENODATA:
		case -EBADMSG:
		case -EMSGSIZE:
		default:
			abort_code = RXGEN_CC_UNMARSHAL;
			if (call->state != AFS_CALL_AWAIT_REPLY)
				abort_code = RXGEN_SS_UNMARSHAL;
			rxrpc_kernel_abort_call(afs_socket, call->rxcall,
<<<<<<< HEAD
						abort_code, EBADMSG, "KUM");
=======
						abort_code, -EBADMSG, "KUM");
>>>>>>> 2ac97f0f
			goto save_error;
		}
	}

done:
	if (call->state == AFS_CALL_COMPLETE && call->incoming)
		afs_put_call(call);
out:
	_leave("");
	return;

save_error:
	call->error = ret;
call_complete:
	call->state = AFS_CALL_COMPLETE;
	goto done;
}

/*
 * wait synchronously for a call to complete
 */
static int afs_wait_for_call_to_complete(struct afs_call *call)
{
	int ret;

	DECLARE_WAITQUEUE(myself, current);

	_enter("");

	add_wait_queue(&call->waitq, &myself);
	for (;;) {
		set_current_state(TASK_INTERRUPTIBLE);

		/* deliver any messages that are in the queue */
		if (call->state < AFS_CALL_COMPLETE && call->need_attention) {
			call->need_attention = false;
			__set_current_state(TASK_RUNNING);
			afs_deliver_to_call(call);
			continue;
		}

		if (call->state == AFS_CALL_COMPLETE ||
		    signal_pending(current))
			break;
		schedule();
	}

	remove_wait_queue(&call->waitq, &myself);
	__set_current_state(TASK_RUNNING);

	/* Kill off the call if it's still live. */
	if (call->state < AFS_CALL_COMPLETE) {
		_debug("call interrupted");
		rxrpc_kernel_abort_call(afs_socket, call->rxcall,
					RX_USER_ABORT, -EINTR, "KWI");
	}

	ret = call->error;
	_debug("call complete");
	afs_put_call(call);
	_leave(" = %d", ret);
	return ret;
}

/*
 * wake up a waiting call
 */
static void afs_wake_up_call_waiter(struct sock *sk, struct rxrpc_call *rxcall,
				    unsigned long call_user_ID)
{
	struct afs_call *call = (struct afs_call *)call_user_ID;

	call->need_attention = true;
	wake_up(&call->waitq);
}

/*
 * wake up an asynchronous call
 */
static void afs_wake_up_async_call(struct sock *sk, struct rxrpc_call *rxcall,
				   unsigned long call_user_ID)
{
	struct afs_call *call = (struct afs_call *)call_user_ID;
	int u;

	trace_afs_notify_call(rxcall, call);
	call->need_attention = true;

	u = __atomic_add_unless(&call->usage, 1, 0);
	if (u != 0) {
		trace_afs_call(call, afs_call_trace_wake, u,
			       atomic_read(&afs_outstanding_calls),
			       __builtin_return_address(0));

		if (!queue_work(afs_async_calls, &call->async_work))
			afs_put_call(call);
	}
}

/*
 * Delete an asynchronous call.  The work item carries a ref to the call struct
 * that we need to release.
 */
static void afs_delete_async_call(struct work_struct *work)
{
	struct afs_call *call = container_of(work, struct afs_call, async_work);

	_enter("");

	afs_put_call(call);

	_leave("");
}

/*
 * Perform I/O processing on an asynchronous call.  The work item carries a ref
 * to the call struct that we either need to release or to pass on.
 */
static void afs_process_async_call(struct work_struct *work)
{
	struct afs_call *call = container_of(work, struct afs_call, async_work);

	_enter("");

	if (call->state < AFS_CALL_COMPLETE && call->need_attention) {
		call->need_attention = false;
		afs_deliver_to_call(call);
	}

	if (call->state == AFS_CALL_COMPLETE) {
		call->reply = NULL;

		/* We have two refs to release - one from the alloc and one
		 * queued with the work item - and we can't just deallocate the
		 * call because the work item may be queued again.
		 */
		call->async_work.func = afs_delete_async_call;
		if (!queue_work(afs_async_calls, &call->async_work))
			afs_put_call(call);
	}

	afs_put_call(call);
	_leave("");
}

static void afs_rx_attach(struct rxrpc_call *rxcall, unsigned long user_call_ID)
{
	struct afs_call *call = (struct afs_call *)user_call_ID;

	call->rxcall = rxcall;
}

/*
 * Charge the incoming call preallocation.
 */
static void afs_charge_preallocation(struct work_struct *work)
{
	struct afs_call *call = afs_spare_incoming_call;

	for (;;) {
		if (!call) {
			call = afs_alloc_call(&afs_RXCMxxxx, GFP_KERNEL);
			if (!call)
				break;

			call->async = true;
			call->state = AFS_CALL_AWAIT_OP_ID;
			init_waitqueue_head(&call->waitq);
		}

		if (rxrpc_kernel_charge_accept(afs_socket,
					       afs_wake_up_async_call,
					       afs_rx_attach,
					       (unsigned long)call,
					       GFP_KERNEL) < 0)
			break;
		call = NULL;
	}
	afs_spare_incoming_call = call;
}

/*
 * Discard a preallocated call when a socket is shut down.
 */
static void afs_rx_discard_new_call(struct rxrpc_call *rxcall,
				    unsigned long user_call_ID)
{
	struct afs_call *call = (struct afs_call *)user_call_ID;

	call->rxcall = NULL;
	afs_put_call(call);
}

/*
 * Notification of an incoming call.
 */
static void afs_rx_new_call(struct sock *sk, struct rxrpc_call *rxcall,
			    unsigned long user_call_ID)
{
	queue_work(afs_wq, &afs_charge_preallocation_work);
}

/*
 * Grab the operation ID from an incoming cache manager call.  The socket
 * buffer is discarded on error or if we don't yet have sufficient data.
 */
static int afs_deliver_cm_op_id(struct afs_call *call)
{
	int ret;

	_enter("{%zu}", call->offset);

	ASSERTCMP(call->offset, <, 4);

	/* the operation ID forms the first four bytes of the request data */
	ret = afs_extract_data(call, &call->tmp, 4, true);
	if (ret < 0)
		return ret;

	call->operation_ID = ntohl(call->tmp);
	call->state = AFS_CALL_AWAIT_REQUEST;
	call->offset = 0;

	/* ask the cache manager to route the call (it'll change the call type
	 * if successful) */
	if (!afs_cm_incoming_call(call))
		return -ENOTSUPP;

	trace_afs_cb_call(call);

	/* pass responsibility for the remainer of this message off to the
	 * cache manager op */
	return call->type->deliver(call);
}

/*
 * send an empty reply
 */
void afs_send_empty_reply(struct afs_call *call)
{
	struct msghdr msg;

	_enter("");

	msg.msg_name		= NULL;
	msg.msg_namelen		= 0;
	iov_iter_kvec(&msg.msg_iter, WRITE | ITER_KVEC, NULL, 0, 0);
	msg.msg_control		= NULL;
	msg.msg_controllen	= 0;
	msg.msg_flags		= 0;

	call->state = AFS_CALL_AWAIT_ACK;
	switch (rxrpc_kernel_send_data(afs_socket, call->rxcall, &msg, 0)) {
	case 0:
		_leave(" [replied]");
		return;

	case -ENOMEM:
		_debug("oom");
		rxrpc_kernel_abort_call(afs_socket, call->rxcall,
					RX_USER_ABORT, -ENOMEM, "KOO");
	default:
		_leave(" [error]");
		return;
	}
}

/*
 * send a simple reply
 */
void afs_send_simple_reply(struct afs_call *call, const void *buf, size_t len)
{
	struct msghdr msg;
	struct kvec iov[1];
	int n;

	_enter("");

	iov[0].iov_base		= (void *) buf;
	iov[0].iov_len		= len;
	msg.msg_name		= NULL;
	msg.msg_namelen		= 0;
	iov_iter_kvec(&msg.msg_iter, WRITE | ITER_KVEC, iov, 1, len);
	msg.msg_control		= NULL;
	msg.msg_controllen	= 0;
	msg.msg_flags		= 0;

	call->state = AFS_CALL_AWAIT_ACK;
	n = rxrpc_kernel_send_data(afs_socket, call->rxcall, &msg, len);
	if (n >= 0) {
		/* Success */
		_leave(" [replied]");
		return;
	}

	if (n == -ENOMEM) {
		_debug("oom");
		rxrpc_kernel_abort_call(afs_socket, call->rxcall,
					RX_USER_ABORT, -ENOMEM, "KOO");
	}
	_leave(" [error]");
}

/*
 * Extract a piece of data from the received data socket buffers.
 */
int afs_extract_data(struct afs_call *call, void *buf, size_t count,
		     bool want_more)
{
	int ret;

	_enter("{%s,%zu},,%zu,%d",
	       call->type->name, call->offset, count, want_more);

	ASSERTCMP(call->offset, <=, count);

	ret = rxrpc_kernel_recv_data(afs_socket, call->rxcall,
				     buf, count, &call->offset,
				     want_more, &call->abort_code);
	trace_afs_recv_data(call, count, call->offset, want_more, ret);
	if (ret == 0 || ret == -EAGAIN)
		return ret;

	if (ret == 1) {
		switch (call->state) {
		case AFS_CALL_AWAIT_REPLY:
			call->state = AFS_CALL_COMPLETE;
			break;
		case AFS_CALL_AWAIT_REQUEST:
			call->state = AFS_CALL_REPLYING;
			break;
		default:
			break;
		}
		return 0;
	}

	if (ret == -ECONNABORTED)
		call->error = call->type->abort_to_error(call->abort_code);
	else
		call->error = ret;
	call->state = AFS_CALL_COMPLETE;
	return ret;
}<|MERGE_RESOLUTION|>--- conflicted
+++ resolved
@@ -419,11 +419,7 @@
 	call->state = AFS_CALL_COMPLETE;
 	if (ret != -ECONNABORTED) {
 		rxrpc_kernel_abort_call(afs_socket, rxcall, RX_USER_ABORT,
-<<<<<<< HEAD
-					-ret, "KSD");
-=======
 					ret, "KSD");
->>>>>>> 2ac97f0f
 	} else {
 		abort_code = 0;
 		offset = 0;
@@ -482,20 +478,12 @@
 		case -ENOTCONN:
 			abort_code = RX_CALL_DEAD;
 			rxrpc_kernel_abort_call(afs_socket, call->rxcall,
-<<<<<<< HEAD
-						abort_code, -ret, "KNC");
-=======
 						abort_code, ret, "KNC");
->>>>>>> 2ac97f0f
 			goto save_error;
 		case -ENOTSUPP:
 			abort_code = RXGEN_OPCODE;
 			rxrpc_kernel_abort_call(afs_socket, call->rxcall,
-<<<<<<< HEAD
-						abort_code, -ret, "KIV");
-=======
 						abort_code, ret, "KIV");
->>>>>>> 2ac97f0f
 			goto save_error;
 		case -ENODATA:
 		case -EBADMSG:
@@ -505,11 +493,7 @@
 			if (call->state != AFS_CALL_AWAIT_REPLY)
 				abort_code = RXGEN_SS_UNMARSHAL;
 			rxrpc_kernel_abort_call(afs_socket, call->rxcall,
-<<<<<<< HEAD
-						abort_code, EBADMSG, "KUM");
-=======
 						abort_code, -EBADMSG, "KUM");
->>>>>>> 2ac97f0f
 			goto save_error;
 		}
 	}
