/* AFS security handling
 *
 * Copyright (C) 2007, 2017 Red Hat, Inc. All Rights Reserved.
 * Written by David Howells (dhowells@redhat.com)
 *
 * This program is free software; you can redistribute it and/or
 * modify it under the terms of the GNU General Public License
 * as published by the Free Software Foundation; either version
 * 2 of the License, or (at your option) any later version.
 */

#include <linux/init.h>
#include <linux/slab.h>
#include <linux/fs.h>
#include <linux/ctype.h>
#include <linux/sched.h>
#include <linux/hashtable.h>
#include <keys/rxrpc-type.h>
#include "internal.h"

static DEFINE_HASHTABLE(afs_permits_cache, 10);
static DEFINE_SPINLOCK(afs_permits_lock);

/*
 * get a key
 */
struct key *afs_request_key(struct afs_cell *cell)
{
	struct key *key;

	_enter("{%x}", key_serial(cell->anonymous_key));

	_debug("key %s", cell->anonymous_key->description);
	key = request_key(&key_type_rxrpc, cell->anonymous_key->description,
			  NULL);
	if (IS_ERR(key)) {
		if (PTR_ERR(key) != -ENOKEY) {
			_leave(" = %ld", PTR_ERR(key));
			return key;
		}

		/* act as anonymous user */
		_leave(" = {%x} [anon]", key_serial(cell->anonymous_key));
		return key_get(cell->anonymous_key);
	} else {
		/* act as authorised user */
		_leave(" = {%x} [auth]", key_serial(key));
		return key;
	}
}

/*
 * Dispose of a list of permits.
 */
static void afs_permits_rcu(struct rcu_head *rcu)
{
	struct afs_permits *permits =
		container_of(rcu, struct afs_permits, rcu);
	int i;

	for (i = 0; i < permits->nr_permits; i++)
		key_put(permits->permits[i].key);
	kfree(permits);
}

/*
 * Discard a permission cache.
 */
void afs_put_permits(struct afs_permits *permits)
{
	if (permits && refcount_dec_and_test(&permits->usage)) {
		spin_lock(&afs_permits_lock);
		hash_del_rcu(&permits->hash_node);
		spin_unlock(&afs_permits_lock);
		call_rcu(&permits->rcu, afs_permits_rcu);
	}
}

/*
 * Clear a permit cache on callback break.
 */
void afs_clear_permits(struct afs_vnode *vnode)
{
	struct afs_permits *permits;

	spin_lock(&vnode->lock);
	permits = rcu_dereference_protected(vnode->permit_cache,
					    lockdep_is_held(&vnode->lock));
	RCU_INIT_POINTER(vnode->permit_cache, NULL);
	vnode->cb_break++;
	spin_unlock(&vnode->lock);

	if (permits)
		afs_put_permits(permits);
}

/*
 * Hash a list of permits.  Use simple addition to make it easy to add an extra
 * one at an as-yet indeterminate position in the list.
 */
static void afs_hash_permits(struct afs_permits *permits)
{
	unsigned long h = permits->nr_permits;
	int i;

	for (i = 0; i < permits->nr_permits; i++) {
		h += (unsigned long)permits->permits[i].key / sizeof(void *);
		h += permits->permits[i].access;
	}

	permits->h = h;
}

/*
 * Cache the CallerAccess result obtained from doing a fileserver operation
 * that returned a vnode status for a particular key.  If a callback break
 * occurs whilst the operation was in progress then we have to ditch the cache
 * as the ACL *may* have changed.
 */
void afs_cache_permit(struct afs_vnode *vnode, struct key *key,
		      unsigned int cb_break)
{
<<<<<<< HEAD
	struct afs_permits *permits, *xpermits, *replacement, *new = NULL;
=======
	struct afs_permits *permits, *xpermits, *replacement, *zap, *new = NULL;
>>>>>>> ae64f9bd
	afs_access_t caller_access = READ_ONCE(vnode->status.caller_access);
	size_t size = 0;
	bool changed = false;
	int i, j;

	_enter("{%x:%u},%x,%x",
	       vnode->fid.vid, vnode->fid.vnode, key_serial(key), caller_access);

	rcu_read_lock();

	/* Check for the common case first: We got back the same access as last
	 * time we tried and already have it recorded.
	 */
	permits = rcu_dereference(vnode->permit_cache);
	if (permits) {
		if (!permits->invalidated) {
			for (i = 0; i < permits->nr_permits; i++) {
				if (permits->permits[i].key < key)
					continue;
				if (permits->permits[i].key > key)
					break;
				if (permits->permits[i].access != caller_access) {
					changed = true;
					break;
				}

				if (cb_break != (vnode->cb_break +
						 vnode->cb_interest->server->cb_s_break)) {
					changed = true;
					break;
				}

				/* The cache is still good. */
				rcu_read_unlock();
				return;
			}
		}
<<<<<<< HEAD

		changed |= permits->invalidated;
		size = permits->nr_permits;

		/* If this set of permits is now wrong, clear the permits
		 * pointer so that no one tries to use the stale information.
		 */
		if (changed) {
			spin_lock(&vnode->lock);
			if (permits != rcu_access_pointer(vnode->permit_cache))
				goto someone_else_changed_it_unlock;
			RCU_INIT_POINTER(vnode->permit_cache, NULL);
			spin_unlock(&vnode->lock);

			afs_put_permits(permits);
			permits = NULL;
			size = 0;
		}
	}

	if (cb_break != (vnode->cb_break + vnode->cb_interest->server->cb_s_break)) {
		rcu_read_unlock();
		goto someone_else_changed_it;
	}

	/* We need a ref on any permits list we want to copy as we'll have to
	 * drop the lock to do memory allocation.
	 */
	if (permits && !refcount_inc_not_zero(&permits->usage)) {
=======

		changed |= permits->invalidated;
		size = permits->nr_permits;

		/* If this set of permits is now wrong, clear the permits
		 * pointer so that no one tries to use the stale information.
		 */
		if (changed) {
			spin_lock(&vnode->lock);
			if (permits != rcu_access_pointer(vnode->permit_cache))
				goto someone_else_changed_it_unlock;
			RCU_INIT_POINTER(vnode->permit_cache, NULL);
			spin_unlock(&vnode->lock);

			afs_put_permits(permits);
			permits = NULL;
			size = 0;
		}
	}

	if (cb_break != (vnode->cb_break + vnode->cb_interest->server->cb_s_break)) {
>>>>>>> ae64f9bd
		rcu_read_unlock();
		goto someone_else_changed_it;
	}

<<<<<<< HEAD
=======
	/* We need a ref on any permits list we want to copy as we'll have to
	 * drop the lock to do memory allocation.
	 */
	if (permits && !refcount_inc_not_zero(&permits->usage)) {
		rcu_read_unlock();
		goto someone_else_changed_it;
	}

>>>>>>> ae64f9bd
	rcu_read_unlock();

	/* Speculatively create a new list with the revised permission set.  We
	 * discard this if we find an extant match already in the hash, but
	 * it's easier to compare with memcmp this way.
	 *
	 * We fill in the key pointers at this time, but we don't get the refs
	 * yet.
	 */
	size++;
	new = kzalloc(sizeof(struct afs_permits) +
		      sizeof(struct afs_permit) * size, GFP_NOFS);
	if (!new)
<<<<<<< HEAD
		return;
=======
		goto out_put;
>>>>>>> ae64f9bd

	refcount_set(&new->usage, 1);
	new->nr_permits = size;
	i = j = 0;
	if (permits) {
		for (i = 0; i < permits->nr_permits; i++) {
			if (j == i && permits->permits[i].key > key) {
				new->permits[j].key = key;
				new->permits[j].access = caller_access;
				j++;
			}
			new->permits[j].key = permits->permits[i].key;
			new->permits[j].access = permits->permits[i].access;
			j++;
<<<<<<< HEAD
		}
	}

	if (j == i) {
		new->permits[j].key = key;
		new->permits[j].access = caller_access;
	}

	afs_hash_permits(new);

	afs_put_permits(permits);

	/* Now see if the permit list we want is actually already available */
	spin_lock(&afs_permits_lock);

	hash_for_each_possible(afs_permits_cache, xpermits, hash_node, new->h) {
		if (xpermits->h != new->h ||
		    xpermits->invalidated ||
		    xpermits->nr_permits != new->nr_permits ||
		    memcmp(xpermits->permits, new->permits,
			   new->nr_permits * sizeof(struct afs_permit)) != 0)
			continue;

		if (refcount_inc_not_zero(&xpermits->usage)) {
			replacement = xpermits;
			goto found;
=======
>>>>>>> ae64f9bd
		}

		break;
	}

<<<<<<< HEAD
=======
	if (j == i) {
		new->permits[j].key = key;
		new->permits[j].access = caller_access;
	}

	afs_hash_permits(new);

	/* Now see if the permit list we want is actually already available */
	spin_lock(&afs_permits_lock);

	hash_for_each_possible(afs_permits_cache, xpermits, hash_node, new->h) {
		if (xpermits->h != new->h ||
		    xpermits->invalidated ||
		    xpermits->nr_permits != new->nr_permits ||
		    memcmp(xpermits->permits, new->permits,
			   new->nr_permits * sizeof(struct afs_permit)) != 0)
			continue;

		if (refcount_inc_not_zero(&xpermits->usage)) {
			replacement = xpermits;
			goto found;
		}

		break;
	}

>>>>>>> ae64f9bd
	for (i = 0; i < new->nr_permits; i++)
		key_get(new->permits[i].key);
	hash_add_rcu(afs_permits_cache, &new->hash_node, new->h);
	replacement = new;
	new = NULL;

found:
	spin_unlock(&afs_permits_lock);

	kfree(new);

	spin_lock(&vnode->lock);
<<<<<<< HEAD
	if (cb_break != (vnode->cb_break + vnode->cb_interest->server->cb_s_break) ||
	    permits != rcu_access_pointer(vnode->permit_cache))
		goto someone_else_changed_it_unlock;
	rcu_assign_pointer(vnode->permit_cache, replacement);
	spin_unlock(&vnode->lock);
=======
	zap = rcu_access_pointer(vnode->permit_cache);
	if (cb_break == (vnode->cb_break + vnode->cb_interest->server->cb_s_break) &&
	    zap == permits)
		rcu_assign_pointer(vnode->permit_cache, replacement);
	else
		zap = replacement;
	spin_unlock(&vnode->lock);
	afs_put_permits(zap);
out_put:
>>>>>>> ae64f9bd
	afs_put_permits(permits);
	return;

someone_else_changed_it_unlock:
	spin_unlock(&vnode->lock);
someone_else_changed_it:
	/* Someone else changed the cache under us - don't recheck at this
	 * time.
	 */
	return;
}

/*
 * check with the fileserver to see if the directory or parent directory is
 * permitted to be accessed with this authorisation, and if so, what access it
 * is granted
 */
int afs_check_permit(struct afs_vnode *vnode, struct key *key,
		     afs_access_t *_access)
{
	struct afs_permits *permits;
	bool valid = false;
	int i, ret;

	_enter("{%x:%u},%x",
	       vnode->fid.vid, vnode->fid.vnode, key_serial(key));

	permits = vnode->permit_cache;

	/* check the permits to see if we've got one yet */
	if (key == vnode->volume->cell->anonymous_key) {
		_debug("anon");
		*_access = vnode->status.anon_access;
		valid = true;
	} else {
		rcu_read_lock();
		permits = rcu_dereference(vnode->permit_cache);
		if (permits) {
			for (i = 0; i < permits->nr_permits; i++) {
				if (permits->permits[i].key < key)
					continue;
				if (permits->permits[i].key > key)
					break;

				*_access = permits->permits[i].access;
				valid = !permits->invalidated;
				break;
			}
		}
		rcu_read_unlock();
	}

	if (!valid) {
		/* Check the status on the file we're actually interested in
		 * (the post-processing will cache the result).
		 */
		_debug("no valid permit");

		ret = afs_fetch_status(vnode, key);
		if (ret < 0) {
			*_access = 0;
			_leave(" = %d", ret);
			return ret;
		}
		*_access = vnode->status.caller_access;
	}

	_leave(" = 0 [access %x]", *_access);
	return 0;
}

/*
 * check the permissions on an AFS file
 * - AFS ACLs are attached to directories only, and a file is controlled by its
 *   parent directory's ACL
 */
int afs_permission(struct inode *inode, int mask)
{
	struct afs_vnode *vnode = AFS_FS_I(inode);
	afs_access_t uninitialized_var(access);
	struct key *key;
	int ret;

	if (mask & MAY_NOT_BLOCK)
		return -ECHILD;

	_enter("{{%x:%u},%lx},%x,",
	       vnode->fid.vid, vnode->fid.vnode, vnode->flags, mask);

	key = afs_request_key(vnode->volume->cell);
	if (IS_ERR(key)) {
		_leave(" = %ld [key]", PTR_ERR(key));
		return PTR_ERR(key);
	}

	ret = afs_validate(vnode, key);
	if (ret < 0)
		goto error;

	/* check the permits to see if we've got one yet */
	ret = afs_check_permit(vnode, key, &access);
	if (ret < 0)
		goto error;

	/* interpret the access mask */
	_debug("REQ %x ACC %x on %s",
	       mask, access, S_ISDIR(inode->i_mode) ? "dir" : "file");

	if (S_ISDIR(inode->i_mode)) {
		if (mask & MAY_EXEC) {
			if (!(access & AFS_ACE_LOOKUP))
				goto permission_denied;
		} else if (mask & MAY_READ) {
			if (!(access & AFS_ACE_LOOKUP))
				goto permission_denied;
		} else if (mask & MAY_WRITE) {
			if (!(access & (AFS_ACE_DELETE | /* rmdir, unlink, rename from */
					AFS_ACE_INSERT))) /* create, mkdir, symlink, rename to */
				goto permission_denied;
		} else {
			BUG();
		}
	} else {
		if (!(access & AFS_ACE_LOOKUP))
			goto permission_denied;
		if ((mask & MAY_EXEC) && !(inode->i_mode & S_IXUSR))
			goto permission_denied;
		if (mask & (MAY_EXEC | MAY_READ)) {
			if (!(access & AFS_ACE_READ))
				goto permission_denied;
			if (!(inode->i_mode & S_IRUSR))
				goto permission_denied;
		} else if (mask & MAY_WRITE) {
			if (!(access & AFS_ACE_WRITE))
				goto permission_denied;
			if (!(inode->i_mode & S_IWUSR))
				goto permission_denied;
		}
	}

	key_put(key);
	_leave(" = %d", ret);
	return ret;

permission_denied:
	ret = -EACCES;
error:
	key_put(key);
	_leave(" = %d", ret);
	return ret;
}

void __exit afs_clean_up_permit_cache(void)
{
	int i;

	for (i = 0; i < HASH_SIZE(afs_permits_cache); i++)
		WARN_ON_ONCE(!hlist_empty(&afs_permits_cache[i]));

}<|MERGE_RESOLUTION|>--- conflicted
+++ resolved
@@ -120,11 +120,7 @@
 void afs_cache_permit(struct afs_vnode *vnode, struct key *key,
 		      unsigned int cb_break)
 {
-<<<<<<< HEAD
-	struct afs_permits *permits, *xpermits, *replacement, *new = NULL;
-=======
 	struct afs_permits *permits, *xpermits, *replacement, *zap, *new = NULL;
->>>>>>> ae64f9bd
 	afs_access_t caller_access = READ_ONCE(vnode->status.caller_access);
 	size_t size = 0;
 	bool changed = false;
@@ -162,7 +158,6 @@
 				return;
 			}
 		}
-<<<<<<< HEAD
 
 		changed |= permits->invalidated;
 		size = permits->nr_permits;
@@ -192,44 +187,10 @@
 	 * drop the lock to do memory allocation.
 	 */
 	if (permits && !refcount_inc_not_zero(&permits->usage)) {
-=======
-
-		changed |= permits->invalidated;
-		size = permits->nr_permits;
-
-		/* If this set of permits is now wrong, clear the permits
-		 * pointer so that no one tries to use the stale information.
-		 */
-		if (changed) {
-			spin_lock(&vnode->lock);
-			if (permits != rcu_access_pointer(vnode->permit_cache))
-				goto someone_else_changed_it_unlock;
-			RCU_INIT_POINTER(vnode->permit_cache, NULL);
-			spin_unlock(&vnode->lock);
-
-			afs_put_permits(permits);
-			permits = NULL;
-			size = 0;
-		}
-	}
-
-	if (cb_break != (vnode->cb_break + vnode->cb_interest->server->cb_s_break)) {
->>>>>>> ae64f9bd
 		rcu_read_unlock();
 		goto someone_else_changed_it;
 	}
 
-<<<<<<< HEAD
-=======
-	/* We need a ref on any permits list we want to copy as we'll have to
-	 * drop the lock to do memory allocation.
-	 */
-	if (permits && !refcount_inc_not_zero(&permits->usage)) {
-		rcu_read_unlock();
-		goto someone_else_changed_it;
-	}
-
->>>>>>> ae64f9bd
 	rcu_read_unlock();
 
 	/* Speculatively create a new list with the revised permission set.  We
@@ -243,11 +204,7 @@
 	new = kzalloc(sizeof(struct afs_permits) +
 		      sizeof(struct afs_permit) * size, GFP_NOFS);
 	if (!new)
-<<<<<<< HEAD
-		return;
-=======
 		goto out_put;
->>>>>>> ae64f9bd
 
 	refcount_set(&new->usage, 1);
 	new->nr_permits = size;
@@ -262,7 +219,6 @@
 			new->permits[j].key = permits->permits[i].key;
 			new->permits[j].access = permits->permits[i].access;
 			j++;
-<<<<<<< HEAD
 		}
 	}
 
@@ -272,8 +228,6 @@
 	}
 
 	afs_hash_permits(new);
-
-	afs_put_permits(permits);
 
 	/* Now see if the permit list we want is actually already available */
 	spin_lock(&afs_permits_lock);
@@ -289,42 +243,11 @@
 		if (refcount_inc_not_zero(&xpermits->usage)) {
 			replacement = xpermits;
 			goto found;
-=======
->>>>>>> ae64f9bd
 		}
 
 		break;
 	}
 
-<<<<<<< HEAD
-=======
-	if (j == i) {
-		new->permits[j].key = key;
-		new->permits[j].access = caller_access;
-	}
-
-	afs_hash_permits(new);
-
-	/* Now see if the permit list we want is actually already available */
-	spin_lock(&afs_permits_lock);
-
-	hash_for_each_possible(afs_permits_cache, xpermits, hash_node, new->h) {
-		if (xpermits->h != new->h ||
-		    xpermits->invalidated ||
-		    xpermits->nr_permits != new->nr_permits ||
-		    memcmp(xpermits->permits, new->permits,
-			   new->nr_permits * sizeof(struct afs_permit)) != 0)
-			continue;
-
-		if (refcount_inc_not_zero(&xpermits->usage)) {
-			replacement = xpermits;
-			goto found;
-		}
-
-		break;
-	}
-
->>>>>>> ae64f9bd
 	for (i = 0; i < new->nr_permits; i++)
 		key_get(new->permits[i].key);
 	hash_add_rcu(afs_permits_cache, &new->hash_node, new->h);
@@ -337,13 +260,6 @@
 	kfree(new);
 
 	spin_lock(&vnode->lock);
-<<<<<<< HEAD
-	if (cb_break != (vnode->cb_break + vnode->cb_interest->server->cb_s_break) ||
-	    permits != rcu_access_pointer(vnode->permit_cache))
-		goto someone_else_changed_it_unlock;
-	rcu_assign_pointer(vnode->permit_cache, replacement);
-	spin_unlock(&vnode->lock);
-=======
 	zap = rcu_access_pointer(vnode->permit_cache);
 	if (cb_break == (vnode->cb_break + vnode->cb_interest->server->cb_s_break) &&
 	    zap == permits)
@@ -353,7 +269,6 @@
 	spin_unlock(&vnode->lock);
 	afs_put_permits(zap);
 out_put:
->>>>>>> ae64f9bd
 	afs_put_permits(permits);
 	return;
 
