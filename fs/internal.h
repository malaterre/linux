--- conflicted
+++ resolved
@@ -102,10 +102,7 @@
  * file_table.c
  */
 extern struct file *alloc_empty_file(int, const struct cred *);
-<<<<<<< HEAD
 extern struct file *alloc_empty_file_noaccount(int, const struct cred *);
-=======
->>>>>>> 4740b783
 
 /*
  * super.c
