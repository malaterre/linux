--- conflicted
+++ resolved
@@ -1555,40 +1555,6 @@
 EXPORT_SYMBOL(bmap);
 
 /*
-<<<<<<< HEAD
- * Update times in overlayed inode from underlying real inode
- */
-static void update_ovl_inode_times(struct dentry *dentry, struct inode *inode,
-			       bool rcu)
-{
-	struct dentry *upperdentry;
-
-	/*
-	 * Nothing to do if in rcu or if non-overlayfs
-	 */
-	if (rcu || likely(!(dentry->d_flags & DCACHE_OP_REAL)))
-		return;
-
-	upperdentry = d_real(dentry, NULL, 0, D_REAL_UPPER);
-
-	/*
-	 * If file is on lower then we can't update atime, so no worries about
-	 * stale mtime/ctime.
-	 */
-	if (upperdentry) {
-		struct inode *realinode = d_inode(upperdentry);
-
-		if ((!timespec64_equal(&inode->i_mtime, &realinode->i_mtime) ||
-		     !timespec64_equal(&inode->i_ctime, &realinode->i_ctime))) {
-			inode->i_mtime = realinode->i_mtime;
-			inode->i_ctime = realinode->i_ctime;
-		}
-	}
-}
-
-/*
-=======
->>>>>>> c03e3079
  * With relative atime, only update atime if the previous atime is
  * earlier than either the ctime or mtime or if at least a day has
  * passed since the last atime update.
@@ -1695,11 +1661,7 @@
 
 	now = current_time(inode);
 
-<<<<<<< HEAD
-	if (!relatime_need_update(path, inode, timespec64_to_timespec(now), rcu))
-=======
-	if (!relatime_need_update(mnt, inode, now))
->>>>>>> c03e3079
+	if (!relatime_need_update(mnt, inode, timespec64_to_timespec(now)))
 		return false;
 
 	if (timespec64_equal(&inode->i_atime, &now))
