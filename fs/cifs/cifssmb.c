/*
 *   fs/cifs/cifssmb.c
 *
 *   Copyright (C) International Business Machines  Corp., 2002,2010
 *   Author(s): Steve French (sfrench@us.ibm.com)
 *
 *   Contains the routines for constructing the SMB PDUs themselves
 *
 *   This library is free software; you can redistribute it and/or modify
 *   it under the terms of the GNU Lesser General Public License as published
 *   by the Free Software Foundation; either version 2.1 of the License, or
 *   (at your option) any later version.
 *
 *   This library is distributed in the hope that it will be useful,
 *   but WITHOUT ANY WARRANTY; without even the implied warranty of
 *   MERCHANTABILITY or FITNESS FOR A PARTICULAR PURPOSE.  See
 *   the GNU Lesser General Public License for more details.
 *
 *   You should have received a copy of the GNU Lesser General Public License
 *   along with this library; if not, write to the Free Software
 *   Foundation, Inc., 59 Temple Place, Suite 330, Boston, MA 02111-1307 USA
 */

 /* SMB/CIFS PDU handling routines here - except for leftovers in connect.c   */
 /* These are mostly routines that operate on a pathname, or on a tree id     */
 /* (mounted volume), but there are eight handle based routines which must be */
 /* treated slightly differently for reconnection purposes since we never     */
 /* want to reuse a stale file handle and only the caller knows the file info */

#include <linux/fs.h>
#include <linux/kernel.h>
#include <linux/vfs.h>
#include <linux/slab.h>
#include <linux/posix_acl_xattr.h>
#include <linux/pagemap.h>
#include <linux/swap.h>
#include <linux/task_io_accounting_ops.h>
#include <linux/uaccess.h>
#include "cifspdu.h"
#include "cifsglob.h"
#include "cifsacl.h"
#include "cifsproto.h"
#include "cifs_unicode.h"
#include "cifs_debug.h"
#include "fscache.h"
#include "smbdirect.h"

#ifdef CONFIG_CIFS_POSIX
static struct {
	int index;
	char *name;
} protocols[] = {
#ifdef CONFIG_CIFS_WEAK_PW_HASH
	{LANMAN_PROT, "\2LM1.2X002"},
	{LANMAN2_PROT, "\2LANMAN2.1"},
#endif /* weak password hashing for legacy clients */
	{CIFS_PROT, "\2NT LM 0.12"},
	{POSIX_PROT, "\2POSIX 2"},
	{BAD_PROT, "\2"}
};
#else
static struct {
	int index;
	char *name;
} protocols[] = {
#ifdef CONFIG_CIFS_WEAK_PW_HASH
	{LANMAN_PROT, "\2LM1.2X002"},
	{LANMAN2_PROT, "\2LANMAN2.1"},
#endif /* weak password hashing for legacy clients */
	{CIFS_PROT, "\2NT LM 0.12"},
	{BAD_PROT, "\2"}
};
#endif

/* define the number of elements in the cifs dialect array */
#ifdef CONFIG_CIFS_POSIX
#ifdef CONFIG_CIFS_WEAK_PW_HASH
#define CIFS_NUM_PROT 4
#else
#define CIFS_NUM_PROT 2
#endif /* CIFS_WEAK_PW_HASH */
#else /* not posix */
#ifdef CONFIG_CIFS_WEAK_PW_HASH
#define CIFS_NUM_PROT 3
#else
#define CIFS_NUM_PROT 1
#endif /* CONFIG_CIFS_WEAK_PW_HASH */
#endif /* CIFS_POSIX */

/*
 * Mark as invalid, all open files on tree connections since they
 * were closed when session to server was lost.
 */
void
cifs_mark_open_files_invalid(struct cifs_tcon *tcon)
{
	struct cifsFileInfo *open_file = NULL;
	struct list_head *tmp;
	struct list_head *tmp1;

	/* list all files open on tree connection and mark them invalid */
	spin_lock(&tcon->open_file_lock);
	list_for_each_safe(tmp, tmp1, &tcon->openFileList) {
		open_file = list_entry(tmp, struct cifsFileInfo, tlist);
		open_file->invalidHandle = true;
		open_file->oplock_break_cancelled = true;
	}
	spin_unlock(&tcon->open_file_lock);

<<<<<<< HEAD
	mutex_lock(&tcon->prfid_mutex);
	tcon->valid_root_fid = false;
	memset(tcon->prfid, 0, sizeof(struct cifs_fid));
	mutex_unlock(&tcon->prfid_mutex);
=======
	mutex_lock(&tcon->crfid.fid_mutex);
	tcon->crfid.is_valid = false;
	memset(tcon->crfid.fid, 0, sizeof(struct cifs_fid));
	mutex_unlock(&tcon->crfid.fid_mutex);
>>>>>>> e5eb92e4

	/*
	 * BB Add call to invalidate_inodes(sb) for all superblocks mounted
	 * to this tcon.
	 */
}

/* reconnect the socket, tcon, and smb session if needed */
static int
cifs_reconnect_tcon(struct cifs_tcon *tcon, int smb_command)
{
	int rc;
	struct cifs_ses *ses;
	struct TCP_Server_Info *server;
	struct nls_table *nls_codepage;

	/*
	 * SMBs NegProt, SessSetup, uLogoff do not have tcon yet so check for
	 * tcp and smb session status done differently for those three - in the
	 * calling routine
	 */
	if (!tcon)
		return 0;

	ses = tcon->ses;
	server = ses->server;

	/*
	 * only tree disconnect, open, and write, (and ulogoff which does not
	 * have tcon) are allowed as we start force umount
	 */
	if (tcon->tidStatus == CifsExiting) {
		if (smb_command != SMB_COM_WRITE_ANDX &&
		    smb_command != SMB_COM_OPEN_ANDX &&
		    smb_command != SMB_COM_TREE_DISCONNECT) {
			cifs_dbg(FYI, "can not send cmd %d while umounting\n",
				 smb_command);
			return -ENODEV;
		}
	}

	/*
	 * Give demultiplex thread up to 10 seconds to reconnect, should be
	 * greater than cifs socket timeout which is 7 seconds
	 */
	while (server->tcpStatus == CifsNeedReconnect) {
		wait_event_interruptible_timeout(server->response_q,
			(server->tcpStatus != CifsNeedReconnect), 10 * HZ);

		/* are we still trying to reconnect? */
		if (server->tcpStatus != CifsNeedReconnect)
			break;

		/*
		 * on "soft" mounts we wait once. Hard mounts keep
		 * retrying until process is killed or server comes
		 * back on-line
		 */
		if (!tcon->retry) {
			cifs_dbg(FYI, "gave up waiting on reconnect in smb_init\n");
			return -EHOSTDOWN;
		}
	}

	if (!ses->need_reconnect && !tcon->need_reconnect)
		return 0;

	nls_codepage = load_nls_default();

	/*
	 * need to prevent multiple threads trying to simultaneously
	 * reconnect the same SMB session
	 */
	mutex_lock(&ses->session_mutex);

	/*
	 * Recheck after acquire mutex. If another thread is negotiating
	 * and the server never sends an answer the socket will be closed
	 * and tcpStatus set to reconnect.
	 */
	if (server->tcpStatus == CifsNeedReconnect) {
		rc = -EHOSTDOWN;
		mutex_unlock(&ses->session_mutex);
		goto out;
	}

	rc = cifs_negotiate_protocol(0, ses);
	if (rc == 0 && ses->need_reconnect)
		rc = cifs_setup_session(0, ses, nls_codepage);

	/* do we need to reconnect tcon? */
	if (rc || !tcon->need_reconnect) {
		mutex_unlock(&ses->session_mutex);
		goto out;
	}

	cifs_mark_open_files_invalid(tcon);
	rc = CIFSTCon(0, ses, tcon->treeName, tcon, nls_codepage);
	mutex_unlock(&ses->session_mutex);
	cifs_dbg(FYI, "reconnect tcon rc = %d\n", rc);

	if (rc) {
		printk_once(KERN_WARNING "reconnect tcon failed rc = %d\n", rc);
		goto out;
	}

	atomic_inc(&tconInfoReconnectCount);

	/* tell server Unix caps we support */
	if (ses->capabilities & CAP_UNIX)
		reset_cifs_unix_caps(0, tcon, NULL, NULL);

	/*
	 * Removed call to reopen open files here. It is safer (and faster) to
	 * reopen files one at a time as needed in read and write.
	 *
	 * FIXME: what about file locks? don't we need to reclaim them ASAP?
	 */

out:
	/*
	 * Check if handle based operation so we know whether we can continue
	 * or not without returning to caller to reset file handle
	 */
	switch (smb_command) {
	case SMB_COM_READ_ANDX:
	case SMB_COM_WRITE_ANDX:
	case SMB_COM_CLOSE:
	case SMB_COM_FIND_CLOSE2:
	case SMB_COM_LOCKING_ANDX:
		rc = -EAGAIN;
	}

	unload_nls(nls_codepage);
	return rc;
}

/* Allocate and return pointer to an SMB request buffer, and set basic
   SMB information in the SMB header.  If the return code is zero, this
   function must have filled in request_buf pointer */
static int
small_smb_init(int smb_command, int wct, struct cifs_tcon *tcon,
		void **request_buf)
{
	int rc;

	rc = cifs_reconnect_tcon(tcon, smb_command);
	if (rc)
		return rc;

	*request_buf = cifs_small_buf_get();
	if (*request_buf == NULL) {
		/* BB should we add a retry in here if not a writepage? */
		return -ENOMEM;
	}

	header_assemble((struct smb_hdr *) *request_buf, smb_command,
			tcon, wct);

	if (tcon != NULL)
		cifs_stats_inc(&tcon->num_smbs_sent);

	return 0;
}

int
small_smb_init_no_tc(const int smb_command, const int wct,
		     struct cifs_ses *ses, void **request_buf)
{
	int rc;
	struct smb_hdr *buffer;

	rc = small_smb_init(smb_command, wct, NULL, request_buf);
	if (rc)
		return rc;

	buffer = (struct smb_hdr *)*request_buf;
	buffer->Mid = get_next_mid(ses->server);
	if (ses->capabilities & CAP_UNICODE)
		buffer->Flags2 |= SMBFLG2_UNICODE;
	if (ses->capabilities & CAP_STATUS32)
		buffer->Flags2 |= SMBFLG2_ERR_STATUS;

	/* uid, tid can stay at zero as set in header assemble */

	/* BB add support for turning on the signing when
	this function is used after 1st of session setup requests */

	return rc;
}

/* If the return code is zero, this function must fill in request_buf pointer */
static int
__smb_init(int smb_command, int wct, struct cifs_tcon *tcon,
			void **request_buf, void **response_buf)
{
	*request_buf = cifs_buf_get();
	if (*request_buf == NULL) {
		/* BB should we add a retry in here if not a writepage? */
		return -ENOMEM;
	}
    /* Although the original thought was we needed the response buf for  */
    /* potential retries of smb operations it turns out we can determine */
    /* from the mid flags when the request buffer can be resent without  */
    /* having to use a second distinct buffer for the response */
	if (response_buf)
		*response_buf = *request_buf;

	header_assemble((struct smb_hdr *) *request_buf, smb_command, tcon,
			wct);

	if (tcon != NULL)
		cifs_stats_inc(&tcon->num_smbs_sent);

	return 0;
}

/* If the return code is zero, this function must fill in request_buf pointer */
static int
smb_init(int smb_command, int wct, struct cifs_tcon *tcon,
	 void **request_buf, void **response_buf)
{
	int rc;

	rc = cifs_reconnect_tcon(tcon, smb_command);
	if (rc)
		return rc;

	return __smb_init(smb_command, wct, tcon, request_buf, response_buf);
}

static int
smb_init_no_reconnect(int smb_command, int wct, struct cifs_tcon *tcon,
			void **request_buf, void **response_buf)
{
	if (tcon->ses->need_reconnect || tcon->need_reconnect)
		return -EHOSTDOWN;

	return __smb_init(smb_command, wct, tcon, request_buf, response_buf);
}

static int validate_t2(struct smb_t2_rsp *pSMB)
{
	unsigned int total_size;

	/* check for plausible wct */
	if (pSMB->hdr.WordCount < 10)
		goto vt2_err;

	/* check for parm and data offset going beyond end of smb */
	if (get_unaligned_le16(&pSMB->t2_rsp.ParameterOffset) > 1024 ||
	    get_unaligned_le16(&pSMB->t2_rsp.DataOffset) > 1024)
		goto vt2_err;

	total_size = get_unaligned_le16(&pSMB->t2_rsp.ParameterCount);
	if (total_size >= 512)
		goto vt2_err;

	/* check that bcc is at least as big as parms + data, and that it is
	 * less than negotiated smb buffer
	 */
	total_size += get_unaligned_le16(&pSMB->t2_rsp.DataCount);
	if (total_size > get_bcc(&pSMB->hdr) ||
	    total_size >= CIFSMaxBufSize + MAX_CIFS_HDR_SIZE)
		goto vt2_err;

	return 0;
vt2_err:
	cifs_dump_mem("Invalid transact2 SMB: ", (char *)pSMB,
		sizeof(struct smb_t2_rsp) + 16);
	return -EINVAL;
}

static int
decode_ext_sec_blob(struct cifs_ses *ses, NEGOTIATE_RSP *pSMBr)
{
	int	rc = 0;
	u16	count;
	char	*guid = pSMBr->u.extended_response.GUID;
	struct TCP_Server_Info *server = ses->server;

	count = get_bcc(&pSMBr->hdr);
	if (count < SMB1_CLIENT_GUID_SIZE)
		return -EIO;

	spin_lock(&cifs_tcp_ses_lock);
	if (server->srv_count > 1) {
		spin_unlock(&cifs_tcp_ses_lock);
		if (memcmp(server->server_GUID, guid, SMB1_CLIENT_GUID_SIZE) != 0) {
			cifs_dbg(FYI, "server UID changed\n");
			memcpy(server->server_GUID, guid, SMB1_CLIENT_GUID_SIZE);
		}
	} else {
		spin_unlock(&cifs_tcp_ses_lock);
		memcpy(server->server_GUID, guid, SMB1_CLIENT_GUID_SIZE);
	}

	if (count == SMB1_CLIENT_GUID_SIZE) {
		server->sec_ntlmssp = true;
	} else {
		count -= SMB1_CLIENT_GUID_SIZE;
		rc = decode_negTokenInit(
			pSMBr->u.extended_response.SecurityBlob, count, server);
		if (rc != 1)
			return -EINVAL;
	}

	return 0;
}

int
cifs_enable_signing(struct TCP_Server_Info *server, bool mnt_sign_required)
{
	bool srv_sign_required = server->sec_mode & server->vals->signing_required;
	bool srv_sign_enabled = server->sec_mode & server->vals->signing_enabled;
	bool mnt_sign_enabled = global_secflags & CIFSSEC_MAY_SIGN;

	/*
	 * Is signing required by mnt options? If not then check
	 * global_secflags to see if it is there.
	 */
	if (!mnt_sign_required)
		mnt_sign_required = ((global_secflags & CIFSSEC_MUST_SIGN) ==
						CIFSSEC_MUST_SIGN);

	/*
	 * If signing is required then it's automatically enabled too,
	 * otherwise, check to see if the secflags allow it.
	 */
	mnt_sign_enabled = mnt_sign_required ? mnt_sign_required :
				(global_secflags & CIFSSEC_MAY_SIGN);

	/* If server requires signing, does client allow it? */
	if (srv_sign_required) {
		if (!mnt_sign_enabled) {
			cifs_dbg(VFS, "Server requires signing, but it's disabled in SecurityFlags!");
			return -ENOTSUPP;
		}
		server->sign = true;
	}

	/* If client requires signing, does server allow it? */
	if (mnt_sign_required) {
		if (!srv_sign_enabled) {
			cifs_dbg(VFS, "Server does not support signing!");
			return -ENOTSUPP;
		}
		server->sign = true;
	}

	if (cifs_rdma_enabled(server) && server->sign)
		cifs_dbg(VFS, "Signing is enabled, and RDMA read/write will be disabled");

	return 0;
}

#ifdef CONFIG_CIFS_WEAK_PW_HASH
static int
decode_lanman_negprot_rsp(struct TCP_Server_Info *server, NEGOTIATE_RSP *pSMBr)
{
	__s16 tmp;
	struct lanman_neg_rsp *rsp = (struct lanman_neg_rsp *)pSMBr;

	if (server->dialect != LANMAN_PROT && server->dialect != LANMAN2_PROT)
		return -EOPNOTSUPP;

	server->sec_mode = le16_to_cpu(rsp->SecurityMode);
	server->maxReq = min_t(unsigned int,
			       le16_to_cpu(rsp->MaxMpxCount),
			       cifs_max_pending);
	set_credits(server, server->maxReq);
	server->maxBuf = le16_to_cpu(rsp->MaxBufSize);
	/* even though we do not use raw we might as well set this
	accurately, in case we ever find a need for it */
	if ((le16_to_cpu(rsp->RawMode) & RAW_ENABLE) == RAW_ENABLE) {
		server->max_rw = 0xFF00;
		server->capabilities = CAP_MPX_MODE | CAP_RAW_MODE;
	} else {
		server->max_rw = 0;/* do not need to use raw anyway */
		server->capabilities = CAP_MPX_MODE;
	}
	tmp = (__s16)le16_to_cpu(rsp->ServerTimeZone);
	if (tmp == -1) {
		/* OS/2 often does not set timezone therefore
		 * we must use server time to calc time zone.
		 * Could deviate slightly from the right zone.
		 * Smallest defined timezone difference is 15 minutes
		 * (i.e. Nepal).  Rounding up/down is done to match
		 * this requirement.
		 */
		int val, seconds, remain, result;
		struct timespec ts;
		unsigned long utc = ktime_get_real_seconds();
		ts = cnvrtDosUnixTm(rsp->SrvTime.Date,
				    rsp->SrvTime.Time, 0);
		cifs_dbg(FYI, "SrvTime %d sec since 1970 (utc: %d) diff: %d\n",
			 (int)ts.tv_sec, (int)utc,
			 (int)(utc - ts.tv_sec));
		val = (int)(utc - ts.tv_sec);
		seconds = abs(val);
		result = (seconds / MIN_TZ_ADJ) * MIN_TZ_ADJ;
		remain = seconds % MIN_TZ_ADJ;
		if (remain >= (MIN_TZ_ADJ / 2))
			result += MIN_TZ_ADJ;
		if (val < 0)
			result = -result;
		server->timeAdj = result;
	} else {
		server->timeAdj = (int)tmp;
		server->timeAdj *= 60; /* also in seconds */
	}
	cifs_dbg(FYI, "server->timeAdj: %d seconds\n", server->timeAdj);


	/* BB get server time for time conversions and add
	code to use it and timezone since this is not UTC */

	if (rsp->EncryptionKeyLength ==
			cpu_to_le16(CIFS_CRYPTO_KEY_SIZE)) {
		memcpy(server->cryptkey, rsp->EncryptionKey,
			CIFS_CRYPTO_KEY_SIZE);
	} else if (server->sec_mode & SECMODE_PW_ENCRYPT) {
		return -EIO; /* need cryptkey unless plain text */
	}

	cifs_dbg(FYI, "LANMAN negotiated\n");
	return 0;
}
#else
static inline int
decode_lanman_negprot_rsp(struct TCP_Server_Info *server, NEGOTIATE_RSP *pSMBr)
{
	cifs_dbg(VFS, "mount failed, cifs module not built with CIFS_WEAK_PW_HASH support\n");
	return -EOPNOTSUPP;
}
#endif

static bool
should_set_ext_sec_flag(enum securityEnum sectype)
{
	switch (sectype) {
	case RawNTLMSSP:
	case Kerberos:
		return true;
	case Unspecified:
		if (global_secflags &
		    (CIFSSEC_MAY_KRB5 | CIFSSEC_MAY_NTLMSSP))
			return true;
		/* Fallthrough */
	default:
		return false;
	}
}

int
CIFSSMBNegotiate(const unsigned int xid, struct cifs_ses *ses)
{
	NEGOTIATE_REQ *pSMB;
	NEGOTIATE_RSP *pSMBr;
	int rc = 0;
	int bytes_returned;
	int i;
	struct TCP_Server_Info *server = ses->server;
	u16 count;

	if (!server) {
		WARN(1, "%s: server is NULL!\n", __func__);
		return -EIO;
	}

	rc = smb_init(SMB_COM_NEGOTIATE, 0, NULL /* no tcon yet */ ,
		      (void **) &pSMB, (void **) &pSMBr);
	if (rc)
		return rc;

	pSMB->hdr.Mid = get_next_mid(server);
	pSMB->hdr.Flags2 |= (SMBFLG2_UNICODE | SMBFLG2_ERR_STATUS);

	if (should_set_ext_sec_flag(ses->sectype)) {
		cifs_dbg(FYI, "Requesting extended security.");
		pSMB->hdr.Flags2 |= SMBFLG2_EXT_SEC;
	}

	count = 0;
	for (i = 0; i < CIFS_NUM_PROT; i++) {
		strncpy(pSMB->DialectsArray+count, protocols[i].name, 16);
		count += strlen(protocols[i].name) + 1;
		/* null at end of source and target buffers anyway */
	}
	inc_rfc1001_len(pSMB, count);
	pSMB->ByteCount = cpu_to_le16(count);

	rc = SendReceive(xid, ses, (struct smb_hdr *) pSMB,
			 (struct smb_hdr *) pSMBr, &bytes_returned, 0);
	if (rc != 0)
		goto neg_err_exit;

	server->dialect = le16_to_cpu(pSMBr->DialectIndex);
	cifs_dbg(FYI, "Dialect: %d\n", server->dialect);
	/* Check wct = 1 error case */
	if ((pSMBr->hdr.WordCount < 13) || (server->dialect == BAD_PROT)) {
		/* core returns wct = 1, but we do not ask for core - otherwise
		small wct just comes when dialect index is -1 indicating we
		could not negotiate a common dialect */
		rc = -EOPNOTSUPP;
		goto neg_err_exit;
	} else if (pSMBr->hdr.WordCount == 13) {
		server->negflavor = CIFS_NEGFLAVOR_LANMAN;
		rc = decode_lanman_negprot_rsp(server, pSMBr);
		goto signing_check;
	} else if (pSMBr->hdr.WordCount != 17) {
		/* unknown wct */
		rc = -EOPNOTSUPP;
		goto neg_err_exit;
	}
	/* else wct == 17, NTLM or better */

	server->sec_mode = pSMBr->SecurityMode;
	if ((server->sec_mode & SECMODE_USER) == 0)
		cifs_dbg(FYI, "share mode security\n");

	/* one byte, so no need to convert this or EncryptionKeyLen from
	   little endian */
	server->maxReq = min_t(unsigned int, le16_to_cpu(pSMBr->MaxMpxCount),
			       cifs_max_pending);
	set_credits(server, server->maxReq);
	/* probably no need to store and check maxvcs */
	server->maxBuf = le32_to_cpu(pSMBr->MaxBufferSize);
	server->max_rw = le32_to_cpu(pSMBr->MaxRawSize);
	cifs_dbg(NOISY, "Max buf = %d\n", ses->server->maxBuf);
	server->capabilities = le32_to_cpu(pSMBr->Capabilities);
	server->timeAdj = (int)(__s16)le16_to_cpu(pSMBr->ServerTimeZone);
	server->timeAdj *= 60;

	if (pSMBr->EncryptionKeyLength == CIFS_CRYPTO_KEY_SIZE) {
		server->negflavor = CIFS_NEGFLAVOR_UNENCAP;
		memcpy(ses->server->cryptkey, pSMBr->u.EncryptionKey,
		       CIFS_CRYPTO_KEY_SIZE);
	} else if (pSMBr->hdr.Flags2 & SMBFLG2_EXT_SEC ||
			server->capabilities & CAP_EXTENDED_SECURITY) {
		server->negflavor = CIFS_NEGFLAVOR_EXTENDED;
		rc = decode_ext_sec_blob(ses, pSMBr);
	} else if (server->sec_mode & SECMODE_PW_ENCRYPT) {
		rc = -EIO; /* no crypt key only if plain text pwd */
	} else {
		server->negflavor = CIFS_NEGFLAVOR_UNENCAP;
		server->capabilities &= ~CAP_EXTENDED_SECURITY;
	}

signing_check:
	if (!rc)
		rc = cifs_enable_signing(server, ses->sign);
neg_err_exit:
	cifs_buf_release(pSMB);

	cifs_dbg(FYI, "negprot rc %d\n", rc);
	return rc;
}

int
CIFSSMBTDis(const unsigned int xid, struct cifs_tcon *tcon)
{
	struct smb_hdr *smb_buffer;
	int rc = 0;

	cifs_dbg(FYI, "In tree disconnect\n");

	/* BB: do we need to check this? These should never be NULL. */
	if ((tcon->ses == NULL) || (tcon->ses->server == NULL))
		return -EIO;

	/*
	 * No need to return error on this operation if tid invalidated and
	 * closed on server already e.g. due to tcp session crashing. Also,
	 * the tcon is no longer on the list, so no need to take lock before
	 * checking this.
	 */
	if ((tcon->need_reconnect) || (tcon->ses->need_reconnect))
		return 0;

	rc = small_smb_init(SMB_COM_TREE_DISCONNECT, 0, tcon,
			    (void **)&smb_buffer);
	if (rc)
		return rc;

	rc = SendReceiveNoRsp(xid, tcon->ses, (char *)smb_buffer, 0);
	cifs_small_buf_release(smb_buffer);
	if (rc)
		cifs_dbg(FYI, "Tree disconnect failed %d\n", rc);

	/* No need to return error on this operation if tid invalidated and
	   closed on server already e.g. due to tcp session crashing */
	if (rc == -EAGAIN)
		rc = 0;

	return rc;
}

/*
 * This is a no-op for now. We're not really interested in the reply, but
 * rather in the fact that the server sent one and that server->lstrp
 * gets updated.
 *
 * FIXME: maybe we should consider checking that the reply matches request?
 */
static void
cifs_echo_callback(struct mid_q_entry *mid)
{
	struct TCP_Server_Info *server = mid->callback_data;

	DeleteMidQEntry(mid);
	add_credits(server, 1, CIFS_ECHO_OP);
}

int
CIFSSMBEcho(struct TCP_Server_Info *server)
{
	ECHO_REQ *smb;
	int rc = 0;
	struct kvec iov[2];
	struct smb_rqst rqst = { .rq_iov = iov,
				 .rq_nvec = 2 };

	cifs_dbg(FYI, "In echo request\n");

	rc = small_smb_init(SMB_COM_ECHO, 0, NULL, (void **)&smb);
	if (rc)
		return rc;

	if (server->capabilities & CAP_UNICODE)
		smb->hdr.Flags2 |= SMBFLG2_UNICODE;

	/* set up echo request */
	smb->hdr.Tid = 0xffff;
	smb->hdr.WordCount = 1;
	put_unaligned_le16(1, &smb->EchoCount);
	put_bcc(1, &smb->hdr);
	smb->Data[0] = 'a';
	inc_rfc1001_len(smb, 3);

	iov[0].iov_len = 4;
	iov[0].iov_base = smb;
	iov[1].iov_len = get_rfc1002_length(smb);
	iov[1].iov_base = (char *)smb + 4;

	rc = cifs_call_async(server, &rqst, NULL, cifs_echo_callback, NULL,
			     server, CIFS_ASYNC_OP | CIFS_ECHO_OP);
	if (rc)
		cifs_dbg(FYI, "Echo request failed: %d\n", rc);

	cifs_small_buf_release(smb);

	return rc;
}

int
CIFSSMBLogoff(const unsigned int xid, struct cifs_ses *ses)
{
	LOGOFF_ANDX_REQ *pSMB;
	int rc = 0;

	cifs_dbg(FYI, "In SMBLogoff for session disconnect\n");

	/*
	 * BB: do we need to check validity of ses and server? They should
	 * always be valid since we have an active reference. If not, that
	 * should probably be a BUG()
	 */
	if (!ses || !ses->server)
		return -EIO;

	mutex_lock(&ses->session_mutex);
	if (ses->need_reconnect)
		goto session_already_dead; /* no need to send SMBlogoff if uid
					      already closed due to reconnect */
	rc = small_smb_init(SMB_COM_LOGOFF_ANDX, 2, NULL, (void **)&pSMB);
	if (rc) {
		mutex_unlock(&ses->session_mutex);
		return rc;
	}

	pSMB->hdr.Mid = get_next_mid(ses->server);

	if (ses->server->sign)
		pSMB->hdr.Flags2 |= SMBFLG2_SECURITY_SIGNATURE;

	pSMB->hdr.Uid = ses->Suid;

	pSMB->AndXCommand = 0xFF;
	rc = SendReceiveNoRsp(xid, ses, (char *) pSMB, 0);
	cifs_small_buf_release(pSMB);
session_already_dead:
	mutex_unlock(&ses->session_mutex);

	/* if session dead then we do not need to do ulogoff,
		since server closed smb session, no sense reporting
		error */
	if (rc == -EAGAIN)
		rc = 0;
	return rc;
}

int
CIFSPOSIXDelFile(const unsigned int xid, struct cifs_tcon *tcon,
		 const char *fileName, __u16 type,
		 const struct nls_table *nls_codepage, int remap)
{
	TRANSACTION2_SPI_REQ *pSMB = NULL;
	TRANSACTION2_SPI_RSP *pSMBr = NULL;
	struct unlink_psx_rq *pRqD;
	int name_len;
	int rc = 0;
	int bytes_returned = 0;
	__u16 params, param_offset, offset, byte_count;

	cifs_dbg(FYI, "In POSIX delete\n");
PsxDelete:
	rc = smb_init(SMB_COM_TRANSACTION2, 15, tcon, (void **) &pSMB,
		      (void **) &pSMBr);
	if (rc)
		return rc;

	if (pSMB->hdr.Flags2 & SMBFLG2_UNICODE) {
		name_len =
		    cifsConvertToUTF16((__le16 *) pSMB->FileName, fileName,
				       PATH_MAX, nls_codepage, remap);
		name_len++;	/* trailing null */
		name_len *= 2;
	} else { /* BB add path length overrun check */
		name_len = strnlen(fileName, PATH_MAX);
		name_len++;	/* trailing null */
		strncpy(pSMB->FileName, fileName, name_len);
	}

	params = 6 + name_len;
	pSMB->MaxParameterCount = cpu_to_le16(2);
	pSMB->MaxDataCount = 0; /* BB double check this with jra */
	pSMB->MaxSetupCount = 0;
	pSMB->Reserved = 0;
	pSMB->Flags = 0;
	pSMB->Timeout = 0;
	pSMB->Reserved2 = 0;
	param_offset = offsetof(struct smb_com_transaction2_spi_req,
				InformationLevel) - 4;
	offset = param_offset + params;

	/* Setup pointer to Request Data (inode type) */
	pRqD = (struct unlink_psx_rq *)(((char *)&pSMB->hdr.Protocol) + offset);
	pRqD->type = cpu_to_le16(type);
	pSMB->ParameterOffset = cpu_to_le16(param_offset);
	pSMB->DataOffset = cpu_to_le16(offset);
	pSMB->SetupCount = 1;
	pSMB->Reserved3 = 0;
	pSMB->SubCommand = cpu_to_le16(TRANS2_SET_PATH_INFORMATION);
	byte_count = 3 /* pad */  + params + sizeof(struct unlink_psx_rq);

	pSMB->DataCount = cpu_to_le16(sizeof(struct unlink_psx_rq));
	pSMB->TotalDataCount = cpu_to_le16(sizeof(struct unlink_psx_rq));
	pSMB->ParameterCount = cpu_to_le16(params);
	pSMB->TotalParameterCount = pSMB->ParameterCount;
	pSMB->InformationLevel = cpu_to_le16(SMB_POSIX_UNLINK);
	pSMB->Reserved4 = 0;
	inc_rfc1001_len(pSMB, byte_count);
	pSMB->ByteCount = cpu_to_le16(byte_count);
	rc = SendReceive(xid, tcon->ses, (struct smb_hdr *) pSMB,
			 (struct smb_hdr *) pSMBr, &bytes_returned, 0);
	if (rc)
		cifs_dbg(FYI, "Posix delete returned %d\n", rc);
	cifs_buf_release(pSMB);

	cifs_stats_inc(&tcon->stats.cifs_stats.num_deletes);

	if (rc == -EAGAIN)
		goto PsxDelete;

	return rc;
}

int
CIFSSMBDelFile(const unsigned int xid, struct cifs_tcon *tcon, const char *name,
	       struct cifs_sb_info *cifs_sb)
{
	DELETE_FILE_REQ *pSMB = NULL;
	DELETE_FILE_RSP *pSMBr = NULL;
	int rc = 0;
	int bytes_returned;
	int name_len;
	int remap = cifs_remap(cifs_sb);

DelFileRetry:
	rc = smb_init(SMB_COM_DELETE, 1, tcon, (void **) &pSMB,
		      (void **) &pSMBr);
	if (rc)
		return rc;

	if (pSMB->hdr.Flags2 & SMBFLG2_UNICODE) {
		name_len = cifsConvertToUTF16((__le16 *) pSMB->fileName, name,
					      PATH_MAX, cifs_sb->local_nls,
					      remap);
		name_len++;	/* trailing null */
		name_len *= 2;
	} else {		/* BB improve check for buffer overruns BB */
		name_len = strnlen(name, PATH_MAX);
		name_len++;	/* trailing null */
		strncpy(pSMB->fileName, name, name_len);
	}
	pSMB->SearchAttributes =
	    cpu_to_le16(ATTR_READONLY | ATTR_HIDDEN | ATTR_SYSTEM);
	pSMB->BufferFormat = 0x04;
	inc_rfc1001_len(pSMB, name_len + 1);
	pSMB->ByteCount = cpu_to_le16(name_len + 1);
	rc = SendReceive(xid, tcon->ses, (struct smb_hdr *) pSMB,
			 (struct smb_hdr *) pSMBr, &bytes_returned, 0);
	cifs_stats_inc(&tcon->stats.cifs_stats.num_deletes);
	if (rc)
		cifs_dbg(FYI, "Error in RMFile = %d\n", rc);

	cifs_buf_release(pSMB);
	if (rc == -EAGAIN)
		goto DelFileRetry;

	return rc;
}

int
CIFSSMBRmDir(const unsigned int xid, struct cifs_tcon *tcon, const char *name,
	     struct cifs_sb_info *cifs_sb)
{
	DELETE_DIRECTORY_REQ *pSMB = NULL;
	DELETE_DIRECTORY_RSP *pSMBr = NULL;
	int rc = 0;
	int bytes_returned;
	int name_len;
	int remap = cifs_remap(cifs_sb);

	cifs_dbg(FYI, "In CIFSSMBRmDir\n");
RmDirRetry:
	rc = smb_init(SMB_COM_DELETE_DIRECTORY, 0, tcon, (void **) &pSMB,
		      (void **) &pSMBr);
	if (rc)
		return rc;

	if (pSMB->hdr.Flags2 & SMBFLG2_UNICODE) {
		name_len = cifsConvertToUTF16((__le16 *) pSMB->DirName, name,
					      PATH_MAX, cifs_sb->local_nls,
					      remap);
		name_len++;	/* trailing null */
		name_len *= 2;
	} else {		/* BB improve check for buffer overruns BB */
		name_len = strnlen(name, PATH_MAX);
		name_len++;	/* trailing null */
		strncpy(pSMB->DirName, name, name_len);
	}

	pSMB->BufferFormat = 0x04;
	inc_rfc1001_len(pSMB, name_len + 1);
	pSMB->ByteCount = cpu_to_le16(name_len + 1);
	rc = SendReceive(xid, tcon->ses, (struct smb_hdr *) pSMB,
			 (struct smb_hdr *) pSMBr, &bytes_returned, 0);
	cifs_stats_inc(&tcon->stats.cifs_stats.num_rmdirs);
	if (rc)
		cifs_dbg(FYI, "Error in RMDir = %d\n", rc);

	cifs_buf_release(pSMB);
	if (rc == -EAGAIN)
		goto RmDirRetry;
	return rc;
}

int
CIFSSMBMkDir(const unsigned int xid, struct cifs_tcon *tcon, const char *name,
	     struct cifs_sb_info *cifs_sb)
{
	int rc = 0;
	CREATE_DIRECTORY_REQ *pSMB = NULL;
	CREATE_DIRECTORY_RSP *pSMBr = NULL;
	int bytes_returned;
	int name_len;
	int remap = cifs_remap(cifs_sb);

	cifs_dbg(FYI, "In CIFSSMBMkDir\n");
MkDirRetry:
	rc = smb_init(SMB_COM_CREATE_DIRECTORY, 0, tcon, (void **) &pSMB,
		      (void **) &pSMBr);
	if (rc)
		return rc;

	if (pSMB->hdr.Flags2 & SMBFLG2_UNICODE) {
		name_len = cifsConvertToUTF16((__le16 *) pSMB->DirName, name,
					      PATH_MAX, cifs_sb->local_nls,
					      remap);
		name_len++;	/* trailing null */
		name_len *= 2;
	} else {		/* BB improve check for buffer overruns BB */
		name_len = strnlen(name, PATH_MAX);
		name_len++;	/* trailing null */
		strncpy(pSMB->DirName, name, name_len);
	}

	pSMB->BufferFormat = 0x04;
	inc_rfc1001_len(pSMB, name_len + 1);
	pSMB->ByteCount = cpu_to_le16(name_len + 1);
	rc = SendReceive(xid, tcon->ses, (struct smb_hdr *) pSMB,
			 (struct smb_hdr *) pSMBr, &bytes_returned, 0);
	cifs_stats_inc(&tcon->stats.cifs_stats.num_mkdirs);
	if (rc)
		cifs_dbg(FYI, "Error in Mkdir = %d\n", rc);

	cifs_buf_release(pSMB);
	if (rc == -EAGAIN)
		goto MkDirRetry;
	return rc;
}

int
CIFSPOSIXCreate(const unsigned int xid, struct cifs_tcon *tcon,
		__u32 posix_flags, __u64 mode, __u16 *netfid,
		FILE_UNIX_BASIC_INFO *pRetData, __u32 *pOplock,
		const char *name, const struct nls_table *nls_codepage,
		int remap)
{
	TRANSACTION2_SPI_REQ *pSMB = NULL;
	TRANSACTION2_SPI_RSP *pSMBr = NULL;
	int name_len;
	int rc = 0;
	int bytes_returned = 0;
	__u16 params, param_offset, offset, byte_count, count;
	OPEN_PSX_REQ *pdata;
	OPEN_PSX_RSP *psx_rsp;

	cifs_dbg(FYI, "In POSIX Create\n");
PsxCreat:
	rc = smb_init(SMB_COM_TRANSACTION2, 15, tcon, (void **) &pSMB,
		      (void **) &pSMBr);
	if (rc)
		return rc;

	if (pSMB->hdr.Flags2 & SMBFLG2_UNICODE) {
		name_len =
		    cifsConvertToUTF16((__le16 *) pSMB->FileName, name,
				       PATH_MAX, nls_codepage, remap);
		name_len++;	/* trailing null */
		name_len *= 2;
	} else {	/* BB improve the check for buffer overruns BB */
		name_len = strnlen(name, PATH_MAX);
		name_len++;	/* trailing null */
		strncpy(pSMB->FileName, name, name_len);
	}

	params = 6 + name_len;
	count = sizeof(OPEN_PSX_REQ);
	pSMB->MaxParameterCount = cpu_to_le16(2);
	pSMB->MaxDataCount = cpu_to_le16(1000);	/* large enough */
	pSMB->MaxSetupCount = 0;
	pSMB->Reserved = 0;
	pSMB->Flags = 0;
	pSMB->Timeout = 0;
	pSMB->Reserved2 = 0;
	param_offset = offsetof(struct smb_com_transaction2_spi_req,
				InformationLevel) - 4;
	offset = param_offset + params;
	pdata = (OPEN_PSX_REQ *)(((char *)&pSMB->hdr.Protocol) + offset);
	pdata->Level = cpu_to_le16(SMB_QUERY_FILE_UNIX_BASIC);
	pdata->Permissions = cpu_to_le64(mode);
	pdata->PosixOpenFlags = cpu_to_le32(posix_flags);
	pdata->OpenFlags =  cpu_to_le32(*pOplock);
	pSMB->ParameterOffset = cpu_to_le16(param_offset);
	pSMB->DataOffset = cpu_to_le16(offset);
	pSMB->SetupCount = 1;
	pSMB->Reserved3 = 0;
	pSMB->SubCommand = cpu_to_le16(TRANS2_SET_PATH_INFORMATION);
	byte_count = 3 /* pad */  + params + count;

	pSMB->DataCount = cpu_to_le16(count);
	pSMB->ParameterCount = cpu_to_le16(params);
	pSMB->TotalDataCount = pSMB->DataCount;
	pSMB->TotalParameterCount = pSMB->ParameterCount;
	pSMB->InformationLevel = cpu_to_le16(SMB_POSIX_OPEN);
	pSMB->Reserved4 = 0;
	inc_rfc1001_len(pSMB, byte_count);
	pSMB->ByteCount = cpu_to_le16(byte_count);
	rc = SendReceive(xid, tcon->ses, (struct smb_hdr *) pSMB,
			 (struct smb_hdr *) pSMBr, &bytes_returned, 0);
	if (rc) {
		cifs_dbg(FYI, "Posix create returned %d\n", rc);
		goto psx_create_err;
	}

	cifs_dbg(FYI, "copying inode info\n");
	rc = validate_t2((struct smb_t2_rsp *)pSMBr);

	if (rc || get_bcc(&pSMBr->hdr) < sizeof(OPEN_PSX_RSP)) {
		rc = -EIO;	/* bad smb */
		goto psx_create_err;
	}

	/* copy return information to pRetData */
	psx_rsp = (OPEN_PSX_RSP *)((char *) &pSMBr->hdr.Protocol
			+ le16_to_cpu(pSMBr->t2.DataOffset));

	*pOplock = le16_to_cpu(psx_rsp->OplockFlags);
	if (netfid)
		*netfid = psx_rsp->Fid;   /* cifs fid stays in le */
	/* Let caller know file was created so we can set the mode. */
	/* Do we care about the CreateAction in any other cases? */
	if (cpu_to_le32(FILE_CREATE) == psx_rsp->CreateAction)
		*pOplock |= CIFS_CREATE_ACTION;
	/* check to make sure response data is there */
	if (psx_rsp->ReturnedLevel != cpu_to_le16(SMB_QUERY_FILE_UNIX_BASIC)) {
		pRetData->Type = cpu_to_le32(-1); /* unknown */
		cifs_dbg(NOISY, "unknown type\n");
	} else {
		if (get_bcc(&pSMBr->hdr) < sizeof(OPEN_PSX_RSP)
					+ sizeof(FILE_UNIX_BASIC_INFO)) {
			cifs_dbg(VFS, "Open response data too small\n");
			pRetData->Type = cpu_to_le32(-1);
			goto psx_create_err;
		}
		memcpy((char *) pRetData,
			(char *)psx_rsp + sizeof(OPEN_PSX_RSP),
			sizeof(FILE_UNIX_BASIC_INFO));
	}

psx_create_err:
	cifs_buf_release(pSMB);

	if (posix_flags & SMB_O_DIRECTORY)
		cifs_stats_inc(&tcon->stats.cifs_stats.num_posixmkdirs);
	else
		cifs_stats_inc(&tcon->stats.cifs_stats.num_posixopens);

	if (rc == -EAGAIN)
		goto PsxCreat;

	return rc;
}

static __u16 convert_disposition(int disposition)
{
	__u16 ofun = 0;

	switch (disposition) {
		case FILE_SUPERSEDE:
			ofun = SMBOPEN_OCREATE | SMBOPEN_OTRUNC;
			break;
		case FILE_OPEN:
			ofun = SMBOPEN_OAPPEND;
			break;
		case FILE_CREATE:
			ofun = SMBOPEN_OCREATE;
			break;
		case FILE_OPEN_IF:
			ofun = SMBOPEN_OCREATE | SMBOPEN_OAPPEND;
			break;
		case FILE_OVERWRITE:
			ofun = SMBOPEN_OTRUNC;
			break;
		case FILE_OVERWRITE_IF:
			ofun = SMBOPEN_OCREATE | SMBOPEN_OTRUNC;
			break;
		default:
			cifs_dbg(FYI, "unknown disposition %d\n", disposition);
			ofun =  SMBOPEN_OAPPEND; /* regular open */
	}
	return ofun;
}

static int
access_flags_to_smbopen_mode(const int access_flags)
{
	int masked_flags = access_flags & (GENERIC_READ | GENERIC_WRITE);

	if (masked_flags == GENERIC_READ)
		return SMBOPEN_READ;
	else if (masked_flags == GENERIC_WRITE)
		return SMBOPEN_WRITE;

	/* just go for read/write */
	return SMBOPEN_READWRITE;
}

int
SMBLegacyOpen(const unsigned int xid, struct cifs_tcon *tcon,
	    const char *fileName, const int openDisposition,
	    const int access_flags, const int create_options, __u16 *netfid,
	    int *pOplock, FILE_ALL_INFO *pfile_info,
	    const struct nls_table *nls_codepage, int remap)
{
	int rc = -EACCES;
	OPENX_REQ *pSMB = NULL;
	OPENX_RSP *pSMBr = NULL;
	int bytes_returned;
	int name_len;
	__u16 count;

OldOpenRetry:
	rc = smb_init(SMB_COM_OPEN_ANDX, 15, tcon, (void **) &pSMB,
		      (void **) &pSMBr);
	if (rc)
		return rc;

	pSMB->AndXCommand = 0xFF;       /* none */

	if (pSMB->hdr.Flags2 & SMBFLG2_UNICODE) {
		count = 1;      /* account for one byte pad to word boundary */
		name_len =
		   cifsConvertToUTF16((__le16 *) (pSMB->fileName + 1),
				      fileName, PATH_MAX, nls_codepage, remap);
		name_len++;     /* trailing null */
		name_len *= 2;
	} else {                /* BB improve check for buffer overruns BB */
		count = 0;      /* no pad */
		name_len = strnlen(fileName, PATH_MAX);
		name_len++;     /* trailing null */
		strncpy(pSMB->fileName, fileName, name_len);
	}
	if (*pOplock & REQ_OPLOCK)
		pSMB->OpenFlags = cpu_to_le16(REQ_OPLOCK);
	else if (*pOplock & REQ_BATCHOPLOCK)
		pSMB->OpenFlags = cpu_to_le16(REQ_BATCHOPLOCK);

	pSMB->OpenFlags |= cpu_to_le16(REQ_MORE_INFO);
	pSMB->Mode = cpu_to_le16(access_flags_to_smbopen_mode(access_flags));
	pSMB->Mode |= cpu_to_le16(0x40); /* deny none */
	/* set file as system file if special file such
	   as fifo and server expecting SFU style and
	   no Unix extensions */

	if (create_options & CREATE_OPTION_SPECIAL)
		pSMB->FileAttributes = cpu_to_le16(ATTR_SYSTEM);
	else /* BB FIXME BB */
		pSMB->FileAttributes = cpu_to_le16(0/*ATTR_NORMAL*/);

	if (create_options & CREATE_OPTION_READONLY)
		pSMB->FileAttributes |= cpu_to_le16(ATTR_READONLY);

	/* BB FIXME BB */
/*	pSMB->CreateOptions = cpu_to_le32(create_options &
						 CREATE_OPTIONS_MASK); */
	/* BB FIXME END BB */

	pSMB->Sattr = cpu_to_le16(ATTR_HIDDEN | ATTR_SYSTEM | ATTR_DIRECTORY);
	pSMB->OpenFunction = cpu_to_le16(convert_disposition(openDisposition));
	count += name_len;
	inc_rfc1001_len(pSMB, count);

	pSMB->ByteCount = cpu_to_le16(count);
	rc = SendReceive(xid, tcon->ses, (struct smb_hdr *) pSMB,
			(struct smb_hdr *)pSMBr, &bytes_returned, 0);
	cifs_stats_inc(&tcon->stats.cifs_stats.num_opens);
	if (rc) {
		cifs_dbg(FYI, "Error in Open = %d\n", rc);
	} else {
	/* BB verify if wct == 15 */

/*		*pOplock = pSMBr->OplockLevel; */ /* BB take from action field*/

		*netfid = pSMBr->Fid;   /* cifs fid stays in le */
		/* Let caller know file was created so we can set the mode. */
		/* Do we care about the CreateAction in any other cases? */
	/* BB FIXME BB */
/*		if (cpu_to_le32(FILE_CREATE) == pSMBr->CreateAction)
			*pOplock |= CIFS_CREATE_ACTION; */
	/* BB FIXME END */

		if (pfile_info) {
			pfile_info->CreationTime = 0; /* BB convert CreateTime*/
			pfile_info->LastAccessTime = 0; /* BB fixme */
			pfile_info->LastWriteTime = 0; /* BB fixme */
			pfile_info->ChangeTime = 0;  /* BB fixme */
			pfile_info->Attributes =
				cpu_to_le32(le16_to_cpu(pSMBr->FileAttributes));
			/* the file_info buf is endian converted by caller */
			pfile_info->AllocationSize =
				cpu_to_le64(le32_to_cpu(pSMBr->EndOfFile));
			pfile_info->EndOfFile = pfile_info->AllocationSize;
			pfile_info->NumberOfLinks = cpu_to_le32(1);
			pfile_info->DeletePending = 0;
		}
	}

	cifs_buf_release(pSMB);
	if (rc == -EAGAIN)
		goto OldOpenRetry;
	return rc;
}

int
CIFS_open(const unsigned int xid, struct cifs_open_parms *oparms, int *oplock,
	  FILE_ALL_INFO *buf)
{
	int rc = -EACCES;
	OPEN_REQ *req = NULL;
	OPEN_RSP *rsp = NULL;
	int bytes_returned;
	int name_len;
	__u16 count;
	struct cifs_sb_info *cifs_sb = oparms->cifs_sb;
	struct cifs_tcon *tcon = oparms->tcon;
	int remap = cifs_remap(cifs_sb);
	const struct nls_table *nls = cifs_sb->local_nls;
	int create_options = oparms->create_options;
	int desired_access = oparms->desired_access;
	int disposition = oparms->disposition;
	const char *path = oparms->path;

openRetry:
	rc = smb_init(SMB_COM_NT_CREATE_ANDX, 24, tcon, (void **)&req,
		      (void **)&rsp);
	if (rc)
		return rc;

	/* no commands go after this */
	req->AndXCommand = 0xFF;

	if (req->hdr.Flags2 & SMBFLG2_UNICODE) {
		/* account for one byte pad to word boundary */
		count = 1;
		name_len = cifsConvertToUTF16((__le16 *)(req->fileName + 1),
					      path, PATH_MAX, nls, remap);
		/* trailing null */
		name_len++;
		name_len *= 2;
		req->NameLength = cpu_to_le16(name_len);
	} else {
		/* BB improve check for buffer overruns BB */
		/* no pad */
		count = 0;
		name_len = strnlen(path, PATH_MAX);
		/* trailing null */
		name_len++;
		req->NameLength = cpu_to_le16(name_len);
		strncpy(req->fileName, path, name_len);
	}

	if (*oplock & REQ_OPLOCK)
		req->OpenFlags = cpu_to_le32(REQ_OPLOCK);
	else if (*oplock & REQ_BATCHOPLOCK)
		req->OpenFlags = cpu_to_le32(REQ_BATCHOPLOCK);

	req->DesiredAccess = cpu_to_le32(desired_access);
	req->AllocationSize = 0;

	/*
	 * Set file as system file if special file such as fifo and server
	 * expecting SFU style and no Unix extensions.
	 */
	if (create_options & CREATE_OPTION_SPECIAL)
		req->FileAttributes = cpu_to_le32(ATTR_SYSTEM);
	else
		req->FileAttributes = cpu_to_le32(ATTR_NORMAL);

	/*
	 * XP does not handle ATTR_POSIX_SEMANTICS but it helps speed up case
	 * sensitive checks for other servers such as Samba.
	 */
	if (tcon->ses->capabilities & CAP_UNIX)
		req->FileAttributes |= cpu_to_le32(ATTR_POSIX_SEMANTICS);

	if (create_options & CREATE_OPTION_READONLY)
		req->FileAttributes |= cpu_to_le32(ATTR_READONLY);

	req->ShareAccess = cpu_to_le32(FILE_SHARE_ALL);
	req->CreateDisposition = cpu_to_le32(disposition);
	req->CreateOptions = cpu_to_le32(create_options & CREATE_OPTIONS_MASK);

	/* BB Expirement with various impersonation levels and verify */
	req->ImpersonationLevel = cpu_to_le32(SECURITY_IMPERSONATION);
	req->SecurityFlags = SECURITY_CONTEXT_TRACKING|SECURITY_EFFECTIVE_ONLY;

	count += name_len;
	inc_rfc1001_len(req, count);

	req->ByteCount = cpu_to_le16(count);
	rc = SendReceive(xid, tcon->ses, (struct smb_hdr *)req,
			 (struct smb_hdr *)rsp, &bytes_returned, 0);
	cifs_stats_inc(&tcon->stats.cifs_stats.num_opens);
	if (rc) {
		cifs_dbg(FYI, "Error in Open = %d\n", rc);
		cifs_buf_release(req);
		if (rc == -EAGAIN)
			goto openRetry;
		return rc;
	}

	/* 1 byte no need to le_to_cpu */
	*oplock = rsp->OplockLevel;
	/* cifs fid stays in le */
	oparms->fid->netfid = rsp->Fid;

	/* Let caller know file was created so we can set the mode. */
	/* Do we care about the CreateAction in any other cases? */
	if (cpu_to_le32(FILE_CREATE) == rsp->CreateAction)
		*oplock |= CIFS_CREATE_ACTION;

	if (buf) {
		/* copy from CreationTime to Attributes */
		memcpy((char *)buf, (char *)&rsp->CreationTime, 36);
		/* the file_info buf is endian converted by caller */
		buf->AllocationSize = rsp->AllocationSize;
		buf->EndOfFile = rsp->EndOfFile;
		buf->NumberOfLinks = cpu_to_le32(1);
		buf->DeletePending = 0;
	}

	cifs_buf_release(req);
	return rc;
}

/*
 * Discard any remaining data in the current SMB. To do this, we borrow the
 * current bigbuf.
 */
int
cifs_discard_remaining_data(struct TCP_Server_Info *server)
{
	unsigned int rfclen = server->pdu_size;
	int remaining = rfclen + server->vals->header_preamble_size -
		server->total_read;

	while (remaining > 0) {
		int length;

		length = cifs_read_from_socket(server, server->bigbuf,
				min_t(unsigned int, remaining,
				    CIFSMaxBufSize + MAX_HEADER_SIZE(server)));
		if (length < 0)
			return length;
		server->total_read += length;
		remaining -= length;
	}

	return 0;
}

static int
cifs_readv_discard(struct TCP_Server_Info *server, struct mid_q_entry *mid)
{
	int length;
	struct cifs_readdata *rdata = mid->callback_data;

	length = cifs_discard_remaining_data(server);
	dequeue_mid(mid, rdata->result);
	mid->resp_buf = server->smallbuf;
	server->smallbuf = NULL;
	return length;
}

int
cifs_readv_receive(struct TCP_Server_Info *server, struct mid_q_entry *mid)
{
	int length, len;
	unsigned int data_offset, data_len;
	struct cifs_readdata *rdata = mid->callback_data;
	char *buf = server->smallbuf;
	unsigned int buflen = server->pdu_size +
		server->vals->header_preamble_size;
	bool use_rdma_mr = false;

	cifs_dbg(FYI, "%s: mid=%llu offset=%llu bytes=%u\n",
		 __func__, mid->mid, rdata->offset, rdata->bytes);

	/*
	 * read the rest of READ_RSP header (sans Data array), or whatever we
	 * can if there's not enough data. At this point, we've read down to
	 * the Mid.
	 */
	len = min_t(unsigned int, buflen, server->vals->read_rsp_size) -
							HEADER_SIZE(server) + 1;

	length = cifs_read_from_socket(server,
				       buf + HEADER_SIZE(server) - 1, len);
	if (length < 0)
		return length;
	server->total_read += length;

	if (server->ops->is_session_expired &&
	    server->ops->is_session_expired(buf)) {
		cifs_reconnect(server);
		wake_up(&server->response_q);
		return -1;
	}

	if (server->ops->is_status_pending &&
	    server->ops->is_status_pending(buf, server, 0)) {
		cifs_discard_remaining_data(server);
		return -1;
	}

	/* Was the SMB read successful? */
	rdata->result = server->ops->map_error(buf, false);
	if (rdata->result != 0) {
		cifs_dbg(FYI, "%s: server returned error %d\n",
			 __func__, rdata->result);
		return cifs_readv_discard(server, mid);
	}

	/* Is there enough to get to the rest of the READ_RSP header? */
	if (server->total_read < server->vals->read_rsp_size) {
		cifs_dbg(FYI, "%s: server returned short header. got=%u expected=%zu\n",
			 __func__, server->total_read,
			 server->vals->read_rsp_size);
		rdata->result = -EIO;
		return cifs_readv_discard(server, mid);
	}

	data_offset = server->ops->read_data_offset(buf) +
		server->vals->header_preamble_size;
	if (data_offset < server->total_read) {
		/*
		 * win2k8 sometimes sends an offset of 0 when the read
		 * is beyond the EOF. Treat it as if the data starts just after
		 * the header.
		 */
		cifs_dbg(FYI, "%s: data offset (%u) inside read response header\n",
			 __func__, data_offset);
		data_offset = server->total_read;
	} else if (data_offset > MAX_CIFS_SMALL_BUFFER_SIZE) {
		/* data_offset is beyond the end of smallbuf */
		cifs_dbg(FYI, "%s: data offset (%u) beyond end of smallbuf\n",
			 __func__, data_offset);
		rdata->result = -EIO;
		return cifs_readv_discard(server, mid);
	}

	cifs_dbg(FYI, "%s: total_read=%u data_offset=%u\n",
		 __func__, server->total_read, data_offset);

	len = data_offset - server->total_read;
	if (len > 0) {
		/* read any junk before data into the rest of smallbuf */
		length = cifs_read_from_socket(server,
					       buf + server->total_read, len);
		if (length < 0)
			return length;
		server->total_read += length;
	}

	/* set up first iov for signature check */
	rdata->iov[0].iov_base = buf;
	rdata->iov[0].iov_len = 4;
	rdata->iov[1].iov_base = buf + 4;
	rdata->iov[1].iov_len = server->total_read - 4;
	cifs_dbg(FYI, "0: iov_base=%p iov_len=%u\n",
		 rdata->iov[0].iov_base, server->total_read);

	/* how much data is in the response? */
#ifdef CONFIG_CIFS_SMB_DIRECT
	use_rdma_mr = rdata->mr;
#endif
	data_len = server->ops->read_data_length(buf, use_rdma_mr);
	if (!use_rdma_mr && (data_offset + data_len > buflen)) {
		/* data_len is corrupt -- discard frame */
		rdata->result = -EIO;
		return cifs_readv_discard(server, mid);
	}

	length = rdata->read_into_pages(server, rdata, data_len);
	if (length < 0)
		return length;

	server->total_read += length;

	cifs_dbg(FYI, "total_read=%u buflen=%u remaining=%u\n",
		 server->total_read, buflen, data_len);

	/* discard anything left over */
	if (server->total_read < buflen)
		return cifs_readv_discard(server, mid);

	dequeue_mid(mid, false);
	mid->resp_buf = server->smallbuf;
	server->smallbuf = NULL;
	return length;
}

static void
cifs_readv_callback(struct mid_q_entry *mid)
{
	struct cifs_readdata *rdata = mid->callback_data;
	struct cifs_tcon *tcon = tlink_tcon(rdata->cfile->tlink);
	struct TCP_Server_Info *server = tcon->ses->server;
	struct smb_rqst rqst = { .rq_iov = rdata->iov,
				 .rq_nvec = 2,
				 .rq_pages = rdata->pages,
				 .rq_npages = rdata->nr_pages,
				 .rq_pagesz = rdata->pagesz,
				 .rq_tailsz = rdata->tailsz };

	cifs_dbg(FYI, "%s: mid=%llu state=%d result=%d bytes=%u\n",
		 __func__, mid->mid, mid->mid_state, rdata->result,
		 rdata->bytes);

	switch (mid->mid_state) {
	case MID_RESPONSE_RECEIVED:
		/* result already set, check signature */
		if (server->sign) {
			int rc = 0;

			rc = cifs_verify_signature(&rqst, server,
						  mid->sequence_number);
			if (rc)
				cifs_dbg(VFS, "SMB signature verification returned error = %d\n",
					 rc);
		}
		/* FIXME: should this be counted toward the initiating task? */
		task_io_account_read(rdata->got_bytes);
		cifs_stats_bytes_read(tcon, rdata->got_bytes);
		break;
	case MID_REQUEST_SUBMITTED:
	case MID_RETRY_NEEDED:
		rdata->result = -EAGAIN;
		if (server->sign && rdata->got_bytes)
			/* reset bytes number since we can not check a sign */
			rdata->got_bytes = 0;
		/* FIXME: should this be counted toward the initiating task? */
		task_io_account_read(rdata->got_bytes);
		cifs_stats_bytes_read(tcon, rdata->got_bytes);
		break;
	default:
		rdata->result = -EIO;
	}

	queue_work(cifsiod_wq, &rdata->work);
	DeleteMidQEntry(mid);
	add_credits(server, 1, 0);
}

/* cifs_async_readv - send an async write, and set up mid to handle result */
int
cifs_async_readv(struct cifs_readdata *rdata)
{
	int rc;
	READ_REQ *smb = NULL;
	int wct;
	struct cifs_tcon *tcon = tlink_tcon(rdata->cfile->tlink);
	struct smb_rqst rqst = { .rq_iov = rdata->iov,
				 .rq_nvec = 2 };

	cifs_dbg(FYI, "%s: offset=%llu bytes=%u\n",
		 __func__, rdata->offset, rdata->bytes);

	if (tcon->ses->capabilities & CAP_LARGE_FILES)
		wct = 12;
	else {
		wct = 10; /* old style read */
		if ((rdata->offset >> 32) > 0)  {
			/* can not handle this big offset for old */
			return -EIO;
		}
	}

	rc = small_smb_init(SMB_COM_READ_ANDX, wct, tcon, (void **)&smb);
	if (rc)
		return rc;

	smb->hdr.Pid = cpu_to_le16((__u16)rdata->pid);
	smb->hdr.PidHigh = cpu_to_le16((__u16)(rdata->pid >> 16));

	smb->AndXCommand = 0xFF;	/* none */
	smb->Fid = rdata->cfile->fid.netfid;
	smb->OffsetLow = cpu_to_le32(rdata->offset & 0xFFFFFFFF);
	if (wct == 12)
		smb->OffsetHigh = cpu_to_le32(rdata->offset >> 32);
	smb->Remaining = 0;
	smb->MaxCount = cpu_to_le16(rdata->bytes & 0xFFFF);
	smb->MaxCountHigh = cpu_to_le32(rdata->bytes >> 16);
	if (wct == 12)
		smb->ByteCount = 0;
	else {
		/* old style read */
		struct smb_com_readx_req *smbr =
			(struct smb_com_readx_req *)smb;
		smbr->ByteCount = 0;
	}

	/* 4 for RFC1001 length + 1 for BCC */
	rdata->iov[0].iov_base = smb;
	rdata->iov[0].iov_len = 4;
	rdata->iov[1].iov_base = (char *)smb + 4;
	rdata->iov[1].iov_len = get_rfc1002_length(smb);

	kref_get(&rdata->refcount);
	rc = cifs_call_async(tcon->ses->server, &rqst, cifs_readv_receive,
			     cifs_readv_callback, NULL, rdata, 0);

	if (rc == 0)
		cifs_stats_inc(&tcon->stats.cifs_stats.num_reads);
	else
		kref_put(&rdata->refcount, cifs_readdata_release);

	cifs_small_buf_release(smb);
	return rc;
}

int
CIFSSMBRead(const unsigned int xid, struct cifs_io_parms *io_parms,
	    unsigned int *nbytes, char **buf, int *pbuf_type)
{
	int rc = -EACCES;
	READ_REQ *pSMB = NULL;
	READ_RSP *pSMBr = NULL;
	char *pReadData = NULL;
	int wct;
	int resp_buf_type = 0;
	struct kvec iov[1];
	struct kvec rsp_iov;
	__u32 pid = io_parms->pid;
	__u16 netfid = io_parms->netfid;
	__u64 offset = io_parms->offset;
	struct cifs_tcon *tcon = io_parms->tcon;
	unsigned int count = io_parms->length;

	cifs_dbg(FYI, "Reading %d bytes on fid %d\n", count, netfid);
	if (tcon->ses->capabilities & CAP_LARGE_FILES)
		wct = 12;
	else {
		wct = 10; /* old style read */
		if ((offset >> 32) > 0)  {
			/* can not handle this big offset for old */
			return -EIO;
		}
	}

	*nbytes = 0;
	rc = small_smb_init(SMB_COM_READ_ANDX, wct, tcon, (void **) &pSMB);
	if (rc)
		return rc;

	pSMB->hdr.Pid = cpu_to_le16((__u16)pid);
	pSMB->hdr.PidHigh = cpu_to_le16((__u16)(pid >> 16));

	/* tcon and ses pointer are checked in smb_init */
	if (tcon->ses->server == NULL)
		return -ECONNABORTED;

	pSMB->AndXCommand = 0xFF;       /* none */
	pSMB->Fid = netfid;
	pSMB->OffsetLow = cpu_to_le32(offset & 0xFFFFFFFF);
	if (wct == 12)
		pSMB->OffsetHigh = cpu_to_le32(offset >> 32);

	pSMB->Remaining = 0;
	pSMB->MaxCount = cpu_to_le16(count & 0xFFFF);
	pSMB->MaxCountHigh = cpu_to_le32(count >> 16);
	if (wct == 12)
		pSMB->ByteCount = 0;  /* no need to do le conversion since 0 */
	else {
		/* old style read */
		struct smb_com_readx_req *pSMBW =
			(struct smb_com_readx_req *)pSMB;
		pSMBW->ByteCount = 0;
	}

	iov[0].iov_base = (char *)pSMB;
	iov[0].iov_len = be32_to_cpu(pSMB->hdr.smb_buf_length) + 4;
	rc = SendReceive2(xid, tcon->ses, iov, 1, &resp_buf_type,
			  CIFS_LOG_ERROR, &rsp_iov);
	cifs_small_buf_release(pSMB);
	cifs_stats_inc(&tcon->stats.cifs_stats.num_reads);
	pSMBr = (READ_RSP *)rsp_iov.iov_base;
	if (rc) {
		cifs_dbg(VFS, "Send error in read = %d\n", rc);
	} else {
		int data_length = le16_to_cpu(pSMBr->DataLengthHigh);
		data_length = data_length << 16;
		data_length += le16_to_cpu(pSMBr->DataLength);
		*nbytes = data_length;

		/*check that DataLength would not go beyond end of SMB */
		if ((data_length > CIFSMaxBufSize)
				|| (data_length > count)) {
			cifs_dbg(FYI, "bad length %d for count %d\n",
				 data_length, count);
			rc = -EIO;
			*nbytes = 0;
		} else {
			pReadData = (char *) (&pSMBr->hdr.Protocol) +
					le16_to_cpu(pSMBr->DataOffset);
/*			if (rc = copy_to_user(buf, pReadData, data_length)) {
				cifs_dbg(VFS, "Faulting on read rc = %d\n",rc);
				rc = -EFAULT;
			}*/ /* can not use copy_to_user when using page cache*/
			if (*buf)
				memcpy(*buf, pReadData, data_length);
		}
	}

	if (*buf) {
		free_rsp_buf(resp_buf_type, rsp_iov.iov_base);
	} else if (resp_buf_type != CIFS_NO_BUFFER) {
		/* return buffer to caller to free */
		*buf = rsp_iov.iov_base;
		if (resp_buf_type == CIFS_SMALL_BUFFER)
			*pbuf_type = CIFS_SMALL_BUFFER;
		else if (resp_buf_type == CIFS_LARGE_BUFFER)
			*pbuf_type = CIFS_LARGE_BUFFER;
	} /* else no valid buffer on return - leave as null */

	/* Note: On -EAGAIN error only caller can retry on handle based calls
		since file handle passed in no longer valid */
	return rc;
}


int
CIFSSMBWrite(const unsigned int xid, struct cifs_io_parms *io_parms,
	     unsigned int *nbytes, const char *buf)
{
	int rc = -EACCES;
	WRITE_REQ *pSMB = NULL;
	WRITE_RSP *pSMBr = NULL;
	int bytes_returned, wct;
	__u32 bytes_sent;
	__u16 byte_count;
	__u32 pid = io_parms->pid;
	__u16 netfid = io_parms->netfid;
	__u64 offset = io_parms->offset;
	struct cifs_tcon *tcon = io_parms->tcon;
	unsigned int count = io_parms->length;

	*nbytes = 0;

	/* cifs_dbg(FYI, "write at %lld %d bytes\n", offset, count);*/
	if (tcon->ses == NULL)
		return -ECONNABORTED;

	if (tcon->ses->capabilities & CAP_LARGE_FILES)
		wct = 14;
	else {
		wct = 12;
		if ((offset >> 32) > 0) {
			/* can not handle big offset for old srv */
			return -EIO;
		}
	}

	rc = smb_init(SMB_COM_WRITE_ANDX, wct, tcon, (void **) &pSMB,
		      (void **) &pSMBr);
	if (rc)
		return rc;

	pSMB->hdr.Pid = cpu_to_le16((__u16)pid);
	pSMB->hdr.PidHigh = cpu_to_le16((__u16)(pid >> 16));

	/* tcon and ses pointer are checked in smb_init */
	if (tcon->ses->server == NULL)
		return -ECONNABORTED;

	pSMB->AndXCommand = 0xFF;	/* none */
	pSMB->Fid = netfid;
	pSMB->OffsetLow = cpu_to_le32(offset & 0xFFFFFFFF);
	if (wct == 14)
		pSMB->OffsetHigh = cpu_to_le32(offset >> 32);

	pSMB->Reserved = 0xFFFFFFFF;
	pSMB->WriteMode = 0;
	pSMB->Remaining = 0;

	/* Can increase buffer size if buffer is big enough in some cases ie we
	can send more if LARGE_WRITE_X capability returned by the server and if
	our buffer is big enough or if we convert to iovecs on socket writes
	and eliminate the copy to the CIFS buffer */
	if (tcon->ses->capabilities & CAP_LARGE_WRITE_X) {
		bytes_sent = min_t(const unsigned int, CIFSMaxBufSize, count);
	} else {
		bytes_sent = (tcon->ses->server->maxBuf - MAX_CIFS_HDR_SIZE)
			 & ~0xFF;
	}

	if (bytes_sent > count)
		bytes_sent = count;
	pSMB->DataOffset =
		cpu_to_le16(offsetof(struct smb_com_write_req, Data) - 4);
	if (buf)
		memcpy(pSMB->Data, buf, bytes_sent);
	else if (count != 0) {
		/* No buffer */
		cifs_buf_release(pSMB);
		return -EINVAL;
	} /* else setting file size with write of zero bytes */
	if (wct == 14)
		byte_count = bytes_sent + 1; /* pad */
	else /* wct == 12 */
		byte_count = bytes_sent + 5; /* bigger pad, smaller smb hdr */

	pSMB->DataLengthLow = cpu_to_le16(bytes_sent & 0xFFFF);
	pSMB->DataLengthHigh = cpu_to_le16(bytes_sent >> 16);
	inc_rfc1001_len(pSMB, byte_count);

	if (wct == 14)
		pSMB->ByteCount = cpu_to_le16(byte_count);
	else { /* old style write has byte count 4 bytes earlier
		  so 4 bytes pad  */
		struct smb_com_writex_req *pSMBW =
			(struct smb_com_writex_req *)pSMB;
		pSMBW->ByteCount = cpu_to_le16(byte_count);
	}

	rc = SendReceive(xid, tcon->ses, (struct smb_hdr *) pSMB,
			 (struct smb_hdr *) pSMBr, &bytes_returned, 0);
	cifs_stats_inc(&tcon->stats.cifs_stats.num_writes);
	if (rc) {
		cifs_dbg(FYI, "Send error in write = %d\n", rc);
	} else {
		*nbytes = le16_to_cpu(pSMBr->CountHigh);
		*nbytes = (*nbytes) << 16;
		*nbytes += le16_to_cpu(pSMBr->Count);

		/*
		 * Mask off high 16 bits when bytes written as returned by the
		 * server is greater than bytes requested by the client. Some
		 * OS/2 servers are known to set incorrect CountHigh values.
		 */
		if (*nbytes > count)
			*nbytes &= 0xFFFF;
	}

	cifs_buf_release(pSMB);

	/* Note: On -EAGAIN error only caller can retry on handle based calls
		since file handle passed in no longer valid */

	return rc;
}

void
cifs_writedata_release(struct kref *refcount)
{
	struct cifs_writedata *wdata = container_of(refcount,
					struct cifs_writedata, refcount);
#ifdef CONFIG_CIFS_SMB_DIRECT
	if (wdata->mr) {
		smbd_deregister_mr(wdata->mr);
		wdata->mr = NULL;
	}
#endif

	if (wdata->cfile)
		cifsFileInfo_put(wdata->cfile);

	kvfree(wdata->pages);
	kfree(wdata);
}

/*
 * Write failed with a retryable error. Resend the write request. It's also
 * possible that the page was redirtied so re-clean the page.
 */
static void
cifs_writev_requeue(struct cifs_writedata *wdata)
{
	int i, rc = 0;
	struct inode *inode = d_inode(wdata->cfile->dentry);
	struct TCP_Server_Info *server;
	unsigned int rest_len;

	server = tlink_tcon(wdata->cfile->tlink)->ses->server;
	i = 0;
	rest_len = wdata->bytes;
	do {
		struct cifs_writedata *wdata2;
		unsigned int j, nr_pages, wsize, tailsz, cur_len;

		wsize = server->ops->wp_retry_size(inode);
		if (wsize < rest_len) {
			nr_pages = wsize / PAGE_SIZE;
			if (!nr_pages) {
				rc = -ENOTSUPP;
				break;
			}
			cur_len = nr_pages * PAGE_SIZE;
			tailsz = PAGE_SIZE;
		} else {
			nr_pages = DIV_ROUND_UP(rest_len, PAGE_SIZE);
			cur_len = rest_len;
			tailsz = rest_len - (nr_pages - 1) * PAGE_SIZE;
		}

		wdata2 = cifs_writedata_alloc(nr_pages, cifs_writev_complete);
		if (!wdata2) {
			rc = -ENOMEM;
			break;
		}

		for (j = 0; j < nr_pages; j++) {
			wdata2->pages[j] = wdata->pages[i + j];
			lock_page(wdata2->pages[j]);
			clear_page_dirty_for_io(wdata2->pages[j]);
		}

		wdata2->sync_mode = wdata->sync_mode;
		wdata2->nr_pages = nr_pages;
		wdata2->offset = page_offset(wdata2->pages[0]);
		wdata2->pagesz = PAGE_SIZE;
		wdata2->tailsz = tailsz;
		wdata2->bytes = cur_len;

		wdata2->cfile = find_writable_file(CIFS_I(inode), false);
		if (!wdata2->cfile) {
			cifs_dbg(VFS, "No writable handles for inode\n");
			rc = -EBADF;
			break;
		}
		wdata2->pid = wdata2->cfile->pid;
		rc = server->ops->async_writev(wdata2, cifs_writedata_release);

		for (j = 0; j < nr_pages; j++) {
			unlock_page(wdata2->pages[j]);
			if (rc != 0 && rc != -EAGAIN) {
				SetPageError(wdata2->pages[j]);
				end_page_writeback(wdata2->pages[j]);
				put_page(wdata2->pages[j]);
			}
		}

		if (rc) {
			kref_put(&wdata2->refcount, cifs_writedata_release);
			if (rc == -EAGAIN)
				continue;
			break;
		}

		rest_len -= cur_len;
		i += nr_pages;
	} while (i < wdata->nr_pages);

	mapping_set_error(inode->i_mapping, rc);
	kref_put(&wdata->refcount, cifs_writedata_release);
}

void
cifs_writev_complete(struct work_struct *work)
{
	struct cifs_writedata *wdata = container_of(work,
						struct cifs_writedata, work);
	struct inode *inode = d_inode(wdata->cfile->dentry);
	int i = 0;

	if (wdata->result == 0) {
		spin_lock(&inode->i_lock);
		cifs_update_eof(CIFS_I(inode), wdata->offset, wdata->bytes);
		spin_unlock(&inode->i_lock);
		cifs_stats_bytes_written(tlink_tcon(wdata->cfile->tlink),
					 wdata->bytes);
	} else if (wdata->sync_mode == WB_SYNC_ALL && wdata->result == -EAGAIN)
		return cifs_writev_requeue(wdata);

	for (i = 0; i < wdata->nr_pages; i++) {
		struct page *page = wdata->pages[i];
		if (wdata->result == -EAGAIN)
			__set_page_dirty_nobuffers(page);
		else if (wdata->result < 0)
			SetPageError(page);
		end_page_writeback(page);
		put_page(page);
	}
	if (wdata->result != -EAGAIN)
		mapping_set_error(inode->i_mapping, wdata->result);
	kref_put(&wdata->refcount, cifs_writedata_release);
}

struct cifs_writedata *
cifs_writedata_alloc(unsigned int nr_pages, work_func_t complete)
{
	struct page **pages =
		kcalloc(nr_pages, sizeof(struct page *), GFP_NOFS);
	if (pages)
		return cifs_writedata_direct_alloc(pages, complete);

	return NULL;
}

struct cifs_writedata *
cifs_writedata_direct_alloc(struct page **pages, work_func_t complete)
{
	struct cifs_writedata *wdata;

	wdata = kzalloc(sizeof(*wdata), GFP_NOFS);
	if (wdata != NULL) {
		wdata->pages = pages;
		kref_init(&wdata->refcount);
		INIT_LIST_HEAD(&wdata->list);
		init_completion(&wdata->done);
		INIT_WORK(&wdata->work, complete);
	}
	return wdata;
}

/*
 * Check the mid_state and signature on received buffer (if any), and queue the
 * workqueue completion task.
 */
static void
cifs_writev_callback(struct mid_q_entry *mid)
{
	struct cifs_writedata *wdata = mid->callback_data;
	struct cifs_tcon *tcon = tlink_tcon(wdata->cfile->tlink);
	unsigned int written;
	WRITE_RSP *smb = (WRITE_RSP *)mid->resp_buf;

	switch (mid->mid_state) {
	case MID_RESPONSE_RECEIVED:
		wdata->result = cifs_check_receive(mid, tcon->ses->server, 0);
		if (wdata->result != 0)
			break;

		written = le16_to_cpu(smb->CountHigh);
		written <<= 16;
		written += le16_to_cpu(smb->Count);
		/*
		 * Mask off high 16 bits when bytes written as returned
		 * by the server is greater than bytes requested by the
		 * client. OS/2 servers are known to set incorrect
		 * CountHigh values.
		 */
		if (written > wdata->bytes)
			written &= 0xFFFF;

		if (written < wdata->bytes)
			wdata->result = -ENOSPC;
		else
			wdata->bytes = written;
		break;
	case MID_REQUEST_SUBMITTED:
	case MID_RETRY_NEEDED:
		wdata->result = -EAGAIN;
		break;
	default:
		wdata->result = -EIO;
		break;
	}

	queue_work(cifsiod_wq, &wdata->work);
	DeleteMidQEntry(mid);
	add_credits(tcon->ses->server, 1, 0);
}

/* cifs_async_writev - send an async write, and set up mid to handle result */
int
cifs_async_writev(struct cifs_writedata *wdata,
		  void (*release)(struct kref *kref))
{
	int rc = -EACCES;
	WRITE_REQ *smb = NULL;
	int wct;
	struct cifs_tcon *tcon = tlink_tcon(wdata->cfile->tlink);
	struct kvec iov[2];
	struct smb_rqst rqst = { };

	if (tcon->ses->capabilities & CAP_LARGE_FILES) {
		wct = 14;
	} else {
		wct = 12;
		if (wdata->offset >> 32 > 0) {
			/* can not handle big offset for old srv */
			return -EIO;
		}
	}

	rc = small_smb_init(SMB_COM_WRITE_ANDX, wct, tcon, (void **)&smb);
	if (rc)
		goto async_writev_out;

	smb->hdr.Pid = cpu_to_le16((__u16)wdata->pid);
	smb->hdr.PidHigh = cpu_to_le16((__u16)(wdata->pid >> 16));

	smb->AndXCommand = 0xFF;	/* none */
	smb->Fid = wdata->cfile->fid.netfid;
	smb->OffsetLow = cpu_to_le32(wdata->offset & 0xFFFFFFFF);
	if (wct == 14)
		smb->OffsetHigh = cpu_to_le32(wdata->offset >> 32);
	smb->Reserved = 0xFFFFFFFF;
	smb->WriteMode = 0;
	smb->Remaining = 0;

	smb->DataOffset =
	    cpu_to_le16(offsetof(struct smb_com_write_req, Data) - 4);

	/* 4 for RFC1001 length + 1 for BCC */
	iov[0].iov_len = 4;
	iov[0].iov_base = smb;
	iov[1].iov_len = get_rfc1002_length(smb) + 1;
	iov[1].iov_base = (char *)smb + 4;

	rqst.rq_iov = iov;
	rqst.rq_nvec = 2;
	rqst.rq_pages = wdata->pages;
	rqst.rq_npages = wdata->nr_pages;
	rqst.rq_pagesz = wdata->pagesz;
	rqst.rq_tailsz = wdata->tailsz;

	cifs_dbg(FYI, "async write at %llu %u bytes\n",
		 wdata->offset, wdata->bytes);

	smb->DataLengthLow = cpu_to_le16(wdata->bytes & 0xFFFF);
	smb->DataLengthHigh = cpu_to_le16(wdata->bytes >> 16);

	if (wct == 14) {
		inc_rfc1001_len(&smb->hdr, wdata->bytes + 1);
		put_bcc(wdata->bytes + 1, &smb->hdr);
	} else {
		/* wct == 12 */
		struct smb_com_writex_req *smbw =
				(struct smb_com_writex_req *)smb;
		inc_rfc1001_len(&smbw->hdr, wdata->bytes + 5);
		put_bcc(wdata->bytes + 5, &smbw->hdr);
		iov[1].iov_len += 4; /* pad bigger by four bytes */
	}

	kref_get(&wdata->refcount);
	rc = cifs_call_async(tcon->ses->server, &rqst, NULL,
				cifs_writev_callback, NULL, wdata, 0);

	if (rc == 0)
		cifs_stats_inc(&tcon->stats.cifs_stats.num_writes);
	else
		kref_put(&wdata->refcount, release);

async_writev_out:
	cifs_small_buf_release(smb);
	return rc;
}

int
CIFSSMBWrite2(const unsigned int xid, struct cifs_io_parms *io_parms,
	      unsigned int *nbytes, struct kvec *iov, int n_vec)
{
	int rc = -EACCES;
	WRITE_REQ *pSMB = NULL;
	int wct;
	int smb_hdr_len;
	int resp_buf_type = 0;
	__u32 pid = io_parms->pid;
	__u16 netfid = io_parms->netfid;
	__u64 offset = io_parms->offset;
	struct cifs_tcon *tcon = io_parms->tcon;
	unsigned int count = io_parms->length;
	struct kvec rsp_iov;

	*nbytes = 0;

	cifs_dbg(FYI, "write2 at %lld %d bytes\n", (long long)offset, count);

	if (tcon->ses->capabilities & CAP_LARGE_FILES) {
		wct = 14;
	} else {
		wct = 12;
		if ((offset >> 32) > 0) {
			/* can not handle big offset for old srv */
			return -EIO;
		}
	}
	rc = small_smb_init(SMB_COM_WRITE_ANDX, wct, tcon, (void **) &pSMB);
	if (rc)
		return rc;

	pSMB->hdr.Pid = cpu_to_le16((__u16)pid);
	pSMB->hdr.PidHigh = cpu_to_le16((__u16)(pid >> 16));

	/* tcon and ses pointer are checked in smb_init */
	if (tcon->ses->server == NULL)
		return -ECONNABORTED;

	pSMB->AndXCommand = 0xFF;	/* none */
	pSMB->Fid = netfid;
	pSMB->OffsetLow = cpu_to_le32(offset & 0xFFFFFFFF);
	if (wct == 14)
		pSMB->OffsetHigh = cpu_to_le32(offset >> 32);
	pSMB->Reserved = 0xFFFFFFFF;
	pSMB->WriteMode = 0;
	pSMB->Remaining = 0;

	pSMB->DataOffset =
	    cpu_to_le16(offsetof(struct smb_com_write_req, Data) - 4);

	pSMB->DataLengthLow = cpu_to_le16(count & 0xFFFF);
	pSMB->DataLengthHigh = cpu_to_le16(count >> 16);
	/* header + 1 byte pad */
	smb_hdr_len = be32_to_cpu(pSMB->hdr.smb_buf_length) + 1;
	if (wct == 14)
		inc_rfc1001_len(pSMB, count + 1);
	else /* wct == 12 */
		inc_rfc1001_len(pSMB, count + 5); /* smb data starts later */
	if (wct == 14)
		pSMB->ByteCount = cpu_to_le16(count + 1);
	else /* wct == 12 */ /* bigger pad, smaller smb hdr, keep offset ok */ {
		struct smb_com_writex_req *pSMBW =
				(struct smb_com_writex_req *)pSMB;
		pSMBW->ByteCount = cpu_to_le16(count + 5);
	}
	iov[0].iov_base = pSMB;
	if (wct == 14)
		iov[0].iov_len = smb_hdr_len + 4;
	else /* wct == 12 pad bigger by four bytes */
		iov[0].iov_len = smb_hdr_len + 8;

	rc = SendReceive2(xid, tcon->ses, iov, n_vec + 1, &resp_buf_type, 0,
			  &rsp_iov);
	cifs_small_buf_release(pSMB);
	cifs_stats_inc(&tcon->stats.cifs_stats.num_writes);
	if (rc) {
		cifs_dbg(FYI, "Send error Write2 = %d\n", rc);
	} else if (resp_buf_type == 0) {
		/* presumably this can not happen, but best to be safe */
		rc = -EIO;
	} else {
		WRITE_RSP *pSMBr = (WRITE_RSP *)rsp_iov.iov_base;
		*nbytes = le16_to_cpu(pSMBr->CountHigh);
		*nbytes = (*nbytes) << 16;
		*nbytes += le16_to_cpu(pSMBr->Count);

		/*
		 * Mask off high 16 bits when bytes written as returned by the
		 * server is greater than bytes requested by the client. OS/2
		 * servers are known to set incorrect CountHigh values.
		 */
		if (*nbytes > count)
			*nbytes &= 0xFFFF;
	}

	free_rsp_buf(resp_buf_type, rsp_iov.iov_base);

	/* Note: On -EAGAIN error only caller can retry on handle based calls
		since file handle passed in no longer valid */

	return rc;
}

int cifs_lockv(const unsigned int xid, struct cifs_tcon *tcon,
	       const __u16 netfid, const __u8 lock_type, const __u32 num_unlock,
	       const __u32 num_lock, LOCKING_ANDX_RANGE *buf)
{
	int rc = 0;
	LOCK_REQ *pSMB = NULL;
	struct kvec iov[2];
	struct kvec rsp_iov;
	int resp_buf_type;
	__u16 count;

	cifs_dbg(FYI, "cifs_lockv num lock %d num unlock %d\n",
		 num_lock, num_unlock);

	rc = small_smb_init(SMB_COM_LOCKING_ANDX, 8, tcon, (void **) &pSMB);
	if (rc)
		return rc;

	pSMB->Timeout = 0;
	pSMB->NumberOfLocks = cpu_to_le16(num_lock);
	pSMB->NumberOfUnlocks = cpu_to_le16(num_unlock);
	pSMB->LockType = lock_type;
	pSMB->AndXCommand = 0xFF; /* none */
	pSMB->Fid = netfid; /* netfid stays le */

	count = (num_unlock + num_lock) * sizeof(LOCKING_ANDX_RANGE);
	inc_rfc1001_len(pSMB, count);
	pSMB->ByteCount = cpu_to_le16(count);

	iov[0].iov_base = (char *)pSMB;
	iov[0].iov_len = be32_to_cpu(pSMB->hdr.smb_buf_length) + 4 -
			 (num_unlock + num_lock) * sizeof(LOCKING_ANDX_RANGE);
	iov[1].iov_base = (char *)buf;
	iov[1].iov_len = (num_unlock + num_lock) * sizeof(LOCKING_ANDX_RANGE);

	cifs_stats_inc(&tcon->stats.cifs_stats.num_locks);
	rc = SendReceive2(xid, tcon->ses, iov, 2, &resp_buf_type, CIFS_NO_RESP,
			  &rsp_iov);
	cifs_small_buf_release(pSMB);
	if (rc)
		cifs_dbg(FYI, "Send error in cifs_lockv = %d\n", rc);

	return rc;
}

int
CIFSSMBLock(const unsigned int xid, struct cifs_tcon *tcon,
	    const __u16 smb_file_id, const __u32 netpid, const __u64 len,
	    const __u64 offset, const __u32 numUnlock,
	    const __u32 numLock, const __u8 lockType,
	    const bool waitFlag, const __u8 oplock_level)
{
	int rc = 0;
	LOCK_REQ *pSMB = NULL;
/*	LOCK_RSP *pSMBr = NULL; */ /* No response data other than rc to parse */
	int bytes_returned;
	int flags = 0;
	__u16 count;

	cifs_dbg(FYI, "CIFSSMBLock timeout %d numLock %d\n",
		 (int)waitFlag, numLock);
	rc = small_smb_init(SMB_COM_LOCKING_ANDX, 8, tcon, (void **) &pSMB);

	if (rc)
		return rc;

	if (lockType == LOCKING_ANDX_OPLOCK_RELEASE) {
		/* no response expected */
		flags = CIFS_ASYNC_OP | CIFS_OBREAK_OP;
		pSMB->Timeout = 0;
	} else if (waitFlag) {
		flags = CIFS_BLOCKING_OP; /* blocking operation, no timeout */
		pSMB->Timeout = cpu_to_le32(-1);/* blocking - do not time out */
	} else {
		pSMB->Timeout = 0;
	}

	pSMB->NumberOfLocks = cpu_to_le16(numLock);
	pSMB->NumberOfUnlocks = cpu_to_le16(numUnlock);
	pSMB->LockType = lockType;
	pSMB->OplockLevel = oplock_level;
	pSMB->AndXCommand = 0xFF;	/* none */
	pSMB->Fid = smb_file_id; /* netfid stays le */

	if ((numLock != 0) || (numUnlock != 0)) {
		pSMB->Locks[0].Pid = cpu_to_le16(netpid);
		/* BB where to store pid high? */
		pSMB->Locks[0].LengthLow = cpu_to_le32((u32)len);
		pSMB->Locks[0].LengthHigh = cpu_to_le32((u32)(len>>32));
		pSMB->Locks[0].OffsetLow = cpu_to_le32((u32)offset);
		pSMB->Locks[0].OffsetHigh = cpu_to_le32((u32)(offset>>32));
		count = sizeof(LOCKING_ANDX_RANGE);
	} else {
		/* oplock break */
		count = 0;
	}
	inc_rfc1001_len(pSMB, count);
	pSMB->ByteCount = cpu_to_le16(count);

	if (waitFlag)
		rc = SendReceiveBlockingLock(xid, tcon, (struct smb_hdr *) pSMB,
			(struct smb_hdr *) pSMB, &bytes_returned);
	else
		rc = SendReceiveNoRsp(xid, tcon->ses, (char *)pSMB, flags);
	cifs_small_buf_release(pSMB);
	cifs_stats_inc(&tcon->stats.cifs_stats.num_locks);
	if (rc)
		cifs_dbg(FYI, "Send error in Lock = %d\n", rc);

	/* Note: On -EAGAIN error only caller can retry on handle based calls
	since file handle passed in no longer valid */
	return rc;
}

int
CIFSSMBPosixLock(const unsigned int xid, struct cifs_tcon *tcon,
		const __u16 smb_file_id, const __u32 netpid,
		const loff_t start_offset, const __u64 len,
		struct file_lock *pLockData, const __u16 lock_type,
		const bool waitFlag)
{
	struct smb_com_transaction2_sfi_req *pSMB  = NULL;
	struct smb_com_transaction2_sfi_rsp *pSMBr = NULL;
	struct cifs_posix_lock *parm_data;
	int rc = 0;
	int timeout = 0;
	int bytes_returned = 0;
	int resp_buf_type = 0;
	__u16 params, param_offset, offset, byte_count, count;
	struct kvec iov[1];
	struct kvec rsp_iov;

	cifs_dbg(FYI, "Posix Lock\n");

	rc = small_smb_init(SMB_COM_TRANSACTION2, 15, tcon, (void **) &pSMB);

	if (rc)
		return rc;

	pSMBr = (struct smb_com_transaction2_sfi_rsp *)pSMB;

	params = 6;
	pSMB->MaxSetupCount = 0;
	pSMB->Reserved = 0;
	pSMB->Flags = 0;
	pSMB->Reserved2 = 0;
	param_offset = offsetof(struct smb_com_transaction2_sfi_req, Fid) - 4;
	offset = param_offset + params;

	count = sizeof(struct cifs_posix_lock);
	pSMB->MaxParameterCount = cpu_to_le16(2);
	pSMB->MaxDataCount = cpu_to_le16(1000); /* BB find max SMB from sess */
	pSMB->SetupCount = 1;
	pSMB->Reserved3 = 0;
	if (pLockData)
		pSMB->SubCommand = cpu_to_le16(TRANS2_QUERY_FILE_INFORMATION);
	else
		pSMB->SubCommand = cpu_to_le16(TRANS2_SET_FILE_INFORMATION);
	byte_count = 3 /* pad */  + params + count;
	pSMB->DataCount = cpu_to_le16(count);
	pSMB->ParameterCount = cpu_to_le16(params);
	pSMB->TotalDataCount = pSMB->DataCount;
	pSMB->TotalParameterCount = pSMB->ParameterCount;
	pSMB->ParameterOffset = cpu_to_le16(param_offset);
	parm_data = (struct cifs_posix_lock *)
			(((char *) &pSMB->hdr.Protocol) + offset);

	parm_data->lock_type = cpu_to_le16(lock_type);
	if (waitFlag) {
		timeout = CIFS_BLOCKING_OP; /* blocking operation, no timeout */
		parm_data->lock_flags = cpu_to_le16(1);
		pSMB->Timeout = cpu_to_le32(-1);
	} else
		pSMB->Timeout = 0;

	parm_data->pid = cpu_to_le32(netpid);
	parm_data->start = cpu_to_le64(start_offset);
	parm_data->length = cpu_to_le64(len);  /* normalize negative numbers */

	pSMB->DataOffset = cpu_to_le16(offset);
	pSMB->Fid = smb_file_id;
	pSMB->InformationLevel = cpu_to_le16(SMB_SET_POSIX_LOCK);
	pSMB->Reserved4 = 0;
	inc_rfc1001_len(pSMB, byte_count);
	pSMB->ByteCount = cpu_to_le16(byte_count);
	if (waitFlag) {
		rc = SendReceiveBlockingLock(xid, tcon, (struct smb_hdr *) pSMB,
			(struct smb_hdr *) pSMBr, &bytes_returned);
	} else {
		iov[0].iov_base = (char *)pSMB;
		iov[0].iov_len = be32_to_cpu(pSMB->hdr.smb_buf_length) + 4;
		rc = SendReceive2(xid, tcon->ses, iov, 1 /* num iovecs */,
				&resp_buf_type, timeout, &rsp_iov);
		pSMBr = (struct smb_com_transaction2_sfi_rsp *)rsp_iov.iov_base;
	}
	cifs_small_buf_release(pSMB);

	if (rc) {
		cifs_dbg(FYI, "Send error in Posix Lock = %d\n", rc);
	} else if (pLockData) {
		/* lock structure can be returned on get */
		__u16 data_offset;
		__u16 data_count;
		rc = validate_t2((struct smb_t2_rsp *)pSMBr);

		if (rc || get_bcc(&pSMBr->hdr) < sizeof(*parm_data)) {
			rc = -EIO;      /* bad smb */
			goto plk_err_exit;
		}
		data_offset = le16_to_cpu(pSMBr->t2.DataOffset);
		data_count  = le16_to_cpu(pSMBr->t2.DataCount);
		if (data_count < sizeof(struct cifs_posix_lock)) {
			rc = -EIO;
			goto plk_err_exit;
		}
		parm_data = (struct cifs_posix_lock *)
			((char *)&pSMBr->hdr.Protocol + data_offset);
		if (parm_data->lock_type == cpu_to_le16(CIFS_UNLCK))
			pLockData->fl_type = F_UNLCK;
		else {
			if (parm_data->lock_type ==
					cpu_to_le16(CIFS_RDLCK))
				pLockData->fl_type = F_RDLCK;
			else if (parm_data->lock_type ==
					cpu_to_le16(CIFS_WRLCK))
				pLockData->fl_type = F_WRLCK;

			pLockData->fl_start = le64_to_cpu(parm_data->start);
			pLockData->fl_end = pLockData->fl_start +
					le64_to_cpu(parm_data->length) - 1;
			pLockData->fl_pid = -le32_to_cpu(parm_data->pid);
		}
	}

plk_err_exit:
	free_rsp_buf(resp_buf_type, rsp_iov.iov_base);

	/* Note: On -EAGAIN error only caller can retry on handle based calls
	   since file handle passed in no longer valid */

	return rc;
}


int
CIFSSMBClose(const unsigned int xid, struct cifs_tcon *tcon, int smb_file_id)
{
	int rc = 0;
	CLOSE_REQ *pSMB = NULL;
	cifs_dbg(FYI, "In CIFSSMBClose\n");

/* do not retry on dead session on close */
	rc = small_smb_init(SMB_COM_CLOSE, 3, tcon, (void **) &pSMB);
	if (rc == -EAGAIN)
		return 0;
	if (rc)
		return rc;

	pSMB->FileID = (__u16) smb_file_id;
	pSMB->LastWriteTime = 0xFFFFFFFF;
	pSMB->ByteCount = 0;
	rc = SendReceiveNoRsp(xid, tcon->ses, (char *) pSMB, 0);
	cifs_small_buf_release(pSMB);
	cifs_stats_inc(&tcon->stats.cifs_stats.num_closes);
	if (rc) {
		if (rc != -EINTR) {
			/* EINTR is expected when user ctl-c to kill app */
			cifs_dbg(VFS, "Send error in Close = %d\n", rc);
		}
	}

	/* Since session is dead, file will be closed on server already */
	if (rc == -EAGAIN)
		rc = 0;

	return rc;
}

int
CIFSSMBFlush(const unsigned int xid, struct cifs_tcon *tcon, int smb_file_id)
{
	int rc = 0;
	FLUSH_REQ *pSMB = NULL;
	cifs_dbg(FYI, "In CIFSSMBFlush\n");

	rc = small_smb_init(SMB_COM_FLUSH, 1, tcon, (void **) &pSMB);
	if (rc)
		return rc;

	pSMB->FileID = (__u16) smb_file_id;
	pSMB->ByteCount = 0;
	rc = SendReceiveNoRsp(xid, tcon->ses, (char *) pSMB, 0);
	cifs_small_buf_release(pSMB);
	cifs_stats_inc(&tcon->stats.cifs_stats.num_flushes);
	if (rc)
		cifs_dbg(VFS, "Send error in Flush = %d\n", rc);

	return rc;
}

int
CIFSSMBRename(const unsigned int xid, struct cifs_tcon *tcon,
	      const char *from_name, const char *to_name,
	      struct cifs_sb_info *cifs_sb)
{
	int rc = 0;
	RENAME_REQ *pSMB = NULL;
	RENAME_RSP *pSMBr = NULL;
	int bytes_returned;
	int name_len, name_len2;
	__u16 count;
	int remap = cifs_remap(cifs_sb);

	cifs_dbg(FYI, "In CIFSSMBRename\n");
renameRetry:
	rc = smb_init(SMB_COM_RENAME, 1, tcon, (void **) &pSMB,
		      (void **) &pSMBr);
	if (rc)
		return rc;

	pSMB->BufferFormat = 0x04;
	pSMB->SearchAttributes =
	    cpu_to_le16(ATTR_READONLY | ATTR_HIDDEN | ATTR_SYSTEM |
			ATTR_DIRECTORY);

	if (pSMB->hdr.Flags2 & SMBFLG2_UNICODE) {
		name_len = cifsConvertToUTF16((__le16 *) pSMB->OldFileName,
					      from_name, PATH_MAX,
					      cifs_sb->local_nls, remap);
		name_len++;	/* trailing null */
		name_len *= 2;
		pSMB->OldFileName[name_len] = 0x04;	/* pad */
	/* protocol requires ASCII signature byte on Unicode string */
		pSMB->OldFileName[name_len + 1] = 0x00;
		name_len2 =
		    cifsConvertToUTF16((__le16 *)&pSMB->OldFileName[name_len+2],
				       to_name, PATH_MAX, cifs_sb->local_nls,
				       remap);
		name_len2 += 1 /* trailing null */  + 1 /* Signature word */ ;
		name_len2 *= 2;	/* convert to bytes */
	} else {	/* BB improve the check for buffer overruns BB */
		name_len = strnlen(from_name, PATH_MAX);
		name_len++;	/* trailing null */
		strncpy(pSMB->OldFileName, from_name, name_len);
		name_len2 = strnlen(to_name, PATH_MAX);
		name_len2++;	/* trailing null */
		pSMB->OldFileName[name_len] = 0x04;  /* 2nd buffer format */
		strncpy(&pSMB->OldFileName[name_len + 1], to_name, name_len2);
		name_len2++;	/* trailing null */
		name_len2++;	/* signature byte */
	}

	count = 1 /* 1st signature byte */  + name_len + name_len2;
	inc_rfc1001_len(pSMB, count);
	pSMB->ByteCount = cpu_to_le16(count);

	rc = SendReceive(xid, tcon->ses, (struct smb_hdr *) pSMB,
			 (struct smb_hdr *) pSMBr, &bytes_returned, 0);
	cifs_stats_inc(&tcon->stats.cifs_stats.num_renames);
	if (rc)
		cifs_dbg(FYI, "Send error in rename = %d\n", rc);

	cifs_buf_release(pSMB);

	if (rc == -EAGAIN)
		goto renameRetry;

	return rc;
}

int CIFSSMBRenameOpenFile(const unsigned int xid, struct cifs_tcon *pTcon,
		int netfid, const char *target_name,
		const struct nls_table *nls_codepage, int remap)
{
	struct smb_com_transaction2_sfi_req *pSMB  = NULL;
	struct smb_com_transaction2_sfi_rsp *pSMBr = NULL;
	struct set_file_rename *rename_info;
	char *data_offset;
	char dummy_string[30];
	int rc = 0;
	int bytes_returned = 0;
	int len_of_str;
	__u16 params, param_offset, offset, count, byte_count;

	cifs_dbg(FYI, "Rename to File by handle\n");
	rc = smb_init(SMB_COM_TRANSACTION2, 15, pTcon, (void **) &pSMB,
			(void **) &pSMBr);
	if (rc)
		return rc;

	params = 6;
	pSMB->MaxSetupCount = 0;
	pSMB->Reserved = 0;
	pSMB->Flags = 0;
	pSMB->Timeout = 0;
	pSMB->Reserved2 = 0;
	param_offset = offsetof(struct smb_com_transaction2_sfi_req, Fid) - 4;
	offset = param_offset + params;

	data_offset = (char *) (&pSMB->hdr.Protocol) + offset;
	rename_info = (struct set_file_rename *) data_offset;
	pSMB->MaxParameterCount = cpu_to_le16(2);
	pSMB->MaxDataCount = cpu_to_le16(1000); /* BB find max SMB from sess */
	pSMB->SetupCount = 1;
	pSMB->Reserved3 = 0;
	pSMB->SubCommand = cpu_to_le16(TRANS2_SET_FILE_INFORMATION);
	byte_count = 3 /* pad */  + params;
	pSMB->ParameterCount = cpu_to_le16(params);
	pSMB->TotalParameterCount = pSMB->ParameterCount;
	pSMB->ParameterOffset = cpu_to_le16(param_offset);
	pSMB->DataOffset = cpu_to_le16(offset);
	/* construct random name ".cifs_tmp<inodenum><mid>" */
	rename_info->overwrite = cpu_to_le32(1);
	rename_info->root_fid  = 0;
	/* unicode only call */
	if (target_name == NULL) {
		sprintf(dummy_string, "cifs%x", pSMB->hdr.Mid);
		len_of_str =
			cifsConvertToUTF16((__le16 *)rename_info->target_name,
					dummy_string, 24, nls_codepage, remap);
	} else {
		len_of_str =
			cifsConvertToUTF16((__le16 *)rename_info->target_name,
					target_name, PATH_MAX, nls_codepage,
					remap);
	}
	rename_info->target_name_len = cpu_to_le32(2 * len_of_str);
	count = 12 /* sizeof(struct set_file_rename) */ + (2 * len_of_str);
	byte_count += count;
	pSMB->DataCount = cpu_to_le16(count);
	pSMB->TotalDataCount = pSMB->DataCount;
	pSMB->Fid = netfid;
	pSMB->InformationLevel =
		cpu_to_le16(SMB_SET_FILE_RENAME_INFORMATION);
	pSMB->Reserved4 = 0;
	inc_rfc1001_len(pSMB, byte_count);
	pSMB->ByteCount = cpu_to_le16(byte_count);
	rc = SendReceive(xid, pTcon->ses, (struct smb_hdr *) pSMB,
			 (struct smb_hdr *) pSMBr, &bytes_returned, 0);
	cifs_stats_inc(&pTcon->stats.cifs_stats.num_t2renames);
	if (rc)
		cifs_dbg(FYI, "Send error in Rename (by file handle) = %d\n",
			 rc);

	cifs_buf_release(pSMB);

	/* Note: On -EAGAIN error only caller can retry on handle based calls
		since file handle passed in no longer valid */

	return rc;
}

int
CIFSSMBCopy(const unsigned int xid, struct cifs_tcon *tcon,
	    const char *fromName, const __u16 target_tid, const char *toName,
	    const int flags, const struct nls_table *nls_codepage, int remap)
{
	int rc = 0;
	COPY_REQ *pSMB = NULL;
	COPY_RSP *pSMBr = NULL;
	int bytes_returned;
	int name_len, name_len2;
	__u16 count;

	cifs_dbg(FYI, "In CIFSSMBCopy\n");
copyRetry:
	rc = smb_init(SMB_COM_COPY, 1, tcon, (void **) &pSMB,
			(void **) &pSMBr);
	if (rc)
		return rc;

	pSMB->BufferFormat = 0x04;
	pSMB->Tid2 = target_tid;

	pSMB->Flags = cpu_to_le16(flags & COPY_TREE);

	if (pSMB->hdr.Flags2 & SMBFLG2_UNICODE) {
		name_len = cifsConvertToUTF16((__le16 *) pSMB->OldFileName,
					      fromName, PATH_MAX, nls_codepage,
					      remap);
		name_len++;     /* trailing null */
		name_len *= 2;
		pSMB->OldFileName[name_len] = 0x04;     /* pad */
		/* protocol requires ASCII signature byte on Unicode string */
		pSMB->OldFileName[name_len + 1] = 0x00;
		name_len2 =
		    cifsConvertToUTF16((__le16 *)&pSMB->OldFileName[name_len+2],
				       toName, PATH_MAX, nls_codepage, remap);
		name_len2 += 1 /* trailing null */  + 1 /* Signature word */ ;
		name_len2 *= 2; /* convert to bytes */
	} else { 	/* BB improve the check for buffer overruns BB */
		name_len = strnlen(fromName, PATH_MAX);
		name_len++;     /* trailing null */
		strncpy(pSMB->OldFileName, fromName, name_len);
		name_len2 = strnlen(toName, PATH_MAX);
		name_len2++;    /* trailing null */
		pSMB->OldFileName[name_len] = 0x04;  /* 2nd buffer format */
		strncpy(&pSMB->OldFileName[name_len + 1], toName, name_len2);
		name_len2++;    /* trailing null */
		name_len2++;    /* signature byte */
	}

	count = 1 /* 1st signature byte */  + name_len + name_len2;
	inc_rfc1001_len(pSMB, count);
	pSMB->ByteCount = cpu_to_le16(count);

	rc = SendReceive(xid, tcon->ses, (struct smb_hdr *) pSMB,
		(struct smb_hdr *) pSMBr, &bytes_returned, 0);
	if (rc) {
		cifs_dbg(FYI, "Send error in copy = %d with %d files copied\n",
			 rc, le16_to_cpu(pSMBr->CopyCount));
	}
	cifs_buf_release(pSMB);

	if (rc == -EAGAIN)
		goto copyRetry;

	return rc;
}

int
CIFSUnixCreateSymLink(const unsigned int xid, struct cifs_tcon *tcon,
		      const char *fromName, const char *toName,
		      const struct nls_table *nls_codepage, int remap)
{
	TRANSACTION2_SPI_REQ *pSMB = NULL;
	TRANSACTION2_SPI_RSP *pSMBr = NULL;
	char *data_offset;
	int name_len;
	int name_len_target;
	int rc = 0;
	int bytes_returned = 0;
	__u16 params, param_offset, offset, byte_count;

	cifs_dbg(FYI, "In Symlink Unix style\n");
createSymLinkRetry:
	rc = smb_init(SMB_COM_TRANSACTION2, 15, tcon, (void **) &pSMB,
		      (void **) &pSMBr);
	if (rc)
		return rc;

	if (pSMB->hdr.Flags2 & SMBFLG2_UNICODE) {
		name_len =
		    cifsConvertToUTF16((__le16 *) pSMB->FileName, fromName,
				/* find define for this maxpathcomponent */
					PATH_MAX, nls_codepage, remap);
		name_len++;	/* trailing null */
		name_len *= 2;

	} else {	/* BB improve the check for buffer overruns BB */
		name_len = strnlen(fromName, PATH_MAX);
		name_len++;	/* trailing null */
		strncpy(pSMB->FileName, fromName, name_len);
	}
	params = 6 + name_len;
	pSMB->MaxSetupCount = 0;
	pSMB->Reserved = 0;
	pSMB->Flags = 0;
	pSMB->Timeout = 0;
	pSMB->Reserved2 = 0;
	param_offset = offsetof(struct smb_com_transaction2_spi_req,
				InformationLevel) - 4;
	offset = param_offset + params;

	data_offset = (char *) (&pSMB->hdr.Protocol) + offset;
	if (pSMB->hdr.Flags2 & SMBFLG2_UNICODE) {
		name_len_target =
		    cifsConvertToUTF16((__le16 *) data_offset, toName,
				/* find define for this maxpathcomponent */
					PATH_MAX, nls_codepage, remap);
		name_len_target++;	/* trailing null */
		name_len_target *= 2;
	} else {	/* BB improve the check for buffer overruns BB */
		name_len_target = strnlen(toName, PATH_MAX);
		name_len_target++;	/* trailing null */
		strncpy(data_offset, toName, name_len_target);
	}

	pSMB->MaxParameterCount = cpu_to_le16(2);
	/* BB find exact max on data count below from sess */
	pSMB->MaxDataCount = cpu_to_le16(1000);
	pSMB->SetupCount = 1;
	pSMB->Reserved3 = 0;
	pSMB->SubCommand = cpu_to_le16(TRANS2_SET_PATH_INFORMATION);
	byte_count = 3 /* pad */  + params + name_len_target;
	pSMB->DataCount = cpu_to_le16(name_len_target);
	pSMB->ParameterCount = cpu_to_le16(params);
	pSMB->TotalDataCount = pSMB->DataCount;
	pSMB->TotalParameterCount = pSMB->ParameterCount;
	pSMB->ParameterOffset = cpu_to_le16(param_offset);
	pSMB->DataOffset = cpu_to_le16(offset);
	pSMB->InformationLevel = cpu_to_le16(SMB_SET_FILE_UNIX_LINK);
	pSMB->Reserved4 = 0;
	inc_rfc1001_len(pSMB, byte_count);
	pSMB->ByteCount = cpu_to_le16(byte_count);
	rc = SendReceive(xid, tcon->ses, (struct smb_hdr *) pSMB,
			 (struct smb_hdr *) pSMBr, &bytes_returned, 0);
	cifs_stats_inc(&tcon->stats.cifs_stats.num_symlinks);
	if (rc)
		cifs_dbg(FYI, "Send error in SetPathInfo create symlink = %d\n",
			 rc);

	cifs_buf_release(pSMB);

	if (rc == -EAGAIN)
		goto createSymLinkRetry;

	return rc;
}

int
CIFSUnixCreateHardLink(const unsigned int xid, struct cifs_tcon *tcon,
		       const char *fromName, const char *toName,
		       const struct nls_table *nls_codepage, int remap)
{
	TRANSACTION2_SPI_REQ *pSMB = NULL;
	TRANSACTION2_SPI_RSP *pSMBr = NULL;
	char *data_offset;
	int name_len;
	int name_len_target;
	int rc = 0;
	int bytes_returned = 0;
	__u16 params, param_offset, offset, byte_count;

	cifs_dbg(FYI, "In Create Hard link Unix style\n");
createHardLinkRetry:
	rc = smb_init(SMB_COM_TRANSACTION2, 15, tcon, (void **) &pSMB,
		      (void **) &pSMBr);
	if (rc)
		return rc;

	if (pSMB->hdr.Flags2 & SMBFLG2_UNICODE) {
		name_len = cifsConvertToUTF16((__le16 *) pSMB->FileName, toName,
					      PATH_MAX, nls_codepage, remap);
		name_len++;	/* trailing null */
		name_len *= 2;

	} else {	/* BB improve the check for buffer overruns BB */
		name_len = strnlen(toName, PATH_MAX);
		name_len++;	/* trailing null */
		strncpy(pSMB->FileName, toName, name_len);
	}
	params = 6 + name_len;
	pSMB->MaxSetupCount = 0;
	pSMB->Reserved = 0;
	pSMB->Flags = 0;
	pSMB->Timeout = 0;
	pSMB->Reserved2 = 0;
	param_offset = offsetof(struct smb_com_transaction2_spi_req,
				InformationLevel) - 4;
	offset = param_offset + params;

	data_offset = (char *) (&pSMB->hdr.Protocol) + offset;
	if (pSMB->hdr.Flags2 & SMBFLG2_UNICODE) {
		name_len_target =
		    cifsConvertToUTF16((__le16 *) data_offset, fromName,
				       PATH_MAX, nls_codepage, remap);
		name_len_target++;	/* trailing null */
		name_len_target *= 2;
	} else {	/* BB improve the check for buffer overruns BB */
		name_len_target = strnlen(fromName, PATH_MAX);
		name_len_target++;	/* trailing null */
		strncpy(data_offset, fromName, name_len_target);
	}

	pSMB->MaxParameterCount = cpu_to_le16(2);
	/* BB find exact max on data count below from sess*/
	pSMB->MaxDataCount = cpu_to_le16(1000);
	pSMB->SetupCount = 1;
	pSMB->Reserved3 = 0;
	pSMB->SubCommand = cpu_to_le16(TRANS2_SET_PATH_INFORMATION);
	byte_count = 3 /* pad */  + params + name_len_target;
	pSMB->ParameterCount = cpu_to_le16(params);
	pSMB->TotalParameterCount = pSMB->ParameterCount;
	pSMB->DataCount = cpu_to_le16(name_len_target);
	pSMB->TotalDataCount = pSMB->DataCount;
	pSMB->ParameterOffset = cpu_to_le16(param_offset);
	pSMB->DataOffset = cpu_to_le16(offset);
	pSMB->InformationLevel = cpu_to_le16(SMB_SET_FILE_UNIX_HLINK);
	pSMB->Reserved4 = 0;
	inc_rfc1001_len(pSMB, byte_count);
	pSMB->ByteCount = cpu_to_le16(byte_count);
	rc = SendReceive(xid, tcon->ses, (struct smb_hdr *) pSMB,
			 (struct smb_hdr *) pSMBr, &bytes_returned, 0);
	cifs_stats_inc(&tcon->stats.cifs_stats.num_hardlinks);
	if (rc)
		cifs_dbg(FYI, "Send error in SetPathInfo (hard link) = %d\n",
			 rc);

	cifs_buf_release(pSMB);
	if (rc == -EAGAIN)
		goto createHardLinkRetry;

	return rc;
}

int
CIFSCreateHardLink(const unsigned int xid, struct cifs_tcon *tcon,
		   const char *from_name, const char *to_name,
		   struct cifs_sb_info *cifs_sb)
{
	int rc = 0;
	NT_RENAME_REQ *pSMB = NULL;
	RENAME_RSP *pSMBr = NULL;
	int bytes_returned;
	int name_len, name_len2;
	__u16 count;
	int remap = cifs_remap(cifs_sb);

	cifs_dbg(FYI, "In CIFSCreateHardLink\n");
winCreateHardLinkRetry:

	rc = smb_init(SMB_COM_NT_RENAME, 4, tcon, (void **) &pSMB,
		      (void **) &pSMBr);
	if (rc)
		return rc;

	pSMB->SearchAttributes =
	    cpu_to_le16(ATTR_READONLY | ATTR_HIDDEN | ATTR_SYSTEM |
			ATTR_DIRECTORY);
	pSMB->Flags = cpu_to_le16(CREATE_HARD_LINK);
	pSMB->ClusterCount = 0;

	pSMB->BufferFormat = 0x04;

	if (pSMB->hdr.Flags2 & SMBFLG2_UNICODE) {
		name_len =
		    cifsConvertToUTF16((__le16 *) pSMB->OldFileName, from_name,
				       PATH_MAX, cifs_sb->local_nls, remap);
		name_len++;	/* trailing null */
		name_len *= 2;

		/* protocol specifies ASCII buffer format (0x04) for unicode */
		pSMB->OldFileName[name_len] = 0x04;
		pSMB->OldFileName[name_len + 1] = 0x00; /* pad */
		name_len2 =
		    cifsConvertToUTF16((__le16 *)&pSMB->OldFileName[name_len+2],
				       to_name, PATH_MAX, cifs_sb->local_nls,
				       remap);
		name_len2 += 1 /* trailing null */  + 1 /* Signature word */ ;
		name_len2 *= 2;	/* convert to bytes */
	} else {	/* BB improve the check for buffer overruns BB */
		name_len = strnlen(from_name, PATH_MAX);
		name_len++;	/* trailing null */
		strncpy(pSMB->OldFileName, from_name, name_len);
		name_len2 = strnlen(to_name, PATH_MAX);
		name_len2++;	/* trailing null */
		pSMB->OldFileName[name_len] = 0x04;	/* 2nd buffer format */
		strncpy(&pSMB->OldFileName[name_len + 1], to_name, name_len2);
		name_len2++;	/* trailing null */
		name_len2++;	/* signature byte */
	}

	count = 1 /* string type byte */  + name_len + name_len2;
	inc_rfc1001_len(pSMB, count);
	pSMB->ByteCount = cpu_to_le16(count);

	rc = SendReceive(xid, tcon->ses, (struct smb_hdr *) pSMB,
			 (struct smb_hdr *) pSMBr, &bytes_returned, 0);
	cifs_stats_inc(&tcon->stats.cifs_stats.num_hardlinks);
	if (rc)
		cifs_dbg(FYI, "Send error in hard link (NT rename) = %d\n", rc);

	cifs_buf_release(pSMB);
	if (rc == -EAGAIN)
		goto winCreateHardLinkRetry;

	return rc;
}

int
CIFSSMBUnixQuerySymLink(const unsigned int xid, struct cifs_tcon *tcon,
			const unsigned char *searchName, char **symlinkinfo,
			const struct nls_table *nls_codepage, int remap)
{
/* SMB_QUERY_FILE_UNIX_LINK */
	TRANSACTION2_QPI_REQ *pSMB = NULL;
	TRANSACTION2_QPI_RSP *pSMBr = NULL;
	int rc = 0;
	int bytes_returned;
	int name_len;
	__u16 params, byte_count;
	char *data_start;

	cifs_dbg(FYI, "In QPathSymLinkInfo (Unix) for path %s\n", searchName);

querySymLinkRetry:
	rc = smb_init(SMB_COM_TRANSACTION2, 15, tcon, (void **) &pSMB,
		      (void **) &pSMBr);
	if (rc)
		return rc;

	if (pSMB->hdr.Flags2 & SMBFLG2_UNICODE) {
		name_len =
			cifsConvertToUTF16((__le16 *) pSMB->FileName,
					   searchName, PATH_MAX, nls_codepage,
					   remap);
		name_len++;	/* trailing null */
		name_len *= 2;
	} else {	/* BB improve the check for buffer overruns BB */
		name_len = strnlen(searchName, PATH_MAX);
		name_len++;	/* trailing null */
		strncpy(pSMB->FileName, searchName, name_len);
	}

	params = 2 /* level */  + 4 /* rsrvd */  + name_len /* incl null */ ;
	pSMB->TotalDataCount = 0;
	pSMB->MaxParameterCount = cpu_to_le16(2);
	pSMB->MaxDataCount = cpu_to_le16(CIFSMaxBufSize);
	pSMB->MaxSetupCount = 0;
	pSMB->Reserved = 0;
	pSMB->Flags = 0;
	pSMB->Timeout = 0;
	pSMB->Reserved2 = 0;
	pSMB->ParameterOffset = cpu_to_le16(offsetof(
	struct smb_com_transaction2_qpi_req, InformationLevel) - 4);
	pSMB->DataCount = 0;
	pSMB->DataOffset = 0;
	pSMB->SetupCount = 1;
	pSMB->Reserved3 = 0;
	pSMB->SubCommand = cpu_to_le16(TRANS2_QUERY_PATH_INFORMATION);
	byte_count = params + 1 /* pad */ ;
	pSMB->TotalParameterCount = cpu_to_le16(params);
	pSMB->ParameterCount = pSMB->TotalParameterCount;
	pSMB->InformationLevel = cpu_to_le16(SMB_QUERY_FILE_UNIX_LINK);
	pSMB->Reserved4 = 0;
	inc_rfc1001_len(pSMB, byte_count);
	pSMB->ByteCount = cpu_to_le16(byte_count);

	rc = SendReceive(xid, tcon->ses, (struct smb_hdr *) pSMB,
			 (struct smb_hdr *) pSMBr, &bytes_returned, 0);
	if (rc) {
		cifs_dbg(FYI, "Send error in QuerySymLinkInfo = %d\n", rc);
	} else {
		/* decode response */

		rc = validate_t2((struct smb_t2_rsp *)pSMBr);
		/* BB also check enough total bytes returned */
		if (rc || get_bcc(&pSMBr->hdr) < 2)
			rc = -EIO;
		else {
			bool is_unicode;
			u16 count = le16_to_cpu(pSMBr->t2.DataCount);

			data_start = ((char *) &pSMBr->hdr.Protocol) +
					   le16_to_cpu(pSMBr->t2.DataOffset);

			if (pSMBr->hdr.Flags2 & SMBFLG2_UNICODE)
				is_unicode = true;
			else
				is_unicode = false;

			/* BB FIXME investigate remapping reserved chars here */
			*symlinkinfo = cifs_strndup_from_utf16(data_start,
					count, is_unicode, nls_codepage);
			if (!*symlinkinfo)
				rc = -ENOMEM;
		}
	}
	cifs_buf_release(pSMB);
	if (rc == -EAGAIN)
		goto querySymLinkRetry;
	return rc;
}

/*
 *	Recent Windows versions now create symlinks more frequently
 *	and they use the "reparse point" mechanism below.  We can of course
 *	do symlinks nicely to Samba and other servers which support the
 *	CIFS Unix Extensions and we can also do SFU symlinks and "client only"
 *	"MF" symlinks optionally, but for recent Windows we really need to
 *	reenable the code below and fix the cifs_symlink callers to handle this.
 *	In the interim this code has been moved to its own config option so
 *	it is not compiled in by default until callers fixed up and more tested.
 */
int
CIFSSMBQuerySymLink(const unsigned int xid, struct cifs_tcon *tcon,
		    __u16 fid, char **symlinkinfo,
		    const struct nls_table *nls_codepage)
{
	int rc = 0;
	int bytes_returned;
	struct smb_com_transaction_ioctl_req *pSMB;
	struct smb_com_transaction_ioctl_rsp *pSMBr;
	bool is_unicode;
	unsigned int sub_len;
	char *sub_start;
	struct reparse_symlink_data *reparse_buf;
	struct reparse_posix_data *posix_buf;
	__u32 data_offset, data_count;
	char *end_of_smb;

	cifs_dbg(FYI, "In Windows reparse style QueryLink for fid %u\n", fid);
	rc = smb_init(SMB_COM_NT_TRANSACT, 23, tcon, (void **) &pSMB,
		      (void **) &pSMBr);
	if (rc)
		return rc;

	pSMB->TotalParameterCount = 0 ;
	pSMB->TotalDataCount = 0;
	pSMB->MaxParameterCount = cpu_to_le32(2);
	/* BB find exact data count max from sess structure BB */
	pSMB->MaxDataCount = cpu_to_le32(CIFSMaxBufSize & 0xFFFFFF00);
	pSMB->MaxSetupCount = 4;
	pSMB->Reserved = 0;
	pSMB->ParameterOffset = 0;
	pSMB->DataCount = 0;
	pSMB->DataOffset = 0;
	pSMB->SetupCount = 4;
	pSMB->SubCommand = cpu_to_le16(NT_TRANSACT_IOCTL);
	pSMB->ParameterCount = pSMB->TotalParameterCount;
	pSMB->FunctionCode = cpu_to_le32(FSCTL_GET_REPARSE_POINT);
	pSMB->IsFsctl = 1; /* FSCTL */
	pSMB->IsRootFlag = 0;
	pSMB->Fid = fid; /* file handle always le */
	pSMB->ByteCount = 0;

	rc = SendReceive(xid, tcon->ses, (struct smb_hdr *) pSMB,
			 (struct smb_hdr *) pSMBr, &bytes_returned, 0);
	if (rc) {
		cifs_dbg(FYI, "Send error in QueryReparseLinkInfo = %d\n", rc);
		goto qreparse_out;
	}

	data_offset = le32_to_cpu(pSMBr->DataOffset);
	data_count = le32_to_cpu(pSMBr->DataCount);
	if (get_bcc(&pSMBr->hdr) < 2 || data_offset > 512) {
		/* BB also check enough total bytes returned */
		rc = -EIO;	/* bad smb */
		goto qreparse_out;
	}
	if (!data_count || (data_count > 2048)) {
		rc = -EIO;
		cifs_dbg(FYI, "Invalid return data count on get reparse info ioctl\n");
		goto qreparse_out;
	}
	end_of_smb = 2 + get_bcc(&pSMBr->hdr) + (char *)&pSMBr->ByteCount;
	reparse_buf = (struct reparse_symlink_data *)
				((char *)&pSMBr->hdr.Protocol + data_offset);
	if ((char *)reparse_buf >= end_of_smb) {
		rc = -EIO;
		goto qreparse_out;
	}
	if (reparse_buf->ReparseTag == cpu_to_le32(IO_REPARSE_TAG_NFS)) {
		cifs_dbg(FYI, "NFS style reparse tag\n");
		posix_buf =  (struct reparse_posix_data *)reparse_buf;

		if (posix_buf->InodeType != cpu_to_le64(NFS_SPECFILE_LNK)) {
			cifs_dbg(FYI, "unsupported file type 0x%llx\n",
				 le64_to_cpu(posix_buf->InodeType));
			rc = -EOPNOTSUPP;
			goto qreparse_out;
		}
		is_unicode = true;
		sub_len = le16_to_cpu(reparse_buf->ReparseDataLength);
		if (posix_buf->PathBuffer + sub_len > end_of_smb) {
			cifs_dbg(FYI, "reparse buf beyond SMB\n");
			rc = -EIO;
			goto qreparse_out;
		}
		*symlinkinfo = cifs_strndup_from_utf16(posix_buf->PathBuffer,
				sub_len, is_unicode, nls_codepage);
		goto qreparse_out;
	} else if (reparse_buf->ReparseTag !=
			cpu_to_le32(IO_REPARSE_TAG_SYMLINK)) {
		rc = -EOPNOTSUPP;
		goto qreparse_out;
	}

	/* Reparse tag is NTFS symlink */
	sub_start = le16_to_cpu(reparse_buf->SubstituteNameOffset) +
				reparse_buf->PathBuffer;
	sub_len = le16_to_cpu(reparse_buf->SubstituteNameLength);
	if (sub_start + sub_len > end_of_smb) {
		cifs_dbg(FYI, "reparse buf beyond SMB\n");
		rc = -EIO;
		goto qreparse_out;
	}
	if (pSMBr->hdr.Flags2 & SMBFLG2_UNICODE)
		is_unicode = true;
	else
		is_unicode = false;

	/* BB FIXME investigate remapping reserved chars here */
	*symlinkinfo = cifs_strndup_from_utf16(sub_start, sub_len, is_unicode,
					       nls_codepage);
	if (!*symlinkinfo)
		rc = -ENOMEM;
qreparse_out:
	cifs_buf_release(pSMB);

	/*
	 * Note: On -EAGAIN error only caller can retry on handle based calls
	 * since file handle passed in no longer valid.
	 */
	return rc;
}

int
CIFSSMB_set_compression(const unsigned int xid, struct cifs_tcon *tcon,
		    __u16 fid)
{
	int rc = 0;
	int bytes_returned;
	struct smb_com_transaction_compr_ioctl_req *pSMB;
	struct smb_com_transaction_ioctl_rsp *pSMBr;

	cifs_dbg(FYI, "Set compression for %u\n", fid);
	rc = smb_init(SMB_COM_NT_TRANSACT, 23, tcon, (void **) &pSMB,
		      (void **) &pSMBr);
	if (rc)
		return rc;

	pSMB->compression_state = cpu_to_le16(COMPRESSION_FORMAT_DEFAULT);

	pSMB->TotalParameterCount = 0;
	pSMB->TotalDataCount = cpu_to_le32(2);
	pSMB->MaxParameterCount = 0;
	pSMB->MaxDataCount = 0;
	pSMB->MaxSetupCount = 4;
	pSMB->Reserved = 0;
	pSMB->ParameterOffset = 0;
	pSMB->DataCount = cpu_to_le32(2);
	pSMB->DataOffset =
		cpu_to_le32(offsetof(struct smb_com_transaction_compr_ioctl_req,
				compression_state) - 4);  /* 84 */
	pSMB->SetupCount = 4;
	pSMB->SubCommand = cpu_to_le16(NT_TRANSACT_IOCTL);
	pSMB->ParameterCount = 0;
	pSMB->FunctionCode = cpu_to_le32(FSCTL_SET_COMPRESSION);
	pSMB->IsFsctl = 1; /* FSCTL */
	pSMB->IsRootFlag = 0;
	pSMB->Fid = fid; /* file handle always le */
	/* 3 byte pad, followed by 2 byte compress state */
	pSMB->ByteCount = cpu_to_le16(5);
	inc_rfc1001_len(pSMB, 5);

	rc = SendReceive(xid, tcon->ses, (struct smb_hdr *) pSMB,
			 (struct smb_hdr *) pSMBr, &bytes_returned, 0);
	if (rc)
		cifs_dbg(FYI, "Send error in SetCompression = %d\n", rc);

	cifs_buf_release(pSMB);

	/*
	 * Note: On -EAGAIN error only caller can retry on handle based calls
	 * since file handle passed in no longer valid.
	 */
	return rc;
}


#ifdef CONFIG_CIFS_POSIX

/*Convert an Access Control Entry from wire format to local POSIX xattr format*/
static void cifs_convert_ace(struct posix_acl_xattr_entry *ace,
			     struct cifs_posix_ace *cifs_ace)
{
	/* u8 cifs fields do not need le conversion */
	ace->e_perm = cpu_to_le16(cifs_ace->cifs_e_perm);
	ace->e_tag  = cpu_to_le16(cifs_ace->cifs_e_tag);
	ace->e_id   = cpu_to_le32(le64_to_cpu(cifs_ace->cifs_uid));
/*
	cifs_dbg(FYI, "perm %d tag %d id %d\n",
		 ace->e_perm, ace->e_tag, ace->e_id);
*/

	return;
}

/* Convert ACL from CIFS POSIX wire format to local Linux POSIX ACL xattr */
static int cifs_copy_posix_acl(char *trgt, char *src, const int buflen,
			       const int acl_type, const int size_of_data_area)
{
	int size =  0;
	int i;
	__u16 count;
	struct cifs_posix_ace *pACE;
	struct cifs_posix_acl *cifs_acl = (struct cifs_posix_acl *)src;
	struct posix_acl_xattr_header *local_acl = (void *)trgt;

	if (le16_to_cpu(cifs_acl->version) != CIFS_ACL_VERSION)
		return -EOPNOTSUPP;

	if (acl_type == ACL_TYPE_ACCESS) {
		count = le16_to_cpu(cifs_acl->access_entry_count);
		pACE = &cifs_acl->ace_array[0];
		size = sizeof(struct cifs_posix_acl);
		size += sizeof(struct cifs_posix_ace) * count;
		/* check if we would go beyond end of SMB */
		if (size_of_data_area < size) {
			cifs_dbg(FYI, "bad CIFS POSIX ACL size %d vs. %d\n",
				 size_of_data_area, size);
			return -EINVAL;
		}
	} else if (acl_type == ACL_TYPE_DEFAULT) {
		count = le16_to_cpu(cifs_acl->access_entry_count);
		size = sizeof(struct cifs_posix_acl);
		size += sizeof(struct cifs_posix_ace) * count;
/* skip past access ACEs to get to default ACEs */
		pACE = &cifs_acl->ace_array[count];
		count = le16_to_cpu(cifs_acl->default_entry_count);
		size += sizeof(struct cifs_posix_ace) * count;
		/* check if we would go beyond end of SMB */
		if (size_of_data_area < size)
			return -EINVAL;
	} else {
		/* illegal type */
		return -EINVAL;
	}

	size = posix_acl_xattr_size(count);
	if ((buflen == 0) || (local_acl == NULL)) {
		/* used to query ACL EA size */
	} else if (size > buflen) {
		return -ERANGE;
	} else /* buffer big enough */ {
		struct posix_acl_xattr_entry *ace = (void *)(local_acl + 1);

		local_acl->a_version = cpu_to_le32(POSIX_ACL_XATTR_VERSION);
		for (i = 0; i < count ; i++) {
			cifs_convert_ace(&ace[i], pACE);
			pACE++;
		}
	}
	return size;
}

static __u16 convert_ace_to_cifs_ace(struct cifs_posix_ace *cifs_ace,
				     const struct posix_acl_xattr_entry *local_ace)
{
	__u16 rc = 0; /* 0 = ACL converted ok */

	cifs_ace->cifs_e_perm = le16_to_cpu(local_ace->e_perm);
	cifs_ace->cifs_e_tag =  le16_to_cpu(local_ace->e_tag);
	/* BB is there a better way to handle the large uid? */
	if (local_ace->e_id == cpu_to_le32(-1)) {
	/* Probably no need to le convert -1 on any arch but can not hurt */
		cifs_ace->cifs_uid = cpu_to_le64(-1);
	} else
		cifs_ace->cifs_uid = cpu_to_le64(le32_to_cpu(local_ace->e_id));
/*
	cifs_dbg(FYI, "perm %d tag %d id %d\n",
		 ace->e_perm, ace->e_tag, ace->e_id);
*/
	return rc;
}

/* Convert ACL from local Linux POSIX xattr to CIFS POSIX ACL wire format */
static __u16 ACL_to_cifs_posix(char *parm_data, const char *pACL,
			       const int buflen, const int acl_type)
{
	__u16 rc = 0;
	struct cifs_posix_acl *cifs_acl = (struct cifs_posix_acl *)parm_data;
	struct posix_acl_xattr_header *local_acl = (void *)pACL;
	struct posix_acl_xattr_entry *ace = (void *)(local_acl + 1);
	int count;
	int i;

	if ((buflen == 0) || (pACL == NULL) || (cifs_acl == NULL))
		return 0;

	count = posix_acl_xattr_count((size_t)buflen);
	cifs_dbg(FYI, "setting acl with %d entries from buf of length %d and version of %d\n",
		 count, buflen, le32_to_cpu(local_acl->a_version));
	if (le32_to_cpu(local_acl->a_version) != 2) {
		cifs_dbg(FYI, "unknown POSIX ACL version %d\n",
			 le32_to_cpu(local_acl->a_version));
		return 0;
	}
	cifs_acl->version = cpu_to_le16(1);
	if (acl_type == ACL_TYPE_ACCESS) {
		cifs_acl->access_entry_count = cpu_to_le16(count);
		cifs_acl->default_entry_count = cpu_to_le16(0xFFFF);
	} else if (acl_type == ACL_TYPE_DEFAULT) {
		cifs_acl->default_entry_count = cpu_to_le16(count);
		cifs_acl->access_entry_count = cpu_to_le16(0xFFFF);
	} else {
		cifs_dbg(FYI, "unknown ACL type %d\n", acl_type);
		return 0;
	}
	for (i = 0; i < count; i++) {
		rc = convert_ace_to_cifs_ace(&cifs_acl->ace_array[i], &ace[i]);
		if (rc != 0) {
			/* ACE not converted */
			break;
		}
	}
	if (rc == 0) {
		rc = (__u16)(count * sizeof(struct cifs_posix_ace));
		rc += sizeof(struct cifs_posix_acl);
		/* BB add check to make sure ACL does not overflow SMB */
	}
	return rc;
}

int
CIFSSMBGetPosixACL(const unsigned int xid, struct cifs_tcon *tcon,
		   const unsigned char *searchName,
		   char *acl_inf, const int buflen, const int acl_type,
		   const struct nls_table *nls_codepage, int remap)
{
/* SMB_QUERY_POSIX_ACL */
	TRANSACTION2_QPI_REQ *pSMB = NULL;
	TRANSACTION2_QPI_RSP *pSMBr = NULL;
	int rc = 0;
	int bytes_returned;
	int name_len;
	__u16 params, byte_count;

	cifs_dbg(FYI, "In GetPosixACL (Unix) for path %s\n", searchName);

queryAclRetry:
	rc = smb_init(SMB_COM_TRANSACTION2, 15, tcon, (void **) &pSMB,
		(void **) &pSMBr);
	if (rc)
		return rc;

	if (pSMB->hdr.Flags2 & SMBFLG2_UNICODE) {
		name_len =
			cifsConvertToUTF16((__le16 *) pSMB->FileName,
					   searchName, PATH_MAX, nls_codepage,
					   remap);
		name_len++;     /* trailing null */
		name_len *= 2;
		pSMB->FileName[name_len] = 0;
		pSMB->FileName[name_len+1] = 0;
	} else {	/* BB improve the check for buffer overruns BB */
		name_len = strnlen(searchName, PATH_MAX);
		name_len++;     /* trailing null */
		strncpy(pSMB->FileName, searchName, name_len);
	}

	params = 2 /* level */  + 4 /* rsrvd */  + name_len /* incl null */ ;
	pSMB->TotalDataCount = 0;
	pSMB->MaxParameterCount = cpu_to_le16(2);
	/* BB find exact max data count below from sess structure BB */
	pSMB->MaxDataCount = cpu_to_le16(4000);
	pSMB->MaxSetupCount = 0;
	pSMB->Reserved = 0;
	pSMB->Flags = 0;
	pSMB->Timeout = 0;
	pSMB->Reserved2 = 0;
	pSMB->ParameterOffset = cpu_to_le16(
		offsetof(struct smb_com_transaction2_qpi_req,
			 InformationLevel) - 4);
	pSMB->DataCount = 0;
	pSMB->DataOffset = 0;
	pSMB->SetupCount = 1;
	pSMB->Reserved3 = 0;
	pSMB->SubCommand = cpu_to_le16(TRANS2_QUERY_PATH_INFORMATION);
	byte_count = params + 1 /* pad */ ;
	pSMB->TotalParameterCount = cpu_to_le16(params);
	pSMB->ParameterCount = pSMB->TotalParameterCount;
	pSMB->InformationLevel = cpu_to_le16(SMB_QUERY_POSIX_ACL);
	pSMB->Reserved4 = 0;
	inc_rfc1001_len(pSMB, byte_count);
	pSMB->ByteCount = cpu_to_le16(byte_count);

	rc = SendReceive(xid, tcon->ses, (struct smb_hdr *) pSMB,
		(struct smb_hdr *) pSMBr, &bytes_returned, 0);
	cifs_stats_inc(&tcon->stats.cifs_stats.num_acl_get);
	if (rc) {
		cifs_dbg(FYI, "Send error in Query POSIX ACL = %d\n", rc);
	} else {
		/* decode response */

		rc = validate_t2((struct smb_t2_rsp *)pSMBr);
		/* BB also check enough total bytes returned */
		if (rc || get_bcc(&pSMBr->hdr) < 2)
			rc = -EIO;      /* bad smb */
		else {
			__u16 data_offset = le16_to_cpu(pSMBr->t2.DataOffset);
			__u16 count = le16_to_cpu(pSMBr->t2.DataCount);
			rc = cifs_copy_posix_acl(acl_inf,
				(char *)&pSMBr->hdr.Protocol+data_offset,
				buflen, acl_type, count);
		}
	}
	cifs_buf_release(pSMB);
	if (rc == -EAGAIN)
		goto queryAclRetry;
	return rc;
}

int
CIFSSMBSetPosixACL(const unsigned int xid, struct cifs_tcon *tcon,
		   const unsigned char *fileName,
		   const char *local_acl, const int buflen,
		   const int acl_type,
		   const struct nls_table *nls_codepage, int remap)
{
	struct smb_com_transaction2_spi_req *pSMB = NULL;
	struct smb_com_transaction2_spi_rsp *pSMBr = NULL;
	char *parm_data;
	int name_len;
	int rc = 0;
	int bytes_returned = 0;
	__u16 params, byte_count, data_count, param_offset, offset;

	cifs_dbg(FYI, "In SetPosixACL (Unix) for path %s\n", fileName);
setAclRetry:
	rc = smb_init(SMB_COM_TRANSACTION2, 15, tcon, (void **) &pSMB,
		      (void **) &pSMBr);
	if (rc)
		return rc;
	if (pSMB->hdr.Flags2 & SMBFLG2_UNICODE) {
		name_len =
			cifsConvertToUTF16((__le16 *) pSMB->FileName, fileName,
					   PATH_MAX, nls_codepage, remap);
		name_len++;     /* trailing null */
		name_len *= 2;
	} else {	/* BB improve the check for buffer overruns BB */
		name_len = strnlen(fileName, PATH_MAX);
		name_len++;     /* trailing null */
		strncpy(pSMB->FileName, fileName, name_len);
	}
	params = 6 + name_len;
	pSMB->MaxParameterCount = cpu_to_le16(2);
	/* BB find max SMB size from sess */
	pSMB->MaxDataCount = cpu_to_le16(1000);
	pSMB->MaxSetupCount = 0;
	pSMB->Reserved = 0;
	pSMB->Flags = 0;
	pSMB->Timeout = 0;
	pSMB->Reserved2 = 0;
	param_offset = offsetof(struct smb_com_transaction2_spi_req,
				InformationLevel) - 4;
	offset = param_offset + params;
	parm_data = ((char *) &pSMB->hdr.Protocol) + offset;
	pSMB->ParameterOffset = cpu_to_le16(param_offset);

	/* convert to on the wire format for POSIX ACL */
	data_count = ACL_to_cifs_posix(parm_data, local_acl, buflen, acl_type);

	if (data_count == 0) {
		rc = -EOPNOTSUPP;
		goto setACLerrorExit;
	}
	pSMB->DataOffset = cpu_to_le16(offset);
	pSMB->SetupCount = 1;
	pSMB->Reserved3 = 0;
	pSMB->SubCommand = cpu_to_le16(TRANS2_SET_PATH_INFORMATION);
	pSMB->InformationLevel = cpu_to_le16(SMB_SET_POSIX_ACL);
	byte_count = 3 /* pad */  + params + data_count;
	pSMB->DataCount = cpu_to_le16(data_count);
	pSMB->TotalDataCount = pSMB->DataCount;
	pSMB->ParameterCount = cpu_to_le16(params);
	pSMB->TotalParameterCount = pSMB->ParameterCount;
	pSMB->Reserved4 = 0;
	inc_rfc1001_len(pSMB, byte_count);
	pSMB->ByteCount = cpu_to_le16(byte_count);
	rc = SendReceive(xid, tcon->ses, (struct smb_hdr *) pSMB,
			 (struct smb_hdr *) pSMBr, &bytes_returned, 0);
	if (rc)
		cifs_dbg(FYI, "Set POSIX ACL returned %d\n", rc);

setACLerrorExit:
	cifs_buf_release(pSMB);
	if (rc == -EAGAIN)
		goto setAclRetry;
	return rc;
}

/* BB fix tabs in this function FIXME BB */
int
CIFSGetExtAttr(const unsigned int xid, struct cifs_tcon *tcon,
	       const int netfid, __u64 *pExtAttrBits, __u64 *pMask)
{
	int rc = 0;
	struct smb_t2_qfi_req *pSMB = NULL;
	struct smb_t2_qfi_rsp *pSMBr = NULL;
	int bytes_returned;
	__u16 params, byte_count;

	cifs_dbg(FYI, "In GetExtAttr\n");
	if (tcon == NULL)
		return -ENODEV;

GetExtAttrRetry:
	rc = smb_init(SMB_COM_TRANSACTION2, 15, tcon, (void **) &pSMB,
			(void **) &pSMBr);
	if (rc)
		return rc;

	params = 2 /* level */ + 2 /* fid */;
	pSMB->t2.TotalDataCount = 0;
	pSMB->t2.MaxParameterCount = cpu_to_le16(4);
	/* BB find exact max data count below from sess structure BB */
	pSMB->t2.MaxDataCount = cpu_to_le16(4000);
	pSMB->t2.MaxSetupCount = 0;
	pSMB->t2.Reserved = 0;
	pSMB->t2.Flags = 0;
	pSMB->t2.Timeout = 0;
	pSMB->t2.Reserved2 = 0;
	pSMB->t2.ParameterOffset = cpu_to_le16(offsetof(struct smb_t2_qfi_req,
					       Fid) - 4);
	pSMB->t2.DataCount = 0;
	pSMB->t2.DataOffset = 0;
	pSMB->t2.SetupCount = 1;
	pSMB->t2.Reserved3 = 0;
	pSMB->t2.SubCommand = cpu_to_le16(TRANS2_QUERY_FILE_INFORMATION);
	byte_count = params + 1 /* pad */ ;
	pSMB->t2.TotalParameterCount = cpu_to_le16(params);
	pSMB->t2.ParameterCount = pSMB->t2.TotalParameterCount;
	pSMB->InformationLevel = cpu_to_le16(SMB_QUERY_ATTR_FLAGS);
	pSMB->Pad = 0;
	pSMB->Fid = netfid;
	inc_rfc1001_len(pSMB, byte_count);
	pSMB->t2.ByteCount = cpu_to_le16(byte_count);

	rc = SendReceive(xid, tcon->ses, (struct smb_hdr *) pSMB,
			 (struct smb_hdr *) pSMBr, &bytes_returned, 0);
	if (rc) {
		cifs_dbg(FYI, "error %d in GetExtAttr\n", rc);
	} else {
		/* decode response */
		rc = validate_t2((struct smb_t2_rsp *)pSMBr);
		/* BB also check enough total bytes returned */
		if (rc || get_bcc(&pSMBr->hdr) < 2)
			/* If rc should we check for EOPNOSUPP and
			   disable the srvino flag? or in caller? */
			rc = -EIO;      /* bad smb */
		else {
			__u16 data_offset = le16_to_cpu(pSMBr->t2.DataOffset);
			__u16 count = le16_to_cpu(pSMBr->t2.DataCount);
			struct file_chattr_info *pfinfo;
			/* BB Do we need a cast or hash here ? */
			if (count != 16) {
				cifs_dbg(FYI, "Illegal size ret in GetExtAttr\n");
				rc = -EIO;
				goto GetExtAttrOut;
			}
			pfinfo = (struct file_chattr_info *)
				 (data_offset + (char *) &pSMBr->hdr.Protocol);
			*pExtAttrBits = le64_to_cpu(pfinfo->mode);
			*pMask = le64_to_cpu(pfinfo->mask);
		}
	}
GetExtAttrOut:
	cifs_buf_release(pSMB);
	if (rc == -EAGAIN)
		goto GetExtAttrRetry;
	return rc;
}

#endif /* CONFIG_POSIX */

#ifdef CONFIG_CIFS_ACL
/*
 * Initialize NT TRANSACT SMB into small smb request buffer.  This assumes that
 * all NT TRANSACTS that we init here have total parm and data under about 400
 * bytes (to fit in small cifs buffer size), which is the case so far, it
 * easily fits. NB: Setup words themselves and ByteCount MaxSetupCount (size of
 * returned setup area) and MaxParameterCount (returned parms size) must be set
 * by caller
 */
static int
smb_init_nttransact(const __u16 sub_command, const int setup_count,
		   const int parm_len, struct cifs_tcon *tcon,
		   void **ret_buf)
{
	int rc;
	__u32 temp_offset;
	struct smb_com_ntransact_req *pSMB;

	rc = small_smb_init(SMB_COM_NT_TRANSACT, 19 + setup_count, tcon,
				(void **)&pSMB);
	if (rc)
		return rc;
	*ret_buf = (void *)pSMB;
	pSMB->Reserved = 0;
	pSMB->TotalParameterCount = cpu_to_le32(parm_len);
	pSMB->TotalDataCount  = 0;
	pSMB->MaxDataCount = cpu_to_le32(CIFSMaxBufSize & 0xFFFFFF00);
	pSMB->ParameterCount = pSMB->TotalParameterCount;
	pSMB->DataCount  = pSMB->TotalDataCount;
	temp_offset = offsetof(struct smb_com_ntransact_req, Parms) +
			(setup_count * 2) - 4 /* for rfc1001 length itself */;
	pSMB->ParameterOffset = cpu_to_le32(temp_offset);
	pSMB->DataOffset = cpu_to_le32(temp_offset + parm_len);
	pSMB->SetupCount = setup_count; /* no need to le convert byte fields */
	pSMB->SubCommand = cpu_to_le16(sub_command);
	return 0;
}

static int
validate_ntransact(char *buf, char **ppparm, char **ppdata,
		   __u32 *pparmlen, __u32 *pdatalen)
{
	char *end_of_smb;
	__u32 data_count, data_offset, parm_count, parm_offset;
	struct smb_com_ntransact_rsp *pSMBr;
	u16 bcc;

	*pdatalen = 0;
	*pparmlen = 0;

	if (buf == NULL)
		return -EINVAL;

	pSMBr = (struct smb_com_ntransact_rsp *)buf;

	bcc = get_bcc(&pSMBr->hdr);
	end_of_smb = 2 /* sizeof byte count */ + bcc +
			(char *)&pSMBr->ByteCount;

	data_offset = le32_to_cpu(pSMBr->DataOffset);
	data_count = le32_to_cpu(pSMBr->DataCount);
	parm_offset = le32_to_cpu(pSMBr->ParameterOffset);
	parm_count = le32_to_cpu(pSMBr->ParameterCount);

	*ppparm = (char *)&pSMBr->hdr.Protocol + parm_offset;
	*ppdata = (char *)&pSMBr->hdr.Protocol + data_offset;

	/* should we also check that parm and data areas do not overlap? */
	if (*ppparm > end_of_smb) {
		cifs_dbg(FYI, "parms start after end of smb\n");
		return -EINVAL;
	} else if (parm_count + *ppparm > end_of_smb) {
		cifs_dbg(FYI, "parm end after end of smb\n");
		return -EINVAL;
	} else if (*ppdata > end_of_smb) {
		cifs_dbg(FYI, "data starts after end of smb\n");
		return -EINVAL;
	} else if (data_count + *ppdata > end_of_smb) {
		cifs_dbg(FYI, "data %p + count %d (%p) past smb end %p start %p\n",
			 *ppdata, data_count, (data_count + *ppdata),
			 end_of_smb, pSMBr);
		return -EINVAL;
	} else if (parm_count + data_count > bcc) {
		cifs_dbg(FYI, "parm count and data count larger than SMB\n");
		return -EINVAL;
	}
	*pdatalen = data_count;
	*pparmlen = parm_count;
	return 0;
}

/* Get Security Descriptor (by handle) from remote server for a file or dir */
int
CIFSSMBGetCIFSACL(const unsigned int xid, struct cifs_tcon *tcon, __u16 fid,
		  struct cifs_ntsd **acl_inf, __u32 *pbuflen)
{
	int rc = 0;
	int buf_type = 0;
	QUERY_SEC_DESC_REQ *pSMB;
	struct kvec iov[1];
	struct kvec rsp_iov;

	cifs_dbg(FYI, "GetCifsACL\n");

	*pbuflen = 0;
	*acl_inf = NULL;

	rc = smb_init_nttransact(NT_TRANSACT_QUERY_SECURITY_DESC, 0,
			8 /* parm len */, tcon, (void **) &pSMB);
	if (rc)
		return rc;

	pSMB->MaxParameterCount = cpu_to_le32(4);
	/* BB TEST with big acls that might need to be e.g. larger than 16K */
	pSMB->MaxSetupCount = 0;
	pSMB->Fid = fid; /* file handle always le */
	pSMB->AclFlags = cpu_to_le32(CIFS_ACL_OWNER | CIFS_ACL_GROUP |
				     CIFS_ACL_DACL);
	pSMB->ByteCount = cpu_to_le16(11); /* 3 bytes pad + 8 bytes parm */
	inc_rfc1001_len(pSMB, 11);
	iov[0].iov_base = (char *)pSMB;
	iov[0].iov_len = be32_to_cpu(pSMB->hdr.smb_buf_length) + 4;

	rc = SendReceive2(xid, tcon->ses, iov, 1 /* num iovec */, &buf_type,
			  0, &rsp_iov);
	cifs_small_buf_release(pSMB);
	cifs_stats_inc(&tcon->stats.cifs_stats.num_acl_get);
	if (rc) {
		cifs_dbg(FYI, "Send error in QuerySecDesc = %d\n", rc);
	} else {                /* decode response */
		__le32 *parm;
		__u32 parm_len;
		__u32 acl_len;
		struct smb_com_ntransact_rsp *pSMBr;
		char *pdata;

/* validate_nttransact */
		rc = validate_ntransact(rsp_iov.iov_base, (char **)&parm,
					&pdata, &parm_len, pbuflen);
		if (rc)
			goto qsec_out;
		pSMBr = (struct smb_com_ntransact_rsp *)rsp_iov.iov_base;

		cifs_dbg(FYI, "smb %p parm %p data %p\n",
			 pSMBr, parm, *acl_inf);

		if (le32_to_cpu(pSMBr->ParameterCount) != 4) {
			rc = -EIO;      /* bad smb */
			*pbuflen = 0;
			goto qsec_out;
		}

/* BB check that data area is minimum length and as big as acl_len */

		acl_len = le32_to_cpu(*parm);
		if (acl_len != *pbuflen) {
			cifs_dbg(VFS, "acl length %d does not match %d\n",
				 acl_len, *pbuflen);
			if (*pbuflen > acl_len)
				*pbuflen = acl_len;
		}

		/* check if buffer is big enough for the acl
		   header followed by the smallest SID */
		if ((*pbuflen < sizeof(struct cifs_ntsd) + 8) ||
		    (*pbuflen >= 64 * 1024)) {
			cifs_dbg(VFS, "bad acl length %d\n", *pbuflen);
			rc = -EINVAL;
			*pbuflen = 0;
		} else {
			*acl_inf = kmemdup(pdata, *pbuflen, GFP_KERNEL);
			if (*acl_inf == NULL) {
				*pbuflen = 0;
				rc = -ENOMEM;
			}
		}
	}
qsec_out:
	free_rsp_buf(buf_type, rsp_iov.iov_base);
	return rc;
}

int
CIFSSMBSetCIFSACL(const unsigned int xid, struct cifs_tcon *tcon, __u16 fid,
			struct cifs_ntsd *pntsd, __u32 acllen, int aclflag)
{
	__u16 byte_count, param_count, data_count, param_offset, data_offset;
	int rc = 0;
	int bytes_returned = 0;
	SET_SEC_DESC_REQ *pSMB = NULL;
	void *pSMBr;

setCifsAclRetry:
	rc = smb_init(SMB_COM_NT_TRANSACT, 19, tcon, (void **) &pSMB, &pSMBr);
	if (rc)
		return rc;

	pSMB->MaxSetupCount = 0;
	pSMB->Reserved = 0;

	param_count = 8;
	param_offset = offsetof(struct smb_com_transaction_ssec_req, Fid) - 4;
	data_count = acllen;
	data_offset = param_offset + param_count;
	byte_count = 3 /* pad */  + param_count;

	pSMB->DataCount = cpu_to_le32(data_count);
	pSMB->TotalDataCount = pSMB->DataCount;
	pSMB->MaxParameterCount = cpu_to_le32(4);
	pSMB->MaxDataCount = cpu_to_le32(16384);
	pSMB->ParameterCount = cpu_to_le32(param_count);
	pSMB->ParameterOffset = cpu_to_le32(param_offset);
	pSMB->TotalParameterCount = pSMB->ParameterCount;
	pSMB->DataOffset = cpu_to_le32(data_offset);
	pSMB->SetupCount = 0;
	pSMB->SubCommand = cpu_to_le16(NT_TRANSACT_SET_SECURITY_DESC);
	pSMB->ByteCount = cpu_to_le16(byte_count+data_count);

	pSMB->Fid = fid; /* file handle always le */
	pSMB->Reserved2 = 0;
	pSMB->AclFlags = cpu_to_le32(aclflag);

	if (pntsd && acllen) {
		memcpy((char *)pSMBr + offsetof(struct smb_hdr, Protocol) +
				data_offset, pntsd, acllen);
		inc_rfc1001_len(pSMB, byte_count + data_count);
	} else
		inc_rfc1001_len(pSMB, byte_count);

	rc = SendReceive(xid, tcon->ses, (struct smb_hdr *) pSMB,
		(struct smb_hdr *) pSMBr, &bytes_returned, 0);

	cifs_dbg(FYI, "SetCIFSACL bytes_returned: %d, rc: %d\n",
		 bytes_returned, rc);
	if (rc)
		cifs_dbg(FYI, "Set CIFS ACL returned %d\n", rc);
	cifs_buf_release(pSMB);

	if (rc == -EAGAIN)
		goto setCifsAclRetry;

	return (rc);
}

#endif /* CONFIG_CIFS_ACL */

/* Legacy Query Path Information call for lookup to old servers such
   as Win9x/WinME */
int
SMBQueryInformation(const unsigned int xid, struct cifs_tcon *tcon,
		    const char *search_name, FILE_ALL_INFO *data,
		    const struct nls_table *nls_codepage, int remap)
{
	QUERY_INFORMATION_REQ *pSMB;
	QUERY_INFORMATION_RSP *pSMBr;
	int rc = 0;
	int bytes_returned;
	int name_len;

	cifs_dbg(FYI, "In SMBQPath path %s\n", search_name);
QInfRetry:
	rc = smb_init(SMB_COM_QUERY_INFORMATION, 0, tcon, (void **) &pSMB,
		      (void **) &pSMBr);
	if (rc)
		return rc;

	if (pSMB->hdr.Flags2 & SMBFLG2_UNICODE) {
		name_len =
			cifsConvertToUTF16((__le16 *) pSMB->FileName,
					   search_name, PATH_MAX, nls_codepage,
					   remap);
		name_len++;     /* trailing null */
		name_len *= 2;
	} else {
		name_len = strnlen(search_name, PATH_MAX);
		name_len++;     /* trailing null */
		strncpy(pSMB->FileName, search_name, name_len);
	}
	pSMB->BufferFormat = 0x04;
	name_len++; /* account for buffer type byte */
	inc_rfc1001_len(pSMB, (__u16)name_len);
	pSMB->ByteCount = cpu_to_le16(name_len);

	rc = SendReceive(xid, tcon->ses, (struct smb_hdr *) pSMB,
			 (struct smb_hdr *) pSMBr, &bytes_returned, 0);
	if (rc) {
		cifs_dbg(FYI, "Send error in QueryInfo = %d\n", rc);
	} else if (data) {
		struct timespec ts;
		__u32 time = le32_to_cpu(pSMBr->last_write_time);

		/* decode response */
		/* BB FIXME - add time zone adjustment BB */
		memset(data, 0, sizeof(FILE_ALL_INFO));
		ts.tv_nsec = 0;
		ts.tv_sec = time;
		/* decode time fields */
		data->ChangeTime = cpu_to_le64(cifs_UnixTimeToNT(ts));
		data->LastWriteTime = data->ChangeTime;
		data->LastAccessTime = 0;
		data->AllocationSize =
			cpu_to_le64(le32_to_cpu(pSMBr->size));
		data->EndOfFile = data->AllocationSize;
		data->Attributes =
			cpu_to_le32(le16_to_cpu(pSMBr->attr));
	} else
		rc = -EIO; /* bad buffer passed in */

	cifs_buf_release(pSMB);

	if (rc == -EAGAIN)
		goto QInfRetry;

	return rc;
}

int
CIFSSMBQFileInfo(const unsigned int xid, struct cifs_tcon *tcon,
		 u16 netfid, FILE_ALL_INFO *pFindData)
{
	struct smb_t2_qfi_req *pSMB = NULL;
	struct smb_t2_qfi_rsp *pSMBr = NULL;
	int rc = 0;
	int bytes_returned;
	__u16 params, byte_count;

QFileInfoRetry:
	rc = smb_init(SMB_COM_TRANSACTION2, 15, tcon, (void **) &pSMB,
		      (void **) &pSMBr);
	if (rc)
		return rc;

	params = 2 /* level */ + 2 /* fid */;
	pSMB->t2.TotalDataCount = 0;
	pSMB->t2.MaxParameterCount = cpu_to_le16(4);
	/* BB find exact max data count below from sess structure BB */
	pSMB->t2.MaxDataCount = cpu_to_le16(CIFSMaxBufSize);
	pSMB->t2.MaxSetupCount = 0;
	pSMB->t2.Reserved = 0;
	pSMB->t2.Flags = 0;
	pSMB->t2.Timeout = 0;
	pSMB->t2.Reserved2 = 0;
	pSMB->t2.ParameterOffset = cpu_to_le16(offsetof(struct smb_t2_qfi_req,
					       Fid) - 4);
	pSMB->t2.DataCount = 0;
	pSMB->t2.DataOffset = 0;
	pSMB->t2.SetupCount = 1;
	pSMB->t2.Reserved3 = 0;
	pSMB->t2.SubCommand = cpu_to_le16(TRANS2_QUERY_FILE_INFORMATION);
	byte_count = params + 1 /* pad */ ;
	pSMB->t2.TotalParameterCount = cpu_to_le16(params);
	pSMB->t2.ParameterCount = pSMB->t2.TotalParameterCount;
	pSMB->InformationLevel = cpu_to_le16(SMB_QUERY_FILE_ALL_INFO);
	pSMB->Pad = 0;
	pSMB->Fid = netfid;
	inc_rfc1001_len(pSMB, byte_count);
	pSMB->t2.ByteCount = cpu_to_le16(byte_count);

	rc = SendReceive(xid, tcon->ses, (struct smb_hdr *) pSMB,
			 (struct smb_hdr *) pSMBr, &bytes_returned, 0);
	if (rc) {
		cifs_dbg(FYI, "Send error in QFileInfo = %d", rc);
	} else {		/* decode response */
		rc = validate_t2((struct smb_t2_rsp *)pSMBr);

		if (rc) /* BB add auto retry on EOPNOTSUPP? */
			rc = -EIO;
		else if (get_bcc(&pSMBr->hdr) < 40)
			rc = -EIO;	/* bad smb */
		else if (pFindData) {
			__u16 data_offset = le16_to_cpu(pSMBr->t2.DataOffset);
			memcpy((char *) pFindData,
			       (char *) &pSMBr->hdr.Protocol +
			       data_offset, sizeof(FILE_ALL_INFO));
		} else
		    rc = -ENOMEM;
	}
	cifs_buf_release(pSMB);
	if (rc == -EAGAIN)
		goto QFileInfoRetry;

	return rc;
}

int
CIFSSMBQPathInfo(const unsigned int xid, struct cifs_tcon *tcon,
		 const char *search_name, FILE_ALL_INFO *data,
		 int legacy /* old style infolevel */,
		 const struct nls_table *nls_codepage, int remap)
{
	/* level 263 SMB_QUERY_FILE_ALL_INFO */
	TRANSACTION2_QPI_REQ *pSMB = NULL;
	TRANSACTION2_QPI_RSP *pSMBr = NULL;
	int rc = 0;
	int bytes_returned;
	int name_len;
	__u16 params, byte_count;

	/* cifs_dbg(FYI, "In QPathInfo path %s\n", search_name); */
QPathInfoRetry:
	rc = smb_init(SMB_COM_TRANSACTION2, 15, tcon, (void **) &pSMB,
		      (void **) &pSMBr);
	if (rc)
		return rc;

	if (pSMB->hdr.Flags2 & SMBFLG2_UNICODE) {
		name_len =
		    cifsConvertToUTF16((__le16 *) pSMB->FileName, search_name,
				       PATH_MAX, nls_codepage, remap);
		name_len++;	/* trailing null */
		name_len *= 2;
	} else {	/* BB improve the check for buffer overruns BB */
		name_len = strnlen(search_name, PATH_MAX);
		name_len++;	/* trailing null */
		strncpy(pSMB->FileName, search_name, name_len);
	}

	params = 2 /* level */ + 4 /* reserved */ + name_len /* includes NUL */;
	pSMB->TotalDataCount = 0;
	pSMB->MaxParameterCount = cpu_to_le16(2);
	/* BB find exact max SMB PDU from sess structure BB */
	pSMB->MaxDataCount = cpu_to_le16(4000);
	pSMB->MaxSetupCount = 0;
	pSMB->Reserved = 0;
	pSMB->Flags = 0;
	pSMB->Timeout = 0;
	pSMB->Reserved2 = 0;
	pSMB->ParameterOffset = cpu_to_le16(offsetof(
	struct smb_com_transaction2_qpi_req, InformationLevel) - 4);
	pSMB->DataCount = 0;
	pSMB->DataOffset = 0;
	pSMB->SetupCount = 1;
	pSMB->Reserved3 = 0;
	pSMB->SubCommand = cpu_to_le16(TRANS2_QUERY_PATH_INFORMATION);
	byte_count = params + 1 /* pad */ ;
	pSMB->TotalParameterCount = cpu_to_le16(params);
	pSMB->ParameterCount = pSMB->TotalParameterCount;
	if (legacy)
		pSMB->InformationLevel = cpu_to_le16(SMB_INFO_STANDARD);
	else
		pSMB->InformationLevel = cpu_to_le16(SMB_QUERY_FILE_ALL_INFO);
	pSMB->Reserved4 = 0;
	inc_rfc1001_len(pSMB, byte_count);
	pSMB->ByteCount = cpu_to_le16(byte_count);

	rc = SendReceive(xid, tcon->ses, (struct smb_hdr *) pSMB,
			 (struct smb_hdr *) pSMBr, &bytes_returned, 0);
	if (rc) {
		cifs_dbg(FYI, "Send error in QPathInfo = %d\n", rc);
	} else {		/* decode response */
		rc = validate_t2((struct smb_t2_rsp *)pSMBr);

		if (rc) /* BB add auto retry on EOPNOTSUPP? */
			rc = -EIO;
		else if (!legacy && get_bcc(&pSMBr->hdr) < 40)
			rc = -EIO;	/* bad smb */
		else if (legacy && get_bcc(&pSMBr->hdr) < 24)
			rc = -EIO;  /* 24 or 26 expected but we do not read
					last field */
		else if (data) {
			int size;
			__u16 data_offset = le16_to_cpu(pSMBr->t2.DataOffset);

			/*
			 * On legacy responses we do not read the last field,
			 * EAsize, fortunately since it varies by subdialect and
			 * also note it differs on Set vs Get, ie two bytes or 4
			 * bytes depending but we don't care here.
			 */
			if (legacy)
				size = sizeof(FILE_INFO_STANDARD);
			else
				size = sizeof(FILE_ALL_INFO);
			memcpy((char *) data, (char *) &pSMBr->hdr.Protocol +
			       data_offset, size);
		} else
		    rc = -ENOMEM;
	}
	cifs_buf_release(pSMB);
	if (rc == -EAGAIN)
		goto QPathInfoRetry;

	return rc;
}

int
CIFSSMBUnixQFileInfo(const unsigned int xid, struct cifs_tcon *tcon,
		 u16 netfid, FILE_UNIX_BASIC_INFO *pFindData)
{
	struct smb_t2_qfi_req *pSMB = NULL;
	struct smb_t2_qfi_rsp *pSMBr = NULL;
	int rc = 0;
	int bytes_returned;
	__u16 params, byte_count;

UnixQFileInfoRetry:
	rc = smb_init(SMB_COM_TRANSACTION2, 15, tcon, (void **) &pSMB,
		      (void **) &pSMBr);
	if (rc)
		return rc;

	params = 2 /* level */ + 2 /* fid */;
	pSMB->t2.TotalDataCount = 0;
	pSMB->t2.MaxParameterCount = cpu_to_le16(4);
	/* BB find exact max data count below from sess structure BB */
	pSMB->t2.MaxDataCount = cpu_to_le16(CIFSMaxBufSize);
	pSMB->t2.MaxSetupCount = 0;
	pSMB->t2.Reserved = 0;
	pSMB->t2.Flags = 0;
	pSMB->t2.Timeout = 0;
	pSMB->t2.Reserved2 = 0;
	pSMB->t2.ParameterOffset = cpu_to_le16(offsetof(struct smb_t2_qfi_req,
					       Fid) - 4);
	pSMB->t2.DataCount = 0;
	pSMB->t2.DataOffset = 0;
	pSMB->t2.SetupCount = 1;
	pSMB->t2.Reserved3 = 0;
	pSMB->t2.SubCommand = cpu_to_le16(TRANS2_QUERY_FILE_INFORMATION);
	byte_count = params + 1 /* pad */ ;
	pSMB->t2.TotalParameterCount = cpu_to_le16(params);
	pSMB->t2.ParameterCount = pSMB->t2.TotalParameterCount;
	pSMB->InformationLevel = cpu_to_le16(SMB_QUERY_FILE_UNIX_BASIC);
	pSMB->Pad = 0;
	pSMB->Fid = netfid;
	inc_rfc1001_len(pSMB, byte_count);
	pSMB->t2.ByteCount = cpu_to_le16(byte_count);

	rc = SendReceive(xid, tcon->ses, (struct smb_hdr *) pSMB,
			 (struct smb_hdr *) pSMBr, &bytes_returned, 0);
	if (rc) {
		cifs_dbg(FYI, "Send error in UnixQFileInfo = %d", rc);
	} else {		/* decode response */
		rc = validate_t2((struct smb_t2_rsp *)pSMBr);

		if (rc || get_bcc(&pSMBr->hdr) < sizeof(FILE_UNIX_BASIC_INFO)) {
			cifs_dbg(VFS, "Malformed FILE_UNIX_BASIC_INFO response. Unix Extensions can be disabled on mount by specifying the nosfu mount option.\n");
			rc = -EIO;	/* bad smb */
		} else {
			__u16 data_offset = le16_to_cpu(pSMBr->t2.DataOffset);
			memcpy((char *) pFindData,
			       (char *) &pSMBr->hdr.Protocol +
			       data_offset,
			       sizeof(FILE_UNIX_BASIC_INFO));
		}
	}

	cifs_buf_release(pSMB);
	if (rc == -EAGAIN)
		goto UnixQFileInfoRetry;

	return rc;
}

int
CIFSSMBUnixQPathInfo(const unsigned int xid, struct cifs_tcon *tcon,
		     const unsigned char *searchName,
		     FILE_UNIX_BASIC_INFO *pFindData,
		     const struct nls_table *nls_codepage, int remap)
{
/* SMB_QUERY_FILE_UNIX_BASIC */
	TRANSACTION2_QPI_REQ *pSMB = NULL;
	TRANSACTION2_QPI_RSP *pSMBr = NULL;
	int rc = 0;
	int bytes_returned = 0;
	int name_len;
	__u16 params, byte_count;

	cifs_dbg(FYI, "In QPathInfo (Unix) the path %s\n", searchName);
UnixQPathInfoRetry:
	rc = smb_init(SMB_COM_TRANSACTION2, 15, tcon, (void **) &pSMB,
		      (void **) &pSMBr);
	if (rc)
		return rc;

	if (pSMB->hdr.Flags2 & SMBFLG2_UNICODE) {
		name_len =
		    cifsConvertToUTF16((__le16 *) pSMB->FileName, searchName,
				       PATH_MAX, nls_codepage, remap);
		name_len++;	/* trailing null */
		name_len *= 2;
	} else {	/* BB improve the check for buffer overruns BB */
		name_len = strnlen(searchName, PATH_MAX);
		name_len++;	/* trailing null */
		strncpy(pSMB->FileName, searchName, name_len);
	}

	params = 2 /* level */ + 4 /* reserved */ + name_len /* includes NUL */;
	pSMB->TotalDataCount = 0;
	pSMB->MaxParameterCount = cpu_to_le16(2);
	/* BB find exact max SMB PDU from sess structure BB */
	pSMB->MaxDataCount = cpu_to_le16(4000);
	pSMB->MaxSetupCount = 0;
	pSMB->Reserved = 0;
	pSMB->Flags = 0;
	pSMB->Timeout = 0;
	pSMB->Reserved2 = 0;
	pSMB->ParameterOffset = cpu_to_le16(offsetof(
	struct smb_com_transaction2_qpi_req, InformationLevel) - 4);
	pSMB->DataCount = 0;
	pSMB->DataOffset = 0;
	pSMB->SetupCount = 1;
	pSMB->Reserved3 = 0;
	pSMB->SubCommand = cpu_to_le16(TRANS2_QUERY_PATH_INFORMATION);
	byte_count = params + 1 /* pad */ ;
	pSMB->TotalParameterCount = cpu_to_le16(params);
	pSMB->ParameterCount = pSMB->TotalParameterCount;
	pSMB->InformationLevel = cpu_to_le16(SMB_QUERY_FILE_UNIX_BASIC);
	pSMB->Reserved4 = 0;
	inc_rfc1001_len(pSMB, byte_count);
	pSMB->ByteCount = cpu_to_le16(byte_count);

	rc = SendReceive(xid, tcon->ses, (struct smb_hdr *) pSMB,
			 (struct smb_hdr *) pSMBr, &bytes_returned, 0);
	if (rc) {
		cifs_dbg(FYI, "Send error in UnixQPathInfo = %d", rc);
	} else {		/* decode response */
		rc = validate_t2((struct smb_t2_rsp *)pSMBr);

		if (rc || get_bcc(&pSMBr->hdr) < sizeof(FILE_UNIX_BASIC_INFO)) {
			cifs_dbg(VFS, "Malformed FILE_UNIX_BASIC_INFO response. Unix Extensions can be disabled on mount by specifying the nosfu mount option.\n");
			rc = -EIO;	/* bad smb */
		} else {
			__u16 data_offset = le16_to_cpu(pSMBr->t2.DataOffset);
			memcpy((char *) pFindData,
			       (char *) &pSMBr->hdr.Protocol +
			       data_offset,
			       sizeof(FILE_UNIX_BASIC_INFO));
		}
	}
	cifs_buf_release(pSMB);
	if (rc == -EAGAIN)
		goto UnixQPathInfoRetry;

	return rc;
}

/* xid, tcon, searchName and codepage are input parms, rest are returned */
int
CIFSFindFirst(const unsigned int xid, struct cifs_tcon *tcon,
	      const char *searchName, struct cifs_sb_info *cifs_sb,
	      __u16 *pnetfid, __u16 search_flags,
	      struct cifs_search_info *psrch_inf, bool msearch)
{
/* level 257 SMB_ */
	TRANSACTION2_FFIRST_REQ *pSMB = NULL;
	TRANSACTION2_FFIRST_RSP *pSMBr = NULL;
	T2_FFIRST_RSP_PARMS *parms;
	int rc = 0;
	int bytes_returned = 0;
	int name_len, remap;
	__u16 params, byte_count;
	struct nls_table *nls_codepage;

	cifs_dbg(FYI, "In FindFirst for %s\n", searchName);

findFirstRetry:
	rc = smb_init(SMB_COM_TRANSACTION2, 15, tcon, (void **) &pSMB,
		      (void **) &pSMBr);
	if (rc)
		return rc;

	nls_codepage = cifs_sb->local_nls;
	remap = cifs_remap(cifs_sb);

	if (pSMB->hdr.Flags2 & SMBFLG2_UNICODE) {
		name_len =
		    cifsConvertToUTF16((__le16 *) pSMB->FileName, searchName,
				       PATH_MAX, nls_codepage, remap);
		/* We can not add the asterik earlier in case
		it got remapped to 0xF03A as if it were part of the
		directory name instead of a wildcard */
		name_len *= 2;
		if (msearch) {
			pSMB->FileName[name_len] = CIFS_DIR_SEP(cifs_sb);
			pSMB->FileName[name_len+1] = 0;
			pSMB->FileName[name_len+2] = '*';
			pSMB->FileName[name_len+3] = 0;
			name_len += 4; /* now the trailing null */
			/* null terminate just in case */
			pSMB->FileName[name_len] = 0;
			pSMB->FileName[name_len+1] = 0;
			name_len += 2;
		}
	} else {	/* BB add check for overrun of SMB buf BB */
		name_len = strnlen(searchName, PATH_MAX);
/* BB fix here and in unicode clause above ie
		if (name_len > buffersize-header)
			free buffer exit; BB */
		strncpy(pSMB->FileName, searchName, name_len);
		if (msearch) {
			pSMB->FileName[name_len] = CIFS_DIR_SEP(cifs_sb);
			pSMB->FileName[name_len+1] = '*';
			pSMB->FileName[name_len+2] = 0;
			name_len += 3;
		}
	}

	params = 12 + name_len /* includes null */ ;
	pSMB->TotalDataCount = 0;	/* no EAs */
	pSMB->MaxParameterCount = cpu_to_le16(10);
	pSMB->MaxDataCount = cpu_to_le16(CIFSMaxBufSize & 0xFFFFFF00);
	pSMB->MaxSetupCount = 0;
	pSMB->Reserved = 0;
	pSMB->Flags = 0;
	pSMB->Timeout = 0;
	pSMB->Reserved2 = 0;
	byte_count = params + 1 /* pad */ ;
	pSMB->TotalParameterCount = cpu_to_le16(params);
	pSMB->ParameterCount = pSMB->TotalParameterCount;
	pSMB->ParameterOffset = cpu_to_le16(
	      offsetof(struct smb_com_transaction2_ffirst_req, SearchAttributes)
		- 4);
	pSMB->DataCount = 0;
	pSMB->DataOffset = 0;
	pSMB->SetupCount = 1;	/* one byte, no need to make endian neutral */
	pSMB->Reserved3 = 0;
	pSMB->SubCommand = cpu_to_le16(TRANS2_FIND_FIRST);
	pSMB->SearchAttributes =
	    cpu_to_le16(ATTR_READONLY | ATTR_HIDDEN | ATTR_SYSTEM |
			ATTR_DIRECTORY);
	pSMB->SearchCount = cpu_to_le16(CIFSMaxBufSize/sizeof(FILE_UNIX_INFO));
	pSMB->SearchFlags = cpu_to_le16(search_flags);
	pSMB->InformationLevel = cpu_to_le16(psrch_inf->info_level);

	/* BB what should we set StorageType to? Does it matter? BB */
	pSMB->SearchStorageType = 0;
	inc_rfc1001_len(pSMB, byte_count);
	pSMB->ByteCount = cpu_to_le16(byte_count);

	rc = SendReceive(xid, tcon->ses, (struct smb_hdr *) pSMB,
			 (struct smb_hdr *) pSMBr, &bytes_returned, 0);
	cifs_stats_inc(&tcon->stats.cifs_stats.num_ffirst);

	if (rc) {/* BB add logic to retry regular search if Unix search
			rejected unexpectedly by server */
		/* BB Add code to handle unsupported level rc */
		cifs_dbg(FYI, "Error in FindFirst = %d\n", rc);

		cifs_buf_release(pSMB);

		/* BB eventually could optimize out free and realloc of buf */
		/*    for this case */
		if (rc == -EAGAIN)
			goto findFirstRetry;
	} else { /* decode response */
		/* BB remember to free buffer if error BB */
		rc = validate_t2((struct smb_t2_rsp *)pSMBr);
		if (rc == 0) {
			unsigned int lnoff;

			if (pSMBr->hdr.Flags2 & SMBFLG2_UNICODE)
				psrch_inf->unicode = true;
			else
				psrch_inf->unicode = false;

			psrch_inf->ntwrk_buf_start = (char *)pSMBr;
			psrch_inf->smallBuf = 0;
			psrch_inf->srch_entries_start =
				(char *) &pSMBr->hdr.Protocol +
					le16_to_cpu(pSMBr->t2.DataOffset);
			parms = (T2_FFIRST_RSP_PARMS *)((char *) &pSMBr->hdr.Protocol +
			       le16_to_cpu(pSMBr->t2.ParameterOffset));

			if (parms->EndofSearch)
				psrch_inf->endOfSearch = true;
			else
				psrch_inf->endOfSearch = false;

			psrch_inf->entries_in_buffer =
					le16_to_cpu(parms->SearchCount);
			psrch_inf->index_of_last_entry = 2 /* skip . and .. */ +
				psrch_inf->entries_in_buffer;
			lnoff = le16_to_cpu(parms->LastNameOffset);
			if (CIFSMaxBufSize < lnoff) {
				cifs_dbg(VFS, "ignoring corrupt resume name\n");
				psrch_inf->last_entry = NULL;
				return rc;
			}

			psrch_inf->last_entry = psrch_inf->srch_entries_start +
							lnoff;

			if (pnetfid)
				*pnetfid = parms->SearchHandle;
		} else {
			cifs_buf_release(pSMB);
		}
	}

	return rc;
}

int CIFSFindNext(const unsigned int xid, struct cifs_tcon *tcon,
		 __u16 searchHandle, __u16 search_flags,
		 struct cifs_search_info *psrch_inf)
{
	TRANSACTION2_FNEXT_REQ *pSMB = NULL;
	TRANSACTION2_FNEXT_RSP *pSMBr = NULL;
	T2_FNEXT_RSP_PARMS *parms;
	char *response_data;
	int rc = 0;
	int bytes_returned;
	unsigned int name_len;
	__u16 params, byte_count;

	cifs_dbg(FYI, "In FindNext\n");

	if (psrch_inf->endOfSearch)
		return -ENOENT;

	rc = smb_init(SMB_COM_TRANSACTION2, 15, tcon, (void **) &pSMB,
		(void **) &pSMBr);
	if (rc)
		return rc;

	params = 14; /* includes 2 bytes of null string, converted to LE below*/
	byte_count = 0;
	pSMB->TotalDataCount = 0;       /* no EAs */
	pSMB->MaxParameterCount = cpu_to_le16(8);
	pSMB->MaxDataCount = cpu_to_le16(CIFSMaxBufSize & 0xFFFFFF00);
	pSMB->MaxSetupCount = 0;
	pSMB->Reserved = 0;
	pSMB->Flags = 0;
	pSMB->Timeout = 0;
	pSMB->Reserved2 = 0;
	pSMB->ParameterOffset =  cpu_to_le16(
	      offsetof(struct smb_com_transaction2_fnext_req,SearchHandle) - 4);
	pSMB->DataCount = 0;
	pSMB->DataOffset = 0;
	pSMB->SetupCount = 1;
	pSMB->Reserved3 = 0;
	pSMB->SubCommand = cpu_to_le16(TRANS2_FIND_NEXT);
	pSMB->SearchHandle = searchHandle;      /* always kept as le */
	pSMB->SearchCount =
		cpu_to_le16(CIFSMaxBufSize / sizeof(FILE_UNIX_INFO));
	pSMB->InformationLevel = cpu_to_le16(psrch_inf->info_level);
	pSMB->ResumeKey = psrch_inf->resume_key;
	pSMB->SearchFlags = cpu_to_le16(search_flags);

	name_len = psrch_inf->resume_name_len;
	params += name_len;
	if (name_len < PATH_MAX) {
		memcpy(pSMB->ResumeFileName, psrch_inf->presume_name, name_len);
		byte_count += name_len;
		/* 14 byte parm len above enough for 2 byte null terminator */
		pSMB->ResumeFileName[name_len] = 0;
		pSMB->ResumeFileName[name_len+1] = 0;
	} else {
		rc = -EINVAL;
		goto FNext2_err_exit;
	}
	byte_count = params + 1 /* pad */ ;
	pSMB->TotalParameterCount = cpu_to_le16(params);
	pSMB->ParameterCount = pSMB->TotalParameterCount;
	inc_rfc1001_len(pSMB, byte_count);
	pSMB->ByteCount = cpu_to_le16(byte_count);

	rc = SendReceive(xid, tcon->ses, (struct smb_hdr *) pSMB,
			(struct smb_hdr *) pSMBr, &bytes_returned, 0);
	cifs_stats_inc(&tcon->stats.cifs_stats.num_fnext);
	if (rc) {
		if (rc == -EBADF) {
			psrch_inf->endOfSearch = true;
			cifs_buf_release(pSMB);
			rc = 0; /* search probably was closed at end of search*/
		} else
			cifs_dbg(FYI, "FindNext returned = %d\n", rc);
	} else {                /* decode response */
		rc = validate_t2((struct smb_t2_rsp *)pSMBr);

		if (rc == 0) {
			unsigned int lnoff;

			/* BB fixme add lock for file (srch_info) struct here */
			if (pSMBr->hdr.Flags2 & SMBFLG2_UNICODE)
				psrch_inf->unicode = true;
			else
				psrch_inf->unicode = false;
			response_data = (char *) &pSMBr->hdr.Protocol +
			       le16_to_cpu(pSMBr->t2.ParameterOffset);
			parms = (T2_FNEXT_RSP_PARMS *)response_data;
			response_data = (char *)&pSMBr->hdr.Protocol +
				le16_to_cpu(pSMBr->t2.DataOffset);
			if (psrch_inf->smallBuf)
				cifs_small_buf_release(
					psrch_inf->ntwrk_buf_start);
			else
				cifs_buf_release(psrch_inf->ntwrk_buf_start);
			psrch_inf->srch_entries_start = response_data;
			psrch_inf->ntwrk_buf_start = (char *)pSMB;
			psrch_inf->smallBuf = 0;
			if (parms->EndofSearch)
				psrch_inf->endOfSearch = true;
			else
				psrch_inf->endOfSearch = false;
			psrch_inf->entries_in_buffer =
						le16_to_cpu(parms->SearchCount);
			psrch_inf->index_of_last_entry +=
				psrch_inf->entries_in_buffer;
			lnoff = le16_to_cpu(parms->LastNameOffset);
			if (CIFSMaxBufSize < lnoff) {
				cifs_dbg(VFS, "ignoring corrupt resume name\n");
				psrch_inf->last_entry = NULL;
				return rc;
			} else
				psrch_inf->last_entry =
					psrch_inf->srch_entries_start + lnoff;

/*  cifs_dbg(FYI, "fnxt2 entries in buf %d index_of_last %d\n",
    psrch_inf->entries_in_buffer, psrch_inf->index_of_last_entry); */

			/* BB fixme add unlock here */
		}

	}

	/* BB On error, should we leave previous search buf (and count and
	last entry fields) intact or free the previous one? */

	/* Note: On -EAGAIN error only caller can retry on handle based calls
	since file handle passed in no longer valid */
FNext2_err_exit:
	if (rc != 0)
		cifs_buf_release(pSMB);
	return rc;
}

int
CIFSFindClose(const unsigned int xid, struct cifs_tcon *tcon,
	      const __u16 searchHandle)
{
	int rc = 0;
	FINDCLOSE_REQ *pSMB = NULL;

	cifs_dbg(FYI, "In CIFSSMBFindClose\n");
	rc = small_smb_init(SMB_COM_FIND_CLOSE2, 1, tcon, (void **)&pSMB);

	/* no sense returning error if session restarted
		as file handle has been closed */
	if (rc == -EAGAIN)
		return 0;
	if (rc)
		return rc;

	pSMB->FileID = searchHandle;
	pSMB->ByteCount = 0;
	rc = SendReceiveNoRsp(xid, tcon->ses, (char *) pSMB, 0);
	cifs_small_buf_release(pSMB);
	if (rc)
		cifs_dbg(VFS, "Send error in FindClose = %d\n", rc);

	cifs_stats_inc(&tcon->stats.cifs_stats.num_fclose);

	/* Since session is dead, search handle closed on server already */
	if (rc == -EAGAIN)
		rc = 0;

	return rc;
}

int
CIFSGetSrvInodeNumber(const unsigned int xid, struct cifs_tcon *tcon,
		      const char *search_name, __u64 *inode_number,
		      const struct nls_table *nls_codepage, int remap)
{
	int rc = 0;
	TRANSACTION2_QPI_REQ *pSMB = NULL;
	TRANSACTION2_QPI_RSP *pSMBr = NULL;
	int name_len, bytes_returned;
	__u16 params, byte_count;

	cifs_dbg(FYI, "In GetSrvInodeNum for %s\n", search_name);
	if (tcon == NULL)
		return -ENODEV;

GetInodeNumberRetry:
	rc = smb_init(SMB_COM_TRANSACTION2, 15, tcon, (void **) &pSMB,
		      (void **) &pSMBr);
	if (rc)
		return rc;

	if (pSMB->hdr.Flags2 & SMBFLG2_UNICODE) {
		name_len =
			cifsConvertToUTF16((__le16 *) pSMB->FileName,
					   search_name, PATH_MAX, nls_codepage,
					   remap);
		name_len++;     /* trailing null */
		name_len *= 2;
	} else {	/* BB improve the check for buffer overruns BB */
		name_len = strnlen(search_name, PATH_MAX);
		name_len++;     /* trailing null */
		strncpy(pSMB->FileName, search_name, name_len);
	}

	params = 2 /* level */  + 4 /* rsrvd */  + name_len /* incl null */ ;
	pSMB->TotalDataCount = 0;
	pSMB->MaxParameterCount = cpu_to_le16(2);
	/* BB find exact max data count below from sess structure BB */
	pSMB->MaxDataCount = cpu_to_le16(4000);
	pSMB->MaxSetupCount = 0;
	pSMB->Reserved = 0;
	pSMB->Flags = 0;
	pSMB->Timeout = 0;
	pSMB->Reserved2 = 0;
	pSMB->ParameterOffset = cpu_to_le16(offsetof(
		struct smb_com_transaction2_qpi_req, InformationLevel) - 4);
	pSMB->DataCount = 0;
	pSMB->DataOffset = 0;
	pSMB->SetupCount = 1;
	pSMB->Reserved3 = 0;
	pSMB->SubCommand = cpu_to_le16(TRANS2_QUERY_PATH_INFORMATION);
	byte_count = params + 1 /* pad */ ;
	pSMB->TotalParameterCount = cpu_to_le16(params);
	pSMB->ParameterCount = pSMB->TotalParameterCount;
	pSMB->InformationLevel = cpu_to_le16(SMB_QUERY_FILE_INTERNAL_INFO);
	pSMB->Reserved4 = 0;
	inc_rfc1001_len(pSMB, byte_count);
	pSMB->ByteCount = cpu_to_le16(byte_count);

	rc = SendReceive(xid, tcon->ses, (struct smb_hdr *) pSMB,
		(struct smb_hdr *) pSMBr, &bytes_returned, 0);
	if (rc) {
		cifs_dbg(FYI, "error %d in QueryInternalInfo\n", rc);
	} else {
		/* decode response */
		rc = validate_t2((struct smb_t2_rsp *)pSMBr);
		/* BB also check enough total bytes returned */
		if (rc || get_bcc(&pSMBr->hdr) < 2)
			/* If rc should we check for EOPNOSUPP and
			disable the srvino flag? or in caller? */
			rc = -EIO;      /* bad smb */
		else {
			__u16 data_offset = le16_to_cpu(pSMBr->t2.DataOffset);
			__u16 count = le16_to_cpu(pSMBr->t2.DataCount);
			struct file_internal_info *pfinfo;
			/* BB Do we need a cast or hash here ? */
			if (count < 8) {
				cifs_dbg(FYI, "Illegal size ret in QryIntrnlInf\n");
				rc = -EIO;
				goto GetInodeNumOut;
			}
			pfinfo = (struct file_internal_info *)
				(data_offset + (char *) &pSMBr->hdr.Protocol);
			*inode_number = le64_to_cpu(pfinfo->UniqueId);
		}
	}
GetInodeNumOut:
	cifs_buf_release(pSMB);
	if (rc == -EAGAIN)
		goto GetInodeNumberRetry;
	return rc;
}

int
CIFSGetDFSRefer(const unsigned int xid, struct cifs_ses *ses,
		const char *search_name, struct dfs_info3_param **target_nodes,
		unsigned int *num_of_nodes,
		const struct nls_table *nls_codepage, int remap)
{
/* TRANS2_GET_DFS_REFERRAL */
	TRANSACTION2_GET_DFS_REFER_REQ *pSMB = NULL;
	TRANSACTION2_GET_DFS_REFER_RSP *pSMBr = NULL;
	int rc = 0;
	int bytes_returned;
	int name_len;
	__u16 params, byte_count;
	*num_of_nodes = 0;
	*target_nodes = NULL;

	cifs_dbg(FYI, "In GetDFSRefer the path %s\n", search_name);
	if (ses == NULL || ses->tcon_ipc == NULL)
		return -ENODEV;

getDFSRetry:
	rc = smb_init(SMB_COM_TRANSACTION2, 15, ses->tcon_ipc, (void **) &pSMB,
		      (void **) &pSMBr);
	if (rc)
		return rc;

	/* server pointer checked in called function,
	but should never be null here anyway */
	pSMB->hdr.Mid = get_next_mid(ses->server);
	pSMB->hdr.Tid = ses->tcon_ipc->tid;
	pSMB->hdr.Uid = ses->Suid;
	if (ses->capabilities & CAP_STATUS32)
		pSMB->hdr.Flags2 |= SMBFLG2_ERR_STATUS;
	if (ses->capabilities & CAP_DFS)
		pSMB->hdr.Flags2 |= SMBFLG2_DFS;

	if (ses->capabilities & CAP_UNICODE) {
		pSMB->hdr.Flags2 |= SMBFLG2_UNICODE;
		name_len =
		    cifsConvertToUTF16((__le16 *) pSMB->RequestFileName,
				       search_name, PATH_MAX, nls_codepage,
				       remap);
		name_len++;	/* trailing null */
		name_len *= 2;
	} else {	/* BB improve the check for buffer overruns BB */
		name_len = strnlen(search_name, PATH_MAX);
		name_len++;	/* trailing null */
		strncpy(pSMB->RequestFileName, search_name, name_len);
	}

	if (ses->server->sign)
		pSMB->hdr.Flags2 |= SMBFLG2_SECURITY_SIGNATURE;

	pSMB->hdr.Uid = ses->Suid;

	params = 2 /* level */  + name_len /*includes null */ ;
	pSMB->TotalDataCount = 0;
	pSMB->DataCount = 0;
	pSMB->DataOffset = 0;
	pSMB->MaxParameterCount = 0;
	/* BB find exact max SMB PDU from sess structure BB */
	pSMB->MaxDataCount = cpu_to_le16(4000);
	pSMB->MaxSetupCount = 0;
	pSMB->Reserved = 0;
	pSMB->Flags = 0;
	pSMB->Timeout = 0;
	pSMB->Reserved2 = 0;
	pSMB->ParameterOffset = cpu_to_le16(offsetof(
	  struct smb_com_transaction2_get_dfs_refer_req, MaxReferralLevel) - 4);
	pSMB->SetupCount = 1;
	pSMB->Reserved3 = 0;
	pSMB->SubCommand = cpu_to_le16(TRANS2_GET_DFS_REFERRAL);
	byte_count = params + 3 /* pad */ ;
	pSMB->ParameterCount = cpu_to_le16(params);
	pSMB->TotalParameterCount = pSMB->ParameterCount;
	pSMB->MaxReferralLevel = cpu_to_le16(3);
	inc_rfc1001_len(pSMB, byte_count);
	pSMB->ByteCount = cpu_to_le16(byte_count);

	rc = SendReceive(xid, ses, (struct smb_hdr *) pSMB,
			 (struct smb_hdr *) pSMBr, &bytes_returned, 0);
	if (rc) {
		cifs_dbg(FYI, "Send error in GetDFSRefer = %d\n", rc);
		goto GetDFSRefExit;
	}
	rc = validate_t2((struct smb_t2_rsp *)pSMBr);

	/* BB Also check if enough total bytes returned? */
	if (rc || get_bcc(&pSMBr->hdr) < 17) {
		rc = -EIO;      /* bad smb */
		goto GetDFSRefExit;
	}

	cifs_dbg(FYI, "Decoding GetDFSRefer response BCC: %d  Offset %d\n",
		 get_bcc(&pSMBr->hdr), le16_to_cpu(pSMBr->t2.DataOffset));

	/* parse returned result into more usable form */
	rc = parse_dfs_referrals(&pSMBr->dfs_data,
				 le16_to_cpu(pSMBr->t2.DataCount),
				 num_of_nodes, target_nodes, nls_codepage,
				 remap, search_name,
				 (pSMBr->hdr.Flags2 & SMBFLG2_UNICODE) != 0);

GetDFSRefExit:
	cifs_buf_release(pSMB);

	if (rc == -EAGAIN)
		goto getDFSRetry;

	return rc;
}

/* Query File System Info such as free space to old servers such as Win 9x */
int
SMBOldQFSInfo(const unsigned int xid, struct cifs_tcon *tcon,
	      struct kstatfs *FSData)
{
/* level 0x01 SMB_QUERY_FILE_SYSTEM_INFO */
	TRANSACTION2_QFSI_REQ *pSMB = NULL;
	TRANSACTION2_QFSI_RSP *pSMBr = NULL;
	FILE_SYSTEM_ALLOC_INFO *response_data;
	int rc = 0;
	int bytes_returned = 0;
	__u16 params, byte_count;

	cifs_dbg(FYI, "OldQFSInfo\n");
oldQFSInfoRetry:
	rc = smb_init(SMB_COM_TRANSACTION2, 15, tcon, (void **) &pSMB,
		(void **) &pSMBr);
	if (rc)
		return rc;

	params = 2;     /* level */
	pSMB->TotalDataCount = 0;
	pSMB->MaxParameterCount = cpu_to_le16(2);
	pSMB->MaxDataCount = cpu_to_le16(1000);
	pSMB->MaxSetupCount = 0;
	pSMB->Reserved = 0;
	pSMB->Flags = 0;
	pSMB->Timeout = 0;
	pSMB->Reserved2 = 0;
	byte_count = params + 1 /* pad */ ;
	pSMB->TotalParameterCount = cpu_to_le16(params);
	pSMB->ParameterCount = pSMB->TotalParameterCount;
	pSMB->ParameterOffset = cpu_to_le16(offsetof(
	struct smb_com_transaction2_qfsi_req, InformationLevel) - 4);
	pSMB->DataCount = 0;
	pSMB->DataOffset = 0;
	pSMB->SetupCount = 1;
	pSMB->Reserved3 = 0;
	pSMB->SubCommand = cpu_to_le16(TRANS2_QUERY_FS_INFORMATION);
	pSMB->InformationLevel = cpu_to_le16(SMB_INFO_ALLOCATION);
	inc_rfc1001_len(pSMB, byte_count);
	pSMB->ByteCount = cpu_to_le16(byte_count);

	rc = SendReceive(xid, tcon->ses, (struct smb_hdr *) pSMB,
		(struct smb_hdr *) pSMBr, &bytes_returned, 0);
	if (rc) {
		cifs_dbg(FYI, "Send error in QFSInfo = %d\n", rc);
	} else {                /* decode response */
		rc = validate_t2((struct smb_t2_rsp *)pSMBr);

		if (rc || get_bcc(&pSMBr->hdr) < 18)
			rc = -EIO;      /* bad smb */
		else {
			__u16 data_offset = le16_to_cpu(pSMBr->t2.DataOffset);
			cifs_dbg(FYI, "qfsinf resp BCC: %d  Offset %d\n",
				 get_bcc(&pSMBr->hdr), data_offset);

			response_data = (FILE_SYSTEM_ALLOC_INFO *)
				(((char *) &pSMBr->hdr.Protocol) + data_offset);
			FSData->f_bsize =
				le16_to_cpu(response_data->BytesPerSector) *
				le32_to_cpu(response_data->
					SectorsPerAllocationUnit);
			FSData->f_blocks =
			       le32_to_cpu(response_data->TotalAllocationUnits);
			FSData->f_bfree = FSData->f_bavail =
				le32_to_cpu(response_data->FreeAllocationUnits);
			cifs_dbg(FYI, "Blocks: %lld  Free: %lld Block size %ld\n",
				 (unsigned long long)FSData->f_blocks,
				 (unsigned long long)FSData->f_bfree,
				 FSData->f_bsize);
		}
	}
	cifs_buf_release(pSMB);

	if (rc == -EAGAIN)
		goto oldQFSInfoRetry;

	return rc;
}

int
CIFSSMBQFSInfo(const unsigned int xid, struct cifs_tcon *tcon,
	       struct kstatfs *FSData)
{
/* level 0x103 SMB_QUERY_FILE_SYSTEM_INFO */
	TRANSACTION2_QFSI_REQ *pSMB = NULL;
	TRANSACTION2_QFSI_RSP *pSMBr = NULL;
	FILE_SYSTEM_INFO *response_data;
	int rc = 0;
	int bytes_returned = 0;
	__u16 params, byte_count;

	cifs_dbg(FYI, "In QFSInfo\n");
QFSInfoRetry:
	rc = smb_init(SMB_COM_TRANSACTION2, 15, tcon, (void **) &pSMB,
		      (void **) &pSMBr);
	if (rc)
		return rc;

	params = 2;	/* level */
	pSMB->TotalDataCount = 0;
	pSMB->MaxParameterCount = cpu_to_le16(2);
	pSMB->MaxDataCount = cpu_to_le16(1000);
	pSMB->MaxSetupCount = 0;
	pSMB->Reserved = 0;
	pSMB->Flags = 0;
	pSMB->Timeout = 0;
	pSMB->Reserved2 = 0;
	byte_count = params + 1 /* pad */ ;
	pSMB->TotalParameterCount = cpu_to_le16(params);
	pSMB->ParameterCount = pSMB->TotalParameterCount;
	pSMB->ParameterOffset = cpu_to_le16(offsetof(
		struct smb_com_transaction2_qfsi_req, InformationLevel) - 4);
	pSMB->DataCount = 0;
	pSMB->DataOffset = 0;
	pSMB->SetupCount = 1;
	pSMB->Reserved3 = 0;
	pSMB->SubCommand = cpu_to_le16(TRANS2_QUERY_FS_INFORMATION);
	pSMB->InformationLevel = cpu_to_le16(SMB_QUERY_FS_SIZE_INFO);
	inc_rfc1001_len(pSMB, byte_count);
	pSMB->ByteCount = cpu_to_le16(byte_count);

	rc = SendReceive(xid, tcon->ses, (struct smb_hdr *) pSMB,
			 (struct smb_hdr *) pSMBr, &bytes_returned, 0);
	if (rc) {
		cifs_dbg(FYI, "Send error in QFSInfo = %d\n", rc);
	} else {		/* decode response */
		rc = validate_t2((struct smb_t2_rsp *)pSMBr);

		if (rc || get_bcc(&pSMBr->hdr) < 24)
			rc = -EIO;	/* bad smb */
		else {
			__u16 data_offset = le16_to_cpu(pSMBr->t2.DataOffset);

			response_data =
			    (FILE_SYSTEM_INFO
			     *) (((char *) &pSMBr->hdr.Protocol) +
				 data_offset);
			FSData->f_bsize =
			    le32_to_cpu(response_data->BytesPerSector) *
			    le32_to_cpu(response_data->
					SectorsPerAllocationUnit);
			FSData->f_blocks =
			    le64_to_cpu(response_data->TotalAllocationUnits);
			FSData->f_bfree = FSData->f_bavail =
			    le64_to_cpu(response_data->FreeAllocationUnits);
			cifs_dbg(FYI, "Blocks: %lld  Free: %lld Block size %ld\n",
				 (unsigned long long)FSData->f_blocks,
				 (unsigned long long)FSData->f_bfree,
				 FSData->f_bsize);
		}
	}
	cifs_buf_release(pSMB);

	if (rc == -EAGAIN)
		goto QFSInfoRetry;

	return rc;
}

int
CIFSSMBQFSAttributeInfo(const unsigned int xid, struct cifs_tcon *tcon)
{
/* level 0x105  SMB_QUERY_FILE_SYSTEM_INFO */
	TRANSACTION2_QFSI_REQ *pSMB = NULL;
	TRANSACTION2_QFSI_RSP *pSMBr = NULL;
	FILE_SYSTEM_ATTRIBUTE_INFO *response_data;
	int rc = 0;
	int bytes_returned = 0;
	__u16 params, byte_count;

	cifs_dbg(FYI, "In QFSAttributeInfo\n");
QFSAttributeRetry:
	rc = smb_init(SMB_COM_TRANSACTION2, 15, tcon, (void **) &pSMB,
		      (void **) &pSMBr);
	if (rc)
		return rc;

	params = 2;	/* level */
	pSMB->TotalDataCount = 0;
	pSMB->MaxParameterCount = cpu_to_le16(2);
	/* BB find exact max SMB PDU from sess structure BB */
	pSMB->MaxDataCount = cpu_to_le16(1000);
	pSMB->MaxSetupCount = 0;
	pSMB->Reserved = 0;
	pSMB->Flags = 0;
	pSMB->Timeout = 0;
	pSMB->Reserved2 = 0;
	byte_count = params + 1 /* pad */ ;
	pSMB->TotalParameterCount = cpu_to_le16(params);
	pSMB->ParameterCount = pSMB->TotalParameterCount;
	pSMB->ParameterOffset = cpu_to_le16(offsetof(
		struct smb_com_transaction2_qfsi_req, InformationLevel) - 4);
	pSMB->DataCount = 0;
	pSMB->DataOffset = 0;
	pSMB->SetupCount = 1;
	pSMB->Reserved3 = 0;
	pSMB->SubCommand = cpu_to_le16(TRANS2_QUERY_FS_INFORMATION);
	pSMB->InformationLevel = cpu_to_le16(SMB_QUERY_FS_ATTRIBUTE_INFO);
	inc_rfc1001_len(pSMB, byte_count);
	pSMB->ByteCount = cpu_to_le16(byte_count);

	rc = SendReceive(xid, tcon->ses, (struct smb_hdr *) pSMB,
			 (struct smb_hdr *) pSMBr, &bytes_returned, 0);
	if (rc) {
		cifs_dbg(VFS, "Send error in QFSAttributeInfo = %d\n", rc);
	} else {		/* decode response */
		rc = validate_t2((struct smb_t2_rsp *)pSMBr);

		if (rc || get_bcc(&pSMBr->hdr) < 13) {
			/* BB also check if enough bytes returned */
			rc = -EIO;	/* bad smb */
		} else {
			__u16 data_offset = le16_to_cpu(pSMBr->t2.DataOffset);
			response_data =
			    (FILE_SYSTEM_ATTRIBUTE_INFO
			     *) (((char *) &pSMBr->hdr.Protocol) +
				 data_offset);
			memcpy(&tcon->fsAttrInfo, response_data,
			       sizeof(FILE_SYSTEM_ATTRIBUTE_INFO));
		}
	}
	cifs_buf_release(pSMB);

	if (rc == -EAGAIN)
		goto QFSAttributeRetry;

	return rc;
}

int
CIFSSMBQFSDeviceInfo(const unsigned int xid, struct cifs_tcon *tcon)
{
/* level 0x104 SMB_QUERY_FILE_SYSTEM_INFO */
	TRANSACTION2_QFSI_REQ *pSMB = NULL;
	TRANSACTION2_QFSI_RSP *pSMBr = NULL;
	FILE_SYSTEM_DEVICE_INFO *response_data;
	int rc = 0;
	int bytes_returned = 0;
	__u16 params, byte_count;

	cifs_dbg(FYI, "In QFSDeviceInfo\n");
QFSDeviceRetry:
	rc = smb_init(SMB_COM_TRANSACTION2, 15, tcon, (void **) &pSMB,
		      (void **) &pSMBr);
	if (rc)
		return rc;

	params = 2;	/* level */
	pSMB->TotalDataCount = 0;
	pSMB->MaxParameterCount = cpu_to_le16(2);
	/* BB find exact max SMB PDU from sess structure BB */
	pSMB->MaxDataCount = cpu_to_le16(1000);
	pSMB->MaxSetupCount = 0;
	pSMB->Reserved = 0;
	pSMB->Flags = 0;
	pSMB->Timeout = 0;
	pSMB->Reserved2 = 0;
	byte_count = params + 1 /* pad */ ;
	pSMB->TotalParameterCount = cpu_to_le16(params);
	pSMB->ParameterCount = pSMB->TotalParameterCount;
	pSMB->ParameterOffset = cpu_to_le16(offsetof(
		struct smb_com_transaction2_qfsi_req, InformationLevel) - 4);

	pSMB->DataCount = 0;
	pSMB->DataOffset = 0;
	pSMB->SetupCount = 1;
	pSMB->Reserved3 = 0;
	pSMB->SubCommand = cpu_to_le16(TRANS2_QUERY_FS_INFORMATION);
	pSMB->InformationLevel = cpu_to_le16(SMB_QUERY_FS_DEVICE_INFO);
	inc_rfc1001_len(pSMB, byte_count);
	pSMB->ByteCount = cpu_to_le16(byte_count);

	rc = SendReceive(xid, tcon->ses, (struct smb_hdr *) pSMB,
			 (struct smb_hdr *) pSMBr, &bytes_returned, 0);
	if (rc) {
		cifs_dbg(FYI, "Send error in QFSDeviceInfo = %d\n", rc);
	} else {		/* decode response */
		rc = validate_t2((struct smb_t2_rsp *)pSMBr);

		if (rc || get_bcc(&pSMBr->hdr) <
			  sizeof(FILE_SYSTEM_DEVICE_INFO))
			rc = -EIO;	/* bad smb */
		else {
			__u16 data_offset = le16_to_cpu(pSMBr->t2.DataOffset);
			response_data =
			    (FILE_SYSTEM_DEVICE_INFO *)
				(((char *) &pSMBr->hdr.Protocol) +
				 data_offset);
			memcpy(&tcon->fsDevInfo, response_data,
			       sizeof(FILE_SYSTEM_DEVICE_INFO));
		}
	}
	cifs_buf_release(pSMB);

	if (rc == -EAGAIN)
		goto QFSDeviceRetry;

	return rc;
}

int
CIFSSMBQFSUnixInfo(const unsigned int xid, struct cifs_tcon *tcon)
{
/* level 0x200  SMB_QUERY_CIFS_UNIX_INFO */
	TRANSACTION2_QFSI_REQ *pSMB = NULL;
	TRANSACTION2_QFSI_RSP *pSMBr = NULL;
	FILE_SYSTEM_UNIX_INFO *response_data;
	int rc = 0;
	int bytes_returned = 0;
	__u16 params, byte_count;

	cifs_dbg(FYI, "In QFSUnixInfo\n");
QFSUnixRetry:
	rc = smb_init_no_reconnect(SMB_COM_TRANSACTION2, 15, tcon,
				   (void **) &pSMB, (void **) &pSMBr);
	if (rc)
		return rc;

	params = 2;	/* level */
	pSMB->TotalDataCount = 0;
	pSMB->DataCount = 0;
	pSMB->DataOffset = 0;
	pSMB->MaxParameterCount = cpu_to_le16(2);
	/* BB find exact max SMB PDU from sess structure BB */
	pSMB->MaxDataCount = cpu_to_le16(100);
	pSMB->MaxSetupCount = 0;
	pSMB->Reserved = 0;
	pSMB->Flags = 0;
	pSMB->Timeout = 0;
	pSMB->Reserved2 = 0;
	byte_count = params + 1 /* pad */ ;
	pSMB->ParameterCount = cpu_to_le16(params);
	pSMB->TotalParameterCount = pSMB->ParameterCount;
	pSMB->ParameterOffset = cpu_to_le16(offsetof(struct
			smb_com_transaction2_qfsi_req, InformationLevel) - 4);
	pSMB->SetupCount = 1;
	pSMB->Reserved3 = 0;
	pSMB->SubCommand = cpu_to_le16(TRANS2_QUERY_FS_INFORMATION);
	pSMB->InformationLevel = cpu_to_le16(SMB_QUERY_CIFS_UNIX_INFO);
	inc_rfc1001_len(pSMB, byte_count);
	pSMB->ByteCount = cpu_to_le16(byte_count);

	rc = SendReceive(xid, tcon->ses, (struct smb_hdr *) pSMB,
			 (struct smb_hdr *) pSMBr, &bytes_returned, 0);
	if (rc) {
		cifs_dbg(VFS, "Send error in QFSUnixInfo = %d\n", rc);
	} else {		/* decode response */
		rc = validate_t2((struct smb_t2_rsp *)pSMBr);

		if (rc || get_bcc(&pSMBr->hdr) < 13) {
			rc = -EIO;	/* bad smb */
		} else {
			__u16 data_offset = le16_to_cpu(pSMBr->t2.DataOffset);
			response_data =
			    (FILE_SYSTEM_UNIX_INFO
			     *) (((char *) &pSMBr->hdr.Protocol) +
				 data_offset);
			memcpy(&tcon->fsUnixInfo, response_data,
			       sizeof(FILE_SYSTEM_UNIX_INFO));
		}
	}
	cifs_buf_release(pSMB);

	if (rc == -EAGAIN)
		goto QFSUnixRetry;


	return rc;
}

int
CIFSSMBSetFSUnixInfo(const unsigned int xid, struct cifs_tcon *tcon, __u64 cap)
{
/* level 0x200  SMB_SET_CIFS_UNIX_INFO */
	TRANSACTION2_SETFSI_REQ *pSMB = NULL;
	TRANSACTION2_SETFSI_RSP *pSMBr = NULL;
	int rc = 0;
	int bytes_returned = 0;
	__u16 params, param_offset, offset, byte_count;

	cifs_dbg(FYI, "In SETFSUnixInfo\n");
SETFSUnixRetry:
	/* BB switch to small buf init to save memory */
	rc = smb_init_no_reconnect(SMB_COM_TRANSACTION2, 15, tcon,
					(void **) &pSMB, (void **) &pSMBr);
	if (rc)
		return rc;

	params = 4;	/* 2 bytes zero followed by info level. */
	pSMB->MaxSetupCount = 0;
	pSMB->Reserved = 0;
	pSMB->Flags = 0;
	pSMB->Timeout = 0;
	pSMB->Reserved2 = 0;
	param_offset = offsetof(struct smb_com_transaction2_setfsi_req, FileNum)
				- 4;
	offset = param_offset + params;

	pSMB->MaxParameterCount = cpu_to_le16(4);
	/* BB find exact max SMB PDU from sess structure BB */
	pSMB->MaxDataCount = cpu_to_le16(100);
	pSMB->SetupCount = 1;
	pSMB->Reserved3 = 0;
	pSMB->SubCommand = cpu_to_le16(TRANS2_SET_FS_INFORMATION);
	byte_count = 1 /* pad */ + params + 12;

	pSMB->DataCount = cpu_to_le16(12);
	pSMB->ParameterCount = cpu_to_le16(params);
	pSMB->TotalDataCount = pSMB->DataCount;
	pSMB->TotalParameterCount = pSMB->ParameterCount;
	pSMB->ParameterOffset = cpu_to_le16(param_offset);
	pSMB->DataOffset = cpu_to_le16(offset);

	/* Params. */
	pSMB->FileNum = 0;
	pSMB->InformationLevel = cpu_to_le16(SMB_SET_CIFS_UNIX_INFO);

	/* Data. */
	pSMB->ClientUnixMajor = cpu_to_le16(CIFS_UNIX_MAJOR_VERSION);
	pSMB->ClientUnixMinor = cpu_to_le16(CIFS_UNIX_MINOR_VERSION);
	pSMB->ClientUnixCap = cpu_to_le64(cap);

	inc_rfc1001_len(pSMB, byte_count);
	pSMB->ByteCount = cpu_to_le16(byte_count);

	rc = SendReceive(xid, tcon->ses, (struct smb_hdr *) pSMB,
			 (struct smb_hdr *) pSMBr, &bytes_returned, 0);
	if (rc) {
		cifs_dbg(VFS, "Send error in SETFSUnixInfo = %d\n", rc);
	} else {		/* decode response */
		rc = validate_t2((struct smb_t2_rsp *)pSMBr);
		if (rc)
			rc = -EIO;	/* bad smb */
	}
	cifs_buf_release(pSMB);

	if (rc == -EAGAIN)
		goto SETFSUnixRetry;

	return rc;
}



int
CIFSSMBQFSPosixInfo(const unsigned int xid, struct cifs_tcon *tcon,
		   struct kstatfs *FSData)
{
/* level 0x201  SMB_QUERY_CIFS_POSIX_INFO */
	TRANSACTION2_QFSI_REQ *pSMB = NULL;
	TRANSACTION2_QFSI_RSP *pSMBr = NULL;
	FILE_SYSTEM_POSIX_INFO *response_data;
	int rc = 0;
	int bytes_returned = 0;
	__u16 params, byte_count;

	cifs_dbg(FYI, "In QFSPosixInfo\n");
QFSPosixRetry:
	rc = smb_init(SMB_COM_TRANSACTION2, 15, tcon, (void **) &pSMB,
		      (void **) &pSMBr);
	if (rc)
		return rc;

	params = 2;	/* level */
	pSMB->TotalDataCount = 0;
	pSMB->DataCount = 0;
	pSMB->DataOffset = 0;
	pSMB->MaxParameterCount = cpu_to_le16(2);
	/* BB find exact max SMB PDU from sess structure BB */
	pSMB->MaxDataCount = cpu_to_le16(100);
	pSMB->MaxSetupCount = 0;
	pSMB->Reserved = 0;
	pSMB->Flags = 0;
	pSMB->Timeout = 0;
	pSMB->Reserved2 = 0;
	byte_count = params + 1 /* pad */ ;
	pSMB->ParameterCount = cpu_to_le16(params);
	pSMB->TotalParameterCount = pSMB->ParameterCount;
	pSMB->ParameterOffset = cpu_to_le16(offsetof(struct
			smb_com_transaction2_qfsi_req, InformationLevel) - 4);
	pSMB->SetupCount = 1;
	pSMB->Reserved3 = 0;
	pSMB->SubCommand = cpu_to_le16(TRANS2_QUERY_FS_INFORMATION);
	pSMB->InformationLevel = cpu_to_le16(SMB_QUERY_POSIX_FS_INFO);
	inc_rfc1001_len(pSMB, byte_count);
	pSMB->ByteCount = cpu_to_le16(byte_count);

	rc = SendReceive(xid, tcon->ses, (struct smb_hdr *) pSMB,
			 (struct smb_hdr *) pSMBr, &bytes_returned, 0);
	if (rc) {
		cifs_dbg(FYI, "Send error in QFSUnixInfo = %d\n", rc);
	} else {		/* decode response */
		rc = validate_t2((struct smb_t2_rsp *)pSMBr);

		if (rc || get_bcc(&pSMBr->hdr) < 13) {
			rc = -EIO;	/* bad smb */
		} else {
			__u16 data_offset = le16_to_cpu(pSMBr->t2.DataOffset);
			response_data =
			    (FILE_SYSTEM_POSIX_INFO
			     *) (((char *) &pSMBr->hdr.Protocol) +
				 data_offset);
			FSData->f_bsize =
					le32_to_cpu(response_data->BlockSize);
			FSData->f_blocks =
					le64_to_cpu(response_data->TotalBlocks);
			FSData->f_bfree =
			    le64_to_cpu(response_data->BlocksAvail);
			if (response_data->UserBlocksAvail == cpu_to_le64(-1)) {
				FSData->f_bavail = FSData->f_bfree;
			} else {
				FSData->f_bavail =
				    le64_to_cpu(response_data->UserBlocksAvail);
			}
			if (response_data->TotalFileNodes != cpu_to_le64(-1))
				FSData->f_files =
				     le64_to_cpu(response_data->TotalFileNodes);
			if (response_data->FreeFileNodes != cpu_to_le64(-1))
				FSData->f_ffree =
				      le64_to_cpu(response_data->FreeFileNodes);
		}
	}
	cifs_buf_release(pSMB);

	if (rc == -EAGAIN)
		goto QFSPosixRetry;

	return rc;
}


/*
 * We can not use write of zero bytes trick to set file size due to need for
 * large file support. Also note that this SetPathInfo is preferred to
 * SetFileInfo based method in next routine which is only needed to work around
 * a sharing violation bugin Samba which this routine can run into.
 */
int
CIFSSMBSetEOF(const unsigned int xid, struct cifs_tcon *tcon,
	      const char *file_name, __u64 size, struct cifs_sb_info *cifs_sb,
	      bool set_allocation)
{
	struct smb_com_transaction2_spi_req *pSMB = NULL;
	struct smb_com_transaction2_spi_rsp *pSMBr = NULL;
	struct file_end_of_file_info *parm_data;
	int name_len;
	int rc = 0;
	int bytes_returned = 0;
	int remap = cifs_remap(cifs_sb);

	__u16 params, byte_count, data_count, param_offset, offset;

	cifs_dbg(FYI, "In SetEOF\n");
SetEOFRetry:
	rc = smb_init(SMB_COM_TRANSACTION2, 15, tcon, (void **) &pSMB,
		      (void **) &pSMBr);
	if (rc)
		return rc;

	if (pSMB->hdr.Flags2 & SMBFLG2_UNICODE) {
		name_len =
		    cifsConvertToUTF16((__le16 *) pSMB->FileName, file_name,
				       PATH_MAX, cifs_sb->local_nls, remap);
		name_len++;	/* trailing null */
		name_len *= 2;
	} else {	/* BB improve the check for buffer overruns BB */
		name_len = strnlen(file_name, PATH_MAX);
		name_len++;	/* trailing null */
		strncpy(pSMB->FileName, file_name, name_len);
	}
	params = 6 + name_len;
	data_count = sizeof(struct file_end_of_file_info);
	pSMB->MaxParameterCount = cpu_to_le16(2);
	pSMB->MaxDataCount = cpu_to_le16(4100);
	pSMB->MaxSetupCount = 0;
	pSMB->Reserved = 0;
	pSMB->Flags = 0;
	pSMB->Timeout = 0;
	pSMB->Reserved2 = 0;
	param_offset = offsetof(struct smb_com_transaction2_spi_req,
				InformationLevel) - 4;
	offset = param_offset + params;
	if (set_allocation) {
		if (tcon->ses->capabilities & CAP_INFOLEVEL_PASSTHRU)
			pSMB->InformationLevel =
				cpu_to_le16(SMB_SET_FILE_ALLOCATION_INFO2);
		else
			pSMB->InformationLevel =
				cpu_to_le16(SMB_SET_FILE_ALLOCATION_INFO);
	} else /* Set File Size */  {
	    if (tcon->ses->capabilities & CAP_INFOLEVEL_PASSTHRU)
		    pSMB->InformationLevel =
				cpu_to_le16(SMB_SET_FILE_END_OF_FILE_INFO2);
	    else
		    pSMB->InformationLevel =
				cpu_to_le16(SMB_SET_FILE_END_OF_FILE_INFO);
	}

	parm_data =
	    (struct file_end_of_file_info *) (((char *) &pSMB->hdr.Protocol) +
				       offset);
	pSMB->ParameterOffset = cpu_to_le16(param_offset);
	pSMB->DataOffset = cpu_to_le16(offset);
	pSMB->SetupCount = 1;
	pSMB->Reserved3 = 0;
	pSMB->SubCommand = cpu_to_le16(TRANS2_SET_PATH_INFORMATION);
	byte_count = 3 /* pad */  + params + data_count;
	pSMB->DataCount = cpu_to_le16(data_count);
	pSMB->TotalDataCount = pSMB->DataCount;
	pSMB->ParameterCount = cpu_to_le16(params);
	pSMB->TotalParameterCount = pSMB->ParameterCount;
	pSMB->Reserved4 = 0;
	inc_rfc1001_len(pSMB, byte_count);
	parm_data->FileSize = cpu_to_le64(size);
	pSMB->ByteCount = cpu_to_le16(byte_count);
	rc = SendReceive(xid, tcon->ses, (struct smb_hdr *) pSMB,
			 (struct smb_hdr *) pSMBr, &bytes_returned, 0);
	if (rc)
		cifs_dbg(FYI, "SetPathInfo (file size) returned %d\n", rc);

	cifs_buf_release(pSMB);

	if (rc == -EAGAIN)
		goto SetEOFRetry;

	return rc;
}

int
CIFSSMBSetFileSize(const unsigned int xid, struct cifs_tcon *tcon,
		   struct cifsFileInfo *cfile, __u64 size, bool set_allocation)
{
	struct smb_com_transaction2_sfi_req *pSMB  = NULL;
	struct file_end_of_file_info *parm_data;
	int rc = 0;
	__u16 params, param_offset, offset, byte_count, count;

	cifs_dbg(FYI, "SetFileSize (via SetFileInfo) %lld\n",
		 (long long)size);
	rc = small_smb_init(SMB_COM_TRANSACTION2, 15, tcon, (void **) &pSMB);

	if (rc)
		return rc;

	pSMB->hdr.Pid = cpu_to_le16((__u16)cfile->pid);
	pSMB->hdr.PidHigh = cpu_to_le16((__u16)(cfile->pid >> 16));

	params = 6;
	pSMB->MaxSetupCount = 0;
	pSMB->Reserved = 0;
	pSMB->Flags = 0;
	pSMB->Timeout = 0;
	pSMB->Reserved2 = 0;
	param_offset = offsetof(struct smb_com_transaction2_sfi_req, Fid) - 4;
	offset = param_offset + params;

	count = sizeof(struct file_end_of_file_info);
	pSMB->MaxParameterCount = cpu_to_le16(2);
	/* BB find exact max SMB PDU from sess structure BB */
	pSMB->MaxDataCount = cpu_to_le16(1000);
	pSMB->SetupCount = 1;
	pSMB->Reserved3 = 0;
	pSMB->SubCommand = cpu_to_le16(TRANS2_SET_FILE_INFORMATION);
	byte_count = 3 /* pad */  + params + count;
	pSMB->DataCount = cpu_to_le16(count);
	pSMB->ParameterCount = cpu_to_le16(params);
	pSMB->TotalDataCount = pSMB->DataCount;
	pSMB->TotalParameterCount = pSMB->ParameterCount;
	pSMB->ParameterOffset = cpu_to_le16(param_offset);
	parm_data =
		(struct file_end_of_file_info *) (((char *) &pSMB->hdr.Protocol)
				+ offset);
	pSMB->DataOffset = cpu_to_le16(offset);
	parm_data->FileSize = cpu_to_le64(size);
	pSMB->Fid = cfile->fid.netfid;
	if (set_allocation) {
		if (tcon->ses->capabilities & CAP_INFOLEVEL_PASSTHRU)
			pSMB->InformationLevel =
				cpu_to_le16(SMB_SET_FILE_ALLOCATION_INFO2);
		else
			pSMB->InformationLevel =
				cpu_to_le16(SMB_SET_FILE_ALLOCATION_INFO);
	} else /* Set File Size */  {
	    if (tcon->ses->capabilities & CAP_INFOLEVEL_PASSTHRU)
		    pSMB->InformationLevel =
				cpu_to_le16(SMB_SET_FILE_END_OF_FILE_INFO2);
	    else
		    pSMB->InformationLevel =
				cpu_to_le16(SMB_SET_FILE_END_OF_FILE_INFO);
	}
	pSMB->Reserved4 = 0;
	inc_rfc1001_len(pSMB, byte_count);
	pSMB->ByteCount = cpu_to_le16(byte_count);
	rc = SendReceiveNoRsp(xid, tcon->ses, (char *) pSMB, 0);
	cifs_small_buf_release(pSMB);
	if (rc) {
		cifs_dbg(FYI, "Send error in SetFileInfo (SetFileSize) = %d\n",
			 rc);
	}

	/* Note: On -EAGAIN error only caller can retry on handle based calls
		since file handle passed in no longer valid */

	return rc;
}

/* Some legacy servers such as NT4 require that the file times be set on
   an open handle, rather than by pathname - this is awkward due to
   potential access conflicts on the open, but it is unavoidable for these
   old servers since the only other choice is to go from 100 nanosecond DCE
   time and resort to the original setpathinfo level which takes the ancient
   DOS time format with 2 second granularity */
int
CIFSSMBSetFileInfo(const unsigned int xid, struct cifs_tcon *tcon,
		    const FILE_BASIC_INFO *data, __u16 fid, __u32 pid_of_opener)
{
	struct smb_com_transaction2_sfi_req *pSMB  = NULL;
	char *data_offset;
	int rc = 0;
	__u16 params, param_offset, offset, byte_count, count;

	cifs_dbg(FYI, "Set Times (via SetFileInfo)\n");
	rc = small_smb_init(SMB_COM_TRANSACTION2, 15, tcon, (void **) &pSMB);

	if (rc)
		return rc;

	pSMB->hdr.Pid = cpu_to_le16((__u16)pid_of_opener);
	pSMB->hdr.PidHigh = cpu_to_le16((__u16)(pid_of_opener >> 16));

	params = 6;
	pSMB->MaxSetupCount = 0;
	pSMB->Reserved = 0;
	pSMB->Flags = 0;
	pSMB->Timeout = 0;
	pSMB->Reserved2 = 0;
	param_offset = offsetof(struct smb_com_transaction2_sfi_req, Fid) - 4;
	offset = param_offset + params;

	data_offset = (char *)pSMB +
			offsetof(struct smb_hdr, Protocol) + offset;

	count = sizeof(FILE_BASIC_INFO);
	pSMB->MaxParameterCount = cpu_to_le16(2);
	/* BB find max SMB PDU from sess */
	pSMB->MaxDataCount = cpu_to_le16(1000);
	pSMB->SetupCount = 1;
	pSMB->Reserved3 = 0;
	pSMB->SubCommand = cpu_to_le16(TRANS2_SET_FILE_INFORMATION);
	byte_count = 3 /* pad */  + params + count;
	pSMB->DataCount = cpu_to_le16(count);
	pSMB->ParameterCount = cpu_to_le16(params);
	pSMB->TotalDataCount = pSMB->DataCount;
	pSMB->TotalParameterCount = pSMB->ParameterCount;
	pSMB->ParameterOffset = cpu_to_le16(param_offset);
	pSMB->DataOffset = cpu_to_le16(offset);
	pSMB->Fid = fid;
	if (tcon->ses->capabilities & CAP_INFOLEVEL_PASSTHRU)
		pSMB->InformationLevel = cpu_to_le16(SMB_SET_FILE_BASIC_INFO2);
	else
		pSMB->InformationLevel = cpu_to_le16(SMB_SET_FILE_BASIC_INFO);
	pSMB->Reserved4 = 0;
	inc_rfc1001_len(pSMB, byte_count);
	pSMB->ByteCount = cpu_to_le16(byte_count);
	memcpy(data_offset, data, sizeof(FILE_BASIC_INFO));
	rc = SendReceiveNoRsp(xid, tcon->ses, (char *) pSMB, 0);
	cifs_small_buf_release(pSMB);
	if (rc)
		cifs_dbg(FYI, "Send error in Set Time (SetFileInfo) = %d\n",
			 rc);

	/* Note: On -EAGAIN error only caller can retry on handle based calls
		since file handle passed in no longer valid */

	return rc;
}

int
CIFSSMBSetFileDisposition(const unsigned int xid, struct cifs_tcon *tcon,
			  bool delete_file, __u16 fid, __u32 pid_of_opener)
{
	struct smb_com_transaction2_sfi_req *pSMB  = NULL;
	char *data_offset;
	int rc = 0;
	__u16 params, param_offset, offset, byte_count, count;

	cifs_dbg(FYI, "Set File Disposition (via SetFileInfo)\n");
	rc = small_smb_init(SMB_COM_TRANSACTION2, 15, tcon, (void **) &pSMB);

	if (rc)
		return rc;

	pSMB->hdr.Pid = cpu_to_le16((__u16)pid_of_opener);
	pSMB->hdr.PidHigh = cpu_to_le16((__u16)(pid_of_opener >> 16));

	params = 6;
	pSMB->MaxSetupCount = 0;
	pSMB->Reserved = 0;
	pSMB->Flags = 0;
	pSMB->Timeout = 0;
	pSMB->Reserved2 = 0;
	param_offset = offsetof(struct smb_com_transaction2_sfi_req, Fid) - 4;
	offset = param_offset + params;

	data_offset = (char *) (&pSMB->hdr.Protocol) + offset;

	count = 1;
	pSMB->MaxParameterCount = cpu_to_le16(2);
	/* BB find max SMB PDU from sess */
	pSMB->MaxDataCount = cpu_to_le16(1000);
	pSMB->SetupCount = 1;
	pSMB->Reserved3 = 0;
	pSMB->SubCommand = cpu_to_le16(TRANS2_SET_FILE_INFORMATION);
	byte_count = 3 /* pad */  + params + count;
	pSMB->DataCount = cpu_to_le16(count);
	pSMB->ParameterCount = cpu_to_le16(params);
	pSMB->TotalDataCount = pSMB->DataCount;
	pSMB->TotalParameterCount = pSMB->ParameterCount;
	pSMB->ParameterOffset = cpu_to_le16(param_offset);
	pSMB->DataOffset = cpu_to_le16(offset);
	pSMB->Fid = fid;
	pSMB->InformationLevel = cpu_to_le16(SMB_SET_FILE_DISPOSITION_INFO);
	pSMB->Reserved4 = 0;
	inc_rfc1001_len(pSMB, byte_count);
	pSMB->ByteCount = cpu_to_le16(byte_count);
	*data_offset = delete_file ? 1 : 0;
	rc = SendReceiveNoRsp(xid, tcon->ses, (char *) pSMB, 0);
	cifs_small_buf_release(pSMB);
	if (rc)
		cifs_dbg(FYI, "Send error in SetFileDisposition = %d\n", rc);

	return rc;
}

int
CIFSSMBSetPathInfo(const unsigned int xid, struct cifs_tcon *tcon,
		   const char *fileName, const FILE_BASIC_INFO *data,
		   const struct nls_table *nls_codepage, int remap)
{
	TRANSACTION2_SPI_REQ *pSMB = NULL;
	TRANSACTION2_SPI_RSP *pSMBr = NULL;
	int name_len;
	int rc = 0;
	int bytes_returned = 0;
	char *data_offset;
	__u16 params, param_offset, offset, byte_count, count;

	cifs_dbg(FYI, "In SetTimes\n");

SetTimesRetry:
	rc = smb_init(SMB_COM_TRANSACTION2, 15, tcon, (void **) &pSMB,
		      (void **) &pSMBr);
	if (rc)
		return rc;

	if (pSMB->hdr.Flags2 & SMBFLG2_UNICODE) {
		name_len =
		    cifsConvertToUTF16((__le16 *) pSMB->FileName, fileName,
				       PATH_MAX, nls_codepage, remap);
		name_len++;	/* trailing null */
		name_len *= 2;
	} else {	/* BB improve the check for buffer overruns BB */
		name_len = strnlen(fileName, PATH_MAX);
		name_len++;	/* trailing null */
		strncpy(pSMB->FileName, fileName, name_len);
	}

	params = 6 + name_len;
	count = sizeof(FILE_BASIC_INFO);
	pSMB->MaxParameterCount = cpu_to_le16(2);
	/* BB find max SMB PDU from sess structure BB */
	pSMB->MaxDataCount = cpu_to_le16(1000);
	pSMB->MaxSetupCount = 0;
	pSMB->Reserved = 0;
	pSMB->Flags = 0;
	pSMB->Timeout = 0;
	pSMB->Reserved2 = 0;
	param_offset = offsetof(struct smb_com_transaction2_spi_req,
				InformationLevel) - 4;
	offset = param_offset + params;
	data_offset = (char *) (&pSMB->hdr.Protocol) + offset;
	pSMB->ParameterOffset = cpu_to_le16(param_offset);
	pSMB->DataOffset = cpu_to_le16(offset);
	pSMB->SetupCount = 1;
	pSMB->Reserved3 = 0;
	pSMB->SubCommand = cpu_to_le16(TRANS2_SET_PATH_INFORMATION);
	byte_count = 3 /* pad */  + params + count;

	pSMB->DataCount = cpu_to_le16(count);
	pSMB->ParameterCount = cpu_to_le16(params);
	pSMB->TotalDataCount = pSMB->DataCount;
	pSMB->TotalParameterCount = pSMB->ParameterCount;
	if (tcon->ses->capabilities & CAP_INFOLEVEL_PASSTHRU)
		pSMB->InformationLevel = cpu_to_le16(SMB_SET_FILE_BASIC_INFO2);
	else
		pSMB->InformationLevel = cpu_to_le16(SMB_SET_FILE_BASIC_INFO);
	pSMB->Reserved4 = 0;
	inc_rfc1001_len(pSMB, byte_count);
	memcpy(data_offset, data, sizeof(FILE_BASIC_INFO));
	pSMB->ByteCount = cpu_to_le16(byte_count);
	rc = SendReceive(xid, tcon->ses, (struct smb_hdr *) pSMB,
			 (struct smb_hdr *) pSMBr, &bytes_returned, 0);
	if (rc)
		cifs_dbg(FYI, "SetPathInfo (times) returned %d\n", rc);

	cifs_buf_release(pSMB);

	if (rc == -EAGAIN)
		goto SetTimesRetry;

	return rc;
}

/* Can not be used to set time stamps yet (due to old DOS time format) */
/* Can be used to set attributes */
#if 0  /* Possibly not needed - since it turns out that strangely NT4 has a bug
	  handling it anyway and NT4 was what we thought it would be needed for
	  Do not delete it until we prove whether needed for Win9x though */
int
CIFSSMBSetAttrLegacy(unsigned int xid, struct cifs_tcon *tcon, char *fileName,
		__u16 dos_attrs, const struct nls_table *nls_codepage)
{
	SETATTR_REQ *pSMB = NULL;
	SETATTR_RSP *pSMBr = NULL;
	int rc = 0;
	int bytes_returned;
	int name_len;

	cifs_dbg(FYI, "In SetAttrLegacy\n");

SetAttrLgcyRetry:
	rc = smb_init(SMB_COM_SETATTR, 8, tcon, (void **) &pSMB,
		      (void **) &pSMBr);
	if (rc)
		return rc;

	if (pSMB->hdr.Flags2 & SMBFLG2_UNICODE) {
		name_len =
			ConvertToUTF16((__le16 *) pSMB->fileName, fileName,
				       PATH_MAX, nls_codepage);
		name_len++;     /* trailing null */
		name_len *= 2;
	} else {	/* BB improve the check for buffer overruns BB */
		name_len = strnlen(fileName, PATH_MAX);
		name_len++;     /* trailing null */
		strncpy(pSMB->fileName, fileName, name_len);
	}
	pSMB->attr = cpu_to_le16(dos_attrs);
	pSMB->BufferFormat = 0x04;
	inc_rfc1001_len(pSMB, name_len + 1);
	pSMB->ByteCount = cpu_to_le16(name_len + 1);
	rc = SendReceive(xid, tcon->ses, (struct smb_hdr *) pSMB,
			 (struct smb_hdr *) pSMBr, &bytes_returned, 0);
	if (rc)
		cifs_dbg(FYI, "Error in LegacySetAttr = %d\n", rc);

	cifs_buf_release(pSMB);

	if (rc == -EAGAIN)
		goto SetAttrLgcyRetry;

	return rc;
}
#endif /* temporarily unneeded SetAttr legacy function */

static void
cifs_fill_unix_set_info(FILE_UNIX_BASIC_INFO *data_offset,
			const struct cifs_unix_set_info_args *args)
{
	u64 uid = NO_CHANGE_64, gid = NO_CHANGE_64;
	u64 mode = args->mode;

	if (uid_valid(args->uid))
		uid = from_kuid(&init_user_ns, args->uid);
	if (gid_valid(args->gid))
		gid = from_kgid(&init_user_ns, args->gid);

	/*
	 * Samba server ignores set of file size to zero due to bugs in some
	 * older clients, but we should be precise - we use SetFileSize to
	 * set file size and do not want to truncate file size to zero
	 * accidentally as happened on one Samba server beta by putting
	 * zero instead of -1 here
	 */
	data_offset->EndOfFile = cpu_to_le64(NO_CHANGE_64);
	data_offset->NumOfBytes = cpu_to_le64(NO_CHANGE_64);
	data_offset->LastStatusChange = cpu_to_le64(args->ctime);
	data_offset->LastAccessTime = cpu_to_le64(args->atime);
	data_offset->LastModificationTime = cpu_to_le64(args->mtime);
	data_offset->Uid = cpu_to_le64(uid);
	data_offset->Gid = cpu_to_le64(gid);
	/* better to leave device as zero when it is  */
	data_offset->DevMajor = cpu_to_le64(MAJOR(args->device));
	data_offset->DevMinor = cpu_to_le64(MINOR(args->device));
	data_offset->Permissions = cpu_to_le64(mode);

	if (S_ISREG(mode))
		data_offset->Type = cpu_to_le32(UNIX_FILE);
	else if (S_ISDIR(mode))
		data_offset->Type = cpu_to_le32(UNIX_DIR);
	else if (S_ISLNK(mode))
		data_offset->Type = cpu_to_le32(UNIX_SYMLINK);
	else if (S_ISCHR(mode))
		data_offset->Type = cpu_to_le32(UNIX_CHARDEV);
	else if (S_ISBLK(mode))
		data_offset->Type = cpu_to_le32(UNIX_BLOCKDEV);
	else if (S_ISFIFO(mode))
		data_offset->Type = cpu_to_le32(UNIX_FIFO);
	else if (S_ISSOCK(mode))
		data_offset->Type = cpu_to_le32(UNIX_SOCKET);
}

int
CIFSSMBUnixSetFileInfo(const unsigned int xid, struct cifs_tcon *tcon,
		       const struct cifs_unix_set_info_args *args,
		       u16 fid, u32 pid_of_opener)
{
	struct smb_com_transaction2_sfi_req *pSMB  = NULL;
	char *data_offset;
	int rc = 0;
	u16 params, param_offset, offset, byte_count, count;

	cifs_dbg(FYI, "Set Unix Info (via SetFileInfo)\n");
	rc = small_smb_init(SMB_COM_TRANSACTION2, 15, tcon, (void **) &pSMB);

	if (rc)
		return rc;

	pSMB->hdr.Pid = cpu_to_le16((__u16)pid_of_opener);
	pSMB->hdr.PidHigh = cpu_to_le16((__u16)(pid_of_opener >> 16));

	params = 6;
	pSMB->MaxSetupCount = 0;
	pSMB->Reserved = 0;
	pSMB->Flags = 0;
	pSMB->Timeout = 0;
	pSMB->Reserved2 = 0;
	param_offset = offsetof(struct smb_com_transaction2_sfi_req, Fid) - 4;
	offset = param_offset + params;

	data_offset = (char *)pSMB +
			offsetof(struct smb_hdr, Protocol) + offset;

	count = sizeof(FILE_UNIX_BASIC_INFO);

	pSMB->MaxParameterCount = cpu_to_le16(2);
	/* BB find max SMB PDU from sess */
	pSMB->MaxDataCount = cpu_to_le16(1000);
	pSMB->SetupCount = 1;
	pSMB->Reserved3 = 0;
	pSMB->SubCommand = cpu_to_le16(TRANS2_SET_FILE_INFORMATION);
	byte_count = 3 /* pad */  + params + count;
	pSMB->DataCount = cpu_to_le16(count);
	pSMB->ParameterCount = cpu_to_le16(params);
	pSMB->TotalDataCount = pSMB->DataCount;
	pSMB->TotalParameterCount = pSMB->ParameterCount;
	pSMB->ParameterOffset = cpu_to_le16(param_offset);
	pSMB->DataOffset = cpu_to_le16(offset);
	pSMB->Fid = fid;
	pSMB->InformationLevel = cpu_to_le16(SMB_SET_FILE_UNIX_BASIC);
	pSMB->Reserved4 = 0;
	inc_rfc1001_len(pSMB, byte_count);
	pSMB->ByteCount = cpu_to_le16(byte_count);

	cifs_fill_unix_set_info((FILE_UNIX_BASIC_INFO *)data_offset, args);

	rc = SendReceiveNoRsp(xid, tcon->ses, (char *) pSMB, 0);
	cifs_small_buf_release(pSMB);
	if (rc)
		cifs_dbg(FYI, "Send error in Set Time (SetFileInfo) = %d\n",
			 rc);

	/* Note: On -EAGAIN error only caller can retry on handle based calls
		since file handle passed in no longer valid */

	return rc;
}

int
CIFSSMBUnixSetPathInfo(const unsigned int xid, struct cifs_tcon *tcon,
		       const char *file_name,
		       const struct cifs_unix_set_info_args *args,
		       const struct nls_table *nls_codepage, int remap)
{
	TRANSACTION2_SPI_REQ *pSMB = NULL;
	TRANSACTION2_SPI_RSP *pSMBr = NULL;
	int name_len;
	int rc = 0;
	int bytes_returned = 0;
	FILE_UNIX_BASIC_INFO *data_offset;
	__u16 params, param_offset, offset, count, byte_count;

	cifs_dbg(FYI, "In SetUID/GID/Mode\n");
setPermsRetry:
	rc = smb_init(SMB_COM_TRANSACTION2, 15, tcon, (void **) &pSMB,
		      (void **) &pSMBr);
	if (rc)
		return rc;

	if (pSMB->hdr.Flags2 & SMBFLG2_UNICODE) {
		name_len =
		    cifsConvertToUTF16((__le16 *) pSMB->FileName, file_name,
				       PATH_MAX, nls_codepage, remap);
		name_len++;	/* trailing null */
		name_len *= 2;
	} else {	/* BB improve the check for buffer overruns BB */
		name_len = strnlen(file_name, PATH_MAX);
		name_len++;	/* trailing null */
		strncpy(pSMB->FileName, file_name, name_len);
	}

	params = 6 + name_len;
	count = sizeof(FILE_UNIX_BASIC_INFO);
	pSMB->MaxParameterCount = cpu_to_le16(2);
	/* BB find max SMB PDU from sess structure BB */
	pSMB->MaxDataCount = cpu_to_le16(1000);
	pSMB->MaxSetupCount = 0;
	pSMB->Reserved = 0;
	pSMB->Flags = 0;
	pSMB->Timeout = 0;
	pSMB->Reserved2 = 0;
	param_offset = offsetof(struct smb_com_transaction2_spi_req,
				InformationLevel) - 4;
	offset = param_offset + params;
	data_offset =
	    (FILE_UNIX_BASIC_INFO *) ((char *) &pSMB->hdr.Protocol +
				      offset);
	memset(data_offset, 0, count);
	pSMB->DataOffset = cpu_to_le16(offset);
	pSMB->ParameterOffset = cpu_to_le16(param_offset);
	pSMB->SetupCount = 1;
	pSMB->Reserved3 = 0;
	pSMB->SubCommand = cpu_to_le16(TRANS2_SET_PATH_INFORMATION);
	byte_count = 3 /* pad */  + params + count;
	pSMB->ParameterCount = cpu_to_le16(params);
	pSMB->DataCount = cpu_to_le16(count);
	pSMB->TotalParameterCount = pSMB->ParameterCount;
	pSMB->TotalDataCount = pSMB->DataCount;
	pSMB->InformationLevel = cpu_to_le16(SMB_SET_FILE_UNIX_BASIC);
	pSMB->Reserved4 = 0;
	inc_rfc1001_len(pSMB, byte_count);

	cifs_fill_unix_set_info(data_offset, args);

	pSMB->ByteCount = cpu_to_le16(byte_count);
	rc = SendReceive(xid, tcon->ses, (struct smb_hdr *) pSMB,
			 (struct smb_hdr *) pSMBr, &bytes_returned, 0);
	if (rc)
		cifs_dbg(FYI, "SetPathInfo (perms) returned %d\n", rc);

	cifs_buf_release(pSMB);
	if (rc == -EAGAIN)
		goto setPermsRetry;
	return rc;
}

#ifdef CONFIG_CIFS_XATTR
/*
 * Do a path-based QUERY_ALL_EAS call and parse the result. This is a common
 * function used by listxattr and getxattr type calls. When ea_name is set,
 * it looks for that attribute name and stuffs that value into the EAData
 * buffer. When ea_name is NULL, it stuffs a list of attribute names into the
 * buffer. In both cases, the return value is either the length of the
 * resulting data or a negative error code. If EAData is a NULL pointer then
 * the data isn't copied to it, but the length is returned.
 */
ssize_t
CIFSSMBQAllEAs(const unsigned int xid, struct cifs_tcon *tcon,
		const unsigned char *searchName, const unsigned char *ea_name,
		char *EAData, size_t buf_size,
		struct cifs_sb_info *cifs_sb)
{
		/* BB assumes one setup word */
	TRANSACTION2_QPI_REQ *pSMB = NULL;
	TRANSACTION2_QPI_RSP *pSMBr = NULL;
	int remap = cifs_remap(cifs_sb);
	struct nls_table *nls_codepage = cifs_sb->local_nls;
	int rc = 0;
	int bytes_returned;
	int list_len;
	struct fealist *ea_response_data;
	struct fea *temp_fea;
	char *temp_ptr;
	char *end_of_smb;
	__u16 params, byte_count, data_offset;
	unsigned int ea_name_len = ea_name ? strlen(ea_name) : 0;

	cifs_dbg(FYI, "In Query All EAs path %s\n", searchName);
QAllEAsRetry:
	rc = smb_init(SMB_COM_TRANSACTION2, 15, tcon, (void **) &pSMB,
		      (void **) &pSMBr);
	if (rc)
		return rc;

	if (pSMB->hdr.Flags2 & SMBFLG2_UNICODE) {
		list_len =
		    cifsConvertToUTF16((__le16 *) pSMB->FileName, searchName,
				       PATH_MAX, nls_codepage, remap);
		list_len++;	/* trailing null */
		list_len *= 2;
	} else {	/* BB improve the check for buffer overruns BB */
		list_len = strnlen(searchName, PATH_MAX);
		list_len++;	/* trailing null */
		strncpy(pSMB->FileName, searchName, list_len);
	}

	params = 2 /* level */ + 4 /* reserved */ + list_len /* includes NUL */;
	pSMB->TotalDataCount = 0;
	pSMB->MaxParameterCount = cpu_to_le16(2);
	/* BB find exact max SMB PDU from sess structure BB */
	pSMB->MaxDataCount = cpu_to_le16(CIFSMaxBufSize);
	pSMB->MaxSetupCount = 0;
	pSMB->Reserved = 0;
	pSMB->Flags = 0;
	pSMB->Timeout = 0;
	pSMB->Reserved2 = 0;
	pSMB->ParameterOffset = cpu_to_le16(offsetof(
	struct smb_com_transaction2_qpi_req, InformationLevel) - 4);
	pSMB->DataCount = 0;
	pSMB->DataOffset = 0;
	pSMB->SetupCount = 1;
	pSMB->Reserved3 = 0;
	pSMB->SubCommand = cpu_to_le16(TRANS2_QUERY_PATH_INFORMATION);
	byte_count = params + 1 /* pad */ ;
	pSMB->TotalParameterCount = cpu_to_le16(params);
	pSMB->ParameterCount = pSMB->TotalParameterCount;
	pSMB->InformationLevel = cpu_to_le16(SMB_INFO_QUERY_ALL_EAS);
	pSMB->Reserved4 = 0;
	inc_rfc1001_len(pSMB, byte_count);
	pSMB->ByteCount = cpu_to_le16(byte_count);

	rc = SendReceive(xid, tcon->ses, (struct smb_hdr *) pSMB,
			 (struct smb_hdr *) pSMBr, &bytes_returned, 0);
	if (rc) {
		cifs_dbg(FYI, "Send error in QueryAllEAs = %d\n", rc);
		goto QAllEAsOut;
	}


	/* BB also check enough total bytes returned */
	/* BB we need to improve the validity checking
	of these trans2 responses */

	rc = validate_t2((struct smb_t2_rsp *)pSMBr);
	if (rc || get_bcc(&pSMBr->hdr) < 4) {
		rc = -EIO;	/* bad smb */
		goto QAllEAsOut;
	}

	/* check that length of list is not more than bcc */
	/* check that each entry does not go beyond length
	   of list */
	/* check that each element of each entry does not
	   go beyond end of list */
	/* validate_trans2_offsets() */
	/* BB check if start of smb + data_offset > &bcc+ bcc */

	data_offset = le16_to_cpu(pSMBr->t2.DataOffset);
	ea_response_data = (struct fealist *)
				(((char *) &pSMBr->hdr.Protocol) + data_offset);

	list_len = le32_to_cpu(ea_response_data->list_len);
	cifs_dbg(FYI, "ea length %d\n", list_len);
	if (list_len <= 8) {
		cifs_dbg(FYI, "empty EA list returned from server\n");
		/* didn't find the named attribute */
		if (ea_name)
			rc = -ENODATA;
		goto QAllEAsOut;
	}

	/* make sure list_len doesn't go past end of SMB */
	end_of_smb = (char *)pByteArea(&pSMBr->hdr) + get_bcc(&pSMBr->hdr);
	if ((char *)ea_response_data + list_len > end_of_smb) {
		cifs_dbg(FYI, "EA list appears to go beyond SMB\n");
		rc = -EIO;
		goto QAllEAsOut;
	}

	/* account for ea list len */
	list_len -= 4;
	temp_fea = ea_response_data->list;
	temp_ptr = (char *)temp_fea;
	while (list_len > 0) {
		unsigned int name_len;
		__u16 value_len;

		list_len -= 4;
		temp_ptr += 4;
		/* make sure we can read name_len and value_len */
		if (list_len < 0) {
			cifs_dbg(FYI, "EA entry goes beyond length of list\n");
			rc = -EIO;
			goto QAllEAsOut;
		}

		name_len = temp_fea->name_len;
		value_len = le16_to_cpu(temp_fea->value_len);
		list_len -= name_len + 1 + value_len;
		if (list_len < 0) {
			cifs_dbg(FYI, "EA entry goes beyond length of list\n");
			rc = -EIO;
			goto QAllEAsOut;
		}

		if (ea_name) {
			if (ea_name_len == name_len &&
			    memcmp(ea_name, temp_ptr, name_len) == 0) {
				temp_ptr += name_len + 1;
				rc = value_len;
				if (buf_size == 0)
					goto QAllEAsOut;
				if ((size_t)value_len > buf_size) {
					rc = -ERANGE;
					goto QAllEAsOut;
				}
				memcpy(EAData, temp_ptr, value_len);
				goto QAllEAsOut;
			}
		} else {
			/* account for prefix user. and trailing null */
			rc += (5 + 1 + name_len);
			if (rc < (int) buf_size) {
				memcpy(EAData, "user.", 5);
				EAData += 5;
				memcpy(EAData, temp_ptr, name_len);
				EAData += name_len;
				/* null terminate name */
				*EAData = 0;
				++EAData;
			} else if (buf_size == 0) {
				/* skip copy - calc size only */
			} else {
				/* stop before overrun buffer */
				rc = -ERANGE;
				break;
			}
		}
		temp_ptr += name_len + 1 + value_len;
		temp_fea = (struct fea *)temp_ptr;
	}

	/* didn't find the named attribute */
	if (ea_name)
		rc = -ENODATA;

QAllEAsOut:
	cifs_buf_release(pSMB);
	if (rc == -EAGAIN)
		goto QAllEAsRetry;

	return (ssize_t)rc;
}

int
CIFSSMBSetEA(const unsigned int xid, struct cifs_tcon *tcon,
	     const char *fileName, const char *ea_name, const void *ea_value,
	     const __u16 ea_value_len, const struct nls_table *nls_codepage,
	     struct cifs_sb_info *cifs_sb)
{
	struct smb_com_transaction2_spi_req *pSMB = NULL;
	struct smb_com_transaction2_spi_rsp *pSMBr = NULL;
	struct fealist *parm_data;
	int name_len;
	int rc = 0;
	int bytes_returned = 0;
	__u16 params, param_offset, byte_count, offset, count;
	int remap = cifs_remap(cifs_sb);

	cifs_dbg(FYI, "In SetEA\n");
SetEARetry:
	rc = smb_init(SMB_COM_TRANSACTION2, 15, tcon, (void **) &pSMB,
		      (void **) &pSMBr);
	if (rc)
		return rc;

	if (pSMB->hdr.Flags2 & SMBFLG2_UNICODE) {
		name_len =
		    cifsConvertToUTF16((__le16 *) pSMB->FileName, fileName,
				       PATH_MAX, nls_codepage, remap);
		name_len++;	/* trailing null */
		name_len *= 2;
	} else {	/* BB improve the check for buffer overruns BB */
		name_len = strnlen(fileName, PATH_MAX);
		name_len++;	/* trailing null */
		strncpy(pSMB->FileName, fileName, name_len);
	}

	params = 6 + name_len;

	/* done calculating parms using name_len of file name,
	now use name_len to calculate length of ea name
	we are going to create in the inode xattrs */
	if (ea_name == NULL)
		name_len = 0;
	else
		name_len = strnlen(ea_name, 255);

	count = sizeof(*parm_data) + ea_value_len + name_len;
	pSMB->MaxParameterCount = cpu_to_le16(2);
	/* BB find max SMB PDU from sess */
	pSMB->MaxDataCount = cpu_to_le16(1000);
	pSMB->MaxSetupCount = 0;
	pSMB->Reserved = 0;
	pSMB->Flags = 0;
	pSMB->Timeout = 0;
	pSMB->Reserved2 = 0;
	param_offset = offsetof(struct smb_com_transaction2_spi_req,
				InformationLevel) - 4;
	offset = param_offset + params;
	pSMB->InformationLevel =
		cpu_to_le16(SMB_SET_FILE_EA);

	parm_data = (void *)pSMB + offsetof(struct smb_hdr, Protocol) + offset;
	pSMB->ParameterOffset = cpu_to_le16(param_offset);
	pSMB->DataOffset = cpu_to_le16(offset);
	pSMB->SetupCount = 1;
	pSMB->Reserved3 = 0;
	pSMB->SubCommand = cpu_to_le16(TRANS2_SET_PATH_INFORMATION);
	byte_count = 3 /* pad */  + params + count;
	pSMB->DataCount = cpu_to_le16(count);
	parm_data->list_len = cpu_to_le32(count);
	parm_data->list[0].EA_flags = 0;
	/* we checked above that name len is less than 255 */
	parm_data->list[0].name_len = (__u8)name_len;
	/* EA names are always ASCII */
	if (ea_name)
		strncpy(parm_data->list[0].name, ea_name, name_len);
	parm_data->list[0].name[name_len] = 0;
	parm_data->list[0].value_len = cpu_to_le16(ea_value_len);
	/* caller ensures that ea_value_len is less than 64K but
	we need to ensure that it fits within the smb */

	/*BB add length check to see if it would fit in
	     negotiated SMB buffer size BB */
	/* if (ea_value_len > buffer_size - 512 (enough for header)) */
	if (ea_value_len)
		memcpy(parm_data->list[0].name+name_len+1,
		       ea_value, ea_value_len);

	pSMB->TotalDataCount = pSMB->DataCount;
	pSMB->ParameterCount = cpu_to_le16(params);
	pSMB->TotalParameterCount = pSMB->ParameterCount;
	pSMB->Reserved4 = 0;
	inc_rfc1001_len(pSMB, byte_count);
	pSMB->ByteCount = cpu_to_le16(byte_count);
	rc = SendReceive(xid, tcon->ses, (struct smb_hdr *) pSMB,
			 (struct smb_hdr *) pSMBr, &bytes_returned, 0);
	if (rc)
		cifs_dbg(FYI, "SetPathInfo (EA) returned %d\n", rc);

	cifs_buf_release(pSMB);

	if (rc == -EAGAIN)
		goto SetEARetry;

	return rc;
}
#endif

#ifdef CONFIG_CIFS_DNOTIFY_EXPERIMENTAL /* BB unused temporarily */
/*
 *	Years ago the kernel added a "dnotify" function for Samba server,
 *	to allow network clients (such as Windows) to display updated
 *	lists of files in directory listings automatically when
 *	files are added by one user when another user has the
 *	same directory open on their desktop.  The Linux cifs kernel
 *	client hooked into the kernel side of this interface for
 *	the same reason, but ironically when the VFS moved from
 *	"dnotify" to "inotify" it became harder to plug in Linux
 *	network file system clients (the most obvious use case
 *	for notify interfaces is when multiple users can update
 *	the contents of the same directory - exactly what network
 *	file systems can do) although the server (Samba) could
 *	still use it.  For the short term we leave the worker
 *	function ifdeffed out (below) until inotify is fixed
 *	in the VFS to make it easier to plug in network file
 *	system clients.  If inotify turns out to be permanently
 *	incompatible for network fs clients, we could instead simply
 *	expose this config flag by adding a future cifs (and smb2) notify ioctl.
 */
int CIFSSMBNotify(const unsigned int xid, struct cifs_tcon *tcon,
		  const int notify_subdirs, const __u16 netfid,
		  __u32 filter, struct file *pfile, int multishot,
		  const struct nls_table *nls_codepage)
{
	int rc = 0;
	struct smb_com_transaction_change_notify_req *pSMB = NULL;
	struct smb_com_ntransaction_change_notify_rsp *pSMBr = NULL;
	struct dir_notify_req *dnotify_req;
	int bytes_returned;

	cifs_dbg(FYI, "In CIFSSMBNotify for file handle %d\n", (int)netfid);
	rc = smb_init(SMB_COM_NT_TRANSACT, 23, tcon, (void **) &pSMB,
		      (void **) &pSMBr);
	if (rc)
		return rc;

	pSMB->TotalParameterCount = 0 ;
	pSMB->TotalDataCount = 0;
	pSMB->MaxParameterCount = cpu_to_le32(2);
	pSMB->MaxDataCount = cpu_to_le32(CIFSMaxBufSize & 0xFFFFFF00);
	pSMB->MaxSetupCount = 4;
	pSMB->Reserved = 0;
	pSMB->ParameterOffset = 0;
	pSMB->DataCount = 0;
	pSMB->DataOffset = 0;
	pSMB->SetupCount = 4; /* single byte does not need le conversion */
	pSMB->SubCommand = cpu_to_le16(NT_TRANSACT_NOTIFY_CHANGE);
	pSMB->ParameterCount = pSMB->TotalParameterCount;
	if (notify_subdirs)
		pSMB->WatchTree = 1; /* one byte - no le conversion needed */
	pSMB->Reserved2 = 0;
	pSMB->CompletionFilter = cpu_to_le32(filter);
	pSMB->Fid = netfid; /* file handle always le */
	pSMB->ByteCount = 0;

	rc = SendReceive(xid, tcon->ses, (struct smb_hdr *) pSMB,
			 (struct smb_hdr *)pSMBr, &bytes_returned,
			 CIFS_ASYNC_OP);
	if (rc) {
		cifs_dbg(FYI, "Error in Notify = %d\n", rc);
	} else {
		/* Add file to outstanding requests */
		/* BB change to kmem cache alloc */
		dnotify_req = kmalloc(
						sizeof(struct dir_notify_req),
						 GFP_KERNEL);
		if (dnotify_req) {
			dnotify_req->Pid = pSMB->hdr.Pid;
			dnotify_req->PidHigh = pSMB->hdr.PidHigh;
			dnotify_req->Mid = pSMB->hdr.Mid;
			dnotify_req->Tid = pSMB->hdr.Tid;
			dnotify_req->Uid = pSMB->hdr.Uid;
			dnotify_req->netfid = netfid;
			dnotify_req->pfile = pfile;
			dnotify_req->filter = filter;
			dnotify_req->multishot = multishot;
			spin_lock(&GlobalMid_Lock);
			list_add_tail(&dnotify_req->lhead,
					&GlobalDnotifyReqList);
			spin_unlock(&GlobalMid_Lock);
		} else
			rc = -ENOMEM;
	}
	cifs_buf_release(pSMB);
	return rc;
}
#endif /* was needed for dnotify, and will be needed for inotify when VFS fix */<|MERGE_RESOLUTION|>--- conflicted
+++ resolved
@@ -107,17 +107,10 @@
 	}
 	spin_unlock(&tcon->open_file_lock);
 
-<<<<<<< HEAD
-	mutex_lock(&tcon->prfid_mutex);
-	tcon->valid_root_fid = false;
-	memset(tcon->prfid, 0, sizeof(struct cifs_fid));
-	mutex_unlock(&tcon->prfid_mutex);
-=======
 	mutex_lock(&tcon->crfid.fid_mutex);
 	tcon->crfid.is_valid = false;
 	memset(tcon->crfid.fid, 0, sizeof(struct cifs_fid));
 	mutex_unlock(&tcon->crfid.fid_mutex);
->>>>>>> e5eb92e4
 
 	/*
 	 * BB Add call to invalidate_inodes(sb) for all superblocks mounted
