/*
 *  SMB2 version specific operations
 *
 *  Copyright (c) 2012, Jeff Layton <jlayton@redhat.com>
 *
 *  This library is free software; you can redistribute it and/or modify
 *  it under the terms of the GNU General Public License v2 as published
 *  by the Free Software Foundation.
 *
 *  This library is distributed in the hope that it will be useful,
 *  but WITHOUT ANY WARRANTY; without even the implied warranty of
 *  MERCHANTABILITY or FITNESS FOR A PARTICULAR PURPOSE.  See
 *  the GNU Lesser General Public License for more details.
 *
 *  You should have received a copy of the GNU Lesser General Public License
 *  along with this library; if not, write to the Free Software
 *  Foundation, Inc., 59 Temple Place, Suite 330, Boston, MA 02111-1307 USA
 */

#include <linux/pagemap.h>
#include <linux/vfs.h>
#include <linux/falloc.h>
#include <linux/scatterlist.h>
#include <linux/uuid.h>
#include <crypto/aead.h>
#include "cifsglob.h"
#include "smb2pdu.h"
#include "smb2proto.h"
#include "cifsproto.h"
#include "cifs_debug.h"
#include "cifs_unicode.h"
#include "smb2status.h"
#include "smb2glob.h"
#include "cifs_ioctl.h"
#include "smbdirect.h"

static int
change_conf(struct TCP_Server_Info *server)
{
	server->credits += server->echo_credits + server->oplock_credits;
	server->oplock_credits = server->echo_credits = 0;
	switch (server->credits) {
	case 0:
		return -1;
	case 1:
		server->echoes = false;
		server->oplocks = false;
		cifs_dbg(VFS, "disabling echoes and oplocks\n");
		break;
	case 2:
		server->echoes = true;
		server->oplocks = false;
		server->echo_credits = 1;
		cifs_dbg(FYI, "disabling oplocks\n");
		break;
	default:
		server->echoes = true;
		if (enable_oplocks) {
			server->oplocks = true;
			server->oplock_credits = 1;
		} else
			server->oplocks = false;

		server->echo_credits = 1;
	}
	server->credits -= server->echo_credits + server->oplock_credits;
	return 0;
}

static void
smb2_add_credits(struct TCP_Server_Info *server, const unsigned int add,
		 const int optype)
{
	int *val, rc = 0;
	spin_lock(&server->req_lock);
	val = server->ops->get_credits_field(server, optype);
	*val += add;
	if (*val > 65000) {
		*val = 65000; /* Don't get near 64K credits, avoid srv bugs */
		printk_once(KERN_WARNING "server overflowed SMB3 credits\n");
	}
	server->in_flight--;
	if (server->in_flight == 0 && (optype & CIFS_OP_MASK) != CIFS_NEG_OP)
		rc = change_conf(server);
	/*
	 * Sometimes server returns 0 credits on oplock break ack - we need to
	 * rebalance credits in this case.
	 */
	else if (server->in_flight > 0 && server->oplock_credits == 0 &&
		 server->oplocks) {
		if (server->credits > 1) {
			server->credits--;
			server->oplock_credits++;
		}
	}
	spin_unlock(&server->req_lock);
	wake_up(&server->request_q);
	if (rc)
		cifs_reconnect(server);
}

static void
smb2_set_credits(struct TCP_Server_Info *server, const int val)
{
	spin_lock(&server->req_lock);
	server->credits = val;
	spin_unlock(&server->req_lock);
}

static int *
smb2_get_credits_field(struct TCP_Server_Info *server, const int optype)
{
	switch (optype) {
	case CIFS_ECHO_OP:
		return &server->echo_credits;
	case CIFS_OBREAK_OP:
		return &server->oplock_credits;
	default:
		return &server->credits;
	}
}

static unsigned int
smb2_get_credits(struct mid_q_entry *mid)
{
	struct smb2_sync_hdr *shdr = (struct smb2_sync_hdr *)mid->resp_buf;

	return le16_to_cpu(shdr->CreditRequest);
}

static int
smb2_wait_mtu_credits(struct TCP_Server_Info *server, unsigned int size,
		      unsigned int *num, unsigned int *credits)
{
	int rc = 0;
	unsigned int scredits;

	spin_lock(&server->req_lock);
	while (1) {
		if (server->credits <= 0) {
			spin_unlock(&server->req_lock);
			cifs_num_waiters_inc(server);
			rc = wait_event_killable(server->request_q,
					has_credits(server, &server->credits));
			cifs_num_waiters_dec(server);
			if (rc)
				return rc;
			spin_lock(&server->req_lock);
		} else {
			if (server->tcpStatus == CifsExiting) {
				spin_unlock(&server->req_lock);
				return -ENOENT;
			}

			scredits = server->credits;
			/* can deadlock with reopen */
			if (scredits == 1) {
				*num = SMB2_MAX_BUFFER_SIZE;
				*credits = 0;
				break;
			}

			/* leave one credit for a possible reopen */
			scredits--;
			*num = min_t(unsigned int, size,
				     scredits * SMB2_MAX_BUFFER_SIZE);

			*credits = DIV_ROUND_UP(*num, SMB2_MAX_BUFFER_SIZE);
			server->credits -= *credits;
			server->in_flight++;
			break;
		}
	}
	spin_unlock(&server->req_lock);
	return rc;
}

static __u64
smb2_get_next_mid(struct TCP_Server_Info *server)
{
	__u64 mid;
	/* for SMB2 we need the current value */
	spin_lock(&GlobalMid_Lock);
	mid = server->CurrentMid++;
	spin_unlock(&GlobalMid_Lock);
	return mid;
}

static struct mid_q_entry *
smb2_find_mid(struct TCP_Server_Info *server, char *buf)
{
	struct mid_q_entry *mid;
	struct smb2_sync_hdr *shdr = (struct smb2_sync_hdr *)buf;
	__u64 wire_mid = le64_to_cpu(shdr->MessageId);

	if (shdr->ProtocolId == SMB2_TRANSFORM_PROTO_NUM) {
		cifs_dbg(VFS, "encrypted frame parsing not supported yet");
		return NULL;
	}

	spin_lock(&GlobalMid_Lock);
	list_for_each_entry(mid, &server->pending_mid_q, qhead) {
		if ((mid->mid == wire_mid) &&
		    (mid->mid_state == MID_REQUEST_SUBMITTED) &&
		    (mid->command == shdr->Command)) {
			spin_unlock(&GlobalMid_Lock);
			return mid;
		}
	}
	spin_unlock(&GlobalMid_Lock);
	return NULL;
}

static void
smb2_dump_detail(void *buf, struct TCP_Server_Info *server)
{
#ifdef CONFIG_CIFS_DEBUG2
	struct smb2_sync_hdr *shdr = (struct smb2_sync_hdr *)buf;

	cifs_dbg(VFS, "Cmd: %d Err: 0x%x Flags: 0x%x Mid: %llu Pid: %d\n",
		 shdr->Command, shdr->Status, shdr->Flags, shdr->MessageId,
		 shdr->ProcessId);
	cifs_dbg(VFS, "smb buf %p len %u\n", buf,
		 server->ops->calc_smb_size(buf, server));
#endif
}

static bool
smb2_need_neg(struct TCP_Server_Info *server)
{
	return server->max_read == 0;
}

static int
smb2_negotiate(const unsigned int xid, struct cifs_ses *ses)
{
	int rc;
	ses->server->CurrentMid = 0;
	rc = SMB2_negotiate(xid, ses);
	/* BB we probably don't need to retry with modern servers */
	if (rc == -EAGAIN)
		rc = -EHOSTDOWN;
	return rc;
}

static unsigned int
smb2_negotiate_wsize(struct cifs_tcon *tcon, struct smb_vol *volume_info)
{
	struct TCP_Server_Info *server = tcon->ses->server;
	unsigned int wsize;

	/* start with specified wsize, or default */
	wsize = volume_info->wsize ? volume_info->wsize : CIFS_DEFAULT_IOSIZE;
	wsize = min_t(unsigned int, wsize, server->max_write);
#ifdef CONFIG_CIFS_SMB_DIRECT
	if (server->rdma) {
		if (server->sign)
			wsize = min_t(unsigned int,
				wsize, server->smbd_conn->max_fragmented_send_size);
		else
			wsize = min_t(unsigned int,
				wsize, server->smbd_conn->max_readwrite_size);
	}
#endif
	if (!(server->capabilities & SMB2_GLOBAL_CAP_LARGE_MTU))
		wsize = min_t(unsigned int, wsize, SMB2_MAX_BUFFER_SIZE);

	return wsize;
}

static unsigned int
smb2_negotiate_rsize(struct cifs_tcon *tcon, struct smb_vol *volume_info)
{
	struct TCP_Server_Info *server = tcon->ses->server;
	unsigned int rsize;

	/* start with specified rsize, or default */
	rsize = volume_info->rsize ? volume_info->rsize : CIFS_DEFAULT_IOSIZE;
	rsize = min_t(unsigned int, rsize, server->max_read);
#ifdef CONFIG_CIFS_SMB_DIRECT
	if (server->rdma) {
		if (server->sign)
			rsize = min_t(unsigned int,
				rsize, server->smbd_conn->max_fragmented_recv_size);
		else
			rsize = min_t(unsigned int,
				rsize, server->smbd_conn->max_readwrite_size);
	}
#endif

	if (!(server->capabilities & SMB2_GLOBAL_CAP_LARGE_MTU))
		rsize = min_t(unsigned int, rsize, SMB2_MAX_BUFFER_SIZE);

	return rsize;
}


static int
parse_server_interfaces(struct network_interface_info_ioctl_rsp *buf,
			size_t buf_len,
			struct cifs_server_iface **iface_list,
			size_t *iface_count)
{
	struct network_interface_info_ioctl_rsp *p;
	struct sockaddr_in *addr4;
	struct sockaddr_in6 *addr6;
	struct iface_info_ipv4 *p4;
	struct iface_info_ipv6 *p6;
	struct cifs_server_iface *info;
	ssize_t bytes_left;
	size_t next = 0;
	int nb_iface = 0;
	int rc = 0;

	*iface_list = NULL;
	*iface_count = 0;

	/*
	 * Fist pass: count and sanity check
	 */

	bytes_left = buf_len;
	p = buf;
	while (bytes_left >= sizeof(*p)) {
		nb_iface++;
		next = le32_to_cpu(p->Next);
		if (!next) {
			bytes_left -= sizeof(*p);
			break;
		}
		p = (struct network_interface_info_ioctl_rsp *)((u8 *)p+next);
		bytes_left -= next;
	}

	if (!nb_iface) {
		cifs_dbg(VFS, "%s: malformed interface info\n", __func__);
		rc = -EINVAL;
		goto out;
	}

	if (bytes_left || p->Next)
		cifs_dbg(VFS, "%s: incomplete interface info\n", __func__);


	/*
	 * Second pass: extract info to internal structure
	 */

	*iface_list = kcalloc(nb_iface, sizeof(**iface_list), GFP_KERNEL);
	if (!*iface_list) {
		rc = -ENOMEM;
		goto out;
	}

	info = *iface_list;
	bytes_left = buf_len;
	p = buf;
	while (bytes_left >= sizeof(*p)) {
		info->speed = le64_to_cpu(p->LinkSpeed);
		info->rdma_capable = le32_to_cpu(p->Capability & RDMA_CAPABLE);
		info->rss_capable = le32_to_cpu(p->Capability & RSS_CAPABLE);

		cifs_dbg(FYI, "%s: adding iface %zu\n", __func__, *iface_count);
		cifs_dbg(FYI, "%s: speed %zu bps\n", __func__, info->speed);
		cifs_dbg(FYI, "%s: capabilities 0x%08x\n", __func__,
			 le32_to_cpu(p->Capability));

		switch (p->Family) {
		/*
		 * The kernel and wire socket structures have the same
		 * layout and use network byte order but make the
		 * conversion explicit in case either one changes.
		 */
		case INTERNETWORK:
			addr4 = (struct sockaddr_in *)&info->sockaddr;
			p4 = (struct iface_info_ipv4 *)p->Buffer;
			addr4->sin_family = AF_INET;
			memcpy(&addr4->sin_addr, &p4->IPv4Address, 4);

			/* [MS-SMB2] 2.2.32.5.1.1 Clients MUST ignore these */
			addr4->sin_port = cpu_to_be16(CIFS_PORT);

			cifs_dbg(FYI, "%s: ipv4 %pI4\n", __func__,
				 &addr4->sin_addr);
			break;
		case INTERNETWORKV6:
			addr6 =	(struct sockaddr_in6 *)&info->sockaddr;
			p6 = (struct iface_info_ipv6 *)p->Buffer;
			addr6->sin6_family = AF_INET6;
			memcpy(&addr6->sin6_addr, &p6->IPv6Address, 16);

			/* [MS-SMB2] 2.2.32.5.1.2 Clients MUST ignore these */
			addr6->sin6_flowinfo = 0;
			addr6->sin6_scope_id = 0;
			addr6->sin6_port = cpu_to_be16(CIFS_PORT);

			cifs_dbg(FYI, "%s: ipv6 %pI6\n", __func__,
				 &addr6->sin6_addr);
			break;
		default:
			cifs_dbg(VFS,
				 "%s: skipping unsupported socket family\n",
				 __func__);
			goto next_iface;
		}

		(*iface_count)++;
		info++;
next_iface:
		next = le32_to_cpu(p->Next);
		if (!next)
			break;
		p = (struct network_interface_info_ioctl_rsp *)((u8 *)p+next);
		bytes_left -= next;
	}

	if (!*iface_count) {
		rc = -EINVAL;
		goto out;
	}

out:
	if (rc) {
		kfree(*iface_list);
		*iface_count = 0;
		*iface_list = NULL;
	}
	return rc;
}


static int
SMB3_request_interfaces(const unsigned int xid, struct cifs_tcon *tcon)
{
	int rc;
	unsigned int ret_data_len = 0;
	struct network_interface_info_ioctl_rsp *out_buf = NULL;
	struct cifs_server_iface *iface_list;
	size_t iface_count;
	struct cifs_ses *ses = tcon->ses;

	rc = SMB2_ioctl(xid, tcon, NO_FILE_ID, NO_FILE_ID,
			FSCTL_QUERY_NETWORK_INTERFACE_INFO, true /* is_fsctl */,
			NULL /* no data input */, 0 /* no data input */,
			(char **)&out_buf, &ret_data_len);
	if (rc != 0) {
		cifs_dbg(VFS, "error %d on ioctl to get interface list\n", rc);
		goto out;
	}

	rc = parse_server_interfaces(out_buf, ret_data_len,
				     &iface_list, &iface_count);
	if (rc)
		goto out;

	spin_lock(&ses->iface_lock);
	kfree(ses->iface_list);
	ses->iface_list = iface_list;
	ses->iface_count = iface_count;
	ses->iface_last_update = jiffies;
	spin_unlock(&ses->iface_lock);

out:
	kfree(out_buf);
	return rc;
}

void
smb2_cached_lease_break(struct work_struct *work)
{
	struct cached_fid *cfid = container_of(work,
				struct cached_fid, lease_break);
	mutex_lock(&cfid->fid_mutex);
	if (cfid->is_valid) {
		cifs_dbg(FYI, "clear cached root file handle\n");
		SMB2_close(0, cfid->tcon, cfid->fid->persistent_fid,
			   cfid->fid->volatile_fid);
		cfid->is_valid = false;
	}
	mutex_unlock(&cfid->fid_mutex);
}

/*
 * Open the directory at the root of a share
 */
int open_shroot(unsigned int xid, struct cifs_tcon *tcon, struct cifs_fid *pfid)
{
	struct cifs_open_parms oparams;
	int rc;
	__le16 srch_path = 0; /* Null - since an open of top of share */
	u8 oplock = SMB2_OPLOCK_LEVEL_II;

	mutex_lock(&tcon->crfid.fid_mutex);
	if (tcon->crfid.is_valid) {
		cifs_dbg(FYI, "found a cached root file handle\n");
		memcpy(pfid, tcon->crfid.fid, sizeof(struct cifs_fid));
		mutex_unlock(&tcon->crfid.fid_mutex);
		return 0;
	}

	oparams.tcon = tcon;
	oparams.create_options = 0;
	oparams.desired_access = FILE_READ_ATTRIBUTES;
	oparams.disposition = FILE_OPEN;
	oparams.fid = pfid;
	oparams.reconnect = false;

	rc = SMB2_open(xid, &oparams, &srch_path, &oplock, NULL, NULL, NULL);
	if (rc == 0) {
		memcpy(tcon->crfid.fid, pfid, sizeof(struct cifs_fid));
		tcon->crfid.tcon = tcon;
		tcon->crfid.is_valid = true;
	}
	mutex_unlock(&tcon->crfid.fid_mutex);
	return rc;
}

/*
 * Open the directory at the root of a share
 */
int open_shroot(unsigned int xid, struct cifs_tcon *tcon, struct cifs_fid *pfid)
{
	struct cifs_open_parms oparams;
	int rc;
	__le16 srch_path = 0; /* Null - since an open of top of share */
	u8 oplock = SMB2_OPLOCK_LEVEL_NONE;

	mutex_lock(&tcon->prfid_mutex);
	if (tcon->valid_root_fid) {
		cifs_dbg(FYI, "found a cached root file handle\n");
		memcpy(pfid, tcon->prfid, sizeof(struct cifs_fid));
		mutex_unlock(&tcon->prfid_mutex);
		return 0;
	}

	oparams.tcon = tcon;
	oparams.create_options = 0;
	oparams.desired_access = FILE_READ_ATTRIBUTES;
	oparams.disposition = FILE_OPEN;
	oparams.fid = pfid;
	oparams.reconnect = false;

	rc = SMB2_open(xid, &oparams, &srch_path, &oplock, NULL, NULL, NULL);
	if (rc == 0) {
		memcpy(tcon->prfid, pfid, sizeof(struct cifs_fid));
		tcon->valid_root_fid = true;
	}
	mutex_unlock(&tcon->prfid_mutex);
	return rc;
}

static void
smb3_qfs_tcon(const unsigned int xid, struct cifs_tcon *tcon)
{
	int rc;
	__le16 srch_path = 0; /* Null - open root of share */
	u8 oplock = SMB2_OPLOCK_LEVEL_NONE;
	struct cifs_open_parms oparms;
	struct cifs_fid fid;
	bool no_cached_open = tcon->nohandlecache;

	oparms.tcon = tcon;
	oparms.desired_access = FILE_READ_ATTRIBUTES;
	oparms.disposition = FILE_OPEN;
	oparms.create_options = 0;
	oparms.fid = &fid;
	oparms.reconnect = false;

	if (no_cached_open)
		rc = SMB2_open(xid, &oparms, &srch_path, &oplock, NULL, NULL,
			       NULL);
	else
		rc = open_shroot(xid, tcon, &fid);

	if (rc)
		return;

	SMB3_request_interfaces(xid, tcon);

	SMB2_QFS_attr(xid, tcon, fid.persistent_fid, fid.volatile_fid,
			FS_ATTRIBUTE_INFORMATION);
	SMB2_QFS_attr(xid, tcon, fid.persistent_fid, fid.volatile_fid,
			FS_DEVICE_INFORMATION);
	SMB2_QFS_attr(xid, tcon, fid.persistent_fid, fid.volatile_fid,
			FS_SECTOR_SIZE_INFORMATION); /* SMB3 specific */
	if (no_cached_open)
		SMB2_close(xid, tcon, fid.persistent_fid, fid.volatile_fid);
	return;
}

static void
smb2_qfs_tcon(const unsigned int xid, struct cifs_tcon *tcon)
{
	int rc;
	__le16 srch_path = 0; /* Null - open root of share */
	u8 oplock = SMB2_OPLOCK_LEVEL_NONE;
	struct cifs_open_parms oparms;
	struct cifs_fid fid;

	oparms.tcon = tcon;
	oparms.desired_access = FILE_READ_ATTRIBUTES;
	oparms.disposition = FILE_OPEN;
	oparms.create_options = 0;
	oparms.fid = &fid;
	oparms.reconnect = false;

	rc = SMB2_open(xid, &oparms, &srch_path, &oplock, NULL, NULL, NULL);
	if (rc)
		return;

	SMB2_QFS_attr(xid, tcon, fid.persistent_fid, fid.volatile_fid,
			FS_ATTRIBUTE_INFORMATION);
	SMB2_QFS_attr(xid, tcon, fid.persistent_fid, fid.volatile_fid,
			FS_DEVICE_INFORMATION);
	SMB2_close(xid, tcon, fid.persistent_fid, fid.volatile_fid);
	return;
}

static int
smb2_is_path_accessible(const unsigned int xid, struct cifs_tcon *tcon,
			struct cifs_sb_info *cifs_sb, const char *full_path)
{
	int rc;
	__le16 *utf16_path;
	__u8 oplock = SMB2_OPLOCK_LEVEL_NONE;
	struct cifs_open_parms oparms;
	struct cifs_fid fid;

<<<<<<< HEAD
	if ((*full_path == 0) && tcon->valid_root_fid)
=======
	if ((*full_path == 0) && tcon->crfid.is_valid)
>>>>>>> e5eb92e4
		return 0;

	utf16_path = cifs_convert_path_to_utf16(full_path, cifs_sb);
	if (!utf16_path)
		return -ENOMEM;

	oparms.tcon = tcon;
	oparms.desired_access = FILE_READ_ATTRIBUTES;
	oparms.disposition = FILE_OPEN;
	oparms.create_options = 0;
	oparms.fid = &fid;
	oparms.reconnect = false;

	rc = SMB2_open(xid, &oparms, utf16_path, &oplock, NULL, NULL, NULL);
	if (rc) {
		kfree(utf16_path);
		return rc;
	}

	rc = SMB2_close(xid, tcon, fid.persistent_fid, fid.volatile_fid);
	kfree(utf16_path);
	return rc;
}

static int
smb2_get_srv_inum(const unsigned int xid, struct cifs_tcon *tcon,
		  struct cifs_sb_info *cifs_sb, const char *full_path,
		  u64 *uniqueid, FILE_ALL_INFO *data)
{
	*uniqueid = le64_to_cpu(data->IndexNumber);
	return 0;
}

static int
smb2_query_file_info(const unsigned int xid, struct cifs_tcon *tcon,
		     struct cifs_fid *fid, FILE_ALL_INFO *data)
{
	int rc;
	struct smb2_file_all_info *smb2_data;

	smb2_data = kzalloc(sizeof(struct smb2_file_all_info) + PATH_MAX * 2,
			    GFP_KERNEL);
	if (smb2_data == NULL)
		return -ENOMEM;

	rc = SMB2_query_info(xid, tcon, fid->persistent_fid, fid->volatile_fid,
			     smb2_data);
	if (!rc)
		move_smb2_info_to_cifs(data, smb2_data);
	kfree(smb2_data);
	return rc;
}

#ifdef CONFIG_CIFS_XATTR
static ssize_t
move_smb2_ea_to_cifs(char *dst, size_t dst_size,
		     struct smb2_file_full_ea_info *src, size_t src_size,
		     const unsigned char *ea_name)
{
	int rc = 0;
	unsigned int ea_name_len = ea_name ? strlen(ea_name) : 0;
	char *name, *value;
	size_t name_len, value_len, user_name_len;

	while (src_size > 0) {
		name = &src->ea_data[0];
		name_len = (size_t)src->ea_name_length;
		value = &src->ea_data[src->ea_name_length + 1];
		value_len = (size_t)le16_to_cpu(src->ea_value_length);

		if (name_len == 0) {
			break;
		}

		if (src_size < 8 + name_len + 1 + value_len) {
			cifs_dbg(FYI, "EA entry goes beyond length of list\n");
			rc = -EIO;
			goto out;
		}

		if (ea_name) {
			if (ea_name_len == name_len &&
			    memcmp(ea_name, name, name_len) == 0) {
				rc = value_len;
				if (dst_size == 0)
					goto out;
				if (dst_size < value_len) {
					rc = -ERANGE;
					goto out;
				}
				memcpy(dst, value, value_len);
				goto out;
			}
		} else {
			/* 'user.' plus a terminating null */
			user_name_len = 5 + 1 + name_len;

			rc += user_name_len;

			if (dst_size >= user_name_len) {
				dst_size -= user_name_len;
				memcpy(dst, "user.", 5);
				dst += 5;
				memcpy(dst, src->ea_data, name_len);
				dst += name_len;
				*dst = 0;
				++dst;
			} else if (dst_size == 0) {
				/* skip copy - calc size only */
			} else {
				/* stop before overrun buffer */
				rc = -ERANGE;
				break;
			}
		}

		if (!src->next_entry_offset)
			break;

		if (src_size < le32_to_cpu(src->next_entry_offset)) {
			/* stop before overrun buffer */
			rc = -ERANGE;
			break;
		}
		src_size -= le32_to_cpu(src->next_entry_offset);
		src = (void *)((char *)src +
			       le32_to_cpu(src->next_entry_offset));
	}

	/* didn't find the named attribute */
	if (ea_name)
		rc = -ENODATA;

out:
	return (ssize_t)rc;
}

static ssize_t
smb2_query_eas(const unsigned int xid, struct cifs_tcon *tcon,
	       const unsigned char *path, const unsigned char *ea_name,
	       char *ea_data, size_t buf_size,
	       struct cifs_sb_info *cifs_sb)
{
	int rc;
	__le16 *utf16_path;
	__u8 oplock = SMB2_OPLOCK_LEVEL_NONE;
	struct cifs_open_parms oparms;
	struct cifs_fid fid;
	struct smb2_file_full_ea_info *smb2_data;
	int ea_buf_size = SMB2_MIN_EA_BUF;

	utf16_path = cifs_convert_path_to_utf16(path, cifs_sb);
	if (!utf16_path)
		return -ENOMEM;

	oparms.tcon = tcon;
	oparms.desired_access = FILE_READ_EA;
	oparms.disposition = FILE_OPEN;
	oparms.create_options = 0;
	oparms.fid = &fid;
	oparms.reconnect = false;

	rc = SMB2_open(xid, &oparms, utf16_path, &oplock, NULL, NULL, NULL);
	kfree(utf16_path);
	if (rc) {
		cifs_dbg(FYI, "open failed rc=%d\n", rc);
		return rc;
	}

	while (1) {
		smb2_data = kzalloc(ea_buf_size, GFP_KERNEL);
		if (smb2_data == NULL) {
			SMB2_close(xid, tcon, fid.persistent_fid,
				   fid.volatile_fid);
			return -ENOMEM;
		}

		rc = SMB2_query_eas(xid, tcon, fid.persistent_fid,
				    fid.volatile_fid,
				    ea_buf_size, smb2_data);

		if (rc != -E2BIG)
			break;

		kfree(smb2_data);
		ea_buf_size <<= 1;

		if (ea_buf_size > SMB2_MAX_EA_BUF) {
			cifs_dbg(VFS, "EA size is too large\n");
			SMB2_close(xid, tcon, fid.persistent_fid,
				   fid.volatile_fid);
			return -ENOMEM;
		}
	}

	SMB2_close(xid, tcon, fid.persistent_fid, fid.volatile_fid);

	/*
	 * If ea_name is NULL (listxattr) and there are no EAs, return 0 as it's
	 * not an error. Otherwise, the specified ea_name was not found.
	 */
	if (!rc)
		rc = move_smb2_ea_to_cifs(ea_data, buf_size, smb2_data,
					  SMB2_MAX_EA_BUF, ea_name);
	else if (!ea_name && rc == -ENODATA)
		rc = 0;

	kfree(smb2_data);
	return rc;
}


static int
smb2_set_ea(const unsigned int xid, struct cifs_tcon *tcon,
	    const char *path, const char *ea_name, const void *ea_value,
	    const __u16 ea_value_len, const struct nls_table *nls_codepage,
	    struct cifs_sb_info *cifs_sb)
{
	int rc;
	__le16 *utf16_path;
	__u8 oplock = SMB2_OPLOCK_LEVEL_NONE;
	struct cifs_open_parms oparms;
	struct cifs_fid fid;
	struct smb2_file_full_ea_info *ea;
	int ea_name_len = strlen(ea_name);
	int len;

	if (ea_name_len > 255)
		return -EINVAL;

	utf16_path = cifs_convert_path_to_utf16(path, cifs_sb);
	if (!utf16_path)
		return -ENOMEM;

	oparms.tcon = tcon;
	oparms.desired_access = FILE_WRITE_EA;
	oparms.disposition = FILE_OPEN;
	oparms.create_options = 0;
	oparms.fid = &fid;
	oparms.reconnect = false;

	rc = SMB2_open(xid, &oparms, utf16_path, &oplock, NULL, NULL, NULL);
	kfree(utf16_path);
	if (rc) {
		cifs_dbg(FYI, "open failed rc=%d\n", rc);
		return rc;
	}

	len = sizeof(ea) + ea_name_len + ea_value_len + 1;
	ea = kzalloc(len, GFP_KERNEL);
	if (ea == NULL) {
		SMB2_close(xid, tcon, fid.persistent_fid, fid.volatile_fid);
		return -ENOMEM;
	}

	ea->ea_name_length = ea_name_len;
	ea->ea_value_length = cpu_to_le16(ea_value_len);
	memcpy(ea->ea_data, ea_name, ea_name_len + 1);
	memcpy(ea->ea_data + ea_name_len + 1, ea_value, ea_value_len);

	rc = SMB2_set_ea(xid, tcon, fid.persistent_fid, fid.volatile_fid, ea,
			 len);
	SMB2_close(xid, tcon, fid.persistent_fid, fid.volatile_fid);

	return rc;
}
#endif

static bool
smb2_can_echo(struct TCP_Server_Info *server)
{
	return server->echoes;
}

static void
smb2_clear_stats(struct cifs_tcon *tcon)
{
#ifdef CONFIG_CIFS_STATS
	int i;
	for (i = 0; i < NUMBER_OF_SMB2_COMMANDS; i++) {
		atomic_set(&tcon->stats.smb2_stats.smb2_com_sent[i], 0);
		atomic_set(&tcon->stats.smb2_stats.smb2_com_failed[i], 0);
	}
#endif
}

static void
smb2_dump_share_caps(struct seq_file *m, struct cifs_tcon *tcon)
{
	seq_puts(m, "\n\tShare Capabilities:");
	if (tcon->capabilities & SMB2_SHARE_CAP_DFS)
		seq_puts(m, " DFS,");
	if (tcon->capabilities & SMB2_SHARE_CAP_CONTINUOUS_AVAILABILITY)
		seq_puts(m, " CONTINUOUS AVAILABILITY,");
	if (tcon->capabilities & SMB2_SHARE_CAP_SCALEOUT)
		seq_puts(m, " SCALEOUT,");
	if (tcon->capabilities & SMB2_SHARE_CAP_CLUSTER)
		seq_puts(m, " CLUSTER,");
	if (tcon->capabilities & SMB2_SHARE_CAP_ASYMMETRIC)
		seq_puts(m, " ASYMMETRIC,");
	if (tcon->capabilities == 0)
		seq_puts(m, " None");
	if (tcon->ss_flags & SSINFO_FLAGS_ALIGNED_DEVICE)
		seq_puts(m, " Aligned,");
	if (tcon->ss_flags & SSINFO_FLAGS_PARTITION_ALIGNED_ON_DEVICE)
		seq_puts(m, " Partition Aligned,");
	if (tcon->ss_flags & SSINFO_FLAGS_NO_SEEK_PENALTY)
		seq_puts(m, " SSD,");
	if (tcon->ss_flags & SSINFO_FLAGS_TRIM_ENABLED)
		seq_puts(m, " TRIM-support,");

	seq_printf(m, "\tShare Flags: 0x%x", tcon->share_flags);
	seq_printf(m, "\n\ttid: 0x%x", tcon->tid);
	if (tcon->perf_sector_size)
		seq_printf(m, "\tOptimal sector size: 0x%x",
			   tcon->perf_sector_size);
	seq_printf(m, "\tMaximal Access: 0x%x", tcon->maximal_access);
}

static void
smb2_print_stats(struct seq_file *m, struct cifs_tcon *tcon)
{
#ifdef CONFIG_CIFS_STATS
	atomic_t *sent = tcon->stats.smb2_stats.smb2_com_sent;
	atomic_t *failed = tcon->stats.smb2_stats.smb2_com_failed;
	seq_printf(m, "\nNegotiates: %d sent %d failed",
		   atomic_read(&sent[SMB2_NEGOTIATE_HE]),
		   atomic_read(&failed[SMB2_NEGOTIATE_HE]));
	seq_printf(m, "\nSessionSetups: %d sent %d failed",
		   atomic_read(&sent[SMB2_SESSION_SETUP_HE]),
		   atomic_read(&failed[SMB2_SESSION_SETUP_HE]));
	seq_printf(m, "\nLogoffs: %d sent %d failed",
		   atomic_read(&sent[SMB2_LOGOFF_HE]),
		   atomic_read(&failed[SMB2_LOGOFF_HE]));
	seq_printf(m, "\nTreeConnects: %d sent %d failed",
		   atomic_read(&sent[SMB2_TREE_CONNECT_HE]),
		   atomic_read(&failed[SMB2_TREE_CONNECT_HE]));
	seq_printf(m, "\nTreeDisconnects: %d sent %d failed",
		   atomic_read(&sent[SMB2_TREE_DISCONNECT_HE]),
		   atomic_read(&failed[SMB2_TREE_DISCONNECT_HE]));
	seq_printf(m, "\nCreates: %d sent %d failed",
		   atomic_read(&sent[SMB2_CREATE_HE]),
		   atomic_read(&failed[SMB2_CREATE_HE]));
	seq_printf(m, "\nCloses: %d sent %d failed",
		   atomic_read(&sent[SMB2_CLOSE_HE]),
		   atomic_read(&failed[SMB2_CLOSE_HE]));
	seq_printf(m, "\nFlushes: %d sent %d failed",
		   atomic_read(&sent[SMB2_FLUSH_HE]),
		   atomic_read(&failed[SMB2_FLUSH_HE]));
	seq_printf(m, "\nReads: %d sent %d failed",
		   atomic_read(&sent[SMB2_READ_HE]),
		   atomic_read(&failed[SMB2_READ_HE]));
	seq_printf(m, "\nWrites: %d sent %d failed",
		   atomic_read(&sent[SMB2_WRITE_HE]),
		   atomic_read(&failed[SMB2_WRITE_HE]));
	seq_printf(m, "\nLocks: %d sent %d failed",
		   atomic_read(&sent[SMB2_LOCK_HE]),
		   atomic_read(&failed[SMB2_LOCK_HE]));
	seq_printf(m, "\nIOCTLs: %d sent %d failed",
		   atomic_read(&sent[SMB2_IOCTL_HE]),
		   atomic_read(&failed[SMB2_IOCTL_HE]));
	seq_printf(m, "\nCancels: %d sent %d failed",
		   atomic_read(&sent[SMB2_CANCEL_HE]),
		   atomic_read(&failed[SMB2_CANCEL_HE]));
	seq_printf(m, "\nEchos: %d sent %d failed",
		   atomic_read(&sent[SMB2_ECHO_HE]),
		   atomic_read(&failed[SMB2_ECHO_HE]));
	seq_printf(m, "\nQueryDirectories: %d sent %d failed",
		   atomic_read(&sent[SMB2_QUERY_DIRECTORY_HE]),
		   atomic_read(&failed[SMB2_QUERY_DIRECTORY_HE]));
	seq_printf(m, "\nChangeNotifies: %d sent %d failed",
		   atomic_read(&sent[SMB2_CHANGE_NOTIFY_HE]),
		   atomic_read(&failed[SMB2_CHANGE_NOTIFY_HE]));
	seq_printf(m, "\nQueryInfos: %d sent %d failed",
		   atomic_read(&sent[SMB2_QUERY_INFO_HE]),
		   atomic_read(&failed[SMB2_QUERY_INFO_HE]));
	seq_printf(m, "\nSetInfos: %d sent %d failed",
		   atomic_read(&sent[SMB2_SET_INFO_HE]),
		   atomic_read(&failed[SMB2_SET_INFO_HE]));
	seq_printf(m, "\nOplockBreaks: %d sent %d failed",
		   atomic_read(&sent[SMB2_OPLOCK_BREAK_HE]),
		   atomic_read(&failed[SMB2_OPLOCK_BREAK_HE]));
#endif
}

static void
smb2_set_fid(struct cifsFileInfo *cfile, struct cifs_fid *fid, __u32 oplock)
{
	struct cifsInodeInfo *cinode = CIFS_I(d_inode(cfile->dentry));
	struct TCP_Server_Info *server = tlink_tcon(cfile->tlink)->ses->server;

	cfile->fid.persistent_fid = fid->persistent_fid;
	cfile->fid.volatile_fid = fid->volatile_fid;
	server->ops->set_oplock_level(cinode, oplock, fid->epoch,
				      &fid->purge_cache);
	cinode->can_cache_brlcks = CIFS_CACHE_WRITE(cinode);
	memcpy(cfile->fid.create_guid, fid->create_guid, 16);
}

static void
smb2_close_file(const unsigned int xid, struct cifs_tcon *tcon,
		struct cifs_fid *fid)
{
	SMB2_close(xid, tcon, fid->persistent_fid, fid->volatile_fid);
}

static int
SMB2_request_res_key(const unsigned int xid, struct cifs_tcon *tcon,
		     u64 persistent_fid, u64 volatile_fid,
		     struct copychunk_ioctl *pcchunk)
{
	int rc;
	unsigned int ret_data_len;
	struct resume_key_req *res_key;

	rc = SMB2_ioctl(xid, tcon, persistent_fid, volatile_fid,
			FSCTL_SRV_REQUEST_RESUME_KEY, true /* is_fsctl */,
			NULL, 0 /* no input */,
			(char **)&res_key, &ret_data_len);

	if (rc) {
		cifs_dbg(VFS, "refcpy ioctl error %d getting resume key\n", rc);
		goto req_res_key_exit;
	}
	if (ret_data_len < sizeof(struct resume_key_req)) {
		cifs_dbg(VFS, "Invalid refcopy resume key length\n");
		rc = -EINVAL;
		goto req_res_key_exit;
	}
	memcpy(pcchunk->SourceKey, res_key->ResumeKey, COPY_CHUNK_RES_KEY_SIZE);

req_res_key_exit:
	kfree(res_key);
	return rc;
}

static ssize_t
smb2_copychunk_range(const unsigned int xid,
			struct cifsFileInfo *srcfile,
			struct cifsFileInfo *trgtfile, u64 src_off,
			u64 len, u64 dest_off)
{
	int rc;
	unsigned int ret_data_len;
	struct copychunk_ioctl *pcchunk;
	struct copychunk_ioctl_rsp *retbuf = NULL;
	struct cifs_tcon *tcon;
	int chunks_copied = 0;
	bool chunk_sizes_updated = false;
	ssize_t bytes_written, total_bytes_written = 0;

	pcchunk = kmalloc(sizeof(struct copychunk_ioctl), GFP_KERNEL);

	if (pcchunk == NULL)
		return -ENOMEM;

	cifs_dbg(FYI, "in smb2_copychunk_range - about to call request res key\n");
	/* Request a key from the server to identify the source of the copy */
	rc = SMB2_request_res_key(xid, tlink_tcon(srcfile->tlink),
				srcfile->fid.persistent_fid,
				srcfile->fid.volatile_fid, pcchunk);

	/* Note: request_res_key sets res_key null only if rc !=0 */
	if (rc)
		goto cchunk_out;

	/* For now array only one chunk long, will make more flexible later */
	pcchunk->ChunkCount = cpu_to_le32(1);
	pcchunk->Reserved = 0;
	pcchunk->Reserved2 = 0;

	tcon = tlink_tcon(trgtfile->tlink);

	while (len > 0) {
		pcchunk->SourceOffset = cpu_to_le64(src_off);
		pcchunk->TargetOffset = cpu_to_le64(dest_off);
		pcchunk->Length =
			cpu_to_le32(min_t(u32, len, tcon->max_bytes_chunk));

		/* Request server copy to target from src identified by key */
		rc = SMB2_ioctl(xid, tcon, trgtfile->fid.persistent_fid,
			trgtfile->fid.volatile_fid, FSCTL_SRV_COPYCHUNK_WRITE,
			true /* is_fsctl */, (char *)pcchunk,
			sizeof(struct copychunk_ioctl),	(char **)&retbuf,
			&ret_data_len);
		if (rc == 0) {
			if (ret_data_len !=
					sizeof(struct copychunk_ioctl_rsp)) {
				cifs_dbg(VFS, "invalid cchunk response size\n");
				rc = -EIO;
				goto cchunk_out;
			}
			if (retbuf->TotalBytesWritten == 0) {
				cifs_dbg(FYI, "no bytes copied\n");
				rc = -EIO;
				goto cchunk_out;
			}
			/*
			 * Check if server claimed to write more than we asked
			 */
			if (le32_to_cpu(retbuf->TotalBytesWritten) >
			    le32_to_cpu(pcchunk->Length)) {
				cifs_dbg(VFS, "invalid copy chunk response\n");
				rc = -EIO;
				goto cchunk_out;
			}
			if (le32_to_cpu(retbuf->ChunksWritten) != 1) {
				cifs_dbg(VFS, "invalid num chunks written\n");
				rc = -EIO;
				goto cchunk_out;
			}
			chunks_copied++;

			bytes_written = le32_to_cpu(retbuf->TotalBytesWritten);
			src_off += bytes_written;
			dest_off += bytes_written;
			len -= bytes_written;
			total_bytes_written += bytes_written;

			cifs_dbg(FYI, "Chunks %d PartialChunk %d Total %zu\n",
				le32_to_cpu(retbuf->ChunksWritten),
				le32_to_cpu(retbuf->ChunkBytesWritten),
				bytes_written);
		} else if (rc == -EINVAL) {
			if (ret_data_len != sizeof(struct copychunk_ioctl_rsp))
				goto cchunk_out;

			cifs_dbg(FYI, "MaxChunks %d BytesChunk %d MaxCopy %d\n",
				le32_to_cpu(retbuf->ChunksWritten),
				le32_to_cpu(retbuf->ChunkBytesWritten),
				le32_to_cpu(retbuf->TotalBytesWritten));

			/*
			 * Check if this is the first request using these sizes,
			 * (ie check if copy succeed once with original sizes
			 * and check if the server gave us different sizes after
			 * we already updated max sizes on previous request).
			 * if not then why is the server returning an error now
			 */
			if ((chunks_copied != 0) || chunk_sizes_updated)
				goto cchunk_out;

			/* Check that server is not asking us to grow size */
			if (le32_to_cpu(retbuf->ChunkBytesWritten) <
					tcon->max_bytes_chunk)
				tcon->max_bytes_chunk =
					le32_to_cpu(retbuf->ChunkBytesWritten);
			else
				goto cchunk_out; /* server gave us bogus size */

			/* No need to change MaxChunks since already set to 1 */
			chunk_sizes_updated = true;
		} else
			goto cchunk_out;
	}

cchunk_out:
	kfree(pcchunk);
	kfree(retbuf);
	if (rc)
		return rc;
	else
		return total_bytes_written;
}

static int
smb2_flush_file(const unsigned int xid, struct cifs_tcon *tcon,
		struct cifs_fid *fid)
{
	return SMB2_flush(xid, tcon, fid->persistent_fid, fid->volatile_fid);
}

static unsigned int
smb2_read_data_offset(char *buf)
{
	struct smb2_read_rsp *rsp = (struct smb2_read_rsp *)buf;
	return rsp->DataOffset;
}

static unsigned int
smb2_read_data_length(char *buf, bool in_remaining)
{
	struct smb2_read_rsp *rsp = (struct smb2_read_rsp *)buf;

	if (in_remaining)
		return le32_to_cpu(rsp->DataRemaining);

	return le32_to_cpu(rsp->DataLength);
}


static int
smb2_sync_read(const unsigned int xid, struct cifs_fid *pfid,
	       struct cifs_io_parms *parms, unsigned int *bytes_read,
	       char **buf, int *buf_type)
{
	parms->persistent_fid = pfid->persistent_fid;
	parms->volatile_fid = pfid->volatile_fid;
	return SMB2_read(xid, parms, bytes_read, buf, buf_type);
}

static int
smb2_sync_write(const unsigned int xid, struct cifs_fid *pfid,
		struct cifs_io_parms *parms, unsigned int *written,
		struct kvec *iov, unsigned long nr_segs)
{

	parms->persistent_fid = pfid->persistent_fid;
	parms->volatile_fid = pfid->volatile_fid;
	return SMB2_write(xid, parms, written, iov, nr_segs);
}

/* Set or clear the SPARSE_FILE attribute based on value passed in setsparse */
static bool smb2_set_sparse(const unsigned int xid, struct cifs_tcon *tcon,
		struct cifsFileInfo *cfile, struct inode *inode, __u8 setsparse)
{
	struct cifsInodeInfo *cifsi;
	int rc;

	cifsi = CIFS_I(inode);

	/* if file already sparse don't bother setting sparse again */
	if ((cifsi->cifsAttrs & FILE_ATTRIBUTE_SPARSE_FILE) && setsparse)
		return true; /* already sparse */

	if (!(cifsi->cifsAttrs & FILE_ATTRIBUTE_SPARSE_FILE) && !setsparse)
		return true; /* already not sparse */

	/*
	 * Can't check for sparse support on share the usual way via the
	 * FS attribute info (FILE_SUPPORTS_SPARSE_FILES) on the share
	 * since Samba server doesn't set the flag on the share, yet
	 * supports the set sparse FSCTL and returns sparse correctly
	 * in the file attributes. If we fail setting sparse though we
	 * mark that server does not support sparse files for this share
	 * to avoid repeatedly sending the unsupported fsctl to server
	 * if the file is repeatedly extended.
	 */
	if (tcon->broken_sparse_sup)
		return false;

	rc = SMB2_ioctl(xid, tcon, cfile->fid.persistent_fid,
			cfile->fid.volatile_fid, FSCTL_SET_SPARSE,
			true /* is_fctl */,
			&setsparse, 1, NULL, NULL);
	if (rc) {
		tcon->broken_sparse_sup = true;
		cifs_dbg(FYI, "set sparse rc = %d\n", rc);
		return false;
	}

	if (setsparse)
		cifsi->cifsAttrs |= FILE_ATTRIBUTE_SPARSE_FILE;
	else
		cifsi->cifsAttrs &= (~FILE_ATTRIBUTE_SPARSE_FILE);

	return true;
}

static int
smb2_set_file_size(const unsigned int xid, struct cifs_tcon *tcon,
		   struct cifsFileInfo *cfile, __u64 size, bool set_alloc)
{
	__le64 eof = cpu_to_le64(size);
	struct inode *inode;

	/*
	 * If extending file more than one page make sparse. Many Linux fs
	 * make files sparse by default when extending via ftruncate
	 */
	inode = d_inode(cfile->dentry);

	if (!set_alloc && (size > inode->i_size + 8192)) {
		__u8 set_sparse = 1;

		/* whether set sparse succeeds or not, extend the file */
		smb2_set_sparse(xid, tcon, cfile, inode, set_sparse);
	}

	return SMB2_set_eof(xid, tcon, cfile->fid.persistent_fid,
			    cfile->fid.volatile_fid, cfile->pid, &eof, false);
}

static int
smb2_duplicate_extents(const unsigned int xid,
			struct cifsFileInfo *srcfile,
			struct cifsFileInfo *trgtfile, u64 src_off,
			u64 len, u64 dest_off)
{
	int rc;
	unsigned int ret_data_len;
	struct duplicate_extents_to_file dup_ext_buf;
	struct cifs_tcon *tcon = tlink_tcon(trgtfile->tlink);

	/* server fileays advertise duplicate extent support with this flag */
	if ((le32_to_cpu(tcon->fsAttrInfo.Attributes) &
	     FILE_SUPPORTS_BLOCK_REFCOUNTING) == 0)
		return -EOPNOTSUPP;

	dup_ext_buf.VolatileFileHandle = srcfile->fid.volatile_fid;
	dup_ext_buf.PersistentFileHandle = srcfile->fid.persistent_fid;
	dup_ext_buf.SourceFileOffset = cpu_to_le64(src_off);
	dup_ext_buf.TargetFileOffset = cpu_to_le64(dest_off);
	dup_ext_buf.ByteCount = cpu_to_le64(len);
	cifs_dbg(FYI, "duplicate extents: src off %lld dst off %lld len %lld",
		src_off, dest_off, len);

	rc = smb2_set_file_size(xid, tcon, trgtfile, dest_off + len, false);
	if (rc)
		goto duplicate_extents_out;

	rc = SMB2_ioctl(xid, tcon, trgtfile->fid.persistent_fid,
			trgtfile->fid.volatile_fid,
			FSCTL_DUPLICATE_EXTENTS_TO_FILE,
			true /* is_fsctl */,
			(char *)&dup_ext_buf,
			sizeof(struct duplicate_extents_to_file),
			NULL,
			&ret_data_len);

	if (ret_data_len > 0)
		cifs_dbg(FYI, "non-zero response length in duplicate extents");

duplicate_extents_out:
	return rc;
}

static int
smb2_set_compression(const unsigned int xid, struct cifs_tcon *tcon,
		   struct cifsFileInfo *cfile)
{
	return SMB2_set_compression(xid, tcon, cfile->fid.persistent_fid,
			    cfile->fid.volatile_fid);
}

static int
smb3_set_integrity(const unsigned int xid, struct cifs_tcon *tcon,
		   struct cifsFileInfo *cfile)
{
	struct fsctl_set_integrity_information_req integr_info;
	unsigned int ret_data_len;

	integr_info.ChecksumAlgorithm = cpu_to_le16(CHECKSUM_TYPE_UNCHANGED);
	integr_info.Flags = 0;
	integr_info.Reserved = 0;

	return SMB2_ioctl(xid, tcon, cfile->fid.persistent_fid,
			cfile->fid.volatile_fid,
			FSCTL_SET_INTEGRITY_INFORMATION,
			true /* is_fsctl */,
			(char *)&integr_info,
			sizeof(struct fsctl_set_integrity_information_req),
			NULL,
			&ret_data_len);

}

static int
smb3_enum_snapshots(const unsigned int xid, struct cifs_tcon *tcon,
		   struct cifsFileInfo *cfile, void __user *ioc_buf)
{
	char *retbuf = NULL;
	unsigned int ret_data_len = 0;
	int rc;
	struct smb_snapshot_array snapshot_in;

	rc = SMB2_ioctl(xid, tcon, cfile->fid.persistent_fid,
			cfile->fid.volatile_fid,
			FSCTL_SRV_ENUMERATE_SNAPSHOTS,
			true /* is_fsctl */,
			NULL, 0 /* no input data */,
			(char **)&retbuf,
			&ret_data_len);
	cifs_dbg(FYI, "enum snaphots ioctl returned %d and ret buflen is %d\n",
			rc, ret_data_len);
	if (rc)
		return rc;

	if (ret_data_len && (ioc_buf != NULL) && (retbuf != NULL)) {
		/* Fixup buffer */
		if (copy_from_user(&snapshot_in, ioc_buf,
		    sizeof(struct smb_snapshot_array))) {
			rc = -EFAULT;
			kfree(retbuf);
			return rc;
		}
		if (snapshot_in.snapshot_array_size < sizeof(struct smb_snapshot_array)) {
			rc = -ERANGE;
			kfree(retbuf);
			return rc;
		}

		if (ret_data_len > snapshot_in.snapshot_array_size)
			ret_data_len = snapshot_in.snapshot_array_size;

		if (copy_to_user(ioc_buf, retbuf, ret_data_len))
			rc = -EFAULT;
	}

	kfree(retbuf);
	return rc;
}

static int
smb2_query_dir_first(const unsigned int xid, struct cifs_tcon *tcon,
		     const char *path, struct cifs_sb_info *cifs_sb,
		     struct cifs_fid *fid, __u16 search_flags,
		     struct cifs_search_info *srch_inf)
{
	__le16 *utf16_path;
	int rc;
	__u8 oplock = SMB2_OPLOCK_LEVEL_NONE;
	struct cifs_open_parms oparms;

	utf16_path = cifs_convert_path_to_utf16(path, cifs_sb);
	if (!utf16_path)
		return -ENOMEM;

	oparms.tcon = tcon;
	oparms.desired_access = FILE_READ_ATTRIBUTES | FILE_READ_DATA;
	oparms.disposition = FILE_OPEN;
	oparms.create_options = 0;
	oparms.fid = fid;
	oparms.reconnect = false;

	rc = SMB2_open(xid, &oparms, utf16_path, &oplock, NULL, NULL, NULL);
	kfree(utf16_path);
	if (rc) {
		cifs_dbg(FYI, "open dir failed rc=%d\n", rc);
		return rc;
	}

	srch_inf->entries_in_buffer = 0;
	srch_inf->index_of_last_entry = 0;

	rc = SMB2_query_directory(xid, tcon, fid->persistent_fid,
				  fid->volatile_fid, 0, srch_inf);
	if (rc) {
		cifs_dbg(FYI, "query directory failed rc=%d\n", rc);
		SMB2_close(xid, tcon, fid->persistent_fid, fid->volatile_fid);
	}
	return rc;
}

static int
smb2_query_dir_next(const unsigned int xid, struct cifs_tcon *tcon,
		    struct cifs_fid *fid, __u16 search_flags,
		    struct cifs_search_info *srch_inf)
{
	return SMB2_query_directory(xid, tcon, fid->persistent_fid,
				    fid->volatile_fid, 0, srch_inf);
}

static int
smb2_close_dir(const unsigned int xid, struct cifs_tcon *tcon,
	       struct cifs_fid *fid)
{
	return SMB2_close(xid, tcon, fid->persistent_fid, fid->volatile_fid);
}

/*
* If we negotiate SMB2 protocol and get STATUS_PENDING - update
* the number of credits and return true. Otherwise - return false.
*/
static bool
smb2_is_status_pending(char *buf, struct TCP_Server_Info *server, int length)
{
	struct smb2_sync_hdr *shdr = (struct smb2_sync_hdr *)buf;

	if (shdr->Status != STATUS_PENDING)
		return false;

	if (!length) {
		spin_lock(&server->req_lock);
		server->credits += le16_to_cpu(shdr->CreditRequest);
		spin_unlock(&server->req_lock);
		wake_up(&server->request_q);
	}

	return true;
}

static bool
smb2_is_session_expired(char *buf)
{
	struct smb2_sync_hdr *shdr = (struct smb2_sync_hdr *)buf;

	if (shdr->Status != STATUS_NETWORK_SESSION_EXPIRED &&
	    shdr->Status != STATUS_USER_SESSION_DELETED)
		return false;

	cifs_dbg(FYI, "Session expired or deleted\n");
	return true;
}

static int
smb2_oplock_response(struct cifs_tcon *tcon, struct cifs_fid *fid,
		     struct cifsInodeInfo *cinode)
{
	if (tcon->ses->server->capabilities & SMB2_GLOBAL_CAP_LEASING)
		return SMB2_lease_break(0, tcon, cinode->lease_key,
					smb2_get_lease_state(cinode));

	return SMB2_oplock_break(0, tcon, fid->persistent_fid,
				 fid->volatile_fid,
				 CIFS_CACHE_READ(cinode) ? 1 : 0);
}

static int
smb2_queryfs(const unsigned int xid, struct cifs_tcon *tcon,
	     struct kstatfs *buf)
{
	int rc;
	__le16 srch_path = 0; /* Null - open root of share */
	u8 oplock = SMB2_OPLOCK_LEVEL_NONE;
	struct cifs_open_parms oparms;
	struct cifs_fid fid;

	oparms.tcon = tcon;
	oparms.desired_access = FILE_READ_ATTRIBUTES;
	oparms.disposition = FILE_OPEN;
	oparms.create_options = 0;
	oparms.fid = &fid;
	oparms.reconnect = false;

	rc = SMB2_open(xid, &oparms, &srch_path, &oplock, NULL, NULL, NULL);
	if (rc)
		return rc;
	buf->f_type = SMB2_MAGIC_NUMBER;
	rc = SMB2_QFS_info(xid, tcon, fid.persistent_fid, fid.volatile_fid,
			   buf);
	SMB2_close(xid, tcon, fid.persistent_fid, fid.volatile_fid);
	return rc;
}

static bool
smb2_compare_fids(struct cifsFileInfo *ob1, struct cifsFileInfo *ob2)
{
	return ob1->fid.persistent_fid == ob2->fid.persistent_fid &&
	       ob1->fid.volatile_fid == ob2->fid.volatile_fid;
}

static int
smb2_mand_lock(const unsigned int xid, struct cifsFileInfo *cfile, __u64 offset,
	       __u64 length, __u32 type, int lock, int unlock, bool wait)
{
	if (unlock && !lock)
		type = SMB2_LOCKFLAG_UNLOCK;
	return SMB2_lock(xid, tlink_tcon(cfile->tlink),
			 cfile->fid.persistent_fid, cfile->fid.volatile_fid,
			 current->tgid, length, offset, type, wait);
}

static void
smb2_get_lease_key(struct inode *inode, struct cifs_fid *fid)
{
	memcpy(fid->lease_key, CIFS_I(inode)->lease_key, SMB2_LEASE_KEY_SIZE);
}

static void
smb2_set_lease_key(struct inode *inode, struct cifs_fid *fid)
{
	memcpy(CIFS_I(inode)->lease_key, fid->lease_key, SMB2_LEASE_KEY_SIZE);
}

static void
smb2_new_lease_key(struct cifs_fid *fid)
{
	generate_random_uuid(fid->lease_key);
}

static int
smb2_get_dfs_refer(const unsigned int xid, struct cifs_ses *ses,
		   const char *search_name,
		   struct dfs_info3_param **target_nodes,
		   unsigned int *num_of_nodes,
		   const struct nls_table *nls_codepage, int remap)
{
	int rc;
	__le16 *utf16_path = NULL;
	int utf16_path_len = 0;
	struct cifs_tcon *tcon;
	struct fsctl_get_dfs_referral_req *dfs_req = NULL;
	struct get_dfs_referral_rsp *dfs_rsp = NULL;
	u32 dfs_req_size = 0, dfs_rsp_size = 0;

	cifs_dbg(FYI, "smb2_get_dfs_refer path <%s>\n", search_name);

	/*
	 * Try to use the IPC tcon, otherwise just use any
	 */
	tcon = ses->tcon_ipc;
	if (tcon == NULL) {
		spin_lock(&cifs_tcp_ses_lock);
		tcon = list_first_entry_or_null(&ses->tcon_list,
						struct cifs_tcon,
						tcon_list);
		if (tcon)
			tcon->tc_count++;
		spin_unlock(&cifs_tcp_ses_lock);
	}

	if (tcon == NULL) {
		cifs_dbg(VFS, "session %p has no tcon available for a dfs referral request\n",
			 ses);
		rc = -ENOTCONN;
		goto out;
	}

	utf16_path = cifs_strndup_to_utf16(search_name, PATH_MAX,
					   &utf16_path_len,
					   nls_codepage, remap);
	if (!utf16_path) {
		rc = -ENOMEM;
		goto out;
	}

	dfs_req_size = sizeof(*dfs_req) + utf16_path_len;
	dfs_req = kzalloc(dfs_req_size, GFP_KERNEL);
	if (!dfs_req) {
		rc = -ENOMEM;
		goto out;
	}

	/* Highest DFS referral version understood */
	dfs_req->MaxReferralLevel = DFS_VERSION;

	/* Path to resolve in an UTF-16 null-terminated string */
	memcpy(dfs_req->RequestFileName, utf16_path, utf16_path_len);

	do {
		rc = SMB2_ioctl(xid, tcon, NO_FILE_ID, NO_FILE_ID,
				FSCTL_DFS_GET_REFERRALS,
				true /* is_fsctl */,
				(char *)dfs_req, dfs_req_size,
				(char **)&dfs_rsp, &dfs_rsp_size);
	} while (rc == -EAGAIN);

	if (rc) {
		if ((rc != -ENOENT) && (rc != -EOPNOTSUPP))
			cifs_dbg(VFS, "ioctl error in smb2_get_dfs_refer rc=%d\n", rc);
		goto out;
	}

	rc = parse_dfs_referrals(dfs_rsp, dfs_rsp_size,
				 num_of_nodes, target_nodes,
				 nls_codepage, remap, search_name,
				 true /* is_unicode */);
	if (rc) {
		cifs_dbg(VFS, "parse error in smb2_get_dfs_refer rc=%d\n", rc);
		goto out;
	}

 out:
	if (tcon && !tcon->ipc) {
		/* ipc tcons are not refcounted */
		spin_lock(&cifs_tcp_ses_lock);
		tcon->tc_count--;
		spin_unlock(&cifs_tcp_ses_lock);
	}
	kfree(utf16_path);
	kfree(dfs_req);
	kfree(dfs_rsp);
	return rc;
}
#define SMB2_SYMLINK_STRUCT_SIZE \
	(sizeof(struct smb2_err_rsp) - 1 + sizeof(struct smb2_symlink_err_rsp))

static int
smb2_query_symlink(const unsigned int xid, struct cifs_tcon *tcon,
		   const char *full_path, char **target_path,
		   struct cifs_sb_info *cifs_sb)
{
	int rc;
	__le16 *utf16_path;
	__u8 oplock = SMB2_OPLOCK_LEVEL_NONE;
	struct cifs_open_parms oparms;
	struct cifs_fid fid;
	struct kvec err_iov = {NULL, 0};
	struct smb2_err_rsp *err_buf = NULL;
	int resp_buftype;
	struct smb2_symlink_err_rsp *symlink;
	unsigned int sub_len;
	unsigned int sub_offset;
	unsigned int print_len;
	unsigned int print_offset;

	cifs_dbg(FYI, "%s: path: %s\n", __func__, full_path);

	utf16_path = cifs_convert_path_to_utf16(full_path, cifs_sb);
	if (!utf16_path)
		return -ENOMEM;

	oparms.tcon = tcon;
	oparms.desired_access = FILE_READ_ATTRIBUTES;
	oparms.disposition = FILE_OPEN;
	oparms.create_options = 0;
	oparms.fid = &fid;
	oparms.reconnect = false;

	rc = SMB2_open(xid, &oparms, utf16_path, &oplock, NULL, &err_iov,
		       &resp_buftype);
	if (!rc || !err_iov.iov_base) {
		rc = -ENOENT;
		goto querty_exit;
	}

	err_buf = err_iov.iov_base;
	if (le32_to_cpu(err_buf->ByteCount) < sizeof(struct smb2_symlink_err_rsp) ||
	    err_iov.iov_len < SMB2_SYMLINK_STRUCT_SIZE) {
		rc = -ENOENT;
		goto querty_exit;
	}

	/* open must fail on symlink - reset rc */
	rc = 0;
	symlink = (struct smb2_symlink_err_rsp *)err_buf->ErrorData;
	sub_len = le16_to_cpu(symlink->SubstituteNameLength);
	sub_offset = le16_to_cpu(symlink->SubstituteNameOffset);
	print_len = le16_to_cpu(symlink->PrintNameLength);
	print_offset = le16_to_cpu(symlink->PrintNameOffset);

	if (err_iov.iov_len < SMB2_SYMLINK_STRUCT_SIZE + sub_offset + sub_len) {
		rc = -ENOENT;
		goto querty_exit;
	}

	if (err_iov.iov_len <
	    SMB2_SYMLINK_STRUCT_SIZE + print_offset + print_len) {
		rc = -ENOENT;
		goto querty_exit;
	}

	*target_path = cifs_strndup_from_utf16(
				(char *)symlink->PathBuffer + sub_offset,
				sub_len, true, cifs_sb->local_nls);
	if (!(*target_path)) {
		rc = -ENOMEM;
		goto querty_exit;
	}
	convert_delimiter(*target_path, '/');
	cifs_dbg(FYI, "%s: target path: %s\n", __func__, *target_path);

 querty_exit:
	free_rsp_buf(resp_buftype, err_buf);
	kfree(utf16_path);
	return rc;
}

#ifdef CONFIG_CIFS_ACL
static struct cifs_ntsd *
get_smb2_acl_by_fid(struct cifs_sb_info *cifs_sb,
		const struct cifs_fid *cifsfid, u32 *pacllen)
{
	struct cifs_ntsd *pntsd = NULL;
	unsigned int xid;
	int rc = -EOPNOTSUPP;
	struct tcon_link *tlink = cifs_sb_tlink(cifs_sb);

	if (IS_ERR(tlink))
		return ERR_CAST(tlink);

	xid = get_xid();
	cifs_dbg(FYI, "trying to get acl\n");

	rc = SMB2_query_acl(xid, tlink_tcon(tlink), cifsfid->persistent_fid,
			    cifsfid->volatile_fid, (void **)&pntsd, pacllen);
	free_xid(xid);

	cifs_put_tlink(tlink);

	cifs_dbg(FYI, "%s: rc = %d ACL len %d\n", __func__, rc, *pacllen);
	if (rc)
		return ERR_PTR(rc);
	return pntsd;

}

static struct cifs_ntsd *
get_smb2_acl_by_path(struct cifs_sb_info *cifs_sb,
		const char *path, u32 *pacllen)
{
	struct cifs_ntsd *pntsd = NULL;
	u8 oplock = SMB2_OPLOCK_LEVEL_NONE;
	unsigned int xid;
	int rc;
	struct cifs_tcon *tcon;
	struct tcon_link *tlink = cifs_sb_tlink(cifs_sb);
	struct cifs_fid fid;
	struct cifs_open_parms oparms;
	__le16 *utf16_path;

	cifs_dbg(FYI, "get smb3 acl for path %s\n", path);
	if (IS_ERR(tlink))
		return ERR_CAST(tlink);

	tcon = tlink_tcon(tlink);
	xid = get_xid();

	if (backup_cred(cifs_sb))
		oparms.create_options = CREATE_OPEN_BACKUP_INTENT;
	else
		oparms.create_options = 0;

	utf16_path = cifs_convert_path_to_utf16(path, cifs_sb);
	if (!utf16_path) {
		rc = -ENOMEM;
		free_xid(xid);
		return ERR_PTR(rc);
	}

	oparms.tcon = tcon;
	oparms.desired_access = READ_CONTROL;
	oparms.disposition = FILE_OPEN;
	oparms.fid = &fid;
	oparms.reconnect = false;

	rc = SMB2_open(xid, &oparms, utf16_path, &oplock, NULL, NULL, NULL);
	kfree(utf16_path);
	if (!rc) {
		rc = SMB2_query_acl(xid, tlink_tcon(tlink), fid.persistent_fid,
			    fid.volatile_fid, (void **)&pntsd, pacllen);
		SMB2_close(xid, tcon, fid.persistent_fid, fid.volatile_fid);
	}

	cifs_put_tlink(tlink);
	free_xid(xid);

	cifs_dbg(FYI, "%s: rc = %d ACL len %d\n", __func__, rc, *pacllen);
	if (rc)
		return ERR_PTR(rc);
	return pntsd;
}

#ifdef CONFIG_CIFS_ACL
static int
set_smb2_acl(struct cifs_ntsd *pnntsd, __u32 acllen,
		struct inode *inode, const char *path, int aclflag)
{
	u8 oplock = SMB2_OPLOCK_LEVEL_NONE;
	unsigned int xid;
	int rc, access_flags = 0;
	struct cifs_tcon *tcon;
	struct cifs_sb_info *cifs_sb = CIFS_SB(inode->i_sb);
	struct tcon_link *tlink = cifs_sb_tlink(cifs_sb);
	struct cifs_fid fid;
	struct cifs_open_parms oparms;
	__le16 *utf16_path;

	cifs_dbg(FYI, "set smb3 acl for path %s\n", path);
	if (IS_ERR(tlink))
		return PTR_ERR(tlink);

	tcon = tlink_tcon(tlink);
	xid = get_xid();

	if (backup_cred(cifs_sb))
		oparms.create_options = CREATE_OPEN_BACKUP_INTENT;
	else
		oparms.create_options = 0;

	if (aclflag == CIFS_ACL_OWNER || aclflag == CIFS_ACL_GROUP)
		access_flags = WRITE_OWNER;
	else
		access_flags = WRITE_DAC;

	utf16_path = cifs_convert_path_to_utf16(path, cifs_sb);
	if (!utf16_path) {
		rc = -ENOMEM;
		free_xid(xid);
		return rc;
	}

	oparms.tcon = tcon;
	oparms.desired_access = access_flags;
	oparms.disposition = FILE_OPEN;
	oparms.path = path;
	oparms.fid = &fid;
	oparms.reconnect = false;

	rc = SMB2_open(xid, &oparms, utf16_path, &oplock, NULL, NULL, NULL);
	kfree(utf16_path);
	if (!rc) {
		rc = SMB2_set_acl(xid, tlink_tcon(tlink), fid.persistent_fid,
			    fid.volatile_fid, pnntsd, acllen, aclflag);
		SMB2_close(xid, tcon, fid.persistent_fid, fid.volatile_fid);
	}

	cifs_put_tlink(tlink);
	free_xid(xid);
	return rc;
}
#endif /* CIFS_ACL */

/* Retrieve an ACL from the server */
static struct cifs_ntsd *
get_smb2_acl(struct cifs_sb_info *cifs_sb,
				      struct inode *inode, const char *path,
				      u32 *pacllen)
{
	struct cifs_ntsd *pntsd = NULL;
	struct cifsFileInfo *open_file = NULL;

	if (inode)
		open_file = find_readable_file(CIFS_I(inode), true);
	if (!open_file)
		return get_smb2_acl_by_path(cifs_sb, path, pacllen);

	pntsd = get_smb2_acl_by_fid(cifs_sb, &open_file->fid, pacllen);
	cifsFileInfo_put(open_file);
	return pntsd;
}
#endif

static long smb3_zero_range(struct file *file, struct cifs_tcon *tcon,
			    loff_t offset, loff_t len, bool keep_size)
{
	struct inode *inode;
	struct cifsInodeInfo *cifsi;
	struct cifsFileInfo *cfile = file->private_data;
	struct file_zero_data_information fsctl_buf;
	long rc;
	unsigned int xid;

	xid = get_xid();

	inode = d_inode(cfile->dentry);
	cifsi = CIFS_I(inode);

	/* if file not oplocked can't be sure whether asking to extend size */
	if (!CIFS_CACHE_READ(cifsi))
		if (keep_size == false) {
			rc = -EOPNOTSUPP;
			free_xid(xid);
			return rc;
		}

	/*
	 * Must check if file sparse since fallocate -z (zero range) assumes
	 * non-sparse allocation
	 */
	if (!(cifsi->cifsAttrs & FILE_ATTRIBUTE_SPARSE_FILE)) {
		rc = -EOPNOTSUPP;
		free_xid(xid);
		return rc;
	}

	/*
	 * need to make sure we are not asked to extend the file since the SMB3
	 * fsctl does not change the file size. In the future we could change
	 * this to zero the first part of the range then set the file size
	 * which for a non sparse file would zero the newly extended range
	 */
	if (keep_size == false)
		if (i_size_read(inode) < offset + len) {
			rc = -EOPNOTSUPP;
			free_xid(xid);
			return rc;
		}

	cifs_dbg(FYI, "offset %lld len %lld", offset, len);

	fsctl_buf.FileOffset = cpu_to_le64(offset);
	fsctl_buf.BeyondFinalZero = cpu_to_le64(offset + len);

	rc = SMB2_ioctl(xid, tcon, cfile->fid.persistent_fid,
			cfile->fid.volatile_fid, FSCTL_SET_ZERO_DATA,
			true /* is_fctl */, (char *)&fsctl_buf,
			sizeof(struct file_zero_data_information), NULL, NULL);
	free_xid(xid);
	return rc;
}

static long smb3_punch_hole(struct file *file, struct cifs_tcon *tcon,
			    loff_t offset, loff_t len)
{
	struct inode *inode;
	struct cifsInodeInfo *cifsi;
	struct cifsFileInfo *cfile = file->private_data;
	struct file_zero_data_information fsctl_buf;
	long rc;
	unsigned int xid;
	__u8 set_sparse = 1;

	xid = get_xid();

	inode = d_inode(cfile->dentry);
	cifsi = CIFS_I(inode);

	/* Need to make file sparse, if not already, before freeing range. */
	/* Consider adding equivalent for compressed since it could also work */
	if (!smb2_set_sparse(xid, tcon, cfile, inode, set_sparse)) {
		rc = -EOPNOTSUPP;
		free_xid(xid);
		return rc;
	}

	cifs_dbg(FYI, "offset %lld len %lld", offset, len);

	fsctl_buf.FileOffset = cpu_to_le64(offset);
	fsctl_buf.BeyondFinalZero = cpu_to_le64(offset + len);

	rc = SMB2_ioctl(xid, tcon, cfile->fid.persistent_fid,
			cfile->fid.volatile_fid, FSCTL_SET_ZERO_DATA,
			true /* is_fctl */, (char *)&fsctl_buf,
			sizeof(struct file_zero_data_information), NULL, NULL);
	free_xid(xid);
	return rc;
}

static long smb3_simple_falloc(struct file *file, struct cifs_tcon *tcon,
			    loff_t off, loff_t len, bool keep_size)
{
	struct inode *inode;
	struct cifsInodeInfo *cifsi;
	struct cifsFileInfo *cfile = file->private_data;
	long rc = -EOPNOTSUPP;
	unsigned int xid;

	xid = get_xid();

	inode = d_inode(cfile->dentry);
	cifsi = CIFS_I(inode);

	/* if file not oplocked can't be sure whether asking to extend size */
	if (!CIFS_CACHE_READ(cifsi))
		if (keep_size == false) {
			free_xid(xid);
			return rc;
		}

	/*
	 * Files are non-sparse by default so falloc may be a no-op
	 * Must check if file sparse. If not sparse, and not extending
	 * then no need to do anything since file already allocated
	 */
	if ((cifsi->cifsAttrs & FILE_ATTRIBUTE_SPARSE_FILE) == 0) {
		if (keep_size == true)
			rc = 0;
		/* check if extending file */
		else if (i_size_read(inode) >= off + len)
			/* not extending file and already not sparse */
			rc = 0;
		/* BB: in future add else clause to extend file */
		else
			rc = -EOPNOTSUPP;
		free_xid(xid);
		return rc;
	}

	if ((keep_size == true) || (i_size_read(inode) >= off + len)) {
		/*
		 * Check if falloc starts within first few pages of file
		 * and ends within a few pages of the end of file to
		 * ensure that most of file is being forced to be
		 * fallocated now. If so then setting whole file sparse
		 * ie potentially making a few extra pages at the beginning
		 * or end of the file non-sparse via set_sparse is harmless.
		 */
		if ((off > 8192) || (off + len + 8192 < i_size_read(inode))) {
			rc = -EOPNOTSUPP;
			free_xid(xid);
			return rc;
		}

		rc = smb2_set_sparse(xid, tcon, cfile, inode, false);
	}
	/* BB: else ... in future add code to extend file and set sparse */


	free_xid(xid);
	return rc;
}


static long smb3_fallocate(struct file *file, struct cifs_tcon *tcon, int mode,
			   loff_t off, loff_t len)
{
	/* KEEP_SIZE already checked for by do_fallocate */
	if (mode & FALLOC_FL_PUNCH_HOLE)
		return smb3_punch_hole(file, tcon, off, len);
	else if (mode & FALLOC_FL_ZERO_RANGE) {
		if (mode & FALLOC_FL_KEEP_SIZE)
			return smb3_zero_range(file, tcon, off, len, true);
		return smb3_zero_range(file, tcon, off, len, false);
	} else if (mode == FALLOC_FL_KEEP_SIZE)
		return smb3_simple_falloc(file, tcon, off, len, true);
	else if (mode == 0)
		return smb3_simple_falloc(file, tcon, off, len, false);

	return -EOPNOTSUPP;
}

static void
smb2_downgrade_oplock(struct TCP_Server_Info *server,
			struct cifsInodeInfo *cinode, bool set_level2)
{
	if (set_level2)
		server->ops->set_oplock_level(cinode, SMB2_OPLOCK_LEVEL_II,
						0, NULL);
	else
		server->ops->set_oplock_level(cinode, 0, 0, NULL);
}

static void
smb2_set_oplock_level(struct cifsInodeInfo *cinode, __u32 oplock,
		      unsigned int epoch, bool *purge_cache)
{
	oplock &= 0xFF;
	if (oplock == SMB2_OPLOCK_LEVEL_NOCHANGE)
		return;
	if (oplock == SMB2_OPLOCK_LEVEL_BATCH) {
		cinode->oplock = CIFS_CACHE_RHW_FLG;
		cifs_dbg(FYI, "Batch Oplock granted on inode %p\n",
			 &cinode->vfs_inode);
	} else if (oplock == SMB2_OPLOCK_LEVEL_EXCLUSIVE) {
		cinode->oplock = CIFS_CACHE_RW_FLG;
		cifs_dbg(FYI, "Exclusive Oplock granted on inode %p\n",
			 &cinode->vfs_inode);
	} else if (oplock == SMB2_OPLOCK_LEVEL_II) {
		cinode->oplock = CIFS_CACHE_READ_FLG;
		cifs_dbg(FYI, "Level II Oplock granted on inode %p\n",
			 &cinode->vfs_inode);
	} else
		cinode->oplock = 0;
}

static void
smb21_set_oplock_level(struct cifsInodeInfo *cinode, __u32 oplock,
		       unsigned int epoch, bool *purge_cache)
{
	char message[5] = {0};

	oplock &= 0xFF;
	if (oplock == SMB2_OPLOCK_LEVEL_NOCHANGE)
		return;

	cinode->oplock = 0;
	if (oplock & SMB2_LEASE_READ_CACHING_HE) {
		cinode->oplock |= CIFS_CACHE_READ_FLG;
		strcat(message, "R");
	}
	if (oplock & SMB2_LEASE_HANDLE_CACHING_HE) {
		cinode->oplock |= CIFS_CACHE_HANDLE_FLG;
		strcat(message, "H");
	}
	if (oplock & SMB2_LEASE_WRITE_CACHING_HE) {
		cinode->oplock |= CIFS_CACHE_WRITE_FLG;
		strcat(message, "W");
	}
	if (!cinode->oplock)
		strcat(message, "None");
	cifs_dbg(FYI, "%s Lease granted on inode %p\n", message,
		 &cinode->vfs_inode);
}

static void
smb3_set_oplock_level(struct cifsInodeInfo *cinode, __u32 oplock,
		      unsigned int epoch, bool *purge_cache)
{
	unsigned int old_oplock = cinode->oplock;

	smb21_set_oplock_level(cinode, oplock, epoch, purge_cache);

	if (purge_cache) {
		*purge_cache = false;
		if (old_oplock == CIFS_CACHE_READ_FLG) {
			if (cinode->oplock == CIFS_CACHE_READ_FLG &&
			    (epoch - cinode->epoch > 0))
				*purge_cache = true;
			else if (cinode->oplock == CIFS_CACHE_RH_FLG &&
				 (epoch - cinode->epoch > 1))
				*purge_cache = true;
			else if (cinode->oplock == CIFS_CACHE_RHW_FLG &&
				 (epoch - cinode->epoch > 1))
				*purge_cache = true;
			else if (cinode->oplock == 0 &&
				 (epoch - cinode->epoch > 0))
				*purge_cache = true;
		} else if (old_oplock == CIFS_CACHE_RH_FLG) {
			if (cinode->oplock == CIFS_CACHE_RH_FLG &&
			    (epoch - cinode->epoch > 0))
				*purge_cache = true;
			else if (cinode->oplock == CIFS_CACHE_RHW_FLG &&
				 (epoch - cinode->epoch > 1))
				*purge_cache = true;
		}
		cinode->epoch = epoch;
	}
}

static bool
smb2_is_read_op(__u32 oplock)
{
	return oplock == SMB2_OPLOCK_LEVEL_II;
}

static bool
smb21_is_read_op(__u32 oplock)
{
	return (oplock & SMB2_LEASE_READ_CACHING_HE) &&
	       !(oplock & SMB2_LEASE_WRITE_CACHING_HE);
}

static __le32
map_oplock_to_lease(u8 oplock)
{
	if (oplock == SMB2_OPLOCK_LEVEL_EXCLUSIVE)
		return SMB2_LEASE_WRITE_CACHING | SMB2_LEASE_READ_CACHING;
	else if (oplock == SMB2_OPLOCK_LEVEL_II)
		return SMB2_LEASE_READ_CACHING;
	else if (oplock == SMB2_OPLOCK_LEVEL_BATCH)
		return SMB2_LEASE_HANDLE_CACHING | SMB2_LEASE_READ_CACHING |
		       SMB2_LEASE_WRITE_CACHING;
	return 0;
}

static char *
smb2_create_lease_buf(u8 *lease_key, u8 oplock)
{
	struct create_lease *buf;

	buf = kzalloc(sizeof(struct create_lease), GFP_KERNEL);
	if (!buf)
		return NULL;

	buf->lcontext.LeaseKeyLow = cpu_to_le64(*((u64 *)lease_key));
	buf->lcontext.LeaseKeyHigh = cpu_to_le64(*((u64 *)(lease_key + 8)));
	buf->lcontext.LeaseState = map_oplock_to_lease(oplock);

	buf->ccontext.DataOffset = cpu_to_le16(offsetof
					(struct create_lease, lcontext));
	buf->ccontext.DataLength = cpu_to_le32(sizeof(struct lease_context));
	buf->ccontext.NameOffset = cpu_to_le16(offsetof
				(struct create_lease, Name));
	buf->ccontext.NameLength = cpu_to_le16(4);
	/* SMB2_CREATE_REQUEST_LEASE is "RqLs" */
	buf->Name[0] = 'R';
	buf->Name[1] = 'q';
	buf->Name[2] = 'L';
	buf->Name[3] = 's';
	return (char *)buf;
}

static char *
smb3_create_lease_buf(u8 *lease_key, u8 oplock)
{
	struct create_lease_v2 *buf;

	buf = kzalloc(sizeof(struct create_lease_v2), GFP_KERNEL);
	if (!buf)
		return NULL;

	buf->lcontext.LeaseKeyLow = cpu_to_le64(*((u64 *)lease_key));
	buf->lcontext.LeaseKeyHigh = cpu_to_le64(*((u64 *)(lease_key + 8)));
	buf->lcontext.LeaseState = map_oplock_to_lease(oplock);

	buf->ccontext.DataOffset = cpu_to_le16(offsetof
					(struct create_lease_v2, lcontext));
	buf->ccontext.DataLength = cpu_to_le32(sizeof(struct lease_context_v2));
	buf->ccontext.NameOffset = cpu_to_le16(offsetof
				(struct create_lease_v2, Name));
	buf->ccontext.NameLength = cpu_to_le16(4);
	/* SMB2_CREATE_REQUEST_LEASE is "RqLs" */
	buf->Name[0] = 'R';
	buf->Name[1] = 'q';
	buf->Name[2] = 'L';
	buf->Name[3] = 's';
	return (char *)buf;
}

static __u8
smb2_parse_lease_buf(void *buf, unsigned int *epoch, char *lease_key)
{
	struct create_lease *lc = (struct create_lease *)buf;

	*epoch = 0; /* not used */
	if (lc->lcontext.LeaseFlags & SMB2_LEASE_FLAG_BREAK_IN_PROGRESS)
		return SMB2_OPLOCK_LEVEL_NOCHANGE;
	return le32_to_cpu(lc->lcontext.LeaseState);
}

static __u8
smb3_parse_lease_buf(void *buf, unsigned int *epoch, char *lease_key)
{
	struct create_lease_v2 *lc = (struct create_lease_v2 *)buf;

	*epoch = le16_to_cpu(lc->lcontext.Epoch);
	if (lc->lcontext.LeaseFlags & SMB2_LEASE_FLAG_BREAK_IN_PROGRESS)
		return SMB2_OPLOCK_LEVEL_NOCHANGE;
	if (lease_key)
		memcpy(lease_key, &lc->lcontext.LeaseKeyLow,
		       SMB2_LEASE_KEY_SIZE);
	return le32_to_cpu(lc->lcontext.LeaseState);
}

static unsigned int
smb2_wp_retry_size(struct inode *inode)
{
	return min_t(unsigned int, CIFS_SB(inode->i_sb)->wsize,
		     SMB2_MAX_BUFFER_SIZE);
}

static bool
smb2_dir_needs_close(struct cifsFileInfo *cfile)
{
	return !cfile->invalidHandle;
}

static void
fill_transform_hdr(struct smb2_transform_hdr *tr_hdr, unsigned int orig_len,
		   struct smb_rqst *old_rq)
{
	struct smb2_sync_hdr *shdr =
<<<<<<< HEAD
			(struct smb2_sync_hdr *)old_rq->rq_iov[1].iov_base;
=======
			(struct smb2_sync_hdr *)old_rq->rq_iov[0].iov_base;
>>>>>>> e5eb92e4

	memset(tr_hdr, 0, sizeof(struct smb2_transform_hdr));
	tr_hdr->ProtocolId = SMB2_TRANSFORM_PROTO_NUM;
	tr_hdr->OriginalMessageSize = cpu_to_le32(orig_len);
	tr_hdr->Flags = cpu_to_le16(0x01);
	get_random_bytes(&tr_hdr->Nonce, SMB3_AES128CMM_NONCE);
	memcpy(&tr_hdr->SessionId, &shdr->SessionId, 8);
}

/* We can not use the normal sg_set_buf() as we will sometimes pass a
 * stack object as buf.
 */
static inline void smb2_sg_set_buf(struct scatterlist *sg, const void *buf,
				   unsigned int buflen)
{
	sg_set_page(sg, virt_to_page(buf), buflen, offset_in_page(buf));
}

/* Assumes:
<<<<<<< HEAD
 * rqst->rq_iov[0]  is rfc1002 length
 * rqst->rq_iov[1]  is tranform header
 * rqst->rq_iov[2+] data to be encrypted/decrypted
=======
 * rqst->rq_iov[0]  is transform header
 * rqst->rq_iov[1+] data to be encrypted/decrypted
>>>>>>> e5eb92e4
 */
static struct scatterlist *
init_sg(struct smb_rqst *rqst, u8 *sign)
{
<<<<<<< HEAD
	unsigned int sg_len = rqst->rq_nvec + rqst->rq_npages;
=======
	unsigned int sg_len = rqst->rq_nvec + rqst->rq_npages + 1;
>>>>>>> e5eb92e4
	unsigned int assoc_data_len = sizeof(struct smb2_transform_hdr) - 20;
	struct scatterlist *sg;
	unsigned int i;
	unsigned int j;

	sg = kmalloc_array(sg_len, sizeof(struct scatterlist), GFP_KERNEL);
	if (!sg)
		return NULL;

	sg_init_table(sg, sg_len);
<<<<<<< HEAD
	smb2_sg_set_buf(&sg[0], rqst->rq_iov[1].iov_base + 20, assoc_data_len);
	for (i = 1; i < rqst->rq_nvec - 1; i++)
		smb2_sg_set_buf(&sg[i], rqst->rq_iov[i+1].iov_base,
						rqst->rq_iov[i+1].iov_len);
=======
	smb2_sg_set_buf(&sg[0], rqst->rq_iov[0].iov_base + 20, assoc_data_len);
	for (i = 1; i < rqst->rq_nvec; i++)
		smb2_sg_set_buf(&sg[i], rqst->rq_iov[i].iov_base,
						rqst->rq_iov[i].iov_len);
>>>>>>> e5eb92e4
	for (j = 0; i < sg_len - 1; i++, j++) {
		unsigned int len, offset;

		rqst_page_get_length(rqst, j, &len, &offset);
		sg_set_page(&sg[i], rqst->rq_pages[j], len, offset);
	}
	smb2_sg_set_buf(&sg[sg_len - 1], sign, SMB2_SIGNATURE_SIZE);
	return sg;
}

static int
smb2_get_enc_key(struct TCP_Server_Info *server, __u64 ses_id, int enc, u8 *key)
{
	struct cifs_ses *ses;
	u8 *ses_enc_key;

	spin_lock(&cifs_tcp_ses_lock);
	list_for_each_entry(ses, &server->smb_ses_list, smb_ses_list) {
		if (ses->Suid != ses_id)
			continue;
		ses_enc_key = enc ? ses->smb3encryptionkey :
							ses->smb3decryptionkey;
		memcpy(key, ses_enc_key, SMB3_SIGN_KEY_SIZE);
		spin_unlock(&cifs_tcp_ses_lock);
		return 0;
	}
	spin_unlock(&cifs_tcp_ses_lock);

	return 1;
}
/*
<<<<<<< HEAD
 * Encrypt or decrypt @rqst message. @rqst has the following format:
 * iov[0] - rfc1002 length
 * iov[1] - transform header (associate data),
 * iov[2-N] and pages - data to encrypt.
 * On success return encrypted data in iov[2-N] and pages, leave iov[0-1]
=======
 * Encrypt or decrypt @rqst message. @rqst[0] has the following format:
 * iov[0]   - transform header (associate data),
 * iov[1-N] - SMB2 header and pages - data to encrypt.
 * On success return encrypted data in iov[1-N] and pages, leave iov[0]
>>>>>>> e5eb92e4
 * untouched.
 */
static int
crypt_message(struct TCP_Server_Info *server, struct smb_rqst *rqst, int enc)
{
	struct smb2_transform_hdr *tr_hdr =
<<<<<<< HEAD
			(struct smb2_transform_hdr *)rqst->rq_iov[1].iov_base;
=======
			(struct smb2_transform_hdr *)rqst->rq_iov[0].iov_base;
>>>>>>> e5eb92e4
	unsigned int assoc_data_len = sizeof(struct smb2_transform_hdr) - 20;
	int rc = 0;
	struct scatterlist *sg;
	u8 sign[SMB2_SIGNATURE_SIZE] = {};
	u8 key[SMB3_SIGN_KEY_SIZE];
	struct aead_request *req;
	char *iv;
	unsigned int iv_len;
	DECLARE_CRYPTO_WAIT(wait);
	struct crypto_aead *tfm;
	unsigned int crypt_len = le32_to_cpu(tr_hdr->OriginalMessageSize);

	rc = smb2_get_enc_key(server, tr_hdr->SessionId, enc, key);
	if (rc) {
		cifs_dbg(VFS, "%s: Could not get %scryption key\n", __func__,
			 enc ? "en" : "de");
		return 0;
	}

	rc = smb3_crypto_aead_allocate(server);
	if (rc) {
		cifs_dbg(VFS, "%s: crypto alloc failed\n", __func__);
		return rc;
	}

	tfm = enc ? server->secmech.ccmaesencrypt :
						server->secmech.ccmaesdecrypt;
	rc = crypto_aead_setkey(tfm, key, SMB3_SIGN_KEY_SIZE);
	if (rc) {
		cifs_dbg(VFS, "%s: Failed to set aead key %d\n", __func__, rc);
		return rc;
	}

	rc = crypto_aead_setauthsize(tfm, SMB2_SIGNATURE_SIZE);
	if (rc) {
		cifs_dbg(VFS, "%s: Failed to set authsize %d\n", __func__, rc);
		return rc;
	}

	req = aead_request_alloc(tfm, GFP_KERNEL);
	if (!req) {
		cifs_dbg(VFS, "%s: Failed to alloc aead request", __func__);
		return -ENOMEM;
	}

	if (!enc) {
		memcpy(sign, &tr_hdr->Signature, SMB2_SIGNATURE_SIZE);
		crypt_len += SMB2_SIGNATURE_SIZE;
	}

	sg = init_sg(rqst, sign);
	if (!sg) {
		cifs_dbg(VFS, "%s: Failed to init sg", __func__);
		rc = -ENOMEM;
		goto free_req;
	}

	iv_len = crypto_aead_ivsize(tfm);
	iv = kzalloc(iv_len, GFP_KERNEL);
	if (!iv) {
		cifs_dbg(VFS, "%s: Failed to alloc IV", __func__);
		rc = -ENOMEM;
		goto free_sg;
	}
	iv[0] = 3;
	memcpy(iv + 1, (char *)tr_hdr->Nonce, SMB3_AES128CMM_NONCE);

	aead_request_set_crypt(req, sg, sg, crypt_len, iv);
	aead_request_set_ad(req, assoc_data_len);

	aead_request_set_callback(req, CRYPTO_TFM_REQ_MAY_BACKLOG,
				  crypto_req_done, &wait);

	rc = crypto_wait_req(enc ? crypto_aead_encrypt(req)
				: crypto_aead_decrypt(req), &wait);

	if (!rc && enc)
		memcpy(&tr_hdr->Signature, sign, SMB2_SIGNATURE_SIZE);

	kfree(iv);
free_sg:
	kfree(sg);
free_req:
	kfree(req);
	return rc;
}

/*
 * This is called from smb_send_rqst. At this point we have the rfc1002
 * header as the first element in the vector.
 */
static int
smb3_init_transform_rq(struct TCP_Server_Info *server, struct smb_rqst *new_rq,
		       struct smb_rqst *old_rq)
{
	struct kvec *iov;
	struct page **pages;
	struct smb2_transform_hdr *tr_hdr;
	unsigned int npages = old_rq->rq_npages;
<<<<<<< HEAD
	unsigned int orig_len = get_rfc1002_length(old_rq->rq_iov[0].iov_base);
=======
	unsigned int orig_len;
>>>>>>> e5eb92e4
	int i;
	int rc = -ENOMEM;

	pages = kmalloc_array(npages, sizeof(struct page *), GFP_KERNEL);
	if (!pages)
		return rc;

	new_rq->rq_pages = pages;
	new_rq->rq_offset = old_rq->rq_offset;
	new_rq->rq_npages = old_rq->rq_npages;
	new_rq->rq_pagesz = old_rq->rq_pagesz;
	new_rq->rq_tailsz = old_rq->rq_tailsz;

	for (i = 0; i < npages; i++) {
		pages[i] = alloc_page(GFP_KERNEL|__GFP_HIGHMEM);
		if (!pages[i])
			goto err_free_pages;
	}

<<<<<<< HEAD
	/* Make space for one extra iov to hold the transform header */
=======
>>>>>>> e5eb92e4
	iov = kmalloc_array(old_rq->rq_nvec + 1, sizeof(struct kvec),
			    GFP_KERNEL);
	if (!iov)
		goto err_free_pages;

<<<<<<< HEAD
	/* copy all iovs from the old except the 1st one (rfc1002 length) */
	memcpy(&iov[2], &old_rq->rq_iov[1],
				sizeof(struct kvec) * (old_rq->rq_nvec - 1));
	/* copy the rfc1002 iov */
	iov[0].iov_base = old_rq->rq_iov[0].iov_base;
	iov[0].iov_len  = old_rq->rq_iov[0].iov_len;
=======
	/* copy all iovs from the old */
	memcpy(&iov[1], &old_rq->rq_iov[0],
				sizeof(struct kvec) * old_rq->rq_nvec);
>>>>>>> e5eb92e4

	new_rq->rq_iov = iov;
	new_rq->rq_nvec = old_rq->rq_nvec + 1;

	tr_hdr = kmalloc(sizeof(struct smb2_transform_hdr), GFP_KERNEL);
	if (!tr_hdr)
		goto err_free_iov;

<<<<<<< HEAD
	/* fill the 2nd iov with a transform header */
	fill_transform_hdr(tr_hdr, orig_len, old_rq);
	new_rq->rq_iov[1].iov_base = tr_hdr;
	new_rq->rq_iov[1].iov_len = sizeof(struct smb2_transform_hdr);

	/* Update rfc1002 header */
	inc_rfc1001_len(new_rq->rq_iov[0].iov_base,
			sizeof(struct smb2_transform_hdr));
=======
	orig_len = smb2_rqst_len(old_rq, false);

	/* fill the 2nd iov with a transform header */
	fill_transform_hdr(tr_hdr, orig_len, old_rq);
	new_rq->rq_iov[0].iov_base = tr_hdr;
	new_rq->rq_iov[0].iov_len = sizeof(struct smb2_transform_hdr);
>>>>>>> e5eb92e4

	/* copy pages form the old */
	for (i = 0; i < npages; i++) {
		char *dst, *src;
		unsigned int offset, len;

		rqst_page_get_length(new_rq, i, &len, &offset);

		dst = (char *) kmap(new_rq->rq_pages[i]) + offset;
		src = (char *) kmap(old_rq->rq_pages[i]) + offset;

		memcpy(dst, src, len);
		kunmap(new_rq->rq_pages[i]);
		kunmap(old_rq->rq_pages[i]);
	}

	rc = crypt_message(server, new_rq, 1);
	cifs_dbg(FYI, "encrypt message returned %d", rc);
	if (rc)
		goto err_free_tr_hdr;

	return rc;

err_free_tr_hdr:
	kfree(tr_hdr);
err_free_iov:
	kfree(iov);
err_free_pages:
	for (i = i - 1; i >= 0; i--)
		put_page(pages[i]);
	kfree(pages);
	return rc;
}

static void
smb3_free_transform_rq(struct smb_rqst *rqst)
{
	int i = rqst->rq_npages - 1;

	for (; i >= 0; i--)
		put_page(rqst->rq_pages[i]);
	kfree(rqst->rq_pages);
	/* free transform header */
	kfree(rqst->rq_iov[1].iov_base);
	kfree(rqst->rq_iov);
}

static int
smb3_is_transform_hdr(void *buf)
{
	struct smb2_transform_hdr *trhdr = buf;

	return trhdr->ProtocolId == SMB2_TRANSFORM_PROTO_NUM;
}

static int
decrypt_raw_data(struct TCP_Server_Info *server, char *buf,
		 unsigned int buf_data_size, struct page **pages,
		 unsigned int npages, unsigned int page_data_size)
{
	struct kvec iov[3];
	struct smb_rqst rqst = {NULL};
	int rc;

	iov[0].iov_base = NULL;
	iov[0].iov_len = 0;
	iov[1].iov_base = buf;
	iov[1].iov_len = sizeof(struct smb2_transform_hdr);
	iov[2].iov_base = buf + sizeof(struct smb2_transform_hdr);
	iov[2].iov_len = buf_data_size;

	rqst.rq_iov = iov;
	rqst.rq_nvec = 3;
	rqst.rq_pages = pages;
	rqst.rq_npages = npages;
	rqst.rq_pagesz = PAGE_SIZE;
	rqst.rq_tailsz = (page_data_size % PAGE_SIZE) ? : PAGE_SIZE;

	rc = crypt_message(server, &rqst, 0);
	cifs_dbg(FYI, "decrypt message returned %d\n", rc);

	if (rc)
		return rc;

<<<<<<< HEAD
	memmove(buf, iov[2].iov_base, buf_data_size);
=======
	memmove(buf, iov[1].iov_base, buf_data_size);
>>>>>>> e5eb92e4

	server->total_read = buf_data_size + page_data_size;

	return rc;
}

static int
read_data_into_pages(struct TCP_Server_Info *server, struct page **pages,
		     unsigned int npages, unsigned int len)
{
	int i;
	int length;

	for (i = 0; i < npages; i++) {
		struct page *page = pages[i];
		size_t n;

		n = len;
		if (len >= PAGE_SIZE) {
			/* enough data to fill the page */
			n = PAGE_SIZE;
			len -= n;
		} else {
			zero_user(page, len, PAGE_SIZE - len);
			len = 0;
		}
		length = cifs_read_page_from_socket(server, page, 0, n);
		if (length < 0)
			return length;
		server->total_read += length;
	}

	return 0;
}

static int
init_read_bvec(struct page **pages, unsigned int npages, unsigned int data_size,
	       unsigned int cur_off, struct bio_vec **page_vec)
{
	struct bio_vec *bvec;
	int i;

	bvec = kcalloc(npages, sizeof(struct bio_vec), GFP_KERNEL);
	if (!bvec)
		return -ENOMEM;

	for (i = 0; i < npages; i++) {
		bvec[i].bv_page = pages[i];
		bvec[i].bv_offset = (i == 0) ? cur_off : 0;
		bvec[i].bv_len = min_t(unsigned int, PAGE_SIZE, data_size);
		data_size -= bvec[i].bv_len;
	}

	if (data_size != 0) {
		cifs_dbg(VFS, "%s: something went wrong\n", __func__);
		kfree(bvec);
		return -EIO;
	}

	*page_vec = bvec;
	return 0;
}

static int
handle_read_data(struct TCP_Server_Info *server, struct mid_q_entry *mid,
		 char *buf, unsigned int buf_len, struct page **pages,
		 unsigned int npages, unsigned int page_data_size)
{
	unsigned int data_offset;
	unsigned int data_len;
	unsigned int cur_off;
	unsigned int cur_page_idx;
	unsigned int pad_len;
	struct cifs_readdata *rdata = mid->callback_data;
	struct smb2_sync_hdr *shdr = (struct smb2_sync_hdr *)buf;
	struct bio_vec *bvec = NULL;
	struct iov_iter iter;
	struct kvec iov;
	int length;
	bool use_rdma_mr = false;

	if (shdr->Command != SMB2_READ) {
		cifs_dbg(VFS, "only big read responses are supported\n");
		return -ENOTSUPP;
	}

	if (server->ops->is_session_expired &&
	    server->ops->is_session_expired(buf)) {
		cifs_reconnect(server);
		wake_up(&server->response_q);
		return -1;
	}

	if (server->ops->is_status_pending &&
			server->ops->is_status_pending(buf, server, 0))
		return -1;

	rdata->result = server->ops->map_error(buf, false);
	if (rdata->result != 0) {
		cifs_dbg(FYI, "%s: server returned error %d\n",
			 __func__, rdata->result);
		dequeue_mid(mid, rdata->result);
		return 0;
	}

	data_offset = server->ops->read_data_offset(buf);
#ifdef CONFIG_CIFS_SMB_DIRECT
	use_rdma_mr = rdata->mr;
#endif
	data_len = server->ops->read_data_length(buf, use_rdma_mr);

	if (data_offset < server->vals->read_rsp_size) {
		/*
		 * win2k8 sometimes sends an offset of 0 when the read
		 * is beyond the EOF. Treat it as if the data starts just after
		 * the header.
		 */
		cifs_dbg(FYI, "%s: data offset (%u) inside read response header\n",
			 __func__, data_offset);
		data_offset = server->vals->read_rsp_size;
	} else if (data_offset > MAX_CIFS_SMALL_BUFFER_SIZE) {
		/* data_offset is beyond the end of smallbuf */
		cifs_dbg(FYI, "%s: data offset (%u) beyond end of smallbuf\n",
			 __func__, data_offset);
		rdata->result = -EIO;
		dequeue_mid(mid, rdata->result);
		return 0;
	}

	pad_len = data_offset - server->vals->read_rsp_size;

	if (buf_len <= data_offset) {
		/* read response payload is in pages */
		cur_page_idx = pad_len / PAGE_SIZE;
		cur_off = pad_len % PAGE_SIZE;

		if (cur_page_idx != 0) {
			/* data offset is beyond the 1st page of response */
			cifs_dbg(FYI, "%s: data offset (%u) beyond 1st page of response\n",
				 __func__, data_offset);
			rdata->result = -EIO;
			dequeue_mid(mid, rdata->result);
			return 0;
		}

		if (data_len > page_data_size - pad_len) {
			/* data_len is corrupt -- discard frame */
			rdata->result = -EIO;
			dequeue_mid(mid, rdata->result);
			return 0;
		}

		rdata->result = init_read_bvec(pages, npages, page_data_size,
					       cur_off, &bvec);
		if (rdata->result != 0) {
			dequeue_mid(mid, rdata->result);
			return 0;
		}

		iov_iter_bvec(&iter, WRITE | ITER_BVEC, bvec, npages, data_len);
	} else if (buf_len >= data_offset + data_len) {
		/* read response payload is in buf */
		WARN_ONCE(npages > 0, "read data can be either in buf or in pages");
		iov.iov_base = buf + data_offset;
		iov.iov_len = data_len;
		iov_iter_kvec(&iter, WRITE | ITER_KVEC, &iov, 1, data_len);
	} else {
		/* read response payload cannot be in both buf and pages */
		WARN_ONCE(1, "buf can not contain only a part of read data");
		rdata->result = -EIO;
		dequeue_mid(mid, rdata->result);
		return 0;
	}

	/* set up first iov for signature check */
	rdata->iov[0].iov_base = buf;
	rdata->iov[0].iov_len = 4;
	rdata->iov[1].iov_base = buf + 4;
	rdata->iov[1].iov_len = server->vals->read_rsp_size - 4;
	cifs_dbg(FYI, "0: iov_base=%p iov_len=%zu\n",
		 rdata->iov[0].iov_base, server->vals->read_rsp_size);

	length = rdata->copy_into_pages(server, rdata, &iter);

	kfree(bvec);

	if (length < 0)
		return length;

	dequeue_mid(mid, false);
	return length;
}

static int
receive_encrypted_read(struct TCP_Server_Info *server, struct mid_q_entry **mid)
{
	char *buf = server->smallbuf;
	struct smb2_transform_hdr *tr_hdr = (struct smb2_transform_hdr *)buf;
	unsigned int npages;
	struct page **pages;
	unsigned int len;
	unsigned int buflen = server->pdu_size;
	int rc;
	int i = 0;

	len = min_t(unsigned int, buflen, server->vals->read_rsp_size +
		sizeof(struct smb2_transform_hdr)) - HEADER_SIZE(server) + 1;

	rc = cifs_read_from_socket(server, buf + HEADER_SIZE(server) - 1, len);
	if (rc < 0)
		return rc;
	server->total_read += rc;

	len = le32_to_cpu(tr_hdr->OriginalMessageSize) -
		server->vals->read_rsp_size;
	npages = DIV_ROUND_UP(len, PAGE_SIZE);

	pages = kmalloc_array(npages, sizeof(struct page *), GFP_KERNEL);
	if (!pages) {
		rc = -ENOMEM;
		goto discard_data;
	}

	for (; i < npages; i++) {
		pages[i] = alloc_page(GFP_KERNEL|__GFP_HIGHMEM);
		if (!pages[i]) {
			rc = -ENOMEM;
			goto discard_data;
		}
	}

	/* read read data into pages */
	rc = read_data_into_pages(server, pages, npages, len);
	if (rc)
		goto free_pages;

	rc = cifs_discard_remaining_data(server);
	if (rc)
		goto free_pages;

	rc = decrypt_raw_data(server, buf, server->vals->read_rsp_size,
			      pages, npages, len);
	if (rc)
		goto free_pages;

	*mid = smb2_find_mid(server, buf);
	if (*mid == NULL)
		cifs_dbg(FYI, "mid not found\n");
	else {
		cifs_dbg(FYI, "mid found\n");
		(*mid)->decrypted = true;
		rc = handle_read_data(server, *mid, buf,
				      server->vals->read_rsp_size,
				      pages, npages, len);
	}

free_pages:
	for (i = i - 1; i >= 0; i--)
		put_page(pages[i]);
	kfree(pages);
	return rc;
discard_data:
	cifs_discard_remaining_data(server);
	goto free_pages;
}

static int
receive_encrypted_standard(struct TCP_Server_Info *server,
			   struct mid_q_entry **mid)
{
	int length;
	char *buf = server->smallbuf;
	unsigned int pdu_length = server->pdu_size;
	unsigned int buf_size;
	struct mid_q_entry *mid_entry;

	/* switch to large buffer if too big for a small one */
	if (pdu_length > MAX_CIFS_SMALL_BUFFER_SIZE) {
		server->large_buf = true;
		memcpy(server->bigbuf, buf, server->total_read);
		buf = server->bigbuf;
	}

	/* now read the rest */
	length = cifs_read_from_socket(server, buf + HEADER_SIZE(server) - 1,
				pdu_length - HEADER_SIZE(server) + 1);
	if (length < 0)
		return length;
	server->total_read += length;

	buf_size = pdu_length - sizeof(struct smb2_transform_hdr);
	length = decrypt_raw_data(server, buf, buf_size, NULL, 0, 0);
	if (length)
		return length;

	mid_entry = smb2_find_mid(server, buf);
	if (mid_entry == NULL)
		cifs_dbg(FYI, "mid not found\n");
	else {
		cifs_dbg(FYI, "mid found\n");
		mid_entry->decrypted = true;
	}

	*mid = mid_entry;

	if (mid_entry && mid_entry->handle)
		return mid_entry->handle(server, mid_entry);

	return cifs_handle_standard(server, mid_entry);
}

static int
smb3_receive_transform(struct TCP_Server_Info *server, struct mid_q_entry **mid)
{
	char *buf = server->smallbuf;
	unsigned int pdu_length = server->pdu_size;
	struct smb2_transform_hdr *tr_hdr = (struct smb2_transform_hdr *)buf;
	unsigned int orig_len = le32_to_cpu(tr_hdr->OriginalMessageSize);

	if (pdu_length < sizeof(struct smb2_transform_hdr) +
						sizeof(struct smb2_sync_hdr)) {
		cifs_dbg(VFS, "Transform message is too small (%u)\n",
			 pdu_length);
		cifs_reconnect(server);
		wake_up(&server->response_q);
		return -ECONNABORTED;
	}

	if (pdu_length < orig_len + sizeof(struct smb2_transform_hdr)) {
		cifs_dbg(VFS, "Transform message is broken\n");
		cifs_reconnect(server);
		wake_up(&server->response_q);
		return -ECONNABORTED;
	}

	if (pdu_length > CIFSMaxBufSize + MAX_HEADER_SIZE(server))
		return receive_encrypted_read(server, mid);

	return receive_encrypted_standard(server, mid);
}

int
smb3_handle_read_data(struct TCP_Server_Info *server, struct mid_q_entry *mid)
{
	char *buf = server->large_buf ? server->bigbuf : server->smallbuf;

	return handle_read_data(server, mid, buf, server->pdu_size,
				NULL, 0, 0);
}

static int
smb2_next_header(char *buf)
{
	struct smb2_sync_hdr *hdr = (struct smb2_sync_hdr *)buf;
	struct smb2_transform_hdr *t_hdr = (struct smb2_transform_hdr *)buf;

	if (hdr->ProtocolId == SMB2_TRANSFORM_PROTO_NUM)
		return sizeof(struct smb2_transform_hdr) +
		  le32_to_cpu(t_hdr->OriginalMessageSize);

	return le32_to_cpu(hdr->NextCommand);
}

struct smb_version_operations smb20_operations = {
	.compare_fids = smb2_compare_fids,
	.setup_request = smb2_setup_request,
	.setup_async_request = smb2_setup_async_request,
	.check_receive = smb2_check_receive,
	.add_credits = smb2_add_credits,
	.set_credits = smb2_set_credits,
	.get_credits_field = smb2_get_credits_field,
	.get_credits = smb2_get_credits,
	.wait_mtu_credits = cifs_wait_mtu_credits,
	.get_next_mid = smb2_get_next_mid,
	.read_data_offset = smb2_read_data_offset,
	.read_data_length = smb2_read_data_length,
	.map_error = map_smb2_to_linux_error,
	.find_mid = smb2_find_mid,
	.check_message = smb2_check_message,
	.dump_detail = smb2_dump_detail,
	.clear_stats = smb2_clear_stats,
	.print_stats = smb2_print_stats,
	.is_oplock_break = smb2_is_valid_oplock_break,
	.handle_cancelled_mid = smb2_handle_cancelled_mid,
	.downgrade_oplock = smb2_downgrade_oplock,
	.need_neg = smb2_need_neg,
	.negotiate = smb2_negotiate,
	.negotiate_wsize = smb2_negotiate_wsize,
	.negotiate_rsize = smb2_negotiate_rsize,
	.sess_setup = SMB2_sess_setup,
	.logoff = SMB2_logoff,
	.tree_connect = SMB2_tcon,
	.tree_disconnect = SMB2_tdis,
	.qfs_tcon = smb2_qfs_tcon,
	.is_path_accessible = smb2_is_path_accessible,
	.can_echo = smb2_can_echo,
	.echo = SMB2_echo,
	.query_path_info = smb2_query_path_info,
	.get_srv_inum = smb2_get_srv_inum,
	.query_file_info = smb2_query_file_info,
	.set_path_size = smb2_set_path_size,
	.set_file_size = smb2_set_file_size,
	.set_file_info = smb2_set_file_info,
	.set_compression = smb2_set_compression,
	.mkdir = smb2_mkdir,
	.mkdir_setinfo = smb2_mkdir_setinfo,
	.rmdir = smb2_rmdir,
	.unlink = smb2_unlink,
	.rename = smb2_rename_path,
	.create_hardlink = smb2_create_hardlink,
	.query_symlink = smb2_query_symlink,
	.query_mf_symlink = smb3_query_mf_symlink,
	.create_mf_symlink = smb3_create_mf_symlink,
	.open = smb2_open_file,
	.set_fid = smb2_set_fid,
	.close = smb2_close_file,
	.flush = smb2_flush_file,
	.async_readv = smb2_async_readv,
	.async_writev = smb2_async_writev,
	.sync_read = smb2_sync_read,
	.sync_write = smb2_sync_write,
	.query_dir_first = smb2_query_dir_first,
	.query_dir_next = smb2_query_dir_next,
	.close_dir = smb2_close_dir,
	.calc_smb_size = smb2_calc_size,
	.is_status_pending = smb2_is_status_pending,
	.is_session_expired = smb2_is_session_expired,
	.oplock_response = smb2_oplock_response,
	.queryfs = smb2_queryfs,
	.mand_lock = smb2_mand_lock,
	.mand_unlock_range = smb2_unlock_range,
	.push_mand_locks = smb2_push_mandatory_locks,
	.get_lease_key = smb2_get_lease_key,
	.set_lease_key = smb2_set_lease_key,
	.new_lease_key = smb2_new_lease_key,
	.calc_signature = smb2_calc_signature,
	.is_read_op = smb2_is_read_op,
	.set_oplock_level = smb2_set_oplock_level,
	.create_lease_buf = smb2_create_lease_buf,
	.parse_lease_buf = smb2_parse_lease_buf,
	.copychunk_range = smb2_copychunk_range,
	.wp_retry_size = smb2_wp_retry_size,
	.dir_needs_close = smb2_dir_needs_close,
	.get_dfs_refer = smb2_get_dfs_refer,
	.select_sectype = smb2_select_sectype,
#ifdef CONFIG_CIFS_XATTR
	.query_all_EAs = smb2_query_eas,
	.set_EA = smb2_set_ea,
#endif /* CIFS_XATTR */
#ifdef CONFIG_CIFS_ACL
	.get_acl = get_smb2_acl,
	.get_acl_by_fid = get_smb2_acl_by_fid,
	.set_acl = set_smb2_acl,
#endif /* CIFS_ACL */
	.next_header = smb2_next_header,
};

struct smb_version_operations smb21_operations = {
	.compare_fids = smb2_compare_fids,
	.setup_request = smb2_setup_request,
	.setup_async_request = smb2_setup_async_request,
	.check_receive = smb2_check_receive,
	.add_credits = smb2_add_credits,
	.set_credits = smb2_set_credits,
	.get_credits_field = smb2_get_credits_field,
	.get_credits = smb2_get_credits,
	.wait_mtu_credits = smb2_wait_mtu_credits,
	.get_next_mid = smb2_get_next_mid,
	.read_data_offset = smb2_read_data_offset,
	.read_data_length = smb2_read_data_length,
	.map_error = map_smb2_to_linux_error,
	.find_mid = smb2_find_mid,
	.check_message = smb2_check_message,
	.dump_detail = smb2_dump_detail,
	.clear_stats = smb2_clear_stats,
	.print_stats = smb2_print_stats,
	.is_oplock_break = smb2_is_valid_oplock_break,
	.handle_cancelled_mid = smb2_handle_cancelled_mid,
	.downgrade_oplock = smb2_downgrade_oplock,
	.need_neg = smb2_need_neg,
	.negotiate = smb2_negotiate,
	.negotiate_wsize = smb2_negotiate_wsize,
	.negotiate_rsize = smb2_negotiate_rsize,
	.sess_setup = SMB2_sess_setup,
	.logoff = SMB2_logoff,
	.tree_connect = SMB2_tcon,
	.tree_disconnect = SMB2_tdis,
	.qfs_tcon = smb2_qfs_tcon,
	.is_path_accessible = smb2_is_path_accessible,
	.can_echo = smb2_can_echo,
	.echo = SMB2_echo,
	.query_path_info = smb2_query_path_info,
	.get_srv_inum = smb2_get_srv_inum,
	.query_file_info = smb2_query_file_info,
	.set_path_size = smb2_set_path_size,
	.set_file_size = smb2_set_file_size,
	.set_file_info = smb2_set_file_info,
	.set_compression = smb2_set_compression,
	.mkdir = smb2_mkdir,
	.mkdir_setinfo = smb2_mkdir_setinfo,
	.rmdir = smb2_rmdir,
	.unlink = smb2_unlink,
	.rename = smb2_rename_path,
	.create_hardlink = smb2_create_hardlink,
	.query_symlink = smb2_query_symlink,
	.query_mf_symlink = smb3_query_mf_symlink,
	.create_mf_symlink = smb3_create_mf_symlink,
	.open = smb2_open_file,
	.set_fid = smb2_set_fid,
	.close = smb2_close_file,
	.flush = smb2_flush_file,
	.async_readv = smb2_async_readv,
	.async_writev = smb2_async_writev,
	.sync_read = smb2_sync_read,
	.sync_write = smb2_sync_write,
	.query_dir_first = smb2_query_dir_first,
	.query_dir_next = smb2_query_dir_next,
	.close_dir = smb2_close_dir,
	.calc_smb_size = smb2_calc_size,
	.is_status_pending = smb2_is_status_pending,
	.is_session_expired = smb2_is_session_expired,
	.oplock_response = smb2_oplock_response,
	.queryfs = smb2_queryfs,
	.mand_lock = smb2_mand_lock,
	.mand_unlock_range = smb2_unlock_range,
	.push_mand_locks = smb2_push_mandatory_locks,
	.get_lease_key = smb2_get_lease_key,
	.set_lease_key = smb2_set_lease_key,
	.new_lease_key = smb2_new_lease_key,
	.calc_signature = smb2_calc_signature,
	.is_read_op = smb21_is_read_op,
	.set_oplock_level = smb21_set_oplock_level,
	.create_lease_buf = smb2_create_lease_buf,
	.parse_lease_buf = smb2_parse_lease_buf,
	.copychunk_range = smb2_copychunk_range,
	.wp_retry_size = smb2_wp_retry_size,
	.dir_needs_close = smb2_dir_needs_close,
	.enum_snapshots = smb3_enum_snapshots,
	.get_dfs_refer = smb2_get_dfs_refer,
	.select_sectype = smb2_select_sectype,
#ifdef CONFIG_CIFS_XATTR
	.query_all_EAs = smb2_query_eas,
	.set_EA = smb2_set_ea,
#endif /* CIFS_XATTR */
#ifdef CONFIG_CIFS_ACL
	.get_acl = get_smb2_acl,
	.get_acl_by_fid = get_smb2_acl_by_fid,
	.set_acl = set_smb2_acl,
#endif /* CIFS_ACL */
	.next_header = smb2_next_header,
};

struct smb_version_operations smb30_operations = {
	.compare_fids = smb2_compare_fids,
	.setup_request = smb2_setup_request,
	.setup_async_request = smb2_setup_async_request,
	.check_receive = smb2_check_receive,
	.add_credits = smb2_add_credits,
	.set_credits = smb2_set_credits,
	.get_credits_field = smb2_get_credits_field,
	.get_credits = smb2_get_credits,
	.wait_mtu_credits = smb2_wait_mtu_credits,
	.get_next_mid = smb2_get_next_mid,
	.read_data_offset = smb2_read_data_offset,
	.read_data_length = smb2_read_data_length,
	.map_error = map_smb2_to_linux_error,
	.find_mid = smb2_find_mid,
	.check_message = smb2_check_message,
	.dump_detail = smb2_dump_detail,
	.clear_stats = smb2_clear_stats,
	.print_stats = smb2_print_stats,
	.dump_share_caps = smb2_dump_share_caps,
	.is_oplock_break = smb2_is_valid_oplock_break,
	.handle_cancelled_mid = smb2_handle_cancelled_mid,
	.downgrade_oplock = smb2_downgrade_oplock,
	.need_neg = smb2_need_neg,
	.negotiate = smb2_negotiate,
	.negotiate_wsize = smb2_negotiate_wsize,
	.negotiate_rsize = smb2_negotiate_rsize,
	.sess_setup = SMB2_sess_setup,
	.logoff = SMB2_logoff,
	.tree_connect = SMB2_tcon,
	.tree_disconnect = SMB2_tdis,
	.qfs_tcon = smb3_qfs_tcon,
	.is_path_accessible = smb2_is_path_accessible,
	.can_echo = smb2_can_echo,
	.echo = SMB2_echo,
	.query_path_info = smb2_query_path_info,
	.get_srv_inum = smb2_get_srv_inum,
	.query_file_info = smb2_query_file_info,
	.set_path_size = smb2_set_path_size,
	.set_file_size = smb2_set_file_size,
	.set_file_info = smb2_set_file_info,
	.set_compression = smb2_set_compression,
	.mkdir = smb2_mkdir,
	.mkdir_setinfo = smb2_mkdir_setinfo,
	.rmdir = smb2_rmdir,
	.unlink = smb2_unlink,
	.rename = smb2_rename_path,
	.create_hardlink = smb2_create_hardlink,
	.query_symlink = smb2_query_symlink,
	.query_mf_symlink = smb3_query_mf_symlink,
	.create_mf_symlink = smb3_create_mf_symlink,
	.open = smb2_open_file,
	.set_fid = smb2_set_fid,
	.close = smb2_close_file,
	.flush = smb2_flush_file,
	.async_readv = smb2_async_readv,
	.async_writev = smb2_async_writev,
	.sync_read = smb2_sync_read,
	.sync_write = smb2_sync_write,
	.query_dir_first = smb2_query_dir_first,
	.query_dir_next = smb2_query_dir_next,
	.close_dir = smb2_close_dir,
	.calc_smb_size = smb2_calc_size,
	.is_status_pending = smb2_is_status_pending,
	.is_session_expired = smb2_is_session_expired,
	.oplock_response = smb2_oplock_response,
	.queryfs = smb2_queryfs,
	.mand_lock = smb2_mand_lock,
	.mand_unlock_range = smb2_unlock_range,
	.push_mand_locks = smb2_push_mandatory_locks,
	.get_lease_key = smb2_get_lease_key,
	.set_lease_key = smb2_set_lease_key,
	.new_lease_key = smb2_new_lease_key,
	.generate_signingkey = generate_smb30signingkey,
	.calc_signature = smb3_calc_signature,
	.set_integrity  = smb3_set_integrity,
	.is_read_op = smb21_is_read_op,
	.set_oplock_level = smb3_set_oplock_level,
	.create_lease_buf = smb3_create_lease_buf,
	.parse_lease_buf = smb3_parse_lease_buf,
	.copychunk_range = smb2_copychunk_range,
	.duplicate_extents = smb2_duplicate_extents,
	.validate_negotiate = smb3_validate_negotiate,
	.wp_retry_size = smb2_wp_retry_size,
	.dir_needs_close = smb2_dir_needs_close,
	.fallocate = smb3_fallocate,
	.enum_snapshots = smb3_enum_snapshots,
	.init_transform_rq = smb3_init_transform_rq,
	.free_transform_rq = smb3_free_transform_rq,
	.is_transform_hdr = smb3_is_transform_hdr,
	.receive_transform = smb3_receive_transform,
	.get_dfs_refer = smb2_get_dfs_refer,
	.select_sectype = smb2_select_sectype,
#ifdef CONFIG_CIFS_XATTR
	.query_all_EAs = smb2_query_eas,
	.set_EA = smb2_set_ea,
#endif /* CIFS_XATTR */
#ifdef CONFIG_CIFS_ACL
	.get_acl = get_smb2_acl,
	.get_acl_by_fid = get_smb2_acl_by_fid,
	.set_acl = set_smb2_acl,
#endif /* CIFS_ACL */
	.next_header = smb2_next_header,
};

#ifdef CONFIG_CIFS_SMB311
struct smb_version_operations smb311_operations = {
	.compare_fids = smb2_compare_fids,
	.setup_request = smb2_setup_request,
	.setup_async_request = smb2_setup_async_request,
	.check_receive = smb2_check_receive,
	.add_credits = smb2_add_credits,
	.set_credits = smb2_set_credits,
	.get_credits_field = smb2_get_credits_field,
	.get_credits = smb2_get_credits,
	.wait_mtu_credits = smb2_wait_mtu_credits,
	.get_next_mid = smb2_get_next_mid,
	.read_data_offset = smb2_read_data_offset,
	.read_data_length = smb2_read_data_length,
	.map_error = map_smb2_to_linux_error,
	.find_mid = smb2_find_mid,
	.check_message = smb2_check_message,
	.dump_detail = smb2_dump_detail,
	.clear_stats = smb2_clear_stats,
	.print_stats = smb2_print_stats,
	.dump_share_caps = smb2_dump_share_caps,
	.is_oplock_break = smb2_is_valid_oplock_break,
	.handle_cancelled_mid = smb2_handle_cancelled_mid,
	.downgrade_oplock = smb2_downgrade_oplock,
	.need_neg = smb2_need_neg,
	.negotiate = smb2_negotiate,
	.negotiate_wsize = smb2_negotiate_wsize,
	.negotiate_rsize = smb2_negotiate_rsize,
	.sess_setup = SMB2_sess_setup,
	.logoff = SMB2_logoff,
	.tree_connect = SMB2_tcon,
	.tree_disconnect = SMB2_tdis,
	.qfs_tcon = smb3_qfs_tcon,
	.is_path_accessible = smb2_is_path_accessible,
	.can_echo = smb2_can_echo,
	.echo = SMB2_echo,
	.query_path_info = smb2_query_path_info,
	.get_srv_inum = smb2_get_srv_inum,
	.query_file_info = smb2_query_file_info,
	.set_path_size = smb2_set_path_size,
	.set_file_size = smb2_set_file_size,
	.set_file_info = smb2_set_file_info,
	.set_compression = smb2_set_compression,
	.mkdir = smb2_mkdir,
	.mkdir_setinfo = smb2_mkdir_setinfo,
	.posix_mkdir = smb311_posix_mkdir,
	.rmdir = smb2_rmdir,
	.unlink = smb2_unlink,
	.rename = smb2_rename_path,
	.create_hardlink = smb2_create_hardlink,
	.query_symlink = smb2_query_symlink,
	.query_mf_symlink = smb3_query_mf_symlink,
	.create_mf_symlink = smb3_create_mf_symlink,
	.open = smb2_open_file,
	.set_fid = smb2_set_fid,
	.close = smb2_close_file,
	.flush = smb2_flush_file,
	.async_readv = smb2_async_readv,
	.async_writev = smb2_async_writev,
	.sync_read = smb2_sync_read,
	.sync_write = smb2_sync_write,
	.query_dir_first = smb2_query_dir_first,
	.query_dir_next = smb2_query_dir_next,
	.close_dir = smb2_close_dir,
	.calc_smb_size = smb2_calc_size,
	.is_status_pending = smb2_is_status_pending,
	.is_session_expired = smb2_is_session_expired,
	.oplock_response = smb2_oplock_response,
	.queryfs = smb2_queryfs,
	.mand_lock = smb2_mand_lock,
	.mand_unlock_range = smb2_unlock_range,
	.push_mand_locks = smb2_push_mandatory_locks,
	.get_lease_key = smb2_get_lease_key,
	.set_lease_key = smb2_set_lease_key,
	.new_lease_key = smb2_new_lease_key,
	.generate_signingkey = generate_smb311signingkey,
	.calc_signature = smb3_calc_signature,
	.set_integrity  = smb3_set_integrity,
	.is_read_op = smb21_is_read_op,
	.set_oplock_level = smb3_set_oplock_level,
	.create_lease_buf = smb3_create_lease_buf,
	.parse_lease_buf = smb3_parse_lease_buf,
	.copychunk_range = smb2_copychunk_range,
	.duplicate_extents = smb2_duplicate_extents,
/*	.validate_negotiate = smb3_validate_negotiate, */ /* not used in 3.11 */
	.wp_retry_size = smb2_wp_retry_size,
	.dir_needs_close = smb2_dir_needs_close,
	.fallocate = smb3_fallocate,
	.enum_snapshots = smb3_enum_snapshots,
	.init_transform_rq = smb3_init_transform_rq,
	.free_transform_rq = smb3_free_transform_rq,
	.is_transform_hdr = smb3_is_transform_hdr,
	.receive_transform = smb3_receive_transform,
	.get_dfs_refer = smb2_get_dfs_refer,
	.select_sectype = smb2_select_sectype,
#ifdef CONFIG_CIFS_XATTR
	.query_all_EAs = smb2_query_eas,
	.set_EA = smb2_set_ea,
#endif /* CIFS_XATTR */
	.next_header = smb2_next_header,
};
#endif /* CIFS_SMB311 */

struct smb_version_values smb20_values = {
	.version_string = SMB20_VERSION_STRING,
	.protocol_id = SMB20_PROT_ID,
	.req_capabilities = 0, /* MBZ */
	.large_lock_type = 0,
	.exclusive_lock_type = SMB2_LOCKFLAG_EXCLUSIVE_LOCK,
	.shared_lock_type = SMB2_LOCKFLAG_SHARED_LOCK,
	.unlock_lock_type = SMB2_LOCKFLAG_UNLOCK,
	.header_size = sizeof(struct smb2_sync_hdr),
	.header_preamble_size = 0,
	.max_header_size = MAX_SMB2_HDR_SIZE,
	.read_rsp_size = sizeof(struct smb2_read_rsp) - 1,
	.lock_cmd = SMB2_LOCK,
	.cap_unix = 0,
	.cap_nt_find = SMB2_NT_FIND,
	.cap_large_files = SMB2_LARGE_FILES,
	.signing_enabled = SMB2_NEGOTIATE_SIGNING_ENABLED | SMB2_NEGOTIATE_SIGNING_REQUIRED,
	.signing_required = SMB2_NEGOTIATE_SIGNING_REQUIRED,
	.create_lease_size = sizeof(struct create_lease),
};

struct smb_version_values smb21_values = {
	.version_string = SMB21_VERSION_STRING,
	.protocol_id = SMB21_PROT_ID,
	.req_capabilities = 0, /* MBZ on negotiate req until SMB3 dialect */
	.large_lock_type = 0,
	.exclusive_lock_type = SMB2_LOCKFLAG_EXCLUSIVE_LOCK,
	.shared_lock_type = SMB2_LOCKFLAG_SHARED_LOCK,
	.unlock_lock_type = SMB2_LOCKFLAG_UNLOCK,
	.header_size = sizeof(struct smb2_sync_hdr),
	.header_preamble_size = 0,
	.max_header_size = MAX_SMB2_HDR_SIZE,
	.read_rsp_size = sizeof(struct smb2_read_rsp) - 1,
	.lock_cmd = SMB2_LOCK,
	.cap_unix = 0,
	.cap_nt_find = SMB2_NT_FIND,
	.cap_large_files = SMB2_LARGE_FILES,
	.signing_enabled = SMB2_NEGOTIATE_SIGNING_ENABLED | SMB2_NEGOTIATE_SIGNING_REQUIRED,
	.signing_required = SMB2_NEGOTIATE_SIGNING_REQUIRED,
	.create_lease_size = sizeof(struct create_lease),
};

struct smb_version_values smb3any_values = {
	.version_string = SMB3ANY_VERSION_STRING,
	.protocol_id = SMB302_PROT_ID, /* doesn't matter, send protocol array */
	.req_capabilities = SMB2_GLOBAL_CAP_DFS | SMB2_GLOBAL_CAP_LEASING | SMB2_GLOBAL_CAP_LARGE_MTU | SMB2_GLOBAL_CAP_PERSISTENT_HANDLES | SMB2_GLOBAL_CAP_ENCRYPTION,
	.large_lock_type = 0,
	.exclusive_lock_type = SMB2_LOCKFLAG_EXCLUSIVE_LOCK,
	.shared_lock_type = SMB2_LOCKFLAG_SHARED_LOCK,
	.unlock_lock_type = SMB2_LOCKFLAG_UNLOCK,
	.header_size = sizeof(struct smb2_sync_hdr),
	.header_preamble_size = 0,
	.max_header_size = MAX_SMB2_HDR_SIZE,
	.read_rsp_size = sizeof(struct smb2_read_rsp) - 1,
	.lock_cmd = SMB2_LOCK,
	.cap_unix = 0,
	.cap_nt_find = SMB2_NT_FIND,
	.cap_large_files = SMB2_LARGE_FILES,
	.signing_enabled = SMB2_NEGOTIATE_SIGNING_ENABLED | SMB2_NEGOTIATE_SIGNING_REQUIRED,
	.signing_required = SMB2_NEGOTIATE_SIGNING_REQUIRED,
	.create_lease_size = sizeof(struct create_lease_v2),
};

struct smb_version_values smbdefault_values = {
	.version_string = SMBDEFAULT_VERSION_STRING,
	.protocol_id = SMB302_PROT_ID, /* doesn't matter, send protocol array */
	.req_capabilities = SMB2_GLOBAL_CAP_DFS | SMB2_GLOBAL_CAP_LEASING | SMB2_GLOBAL_CAP_LARGE_MTU | SMB2_GLOBAL_CAP_PERSISTENT_HANDLES | SMB2_GLOBAL_CAP_ENCRYPTION,
	.large_lock_type = 0,
	.exclusive_lock_type = SMB2_LOCKFLAG_EXCLUSIVE_LOCK,
	.shared_lock_type = SMB2_LOCKFLAG_SHARED_LOCK,
	.unlock_lock_type = SMB2_LOCKFLAG_UNLOCK,
	.header_size = sizeof(struct smb2_sync_hdr),
	.header_preamble_size = 0,
	.max_header_size = MAX_SMB2_HDR_SIZE,
	.read_rsp_size = sizeof(struct smb2_read_rsp) - 1,
	.lock_cmd = SMB2_LOCK,
	.cap_unix = 0,
	.cap_nt_find = SMB2_NT_FIND,
	.cap_large_files = SMB2_LARGE_FILES,
	.signing_enabled = SMB2_NEGOTIATE_SIGNING_ENABLED | SMB2_NEGOTIATE_SIGNING_REQUIRED,
	.signing_required = SMB2_NEGOTIATE_SIGNING_REQUIRED,
	.create_lease_size = sizeof(struct create_lease_v2),
};

struct smb_version_values smb30_values = {
	.version_string = SMB30_VERSION_STRING,
	.protocol_id = SMB30_PROT_ID,
	.req_capabilities = SMB2_GLOBAL_CAP_DFS | SMB2_GLOBAL_CAP_LEASING | SMB2_GLOBAL_CAP_LARGE_MTU | SMB2_GLOBAL_CAP_PERSISTENT_HANDLES | SMB2_GLOBAL_CAP_ENCRYPTION,
	.large_lock_type = 0,
	.exclusive_lock_type = SMB2_LOCKFLAG_EXCLUSIVE_LOCK,
	.shared_lock_type = SMB2_LOCKFLAG_SHARED_LOCK,
	.unlock_lock_type = SMB2_LOCKFLAG_UNLOCK,
	.header_size = sizeof(struct smb2_sync_hdr),
	.header_preamble_size = 0,
	.max_header_size = MAX_SMB2_HDR_SIZE,
	.read_rsp_size = sizeof(struct smb2_read_rsp) - 1,
	.lock_cmd = SMB2_LOCK,
	.cap_unix = 0,
	.cap_nt_find = SMB2_NT_FIND,
	.cap_large_files = SMB2_LARGE_FILES,
	.signing_enabled = SMB2_NEGOTIATE_SIGNING_ENABLED | SMB2_NEGOTIATE_SIGNING_REQUIRED,
	.signing_required = SMB2_NEGOTIATE_SIGNING_REQUIRED,
	.create_lease_size = sizeof(struct create_lease_v2),
};

struct smb_version_values smb302_values = {
	.version_string = SMB302_VERSION_STRING,
	.protocol_id = SMB302_PROT_ID,
	.req_capabilities = SMB2_GLOBAL_CAP_DFS | SMB2_GLOBAL_CAP_LEASING | SMB2_GLOBAL_CAP_LARGE_MTU | SMB2_GLOBAL_CAP_PERSISTENT_HANDLES | SMB2_GLOBAL_CAP_ENCRYPTION,
	.large_lock_type = 0,
	.exclusive_lock_type = SMB2_LOCKFLAG_EXCLUSIVE_LOCK,
	.shared_lock_type = SMB2_LOCKFLAG_SHARED_LOCK,
	.unlock_lock_type = SMB2_LOCKFLAG_UNLOCK,
	.header_size = sizeof(struct smb2_sync_hdr),
	.header_preamble_size = 0,
	.max_header_size = MAX_SMB2_HDR_SIZE,
	.read_rsp_size = sizeof(struct smb2_read_rsp) - 1,
	.lock_cmd = SMB2_LOCK,
	.cap_unix = 0,
	.cap_nt_find = SMB2_NT_FIND,
	.cap_large_files = SMB2_LARGE_FILES,
	.signing_enabled = SMB2_NEGOTIATE_SIGNING_ENABLED | SMB2_NEGOTIATE_SIGNING_REQUIRED,
	.signing_required = SMB2_NEGOTIATE_SIGNING_REQUIRED,
	.create_lease_size = sizeof(struct create_lease_v2),
};

#ifdef CONFIG_CIFS_SMB311
struct smb_version_values smb311_values = {
	.version_string = SMB311_VERSION_STRING,
	.protocol_id = SMB311_PROT_ID,
	.req_capabilities = SMB2_GLOBAL_CAP_DFS | SMB2_GLOBAL_CAP_LEASING | SMB2_GLOBAL_CAP_LARGE_MTU | SMB2_GLOBAL_CAP_PERSISTENT_HANDLES | SMB2_GLOBAL_CAP_ENCRYPTION,
	.large_lock_type = 0,
	.exclusive_lock_type = SMB2_LOCKFLAG_EXCLUSIVE_LOCK,
	.shared_lock_type = SMB2_LOCKFLAG_SHARED_LOCK,
	.unlock_lock_type = SMB2_LOCKFLAG_UNLOCK,
	.header_size = sizeof(struct smb2_sync_hdr),
	.header_preamble_size = 0,
	.max_header_size = MAX_SMB2_HDR_SIZE,
	.read_rsp_size = sizeof(struct smb2_read_rsp) - 1,
	.lock_cmd = SMB2_LOCK,
	.cap_unix = 0,
	.cap_nt_find = SMB2_NT_FIND,
	.cap_large_files = SMB2_LARGE_FILES,
	.signing_enabled = SMB2_NEGOTIATE_SIGNING_ENABLED | SMB2_NEGOTIATE_SIGNING_REQUIRED,
	.signing_required = SMB2_NEGOTIATE_SIGNING_REQUIRED,
	.create_lease_size = sizeof(struct create_lease_v2),
};
#endif /* SMB311 */<|MERGE_RESOLUTION|>--- conflicted
+++ resolved
@@ -515,40 +515,6 @@
 	return rc;
 }
 
-/*
- * Open the directory at the root of a share
- */
-int open_shroot(unsigned int xid, struct cifs_tcon *tcon, struct cifs_fid *pfid)
-{
-	struct cifs_open_parms oparams;
-	int rc;
-	__le16 srch_path = 0; /* Null - since an open of top of share */
-	u8 oplock = SMB2_OPLOCK_LEVEL_NONE;
-
-	mutex_lock(&tcon->prfid_mutex);
-	if (tcon->valid_root_fid) {
-		cifs_dbg(FYI, "found a cached root file handle\n");
-		memcpy(pfid, tcon->prfid, sizeof(struct cifs_fid));
-		mutex_unlock(&tcon->prfid_mutex);
-		return 0;
-	}
-
-	oparams.tcon = tcon;
-	oparams.create_options = 0;
-	oparams.desired_access = FILE_READ_ATTRIBUTES;
-	oparams.disposition = FILE_OPEN;
-	oparams.fid = pfid;
-	oparams.reconnect = false;
-
-	rc = SMB2_open(xid, &oparams, &srch_path, &oplock, NULL, NULL, NULL);
-	if (rc == 0) {
-		memcpy(tcon->prfid, pfid, sizeof(struct cifs_fid));
-		tcon->valid_root_fid = true;
-	}
-	mutex_unlock(&tcon->prfid_mutex);
-	return rc;
-}
-
 static void
 smb3_qfs_tcon(const unsigned int xid, struct cifs_tcon *tcon)
 {
@@ -626,11 +592,7 @@
 	struct cifs_open_parms oparms;
 	struct cifs_fid fid;
 
-<<<<<<< HEAD
-	if ((*full_path == 0) && tcon->valid_root_fid)
-=======
 	if ((*full_path == 0) && tcon->crfid.is_valid)
->>>>>>> e5eb92e4
 		return 0;
 
 	utf16_path = cifs_convert_path_to_utf16(full_path, cifs_sb);
@@ -2345,11 +2307,7 @@
 		   struct smb_rqst *old_rq)
 {
 	struct smb2_sync_hdr *shdr =
-<<<<<<< HEAD
-			(struct smb2_sync_hdr *)old_rq->rq_iov[1].iov_base;
-=======
 			(struct smb2_sync_hdr *)old_rq->rq_iov[0].iov_base;
->>>>>>> e5eb92e4
 
 	memset(tr_hdr, 0, sizeof(struct smb2_transform_hdr));
 	tr_hdr->ProtocolId = SMB2_TRANSFORM_PROTO_NUM;
@@ -2369,23 +2327,13 @@
 }
 
 /* Assumes:
-<<<<<<< HEAD
- * rqst->rq_iov[0]  is rfc1002 length
- * rqst->rq_iov[1]  is tranform header
- * rqst->rq_iov[2+] data to be encrypted/decrypted
-=======
  * rqst->rq_iov[0]  is transform header
  * rqst->rq_iov[1+] data to be encrypted/decrypted
->>>>>>> e5eb92e4
  */
 static struct scatterlist *
 init_sg(struct smb_rqst *rqst, u8 *sign)
 {
-<<<<<<< HEAD
-	unsigned int sg_len = rqst->rq_nvec + rqst->rq_npages;
-=======
 	unsigned int sg_len = rqst->rq_nvec + rqst->rq_npages + 1;
->>>>>>> e5eb92e4
 	unsigned int assoc_data_len = sizeof(struct smb2_transform_hdr) - 20;
 	struct scatterlist *sg;
 	unsigned int i;
@@ -2396,17 +2344,10 @@
 		return NULL;
 
 	sg_init_table(sg, sg_len);
-<<<<<<< HEAD
-	smb2_sg_set_buf(&sg[0], rqst->rq_iov[1].iov_base + 20, assoc_data_len);
-	for (i = 1; i < rqst->rq_nvec - 1; i++)
-		smb2_sg_set_buf(&sg[i], rqst->rq_iov[i+1].iov_base,
-						rqst->rq_iov[i+1].iov_len);
-=======
 	smb2_sg_set_buf(&sg[0], rqst->rq_iov[0].iov_base + 20, assoc_data_len);
 	for (i = 1; i < rqst->rq_nvec; i++)
 		smb2_sg_set_buf(&sg[i], rqst->rq_iov[i].iov_base,
 						rqst->rq_iov[i].iov_len);
->>>>>>> e5eb92e4
 	for (j = 0; i < sg_len - 1; i++, j++) {
 		unsigned int len, offset;
 
@@ -2438,29 +2379,17 @@
 	return 1;
 }
 /*
-<<<<<<< HEAD
- * Encrypt or decrypt @rqst message. @rqst has the following format:
- * iov[0] - rfc1002 length
- * iov[1] - transform header (associate data),
- * iov[2-N] and pages - data to encrypt.
- * On success return encrypted data in iov[2-N] and pages, leave iov[0-1]
-=======
  * Encrypt or decrypt @rqst message. @rqst[0] has the following format:
  * iov[0]   - transform header (associate data),
  * iov[1-N] - SMB2 header and pages - data to encrypt.
  * On success return encrypted data in iov[1-N] and pages, leave iov[0]
->>>>>>> e5eb92e4
  * untouched.
  */
 static int
 crypt_message(struct TCP_Server_Info *server, struct smb_rqst *rqst, int enc)
 {
 	struct smb2_transform_hdr *tr_hdr =
-<<<<<<< HEAD
-			(struct smb2_transform_hdr *)rqst->rq_iov[1].iov_base;
-=======
 			(struct smb2_transform_hdr *)rqst->rq_iov[0].iov_base;
->>>>>>> e5eb92e4
 	unsigned int assoc_data_len = sizeof(struct smb2_transform_hdr) - 20;
 	int rc = 0;
 	struct scatterlist *sg;
@@ -2548,10 +2477,6 @@
 	return rc;
 }
 
-/*
- * This is called from smb_send_rqst. At this point we have the rfc1002
- * header as the first element in the vector.
- */
 static int
 smb3_init_transform_rq(struct TCP_Server_Info *server, struct smb_rqst *new_rq,
 		       struct smb_rqst *old_rq)
@@ -2560,11 +2485,7 @@
 	struct page **pages;
 	struct smb2_transform_hdr *tr_hdr;
 	unsigned int npages = old_rq->rq_npages;
-<<<<<<< HEAD
-	unsigned int orig_len = get_rfc1002_length(old_rq->rq_iov[0].iov_base);
-=======
 	unsigned int orig_len;
->>>>>>> e5eb92e4
 	int i;
 	int rc = -ENOMEM;
 
@@ -2584,27 +2505,14 @@
 			goto err_free_pages;
 	}
 
-<<<<<<< HEAD
-	/* Make space for one extra iov to hold the transform header */
-=======
->>>>>>> e5eb92e4
 	iov = kmalloc_array(old_rq->rq_nvec + 1, sizeof(struct kvec),
 			    GFP_KERNEL);
 	if (!iov)
 		goto err_free_pages;
 
-<<<<<<< HEAD
-	/* copy all iovs from the old except the 1st one (rfc1002 length) */
-	memcpy(&iov[2], &old_rq->rq_iov[1],
-				sizeof(struct kvec) * (old_rq->rq_nvec - 1));
-	/* copy the rfc1002 iov */
-	iov[0].iov_base = old_rq->rq_iov[0].iov_base;
-	iov[0].iov_len  = old_rq->rq_iov[0].iov_len;
-=======
 	/* copy all iovs from the old */
 	memcpy(&iov[1], &old_rq->rq_iov[0],
 				sizeof(struct kvec) * old_rq->rq_nvec);
->>>>>>> e5eb92e4
 
 	new_rq->rq_iov = iov;
 	new_rq->rq_nvec = old_rq->rq_nvec + 1;
@@ -2613,23 +2521,12 @@
 	if (!tr_hdr)
 		goto err_free_iov;
 
-<<<<<<< HEAD
-	/* fill the 2nd iov with a transform header */
-	fill_transform_hdr(tr_hdr, orig_len, old_rq);
-	new_rq->rq_iov[1].iov_base = tr_hdr;
-	new_rq->rq_iov[1].iov_len = sizeof(struct smb2_transform_hdr);
-
-	/* Update rfc1002 header */
-	inc_rfc1001_len(new_rq->rq_iov[0].iov_base,
-			sizeof(struct smb2_transform_hdr));
-=======
 	orig_len = smb2_rqst_len(old_rq, false);
 
 	/* fill the 2nd iov with a transform header */
 	fill_transform_hdr(tr_hdr, orig_len, old_rq);
 	new_rq->rq_iov[0].iov_base = tr_hdr;
 	new_rq->rq_iov[0].iov_len = sizeof(struct smb2_transform_hdr);
->>>>>>> e5eb92e4
 
 	/* copy pages form the old */
 	for (i = 0; i < npages; i++) {
@@ -2673,7 +2570,7 @@
 		put_page(rqst->rq_pages[i]);
 	kfree(rqst->rq_pages);
 	/* free transform header */
-	kfree(rqst->rq_iov[1].iov_base);
+	kfree(rqst->rq_iov[0].iov_base);
 	kfree(rqst->rq_iov);
 }
 
@@ -2690,19 +2587,17 @@
 		 unsigned int buf_data_size, struct page **pages,
 		 unsigned int npages, unsigned int page_data_size)
 {
-	struct kvec iov[3];
+	struct kvec iov[2];
 	struct smb_rqst rqst = {NULL};
 	int rc;
 
-	iov[0].iov_base = NULL;
-	iov[0].iov_len = 0;
-	iov[1].iov_base = buf;
-	iov[1].iov_len = sizeof(struct smb2_transform_hdr);
-	iov[2].iov_base = buf + sizeof(struct smb2_transform_hdr);
-	iov[2].iov_len = buf_data_size;
+	iov[0].iov_base = buf;
+	iov[0].iov_len = sizeof(struct smb2_transform_hdr);
+	iov[1].iov_base = buf + sizeof(struct smb2_transform_hdr);
+	iov[1].iov_len = buf_data_size;
 
 	rqst.rq_iov = iov;
-	rqst.rq_nvec = 3;
+	rqst.rq_nvec = 2;
 	rqst.rq_pages = pages;
 	rqst.rq_npages = npages;
 	rqst.rq_pagesz = PAGE_SIZE;
@@ -2714,11 +2609,7 @@
 	if (rc)
 		return rc;
 
-<<<<<<< HEAD
-	memmove(buf, iov[2].iov_base, buf_data_size);
-=======
 	memmove(buf, iov[1].iov_base, buf_data_size);
->>>>>>> e5eb92e4
 
 	server->total_read = buf_data_size + page_data_size;
 
