--- conflicted
+++ resolved
@@ -115,13 +115,8 @@
 	return 0;
 }
 
-<<<<<<< HEAD
-struct cifs_ses *
-smb2_find_smb_ses(struct TCP_Server_Info *server, __u64 ses_id)
-=======
 static struct cifs_ses *
 smb2_find_smb_ses_unlocked(struct TCP_Server_Info *server, __u64 ses_id)
->>>>>>> 2ac97f0f
 {
 	struct cifs_ses *ses;
 
@@ -161,8 +156,6 @@
 	return NULL;
 }
 
-<<<<<<< HEAD
-=======
 /*
  * Obtain tcon corresponding to the tid in the given
  * cifs_ses
@@ -186,7 +179,6 @@
 	return tcon;
 }
 
->>>>>>> 2ac97f0f
 int
 smb2_calc_signature(struct smb_rqst *rqst, struct TCP_Server_Info *server)
 {
@@ -546,25 +538,6 @@
 	}
 
 	temp = mempool_alloc(cifs_mid_poolp, GFP_NOFS);
-<<<<<<< HEAD
-	if (temp == NULL)
-		return temp;
-	else {
-		memset(temp, 0, sizeof(struct mid_q_entry));
-		temp->mid = le64_to_cpu(shdr->MessageId);
-		temp->pid = current->pid;
-		temp->command = shdr->Command; /* Always LE */
-		temp->when_alloc = jiffies;
-		temp->server = server;
-
-		/*
-		 * The default is for the mid to be synchronous, so the
-		 * default callback just wakes up the current task.
-		 */
-		temp->callback = cifs_wake_up_task;
-		temp->callback_data = current;
-	}
-=======
 	memset(temp, 0, sizeof(struct mid_q_entry));
 	temp->mid = le64_to_cpu(shdr->MessageId);
 	temp->pid = current->pid;
@@ -578,7 +551,6 @@
 	 */
 	temp->callback = cifs_wake_up_task;
 	temp->callback_data = current;
->>>>>>> 2ac97f0f
 
 	atomic_inc(&midCount);
 	temp->mid_state = MID_REQUEST_ALLOCATED;
