// SPDX-License-Identifier: GPL-2.0
/*
 *  linux/fs/namei.c
 *
 *  Copyright (C) 1991, 1992  Linus Torvalds
 */

/*
 * Some corrections by tytso.
 */

/* [Feb 1997 T. Schoebel-Theuer] Complete rewrite of the pathname
 * lookup logic.
 */
/* [Feb-Apr 2000, AV] Rewrite to the new namespace architecture.
 */

#include <linux/init.h>
#include <linux/export.h>
#include <linux/kernel.h>
#include <linux/slab.h>
#include <linux/fs.h>
#include <linux/namei.h>
#include <linux/pagemap.h>
#include <linux/fsnotify.h>
#include <linux/personality.h>
#include <linux/security.h>
#include <linux/ima.h>
#include <linux/syscalls.h>
#include <linux/mount.h>
#include <linux/audit.h>
#include <linux/capability.h>
#include <linux/file.h>
#include <linux/fcntl.h>
#include <linux/device_cgroup.h>
#include <linux/fs_struct.h>
#include <linux/posix_acl.h>
#include <linux/hash.h>
#include <linux/bitops.h>
#include <linux/init_task.h>
#include <linux/uaccess.h>
#include <linux/build_bug.h>

#include "internal.h"
#include "mount.h"

/* [Feb-1997 T. Schoebel-Theuer]
 * Fundamental changes in the pathname lookup mechanisms (namei)
 * were necessary because of omirr.  The reason is that omirr needs
 * to know the _real_ pathname, not the user-supplied one, in case
 * of symlinks (and also when transname replacements occur).
 *
 * The new code replaces the old recursive symlink resolution with
 * an iterative one (in case of non-nested symlink chains).  It does
 * this with calls to <fs>_follow_link().
 * As a side effect, dir_namei(), _namei() and follow_link() are now 
 * replaced with a single function lookup_dentry() that can handle all 
 * the special cases of the former code.
 *
 * With the new dcache, the pathname is stored at each inode, at least as
 * long as the refcount of the inode is positive.  As a side effect, the
 * size of the dcache depends on the inode cache and thus is dynamic.
 *
 * [29-Apr-1998 C. Scott Ananian] Updated above description of symlink
 * resolution to correspond with current state of the code.
 *
 * Note that the symlink resolution is not *completely* iterative.
 * There is still a significant amount of tail- and mid- recursion in
 * the algorithm.  Also, note that <fs>_readlink() is not used in
 * lookup_dentry(): lookup_dentry() on the result of <fs>_readlink()
 * may return different results than <fs>_follow_link().  Many virtual
 * filesystems (including /proc) exhibit this behavior.
 */

/* [24-Feb-97 T. Schoebel-Theuer] Side effects caused by new implementation:
 * New symlink semantics: when open() is called with flags O_CREAT | O_EXCL
 * and the name already exists in form of a symlink, try to create the new
 * name indicated by the symlink. The old code always complained that the
 * name already exists, due to not following the symlink even if its target
 * is nonexistent.  The new semantics affects also mknod() and link() when
 * the name is a symlink pointing to a non-existent name.
 *
 * I don't know which semantics is the right one, since I have no access
 * to standards. But I found by trial that HP-UX 9.0 has the full "new"
 * semantics implemented, while SunOS 4.1.1 and Solaris (SunOS 5.4) have the
 * "old" one. Personally, I think the new semantics is much more logical.
 * Note that "ln old new" where "new" is a symlink pointing to a non-existing
 * file does succeed in both HP-UX and SunOs, but not in Solaris
 * and in the old Linux semantics.
 */

/* [16-Dec-97 Kevin Buhr] For security reasons, we change some symlink
 * semantics.  See the comments in "open_namei" and "do_link" below.
 *
 * [10-Sep-98 Alan Modra] Another symlink change.
 */

/* [Feb-Apr 2000 AV] Complete rewrite. Rules for symlinks:
 *	inside the path - always follow.
 *	in the last component in creation/removal/renaming - never follow.
 *	if LOOKUP_FOLLOW passed - follow.
 *	if the pathname has trailing slashes - follow.
 *	otherwise - don't follow.
 * (applied in that order).
 *
 * [Jun 2000 AV] Inconsistent behaviour of open() in case if flags==O_CREAT
 * restored for 2.4. This is the last surviving part of old 4.2BSD bug.
 * During the 2.4 we need to fix the userland stuff depending on it -
 * hopefully we will be able to get rid of that wart in 2.5. So far only
 * XEmacs seems to be relying on it...
 */
/*
 * [Sep 2001 AV] Single-semaphore locking scheme (kudos to David Holland)
 * implemented.  Let's see if raised priority of ->s_vfs_rename_mutex gives
 * any extra contention...
 */

/* In order to reduce some races, while at the same time doing additional
 * checking and hopefully speeding things up, we copy filenames to the
 * kernel data space before using them..
 *
 * POSIX.1 2.4: an empty pathname is invalid (ENOENT).
 * PATH_MAX includes the nul terminator --RR.
 */

#define EMBEDDED_NAME_MAX	(PATH_MAX - offsetof(struct filename, iname))

struct filename *
getname_flags(const char __user *filename, int flags, int *empty)
{
	struct filename *result;
	char *kname;
	int len;
	BUILD_BUG_ON(offsetof(struct filename, iname) % sizeof(long) != 0);

	result = audit_reusename(filename);
	if (result)
		return result;

	result = __getname();
	if (unlikely(!result))
		return ERR_PTR(-ENOMEM);

	/*
	 * First, try to embed the struct filename inside the names_cache
	 * allocation
	 */
	kname = (char *)result->iname;
	result->name = kname;

	len = strncpy_from_user(kname, filename, EMBEDDED_NAME_MAX);
	if (unlikely(len < 0)) {
		__putname(result);
		return ERR_PTR(len);
	}

	/*
	 * Uh-oh. We have a name that's approaching PATH_MAX. Allocate a
	 * separate struct filename so we can dedicate the entire
	 * names_cache allocation for the pathname, and re-do the copy from
	 * userland.
	 */
	if (unlikely(len == EMBEDDED_NAME_MAX)) {
		const size_t size = offsetof(struct filename, iname[1]);
		kname = (char *)result;

		/*
		 * size is chosen that way we to guarantee that
		 * result->iname[0] is within the same object and that
		 * kname can't be equal to result->iname, no matter what.
		 */
		result = kzalloc(size, GFP_KERNEL);
		if (unlikely(!result)) {
			__putname(kname);
			return ERR_PTR(-ENOMEM);
		}
		result->name = kname;
		len = strncpy_from_user(kname, filename, PATH_MAX);
		if (unlikely(len < 0)) {
			__putname(kname);
			kfree(result);
			return ERR_PTR(len);
		}
		if (unlikely(len == PATH_MAX)) {
			__putname(kname);
			kfree(result);
			return ERR_PTR(-ENAMETOOLONG);
		}
	}

	result->refcnt = 1;
	/* The empty path is special. */
	if (unlikely(!len)) {
		if (empty)
			*empty = 1;
		if (!(flags & LOOKUP_EMPTY)) {
			putname(result);
			return ERR_PTR(-ENOENT);
		}
	}

	result->uptr = filename;
	result->aname = NULL;
	audit_getname(result);
	return result;
}

struct filename *
getname(const char __user * filename)
{
	return getname_flags(filename, 0, NULL);
}

struct filename *
getname_kernel(const char * filename)
{
	struct filename *result;
	int len = strlen(filename) + 1;

	result = __getname();
	if (unlikely(!result))
		return ERR_PTR(-ENOMEM);

	if (len <= EMBEDDED_NAME_MAX) {
		result->name = (char *)result->iname;
	} else if (len <= PATH_MAX) {
		const size_t size = offsetof(struct filename, iname[1]);
		struct filename *tmp;

		tmp = kmalloc(size, GFP_KERNEL);
		if (unlikely(!tmp)) {
			__putname(result);
			return ERR_PTR(-ENOMEM);
		}
		tmp->name = (char *)result;
		result = tmp;
	} else {
		__putname(result);
		return ERR_PTR(-ENAMETOOLONG);
	}
	memcpy((char *)result->name, filename, len);
	result->uptr = NULL;
	result->aname = NULL;
	result->refcnt = 1;
	audit_getname(result);

	return result;
}

void putname(struct filename *name)
{
	BUG_ON(name->refcnt <= 0);

	if (--name->refcnt > 0)
		return;

	if (name->name != name->iname) {
		__putname(name->name);
		kfree(name);
	} else
		__putname(name);
}

static int check_acl(struct inode *inode, int mask)
{
#ifdef CONFIG_FS_POSIX_ACL
	struct posix_acl *acl;

	if (mask & MAY_NOT_BLOCK) {
		acl = get_cached_acl_rcu(inode, ACL_TYPE_ACCESS);
	        if (!acl)
	                return -EAGAIN;
		/* no ->get_acl() calls in RCU mode... */
		if (is_uncached_acl(acl))
			return -ECHILD;
	        return posix_acl_permission(inode, acl, mask & ~MAY_NOT_BLOCK);
	}

	acl = get_acl(inode, ACL_TYPE_ACCESS);
	if (IS_ERR(acl))
		return PTR_ERR(acl);
	if (acl) {
	        int error = posix_acl_permission(inode, acl, mask);
	        posix_acl_release(acl);
	        return error;
	}
#endif

	return -EAGAIN;
}

/*
 * This does the basic permission checking
 */
static int acl_permission_check(struct inode *inode, int mask)
{
	unsigned int mode = inode->i_mode;

	if (likely(uid_eq(current_fsuid(), inode->i_uid)))
		mode >>= 6;
	else {
		if (IS_POSIXACL(inode) && (mode & S_IRWXG)) {
			int error = check_acl(inode, mask);
			if (error != -EAGAIN)
				return error;
		}

		if (in_group_p(inode->i_gid))
			mode >>= 3;
	}

	/*
	 * If the DACs are ok we don't need any capability check.
	 */
	if ((mask & ~mode & (MAY_READ | MAY_WRITE | MAY_EXEC)) == 0)
		return 0;
	return -EACCES;
}

/**
 * generic_permission -  check for access rights on a Posix-like filesystem
 * @inode:	inode to check access rights for
 * @mask:	right to check for (%MAY_READ, %MAY_WRITE, %MAY_EXEC, ...)
 *
 * Used to check for read/write/execute permissions on a file.
 * We use "fsuid" for this, letting us set arbitrary permissions
 * for filesystem access without changing the "normal" uids which
 * are used for other things.
 *
 * generic_permission is rcu-walk aware. It returns -ECHILD in case an rcu-walk
 * request cannot be satisfied (eg. requires blocking or too much complexity).
 * It would then be called again in ref-walk mode.
 */
int generic_permission(struct inode *inode, int mask)
{
	int ret;

	/*
	 * Do the basic permission checks.
	 */
	ret = acl_permission_check(inode, mask);
	if (ret != -EACCES)
		return ret;

	if (S_ISDIR(inode->i_mode)) {
		/* DACs are overridable for directories */
		if (!(mask & MAY_WRITE))
			if (capable_wrt_inode_uidgid(inode,
						     CAP_DAC_READ_SEARCH))
				return 0;
		if (capable_wrt_inode_uidgid(inode, CAP_DAC_OVERRIDE))
			return 0;
		return -EACCES;
	}

	/*
	 * Searching includes executable on directories, else just read.
	 */
	mask &= MAY_READ | MAY_WRITE | MAY_EXEC;
	if (mask == MAY_READ)
		if (capable_wrt_inode_uidgid(inode, CAP_DAC_READ_SEARCH))
			return 0;
	/*
	 * Read/write DACs are always overridable.
	 * Executable DACs are overridable when there is
	 * at least one exec bit set.
	 */
	if (!(mask & MAY_EXEC) || (inode->i_mode & S_IXUGO))
		if (capable_wrt_inode_uidgid(inode, CAP_DAC_OVERRIDE))
			return 0;

	return -EACCES;
}
EXPORT_SYMBOL(generic_permission);

/*
 * We _really_ want to just do "generic_permission()" without
 * even looking at the inode->i_op values. So we keep a cache
 * flag in inode->i_opflags, that says "this has not special
 * permission function, use the fast case".
 */
static inline int do_inode_permission(struct inode *inode, int mask)
{
	if (unlikely(!(inode->i_opflags & IOP_FASTPERM))) {
		if (likely(inode->i_op->permission))
			return inode->i_op->permission(inode, mask);

		/* This gets set once for the inode lifetime */
		spin_lock(&inode->i_lock);
		inode->i_opflags |= IOP_FASTPERM;
		spin_unlock(&inode->i_lock);
	}
	return generic_permission(inode, mask);
}

/**
 * sb_permission - Check superblock-level permissions
 * @sb: Superblock of inode to check permission on
 * @inode: Inode to check permission on
 * @mask: Right to check for (%MAY_READ, %MAY_WRITE, %MAY_EXEC)
 *
 * Separate out file-system wide checks from inode-specific permission checks.
 */
static int sb_permission(struct super_block *sb, struct inode *inode, int mask)
{
	if (unlikely(mask & MAY_WRITE)) {
		umode_t mode = inode->i_mode;

		/* Nobody gets write access to a read-only fs. */
		if (sb_rdonly(sb) && (S_ISREG(mode) || S_ISDIR(mode) || S_ISLNK(mode)))
			return -EROFS;
	}
	return 0;
}

/**
 * inode_permission - Check for access rights to a given inode
 * @inode: Inode to check permission on
 * @mask: Right to check for (%MAY_READ, %MAY_WRITE, %MAY_EXEC)
 *
 * Check for read/write/execute permissions on an inode.  We use fs[ug]id for
 * this, letting us set arbitrary permissions for filesystem access without
 * changing the "normal" UIDs which are used for other things.
 *
 * When checking for MAY_APPEND, MAY_WRITE must also be set in @mask.
 */
int inode_permission(struct inode *inode, int mask)
{
	int retval;

	retval = sb_permission(inode->i_sb, inode, mask);
	if (retval)
		return retval;

	if (unlikely(mask & MAY_WRITE)) {
		/*
		 * Nobody gets write access to an immutable file.
		 */
		if (IS_IMMUTABLE(inode))
			return -EPERM;

		/*
		 * Updating mtime will likely cause i_uid and i_gid to be
		 * written back improperly if their true value is unknown
		 * to the vfs.
		 */
		if (HAS_UNMAPPED_ID(inode))
			return -EACCES;
	}

	retval = do_inode_permission(inode, mask);
	if (retval)
		return retval;

	retval = devcgroup_inode_permission(inode, mask);
	if (retval)
		return retval;

	return security_inode_permission(inode, mask);
}
EXPORT_SYMBOL(inode_permission);

/**
 * path_get - get a reference to a path
 * @path: path to get the reference to
 *
 * Given a path increment the reference count to the dentry and the vfsmount.
 */
void path_get(const struct path *path)
{
	mntget(path->mnt);
	dget(path->dentry);
}
EXPORT_SYMBOL(path_get);

/**
 * path_put - put a reference to a path
 * @path: path to put the reference to
 *
 * Given a path decrement the reference count to the dentry and the vfsmount.
 */
void path_put(const struct path *path)
{
	dput(path->dentry);
	mntput(path->mnt);
}
EXPORT_SYMBOL(path_put);

#define EMBEDDED_LEVELS 2
struct nameidata {
	struct path	path;
	struct qstr	last;
	struct path	root;
	struct inode	*inode; /* path.dentry.d_inode */
	unsigned int	flags;
	unsigned	seq, m_seq;
	int		last_type;
	unsigned	depth;
	int		total_link_count;
	struct saved {
		struct path link;
		struct delayed_call done;
		const char *name;
		unsigned seq;
	} *stack, internal[EMBEDDED_LEVELS];
	struct filename	*name;
	struct nameidata *saved;
	struct inode	*link_inode;
	unsigned	root_seq;
	int		dfd;
} __randomize_layout;

static void set_nameidata(struct nameidata *p, int dfd, struct filename *name)
{
	struct nameidata *old = current->nameidata;
	p->stack = p->internal;
	p->dfd = dfd;
	p->name = name;
	p->total_link_count = old ? old->total_link_count : 0;
	p->saved = old;
	current->nameidata = p;
}

static void restore_nameidata(void)
{
	struct nameidata *now = current->nameidata, *old = now->saved;

	current->nameidata = old;
	if (old)
		old->total_link_count = now->total_link_count;
	if (now->stack != now->internal)
		kfree(now->stack);
}

static int __nd_alloc_stack(struct nameidata *nd)
{
	struct saved *p;

	if (nd->flags & LOOKUP_RCU) {
		p= kmalloc_array(MAXSYMLINKS, sizeof(struct saved),
				  GFP_ATOMIC);
		if (unlikely(!p))
			return -ECHILD;
	} else {
		p= kmalloc_array(MAXSYMLINKS, sizeof(struct saved),
				  GFP_KERNEL);
		if (unlikely(!p))
			return -ENOMEM;
	}
	memcpy(p, nd->internal, sizeof(nd->internal));
	nd->stack = p;
	return 0;
}

/**
 * path_connected - Verify that a path->dentry is below path->mnt.mnt_root
 * @path: nameidate to verify
 *
 * Rename can sometimes move a file or directory outside of a bind
 * mount, path_connected allows those cases to be detected.
 */
static bool path_connected(const struct path *path)
{
	struct vfsmount *mnt = path->mnt;
	struct super_block *sb = mnt->mnt_sb;

	/* Bind mounts and multi-root filesystems can have disconnected paths */
	if (!(sb->s_iflags & SB_I_MULTIROOT) && (mnt->mnt_root == sb->s_root))
		return true;

	return is_subdir(path->dentry, mnt->mnt_root);
}

static inline int nd_alloc_stack(struct nameidata *nd)
{
	if (likely(nd->depth != EMBEDDED_LEVELS))
		return 0;
	if (likely(nd->stack != nd->internal))
		return 0;
	return __nd_alloc_stack(nd);
}

static void drop_links(struct nameidata *nd)
{
	int i = nd->depth;
	while (i--) {
		struct saved *last = nd->stack + i;
		do_delayed_call(&last->done);
		clear_delayed_call(&last->done);
	}
}

static void terminate_walk(struct nameidata *nd)
{
	drop_links(nd);
	if (!(nd->flags & LOOKUP_RCU)) {
		int i;
		path_put(&nd->path);
		for (i = 0; i < nd->depth; i++)
			path_put(&nd->stack[i].link);
		if (nd->root.mnt && !(nd->flags & LOOKUP_ROOT)) {
			path_put(&nd->root);
			nd->root.mnt = NULL;
		}
	} else {
		nd->flags &= ~LOOKUP_RCU;
		if (!(nd->flags & LOOKUP_ROOT))
			nd->root.mnt = NULL;
		rcu_read_unlock();
	}
	nd->depth = 0;
}

/* path_put is needed afterwards regardless of success or failure */
static bool legitimize_path(struct nameidata *nd,
			    struct path *path, unsigned seq)
{
	int res = __legitimize_mnt(path->mnt, nd->m_seq);
	if (unlikely(res)) {
		if (res > 0)
			path->mnt = NULL;
		path->dentry = NULL;
		return false;
	}
	if (unlikely(!lockref_get_not_dead(&path->dentry->d_lockref))) {
		path->dentry = NULL;
		return false;
	}
	return !read_seqcount_retry(&path->dentry->d_seq, seq);
}

static bool legitimize_links(struct nameidata *nd)
{
	int i;
	for (i = 0; i < nd->depth; i++) {
		struct saved *last = nd->stack + i;
		if (unlikely(!legitimize_path(nd, &last->link, last->seq))) {
			drop_links(nd);
			nd->depth = i + 1;
			return false;
		}
	}
	return true;
}

/*
 * Path walking has 2 modes, rcu-walk and ref-walk (see
 * Documentation/filesystems/path-lookup.txt).  In situations when we can't
 * continue in RCU mode, we attempt to drop out of rcu-walk mode and grab
 * normal reference counts on dentries and vfsmounts to transition to ref-walk
 * mode.  Refcounts are grabbed at the last known good point before rcu-walk
 * got stuck, so ref-walk may continue from there. If this is not successful
 * (eg. a seqcount has changed), then failure is returned and it's up to caller
 * to restart the path walk from the beginning in ref-walk mode.
 */

/**
 * unlazy_walk - try to switch to ref-walk mode.
 * @nd: nameidata pathwalk data
 * Returns: 0 on success, -ECHILD on failure
 *
 * unlazy_walk attempts to legitimize the current nd->path and nd->root
 * for ref-walk mode.
 * Must be called from rcu-walk context.
 * Nothing should touch nameidata between unlazy_walk() failure and
 * terminate_walk().
 */
static int unlazy_walk(struct nameidata *nd)
{
	struct dentry *parent = nd->path.dentry;

	BUG_ON(!(nd->flags & LOOKUP_RCU));

	nd->flags &= ~LOOKUP_RCU;
	if (unlikely(!legitimize_links(nd)))
		goto out2;
	if (unlikely(!legitimize_path(nd, &nd->path, nd->seq)))
		goto out1;
	if (nd->root.mnt && !(nd->flags & LOOKUP_ROOT)) {
		if (unlikely(!legitimize_path(nd, &nd->root, nd->root_seq)))
			goto out;
	}
	rcu_read_unlock();
	BUG_ON(nd->inode != parent->d_inode);
	return 0;

out2:
	nd->path.mnt = NULL;
	nd->path.dentry = NULL;
out1:
	if (!(nd->flags & LOOKUP_ROOT))
		nd->root.mnt = NULL;
out:
	rcu_read_unlock();
	return -ECHILD;
}

/**
 * unlazy_child - try to switch to ref-walk mode.
 * @nd: nameidata pathwalk data
 * @dentry: child of nd->path.dentry
 * @seq: seq number to check dentry against
 * Returns: 0 on success, -ECHILD on failure
 *
 * unlazy_child attempts to legitimize the current nd->path, nd->root and dentry
 * for ref-walk mode.  @dentry must be a path found by a do_lookup call on
 * @nd.  Must be called from rcu-walk context.
 * Nothing should touch nameidata between unlazy_child() failure and
 * terminate_walk().
 */
static int unlazy_child(struct nameidata *nd, struct dentry *dentry, unsigned seq)
{
	BUG_ON(!(nd->flags & LOOKUP_RCU));

	nd->flags &= ~LOOKUP_RCU;
	if (unlikely(!legitimize_links(nd)))
		goto out2;
	if (unlikely(!legitimize_mnt(nd->path.mnt, nd->m_seq)))
		goto out2;
	if (unlikely(!lockref_get_not_dead(&nd->path.dentry->d_lockref)))
		goto out1;

	/*
	 * We need to move both the parent and the dentry from the RCU domain
	 * to be properly refcounted. And the sequence number in the dentry
	 * validates *both* dentry counters, since we checked the sequence
	 * number of the parent after we got the child sequence number. So we
	 * know the parent must still be valid if the child sequence number is
	 */
	if (unlikely(!lockref_get_not_dead(&dentry->d_lockref)))
		goto out;
	if (unlikely(read_seqcount_retry(&dentry->d_seq, seq))) {
		rcu_read_unlock();
		dput(dentry);
		goto drop_root_mnt;
	}
	/*
	 * Sequence counts matched. Now make sure that the root is
	 * still valid and get it if required.
	 */
	if (nd->root.mnt && !(nd->flags & LOOKUP_ROOT)) {
		if (unlikely(!legitimize_path(nd, &nd->root, nd->root_seq))) {
			rcu_read_unlock();
			dput(dentry);
			return -ECHILD;
		}
	}

	rcu_read_unlock();
	return 0;

out2:
	nd->path.mnt = NULL;
out1:
	nd->path.dentry = NULL;
out:
	rcu_read_unlock();
drop_root_mnt:
	if (!(nd->flags & LOOKUP_ROOT))
		nd->root.mnt = NULL;
	return -ECHILD;
}

static inline int d_revalidate(struct dentry *dentry, unsigned int flags)
{
	if (unlikely(dentry->d_flags & DCACHE_OP_REVALIDATE))
		return dentry->d_op->d_revalidate(dentry, flags);
	else
		return 1;
}

/**
 * complete_walk - successful completion of path walk
 * @nd:  pointer nameidata
 *
 * If we had been in RCU mode, drop out of it and legitimize nd->path.
 * Revalidate the final result, unless we'd already done that during
 * the path walk or the filesystem doesn't ask for it.  Return 0 on
 * success, -error on failure.  In case of failure caller does not
 * need to drop nd->path.
 */
static int complete_walk(struct nameidata *nd)
{
	struct dentry *dentry = nd->path.dentry;
	int status;

	if (nd->flags & LOOKUP_RCU) {
		if (!(nd->flags & LOOKUP_ROOT))
			nd->root.mnt = NULL;
		if (unlikely(unlazy_walk(nd)))
			return -ECHILD;
	}

	if (likely(!(nd->flags & LOOKUP_JUMPED)))
		return 0;

	if (likely(!(dentry->d_flags & DCACHE_OP_WEAK_REVALIDATE)))
		return 0;

	status = dentry->d_op->d_weak_revalidate(dentry, nd->flags);
	if (status > 0)
		return 0;

	if (!status)
		status = -ESTALE;

	return status;
}

static void set_root(struct nameidata *nd)
{
	struct fs_struct *fs = current->fs;

	if (nd->flags & LOOKUP_RCU) {
		unsigned seq;

		do {
			seq = read_seqcount_begin(&fs->seq);
			nd->root = fs->root;
			nd->root_seq = __read_seqcount_begin(&nd->root.dentry->d_seq);
		} while (read_seqcount_retry(&fs->seq, seq));
	} else {
		get_fs_root(fs, &nd->root);
	}
}

static void path_put_conditional(struct path *path, struct nameidata *nd)
{
	dput(path->dentry);
	if (path->mnt != nd->path.mnt)
		mntput(path->mnt);
}

static inline void path_to_nameidata(const struct path *path,
					struct nameidata *nd)
{
	if (!(nd->flags & LOOKUP_RCU)) {
		dput(nd->path.dentry);
		if (nd->path.mnt != path->mnt)
			mntput(nd->path.mnt);
	}
	nd->path.mnt = path->mnt;
	nd->path.dentry = path->dentry;
}

static int nd_jump_root(struct nameidata *nd)
{
	if (nd->flags & LOOKUP_RCU) {
		struct dentry *d;
		nd->path = nd->root;
		d = nd->path.dentry;
		nd->inode = d->d_inode;
		nd->seq = nd->root_seq;
		if (unlikely(read_seqcount_retry(&d->d_seq, nd->seq)))
			return -ECHILD;
	} else {
		path_put(&nd->path);
		nd->path = nd->root;
		path_get(&nd->path);
		nd->inode = nd->path.dentry->d_inode;
	}
	nd->flags |= LOOKUP_JUMPED;
	return 0;
}

/*
 * Helper to directly jump to a known parsed path from ->get_link,
 * caller must have taken a reference to path beforehand.
 */
void nd_jump_link(struct path *path)
{
	struct nameidata *nd = current->nameidata;
	path_put(&nd->path);

	nd->path = *path;
	nd->inode = nd->path.dentry->d_inode;
	nd->flags |= LOOKUP_JUMPED;
}

static inline void put_link(struct nameidata *nd)
{
	struct saved *last = nd->stack + --nd->depth;
	do_delayed_call(&last->done);
	if (!(nd->flags & LOOKUP_RCU))
		path_put(&last->link);
}

int sysctl_protected_symlinks __read_mostly = 0;
int sysctl_protected_hardlinks __read_mostly = 0;

/**
 * may_follow_link - Check symlink following for unsafe situations
 * @nd: nameidata pathwalk data
 *
 * In the case of the sysctl_protected_symlinks sysctl being enabled,
 * CAP_DAC_OVERRIDE needs to be specifically ignored if the symlink is
 * in a sticky world-writable directory. This is to protect privileged
 * processes from failing races against path names that may change out
 * from under them by way of other users creating malicious symlinks.
 * It will permit symlinks to be followed only when outside a sticky
 * world-writable directory, or when the uid of the symlink and follower
 * match, or when the directory owner matches the symlink's owner.
 *
 * Returns 0 if following the symlink is allowed, -ve on error.
 */
static inline int may_follow_link(struct nameidata *nd)
{
	const struct inode *inode;
	const struct inode *parent;
	kuid_t puid;

	if (!sysctl_protected_symlinks)
		return 0;

	/* Allowed if owner and follower match. */
	inode = nd->link_inode;
	if (uid_eq(current_cred()->fsuid, inode->i_uid))
		return 0;

	/* Allowed if parent directory not sticky and world-writable. */
	parent = nd->inode;
	if ((parent->i_mode & (S_ISVTX|S_IWOTH)) != (S_ISVTX|S_IWOTH))
		return 0;

	/* Allowed if parent directory and link owner match. */
	puid = parent->i_uid;
	if (uid_valid(puid) && uid_eq(puid, inode->i_uid))
		return 0;

	if (nd->flags & LOOKUP_RCU)
		return -ECHILD;

	audit_inode(nd->name, nd->stack[0].link.dentry, 0);
	audit_log_link_denied("follow_link");
	return -EACCES;
}

/**
 * safe_hardlink_source - Check for safe hardlink conditions
 * @inode: the source inode to hardlink from
 *
 * Return false if at least one of the following conditions:
 *    - inode is not a regular file
 *    - inode is setuid
 *    - inode is setgid and group-exec
 *    - access failure for read and write
 *
 * Otherwise returns true.
 */
static bool safe_hardlink_source(struct inode *inode)
{
	umode_t mode = inode->i_mode;

	/* Special files should not get pinned to the filesystem. */
	if (!S_ISREG(mode))
		return false;

	/* Setuid files should not get pinned to the filesystem. */
	if (mode & S_ISUID)
		return false;

	/* Executable setgid files should not get pinned to the filesystem. */
	if ((mode & (S_ISGID | S_IXGRP)) == (S_ISGID | S_IXGRP))
		return false;

	/* Hardlinking to unreadable or unwritable sources is dangerous. */
	if (inode_permission(inode, MAY_READ | MAY_WRITE))
		return false;

	return true;
}

/**
 * may_linkat - Check permissions for creating a hardlink
 * @link: the source to hardlink from
 *
 * Block hardlink when all of:
 *  - sysctl_protected_hardlinks enabled
 *  - fsuid does not match inode
 *  - hardlink source is unsafe (see safe_hardlink_source() above)
 *  - not CAP_FOWNER in a namespace with the inode owner uid mapped
 *
 * Returns 0 if successful, -ve on error.
 */
static int may_linkat(struct path *link)
{
	struct inode *inode = link->dentry->d_inode;

	/* Inode writeback is not safe when the uid or gid are invalid. */
	if (!uid_valid(inode->i_uid) || !gid_valid(inode->i_gid))
		return -EOVERFLOW;

	if (!sysctl_protected_hardlinks)
		return 0;

	/* Source inode owner (or CAP_FOWNER) can hardlink all they like,
	 * otherwise, it must be a safe source.
	 */
	if (safe_hardlink_source(inode) || inode_owner_or_capable(inode))
		return 0;

	audit_log_link_denied("linkat");
	return -EPERM;
}

static __always_inline
const char *get_link(struct nameidata *nd)
{
	struct saved *last = nd->stack + nd->depth - 1;
	struct dentry *dentry = last->link.dentry;
	struct inode *inode = nd->link_inode;
	int error;
	const char *res;

	if (!(nd->flags & LOOKUP_RCU)) {
		touch_atime(&last->link);
		cond_resched();
	} else if (atime_needs_update(&last->link, inode)) {
		if (unlikely(unlazy_walk(nd)))
			return ERR_PTR(-ECHILD);
		touch_atime(&last->link);
	}

	error = security_inode_follow_link(dentry, inode,
					   nd->flags & LOOKUP_RCU);
	if (unlikely(error))
		return ERR_PTR(error);

	nd->last_type = LAST_BIND;
	res = inode->i_link;
	if (!res) {
		const char * (*get)(struct dentry *, struct inode *,
				struct delayed_call *);
		get = inode->i_op->get_link;
		if (nd->flags & LOOKUP_RCU) {
			res = get(NULL, inode, &last->done);
			if (res == ERR_PTR(-ECHILD)) {
				if (unlikely(unlazy_walk(nd)))
					return ERR_PTR(-ECHILD);
				res = get(dentry, inode, &last->done);
			}
		} else {
			res = get(dentry, inode, &last->done);
		}
		if (IS_ERR_OR_NULL(res))
			return res;
	}
	if (*res == '/') {
		if (!nd->root.mnt)
			set_root(nd);
		if (unlikely(nd_jump_root(nd)))
			return ERR_PTR(-ECHILD);
		while (unlikely(*++res == '/'))
			;
	}
	if (!*res)
		res = NULL;
	return res;
}

/*
 * follow_up - Find the mountpoint of path's vfsmount
 *
 * Given a path, find the mountpoint of its source file system.
 * Replace @path with the path of the mountpoint in the parent mount.
 * Up is towards /.
 *
 * Return 1 if we went up a level and 0 if we were already at the
 * root.
 */
int follow_up(struct path *path)
{
	struct mount *mnt = real_mount(path->mnt);
	struct mount *parent;
	struct dentry *mountpoint;

	read_seqlock_excl(&mount_lock);
	parent = mnt->mnt_parent;
	if (parent == mnt) {
		read_sequnlock_excl(&mount_lock);
		return 0;
	}
	mntget(&parent->mnt);
	mountpoint = dget(mnt->mnt_mountpoint);
	read_sequnlock_excl(&mount_lock);
	dput(path->dentry);
	path->dentry = mountpoint;
	mntput(path->mnt);
	path->mnt = &parent->mnt;
	return 1;
}
EXPORT_SYMBOL(follow_up);

/*
 * Perform an automount
 * - return -EISDIR to tell follow_managed() to stop and return the path we
 *   were called with.
 */
static int follow_automount(struct path *path, struct nameidata *nd,
			    bool *need_mntput)
{
	struct vfsmount *mnt;
	int err;

	if (!path->dentry->d_op || !path->dentry->d_op->d_automount)
		return -EREMOTE;

	/* We don't want to mount if someone's just doing a stat -
	 * unless they're stat'ing a directory and appended a '/' to
	 * the name.
	 *
	 * We do, however, want to mount if someone wants to open or
	 * create a file of any type under the mountpoint, wants to
	 * traverse through the mountpoint or wants to open the
	 * mounted directory.  Also, autofs may mark negative dentries
	 * as being automount points.  These will need the attentions
	 * of the daemon to instantiate them before they can be used.
	 */
	if (!(nd->flags & (LOOKUP_PARENT | LOOKUP_DIRECTORY |
			   LOOKUP_OPEN | LOOKUP_CREATE | LOOKUP_AUTOMOUNT)) &&
	    path->dentry->d_inode)
		return -EISDIR;

	nd->total_link_count++;
	if (nd->total_link_count >= 40)
		return -ELOOP;

	mnt = path->dentry->d_op->d_automount(path);
	if (IS_ERR(mnt)) {
		/*
		 * The filesystem is allowed to return -EISDIR here to indicate
		 * it doesn't want to automount.  For instance, autofs would do
		 * this so that its userspace daemon can mount on this dentry.
		 *
		 * However, we can only permit this if it's a terminal point in
		 * the path being looked up; if it wasn't then the remainder of
		 * the path is inaccessible and we should say so.
		 */
		if (PTR_ERR(mnt) == -EISDIR && (nd->flags & LOOKUP_PARENT))
			return -EREMOTE;
		return PTR_ERR(mnt);
	}

	if (!mnt) /* mount collision */
		return 0;

	if (!*need_mntput) {
		/* lock_mount() may release path->mnt on error */
		mntget(path->mnt);
		*need_mntput = true;
	}
	err = finish_automount(mnt, path);

	switch (err) {
	case -EBUSY:
		/* Someone else made a mount here whilst we were busy */
		return 0;
	case 0:
		path_put(path);
		path->mnt = mnt;
		path->dentry = dget(mnt->mnt_root);
		return 0;
	default:
		return err;
	}

}

/*
 * Handle a dentry that is managed in some way.
 * - Flagged for transit management (autofs)
 * - Flagged as mountpoint
 * - Flagged as automount point
 *
 * This may only be called in refwalk mode.
 *
 * Serialization is taken care of in namespace.c
 */
static int follow_managed(struct path *path, struct nameidata *nd)
{
	struct vfsmount *mnt = path->mnt; /* held by caller, must be left alone */
	unsigned managed;
	bool need_mntput = false;
	int ret = 0;

	/* Given that we're not holding a lock here, we retain the value in a
	 * local variable for each dentry as we look at it so that we don't see
	 * the components of that value change under us */
	while (managed = READ_ONCE(path->dentry->d_flags),
	       managed &= DCACHE_MANAGED_DENTRY,
	       unlikely(managed != 0)) {
		/* Allow the filesystem to manage the transit without i_mutex
		 * being held. */
		if (managed & DCACHE_MANAGE_TRANSIT) {
			BUG_ON(!path->dentry->d_op);
			BUG_ON(!path->dentry->d_op->d_manage);
			ret = path->dentry->d_op->d_manage(path, false);
			if (ret < 0)
				break;
		}

		/* Transit to a mounted filesystem. */
		if (managed & DCACHE_MOUNTED) {
			struct vfsmount *mounted = lookup_mnt(path);
			if (mounted) {
				dput(path->dentry);
				if (need_mntput)
					mntput(path->mnt);
				path->mnt = mounted;
				path->dentry = dget(mounted->mnt_root);
				need_mntput = true;
				continue;
			}

			/* Something is mounted on this dentry in another
			 * namespace and/or whatever was mounted there in this
			 * namespace got unmounted before lookup_mnt() could
			 * get it */
		}

		/* Handle an automount point */
		if (managed & DCACHE_NEED_AUTOMOUNT) {
			ret = follow_automount(path, nd, &need_mntput);
			if (ret < 0)
				break;
			continue;
		}

		/* We didn't change the current path point */
		break;
	}

	if (need_mntput && path->mnt == mnt)
		mntput(path->mnt);
	if (ret == -EISDIR || !ret)
		ret = 1;
	if (need_mntput)
		nd->flags |= LOOKUP_JUMPED;
	if (unlikely(ret < 0))
		path_put_conditional(path, nd);
	return ret;
}

int follow_down_one(struct path *path)
{
	struct vfsmount *mounted;

	mounted = lookup_mnt(path);
	if (mounted) {
		dput(path->dentry);
		mntput(path->mnt);
		path->mnt = mounted;
		path->dentry = dget(mounted->mnt_root);
		return 1;
	}
	return 0;
}
EXPORT_SYMBOL(follow_down_one);

static inline int managed_dentry_rcu(const struct path *path)
{
	return (path->dentry->d_flags & DCACHE_MANAGE_TRANSIT) ?
		path->dentry->d_op->d_manage(path, true) : 0;
}

/*
 * Try to skip to top of mountpoint pile in rcuwalk mode.  Fail if
 * we meet a managed dentry that would need blocking.
 */
static bool __follow_mount_rcu(struct nameidata *nd, struct path *path,
			       struct inode **inode, unsigned *seqp)
{
	for (;;) {
		struct mount *mounted;
		/*
		 * Don't forget we might have a non-mountpoint managed dentry
		 * that wants to block transit.
		 */
		switch (managed_dentry_rcu(path)) {
		case -ECHILD:
		default:
			return false;
		case -EISDIR:
			return true;
		case 0:
			break;
		}

		if (!d_mountpoint(path->dentry))
			return !(path->dentry->d_flags & DCACHE_NEED_AUTOMOUNT);

		mounted = __lookup_mnt(path->mnt, path->dentry);
		if (!mounted)
			break;
		path->mnt = &mounted->mnt;
		path->dentry = mounted->mnt.mnt_root;
		nd->flags |= LOOKUP_JUMPED;
		*seqp = read_seqcount_begin(&path->dentry->d_seq);
		/*
		 * Update the inode too. We don't need to re-check the
		 * dentry sequence number here after this d_inode read,
		 * because a mount-point is always pinned.
		 */
		*inode = path->dentry->d_inode;
	}
	return !read_seqretry(&mount_lock, nd->m_seq) &&
		!(path->dentry->d_flags & DCACHE_NEED_AUTOMOUNT);
}

static int follow_dotdot_rcu(struct nameidata *nd)
{
	struct inode *inode = nd->inode;

	while (1) {
		if (path_equal(&nd->path, &nd->root))
			break;
		if (nd->path.dentry != nd->path.mnt->mnt_root) {
			struct dentry *old = nd->path.dentry;
			struct dentry *parent = old->d_parent;
			unsigned seq;

			inode = parent->d_inode;
			seq = read_seqcount_begin(&parent->d_seq);
			if (unlikely(read_seqcount_retry(&old->d_seq, nd->seq)))
				return -ECHILD;
			nd->path.dentry = parent;
			nd->seq = seq;
			if (unlikely(!path_connected(&nd->path)))
				return -ENOENT;
			break;
		} else {
			struct mount *mnt = real_mount(nd->path.mnt);
			struct mount *mparent = mnt->mnt_parent;
			struct dentry *mountpoint = mnt->mnt_mountpoint;
			struct inode *inode2 = mountpoint->d_inode;
			unsigned seq = read_seqcount_begin(&mountpoint->d_seq);
			if (unlikely(read_seqretry(&mount_lock, nd->m_seq)))
				return -ECHILD;
			if (&mparent->mnt == nd->path.mnt)
				break;
			/* we know that mountpoint was pinned */
			nd->path.dentry = mountpoint;
			nd->path.mnt = &mparent->mnt;
			inode = inode2;
			nd->seq = seq;
		}
	}
	while (unlikely(d_mountpoint(nd->path.dentry))) {
		struct mount *mounted;
		mounted = __lookup_mnt(nd->path.mnt, nd->path.dentry);
		if (unlikely(read_seqretry(&mount_lock, nd->m_seq)))
			return -ECHILD;
		if (!mounted)
			break;
		nd->path.mnt = &mounted->mnt;
		nd->path.dentry = mounted->mnt.mnt_root;
		inode = nd->path.dentry->d_inode;
		nd->seq = read_seqcount_begin(&nd->path.dentry->d_seq);
	}
	nd->inode = inode;
	return 0;
}

/*
 * Follow down to the covering mount currently visible to userspace.  At each
 * point, the filesystem owning that dentry may be queried as to whether the
 * caller is permitted to proceed or not.
 */
int follow_down(struct path *path)
{
	unsigned managed;
	int ret;

	while (managed = READ_ONCE(path->dentry->d_flags),
	       unlikely(managed & DCACHE_MANAGED_DENTRY)) {
		/* Allow the filesystem to manage the transit without i_mutex
		 * being held.
		 *
		 * We indicate to the filesystem if someone is trying to mount
		 * something here.  This gives autofs the chance to deny anyone
		 * other than its daemon the right to mount on its
		 * superstructure.
		 *
		 * The filesystem may sleep at this point.
		 */
		if (managed & DCACHE_MANAGE_TRANSIT) {
			BUG_ON(!path->dentry->d_op);
			BUG_ON(!path->dentry->d_op->d_manage);
			ret = path->dentry->d_op->d_manage(path, false);
			if (ret < 0)
				return ret == -EISDIR ? 0 : ret;
		}

		/* Transit to a mounted filesystem. */
		if (managed & DCACHE_MOUNTED) {
			struct vfsmount *mounted = lookup_mnt(path);
			if (!mounted)
				break;
			dput(path->dentry);
			mntput(path->mnt);
			path->mnt = mounted;
			path->dentry = dget(mounted->mnt_root);
			continue;
		}

		/* Don't handle automount points here */
		break;
	}
	return 0;
}
EXPORT_SYMBOL(follow_down);

/*
 * Skip to top of mountpoint pile in refwalk mode for follow_dotdot()
 */
static void follow_mount(struct path *path)
{
	while (d_mountpoint(path->dentry)) {
		struct vfsmount *mounted = lookup_mnt(path);
		if (!mounted)
			break;
		dput(path->dentry);
		mntput(path->mnt);
		path->mnt = mounted;
		path->dentry = dget(mounted->mnt_root);
	}
}

static int path_parent_directory(struct path *path)
{
	struct dentry *old = path->dentry;
	/* rare case of legitimate dget_parent()... */
	path->dentry = dget_parent(path->dentry);
	dput(old);
	if (unlikely(!path_connected(path)))
		return -ENOENT;
	return 0;
}

static int follow_dotdot(struct nameidata *nd)
{
	while(1) {
		if (path_equal(&nd->path, &nd->root))
			break;
		if (nd->path.dentry != nd->path.mnt->mnt_root) {
			int ret = path_parent_directory(&nd->path);
			if (ret)
				return ret;
			break;
		}
		if (!follow_up(&nd->path))
			break;
	}
	follow_mount(&nd->path);
	nd->inode = nd->path.dentry->d_inode;
	return 0;
}

/*
 * This looks up the name in dcache and possibly revalidates the found dentry.
 * NULL is returned if the dentry does not exist in the cache.
 */
static struct dentry *lookup_dcache(const struct qstr *name,
				    struct dentry *dir,
				    unsigned int flags)
{
	struct dentry *dentry = d_lookup(dir, name);
	if (dentry) {
		int error = d_revalidate(dentry, flags);
		if (unlikely(error <= 0)) {
			if (!error)
				d_invalidate(dentry);
			dput(dentry);
			return ERR_PTR(error);
		}
	}
	return dentry;
}

/*
 * Parent directory has inode locked exclusive.  This is one
 * and only case when ->lookup() gets called on non in-lookup
 * dentries - as the matter of fact, this only gets called
 * when directory is guaranteed to have no in-lookup children
 * at all.
 */
static struct dentry *__lookup_hash(const struct qstr *name,
		struct dentry *base, unsigned int flags)
{
	struct dentry *dentry = lookup_dcache(name, base, flags);
	struct dentry *old;
	struct inode *dir = base->d_inode;

	if (dentry)
		return dentry;

	/* Don't create child dentry for a dead directory. */
	if (unlikely(IS_DEADDIR(dir)))
		return ERR_PTR(-ENOENT);

	dentry = d_alloc(base, name);
	if (unlikely(!dentry))
		return ERR_PTR(-ENOMEM);

	old = dir->i_op->lookup(dir, dentry, flags);
	if (unlikely(old)) {
		dput(dentry);
		dentry = old;
	}
	return dentry;
}

static int lookup_fast(struct nameidata *nd,
		       struct path *path, struct inode **inode,
		       unsigned *seqp)
{
	struct vfsmount *mnt = nd->path.mnt;
	struct dentry *dentry, *parent = nd->path.dentry;
	int status = 1;
	int err;

	/*
	 * Rename seqlock is not required here because in the off chance
	 * of a false negative due to a concurrent rename, the caller is
	 * going to fall back to non-racy lookup.
	 */
	if (nd->flags & LOOKUP_RCU) {
		unsigned seq;
		bool negative;
		dentry = __d_lookup_rcu(parent, &nd->last, &seq);
		if (unlikely(!dentry)) {
			if (unlazy_walk(nd))
				return -ECHILD;
			return 0;
		}

		/*
		 * This sequence count validates that the inode matches
		 * the dentry name information from lookup.
		 */
		*inode = d_backing_inode(dentry);
		negative = d_is_negative(dentry);
		if (unlikely(read_seqcount_retry(&dentry->d_seq, seq)))
			return -ECHILD;

		/*
		 * This sequence count validates that the parent had no
		 * changes while we did the lookup of the dentry above.
		 *
		 * The memory barrier in read_seqcount_begin of child is
		 *  enough, we can use __read_seqcount_retry here.
		 */
		if (unlikely(__read_seqcount_retry(&parent->d_seq, nd->seq)))
			return -ECHILD;

		*seqp = seq;
		status = d_revalidate(dentry, nd->flags);
		if (likely(status > 0)) {
			/*
			 * Note: do negative dentry check after revalidation in
			 * case that drops it.
			 */
			if (unlikely(negative))
				return -ENOENT;
			path->mnt = mnt;
			path->dentry = dentry;
			if (likely(__follow_mount_rcu(nd, path, inode, seqp)))
				return 1;
		}
		if (unlazy_child(nd, dentry, seq))
			return -ECHILD;
		if (unlikely(status == -ECHILD))
			/* we'd been told to redo it in non-rcu mode */
			status = d_revalidate(dentry, nd->flags);
	} else {
		dentry = __d_lookup(parent, &nd->last);
		if (unlikely(!dentry))
			return 0;
		status = d_revalidate(dentry, nd->flags);
	}
	if (unlikely(status <= 0)) {
		if (!status)
			d_invalidate(dentry);
		dput(dentry);
		return status;
	}
	if (unlikely(d_is_negative(dentry))) {
		dput(dentry);
		return -ENOENT;
	}

	path->mnt = mnt;
	path->dentry = dentry;
	err = follow_managed(path, nd);
	if (likely(err > 0))
		*inode = d_backing_inode(path->dentry);
	return err;
}

/* Fast lookup failed, do it the slow way */
static struct dentry *__lookup_slow(const struct qstr *name,
				    struct dentry *dir,
				    unsigned int flags)
{
	struct dentry *dentry, *old;
	struct inode *inode = dir->d_inode;
	DECLARE_WAIT_QUEUE_HEAD_ONSTACK(wq);

	/* Don't go there if it's already dead */
	if (unlikely(IS_DEADDIR(inode)))
		return ERR_PTR(-ENOENT);
again:
	dentry = d_alloc_parallel(dir, name, &wq);
	if (IS_ERR(dentry))
		return dentry;
	if (unlikely(!d_in_lookup(dentry))) {
		if (!(flags & LOOKUP_NO_REVAL)) {
			int error = d_revalidate(dentry, flags);
			if (unlikely(error <= 0)) {
				if (!error) {
					d_invalidate(dentry);
					dput(dentry);
					goto again;
				}
				dput(dentry);
				dentry = ERR_PTR(error);
			}
		}
	} else {
		old = inode->i_op->lookup(inode, dentry, flags);
		d_lookup_done(dentry);
		if (unlikely(old)) {
			dput(dentry);
			dentry = old;
		}
	}
	return dentry;
}

static struct dentry *lookup_slow(const struct qstr *name,
				  struct dentry *dir,
				  unsigned int flags)
{
	struct inode *inode = dir->d_inode;
	struct dentry *res;
	inode_lock_shared(inode);
	res = __lookup_slow(name, dir, flags);
	inode_unlock_shared(inode);
	return res;
}

static inline int may_lookup(struct nameidata *nd)
{
	if (nd->flags & LOOKUP_RCU) {
		int err = inode_permission(nd->inode, MAY_EXEC|MAY_NOT_BLOCK);
		if (err != -ECHILD)
			return err;
		if (unlazy_walk(nd))
			return -ECHILD;
	}
	return inode_permission(nd->inode, MAY_EXEC);
}

static inline int handle_dots(struct nameidata *nd, int type)
{
	if (type == LAST_DOTDOT) {
		if (!nd->root.mnt)
			set_root(nd);
		if (nd->flags & LOOKUP_RCU) {
			return follow_dotdot_rcu(nd);
		} else
			return follow_dotdot(nd);
	}
	return 0;
}

static int pick_link(struct nameidata *nd, struct path *link,
		     struct inode *inode, unsigned seq)
{
	int error;
	struct saved *last;
	if (unlikely(nd->total_link_count++ >= MAXSYMLINKS)) {
		path_to_nameidata(link, nd);
		return -ELOOP;
	}
	if (!(nd->flags & LOOKUP_RCU)) {
		if (link->mnt == nd->path.mnt)
			mntget(link->mnt);
	}
	error = nd_alloc_stack(nd);
	if (unlikely(error)) {
		if (error == -ECHILD) {
			if (unlikely(!legitimize_path(nd, link, seq))) {
				drop_links(nd);
				nd->depth = 0;
				nd->flags &= ~LOOKUP_RCU;
				nd->path.mnt = NULL;
				nd->path.dentry = NULL;
				if (!(nd->flags & LOOKUP_ROOT))
					nd->root.mnt = NULL;
				rcu_read_unlock();
			} else if (likely(unlazy_walk(nd)) == 0)
				error = nd_alloc_stack(nd);
		}
		if (error) {
			path_put(link);
			return error;
		}
	}

	last = nd->stack + nd->depth++;
	last->link = *link;
	clear_delayed_call(&last->done);
	nd->link_inode = inode;
	last->seq = seq;
	return 1;
}

enum {WALK_FOLLOW = 1, WALK_MORE = 2};

/*
 * Do we need to follow links? We _really_ want to be able
 * to do this check without having to look at inode->i_op,
 * so we keep a cache of "no, this doesn't need follow_link"
 * for the common case.
 */
static inline int step_into(struct nameidata *nd, struct path *path,
			    int flags, struct inode *inode, unsigned seq)
{
	if (!(flags & WALK_MORE) && nd->depth)
		put_link(nd);
	if (likely(!d_is_symlink(path->dentry)) ||
	   !(flags & WALK_FOLLOW || nd->flags & LOOKUP_FOLLOW)) {
		/* not a symlink or should not follow */
		path_to_nameidata(path, nd);
		nd->inode = inode;
		nd->seq = seq;
		return 0;
	}
	/* make sure that d_is_symlink above matches inode */
	if (nd->flags & LOOKUP_RCU) {
		if (read_seqcount_retry(&path->dentry->d_seq, seq))
			return -ECHILD;
	}
	return pick_link(nd, path, inode, seq);
}

static int walk_component(struct nameidata *nd, int flags)
{
	struct path path;
	struct inode *inode;
	unsigned seq;
	int err;
	/*
	 * "." and ".." are special - ".." especially so because it has
	 * to be able to know about the current root directory and
	 * parent relationships.
	 */
	if (unlikely(nd->last_type != LAST_NORM)) {
		err = handle_dots(nd, nd->last_type);
		if (!(flags & WALK_MORE) && nd->depth)
			put_link(nd);
		return err;
	}
	err = lookup_fast(nd, &path, &inode, &seq);
	if (unlikely(err <= 0)) {
		if (err < 0)
			return err;
		path.dentry = lookup_slow(&nd->last, nd->path.dentry,
					  nd->flags);
		if (IS_ERR(path.dentry))
			return PTR_ERR(path.dentry);

		path.mnt = nd->path.mnt;
		err = follow_managed(&path, nd);
		if (unlikely(err < 0))
			return err;

		if (unlikely(d_is_negative(path.dentry))) {
			path_to_nameidata(&path, nd);
			return -ENOENT;
		}

		seq = 0;	/* we are already out of RCU mode */
		inode = d_backing_inode(path.dentry);
	}

	return step_into(nd, &path, flags, inode, seq);
}

/*
 * We can do the critical dentry name comparison and hashing
 * operations one word at a time, but we are limited to:
 *
 * - Architectures with fast unaligned word accesses. We could
 *   do a "get_unaligned()" if this helps and is sufficiently
 *   fast.
 *
 * - non-CONFIG_DEBUG_PAGEALLOC configurations (so that we
 *   do not trap on the (extremely unlikely) case of a page
 *   crossing operation.
 *
 * - Furthermore, we need an efficient 64-bit compile for the
 *   64-bit case in order to generate the "number of bytes in
 *   the final mask". Again, that could be replaced with a
 *   efficient population count instruction or similar.
 */
#ifdef CONFIG_DCACHE_WORD_ACCESS

#include <asm/word-at-a-time.h>

#ifdef HASH_MIX

/* Architecture provides HASH_MIX and fold_hash() in <asm/hash.h> */

#elif defined(CONFIG_64BIT)
/*
 * Register pressure in the mixing function is an issue, particularly
 * on 32-bit x86, but almost any function requires one state value and
 * one temporary.  Instead, use a function designed for two state values
 * and no temporaries.
 *
 * This function cannot create a collision in only two iterations, so
 * we have two iterations to achieve avalanche.  In those two iterations,
 * we have six layers of mixing, which is enough to spread one bit's
 * influence out to 2^6 = 64 state bits.
 *
 * Rotate constants are scored by considering either 64 one-bit input
 * deltas or 64*63/2 = 2016 two-bit input deltas, and finding the
 * probability of that delta causing a change to each of the 128 output
 * bits, using a sample of random initial states.
 *
 * The Shannon entropy of the computed probabilities is then summed
 * to produce a score.  Ideally, any input change has a 50% chance of
 * toggling any given output bit.
 *
 * Mixing scores (in bits) for (12,45):
 * Input delta: 1-bit      2-bit
 * 1 round:     713.3    42542.6
 * 2 rounds:   2753.7   140389.8
 * 3 rounds:   5954.1   233458.2
 * 4 rounds:   7862.6   256672.2
 * Perfect:    8192     258048
 *            (64*128) (64*63/2 * 128)
 */
#define HASH_MIX(x, y, a)	\
	(	x ^= (a),	\
	y ^= x,	x = rol64(x,12),\
	x += y,	y = rol64(y,45),\
	y *= 9			)

/*
 * Fold two longs into one 32-bit hash value.  This must be fast, but
 * latency isn't quite as critical, as there is a fair bit of additional
 * work done before the hash value is used.
 */
static inline unsigned int fold_hash(unsigned long x, unsigned long y)
{
	y ^= x * GOLDEN_RATIO_64;
	y *= GOLDEN_RATIO_64;
	return y >> 32;
}

#else	/* 32-bit case */

/*
 * Mixing scores (in bits) for (7,20):
 * Input delta: 1-bit      2-bit
 * 1 round:     330.3     9201.6
 * 2 rounds:   1246.4    25475.4
 * 3 rounds:   1907.1    31295.1
 * 4 rounds:   2042.3    31718.6
 * Perfect:    2048      31744
 *            (32*64)   (32*31/2 * 64)
 */
#define HASH_MIX(x, y, a)	\
	(	x ^= (a),	\
	y ^= x,	x = rol32(x, 7),\
	x += y,	y = rol32(y,20),\
	y *= 9			)

static inline unsigned int fold_hash(unsigned long x, unsigned long y)
{
	/* Use arch-optimized multiply if one exists */
	return __hash_32(y ^ __hash_32(x));
}

#endif

/*
 * Return the hash of a string of known length.  This is carfully
 * designed to match hash_name(), which is the more critical function.
 * In particular, we must end by hashing a final word containing 0..7
 * payload bytes, to match the way that hash_name() iterates until it
 * finds the delimiter after the name.
 */
unsigned int full_name_hash(const void *salt, const char *name, unsigned int len)
{
	unsigned long a, x = 0, y = (unsigned long)salt;

	for (;;) {
		if (!len)
			goto done;
		a = load_unaligned_zeropad(name);
		if (len < sizeof(unsigned long))
			break;
		HASH_MIX(x, y, a);
		name += sizeof(unsigned long);
		len -= sizeof(unsigned long);
	}
	x ^= a & bytemask_from_count(len);
done:
	return fold_hash(x, y);
}
EXPORT_SYMBOL(full_name_hash);

/* Return the "hash_len" (hash and length) of a null-terminated string */
u64 hashlen_string(const void *salt, const char *name)
{
	unsigned long a = 0, x = 0, y = (unsigned long)salt;
	unsigned long adata, mask, len;
	const struct word_at_a_time constants = WORD_AT_A_TIME_CONSTANTS;

	len = 0;
	goto inside;

	do {
		HASH_MIX(x, y, a);
		len += sizeof(unsigned long);
inside:
		a = load_unaligned_zeropad(name+len);
	} while (!has_zero(a, &adata, &constants));

	adata = prep_zero_mask(a, adata, &constants);
	mask = create_zero_mask(adata);
	x ^= a & zero_bytemask(mask);

	return hashlen_create(fold_hash(x, y), len + find_zero(mask));
}
EXPORT_SYMBOL(hashlen_string);

/*
 * Calculate the length and hash of the path component, and
 * return the "hash_len" as the result.
 */
static inline u64 hash_name(const void *salt, const char *name)
{
	unsigned long a = 0, b, x = 0, y = (unsigned long)salt;
	unsigned long adata, bdata, mask, len;
	const struct word_at_a_time constants = WORD_AT_A_TIME_CONSTANTS;

	len = 0;
	goto inside;

	do {
		HASH_MIX(x, y, a);
		len += sizeof(unsigned long);
inside:
		a = load_unaligned_zeropad(name+len);
		b = a ^ REPEAT_BYTE('/');
	} while (!(has_zero(a, &adata, &constants) | has_zero(b, &bdata, &constants)));

	adata = prep_zero_mask(a, adata, &constants);
	bdata = prep_zero_mask(b, bdata, &constants);
	mask = create_zero_mask(adata | bdata);
	x ^= a & zero_bytemask(mask);

	return hashlen_create(fold_hash(x, y), len + find_zero(mask));
}

#else	/* !CONFIG_DCACHE_WORD_ACCESS: Slow, byte-at-a-time version */

/* Return the hash of a string of known length */
unsigned int full_name_hash(const void *salt, const char *name, unsigned int len)
{
	unsigned long hash = init_name_hash(salt);
	while (len--)
		hash = partial_name_hash((unsigned char)*name++, hash);
	return end_name_hash(hash);
}
EXPORT_SYMBOL(full_name_hash);

/* Return the "hash_len" (hash and length) of a null-terminated string */
u64 hashlen_string(const void *salt, const char *name)
{
	unsigned long hash = init_name_hash(salt);
	unsigned long len = 0, c;

	c = (unsigned char)*name;
	while (c) {
		len++;
		hash = partial_name_hash(c, hash);
		c = (unsigned char)name[len];
	}
	return hashlen_create(end_name_hash(hash), len);
}
EXPORT_SYMBOL(hashlen_string);

/*
 * We know there's a real path component here of at least
 * one character.
 */
static inline u64 hash_name(const void *salt, const char *name)
{
	unsigned long hash = init_name_hash(salt);
	unsigned long len = 0, c;

	c = (unsigned char)*name;
	do {
		len++;
		hash = partial_name_hash(c, hash);
		c = (unsigned char)name[len];
	} while (c && c != '/');
	return hashlen_create(end_name_hash(hash), len);
}

#endif

/*
 * Name resolution.
 * This is the basic name resolution function, turning a pathname into
 * the final dentry. We expect 'base' to be positive and a directory.
 *
 * Returns 0 and nd will have valid dentry and mnt on success.
 * Returns error and drops reference to input namei data on failure.
 */
static int link_path_walk(const char *name, struct nameidata *nd)
{
	int err;

	if (IS_ERR(name))
		return PTR_ERR(name);
	while (*name=='/')
		name++;
	if (!*name)
		return 0;

	/* At this point we know we have a real path component. */
	for(;;) {
		u64 hash_len;
		int type;

		err = may_lookup(nd);
		if (err)
			return err;

		hash_len = hash_name(nd->path.dentry, name);

		type = LAST_NORM;
		if (name[0] == '.') switch (hashlen_len(hash_len)) {
			case 2:
				if (name[1] == '.') {
					type = LAST_DOTDOT;
					nd->flags |= LOOKUP_JUMPED;
				}
				break;
			case 1:
				type = LAST_DOT;
		}
		if (likely(type == LAST_NORM)) {
			struct dentry *parent = nd->path.dentry;
			nd->flags &= ~LOOKUP_JUMPED;
			if (unlikely(parent->d_flags & DCACHE_OP_HASH)) {
				struct qstr this = { { .hash_len = hash_len }, .name = name };
				err = parent->d_op->d_hash(parent, &this);
				if (err < 0)
					return err;
				hash_len = this.hash_len;
				name = this.name;
			}
		}

		nd->last.hash_len = hash_len;
		nd->last.name = name;
		nd->last_type = type;

		name += hashlen_len(hash_len);
		if (!*name)
			goto OK;
		/*
		 * If it wasn't NUL, we know it was '/'. Skip that
		 * slash, and continue until no more slashes.
		 */
		do {
			name++;
		} while (unlikely(*name == '/'));
		if (unlikely(!*name)) {
OK:
			/* pathname body, done */
			if (!nd->depth)
				return 0;
			name = nd->stack[nd->depth - 1].name;
			/* trailing symlink, done */
			if (!name)
				return 0;
			/* last component of nested symlink */
			err = walk_component(nd, WALK_FOLLOW);
		} else {
			/* not the last component */
			err = walk_component(nd, WALK_FOLLOW | WALK_MORE);
		}
		if (err < 0)
			return err;

		if (err) {
			const char *s = get_link(nd);

			if (IS_ERR(s))
				return PTR_ERR(s);
			err = 0;
			if (unlikely(!s)) {
				/* jumped */
				put_link(nd);
			} else {
				nd->stack[nd->depth - 1].name = name;
				name = s;
				continue;
			}
		}
		if (unlikely(!d_can_lookup(nd->path.dentry))) {
			if (nd->flags & LOOKUP_RCU) {
				if (unlazy_walk(nd))
					return -ECHILD;
			}
			return -ENOTDIR;
		}
	}
}

/* must be paired with terminate_walk() */
static const char *path_init(struct nameidata *nd, unsigned flags)
{
	const char *s = nd->name->name;

	if (!*s)
		flags &= ~LOOKUP_RCU;
	if (flags & LOOKUP_RCU)
		rcu_read_lock();

	nd->last_type = LAST_ROOT; /* if there are only slashes... */
	nd->flags = flags | LOOKUP_JUMPED | LOOKUP_PARENT;
	nd->depth = 0;
	if (flags & LOOKUP_ROOT) {
		struct dentry *root = nd->root.dentry;
		struct inode *inode = root->d_inode;
		if (*s && unlikely(!d_can_lookup(root)))
			return ERR_PTR(-ENOTDIR);
		nd->path = nd->root;
		nd->inode = inode;
		if (flags & LOOKUP_RCU) {
			nd->seq = __read_seqcount_begin(&nd->path.dentry->d_seq);
			nd->root_seq = nd->seq;
			nd->m_seq = read_seqbegin(&mount_lock);
		} else {
			path_get(&nd->path);
		}
		return s;
	}

	nd->root.mnt = NULL;
	nd->path.mnt = NULL;
	nd->path.dentry = NULL;

	nd->m_seq = read_seqbegin(&mount_lock);
	if (*s == '/') {
		set_root(nd);
		if (likely(!nd_jump_root(nd)))
			return s;
		return ERR_PTR(-ECHILD);
	} else if (nd->dfd == AT_FDCWD) {
		if (flags & LOOKUP_RCU) {
			struct fs_struct *fs = current->fs;
			unsigned seq;

			do {
				seq = read_seqcount_begin(&fs->seq);
				nd->path = fs->pwd;
				nd->inode = nd->path.dentry->d_inode;
				nd->seq = __read_seqcount_begin(&nd->path.dentry->d_seq);
			} while (read_seqcount_retry(&fs->seq, seq));
		} else {
			get_fs_pwd(current->fs, &nd->path);
			nd->inode = nd->path.dentry->d_inode;
		}
		return s;
	} else {
		/* Caller must check execute permissions on the starting path component */
		struct fd f = fdget_raw(nd->dfd);
		struct dentry *dentry;

		if (!f.file)
			return ERR_PTR(-EBADF);

		dentry = f.file->f_path.dentry;

		if (*s && unlikely(!d_can_lookup(dentry))) {
			fdput(f);
			return ERR_PTR(-ENOTDIR);
		}

		nd->path = f.file->f_path;
		if (flags & LOOKUP_RCU) {
			nd->inode = nd->path.dentry->d_inode;
			nd->seq = read_seqcount_begin(&nd->path.dentry->d_seq);
		} else {
			path_get(&nd->path);
			nd->inode = nd->path.dentry->d_inode;
		}
		fdput(f);
		return s;
	}
}

static const char *trailing_symlink(struct nameidata *nd)
{
	const char *s;
	int error = may_follow_link(nd);
	if (unlikely(error))
		return ERR_PTR(error);
	nd->flags |= LOOKUP_PARENT;
	nd->stack[0].name = NULL;
	s = get_link(nd);
	return s ? s : "";
}

static inline int lookup_last(struct nameidata *nd)
{
	if (nd->last_type == LAST_NORM && nd->last.name[nd->last.len])
		nd->flags |= LOOKUP_FOLLOW | LOOKUP_DIRECTORY;

	nd->flags &= ~LOOKUP_PARENT;
	return walk_component(nd, 0);
}

static int handle_lookup_down(struct nameidata *nd)
{
	struct path path = nd->path;
	struct inode *inode = nd->inode;
	unsigned seq = nd->seq;
	int err;

	if (nd->flags & LOOKUP_RCU) {
		/*
		 * don't bother with unlazy_walk on failure - we are
		 * at the very beginning of walk, so we lose nothing
		 * if we simply redo everything in non-RCU mode
		 */
		if (unlikely(!__follow_mount_rcu(nd, &path, &inode, &seq)))
			return -ECHILD;
	} else {
		dget(path.dentry);
		err = follow_managed(&path, nd);
		if (unlikely(err < 0))
			return err;
		inode = d_backing_inode(path.dentry);
		seq = 0;
	}
	path_to_nameidata(&path, nd);
	nd->inode = inode;
	nd->seq = seq;
	return 0;
}

/* Returns 0 and nd will be valid on success; Retuns error, otherwise. */
static int path_lookupat(struct nameidata *nd, unsigned flags, struct path *path)
{
	const char *s = path_init(nd, flags);
	int err;

	if (unlikely(flags & LOOKUP_DOWN) && !IS_ERR(s)) {
		err = handle_lookup_down(nd);
		if (unlikely(err < 0))
			s = ERR_PTR(err);
	}

	while (!(err = link_path_walk(s, nd))
		&& ((err = lookup_last(nd)) > 0)) {
		s = trailing_symlink(nd);
	}
	if (!err)
		err = complete_walk(nd);

	if (!err && nd->flags & LOOKUP_DIRECTORY)
		if (!d_can_lookup(nd->path.dentry))
			err = -ENOTDIR;
	if (!err) {
		*path = nd->path;
		nd->path.mnt = NULL;
		nd->path.dentry = NULL;
	}
	terminate_walk(nd);
	return err;
}

int filename_lookup(int dfd, struct filename *name, unsigned flags,
		    struct path *path, struct path *root)
{
	int retval;
	struct nameidata nd;
	if (IS_ERR(name))
		return PTR_ERR(name);
	if (unlikely(root)) {
		nd.root = *root;
		flags |= LOOKUP_ROOT;
	}
	set_nameidata(&nd, dfd, name);
	retval = path_lookupat(&nd, flags | LOOKUP_RCU, path);
	if (unlikely(retval == -ECHILD))
		retval = path_lookupat(&nd, flags, path);
	if (unlikely(retval == -ESTALE))
		retval = path_lookupat(&nd, flags | LOOKUP_REVAL, path);

	if (likely(!retval))
		audit_inode(name, path->dentry, flags & LOOKUP_PARENT);
	restore_nameidata();
	putname(name);
	return retval;
}

/* Returns 0 and nd will be valid on success; Retuns error, otherwise. */
static int path_parentat(struct nameidata *nd, unsigned flags,
				struct path *parent)
{
	const char *s = path_init(nd, flags);
	int err = link_path_walk(s, nd);
	if (!err)
		err = complete_walk(nd);
	if (!err) {
		*parent = nd->path;
		nd->path.mnt = NULL;
		nd->path.dentry = NULL;
	}
	terminate_walk(nd);
	return err;
}

static struct filename *filename_parentat(int dfd, struct filename *name,
				unsigned int flags, struct path *parent,
				struct qstr *last, int *type)
{
	int retval;
	struct nameidata nd;

	if (IS_ERR(name))
		return name;
	set_nameidata(&nd, dfd, name);
	retval = path_parentat(&nd, flags | LOOKUP_RCU, parent);
	if (unlikely(retval == -ECHILD))
		retval = path_parentat(&nd, flags, parent);
	if (unlikely(retval == -ESTALE))
		retval = path_parentat(&nd, flags | LOOKUP_REVAL, parent);
	if (likely(!retval)) {
		*last = nd.last;
		*type = nd.last_type;
		audit_inode(name, parent->dentry, LOOKUP_PARENT);
	} else {
		putname(name);
		name = ERR_PTR(retval);
	}
	restore_nameidata();
	return name;
}

/* does lookup, returns the object with parent locked */
struct dentry *kern_path_locked(const char *name, struct path *path)
{
	struct filename *filename;
	struct dentry *d;
	struct qstr last;
	int type;

	filename = filename_parentat(AT_FDCWD, getname_kernel(name), 0, path,
				    &last, &type);
	if (IS_ERR(filename))
		return ERR_CAST(filename);
	if (unlikely(type != LAST_NORM)) {
		path_put(path);
		putname(filename);
		return ERR_PTR(-EINVAL);
	}
	inode_lock_nested(path->dentry->d_inode, I_MUTEX_PARENT);
	d = __lookup_hash(&last, path->dentry, 0);
	if (IS_ERR(d)) {
		inode_unlock(path->dentry->d_inode);
		path_put(path);
	}
	putname(filename);
	return d;
}

int kern_path(const char *name, unsigned int flags, struct path *path)
{
	return filename_lookup(AT_FDCWD, getname_kernel(name),
			       flags, path, NULL);
}
EXPORT_SYMBOL(kern_path);

/**
 * vfs_path_lookup - lookup a file path relative to a dentry-vfsmount pair
 * @dentry:  pointer to dentry of the base directory
 * @mnt: pointer to vfs mount of the base directory
 * @name: pointer to file name
 * @flags: lookup flags
 * @path: pointer to struct path to fill
 */
int vfs_path_lookup(struct dentry *dentry, struct vfsmount *mnt,
		    const char *name, unsigned int flags,
		    struct path *path)
{
	struct path root = {.mnt = mnt, .dentry = dentry};
	/* the first argument of filename_lookup() is ignored with root */
	return filename_lookup(AT_FDCWD, getname_kernel(name),
			       flags , path, &root);
}
EXPORT_SYMBOL(vfs_path_lookup);

static int lookup_one_len_common(const char *name, struct dentry *base,
				 int len, struct qstr *this)
{
	this->name = name;
	this->len = len;
	this->hash = full_name_hash(base, name, len);
	if (!len)
		return -EACCES;

	if (unlikely(name[0] == '.')) {
		if (len < 2 || (len == 2 && name[1] == '.'))
			return -EACCES;
	}

	while (len--) {
		unsigned int c = *(const unsigned char *)name++;
		if (c == '/' || c == '\0')
			return -EACCES;
	}
	/*
	 * See if the low-level filesystem might want
	 * to use its own hash..
	 */
	if (base->d_flags & DCACHE_OP_HASH) {
		int err = base->d_op->d_hash(base, this);
		if (err < 0)
			return err;
	}

	return inode_permission(base->d_inode, MAY_EXEC);
}

/**
 * try_lookup_one_len - filesystem helper to lookup single pathname component
 * @name:	pathname component to lookup
 * @base:	base directory to lookup from
 * @len:	maximum length @len should be interpreted to
 *
 * Look up a dentry by name in the dcache, returning NULL if it does not
 * currently exist.  The function does not try to create a dentry.
 *
 * Note that this routine is purely a helper for filesystem usage and should
 * not be called by generic code.
 *
 * The caller must hold base->i_mutex.
 */
struct dentry *try_lookup_one_len(const char *name, struct dentry *base, int len)
{
	struct qstr this;
	int err;

	WARN_ON_ONCE(!inode_is_locked(base->d_inode));

	err = lookup_one_len_common(name, base, len, &this);
	if (err)
		return ERR_PTR(err);

	return lookup_dcache(&this, base, 0);
}
EXPORT_SYMBOL(try_lookup_one_len);

/**
 * lookup_one_len - filesystem helper to lookup single pathname component
 * @name:	pathname component to lookup
 * @base:	base directory to lookup from
 * @len:	maximum length @len should be interpreted to
 *
 * Note that this routine is purely a helper for filesystem usage and should
 * not be called by generic code.
 *
 * The caller must hold base->i_mutex.
 */
struct dentry *lookup_one_len(const char *name, struct dentry *base, int len)
{
	struct dentry *dentry;
	struct qstr this;
	int err;

	WARN_ON_ONCE(!inode_is_locked(base->d_inode));

	err = lookup_one_len_common(name, base, len, &this);
	if (err)
		return ERR_PTR(err);

	dentry = lookup_dcache(&this, base, 0);
	return dentry ? dentry : __lookup_slow(&this, base, 0);
}
EXPORT_SYMBOL(lookup_one_len);

/**
 * lookup_one_len_unlocked - filesystem helper to lookup single pathname component
 * @name:	pathname component to lookup
 * @base:	base directory to lookup from
 * @len:	maximum length @len should be interpreted to
 *
 * Note that this routine is purely a helper for filesystem usage and should
 * not be called by generic code.
 *
 * Unlike lookup_one_len, it should be called without the parent
 * i_mutex held, and will take the i_mutex itself if necessary.
 */
struct dentry *lookup_one_len_unlocked(const char *name,
				       struct dentry *base, int len)
{
	struct qstr this;
	int err;
	struct dentry *ret;

	err = lookup_one_len_common(name, base, len, &this);
	if (err)
		return ERR_PTR(err);

	ret = lookup_dcache(&this, base, 0);
	if (!ret)
		ret = lookup_slow(&this, base, 0);
	return ret;
}
EXPORT_SYMBOL(lookup_one_len_unlocked);

#ifdef CONFIG_UNIX98_PTYS
int path_pts(struct path *path)
{
	/* Find something mounted on "pts" in the same directory as
	 * the input path.
	 */
	struct dentry *child, *parent;
	struct qstr this;
	int ret;

	ret = path_parent_directory(path);
	if (ret)
		return ret;

	parent = path->dentry;
	this.name = "pts";
	this.len = 3;
	child = d_hash_and_lookup(parent, &this);
	if (!child)
		return -ENOENT;

	path->dentry = child;
	dput(parent);
	follow_mount(path);
	return 0;
}
#endif

int user_path_at_empty(int dfd, const char __user *name, unsigned flags,
		 struct path *path, int *empty)
{
	return filename_lookup(dfd, getname_flags(name, flags, empty),
			       flags, path, NULL);
}
EXPORT_SYMBOL(user_path_at_empty);

/**
 * mountpoint_last - look up last component for umount
 * @nd:   pathwalk nameidata - currently pointing at parent directory of "last"
 *
 * This is a special lookup_last function just for umount. In this case, we
 * need to resolve the path without doing any revalidation.
 *
 * The nameidata should be the result of doing a LOOKUP_PARENT pathwalk. Since
 * mountpoints are always pinned in the dcache, their ancestors are too. Thus,
 * in almost all cases, this lookup will be served out of the dcache. The only
 * cases where it won't are if nd->last refers to a symlink or the path is
 * bogus and it doesn't exist.
 *
 * Returns:
 * -error: if there was an error during lookup. This includes -ENOENT if the
 *         lookup found a negative dentry.
 *
 * 0:      if we successfully resolved nd->last and found it to not to be a
 *         symlink that needs to be followed.
 *
 * 1:      if we successfully resolved nd->last and found it to be a symlink
 *         that needs to be followed.
 */
static int
mountpoint_last(struct nameidata *nd)
{
	int error = 0;
	struct dentry *dir = nd->path.dentry;
	struct path path;

	/* If we're in rcuwalk, drop out of it to handle last component */
	if (nd->flags & LOOKUP_RCU) {
		if (unlazy_walk(nd))
			return -ECHILD;
	}

	nd->flags &= ~LOOKUP_PARENT;

	if (unlikely(nd->last_type != LAST_NORM)) {
		error = handle_dots(nd, nd->last_type);
		if (error)
			return error;
		path.dentry = dget(nd->path.dentry);
	} else {
		path.dentry = d_lookup(dir, &nd->last);
		if (!path.dentry) {
			/*
			 * No cached dentry. Mounted dentries are pinned in the
			 * cache, so that means that this dentry is probably
			 * a symlink or the path doesn't actually point
			 * to a mounted dentry.
			 */
			path.dentry = lookup_slow(&nd->last, dir,
					     nd->flags | LOOKUP_NO_REVAL);
			if (IS_ERR(path.dentry))
				return PTR_ERR(path.dentry);
		}
	}
	if (d_is_negative(path.dentry)) {
		dput(path.dentry);
		return -ENOENT;
	}
	path.mnt = nd->path.mnt;
	return step_into(nd, &path, 0, d_backing_inode(path.dentry), 0);
}

/**
 * path_mountpoint - look up a path to be umounted
 * @nd:		lookup context
 * @flags:	lookup flags
 * @path:	pointer to container for result
 *
 * Look up the given name, but don't attempt to revalidate the last component.
 * Returns 0 and "path" will be valid on success; Returns error otherwise.
 */
static int
path_mountpoint(struct nameidata *nd, unsigned flags, struct path *path)
{
	const char *s = path_init(nd, flags);
	int err;

	while (!(err = link_path_walk(s, nd)) &&
		(err = mountpoint_last(nd)) > 0) {
		s = trailing_symlink(nd);
	}
	if (!err) {
		*path = nd->path;
		nd->path.mnt = NULL;
		nd->path.dentry = NULL;
		follow_mount(path);
	}
	terminate_walk(nd);
	return err;
}

static int
filename_mountpoint(int dfd, struct filename *name, struct path *path,
			unsigned int flags)
{
	struct nameidata nd;
	int error;
	if (IS_ERR(name))
		return PTR_ERR(name);
	set_nameidata(&nd, dfd, name);
	error = path_mountpoint(&nd, flags | LOOKUP_RCU, path);
	if (unlikely(error == -ECHILD))
		error = path_mountpoint(&nd, flags, path);
	if (unlikely(error == -ESTALE))
		error = path_mountpoint(&nd, flags | LOOKUP_REVAL, path);
	if (likely(!error))
		audit_inode(name, path->dentry, 0);
	restore_nameidata();
	putname(name);
	return error;
}

/**
 * user_path_mountpoint_at - lookup a path from userland in order to umount it
 * @dfd:	directory file descriptor
 * @name:	pathname from userland
 * @flags:	lookup flags
 * @path:	pointer to container to hold result
 *
 * A umount is a special case for path walking. We're not actually interested
 * in the inode in this situation, and ESTALE errors can be a problem. We
 * simply want track down the dentry and vfsmount attached at the mountpoint
 * and avoid revalidating the last component.
 *
 * Returns 0 and populates "path" on success.
 */
int
user_path_mountpoint_at(int dfd, const char __user *name, unsigned int flags,
			struct path *path)
{
	return filename_mountpoint(dfd, getname(name), path, flags);
}

int
kern_path_mountpoint(int dfd, const char *name, struct path *path,
			unsigned int flags)
{
	return filename_mountpoint(dfd, getname_kernel(name), path, flags);
}
EXPORT_SYMBOL(kern_path_mountpoint);

int __check_sticky(struct inode *dir, struct inode *inode)
{
	kuid_t fsuid = current_fsuid();

	if (uid_eq(inode->i_uid, fsuid))
		return 0;
	if (uid_eq(dir->i_uid, fsuid))
		return 0;
	return !capable_wrt_inode_uidgid(inode, CAP_FOWNER);
}
EXPORT_SYMBOL(__check_sticky);

/*
 *	Check whether we can remove a link victim from directory dir, check
 *  whether the type of victim is right.
 *  1. We can't do it if dir is read-only (done in permission())
 *  2. We should have write and exec permissions on dir
 *  3. We can't remove anything from append-only dir
 *  4. We can't do anything with immutable dir (done in permission())
 *  5. If the sticky bit on dir is set we should either
 *	a. be owner of dir, or
 *	b. be owner of victim, or
 *	c. have CAP_FOWNER capability
 *  6. If the victim is append-only or immutable we can't do antyhing with
 *     links pointing to it.
 *  7. If the victim has an unknown uid or gid we can't change the inode.
 *  8. If we were asked to remove a directory and victim isn't one - ENOTDIR.
 *  9. If we were asked to remove a non-directory and victim isn't one - EISDIR.
 * 10. We can't remove a root or mountpoint.
 * 11. We don't allow removal of NFS sillyrenamed files; it's handled by
 *     nfs_async_unlink().
 */
static int may_delete(struct inode *dir, struct dentry *victim, bool isdir)
{
	struct inode *inode = d_backing_inode(victim);
	int error;

	if (d_is_negative(victim))
		return -ENOENT;
	BUG_ON(!inode);

	BUG_ON(victim->d_parent->d_inode != dir);

	/* Inode writeback is not safe when the uid or gid are invalid. */
	if (!uid_valid(inode->i_uid) || !gid_valid(inode->i_gid))
		return -EOVERFLOW;

	audit_inode_child(dir, victim, AUDIT_TYPE_CHILD_DELETE);

	error = inode_permission(dir, MAY_WRITE | MAY_EXEC);
	if (error)
		return error;
	if (IS_APPEND(dir))
		return -EPERM;

	if (check_sticky(dir, inode) || IS_APPEND(inode) ||
	    IS_IMMUTABLE(inode) || IS_SWAPFILE(inode) || HAS_UNMAPPED_ID(inode))
		return -EPERM;
	if (isdir) {
		if (!d_is_dir(victim))
			return -ENOTDIR;
		if (IS_ROOT(victim))
			return -EBUSY;
	} else if (d_is_dir(victim))
		return -EISDIR;
	if (IS_DEADDIR(dir))
		return -ENOENT;
	if (victim->d_flags & DCACHE_NFSFS_RENAMED)
		return -EBUSY;
	return 0;
}

/*	Check whether we can create an object with dentry child in directory
 *  dir.
 *  1. We can't do it if child already exists (open has special treatment for
 *     this case, but since we are inlined it's OK)
 *  2. We can't do it if dir is read-only (done in permission())
 *  3. We can't do it if the fs can't represent the fsuid or fsgid.
 *  4. We should have write and exec permissions on dir
 *  5. We can't do it if dir is immutable (done in permission())
 */
static inline int may_create(struct inode *dir, struct dentry *child)
{
	struct user_namespace *s_user_ns;
	audit_inode_child(dir, child, AUDIT_TYPE_CHILD_CREATE);
	if (child->d_inode)
		return -EEXIST;
	if (IS_DEADDIR(dir))
		return -ENOENT;
	s_user_ns = dir->i_sb->s_user_ns;
	if (!kuid_has_mapping(s_user_ns, current_fsuid()) ||
	    !kgid_has_mapping(s_user_ns, current_fsgid()))
		return -EOVERFLOW;
	return inode_permission(dir, MAY_WRITE | MAY_EXEC);
}

/*
 * p1 and p2 should be directories on the same fs.
 */
struct dentry *lock_rename(struct dentry *p1, struct dentry *p2)
{
	struct dentry *p;

	if (p1 == p2) {
		inode_lock_nested(p1->d_inode, I_MUTEX_PARENT);
		return NULL;
	}

	mutex_lock(&p1->d_sb->s_vfs_rename_mutex);

	p = d_ancestor(p2, p1);
	if (p) {
		inode_lock_nested(p2->d_inode, I_MUTEX_PARENT);
		inode_lock_nested(p1->d_inode, I_MUTEX_CHILD);
		return p;
	}

	p = d_ancestor(p1, p2);
	if (p) {
		inode_lock_nested(p1->d_inode, I_MUTEX_PARENT);
		inode_lock_nested(p2->d_inode, I_MUTEX_CHILD);
		return p;
	}

	inode_lock_nested(p1->d_inode, I_MUTEX_PARENT);
	inode_lock_nested(p2->d_inode, I_MUTEX_PARENT2);
	return NULL;
}
EXPORT_SYMBOL(lock_rename);

void unlock_rename(struct dentry *p1, struct dentry *p2)
{
	inode_unlock(p1->d_inode);
	if (p1 != p2) {
		inode_unlock(p2->d_inode);
		mutex_unlock(&p1->d_sb->s_vfs_rename_mutex);
	}
}
EXPORT_SYMBOL(unlock_rename);

int vfs_create(struct inode *dir, struct dentry *dentry, umode_t mode,
		bool want_excl)
{
	int error = may_create(dir, dentry);
	if (error)
		return error;

	if (!dir->i_op->create)
		return -EACCES;	/* shouldn't it be ENOSYS? */
	mode &= S_IALLUGO;
	mode |= S_IFREG;
	error = security_inode_create(dir, dentry, mode);
	if (error)
		return error;
	error = dir->i_op->create(dir, dentry, mode, want_excl);
	if (!error)
		fsnotify_create(dir, dentry);
	return error;
}
EXPORT_SYMBOL(vfs_create);

int vfs_mkobj(struct dentry *dentry, umode_t mode,
		int (*f)(struct dentry *, umode_t, void *),
		void *arg)
{
	struct inode *dir = dentry->d_parent->d_inode;
	int error = may_create(dir, dentry);
	if (error)
		return error;

	mode &= S_IALLUGO;
	mode |= S_IFREG;
	error = security_inode_create(dir, dentry, mode);
	if (error)
		return error;
	error = f(dentry, mode, arg);
	if (!error)
		fsnotify_create(dir, dentry);
	return error;
}
EXPORT_SYMBOL(vfs_mkobj);

bool may_open_dev(const struct path *path)
{
	return !(path->mnt->mnt_flags & MNT_NODEV) &&
		!(path->mnt->mnt_sb->s_iflags & SB_I_NODEV);
}

static int may_open(const struct path *path, int acc_mode, int flag)
{
	struct dentry *dentry = path->dentry;
	struct inode *inode = dentry->d_inode;
	int error;

	if (!inode)
		return -ENOENT;

	switch (inode->i_mode & S_IFMT) {
	case S_IFLNK:
		return -ELOOP;
	case S_IFDIR:
		if (acc_mode & MAY_WRITE)
			return -EISDIR;
		break;
	case S_IFBLK:
	case S_IFCHR:
		if (!may_open_dev(path))
			return -EACCES;
		/*FALLTHRU*/
	case S_IFIFO:
	case S_IFSOCK:
		flag &= ~O_TRUNC;
		break;
	}

	error = inode_permission(inode, MAY_OPEN | acc_mode);
	if (error)
		return error;

	/*
	 * An append-only file must be opened in append mode for writing.
	 */
	if (IS_APPEND(inode)) {
		if  ((flag & O_ACCMODE) != O_RDONLY && !(flag & O_APPEND))
			return -EPERM;
		if (flag & O_TRUNC)
			return -EPERM;
	}

	/* O_NOATIME can only be set by the owner or superuser */
	if (flag & O_NOATIME && !inode_owner_or_capable(inode))
		return -EPERM;

	return 0;
}

static int handle_truncate(struct file *filp)
{
	const struct path *path = &filp->f_path;
	struct inode *inode = path->dentry->d_inode;
	int error = get_write_access(inode);
	if (error)
		return error;
	/*
	 * Refuse to truncate files with mandatory locks held on them.
	 */
	error = locks_verify_locked(filp);
	if (!error)
		error = security_path_truncate(path);
	if (!error) {
		error = do_truncate(path->dentry, 0,
				    ATTR_MTIME|ATTR_CTIME|ATTR_OPEN,
				    filp);
	}
	put_write_access(inode);
	return error;
}

static inline int open_to_namei_flags(int flag)
{
	if ((flag & O_ACCMODE) == 3)
		flag--;
	return flag;
}

static int may_o_create(const struct path *dir, struct dentry *dentry, umode_t mode)
{
	struct user_namespace *s_user_ns;
	int error = security_path_mknod(dir, dentry, mode, 0);
	if (error)
		return error;

	s_user_ns = dir->dentry->d_sb->s_user_ns;
	if (!kuid_has_mapping(s_user_ns, current_fsuid()) ||
	    !kgid_has_mapping(s_user_ns, current_fsgid()))
		return -EOVERFLOW;

	error = inode_permission(dir->dentry->d_inode, MAY_WRITE | MAY_EXEC);
	if (error)
		return error;

	return security_inode_create(dir->dentry->d_inode, dentry, mode);
}

/*
 * Attempt to atomically look up, create and open a file from a negative
 * dentry.
 *
 * Returns 0 if successful.  The file will have been created and attached to
 * @file by the filesystem calling finish_open().
 *
 * If the file was looked up only or didn't need creating, FMODE_OPENED won't
 * be set.  The caller will need to perform the open themselves.  @path will
 * have been updated to point to the new dentry.  This may be negative.
 *
 * Returns an error code otherwise.
 */
static int atomic_open(struct nameidata *nd, struct dentry *dentry,
			struct path *path, struct file *file,
			const struct open_flags *op,
			int open_flag, umode_t mode)
{
	struct dentry *const DENTRY_NOT_SET = (void *) -1UL;
	struct inode *dir =  nd->path.dentry->d_inode;
	int error;

	if (!(~open_flag & (O_EXCL | O_CREAT)))	/* both O_EXCL and O_CREAT */
		open_flag &= ~O_TRUNC;

	if (nd->flags & LOOKUP_DIRECTORY)
		open_flag |= O_DIRECTORY;

	file->f_path.dentry = DENTRY_NOT_SET;
	file->f_path.mnt = nd->path.mnt;
	error = dir->i_op->atomic_open(dir, dentry, file,
				       open_to_namei_flags(open_flag), mode);
	d_lookup_done(dentry);
	if (!error) {
		if (file->f_mode & FMODE_OPENED) {
			/*
			 * We didn't have the inode before the open, so check open
			 * permission here.
			 */
			int acc_mode = op->acc_mode;
			if (file->f_mode & FMODE_CREATED) {
				WARN_ON(!(open_flag & O_CREAT));
				fsnotify_create(dir, dentry);
				acc_mode = 0;
			}
			error = may_open(&file->f_path, acc_mode, open_flag);
			if (WARN_ON(error > 0))
				error = -EINVAL;
		} else if (WARN_ON(file->f_path.dentry == DENTRY_NOT_SET)) {
			error = -EIO;
		} else {
			if (file->f_path.dentry) {
				dput(dentry);
				dentry = file->f_path.dentry;
			}
			if (file->f_mode & FMODE_CREATED)
				fsnotify_create(dir, dentry);
			if (unlikely(d_is_negative(dentry))) {
				error = -ENOENT;
			} else {
				path->dentry = dentry;
				path->mnt = nd->path.mnt;
				return 0;
			}
		}
	}
	dput(dentry);
	return error;
}

/*
 * Look up and maybe create and open the last component.
 *
 * Must be called with parent locked (exclusive in O_CREAT case).
 *
 * Returns 0 on success, that is, if
 *  the file was successfully atomically created (if necessary) and opened, or
 *  the file was not completely opened at this time, though lookups and
 *  creations were performed.
 * These case are distinguished by presence of FMODE_OPENED on file->f_mode.
 * In the latter case dentry returned in @path might be negative if O_CREAT
 * hadn't been specified.
 *
 * An error code is returned on failure.
 */
static int lookup_open(struct nameidata *nd, struct path *path,
			struct file *file,
			const struct open_flags *op,
			bool got_write)
{
	struct dentry *dir = nd->path.dentry;
	struct inode *dir_inode = dir->d_inode;
	int open_flag = op->open_flag;
	struct dentry *dentry;
	int error, create_error = 0;
	umode_t mode = op->mode;
	DECLARE_WAIT_QUEUE_HEAD_ONSTACK(wq);

	if (unlikely(IS_DEADDIR(dir_inode)))
		return -ENOENT;

	file->f_mode &= ~FMODE_CREATED;
	dentry = d_lookup(dir, &nd->last);
	for (;;) {
		if (!dentry) {
			dentry = d_alloc_parallel(dir, &nd->last, &wq);
			if (IS_ERR(dentry))
				return PTR_ERR(dentry);
		}
		if (d_in_lookup(dentry))
			break;

		error = d_revalidate(dentry, nd->flags);
		if (likely(error > 0))
			break;
		if (error)
			goto out_dput;
		d_invalidate(dentry);
		dput(dentry);
		dentry = NULL;
	}
	if (dentry->d_inode) {
		/* Cached positive dentry: will open in f_op->open */
		goto out_no_open;
	}

	/*
	 * Checking write permission is tricky, bacuse we don't know if we are
	 * going to actually need it: O_CREAT opens should work as long as the
	 * file exists.  But checking existence breaks atomicity.  The trick is
	 * to check access and if not granted clear O_CREAT from the flags.
	 *
	 * Another problem is returing the "right" error value (e.g. for an
	 * O_EXCL open we want to return EEXIST not EROFS).
	 */
	if (open_flag & O_CREAT) {
		if (!IS_POSIXACL(dir->d_inode))
			mode &= ~current_umask();
		if (unlikely(!got_write)) {
			create_error = -EROFS;
			open_flag &= ~O_CREAT;
			if (open_flag & (O_EXCL | O_TRUNC))
				goto no_open;
			/* No side effects, safe to clear O_CREAT */
		} else {
			create_error = may_o_create(&nd->path, dentry, mode);
			if (create_error) {
				open_flag &= ~O_CREAT;
				if (open_flag & O_EXCL)
					goto no_open;
			}
		}
	} else if ((open_flag & (O_TRUNC|O_WRONLY|O_RDWR)) &&
		   unlikely(!got_write)) {
		/*
		 * No O_CREATE -> atomicity not a requirement -> fall
		 * back to lookup + open
		 */
		goto no_open;
	}

	if (dir_inode->i_op->atomic_open) {
		error = atomic_open(nd, dentry, path, file, op, open_flag,
				    mode);
		if (unlikely(error == -ENOENT) && create_error)
			error = create_error;
		return error;
	}

no_open:
	if (d_in_lookup(dentry)) {
		struct dentry *res = dir_inode->i_op->lookup(dir_inode, dentry,
							     nd->flags);
		d_lookup_done(dentry);
		if (unlikely(res)) {
			if (IS_ERR(res)) {
				error = PTR_ERR(res);
				goto out_dput;
			}
			dput(dentry);
			dentry = res;
		}
	}

	/* Negative dentry, just create the file */
	if (!dentry->d_inode && (open_flag & O_CREAT)) {
		file->f_mode |= FMODE_CREATED;
		audit_inode_child(dir_inode, dentry, AUDIT_TYPE_CHILD_CREATE);
		if (!dir_inode->i_op->create) {
			error = -EACCES;
			goto out_dput;
		}
		error = dir_inode->i_op->create(dir_inode, dentry, mode,
						open_flag & O_EXCL);
		if (error)
			goto out_dput;
		fsnotify_create(dir_inode, dentry);
	}
	if (unlikely(create_error) && !dentry->d_inode) {
		error = create_error;
		goto out_dput;
	}
out_no_open:
	path->dentry = dentry;
	path->mnt = nd->path.mnt;
	return 0;

out_dput:
	dput(dentry);
	return error;
}

/*
 * Handle the last step of open()
 */
static int do_last(struct nameidata *nd,
		   struct file *file, const struct open_flags *op)
{
	struct dentry *dir = nd->path.dentry;
	int open_flag = op->open_flag;
	bool will_truncate = (open_flag & O_TRUNC) != 0;
	bool got_write = false;
	int acc_mode = op->acc_mode;
	unsigned seq;
	struct inode *inode;
	struct path path;
	int error;

	nd->flags &= ~LOOKUP_PARENT;
	nd->flags |= op->intent;

	if (nd->last_type != LAST_NORM) {
		error = handle_dots(nd, nd->last_type);
		if (unlikely(error))
			return error;
		goto finish_open;
	}

	if (!(open_flag & O_CREAT)) {
		if (nd->last.name[nd->last.len])
			nd->flags |= LOOKUP_FOLLOW | LOOKUP_DIRECTORY;
		/* we _can_ be in RCU mode here */
		error = lookup_fast(nd, &path, &inode, &seq);
		if (likely(error > 0))
			goto finish_lookup;

		if (error < 0)
			return error;

		BUG_ON(nd->inode != dir->d_inode);
		BUG_ON(nd->flags & LOOKUP_RCU);
	} else {
		/* create side of things */
		/*
		 * This will *only* deal with leaving RCU mode - LOOKUP_JUMPED
		 * has been cleared when we got to the last component we are
		 * about to look up
		 */
		error = complete_walk(nd);
		if (error)
			return error;

		audit_inode(nd->name, dir, LOOKUP_PARENT);
		/* trailing slashes? */
		if (unlikely(nd->last.name[nd->last.len]))
			return -EISDIR;
	}

	if (open_flag & (O_CREAT | O_TRUNC | O_WRONLY | O_RDWR)) {
		error = mnt_want_write(nd->path.mnt);
		if (!error)
			got_write = true;
		/*
		 * do _not_ fail yet - we might not need that or fail with
		 * a different error; let lookup_open() decide; we'll be
		 * dropping this one anyway.
		 */
	}
	if (open_flag & O_CREAT)
		inode_lock(dir->d_inode);
	else
		inode_lock_shared(dir->d_inode);
	error = lookup_open(nd, &path, file, op, got_write);
	if (open_flag & O_CREAT)
		inode_unlock(dir->d_inode);
	else
		inode_unlock_shared(dir->d_inode);

	if (error)
		goto out;

	if (file->f_mode & FMODE_OPENED) {
		if ((file->f_mode & FMODE_CREATED) ||
		    !S_ISREG(file_inode(file)->i_mode))
			will_truncate = false;

		audit_inode(nd->name, file->f_path.dentry, 0);
		goto opened;
	}

	if (file->f_mode & FMODE_CREATED) {
		/* Don't check for write permission, don't truncate */
		open_flag &= ~O_TRUNC;
		will_truncate = false;
		acc_mode = 0;
		path_to_nameidata(&path, nd);
		goto finish_open_created;
	}

	/*
	 * If atomic_open() acquired write access it is dropped now due to
	 * possible mount and symlink following (this might be optimized away if
	 * necessary...)
	 */
	if (got_write) {
		mnt_drop_write(nd->path.mnt);
		got_write = false;
	}

	error = follow_managed(&path, nd);
	if (unlikely(error < 0))
		return error;

	if (unlikely(d_is_negative(path.dentry))) {
		path_to_nameidata(&path, nd);
		return -ENOENT;
	}

	/*
	 * create/update audit record if it already exists.
	 */
	audit_inode(nd->name, path.dentry, 0);

	if (unlikely((open_flag & (O_EXCL | O_CREAT)) == (O_EXCL | O_CREAT))) {
		path_to_nameidata(&path, nd);
		return -EEXIST;
	}

	seq = 0;	/* out of RCU mode, so the value doesn't matter */
	inode = d_backing_inode(path.dentry);
finish_lookup:
	error = step_into(nd, &path, 0, inode, seq);
	if (unlikely(error))
		return error;
finish_open:
	/* Why this, you ask?  _Now_ we might have grown LOOKUP_JUMPED... */
	error = complete_walk(nd);
	if (error)
		return error;
	audit_inode(nd->name, nd->path.dentry, 0);
	error = -EISDIR;
	if ((open_flag & O_CREAT) && d_is_dir(nd->path.dentry))
		goto out;
	error = -ENOTDIR;
	if ((nd->flags & LOOKUP_DIRECTORY) && !d_can_lookup(nd->path.dentry))
		goto out;
	if (!d_is_reg(nd->path.dentry))
		will_truncate = false;

	if (will_truncate) {
		error = mnt_want_write(nd->path.mnt);
		if (error)
			goto out;
		got_write = true;
	}
finish_open_created:
	error = may_open(&nd->path, acc_mode, open_flag);
	if (error)
		goto out;
<<<<<<< HEAD
	BUG_ON(*opened & FILE_OPENED); /* once it's opened, it's opened */
=======
	BUG_ON(file->f_mode & FMODE_OPENED); /* once it's opened, it's opened */
>>>>>>> 4f12336e
	error = vfs_open(&nd->path, file);
	if (error)
		goto out;
opened:
<<<<<<< HEAD
	error = ima_file_check(file, op->acc_mode, *opened);
=======
	error = ima_file_check(file, op->acc_mode);
>>>>>>> 4f12336e
	if (!error && will_truncate)
		error = handle_truncate(file);
out:
	if (unlikely(error > 0)) {
		WARN_ON(1);
		error = -EINVAL;
	}
	if (got_write)
		mnt_drop_write(nd->path.mnt);
	return error;
}

struct dentry *vfs_tmpfile(struct dentry *dentry, umode_t mode, int open_flag)
{
	struct dentry *child = NULL;
	struct inode *dir = dentry->d_inode;
	struct inode *inode;
	int error;

	/* we want directory to be writable */
	error = inode_permission(dir, MAY_WRITE | MAY_EXEC);
	if (error)
		goto out_err;
	error = -EOPNOTSUPP;
	if (!dir->i_op->tmpfile)
		goto out_err;
	error = -ENOMEM;
	child = d_alloc(dentry, &slash_name);
	if (unlikely(!child))
		goto out_err;
	error = dir->i_op->tmpfile(dir, child, mode);
	if (error)
		goto out_err;
	error = -ENOENT;
	inode = child->d_inode;
	if (unlikely(!inode))
		goto out_err;
	if (!(open_flag & O_EXCL)) {
		spin_lock(&inode->i_lock);
		inode->i_state |= I_LINKABLE;
		spin_unlock(&inode->i_lock);
	}
	return child;

out_err:
	dput(child);
	return ERR_PTR(error);
}
EXPORT_SYMBOL(vfs_tmpfile);

static int do_tmpfile(struct nameidata *nd, unsigned flags,
		const struct open_flags *op,
		struct file *file)
{
	struct dentry *child;
	struct path path;
	int error = path_lookupat(nd, flags | LOOKUP_DIRECTORY, &path);
	if (unlikely(error))
		return error;
	error = mnt_want_write(path.mnt);
	if (unlikely(error))
		goto out;
	child = vfs_tmpfile(path.dentry, op->mode, op->open_flag);
	error = PTR_ERR(child);
	if (IS_ERR(child))
		goto out2;
	dput(path.dentry);
	path.dentry = child;
	audit_inode(nd->name, child, 0);
	/* Don't check for other permissions, the inode was just created */
	error = may_open(&path, 0, op->open_flag);
	if (error)
		goto out2;
	file->f_path.mnt = path.mnt;
<<<<<<< HEAD
	error = finish_open(file, child, NULL, opened);
=======
	error = finish_open(file, child, NULL);
>>>>>>> 4f12336e
out2:
	mnt_drop_write(path.mnt);
out:
	path_put(&path);
	return error;
}

static int do_o_path(struct nameidata *nd, unsigned flags, struct file *file)
{
	struct path path;
	int error = path_lookupat(nd, flags, &path);
	if (!error) {
		audit_inode(nd->name, path.dentry, 0);
		error = vfs_open(&path, file);
		path_put(&path);
	}
	return error;
}

static struct file *path_openat(struct nameidata *nd,
			const struct open_flags *op, unsigned flags)
{
	struct file *file;
	int error;

	file = alloc_empty_file(op->open_flag, current_cred());
	if (IS_ERR(file))
		return file;

	if (unlikely(file->f_flags & __O_TMPFILE)) {
		error = do_tmpfile(nd, flags, op, file);
	} else if (unlikely(file->f_flags & O_PATH)) {
		error = do_o_path(nd, flags, file);
<<<<<<< HEAD
		if (!error)
			opened |= FILE_OPENED;
		goto out2;
	}

	s = path_init(nd, flags);
	if (IS_ERR(s)) {
		fput(file);
		return ERR_CAST(s);
	}
	while (!(error = link_path_walk(s, nd)) &&
		(error = do_last(nd, file, op, &opened)) > 0) {
		nd->flags &= ~(LOOKUP_OPEN|LOOKUP_CREATE|LOOKUP_EXCL);
		s = trailing_symlink(nd);
		if (IS_ERR(s)) {
			error = PTR_ERR(s);
			break;
=======
	} else {
		const char *s = path_init(nd, flags);
		while (!(error = link_path_walk(s, nd)) &&
			(error = do_last(nd, file, op)) > 0) {
			nd->flags &= ~(LOOKUP_OPEN|LOOKUP_CREATE|LOOKUP_EXCL);
			s = trailing_symlink(nd);
>>>>>>> 4f12336e
		}
		terminate_walk(nd);
	}
<<<<<<< HEAD
	terminate_walk(nd);
out2:
	if (likely(!error)) {
		if (likely(opened & FILE_OPENED))
=======
	if (likely(!error)) {
		if (likely(file->f_mode & FMODE_OPENED))
>>>>>>> 4f12336e
			return file;
		WARN_ON(1);
		error = -EINVAL;
	}
	fput(file);
	if (error == -EOPENSTALE) {
		if (flags & LOOKUP_RCU)
			error = -ECHILD;
		else
			error = -ESTALE;
	}
	return ERR_PTR(error);
}

struct file *do_filp_open(int dfd, struct filename *pathname,
		const struct open_flags *op)
{
	struct nameidata nd;
	int flags = op->lookup_flags;
	struct file *filp;

	set_nameidata(&nd, dfd, pathname);
	filp = path_openat(&nd, op, flags | LOOKUP_RCU);
	if (unlikely(filp == ERR_PTR(-ECHILD)))
		filp = path_openat(&nd, op, flags);
	if (unlikely(filp == ERR_PTR(-ESTALE)))
		filp = path_openat(&nd, op, flags | LOOKUP_REVAL);
	restore_nameidata();
	return filp;
}

struct file *do_file_open_root(struct dentry *dentry, struct vfsmount *mnt,
		const char *name, const struct open_flags *op)
{
	struct nameidata nd;
	struct file *file;
	struct filename *filename;
	int flags = op->lookup_flags | LOOKUP_ROOT;

	nd.root.mnt = mnt;
	nd.root.dentry = dentry;

	if (d_is_symlink(dentry) && op->intent & LOOKUP_OPEN)
		return ERR_PTR(-ELOOP);

	filename = getname_kernel(name);
	if (IS_ERR(filename))
		return ERR_CAST(filename);

	set_nameidata(&nd, -1, filename);
	file = path_openat(&nd, op, flags | LOOKUP_RCU);
	if (unlikely(file == ERR_PTR(-ECHILD)))
		file = path_openat(&nd, op, flags);
	if (unlikely(file == ERR_PTR(-ESTALE)))
		file = path_openat(&nd, op, flags | LOOKUP_REVAL);
	restore_nameidata();
	putname(filename);
	return file;
}

static struct dentry *filename_create(int dfd, struct filename *name,
				struct path *path, unsigned int lookup_flags)
{
	struct dentry *dentry = ERR_PTR(-EEXIST);
	struct qstr last;
	int type;
	int err2;
	int error;
	bool is_dir = (lookup_flags & LOOKUP_DIRECTORY);

	/*
	 * Note that only LOOKUP_REVAL and LOOKUP_DIRECTORY matter here. Any
	 * other flags passed in are ignored!
	 */
	lookup_flags &= LOOKUP_REVAL;

	name = filename_parentat(dfd, name, lookup_flags, path, &last, &type);
	if (IS_ERR(name))
		return ERR_CAST(name);

	/*
	 * Yucky last component or no last component at all?
	 * (foo/., foo/.., /////)
	 */
	if (unlikely(type != LAST_NORM))
		goto out;

	/* don't fail immediately if it's r/o, at least try to report other errors */
	err2 = mnt_want_write(path->mnt);
	/*
	 * Do the final lookup.
	 */
	lookup_flags |= LOOKUP_CREATE | LOOKUP_EXCL;
	inode_lock_nested(path->dentry->d_inode, I_MUTEX_PARENT);
	dentry = __lookup_hash(&last, path->dentry, lookup_flags);
	if (IS_ERR(dentry))
		goto unlock;

	error = -EEXIST;
	if (d_is_positive(dentry))
		goto fail;

	/*
	 * Special case - lookup gave negative, but... we had foo/bar/
	 * From the vfs_mknod() POV we just have a negative dentry -
	 * all is fine. Let's be bastards - you had / on the end, you've
	 * been asking for (non-existent) directory. -ENOENT for you.
	 */
	if (unlikely(!is_dir && last.name[last.len])) {
		error = -ENOENT;
		goto fail;
	}
	if (unlikely(err2)) {
		error = err2;
		goto fail;
	}
	putname(name);
	return dentry;
fail:
	dput(dentry);
	dentry = ERR_PTR(error);
unlock:
	inode_unlock(path->dentry->d_inode);
	if (!err2)
		mnt_drop_write(path->mnt);
out:
	path_put(path);
	putname(name);
	return dentry;
}

struct dentry *kern_path_create(int dfd, const char *pathname,
				struct path *path, unsigned int lookup_flags)
{
	return filename_create(dfd, getname_kernel(pathname),
				path, lookup_flags);
}
EXPORT_SYMBOL(kern_path_create);

void done_path_create(struct path *path, struct dentry *dentry)
{
	dput(dentry);
	inode_unlock(path->dentry->d_inode);
	mnt_drop_write(path->mnt);
	path_put(path);
}
EXPORT_SYMBOL(done_path_create);

inline struct dentry *user_path_create(int dfd, const char __user *pathname,
				struct path *path, unsigned int lookup_flags)
{
	return filename_create(dfd, getname(pathname), path, lookup_flags);
}
EXPORT_SYMBOL(user_path_create);

int vfs_mknod(struct inode *dir, struct dentry *dentry, umode_t mode, dev_t dev)
{
	int error = may_create(dir, dentry);

	if (error)
		return error;

	if ((S_ISCHR(mode) || S_ISBLK(mode)) &&
	    !ns_capable(dentry->d_sb->s_user_ns, CAP_MKNOD))
		return -EPERM;

	if (!dir->i_op->mknod)
		return -EPERM;

	error = devcgroup_inode_mknod(mode, dev);
	if (error)
		return error;

	error = security_inode_mknod(dir, dentry, mode, dev);
	if (error)
		return error;

	error = dir->i_op->mknod(dir, dentry, mode, dev);
	if (!error)
		fsnotify_create(dir, dentry);
	return error;
}
EXPORT_SYMBOL(vfs_mknod);

static int may_mknod(umode_t mode)
{
	switch (mode & S_IFMT) {
	case S_IFREG:
	case S_IFCHR:
	case S_IFBLK:
	case S_IFIFO:
	case S_IFSOCK:
	case 0: /* zero mode translates to S_IFREG */
		return 0;
	case S_IFDIR:
		return -EPERM;
	default:
		return -EINVAL;
	}
}

long do_mknodat(int dfd, const char __user *filename, umode_t mode,
		unsigned int dev)
{
	struct dentry *dentry;
	struct path path;
	int error;
	unsigned int lookup_flags = 0;

	error = may_mknod(mode);
	if (error)
		return error;
retry:
	dentry = user_path_create(dfd, filename, &path, lookup_flags);
	if (IS_ERR(dentry))
		return PTR_ERR(dentry);

	if (!IS_POSIXACL(path.dentry->d_inode))
		mode &= ~current_umask();
	error = security_path_mknod(&path, dentry, mode, dev);
	if (error)
		goto out;
	switch (mode & S_IFMT) {
		case 0: case S_IFREG:
			error = vfs_create(path.dentry->d_inode,dentry,mode,true);
			if (!error)
				ima_post_path_mknod(dentry);
			break;
		case S_IFCHR: case S_IFBLK:
			error = vfs_mknod(path.dentry->d_inode,dentry,mode,
					new_decode_dev(dev));
			break;
		case S_IFIFO: case S_IFSOCK:
			error = vfs_mknod(path.dentry->d_inode,dentry,mode,0);
			break;
	}
out:
	done_path_create(&path, dentry);
	if (retry_estale(error, lookup_flags)) {
		lookup_flags |= LOOKUP_REVAL;
		goto retry;
	}
	return error;
}

SYSCALL_DEFINE4(mknodat, int, dfd, const char __user *, filename, umode_t, mode,
		unsigned int, dev)
{
	return do_mknodat(dfd, filename, mode, dev);
}

SYSCALL_DEFINE3(mknod, const char __user *, filename, umode_t, mode, unsigned, dev)
{
	return do_mknodat(AT_FDCWD, filename, mode, dev);
}

int vfs_mkdir(struct inode *dir, struct dentry *dentry, umode_t mode)
{
	int error = may_create(dir, dentry);
	unsigned max_links = dir->i_sb->s_max_links;

	if (error)
		return error;

	if (!dir->i_op->mkdir)
		return -EPERM;

	mode &= (S_IRWXUGO|S_ISVTX);
	error = security_inode_mkdir(dir, dentry, mode);
	if (error)
		return error;

	if (max_links && dir->i_nlink >= max_links)
		return -EMLINK;

	error = dir->i_op->mkdir(dir, dentry, mode);
	if (!error)
		fsnotify_mkdir(dir, dentry);
	return error;
}
EXPORT_SYMBOL(vfs_mkdir);

long do_mkdirat(int dfd, const char __user *pathname, umode_t mode)
{
	struct dentry *dentry;
	struct path path;
	int error;
	unsigned int lookup_flags = LOOKUP_DIRECTORY;

retry:
	dentry = user_path_create(dfd, pathname, &path, lookup_flags);
	if (IS_ERR(dentry))
		return PTR_ERR(dentry);

	if (!IS_POSIXACL(path.dentry->d_inode))
		mode &= ~current_umask();
	error = security_path_mkdir(&path, dentry, mode);
	if (!error)
		error = vfs_mkdir(path.dentry->d_inode, dentry, mode);
	done_path_create(&path, dentry);
	if (retry_estale(error, lookup_flags)) {
		lookup_flags |= LOOKUP_REVAL;
		goto retry;
	}
	return error;
}

SYSCALL_DEFINE3(mkdirat, int, dfd, const char __user *, pathname, umode_t, mode)
{
	return do_mkdirat(dfd, pathname, mode);
}

SYSCALL_DEFINE2(mkdir, const char __user *, pathname, umode_t, mode)
{
	return do_mkdirat(AT_FDCWD, pathname, mode);
}

int vfs_rmdir(struct inode *dir, struct dentry *dentry)
{
	int error = may_delete(dir, dentry, 1);

	if (error)
		return error;

	if (!dir->i_op->rmdir)
		return -EPERM;

	dget(dentry);
	inode_lock(dentry->d_inode);

	error = -EBUSY;
	if (is_local_mountpoint(dentry))
		goto out;

	error = security_inode_rmdir(dir, dentry);
	if (error)
		goto out;

	error = dir->i_op->rmdir(dir, dentry);
	if (error)
		goto out;

	shrink_dcache_parent(dentry);
	dentry->d_inode->i_flags |= S_DEAD;
	dont_mount(dentry);
	detach_mounts(dentry);

out:
	inode_unlock(dentry->d_inode);
	dput(dentry);
	if (!error)
		d_delete(dentry);
	return error;
}
EXPORT_SYMBOL(vfs_rmdir);

long do_rmdir(int dfd, const char __user *pathname)
{
	int error = 0;
	struct filename *name;
	struct dentry *dentry;
	struct path path;
	struct qstr last;
	int type;
	unsigned int lookup_flags = 0;
retry:
	name = filename_parentat(dfd, getname(pathname), lookup_flags,
				&path, &last, &type);
	if (IS_ERR(name))
		return PTR_ERR(name);

	switch (type) {
	case LAST_DOTDOT:
		error = -ENOTEMPTY;
		goto exit1;
	case LAST_DOT:
		error = -EINVAL;
		goto exit1;
	case LAST_ROOT:
		error = -EBUSY;
		goto exit1;
	}

	error = mnt_want_write(path.mnt);
	if (error)
		goto exit1;

	inode_lock_nested(path.dentry->d_inode, I_MUTEX_PARENT);
	dentry = __lookup_hash(&last, path.dentry, lookup_flags);
	error = PTR_ERR(dentry);
	if (IS_ERR(dentry))
		goto exit2;
	if (!dentry->d_inode) {
		error = -ENOENT;
		goto exit3;
	}
	error = security_path_rmdir(&path, dentry);
	if (error)
		goto exit3;
	error = vfs_rmdir(path.dentry->d_inode, dentry);
exit3:
	dput(dentry);
exit2:
	inode_unlock(path.dentry->d_inode);
	mnt_drop_write(path.mnt);
exit1:
	path_put(&path);
	putname(name);
	if (retry_estale(error, lookup_flags)) {
		lookup_flags |= LOOKUP_REVAL;
		goto retry;
	}
	return error;
}

SYSCALL_DEFINE1(rmdir, const char __user *, pathname)
{
	return do_rmdir(AT_FDCWD, pathname);
}

/**
 * vfs_unlink - unlink a filesystem object
 * @dir:	parent directory
 * @dentry:	victim
 * @delegated_inode: returns victim inode, if the inode is delegated.
 *
 * The caller must hold dir->i_mutex.
 *
 * If vfs_unlink discovers a delegation, it will return -EWOULDBLOCK and
 * return a reference to the inode in delegated_inode.  The caller
 * should then break the delegation on that inode and retry.  Because
 * breaking a delegation may take a long time, the caller should drop
 * dir->i_mutex before doing so.
 *
 * Alternatively, a caller may pass NULL for delegated_inode.  This may
 * be appropriate for callers that expect the underlying filesystem not
 * to be NFS exported.
 */
int vfs_unlink(struct inode *dir, struct dentry *dentry, struct inode **delegated_inode)
{
	struct inode *target = dentry->d_inode;
	int error = may_delete(dir, dentry, 0);

	if (error)
		return error;

	if (!dir->i_op->unlink)
		return -EPERM;

	inode_lock(target);
	if (is_local_mountpoint(dentry))
		error = -EBUSY;
	else {
		error = security_inode_unlink(dir, dentry);
		if (!error) {
			error = try_break_deleg(target, delegated_inode);
			if (error)
				goto out;
			error = dir->i_op->unlink(dir, dentry);
			if (!error) {
				dont_mount(dentry);
				detach_mounts(dentry);
			}
		}
	}
out:
	inode_unlock(target);

	/* We don't d_delete() NFS sillyrenamed files--they still exist. */
	if (!error && !(dentry->d_flags & DCACHE_NFSFS_RENAMED)) {
		fsnotify_link_count(target);
		d_delete(dentry);
	}

	return error;
}
EXPORT_SYMBOL(vfs_unlink);

/*
 * Make sure that the actual truncation of the file will occur outside its
 * directory's i_mutex.  Truncate can take a long time if there is a lot of
 * writeout happening, and we don't want to prevent access to the directory
 * while waiting on the I/O.
 */
long do_unlinkat(int dfd, struct filename *name)
{
	int error;
	struct dentry *dentry;
	struct path path;
	struct qstr last;
	int type;
	struct inode *inode = NULL;
	struct inode *delegated_inode = NULL;
	unsigned int lookup_flags = 0;
retry:
	name = filename_parentat(dfd, name, lookup_flags, &path, &last, &type);
	if (IS_ERR(name))
		return PTR_ERR(name);

	error = -EISDIR;
	if (type != LAST_NORM)
		goto exit1;

	error = mnt_want_write(path.mnt);
	if (error)
		goto exit1;
retry_deleg:
	inode_lock_nested(path.dentry->d_inode, I_MUTEX_PARENT);
	dentry = __lookup_hash(&last, path.dentry, lookup_flags);
	error = PTR_ERR(dentry);
	if (!IS_ERR(dentry)) {
		/* Why not before? Because we want correct error value */
		if (last.name[last.len])
			goto slashes;
		inode = dentry->d_inode;
		if (d_is_negative(dentry))
			goto slashes;
		ihold(inode);
		error = security_path_unlink(&path, dentry);
		if (error)
			goto exit2;
		error = vfs_unlink(path.dentry->d_inode, dentry, &delegated_inode);
exit2:
		dput(dentry);
	}
	inode_unlock(path.dentry->d_inode);
	if (inode)
		iput(inode);	/* truncate the inode here */
	inode = NULL;
	if (delegated_inode) {
		error = break_deleg_wait(&delegated_inode);
		if (!error)
			goto retry_deleg;
	}
	mnt_drop_write(path.mnt);
exit1:
	path_put(&path);
	if (retry_estale(error, lookup_flags)) {
		lookup_flags |= LOOKUP_REVAL;
		inode = NULL;
		goto retry;
	}
	putname(name);
	return error;

slashes:
	if (d_is_negative(dentry))
		error = -ENOENT;
	else if (d_is_dir(dentry))
		error = -EISDIR;
	else
		error = -ENOTDIR;
	goto exit2;
}

SYSCALL_DEFINE3(unlinkat, int, dfd, const char __user *, pathname, int, flag)
{
	if ((flag & ~AT_REMOVEDIR) != 0)
		return -EINVAL;

	if (flag & AT_REMOVEDIR)
		return do_rmdir(dfd, pathname);

	return do_unlinkat(dfd, getname(pathname));
}

SYSCALL_DEFINE1(unlink, const char __user *, pathname)
{
	return do_unlinkat(AT_FDCWD, getname(pathname));
}

int vfs_symlink(struct inode *dir, struct dentry *dentry, const char *oldname)
{
	int error = may_create(dir, dentry);

	if (error)
		return error;

	if (!dir->i_op->symlink)
		return -EPERM;

	error = security_inode_symlink(dir, dentry, oldname);
	if (error)
		return error;

	error = dir->i_op->symlink(dir, dentry, oldname);
	if (!error)
		fsnotify_create(dir, dentry);
	return error;
}
EXPORT_SYMBOL(vfs_symlink);

long do_symlinkat(const char __user *oldname, int newdfd,
		  const char __user *newname)
{
	int error;
	struct filename *from;
	struct dentry *dentry;
	struct path path;
	unsigned int lookup_flags = 0;

	from = getname(oldname);
	if (IS_ERR(from))
		return PTR_ERR(from);
retry:
	dentry = user_path_create(newdfd, newname, &path, lookup_flags);
	error = PTR_ERR(dentry);
	if (IS_ERR(dentry))
		goto out_putname;

	error = security_path_symlink(&path, dentry, from->name);
	if (!error)
		error = vfs_symlink(path.dentry->d_inode, dentry, from->name);
	done_path_create(&path, dentry);
	if (retry_estale(error, lookup_flags)) {
		lookup_flags |= LOOKUP_REVAL;
		goto retry;
	}
out_putname:
	putname(from);
	return error;
}

SYSCALL_DEFINE3(symlinkat, const char __user *, oldname,
		int, newdfd, const char __user *, newname)
{
	return do_symlinkat(oldname, newdfd, newname);
}

SYSCALL_DEFINE2(symlink, const char __user *, oldname, const char __user *, newname)
{
	return do_symlinkat(oldname, AT_FDCWD, newname);
}

/**
 * vfs_link - create a new link
 * @old_dentry:	object to be linked
 * @dir:	new parent
 * @new_dentry:	where to create the new link
 * @delegated_inode: returns inode needing a delegation break
 *
 * The caller must hold dir->i_mutex
 *
 * If vfs_link discovers a delegation on the to-be-linked file in need
 * of breaking, it will return -EWOULDBLOCK and return a reference to the
 * inode in delegated_inode.  The caller should then break the delegation
 * and retry.  Because breaking a delegation may take a long time, the
 * caller should drop the i_mutex before doing so.
 *
 * Alternatively, a caller may pass NULL for delegated_inode.  This may
 * be appropriate for callers that expect the underlying filesystem not
 * to be NFS exported.
 */
int vfs_link(struct dentry *old_dentry, struct inode *dir, struct dentry *new_dentry, struct inode **delegated_inode)
{
	struct inode *inode = old_dentry->d_inode;
	unsigned max_links = dir->i_sb->s_max_links;
	int error;

	if (!inode)
		return -ENOENT;

	error = may_create(dir, new_dentry);
	if (error)
		return error;

	if (dir->i_sb != inode->i_sb)
		return -EXDEV;

	/*
	 * A link to an append-only or immutable file cannot be created.
	 */
	if (IS_APPEND(inode) || IS_IMMUTABLE(inode))
		return -EPERM;
	/*
	 * Updating the link count will likely cause i_uid and i_gid to
	 * be writen back improperly if their true value is unknown to
	 * the vfs.
	 */
	if (HAS_UNMAPPED_ID(inode))
		return -EPERM;
	if (!dir->i_op->link)
		return -EPERM;
	if (S_ISDIR(inode->i_mode))
		return -EPERM;

	error = security_inode_link(old_dentry, dir, new_dentry);
	if (error)
		return error;

	inode_lock(inode);
	/* Make sure we don't allow creating hardlink to an unlinked file */
	if (inode->i_nlink == 0 && !(inode->i_state & I_LINKABLE))
		error =  -ENOENT;
	else if (max_links && inode->i_nlink >= max_links)
		error = -EMLINK;
	else {
		error = try_break_deleg(inode, delegated_inode);
		if (!error)
			error = dir->i_op->link(old_dentry, dir, new_dentry);
	}

	if (!error && (inode->i_state & I_LINKABLE)) {
		spin_lock(&inode->i_lock);
		inode->i_state &= ~I_LINKABLE;
		spin_unlock(&inode->i_lock);
	}
	inode_unlock(inode);
	if (!error)
		fsnotify_link(dir, inode, new_dentry);
	return error;
}
EXPORT_SYMBOL(vfs_link);

/*
 * Hardlinks are often used in delicate situations.  We avoid
 * security-related surprises by not following symlinks on the
 * newname.  --KAB
 *
 * We don't follow them on the oldname either to be compatible
 * with linux 2.0, and to avoid hard-linking to directories
 * and other special files.  --ADM
 */
int do_linkat(int olddfd, const char __user *oldname, int newdfd,
	      const char __user *newname, int flags)
{
	struct dentry *new_dentry;
	struct path old_path, new_path;
	struct inode *delegated_inode = NULL;
	int how = 0;
	int error;

	if ((flags & ~(AT_SYMLINK_FOLLOW | AT_EMPTY_PATH)) != 0)
		return -EINVAL;
	/*
	 * To use null names we require CAP_DAC_READ_SEARCH
	 * This ensures that not everyone will be able to create
	 * handlink using the passed filedescriptor.
	 */
	if (flags & AT_EMPTY_PATH) {
		if (!capable(CAP_DAC_READ_SEARCH))
			return -ENOENT;
		how = LOOKUP_EMPTY;
	}

	if (flags & AT_SYMLINK_FOLLOW)
		how |= LOOKUP_FOLLOW;
retry:
	error = user_path_at(olddfd, oldname, how, &old_path);
	if (error)
		return error;

	new_dentry = user_path_create(newdfd, newname, &new_path,
					(how & LOOKUP_REVAL));
	error = PTR_ERR(new_dentry);
	if (IS_ERR(new_dentry))
		goto out;

	error = -EXDEV;
	if (old_path.mnt != new_path.mnt)
		goto out_dput;
	error = may_linkat(&old_path);
	if (unlikely(error))
		goto out_dput;
	error = security_path_link(old_path.dentry, &new_path, new_dentry);
	if (error)
		goto out_dput;
	error = vfs_link(old_path.dentry, new_path.dentry->d_inode, new_dentry, &delegated_inode);
out_dput:
	done_path_create(&new_path, new_dentry);
	if (delegated_inode) {
		error = break_deleg_wait(&delegated_inode);
		if (!error) {
			path_put(&old_path);
			goto retry;
		}
	}
	if (retry_estale(error, how)) {
		path_put(&old_path);
		how |= LOOKUP_REVAL;
		goto retry;
	}
out:
	path_put(&old_path);

	return error;
}

SYSCALL_DEFINE5(linkat, int, olddfd, const char __user *, oldname,
		int, newdfd, const char __user *, newname, int, flags)
{
	return do_linkat(olddfd, oldname, newdfd, newname, flags);
}

SYSCALL_DEFINE2(link, const char __user *, oldname, const char __user *, newname)
{
	return do_linkat(AT_FDCWD, oldname, AT_FDCWD, newname, 0);
}

/**
 * vfs_rename - rename a filesystem object
 * @old_dir:	parent of source
 * @old_dentry:	source
 * @new_dir:	parent of destination
 * @new_dentry:	destination
 * @delegated_inode: returns an inode needing a delegation break
 * @flags:	rename flags
 *
 * The caller must hold multiple mutexes--see lock_rename()).
 *
 * If vfs_rename discovers a delegation in need of breaking at either
 * the source or destination, it will return -EWOULDBLOCK and return a
 * reference to the inode in delegated_inode.  The caller should then
 * break the delegation and retry.  Because breaking a delegation may
 * take a long time, the caller should drop all locks before doing
 * so.
 *
 * Alternatively, a caller may pass NULL for delegated_inode.  This may
 * be appropriate for callers that expect the underlying filesystem not
 * to be NFS exported.
 *
 * The worst of all namespace operations - renaming directory. "Perverted"
 * doesn't even start to describe it. Somebody in UCB had a heck of a trip...
 * Problems:
 *
 *	a) we can get into loop creation.
 *	b) race potential - two innocent renames can create a loop together.
 *	   That's where 4.4 screws up. Current fix: serialization on
 *	   sb->s_vfs_rename_mutex. We might be more accurate, but that's another
 *	   story.
 *	c) we have to lock _four_ objects - parents and victim (if it exists),
 *	   and source (if it is not a directory).
 *	   And that - after we got ->i_mutex on parents (until then we don't know
 *	   whether the target exists).  Solution: try to be smart with locking
 *	   order for inodes.  We rely on the fact that tree topology may change
 *	   only under ->s_vfs_rename_mutex _and_ that parent of the object we
 *	   move will be locked.  Thus we can rank directories by the tree
 *	   (ancestors first) and rank all non-directories after them.
 *	   That works since everybody except rename does "lock parent, lookup,
 *	   lock child" and rename is under ->s_vfs_rename_mutex.
 *	   HOWEVER, it relies on the assumption that any object with ->lookup()
 *	   has no more than 1 dentry.  If "hybrid" objects will ever appear,
 *	   we'd better make sure that there's no link(2) for them.
 *	d) conversion from fhandle to dentry may come in the wrong moment - when
 *	   we are removing the target. Solution: we will have to grab ->i_mutex
 *	   in the fhandle_to_dentry code. [FIXME - current nfsfh.c relies on
 *	   ->i_mutex on parents, which works but leads to some truly excessive
 *	   locking].
 */
int vfs_rename(struct inode *old_dir, struct dentry *old_dentry,
	       struct inode *new_dir, struct dentry *new_dentry,
	       struct inode **delegated_inode, unsigned int flags)
{
	int error;
	bool is_dir = d_is_dir(old_dentry);
	struct inode *source = old_dentry->d_inode;
	struct inode *target = new_dentry->d_inode;
	bool new_is_dir = false;
	unsigned max_links = new_dir->i_sb->s_max_links;
	struct name_snapshot old_name;

	if (source == target)
		return 0;

	error = may_delete(old_dir, old_dentry, is_dir);
	if (error)
		return error;

	if (!target) {
		error = may_create(new_dir, new_dentry);
	} else {
		new_is_dir = d_is_dir(new_dentry);

		if (!(flags & RENAME_EXCHANGE))
			error = may_delete(new_dir, new_dentry, is_dir);
		else
			error = may_delete(new_dir, new_dentry, new_is_dir);
	}
	if (error)
		return error;

	if (!old_dir->i_op->rename)
		return -EPERM;

	/*
	 * If we are going to change the parent - check write permissions,
	 * we'll need to flip '..'.
	 */
	if (new_dir != old_dir) {
		if (is_dir) {
			error = inode_permission(source, MAY_WRITE);
			if (error)
				return error;
		}
		if ((flags & RENAME_EXCHANGE) && new_is_dir) {
			error = inode_permission(target, MAY_WRITE);
			if (error)
				return error;
		}
	}

	error = security_inode_rename(old_dir, old_dentry, new_dir, new_dentry,
				      flags);
	if (error)
		return error;

	take_dentry_name_snapshot(&old_name, old_dentry);
	dget(new_dentry);
	if (!is_dir || (flags & RENAME_EXCHANGE))
		lock_two_nondirectories(source, target);
	else if (target)
		inode_lock(target);

	error = -EBUSY;
	if (is_local_mountpoint(old_dentry) || is_local_mountpoint(new_dentry))
		goto out;

	if (max_links && new_dir != old_dir) {
		error = -EMLINK;
		if (is_dir && !new_is_dir && new_dir->i_nlink >= max_links)
			goto out;
		if ((flags & RENAME_EXCHANGE) && !is_dir && new_is_dir &&
		    old_dir->i_nlink >= max_links)
			goto out;
	}
	if (!is_dir) {
		error = try_break_deleg(source, delegated_inode);
		if (error)
			goto out;
	}
	if (target && !new_is_dir) {
		error = try_break_deleg(target, delegated_inode);
		if (error)
			goto out;
	}
	error = old_dir->i_op->rename(old_dir, old_dentry,
				       new_dir, new_dentry, flags);
	if (error)
		goto out;

	if (!(flags & RENAME_EXCHANGE) && target) {
		if (is_dir) {
			shrink_dcache_parent(new_dentry);
			target->i_flags |= S_DEAD;
		}
		dont_mount(new_dentry);
		detach_mounts(new_dentry);
	}
	if (!(old_dir->i_sb->s_type->fs_flags & FS_RENAME_DOES_D_MOVE)) {
		if (!(flags & RENAME_EXCHANGE))
			d_move(old_dentry, new_dentry);
		else
			d_exchange(old_dentry, new_dentry);
	}
out:
	if (!is_dir || (flags & RENAME_EXCHANGE))
		unlock_two_nondirectories(source, target);
	else if (target)
		inode_unlock(target);
	dput(new_dentry);
	if (!error) {
		fsnotify_move(old_dir, new_dir, old_name.name, is_dir,
			      !(flags & RENAME_EXCHANGE) ? target : NULL, old_dentry);
		if (flags & RENAME_EXCHANGE) {
			fsnotify_move(new_dir, old_dir, old_dentry->d_name.name,
				      new_is_dir, NULL, new_dentry);
		}
	}
	release_dentry_name_snapshot(&old_name);

	return error;
}
EXPORT_SYMBOL(vfs_rename);

static int do_renameat2(int olddfd, const char __user *oldname, int newdfd,
			const char __user *newname, unsigned int flags)
{
	struct dentry *old_dentry, *new_dentry;
	struct dentry *trap;
	struct path old_path, new_path;
	struct qstr old_last, new_last;
	int old_type, new_type;
	struct inode *delegated_inode = NULL;
	struct filename *from;
	struct filename *to;
	unsigned int lookup_flags = 0, target_flags = LOOKUP_RENAME_TARGET;
	bool should_retry = false;
	int error;

	if (flags & ~(RENAME_NOREPLACE | RENAME_EXCHANGE | RENAME_WHITEOUT))
		return -EINVAL;

	if ((flags & (RENAME_NOREPLACE | RENAME_WHITEOUT)) &&
	    (flags & RENAME_EXCHANGE))
		return -EINVAL;

	if ((flags & RENAME_WHITEOUT) && !capable(CAP_MKNOD))
		return -EPERM;

	if (flags & RENAME_EXCHANGE)
		target_flags = 0;

retry:
	from = filename_parentat(olddfd, getname(oldname), lookup_flags,
				&old_path, &old_last, &old_type);
	if (IS_ERR(from)) {
		error = PTR_ERR(from);
		goto exit;
	}

	to = filename_parentat(newdfd, getname(newname), lookup_flags,
				&new_path, &new_last, &new_type);
	if (IS_ERR(to)) {
		error = PTR_ERR(to);
		goto exit1;
	}

	error = -EXDEV;
	if (old_path.mnt != new_path.mnt)
		goto exit2;

	error = -EBUSY;
	if (old_type != LAST_NORM)
		goto exit2;

	if (flags & RENAME_NOREPLACE)
		error = -EEXIST;
	if (new_type != LAST_NORM)
		goto exit2;

	error = mnt_want_write(old_path.mnt);
	if (error)
		goto exit2;

retry_deleg:
	trap = lock_rename(new_path.dentry, old_path.dentry);

	old_dentry = __lookup_hash(&old_last, old_path.dentry, lookup_flags);
	error = PTR_ERR(old_dentry);
	if (IS_ERR(old_dentry))
		goto exit3;
	/* source must exist */
	error = -ENOENT;
	if (d_is_negative(old_dentry))
		goto exit4;
	new_dentry = __lookup_hash(&new_last, new_path.dentry, lookup_flags | target_flags);
	error = PTR_ERR(new_dentry);
	if (IS_ERR(new_dentry))
		goto exit4;
	error = -EEXIST;
	if ((flags & RENAME_NOREPLACE) && d_is_positive(new_dentry))
		goto exit5;
	if (flags & RENAME_EXCHANGE) {
		error = -ENOENT;
		if (d_is_negative(new_dentry))
			goto exit5;

		if (!d_is_dir(new_dentry)) {
			error = -ENOTDIR;
			if (new_last.name[new_last.len])
				goto exit5;
		}
	}
	/* unless the source is a directory trailing slashes give -ENOTDIR */
	if (!d_is_dir(old_dentry)) {
		error = -ENOTDIR;
		if (old_last.name[old_last.len])
			goto exit5;
		if (!(flags & RENAME_EXCHANGE) && new_last.name[new_last.len])
			goto exit5;
	}
	/* source should not be ancestor of target */
	error = -EINVAL;
	if (old_dentry == trap)
		goto exit5;
	/* target should not be an ancestor of source */
	if (!(flags & RENAME_EXCHANGE))
		error = -ENOTEMPTY;
	if (new_dentry == trap)
		goto exit5;

	error = security_path_rename(&old_path, old_dentry,
				     &new_path, new_dentry, flags);
	if (error)
		goto exit5;
	error = vfs_rename(old_path.dentry->d_inode, old_dentry,
			   new_path.dentry->d_inode, new_dentry,
			   &delegated_inode, flags);
exit5:
	dput(new_dentry);
exit4:
	dput(old_dentry);
exit3:
	unlock_rename(new_path.dentry, old_path.dentry);
	if (delegated_inode) {
		error = break_deleg_wait(&delegated_inode);
		if (!error)
			goto retry_deleg;
	}
	mnt_drop_write(old_path.mnt);
exit2:
	if (retry_estale(error, lookup_flags))
		should_retry = true;
	path_put(&new_path);
	putname(to);
exit1:
	path_put(&old_path);
	putname(from);
	if (should_retry) {
		should_retry = false;
		lookup_flags |= LOOKUP_REVAL;
		goto retry;
	}
exit:
	return error;
}

SYSCALL_DEFINE5(renameat2, int, olddfd, const char __user *, oldname,
		int, newdfd, const char __user *, newname, unsigned int, flags)
{
	return do_renameat2(olddfd, oldname, newdfd, newname, flags);
}

SYSCALL_DEFINE4(renameat, int, olddfd, const char __user *, oldname,
		int, newdfd, const char __user *, newname)
{
	return do_renameat2(olddfd, oldname, newdfd, newname, 0);
}

SYSCALL_DEFINE2(rename, const char __user *, oldname, const char __user *, newname)
{
	return do_renameat2(AT_FDCWD, oldname, AT_FDCWD, newname, 0);
}

int vfs_whiteout(struct inode *dir, struct dentry *dentry)
{
	int error = may_create(dir, dentry);
	if (error)
		return error;

	if (!dir->i_op->mknod)
		return -EPERM;

	return dir->i_op->mknod(dir, dentry,
				S_IFCHR | WHITEOUT_MODE, WHITEOUT_DEV);
}
EXPORT_SYMBOL(vfs_whiteout);

int readlink_copy(char __user *buffer, int buflen, const char *link)
{
	int len = PTR_ERR(link);
	if (IS_ERR(link))
		goto out;

	len = strlen(link);
	if (len > (unsigned) buflen)
		len = buflen;
	if (copy_to_user(buffer, link, len))
		len = -EFAULT;
out:
	return len;
}

/**
 * vfs_readlink - copy symlink body into userspace buffer
 * @dentry: dentry on which to get symbolic link
 * @buffer: user memory pointer
 * @buflen: size of buffer
 *
 * Does not touch atime.  That's up to the caller if necessary
 *
 * Does not call security hook.
 */
int vfs_readlink(struct dentry *dentry, char __user *buffer, int buflen)
{
	struct inode *inode = d_inode(dentry);
	DEFINE_DELAYED_CALL(done);
	const char *link;
	int res;

	if (unlikely(!(inode->i_opflags & IOP_DEFAULT_READLINK))) {
		if (unlikely(inode->i_op->readlink))
			return inode->i_op->readlink(dentry, buffer, buflen);

		if (!d_is_symlink(dentry))
			return -EINVAL;

		spin_lock(&inode->i_lock);
		inode->i_opflags |= IOP_DEFAULT_READLINK;
		spin_unlock(&inode->i_lock);
	}

	link = inode->i_link;
	if (!link) {
		link = inode->i_op->get_link(dentry, inode, &done);
		if (IS_ERR(link))
			return PTR_ERR(link);
	}
	res = readlink_copy(buffer, buflen, link);
	do_delayed_call(&done);
	return res;
}
EXPORT_SYMBOL(vfs_readlink);

/**
 * vfs_get_link - get symlink body
 * @dentry: dentry on which to get symbolic link
 * @done: caller needs to free returned data with this
 *
 * Calls security hook and i_op->get_link() on the supplied inode.
 *
 * It does not touch atime.  That's up to the caller if necessary.
 *
 * Does not work on "special" symlinks like /proc/$$/fd/N
 */
const char *vfs_get_link(struct dentry *dentry, struct delayed_call *done)
{
	const char *res = ERR_PTR(-EINVAL);
	struct inode *inode = d_inode(dentry);

	if (d_is_symlink(dentry)) {
		res = ERR_PTR(security_inode_readlink(dentry));
		if (!res)
			res = inode->i_op->get_link(dentry, inode, done);
	}
	return res;
}
EXPORT_SYMBOL(vfs_get_link);

/* get the link contents into pagecache */
const char *page_get_link(struct dentry *dentry, struct inode *inode,
			  struct delayed_call *callback)
{
	char *kaddr;
	struct page *page;
	struct address_space *mapping = inode->i_mapping;

	if (!dentry) {
		page = find_get_page(mapping, 0);
		if (!page)
			return ERR_PTR(-ECHILD);
		if (!PageUptodate(page)) {
			put_page(page);
			return ERR_PTR(-ECHILD);
		}
	} else {
		page = read_mapping_page(mapping, 0, NULL);
		if (IS_ERR(page))
			return (char*)page;
	}
	set_delayed_call(callback, page_put_link, page);
	BUG_ON(mapping_gfp_mask(mapping) & __GFP_HIGHMEM);
	kaddr = page_address(page);
	nd_terminate_link(kaddr, inode->i_size, PAGE_SIZE - 1);
	return kaddr;
}

EXPORT_SYMBOL(page_get_link);

void page_put_link(void *arg)
{
	put_page(arg);
}
EXPORT_SYMBOL(page_put_link);

int page_readlink(struct dentry *dentry, char __user *buffer, int buflen)
{
	DEFINE_DELAYED_CALL(done);
	int res = readlink_copy(buffer, buflen,
				page_get_link(dentry, d_inode(dentry),
					      &done));
	do_delayed_call(&done);
	return res;
}
EXPORT_SYMBOL(page_readlink);

/*
 * The nofs argument instructs pagecache_write_begin to pass AOP_FLAG_NOFS
 */
int __page_symlink(struct inode *inode, const char *symname, int len, int nofs)
{
	struct address_space *mapping = inode->i_mapping;
	struct page *page;
	void *fsdata;
	int err;
	unsigned int flags = 0;
	if (nofs)
		flags |= AOP_FLAG_NOFS;

retry:
	err = pagecache_write_begin(NULL, mapping, 0, len-1,
				flags, &page, &fsdata);
	if (err)
		goto fail;

	memcpy(page_address(page), symname, len-1);

	err = pagecache_write_end(NULL, mapping, 0, len-1, len-1,
							page, fsdata);
	if (err < 0)
		goto fail;
	if (err < len-1)
		goto retry;

	mark_inode_dirty(inode);
	return 0;
fail:
	return err;
}
EXPORT_SYMBOL(__page_symlink);

int page_symlink(struct inode *inode, const char *symname, int len)
{
	return __page_symlink(inode, symname, len,
			!mapping_gfp_constraint(inode->i_mapping, __GFP_FS));
}
EXPORT_SYMBOL(page_symlink);

const struct inode_operations page_symlink_inode_operations = {
	.get_link	= page_get_link,
};
EXPORT_SYMBOL(page_symlink_inode_operations);<|MERGE_RESOLUTION|>--- conflicted
+++ resolved
@@ -3367,20 +3367,12 @@
 	error = may_open(&nd->path, acc_mode, open_flag);
 	if (error)
 		goto out;
-<<<<<<< HEAD
-	BUG_ON(*opened & FILE_OPENED); /* once it's opened, it's opened */
-=======
 	BUG_ON(file->f_mode & FMODE_OPENED); /* once it's opened, it's opened */
->>>>>>> 4f12336e
 	error = vfs_open(&nd->path, file);
 	if (error)
 		goto out;
 opened:
-<<<<<<< HEAD
-	error = ima_file_check(file, op->acc_mode, *opened);
-=======
 	error = ima_file_check(file, op->acc_mode);
->>>>>>> 4f12336e
 	if (!error && will_truncate)
 		error = handle_truncate(file);
 out:
@@ -3455,11 +3447,7 @@
 	if (error)
 		goto out2;
 	file->f_path.mnt = path.mnt;
-<<<<<<< HEAD
-	error = finish_open(file, child, NULL, opened);
-=======
 	error = finish_open(file, child, NULL);
->>>>>>> 4f12336e
 out2:
 	mnt_drop_write(path.mnt);
 out:
@@ -3493,44 +3481,17 @@
 		error = do_tmpfile(nd, flags, op, file);
 	} else if (unlikely(file->f_flags & O_PATH)) {
 		error = do_o_path(nd, flags, file);
-<<<<<<< HEAD
-		if (!error)
-			opened |= FILE_OPENED;
-		goto out2;
-	}
-
-	s = path_init(nd, flags);
-	if (IS_ERR(s)) {
-		fput(file);
-		return ERR_CAST(s);
-	}
-	while (!(error = link_path_walk(s, nd)) &&
-		(error = do_last(nd, file, op, &opened)) > 0) {
-		nd->flags &= ~(LOOKUP_OPEN|LOOKUP_CREATE|LOOKUP_EXCL);
-		s = trailing_symlink(nd);
-		if (IS_ERR(s)) {
-			error = PTR_ERR(s);
-			break;
-=======
 	} else {
 		const char *s = path_init(nd, flags);
 		while (!(error = link_path_walk(s, nd)) &&
 			(error = do_last(nd, file, op)) > 0) {
 			nd->flags &= ~(LOOKUP_OPEN|LOOKUP_CREATE|LOOKUP_EXCL);
 			s = trailing_symlink(nd);
->>>>>>> 4f12336e
 		}
 		terminate_walk(nd);
 	}
-<<<<<<< HEAD
-	terminate_walk(nd);
-out2:
-	if (likely(!error)) {
-		if (likely(opened & FILE_OPENED))
-=======
 	if (likely(!error)) {
 		if (likely(file->f_mode & FMODE_OPENED))
->>>>>>> 4f12336e
 			return file;
 		WARN_ON(1);
 		error = -EINVAL;
