if BLOCK

menu "IO Schedulers"

config IOSCHED_NOOP
	bool
	default y
	---help---
	  The no-op I/O scheduler is a minimal scheduler that does basic merging
	  and sorting. Its main uses include non-disk based block devices like
	  memory devices, and specialised software or hardware environments
	  that do their own scheduling and require only minimal assistance from
	  the kernel.

config IOSCHED_DEADLINE
	tristate "Deadline I/O scheduler"
	default y
	---help---
	  The deadline I/O scheduler is simple and compact. It will provide
	  CSCAN service with FIFO expiration of requests, switching to
	  a new point in the service tree and doing a batch of IO from there
	  in case of expiry.

config IOSCHED_CFQ
	tristate "CFQ I/O scheduler"
	default y
	---help---
	  The CFQ I/O scheduler tries to distribute bandwidth equally
	  among all processes in the system. It should provide a fair
	  and low latency working environment, suitable for both desktop
	  and server systems.

	  This is the default I/O scheduler.

config CFQ_GROUP_IOSCHED
	bool "CFQ Group Scheduling support"
	depends on IOSCHED_CFQ && BLK_CGROUP
	default n
	---help---
	  Enable group IO scheduling in CFQ.

choice

	prompt "Default I/O scheduler"
	default DEFAULT_CFQ
	help
	  Select the I/O scheduler which will be used by default for all
	  block devices.

	config DEFAULT_DEADLINE
		bool "Deadline" if IOSCHED_DEADLINE=y

	config DEFAULT_CFQ
		bool "CFQ" if IOSCHED_CFQ=y

	config DEFAULT_NOOP
		bool "No-op"

endchoice

config DEFAULT_IOSCHED
	string
	default "deadline" if DEFAULT_DEADLINE
	default "cfq" if DEFAULT_CFQ
	default "noop" if DEFAULT_NOOP

config MQ_IOSCHED_DEADLINE
	tristate "MQ deadline I/O scheduler"
	default y
	---help---
	  MQ version of the deadline IO scheduler.

<<<<<<< HEAD
=======
config MQ_IOSCHED_KYBER
	tristate "Kyber I/O scheduler"
	default y
	---help---
	  The Kyber I/O scheduler is a low-overhead scheduler suitable for
	  multiqueue and other fast devices. Given target latencies for reads and
	  synchronous writes, it will self-tune queue depths to achieve that
	  goal.

config IOSCHED_BFQ
	tristate "BFQ I/O scheduler"
	default n
	---help---
	BFQ I/O scheduler for BLK-MQ. BFQ distributes the bandwidth of
	of the device among all processes according to their weights,
	regardless of the device parameters and with any workload. It
	also guarantees a low latency to interactive and soft
	real-time applications.  Details in
	Documentation/block/bfq-iosched.txt

config BFQ_GROUP_IOSCHED
       bool "BFQ hierarchical scheduling support"
       depends on IOSCHED_BFQ && BLK_CGROUP
       default n
       ---help---

       Enable hierarchical scheduling in BFQ, using the blkio
       (cgroups-v1) or io (cgroups-v2) controller.

>>>>>>> 2ac97f0f
endmenu

endif<|MERGE_RESOLUTION|>--- conflicted
+++ resolved
@@ -70,8 +70,6 @@
 	---help---
 	  MQ version of the deadline IO scheduler.
 
-<<<<<<< HEAD
-=======
 config MQ_IOSCHED_KYBER
 	tristate "Kyber I/O scheduler"
 	default y
@@ -101,7 +99,6 @@
        Enable hierarchical scheduling in BFQ, using the blkio
        (cgroups-v1) or io (cgroups-v2) controller.
 
->>>>>>> 2ac97f0f
 endmenu
 
 endif