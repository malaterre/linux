--- conflicted
+++ resolved
@@ -248,7 +248,7 @@
 		return;
 
 	/*
-	 * CALC_LOAD takes in a number stored in fixed point representation.
+	 * calc_load takes in a number stored in fixed point representation.
 	 * Because we are using this for IO time in ns, the values stored
 	 * are significantly larger than the FIXED_1 denominator (2048).
 	 * Therefore, rounding errors in the calculation are negligible and
@@ -257,7 +257,8 @@
 	exp_idx = min_t(int, BLKIOLATENCY_NR_EXP_FACTORS - 1,
 			div64_u64(iolat->cur_win_nsec,
 				  BLKIOLATENCY_EXP_BUCKET_SIZE));
-	CALC_LOAD(iolat->lat_avg, iolatency_exp_factors[exp_idx], stat->rqs.mean);
+	iolat->lat_avg = calc_load(iolat->lat_avg,
+				   iolatency_exp_factors[exp_idx], stat->rqs.mean);
 }
 
 static inline bool iolatency_may_queue(struct iolatency_grp *iolat,
@@ -562,22 +563,7 @@
 
 	lat_info = &parent->child_lat;
 
-<<<<<<< HEAD
 	iolat_update_total_lat_avg(iolat, &stat);
-=======
-	/*
-	 * calc_load() takes in a number stored in fixed point representation.
-	 * Because we are using this for IO time in ns, the values stored
-	 * are significantly larger than the FIXED_1 denominator (2048).
-	 * Therefore, rounding errors in the calculation are negligible and
-	 * can be ignored.
-	 */
-	exp_idx = min_t(int, BLKIOLATENCY_NR_EXP_FACTORS - 1,
-			div64_u64(iolat->cur_win_nsec,
-				  BLKIOLATENCY_EXP_BUCKET_SIZE));
-	iolat->lat_avg = calc_load(iolat->lat_avg,
-				   iolatency_exp_factors[exp_idx], stat.mean);
->>>>>>> bf11f926
 
 	/* Everything is ok and we don't need to adjust the scale. */
 	if (latency_sum_ok(iolat, &stat) &&
