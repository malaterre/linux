README for MIPS time services

Jun Sun
jsun@mvista.com or jsun@junsun.net


ABOUT
-----
This file describes the new arch/mips/kernel/time.c, related files and the 
services they provide. 

If you are short in patience and just want to know how to use time.c for a 
new board or convert an existing board, go to the last section.


FILES, COMPATABILITY AND CONFIGS
---------------------------------

The old arch/mips/kernel/time.c is renamed to old-time.c.

A new time.c is put there, together with include/asm-mips/time.h.

Two configs variables are introduced, CONFIG_OLD_TIME_C and CONFIG_NEW_TIME_C.
So we allow boards using 

	1) old time.c (CONFIG_OLD_TIME_C)
	2) new time.c (CONFIG_NEW_TIME_C)
	3) neither (their own private time.c)

However, it is expected every board will move to the new time.c in the near
future.


WHAT THE NEW CODE PROVIDES?
--------------------------- 

The new time code provide the following services:

  a) Implements functions required by Linux common code:
	time_init
	do_gettimeofday
	do_settimeofday

  b) provides an abstraction of RTC and null RTC implementation as default.
	extern unsigned long (*rtc_get_time)(void);
	extern int (*rtc_set_time)(unsigned long);

  c) a set of gettimeoffset functions for different CPUs and different
     needs.

  d) high-level and low-level timer interrupt routines where the timer 
     interrupt source  may or may not be the CPU timer.  The high-level 
     routine is dispatched through do_IRQ() while the low-level is 
     dispatched in assemably code (usually int-handler.S)


WHAT THE NEW CODE REQUIRES?
---------------------------

For the new code to work properly, each board implementation needs to supply
the following functions or values:

  a) board_time_init - a function pointer.  Invoked at the beginnig of
     time_init().  It is optional.
	1. (optional) set up RTC routines
	2. (optional) calibrate and set the mips_counter_frequency

  b) plat_timer_setup - a function pointer.  Invoked at the end of time_init()
	1. (optional) over-ride any decisions made in time_init()
	2. set up the irqaction for timer interrupt.
	3. enable the timer interrupt

  c) (optional) board-specific RTC routines.

  d) (optional) mips_counter_frequency - It must be definied if the board
     is using CPU counter for timer interrupt or it is using fixed rate
     gettimeoffset().


PORTING GUIDE
-------------

Step 1: decide how you like to implement the time services.

  a) does this board have a RTC?  If yes, implement the two RTC funcs.

  b) does the CPU have counter/compare registers? 

     If the answer is no, you need a timer to provide the timer interrupt
     at 100 HZ speed.

     You cannot use the fast gettimeoffset functions, i.e.,

	unsigned long fixed_rate_gettimeoffset(void);
	unsigned long calibrate_div32_gettimeoffset(void);
	unsigned long calibrate_div64_gettimeoffset(void);

    You can use null_gettimeoffset() will gives the same time resolution as
    jiffy.  Or you can implement your own gettimeoffset (probably based on 
    some ad hoc hardware on your machine.)

  c) The following sub steps assume your CPU has counter register.
     Do you plan to use the CPU counter register as the timer interrupt
     or use an exnternal timer?

     In order to use CPU counter register as the timer interrupt source, you
     must know the counter speed (mips_counter_frequency).  It is usually the
     same as the CPU speed or an integral divisor of it.

  d) decide on whether you want to use high-level or low-level timer
     interrupt routines.  The low-level one is presumably faster, but should
     not make too mcuh difference.


Step 2:  the machine setup() function

  If you supply board_time_init(), set the function poointer.


Step 3: implement rtc routines, board_time_init() and plat_timer_setup()
  if needed.

  board_time_init() -
  	a) (optional) set up RTC routines, 
        b) (optional) calibrate and set the mips_counter_frequency
 	    (only needed if you intended to use fixed_rate_gettimeoffset
 	     or use cpu counter as timer interrupt source)

<<<<<<< HEAD
  plat_timer_setup() - 
=======
  plat_timer_setup() -
>>>>>>> ab6cf0d0
 	a) (optional) over-write any choices made above by time_init().
 	b) machine specific code should setup the timer irqaction.
 	c) enable the timer interrupt


  If the RTC chip is a common chip, I suggest the routines are put under
  arch/mips/libs.  For example, for DS1386 chip, one would create
  rtc-ds1386.c under arch/mips/lib directory.  Add the following line to
  the arch/mips/lib/Makefile:

	obj-$(CONFIG_DDB5476) += rtc-ds1386.o

Step 4: if you are using low-level timer interrupt, change your interrupt
  dispathcing code to check for timer interrupt and jump to 
  ll_timer_interrupt() directly  if one is detected.

Step 5: Modify arch/mips/config.in and add CONFIG_NEW_TIME_C to your machine.
  Modify the appropriate defconfig if applicable.

Final notes: 

For some tricky cases, you may need to add your own wrapper functions 
for some of the functions in time.c.  

For example, you may define your own timer interrupt routine, which does
some of its own processing and then calls timer_interrupt().

You can also over-ride any of the built-in functions (gettimeoffset,
RTC routines and/or timer interrupt routine).


PORTING NOTES FOR SMP
----------------------

If you have a SMP box, things are slightly more complicated.

The time service running every jiffy is logically divided into two parts:

  1) the one for the whole system  (defined in timer_interrupt())
  2) the one that should run for each CPU (defined in local_timer_interrupt())

You need to decide on your timer interrupt sources.

  case 1) - whole system has only one timer interrupt delivered to one CPU

	In this case, you set up timer interrupt as in UP systems.  In addtion,
	you need to set emulate_local_timer_interrupt to 1 so that other
	CPUs get to call local_timer_interrupt().

	THIS IS CURRENTLY NOT IMPLEMNETED.  However, it is rather easy to write
	one should such a need arise.  You simply make a IPI call.

  case 2) - each CPU has a separate timer interrupt

	In this case, you need to set up IRQ such that each of them will
	call local_timer_interrupt().  In addition, you need to arrange
	one and only one of them to call timer_interrupt().

	You can also do the low-level version of those interrupt routines,
	following similar dispatching routes described above.

Note about do_gettimeoffset():

  It is very likely the CPU counter registers are not sync'ed up in a SMP box.
  Therefore you cannot really use the many of the existing routines that
  are based on CPU counter.  You should wirte your own gettimeoffset rouinte
  if you want intra-jiffy resolution.<|MERGE_RESOLUTION|>--- conflicted
+++ resolved
@@ -126,11 +126,7 @@
  	    (only needed if you intended to use fixed_rate_gettimeoffset
  	     or use cpu counter as timer interrupt source)
 
-<<<<<<< HEAD
-  plat_timer_setup() - 
-=======
   plat_timer_setup() -
->>>>>>> ab6cf0d0
  	a) (optional) over-write any choices made above by time_init().
  	b) machine specific code should setup the timer irqaction.
  	c) enable the timer interrupt
