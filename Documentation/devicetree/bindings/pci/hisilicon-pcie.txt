HiSilicon Hip05 and Hip06 PCIe host bridge DT description

HiSilicon PCIe host controller is based on Designware PCI core.
It shares common functions with PCIe Designware core driver and inherits
common properties defined in
Documentation/devicetree/bindings/pci/designware-pci.txt.

Additional properties are described here:

Required properties
- compatible: Should contain "hisilicon,hip05-pcie" or "hisilicon,hip06-pcie".
- reg: Should contain rc_dbi, config registers location and length.
- reg-names: Must include the following entries:
  "rc_dbi": controller configuration registers;
  "config": PCIe configuration space registers.
- msi-parent: Should be its_pcie which is an ITS receiving MSI interrupts.
- port-id: Should be 0, 1, 2 or 3.

Optional properties:
- status: Either "ok" or "disabled".
- dma-coherent: Present if DMA operations are coherent.

Hip05 Example (note that Hip06 is the same except compatible):
	pcie@0xb0080000 {
		compatible = "hisilicon,hip05-pcie", "snps,dw-pcie";
		reg = <0 0xb0080000 0 0x10000>, <0x220 0x00000000 0 0x2000>;
		reg-names = "rc_dbi", "config";
		bus-range = <0  15>;
		msi-parent = <&its_pcie>;
		#address-cells = <3>;
		#size-cells = <2>;
		device_type = "pci";
		dma-coherent;
		ranges = <0x82000000 0 0x00000000 0x220 0x00000000 0 0x10000000>;
		num-lanes = <8>;
		port-id = <1>;
		#interrupt-cells = <1>;
		interrupt-map-mask = <0xf800 0 0 7>;
		interrupt-map = <0x0 0 0 1 &mbigen_pcie 1 10
				 0x0 0 0 2 &mbigen_pcie 2 11
				 0x0 0 0 3 &mbigen_pcie 3 12
				 0x0 0 0 4 &mbigen_pcie 4 13>;
		status = "ok";
	};

HiSilicon Hip06/Hip07 PCIe host bridge DT (almost-ECAM) description.
<<<<<<< HEAD
=======

Some BIOSes place the host controller in a mode where it is ECAM
compliant for all devices other than the root complex. In such cases,
the host controller should be described as below.

>>>>>>> 2ac97f0f
The properties and their meanings are identical to those described in
host-generic-pci.txt except as listed below.

Properties of the host controller node that differ from
host-generic-pci.txt:

<<<<<<< HEAD
- compatible     : Must be "hisilicon,pcie-almost-ecam"
=======
- compatible     : Must be "hisilicon,hip06-pcie-ecam", or
		   "hisilicon,hip07-pcie-ecam"
>>>>>>> 2ac97f0f

- reg            : Two entries: First the ECAM configuration space for any
		   other bus underneath the root bus. Second, the base
		   and size of the HiSilicon host bridge registers include
		   the RC's own config space.

Example:
	pcie0: pcie@a0090000 {
<<<<<<< HEAD
		compatible = "hisilicon,pcie-almost-ecam";
=======
		compatible = "hisilicon,hip06-pcie-ecam";
>>>>>>> 2ac97f0f
		reg = <0 0xb0000000 0 0x2000000>,  /*  ECAM configuration space */
		      <0 0xa0090000 0 0x10000>; /* host bridge registers */
		bus-range = <0  31>;
		msi-map = <0x0000 &its_dsa 0x0000 0x2000>;
		msi-map-mask = <0xffff>;
		#address-cells = <3>;
		#size-cells = <2>;
		device_type = "pci";
		dma-coherent;
		ranges = <0x02000000 0 0xb2000000 0x0 0xb2000000 0 0x5ff0000
			  0x01000000 0 0 0 0xb7ff0000 0 0x10000>;
		#interrupt-cells = <1>;
		interrupt-map-mask = <0xf800 0 0 7>;
		interrupt-map = <0x0 0 0 1 &mbigen_pcie0 650 4
				 0x0 0 0 2 &mbigen_pcie0 650 4
				 0x0 0 0 3 &mbigen_pcie0 650 4
				 0x0 0 0 4 &mbigen_pcie0 650 4>;
		status = "ok";
	};<|MERGE_RESOLUTION|>--- conflicted
+++ resolved
@@ -44,26 +44,19 @@
 	};
 
 HiSilicon Hip06/Hip07 PCIe host bridge DT (almost-ECAM) description.
-<<<<<<< HEAD
-=======
 
 Some BIOSes place the host controller in a mode where it is ECAM
 compliant for all devices other than the root complex. In such cases,
 the host controller should be described as below.
 
->>>>>>> 2ac97f0f
 The properties and their meanings are identical to those described in
 host-generic-pci.txt except as listed below.
 
 Properties of the host controller node that differ from
 host-generic-pci.txt:
 
-<<<<<<< HEAD
-- compatible     : Must be "hisilicon,pcie-almost-ecam"
-=======
 - compatible     : Must be "hisilicon,hip06-pcie-ecam", or
 		   "hisilicon,hip07-pcie-ecam"
->>>>>>> 2ac97f0f
 
 - reg            : Two entries: First the ECAM configuration space for any
 		   other bus underneath the root bus. Second, the base
@@ -72,11 +65,7 @@
 
 Example:
 	pcie0: pcie@a0090000 {
-<<<<<<< HEAD
-		compatible = "hisilicon,pcie-almost-ecam";
-=======
 		compatible = "hisilicon,hip06-pcie-ecam";
->>>>>>> 2ac97f0f
 		reg = <0 0xb0000000 0 0x2000000>,  /*  ECAM configuration space */
 		      <0 0xa0090000 0 0x10000>; /* host bridge registers */
 		bus-range = <0  31>;
