Inside Secure SafeXcel cryptographic engine

Required properties:
- compatible: Should be "inside-secure,safexcel-eip197".
- reg: Base physical address of the engine and length of memory mapped region.
- interrupts: Interrupt numbers for the rings and engine.
- interrupt-names: Should be "ring0", "ring1", "ring2", "ring3", "eip", "mem".

Optional properties:
- clocks: Reference to the crypto engine clock.

Example:

	crypto: crypto@800000 {
		compatible = "inside-secure,safexcel-eip197";
		reg = <0x800000 0x200000>;
		interrupts = <GIC_SPI 34 IRQ_TYPE_LEVEL_HIGH>,
			     <GIC_SPI 54 IRQ_TYPE_LEVEL_HIGH>,
			     <GIC_SPI 55 IRQ_TYPE_LEVEL_HIGH>,
			     <GIC_SPI 56 IRQ_TYPE_LEVEL_HIGH>,
			     <GIC_SPI 57 IRQ_TYPE_LEVEL_HIGH>,
			     <GIC_SPI 58 IRQ_TYPE_LEVEL_HIGH>;
		interrupt-names = "mem", "ring0", "ring1", "ring2", "ring3",
				  "eip";
		clocks = <&cpm_syscon0 1 26>;
<<<<<<< HEAD
		status = "disabled";
=======
>>>>>>> a2bc8dea
	};<|MERGE_RESOLUTION|>--- conflicted
+++ resolved
@@ -23,8 +23,4 @@
 		interrupt-names = "mem", "ring0", "ring1", "ring2", "ring3",
 				  "eip";
 		clocks = <&cpm_syscon0 1 26>;
-<<<<<<< HEAD
-		status = "disabled";
-=======
->>>>>>> a2bc8dea
 	};