RT5663 audio CODEC

This device supports I2C only.

Required properties:

- compatible : "realtek,rt5663".

- reg : The I2C address of the device.

- interrupts : The CODEC's interrupt output.

Optional properties:

- "realtek,dc_offset_l_manual"
- "realtek,dc_offset_r_manual"
- "realtek,dc_offset_l_manual_mic"
- "realtek,dc_offset_r_manual_mic"
  Based on the different PCB layout, add the manual offset value to
  compensate the DC offset for each L and R channel, and they are different
  between headphone and headset.
<<<<<<< HEAD
=======
- "realtek,impedance_sensing_num"
  The matrix row number of the impedance sensing table.
  If the value is 0, it means the impedance sensing is not supported.
- "realtek,impedance_sensing_table"
  The matrix rows of the impedance sensing table are consisted by impedance
  minimum, impedance maximun, volume, DC offset w/o and w/ mic of each L and
  R channel accordingly. Example is shown as following.
  <   0    300  7  0xffd160  0xffd1c0  0xff8a10  0xff8ab0
    301  65535  4  0xffe470  0xffe470  0xffb8e0  0xffb8e0>
  The first and second column are defined for the impedance range. If the
  detected impedance value is in the range, then the volume value of the
  third column will be set to codec. In our codec design, each volume value
  should compensate different DC offset to avoid the pop sound, and it is
  also different between headphone and headset. In the example, the
  "realtek,impedance_sensing_num" is 2. It means that there are 2 ranges of
  impedance in the impedance sensing function.
>>>>>>> 9abd04af

Pins on the device (for linking into audio routes) for RT5663:

  * IN1P
  * IN1N
  * IN2P
  * IN2N
  * HPOL
  * HPOR

Example:

codec: rt5663@12 {
	compatible = "realtek,rt5663";
	reg = <0x12>;
	interrupts = <7 IRQ_TYPE_EDGE_FALLING>;
};<|MERGE_RESOLUTION|>--- conflicted
+++ resolved
@@ -19,8 +19,6 @@
   Based on the different PCB layout, add the manual offset value to
   compensate the DC offset for each L and R channel, and they are different
   between headphone and headset.
-<<<<<<< HEAD
-=======
 - "realtek,impedance_sensing_num"
   The matrix row number of the impedance sensing table.
   If the value is 0, it means the impedance sensing is not supported.
@@ -37,7 +35,6 @@
   also different between headphone and headset. In the example, the
   "realtek,impedance_sensing_num" is 2. It means that there are 2 ranges of
   impedance in the impedance sensing function.
->>>>>>> 9abd04af
 
 Pins on the device (for linking into audio routes) for RT5663:
 
