/*
 * This program is free software; you can redistribute it and/or modify
 * it under the terms of the GNU General Public License, version 2, as
 * published by the Free Software Foundation.
 *
 * Copyright 2016 Paul Mackerras, IBM Corp. <paulus@au1.ibm.com>
 */

#include <linux/types.h>
#include <linux/string.h>
#include <linux/kvm.h>
#include <linux/kvm_host.h>

#include <asm/kvm_ppc.h>
#include <asm/kvm_book3s.h>
#include <asm/page.h>
#include <asm/mmu.h>
#include <asm/pgtable.h>
#include <asm/pgalloc.h>
#include <asm/pte-walk.h>

/*
 * Supported radix tree geometry.
 * Like p9, we support either 5 or 9 bits at the first (lowest) level,
 * for a page size of 64k or 4k.
 */
static int p9_supported_radix_bits[4] = { 5, 9, 9, 13 };

int kvmppc_mmu_radix_xlate(struct kvm_vcpu *vcpu, gva_t eaddr,
			   struct kvmppc_pte *gpte, bool data, bool iswrite)
{
	struct kvm *kvm = vcpu->kvm;
	u32 pid;
	int ret, level, ps;
	__be64 prte, rpte;
	unsigned long ptbl;
	unsigned long root, pte, index;
	unsigned long rts, bits, offset;
	unsigned long gpa;
	unsigned long proc_tbl_size;

	/* Work out effective PID */
	switch (eaddr >> 62) {
	case 0:
		pid = vcpu->arch.pid;
		break;
	case 3:
		pid = 0;
		break;
	default:
		return -EINVAL;
	}
	proc_tbl_size = 1 << ((kvm->arch.process_table & PRTS_MASK) + 12);
	if (pid * 16 >= proc_tbl_size)
		return -EINVAL;

	/* Read partition table to find root of tree for effective PID */
	ptbl = (kvm->arch.process_table & PRTB_MASK) + (pid * 16);
	ret = kvm_read_guest(kvm, ptbl, &prte, sizeof(prte));
	if (ret)
		return ret;

	root = be64_to_cpu(prte);
	rts = ((root & RTS1_MASK) >> (RTS1_SHIFT - 3)) |
		((root & RTS2_MASK) >> RTS2_SHIFT);
	bits = root & RPDS_MASK;
	root = root & RPDB_MASK;

	/* P9 DD1 interprets RTS (radix tree size) differently */
	offset = rts + 31;
	if (cpu_has_feature(CPU_FTR_POWER9_DD1))
		offset -= 3;

	/* current implementations only support 52-bit space */
	if (offset != 52)
		return -EINVAL;

	for (level = 3; level >= 0; --level) {
		if (level && bits != p9_supported_radix_bits[level])
			return -EINVAL;
		if (level == 0 && !(bits == 5 || bits == 9))
			return -EINVAL;
		offset -= bits;
		index = (eaddr >> offset) & ((1UL << bits) - 1);
		/* check that low bits of page table base are zero */
		if (root & ((1UL << (bits + 3)) - 1))
			return -EINVAL;
		ret = kvm_read_guest(kvm, root + index * 8,
				     &rpte, sizeof(rpte));
		if (ret)
			return ret;
		pte = __be64_to_cpu(rpte);
		if (!(pte & _PAGE_PRESENT))
			return -ENOENT;
		if (pte & _PAGE_PTE)
			break;
		bits = pte & 0x1f;
		root = pte & 0x0fffffffffffff00ul;
	}
	/* need a leaf at lowest level; 512GB pages not supported */
	if (level < 0 || level == 3)
		return -EINVAL;

	/* offset is now log base 2 of the page size */
	gpa = pte & 0x01fffffffffff000ul;
	if (gpa & ((1ul << offset) - 1))
		return -EINVAL;
	gpa += eaddr & ((1ul << offset) - 1);
	for (ps = MMU_PAGE_4K; ps < MMU_PAGE_COUNT; ++ps)
		if (offset == mmu_psize_defs[ps].shift)
			break;
	gpte->page_size = ps;

	gpte->eaddr = eaddr;
	gpte->raddr = gpa;

	/* Work out permissions */
	gpte->may_read = !!(pte & _PAGE_READ);
	gpte->may_write = !!(pte & _PAGE_WRITE);
	gpte->may_execute = !!(pte & _PAGE_EXEC);
	if (kvmppc_get_msr(vcpu) & MSR_PR) {
		if (pte & _PAGE_PRIVILEGED) {
			gpte->may_read = 0;
			gpte->may_write = 0;
			gpte->may_execute = 0;
		}
	} else {
		if (!(pte & _PAGE_PRIVILEGED)) {
			/* Check AMR/IAMR to see if strict mode is in force */
			if (vcpu->arch.amr & (1ul << 62))
				gpte->may_read = 0;
			if (vcpu->arch.amr & (1ul << 63))
				gpte->may_write = 0;
			if (vcpu->arch.iamr & (1ul << 62))
				gpte->may_execute = 0;
		}
	}

	return 0;
}

static void kvmppc_radix_tlbie_page(struct kvm *kvm, unsigned long addr,
				    unsigned int pshift)
{
	unsigned long psize = PAGE_SIZE;

	if (pshift)
		psize = 1UL << pshift;

	addr &= ~(psize - 1);
	radix__flush_tlb_lpid_page(kvm->arch.lpid, addr, psize);
}

static void kvmppc_radix_flush_pwc(struct kvm *kvm)
{
	radix__flush_pwc_lpid(kvm->arch.lpid);
}

static unsigned long kvmppc_radix_update_pte(struct kvm *kvm, pte_t *ptep,
				      unsigned long clr, unsigned long set,
				      unsigned long addr, unsigned int shift)
{
	unsigned long old = 0;

	if (!(clr & _PAGE_PRESENT) && cpu_has_feature(CPU_FTR_POWER9_DD1) &&
	    pte_present(*ptep)) {
		/* have to invalidate it first */
		old = __radix_pte_update(ptep, _PAGE_PRESENT, 0);
		kvmppc_radix_tlbie_page(kvm, addr, shift);
		set |= _PAGE_PRESENT;
		old &= _PAGE_PRESENT;
	}
	return __radix_pte_update(ptep, clr, set) | old;
}

void kvmppc_radix_set_pte_at(struct kvm *kvm, unsigned long addr,
			     pte_t *ptep, pte_t pte)
{
	radix__set_pte_at(kvm->mm, addr, ptep, pte, 0);
}

static struct kmem_cache *kvm_pte_cache;
static struct kmem_cache *kvm_pmd_cache;

static pte_t *kvmppc_pte_alloc(void)
{
	return kmem_cache_alloc(kvm_pte_cache, GFP_KERNEL);
}

static void kvmppc_pte_free(pte_t *ptep)
{
	kmem_cache_free(kvm_pte_cache, ptep);
}

/* Like pmd_huge() and pmd_large(), but works regardless of config options */
static inline int pmd_is_leaf(pmd_t pmd)
{
	return !!(pmd_val(pmd) & _PAGE_PTE);
}

static pmd_t *kvmppc_pmd_alloc(void)
{
	return kmem_cache_alloc(kvm_pmd_cache, GFP_KERNEL);
}

static void kvmppc_pmd_free(pmd_t *pmdp)
{
	kmem_cache_free(kvm_pmd_cache, pmdp);
}

<<<<<<< HEAD
=======
static void kvmppc_unmap_pte(struct kvm *kvm, pte_t *pte,
			     unsigned long gpa, unsigned int shift)

{
	unsigned long page_size = 1ul << shift;
	unsigned long old;

	old = kvmppc_radix_update_pte(kvm, pte, ~0UL, 0, gpa, shift);
	kvmppc_radix_tlbie_page(kvm, gpa, shift);
	if (old & _PAGE_DIRTY) {
		unsigned long gfn = gpa >> PAGE_SHIFT;
		struct kvm_memory_slot *memslot;

		memslot = gfn_to_memslot(kvm, gfn);
		if (memslot && memslot->dirty_bitmap)
			kvmppc_update_dirty_map(memslot, gfn, page_size);
	}
}

/*
 * kvmppc_free_p?d are used to free existing page tables, and recursively
 * descend and clear and free children.
 * Callers are responsible for flushing the PWC.
 *
 * When page tables are being unmapped/freed as part of page fault path
 * (full == false), ptes are not expected. There is code to unmap them
 * and emit a warning if encountered, but there may already be data
 * corruption due to the unexpected mappings.
 */
static void kvmppc_unmap_free_pte(struct kvm *kvm, pte_t *pte, bool full)
{
	if (full) {
		memset(pte, 0, sizeof(long) << PTE_INDEX_SIZE);
	} else {
		pte_t *p = pte;
		unsigned long it;

		for (it = 0; it < PTRS_PER_PTE; ++it, ++p) {
			if (pte_val(*p) == 0)
				continue;
			WARN_ON_ONCE(1);
			kvmppc_unmap_pte(kvm, p,
					 pte_pfn(*p) << PAGE_SHIFT,
					 PAGE_SHIFT);
		}
	}

	kvmppc_pte_free(pte);
}

static void kvmppc_unmap_free_pmd(struct kvm *kvm, pmd_t *pmd, bool full)
{
	unsigned long im;
	pmd_t *p = pmd;

	for (im = 0; im < PTRS_PER_PMD; ++im, ++p) {
		if (!pmd_present(*p))
			continue;
		if (pmd_is_leaf(*p)) {
			if (full) {
				pmd_clear(p);
			} else {
				WARN_ON_ONCE(1);
				kvmppc_unmap_pte(kvm, (pte_t *)p,
					 pte_pfn(*(pte_t *)p) << PAGE_SHIFT,
					 PMD_SHIFT);
			}
		} else {
			pte_t *pte;

			pte = pte_offset_map(p, 0);
			kvmppc_unmap_free_pte(kvm, pte, full);
			pmd_clear(p);
		}
	}
	kvmppc_pmd_free(pmd);
}

static void kvmppc_unmap_free_pud(struct kvm *kvm, pud_t *pud)
{
	unsigned long iu;
	pud_t *p = pud;

	for (iu = 0; iu < PTRS_PER_PUD; ++iu, ++p) {
		if (!pud_present(*p))
			continue;
		if (pud_huge(*p)) {
			pud_clear(p);
		} else {
			pmd_t *pmd;

			pmd = pmd_offset(p, 0);
			kvmppc_unmap_free_pmd(kvm, pmd, true);
			pud_clear(p);
		}
	}
	pud_free(kvm->mm, pud);
}

void kvmppc_free_radix(struct kvm *kvm)
{
	unsigned long ig;
	pgd_t *pgd;

	if (!kvm->arch.pgtable)
		return;
	pgd = kvm->arch.pgtable;
	for (ig = 0; ig < PTRS_PER_PGD; ++ig, ++pgd) {
		pud_t *pud;

		if (!pgd_present(*pgd))
			continue;
		pud = pud_offset(pgd, 0);
		kvmppc_unmap_free_pud(kvm, pud);
		pgd_clear(pgd);
	}
	pgd_free(kvm->mm, kvm->arch.pgtable);
	kvm->arch.pgtable = NULL;
}

static void kvmppc_unmap_free_pmd_entry_table(struct kvm *kvm, pmd_t *pmd,
					      unsigned long gpa)
{
	pte_t *pte = pte_offset_kernel(pmd, 0);

	/*
	 * Clearing the pmd entry then flushing the PWC ensures that the pte
	 * page no longer be cached by the MMU, so can be freed without
	 * flushing the PWC again.
	 */
	pmd_clear(pmd);
	kvmppc_radix_flush_pwc(kvm);

	kvmppc_unmap_free_pte(kvm, pte, false);
}

static void kvmppc_unmap_free_pud_entry_table(struct kvm *kvm, pud_t *pud,
					unsigned long gpa)
{
	pmd_t *pmd = pmd_offset(pud, 0);

	/*
	 * Clearing the pud entry then flushing the PWC ensures that the pmd
	 * page and any children pte pages will no longer be cached by the MMU,
	 * so can be freed without flushing the PWC again.
	 */
	pud_clear(pud);
	kvmppc_radix_flush_pwc(kvm);

	kvmppc_unmap_free_pmd(kvm, pmd, false);
}

/*
 * There are a number of bits which may differ between different faults to
 * the same partition scope entry. RC bits, in the course of cleaning and
 * aging. And the write bit can change, either the access could have been
 * upgraded, or a read fault could happen concurrently with a write fault
 * that sets those bits first.
 */
#define PTE_BITS_MUST_MATCH (~(_PAGE_WRITE | _PAGE_DIRTY | _PAGE_ACCESSED))

>>>>>>> acc9eb93
static int kvmppc_create_pte(struct kvm *kvm, pte_t pte, unsigned long gpa,
			     unsigned int level, unsigned long mmu_seq)
{
	pgd_t *pgd;
	pud_t *pud, *new_pud = NULL;
	pmd_t *pmd, *new_pmd = NULL;
	pte_t *ptep, *new_ptep = NULL;
	int ret;

	/* Traverse the guest's 2nd-level tree, allocate new levels needed */
	pgd = kvm->arch.pgtable + pgd_index(gpa);
	pud = NULL;
	if (pgd_present(*pgd))
		pud = pud_offset(pgd, gpa);
	else
		new_pud = pud_alloc_one(kvm->mm, gpa);

	pmd = NULL;
	if (pud && pud_present(*pud) && !pud_huge(*pud))
		pmd = pmd_offset(pud, gpa);
	else if (level <= 1)
		new_pmd = kvmppc_pmd_alloc();

	if (level == 0 && !(pmd && pmd_present(*pmd) && !pmd_is_leaf(*pmd)))
		new_ptep = kvmppc_pte_alloc();

	/* Check if we might have been invalidated; let the guest retry if so */
	spin_lock(&kvm->mmu_lock);
	ret = -EAGAIN;
	if (mmu_notifier_retry(kvm, mmu_seq))
		goto out_unlock;

	/* Now traverse again under the lock and change the tree */
	ret = -ENOMEM;
	if (pgd_none(*pgd)) {
		if (!new_pud)
			goto out_unlock;
		pgd_populate(kvm->mm, pgd, new_pud);
		new_pud = NULL;
	}
	pud = pud_offset(pgd, gpa);
	if (pud_huge(*pud)) {
		unsigned long hgpa = gpa & PUD_MASK;

		/* Check if we raced and someone else has set the same thing */
		if (level == 2) {
			if (pud_raw(*pud) == pte_raw(pte)) {
				ret = 0;
				goto out_unlock;
			}
			/* Valid 1GB page here already, add our extra bits */
			WARN_ON_ONCE((pud_val(*pud) ^ pte_val(pte)) &
							PTE_BITS_MUST_MATCH);
			kvmppc_radix_update_pte(kvm, (pte_t *)pud,
					      0, pte_val(pte), hgpa, PUD_SHIFT);
			ret = 0;
			goto out_unlock;
		}
		/*
		 * If we raced with another CPU which has just put
		 * a 1GB pte in after we saw a pmd page, try again.
		 */
		if (!new_pmd) {
			ret = -EAGAIN;
			goto out_unlock;
		}
		/* Valid 1GB page here already, remove it */
		kvmppc_unmap_pte(kvm, (pte_t *)pud, hgpa, PUD_SHIFT);
	}
	if (level == 2) {
		if (!pud_none(*pud)) {
			/*
			 * There's a page table page here, but we wanted to
			 * install a large page, so remove and free the page
			 * table page.
			 */
			kvmppc_unmap_free_pud_entry_table(kvm, pud, gpa);
		}
		kvmppc_radix_set_pte_at(kvm, gpa, (pte_t *)pud, pte);
		ret = 0;
		goto out_unlock;
	}
	if (pud_none(*pud)) {
		if (!new_pmd)
			goto out_unlock;
		pud_populate(kvm->mm, pud, new_pmd);
		new_pmd = NULL;
	}
	pmd = pmd_offset(pud, gpa);
	if (pmd_is_leaf(*pmd)) {
		unsigned long lgpa = gpa & PMD_MASK;

		/* Check if we raced and someone else has set the same thing */
		if (level == 1) {
			if (pmd_raw(*pmd) == pte_raw(pte)) {
				ret = 0;
				goto out_unlock;
			}
			/* Valid 2MB page here already, add our extra bits */
			WARN_ON_ONCE((pmd_val(*pmd) ^ pte_val(pte)) &
							PTE_BITS_MUST_MATCH);
			kvmppc_radix_update_pte(kvm, pmdp_ptep(pmd),
					      0, pte_val(pte), lgpa, PMD_SHIFT);
			ret = 0;
			goto out_unlock;
		}

		/*
		 * If we raced with another CPU which has just put
		 * a 2MB pte in after we saw a pte page, try again.
		 */
		if (!new_ptep) {
			ret = -EAGAIN;
			goto out_unlock;
		}
		/* Valid 2MB page here already, remove it */
		kvmppc_unmap_pte(kvm, pmdp_ptep(pmd), lgpa, PMD_SHIFT);
	}
	if (level == 1) {
		if (!pmd_none(*pmd)) {
			/*
			 * There's a page table page here, but we wanted to
			 * install a large page, so remove and free the page
			 * table page.
			 */
			kvmppc_unmap_free_pmd_entry_table(kvm, pmd, gpa);
		}
		kvmppc_radix_set_pte_at(kvm, gpa, pmdp_ptep(pmd), pte);
		ret = 0;
		goto out_unlock;
	}
	if (pmd_none(*pmd)) {
		if (!new_ptep)
			goto out_unlock;
		pmd_populate(kvm->mm, pmd, new_ptep);
		new_ptep = NULL;
	}
	ptep = pte_offset_kernel(pmd, gpa);
	if (pte_present(*ptep)) {
		/* Check if someone else set the same thing */
		if (pte_raw(*ptep) == pte_raw(pte)) {
			ret = 0;
			goto out_unlock;
		}
		/* Valid page here already, add our extra bits */
		WARN_ON_ONCE((pte_val(*ptep) ^ pte_val(pte)) &
							PTE_BITS_MUST_MATCH);
		kvmppc_radix_update_pte(kvm, ptep, 0, pte_val(pte), gpa, 0);
		ret = 0;
		goto out_unlock;
	}
	kvmppc_radix_set_pte_at(kvm, gpa, ptep, pte);
	ret = 0;

 out_unlock:
	spin_unlock(&kvm->mmu_lock);
	if (new_pud)
		pud_free(kvm->mm, new_pud);
	if (new_pmd)
		kvmppc_pmd_free(new_pmd);
	if (new_ptep)
		kvmppc_pte_free(new_ptep);
	return ret;
}

int kvmppc_book3s_radix_page_fault(struct kvm_run *run, struct kvm_vcpu *vcpu,
				   unsigned long ea, unsigned long dsisr)
{
	struct kvm *kvm = vcpu->kvm;
	unsigned long mmu_seq, pte_size;
	unsigned long gpa, gfn, hva, pfn;
	struct kvm_memory_slot *memslot;
	struct page *page = NULL;
	long ret;
	bool writing;
	bool upgrade_write = false;
	bool *upgrade_p = &upgrade_write;
	pte_t pte, *ptep;
	unsigned long pgflags;
	unsigned int shift, level;

	/* Check for unusual errors */
	if (dsisr & DSISR_UNSUPP_MMU) {
		pr_err("KVM: Got unsupported MMU fault\n");
		return -EFAULT;
	}
	if (dsisr & DSISR_BADACCESS) {
		/* Reflect to the guest as DSI */
		pr_err("KVM: Got radix HV page fault with DSISR=%lx\n", dsisr);
		kvmppc_core_queue_data_storage(vcpu, ea, dsisr);
		return RESUME_GUEST;
	}

	/* Translate the logical address and get the page */
	gpa = vcpu->arch.fault_gpa & ~0xfffUL;
	gpa &= ~0xF000000000000000ul;
	gfn = gpa >> PAGE_SHIFT;
	if (!(dsisr & DSISR_PRTABLE_FAULT))
		gpa |= ea & 0xfff;
	memslot = gfn_to_memslot(kvm, gfn);

	/* No memslot means it's an emulated MMIO region */
	if (!memslot || (memslot->flags & KVM_MEMSLOT_INVALID)) {
		if (dsisr & (DSISR_PRTABLE_FAULT | DSISR_BADACCESS |
			     DSISR_SET_RC)) {
			/*
			 * Bad address in guest page table tree, or other
			 * unusual error - reflect it to the guest as DSI.
			 */
			kvmppc_core_queue_data_storage(vcpu, ea, dsisr);
			return RESUME_GUEST;
		}
		return kvmppc_hv_emulate_mmio(run, vcpu, gpa, ea,
					      dsisr & DSISR_ISSTORE);
	}

	writing = (dsisr & DSISR_ISSTORE) != 0;
	if (memslot->flags & KVM_MEM_READONLY) {
		if (writing) {
			/* give the guest a DSI */
			dsisr = DSISR_ISSTORE | DSISR_PROTFAULT;
			kvmppc_core_queue_data_storage(vcpu, ea, dsisr);
			return RESUME_GUEST;
		}
		upgrade_p = NULL;
	}

	if (dsisr & DSISR_SET_RC) {
		/*
		 * Need to set an R or C bit in the 2nd-level tables;
		 * since we are just helping out the hardware here,
		 * it is sufficient to do what the hardware does.
		 */
		pgflags = _PAGE_ACCESSED;
		if (writing)
			pgflags |= _PAGE_DIRTY;
		/*
		 * We are walking the secondary page table here. We can do this
		 * without disabling irq.
		 */
		spin_lock(&kvm->mmu_lock);
		ptep = __find_linux_pte(kvm->arch.pgtable,
					gpa, NULL, &shift);
		if (ptep && pte_present(*ptep) &&
		    (!writing || pte_write(*ptep))) {
			kvmppc_radix_update_pte(kvm, ptep, 0, pgflags,
						gpa, shift);
			dsisr &= ~DSISR_SET_RC;
		}
		spin_unlock(&kvm->mmu_lock);
		if (!(dsisr & (DSISR_BAD_FAULT_64S | DSISR_NOHPTE |
			       DSISR_PROTFAULT | DSISR_SET_RC)))
			return RESUME_GUEST;
	}

	/* used to check for invalidations in progress */
	mmu_seq = kvm->mmu_notifier_seq;
	smp_rmb();

	/*
	 * Do a fast check first, since __gfn_to_pfn_memslot doesn't
	 * do it with !atomic && !async, which is how we call it.
	 * We always ask for write permission since the common case
	 * is that the page is writable.
	 */
	hva = gfn_to_hva_memslot(memslot, gfn);
	if (upgrade_p && __get_user_pages_fast(hva, 1, 1, &page) == 1) {
		pfn = page_to_pfn(page);
		upgrade_write = true;
	} else {
		/* Call KVM generic code to do the slow-path check */
		pfn = __gfn_to_pfn_memslot(memslot, gfn, false, NULL,
					   writing, upgrade_p);
		if (is_error_noslot_pfn(pfn))
			return -EFAULT;
		page = NULL;
		if (pfn_valid(pfn)) {
			page = pfn_to_page(pfn);
			if (PageReserved(page))
				page = NULL;
		}
	}

	/* See if we can insert a 1GB or 2MB large PTE here */
	level = 0;
	if (page && PageCompound(page)) {
		pte_size = PAGE_SIZE << compound_order(compound_head(page));
		if (pte_size >= PUD_SIZE &&
		    (gpa & (PUD_SIZE - PAGE_SIZE)) ==
		    (hva & (PUD_SIZE - PAGE_SIZE))) {
			level = 2;
			pfn &= ~((PUD_SIZE >> PAGE_SHIFT) - 1);
		} else if (pte_size >= PMD_SIZE &&
			   (gpa & (PMD_SIZE - PAGE_SIZE)) ==
			   (hva & (PMD_SIZE - PAGE_SIZE))) {
			level = 1;
			pfn &= ~((PMD_SIZE >> PAGE_SHIFT) - 1);
		}
	}

	/*
	 * Compute the PTE value that we need to insert.
	 */
	if (page) {
		pgflags = _PAGE_READ | _PAGE_EXEC | _PAGE_PRESENT | _PAGE_PTE |
			_PAGE_ACCESSED;
		if (writing || upgrade_write)
			pgflags |= _PAGE_WRITE | _PAGE_DIRTY;
		pte = pfn_pte(pfn, __pgprot(pgflags));
	} else {
		/*
		 * Read the PTE from the process' radix tree and use that
		 * so we get the attribute bits.
		 */
		local_irq_disable();
		ptep = __find_linux_pte(vcpu->arch.pgdir, hva, NULL, &shift);
		pte = *ptep;
		local_irq_enable();
		if (shift == PUD_SHIFT &&
		    (gpa & (PUD_SIZE - PAGE_SIZE)) ==
		    (hva & (PUD_SIZE - PAGE_SIZE))) {
			level = 2;
		} else if (shift == PMD_SHIFT &&
			   (gpa & (PMD_SIZE - PAGE_SIZE)) ==
			   (hva & (PMD_SIZE - PAGE_SIZE))) {
			level = 1;
		} else if (shift && shift != PAGE_SHIFT) {
			/* Adjust PFN */
			unsigned long mask = (1ul << shift) - PAGE_SIZE;
			pte = __pte(pte_val(pte) | (hva & mask));
		}
		pte = __pte(pte_val(pte) | _PAGE_EXEC | _PAGE_ACCESSED);
		if (writing || upgrade_write) {
			if (pte_val(pte) & _PAGE_WRITE)
				pte = __pte(pte_val(pte) | _PAGE_DIRTY);
		} else {
			pte = __pte(pte_val(pte) & ~(_PAGE_WRITE | _PAGE_DIRTY));
		}
	}

	/* Allocate space in the tree and write the PTE */
	ret = kvmppc_create_pte(kvm, pte, gpa, level, mmu_seq);

	if (page) {
		if (!ret && (pte_val(pte) & _PAGE_WRITE))
			set_page_dirty_lock(page);
		put_page(page);
	}

	if (ret == 0 || ret == -EAGAIN)
		ret = RESUME_GUEST;
	return ret;
}

/* Called with kvm->lock held */
int kvm_unmap_radix(struct kvm *kvm, struct kvm_memory_slot *memslot,
		    unsigned long gfn)
{
	pte_t *ptep;
	unsigned long gpa = gfn << PAGE_SHIFT;
	unsigned int shift;
	unsigned long old;

	ptep = __find_linux_pte(kvm->arch.pgtable, gpa, NULL, &shift);
	if (ptep && pte_present(*ptep)) {
		old = kvmppc_radix_update_pte(kvm, ptep, ~0UL, 0,
					      gpa, shift);
		kvmppc_radix_tlbie_page(kvm, gpa, shift);
		if ((old & _PAGE_DIRTY) && memslot->dirty_bitmap) {
			unsigned long npages = 1;
			if (shift)
				npages = 1ul << (shift - PAGE_SHIFT);
			kvmppc_update_dirty_map(memslot, gfn, npages);
		}
	}
	return 0;				
}

/* Called with kvm->lock held */
int kvm_age_radix(struct kvm *kvm, struct kvm_memory_slot *memslot,
		  unsigned long gfn)
{
	pte_t *ptep;
	unsigned long gpa = gfn << PAGE_SHIFT;
	unsigned int shift;
	int ref = 0;

	ptep = __find_linux_pte(kvm->arch.pgtable, gpa, NULL, &shift);
	if (ptep && pte_present(*ptep) && pte_young(*ptep)) {
		kvmppc_radix_update_pte(kvm, ptep, _PAGE_ACCESSED, 0,
					gpa, shift);
		/* XXX need to flush tlb here? */
		ref = 1;
	}
	return ref;
}

/* Called with kvm->lock held */
int kvm_test_age_radix(struct kvm *kvm, struct kvm_memory_slot *memslot,
		       unsigned long gfn)
{
	pte_t *ptep;
	unsigned long gpa = gfn << PAGE_SHIFT;
	unsigned int shift;
	int ref = 0;

	ptep = __find_linux_pte(kvm->arch.pgtable, gpa, NULL, &shift);
	if (ptep && pte_present(*ptep) && pte_young(*ptep))
		ref = 1;
	return ref;
}

/* Returns the number of PAGE_SIZE pages that are dirty */
static int kvm_radix_test_clear_dirty(struct kvm *kvm,
				struct kvm_memory_slot *memslot, int pagenum)
{
	unsigned long gfn = memslot->base_gfn + pagenum;
	unsigned long gpa = gfn << PAGE_SHIFT;
	pte_t *ptep;
	unsigned int shift;
	int ret = 0;

	ptep = __find_linux_pte(kvm->arch.pgtable, gpa, NULL, &shift);
	if (ptep && pte_present(*ptep) && pte_dirty(*ptep)) {
		ret = 1;
		if (shift)
			ret = 1 << (shift - PAGE_SHIFT);
		kvmppc_radix_update_pte(kvm, ptep, _PAGE_DIRTY, 0,
					gpa, shift);
		kvmppc_radix_tlbie_page(kvm, gpa, shift);
	}
	return ret;
}

long kvmppc_hv_get_dirty_log_radix(struct kvm *kvm,
			struct kvm_memory_slot *memslot, unsigned long *map)
{
	unsigned long i, j;
	int npages;

	for (i = 0; i < memslot->npages; i = j) {
		npages = kvm_radix_test_clear_dirty(kvm, memslot, i);

		/*
		 * Note that if npages > 0 then i must be a multiple of npages,
		 * since huge pages are only used to back the guest at guest
		 * real addresses that are a multiple of their size.
		 * Since we have at most one PTE covering any given guest
		 * real address, if npages > 1 we can skip to i + npages.
		 */
		j = i + 1;
		if (npages) {
			set_dirty_bits(map, i, npages);
			j = i + npages;
		}
	}
	return 0;
}

static void add_rmmu_ap_encoding(struct kvm_ppc_rmmu_info *info,
				 int psize, int *indexp)
{
	if (!mmu_psize_defs[psize].shift)
		return;
	info->ap_encodings[*indexp] = mmu_psize_defs[psize].shift |
		(mmu_psize_defs[psize].ap << 29);
	++(*indexp);
}

int kvmhv_get_rmmu_info(struct kvm *kvm, struct kvm_ppc_rmmu_info *info)
{
	int i;

	if (!radix_enabled())
		return -EINVAL;
	memset(info, 0, sizeof(*info));

	/* 4k page size */
	info->geometries[0].page_shift = 12;
	info->geometries[0].level_bits[0] = 9;
	for (i = 1; i < 4; ++i)
		info->geometries[0].level_bits[i] = p9_supported_radix_bits[i];
	/* 64k page size */
	info->geometries[1].page_shift = 16;
	for (i = 0; i < 4; ++i)
		info->geometries[1].level_bits[i] = p9_supported_radix_bits[i];

	i = 0;
	add_rmmu_ap_encoding(info, MMU_PAGE_4K, &i);
	add_rmmu_ap_encoding(info, MMU_PAGE_64K, &i);
	add_rmmu_ap_encoding(info, MMU_PAGE_2M, &i);
	add_rmmu_ap_encoding(info, MMU_PAGE_1G, &i);

	return 0;
}

int kvmppc_init_vm_radix(struct kvm *kvm)
{
	kvm->arch.pgtable = pgd_alloc(kvm->mm);
	if (!kvm->arch.pgtable)
		return -ENOMEM;
	return 0;
}

static void pte_ctor(void *addr)
{
<<<<<<< HEAD
	unsigned long ig, iu, im;
	pte_t *pte;
	pmd_t *pmd;
	pud_t *pud;
	pgd_t *pgd;

	if (!kvm->arch.pgtable)
		return;
	pgd = kvm->arch.pgtable;
	for (ig = 0; ig < PTRS_PER_PGD; ++ig, ++pgd) {
		if (!pgd_present(*pgd))
			continue;
		pud = pud_offset(pgd, 0);
		for (iu = 0; iu < PTRS_PER_PUD; ++iu, ++pud) {
			if (!pud_present(*pud))
				continue;
			if (pud_huge(*pud)) {
				pud_clear(pud);
				continue;
			}
			pmd = pmd_offset(pud, 0);
			for (im = 0; im < PTRS_PER_PMD; ++im, ++pmd) {
				if (pmd_is_leaf(*pmd)) {
					pmd_clear(pmd);
					continue;
				}
				if (!pmd_present(*pmd))
					continue;
				pte = pte_offset_map(pmd, 0);
				memset(pte, 0, sizeof(long) << PTE_INDEX_SIZE);
				kvmppc_pte_free(pte);
				pmd_clear(pmd);
			}
			kvmppc_pmd_free(pmd_offset(pud, 0));
			pud_clear(pud);
		}
		pud_free(kvm->mm, pud_offset(pgd, 0));
		pgd_clear(pgd);
	}
	pgd_free(kvm->mm, kvm->arch.pgtable);
	kvm->arch.pgtable = NULL;
=======
	memset(addr, 0, RADIX_PTE_TABLE_SIZE);
>>>>>>> acc9eb93
}

static void pmd_ctor(void *addr)
{
<<<<<<< HEAD
	memset(addr, 0, RADIX_PTE_TABLE_SIZE);
}

static void pmd_ctor(void *addr)
{
=======
>>>>>>> acc9eb93
	memset(addr, 0, RADIX_PMD_TABLE_SIZE);
}

int kvmppc_radix_init(void)
{
	unsigned long size = sizeof(void *) << RADIX_PTE_INDEX_SIZE;

	kvm_pte_cache = kmem_cache_create("kvm-pte", size, size, 0, pte_ctor);
	if (!kvm_pte_cache)
		return -ENOMEM;

	size = sizeof(void *) << RADIX_PMD_INDEX_SIZE;

	kvm_pmd_cache = kmem_cache_create("kvm-pmd", size, size, 0, pmd_ctor);
	if (!kvm_pmd_cache) {
		kmem_cache_destroy(kvm_pte_cache);
		return -ENOMEM;
	}

	return 0;
}

void kvmppc_radix_exit(void)
{
	kmem_cache_destroy(kvm_pte_cache);
	kmem_cache_destroy(kvm_pmd_cache);
}<|MERGE_RESOLUTION|>--- conflicted
+++ resolved
@@ -208,8 +208,6 @@
 	kmem_cache_free(kvm_pmd_cache, pmdp);
 }
 
-<<<<<<< HEAD
-=======
 static void kvmppc_unmap_pte(struct kvm *kvm, pte_t *pte,
 			     unsigned long gpa, unsigned int shift)
 
@@ -371,7 +369,6 @@
  */
 #define PTE_BITS_MUST_MATCH (~(_PAGE_WRITE | _PAGE_DIRTY | _PAGE_ACCESSED))
 
->>>>>>> acc9eb93
 static int kvmppc_create_pte(struct kvm *kvm, pte_t pte, unsigned long gpa,
 			     unsigned int level, unsigned long mmu_seq)
 {
@@ -878,63 +875,11 @@
 
 static void pte_ctor(void *addr)
 {
-<<<<<<< HEAD
-	unsigned long ig, iu, im;
-	pte_t *pte;
-	pmd_t *pmd;
-	pud_t *pud;
-	pgd_t *pgd;
-
-	if (!kvm->arch.pgtable)
-		return;
-	pgd = kvm->arch.pgtable;
-	for (ig = 0; ig < PTRS_PER_PGD; ++ig, ++pgd) {
-		if (!pgd_present(*pgd))
-			continue;
-		pud = pud_offset(pgd, 0);
-		for (iu = 0; iu < PTRS_PER_PUD; ++iu, ++pud) {
-			if (!pud_present(*pud))
-				continue;
-			if (pud_huge(*pud)) {
-				pud_clear(pud);
-				continue;
-			}
-			pmd = pmd_offset(pud, 0);
-			for (im = 0; im < PTRS_PER_PMD; ++im, ++pmd) {
-				if (pmd_is_leaf(*pmd)) {
-					pmd_clear(pmd);
-					continue;
-				}
-				if (!pmd_present(*pmd))
-					continue;
-				pte = pte_offset_map(pmd, 0);
-				memset(pte, 0, sizeof(long) << PTE_INDEX_SIZE);
-				kvmppc_pte_free(pte);
-				pmd_clear(pmd);
-			}
-			kvmppc_pmd_free(pmd_offset(pud, 0));
-			pud_clear(pud);
-		}
-		pud_free(kvm->mm, pud_offset(pgd, 0));
-		pgd_clear(pgd);
-	}
-	pgd_free(kvm->mm, kvm->arch.pgtable);
-	kvm->arch.pgtable = NULL;
-=======
 	memset(addr, 0, RADIX_PTE_TABLE_SIZE);
->>>>>>> acc9eb93
 }
 
 static void pmd_ctor(void *addr)
 {
-<<<<<<< HEAD
-	memset(addr, 0, RADIX_PTE_TABLE_SIZE);
-}
-
-static void pmd_ctor(void *addr)
-{
-=======
->>>>>>> acc9eb93
 	memset(addr, 0, RADIX_PMD_TABLE_SIZE);
 }
 
