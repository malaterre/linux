/*
 * Common boot and setup code for both 32-bit and 64-bit.
 * Extracted from arch/powerpc/kernel/setup_64.c.
 *
 * Copyright (C) 2001 PPC64 Team, IBM Corp
 *
 *      This program is free software; you can redistribute it and/or
 *      modify it under the terms of the GNU General Public License
 *      as published by the Free Software Foundation; either version
 *      2 of the License, or (at your option) any later version.
 */

#undef DEBUG

#include <linux/export.h>
#include <linux/string.h>
#include <linux/sched.h>
#include <linux/init.h>
#include <linux/kernel.h>
#include <linux/reboot.h>
#include <linux/delay.h>
#include <linux/initrd.h>
#include <linux/platform_device.h>
#include <linux/seq_file.h>
#include <linux/ioport.h>
#include <linux/console.h>
#include <linux/screen_info.h>
#include <linux/root_dev.h>
#include <linux/notifier.h>
#include <linux/cpu.h>
#include <linux/unistd.h>
#include <linux/serial.h>
#include <linux/serial_8250.h>
#include <linux/percpu.h>
#include <linux/memblock.h>
#include <linux/of_platform.h>
#include <linux/hugetlb.h>
#include <asm/debugfs.h>
#include <asm/io.h>
#include <asm/paca.h>
#include <asm/prom.h>
#include <asm/processor.h>
#include <asm/vdso_datapage.h>
#include <asm/pgtable.h>
#include <asm/smp.h>
#include <asm/elf.h>
#include <asm/machdep.h>
#include <asm/time.h>
#include <asm/cputable.h>
#include <asm/sections.h>
#include <asm/firmware.h>
#include <asm/btext.h>
#include <asm/nvram.h>
#include <asm/setup.h>
#include <asm/rtas.h>
#include <asm/iommu.h>
#include <asm/serial.h>
#include <asm/cache.h>
#include <asm/page.h>
#include <asm/mmu.h>
#include <asm/xmon.h>
#include <asm/cputhreads.h>
#include <mm/mmu_decl.h>
#include <asm/fadump.h>
#include <asm/udbg.h>
#include <asm/hugetlb.h>
#include <asm/livepatch.h>
#include <asm/mmu_context.h>
#include <asm/cpu_has_feature.h>

#include "setup.h"

#ifdef DEBUG
#include <asm/udbg.h>
#define DBG(fmt...) udbg_printf(fmt)
#else
#define DBG(fmt...)
#endif

/* The main machine-dep calls structure
 */
struct machdep_calls ppc_md;
EXPORT_SYMBOL(ppc_md);
struct machdep_calls *machine_id;
EXPORT_SYMBOL(machine_id);

int boot_cpuid = -1;
EXPORT_SYMBOL_GPL(boot_cpuid);

/*
 * These are used in binfmt_elf.c to put aux entries on the stack
 * for each elf executable being started.
 */
int dcache_bsize;
int icache_bsize;
int ucache_bsize;


unsigned long klimit = (unsigned long) _end;

/*
 * This still seems to be needed... -- paulus
 */ 
struct screen_info screen_info = {
	.orig_x = 0,
	.orig_y = 25,
	.orig_video_cols = 80,
	.orig_video_lines = 25,
	.orig_video_isVGA = 1,
	.orig_video_points = 16
};
#if defined(CONFIG_FB_VGA16_MODULE)
EXPORT_SYMBOL(screen_info);
#endif

/* Variables required to store legacy IO irq routing */
int of_i8042_kbd_irq;
EXPORT_SYMBOL_GPL(of_i8042_kbd_irq);
int of_i8042_aux_irq;
EXPORT_SYMBOL_GPL(of_i8042_aux_irq);

#ifdef __DO_IRQ_CANON
/* XXX should go elsewhere eventually */
int ppc_do_canonicalize_irqs;
EXPORT_SYMBOL(ppc_do_canonicalize_irqs);
#endif

#ifdef CONFIG_CRASH_CORE
/* This keeps a track of which one is the crashing cpu. */
int crashing_cpu = -1;
#endif

/* also used by kexec */
void machine_shutdown(void)
{
#ifdef CONFIG_FA_DUMP
	/*
	 * if fadump is active, cleanup the fadump registration before we
	 * shutdown.
	 */
	fadump_cleanup();
#endif

	if (ppc_md.machine_shutdown)
		ppc_md.machine_shutdown();
}

static void machine_hang(void)
{
	pr_emerg("System Halted, OK to turn off power\n");
	local_irq_disable();
	while (1)
		;
}

void machine_restart(char *cmd)
{
	machine_shutdown();
	if (ppc_md.restart)
		ppc_md.restart(cmd);

	smp_send_stop();

	do_kernel_restart(cmd);
	mdelay(1000);

	machine_hang();
}

void machine_power_off(void)
{
	machine_shutdown();
	if (pm_power_off)
		pm_power_off();

	smp_send_stop();
	machine_hang();
}
/* Used by the G5 thermal driver */
EXPORT_SYMBOL_GPL(machine_power_off);

void (*pm_power_off)(void);
EXPORT_SYMBOL_GPL(pm_power_off);

void machine_halt(void)
{
	machine_shutdown();
	if (ppc_md.halt)
		ppc_md.halt();

	smp_send_stop();
	machine_hang();
}


#ifdef CONFIG_TAU
extern u32 cpu_temp(unsigned long cpu);
extern u32 cpu_temp_both(unsigned long cpu);
#endif /* CONFIG_TAU */

#ifdef CONFIG_SMP
DEFINE_PER_CPU(unsigned int, cpu_pvr);
#endif

static void show_cpuinfo_summary(struct seq_file *m)
{
	struct device_node *root;
	const char *model = NULL;
#if defined(CONFIG_SMP) && defined(CONFIG_PPC32)
	unsigned long bogosum = 0;
	int i;
	for_each_online_cpu(i)
		bogosum += loops_per_jiffy;
	seq_printf(m, "total bogomips\t: %lu.%02lu\n",
		   bogosum/(500000/HZ), bogosum/(5000/HZ) % 100);
#endif /* CONFIG_SMP && CONFIG_PPC32 */
	seq_printf(m, "timebase\t: %lu\n", ppc_tb_freq);
	if (ppc_md.name)
		seq_printf(m, "platform\t: %s\n", ppc_md.name);
	root = of_find_node_by_path("/");
	if (root)
		model = of_get_property(root, "model", NULL);
	if (model)
		seq_printf(m, "model\t\t: %s\n", model);
	of_node_put(root);

	if (ppc_md.show_cpuinfo != NULL)
		ppc_md.show_cpuinfo(m);

#ifdef CONFIG_PPC32
	/* Display the amount of memory */
	seq_printf(m, "Memory\t\t: %d MB\n",
		   (unsigned int)(total_memory / (1024 * 1024)));
#endif
}

static int show_cpuinfo(struct seq_file *m, void *v)
{
	unsigned long cpu_id = (unsigned long)v - 1;
	unsigned int pvr;
	unsigned long proc_freq;
	unsigned short maj;
	unsigned short min;

#ifdef CONFIG_SMP
	pvr = per_cpu(cpu_pvr, cpu_id);
#else
	pvr = mfspr(SPRN_PVR);
#endif
	maj = (pvr >> 8) & 0xFF;
	min = pvr & 0xFF;

	seq_printf(m, "processor\t: %lu\n", cpu_id);
	seq_printf(m, "cpu\t\t: ");

	if (cur_cpu_spec->pvr_mask && cur_cpu_spec->cpu_name)
		seq_printf(m, "%s", cur_cpu_spec->cpu_name);
	else
		seq_printf(m, "unknown (%08x)", pvr);

#ifdef CONFIG_ALTIVEC
	if (cpu_has_feature(CPU_FTR_ALTIVEC))
		seq_printf(m, ", altivec supported");
#endif /* CONFIG_ALTIVEC */

	seq_printf(m, "\n");

#ifdef CONFIG_TAU
	if (cur_cpu_spec->cpu_features & CPU_FTR_TAU) {
#ifdef CONFIG_TAU_AVERAGE
		/* more straightforward, but potentially misleading */
		seq_printf(m,  "temperature \t: %u C (uncalibrated)\n",
			   cpu_temp(cpu_id));
#else
		/* show the actual temp sensor range */
		u32 temp;
		temp = cpu_temp_both(cpu_id);
		seq_printf(m, "temperature \t: %u-%u C (uncalibrated)\n",
			   temp & 0xff, temp >> 16);
#endif
	}
#endif /* CONFIG_TAU */

	/*
	 * Platforms that have variable clock rates, should implement
	 * the method ppc_md.get_proc_freq() that reports the clock
	 * rate of a given cpu. The rest can use ppc_proc_freq to
	 * report the clock rate that is same across all cpus.
	 */
	if (ppc_md.get_proc_freq)
		proc_freq = ppc_md.get_proc_freq(cpu_id);
	else
		proc_freq = ppc_proc_freq;

	if (proc_freq)
		seq_printf(m, "clock\t\t: %lu.%06luMHz\n",
			   proc_freq / 1000000, proc_freq % 1000000);

	if (ppc_md.show_percpuinfo != NULL)
		ppc_md.show_percpuinfo(m, cpu_id);

	/* If we are a Freescale core do a simple check so
	 * we dont have to keep adding cases in the future */
	if (PVR_VER(pvr) & 0x8000) {
		switch (PVR_VER(pvr)) {
		case 0x8000:	/* 7441/7450/7451, Voyager */
		case 0x8001:	/* 7445/7455, Apollo 6 */
		case 0x8002:	/* 7447/7457, Apollo 7 */
		case 0x8003:	/* 7447A, Apollo 7 PM */
		case 0x8004:	/* 7448, Apollo 8 */
		case 0x800c:	/* 7410, Nitro */
			maj = ((pvr >> 8) & 0xF);
			min = PVR_MIN(pvr);
			break;
		default:	/* e500/book-e */
			maj = PVR_MAJ(pvr);
			min = PVR_MIN(pvr);
			break;
		}
	} else {
		switch (PVR_VER(pvr)) {
			case 0x0020:	/* 403 family */
				maj = PVR_MAJ(pvr) + 1;
				min = PVR_MIN(pvr);
				break;
			case 0x1008:	/* 740P/750P ?? */
				maj = ((pvr >> 8) & 0xFF) - 1;
				min = pvr & 0xFF;
				break;
			case 0x004e: /* POWER9 bits 12-15 give chip type */
				maj = (pvr >> 8) & 0x0F;
				min = pvr & 0xFF;
				break;
			default:
				maj = (pvr >> 8) & 0xFF;
				min = pvr & 0xFF;
				break;
		}
	}

	seq_printf(m, "revision\t: %hd.%hd (pvr %04x %04x)\n",
		   maj, min, PVR_VER(pvr), PVR_REV(pvr));

#ifdef CONFIG_PPC32
	seq_printf(m, "bogomips\t: %lu.%02lu\n",
		   loops_per_jiffy / (500000/HZ),
		   (loops_per_jiffy / (5000/HZ)) % 100);
#endif
	seq_printf(m, "\n");
<<<<<<< HEAD
#endif
=======

	preempt_enable();

>>>>>>> f2ac428e
	/* If this is the last cpu, print the summary */
	if (cpumask_next(cpu_id, cpu_online_mask) >= nr_cpu_ids)
		show_cpuinfo_summary(m);

	return 0;
}

static void *c_start(struct seq_file *m, loff_t *pos)
{
	if (*pos == 0)	/* just in case, cpu 0 is not the first */
		*pos = cpumask_first(cpu_online_mask);
	else
		*pos = cpumask_next(*pos - 1, cpu_online_mask);
	if ((*pos) < nr_cpu_ids)
		return (void *)(unsigned long)(*pos + 1);
	return NULL;
}

static void *c_next(struct seq_file *m, void *v, loff_t *pos)
{
	(*pos)++;
	return c_start(m, pos);
}

static void c_stop(struct seq_file *m, void *v)
{
}

const struct seq_operations cpuinfo_op = {
	.start	= c_start,
	.next	= c_next,
	.stop	= c_stop,
	.show	= show_cpuinfo,
};

void __init check_for_initrd(void)
{
#ifdef CONFIG_BLK_DEV_INITRD
	DBG(" -> check_for_initrd()  initrd_start=0x%lx  initrd_end=0x%lx\n",
	    initrd_start, initrd_end);

	/* If we were passed an initrd, set the ROOT_DEV properly if the values
	 * look sensible. If not, clear initrd reference.
	 */
	if (is_kernel_addr(initrd_start) && is_kernel_addr(initrd_end) &&
	    initrd_end > initrd_start)
		ROOT_DEV = Root_RAM0;
	else
		initrd_start = initrd_end = 0;

	if (initrd_start)
		pr_info("Found initrd at 0x%lx:0x%lx\n", initrd_start, initrd_end);

	DBG(" <- check_for_initrd()\n");
#endif /* CONFIG_BLK_DEV_INITRD */
}

#ifdef CONFIG_SMP

int threads_per_core, threads_per_subcore, threads_shift;
cpumask_t threads_core_mask;
EXPORT_SYMBOL_GPL(threads_per_core);
EXPORT_SYMBOL_GPL(threads_per_subcore);
EXPORT_SYMBOL_GPL(threads_shift);
EXPORT_SYMBOL_GPL(threads_core_mask);

static void __init cpu_init_thread_core_maps(int tpc)
{
	int i;

	threads_per_core = tpc;
	threads_per_subcore = tpc;
	cpumask_clear(&threads_core_mask);

	/* This implementation only supports power of 2 number of threads
	 * for simplicity and performance
	 */
	threads_shift = ilog2(tpc);
	BUG_ON(tpc != (1 << threads_shift));

	for (i = 0; i < tpc; i++)
		cpumask_set_cpu(i, &threads_core_mask);

	printk(KERN_INFO "CPU maps initialized for %d thread%s per core\n",
	       tpc, tpc > 1 ? "s" : "");
	printk(KERN_DEBUG " (thread shift is %d)\n", threads_shift);
}


/**
 * setup_cpu_maps - initialize the following cpu maps:
 *                  cpu_possible_mask
 *                  cpu_present_mask
 *
 * Having the possible map set up early allows us to restrict allocations
 * of things like irqstacks to nr_cpu_ids rather than NR_CPUS.
 *
 * We do not initialize the online map here; cpus set their own bits in
 * cpu_online_mask as they come up.
 *
 * This function is valid only for Open Firmware systems.  finish_device_tree
 * must be called before using this.
 *
 * While we're here, we may as well set the "physical" cpu ids in the paca.
 *
 * NOTE: This must match the parsing done in early_init_dt_scan_cpus.
 */
void __init smp_setup_cpu_maps(void)
{
	struct device_node *dn;
	int cpu = 0;
	int nthreads = 1;

	DBG("smp_setup_cpu_maps()\n");

	for_each_node_by_type(dn, "cpu") {
		const __be32 *intserv;
		__be32 cpu_be;
		int j, len;

		DBG("  * %pOF...\n", dn);

		intserv = of_get_property(dn, "ibm,ppc-interrupt-server#s",
				&len);
		if (intserv) {
			DBG("    ibm,ppc-interrupt-server#s -> %d threads\n",
			    nthreads);
		} else {
			DBG("    no ibm,ppc-interrupt-server#s -> 1 thread\n");
			intserv = of_get_property(dn, "reg", &len);
			if (!intserv) {
				cpu_be = cpu_to_be32(cpu);
				intserv = &cpu_be;	/* assume logical == phys */
				len = 4;
			}
		}

		nthreads = len / sizeof(int);

		for (j = 0; j < nthreads && cpu < nr_cpu_ids; j++) {
			bool avail;

			DBG("    thread %d -> cpu %d (hard id %d)\n",
			    j, cpu, be32_to_cpu(intserv[j]));

			avail = of_device_is_available(dn);
			if (!avail)
				avail = !of_property_match_string(dn,
						"enable-method", "spin-table");

			set_cpu_present(cpu, avail);
			set_hard_smp_processor_id(cpu, be32_to_cpu(intserv[j]));
			set_cpu_possible(cpu, true);
			cpu++;
		}

		if (cpu >= nr_cpu_ids) {
			of_node_put(dn);
			break;
		}
	}

	/* If no SMT supported, nthreads is forced to 1 */
	if (!cpu_has_feature(CPU_FTR_SMT)) {
		DBG("  SMT disabled ! nthreads forced to 1\n");
		nthreads = 1;
	}

#ifdef CONFIG_PPC64
	/*
	 * On pSeries LPAR, we need to know how many cpus
	 * could possibly be added to this partition.
	 */
	if (firmware_has_feature(FW_FEATURE_LPAR) &&
	    (dn = of_find_node_by_path("/rtas"))) {
		int num_addr_cell, num_size_cell, maxcpus;
		const __be32 *ireg;

		num_addr_cell = of_n_addr_cells(dn);
		num_size_cell = of_n_size_cells(dn);

		ireg = of_get_property(dn, "ibm,lrdr-capacity", NULL);

		if (!ireg)
			goto out;

		maxcpus = be32_to_cpup(ireg + num_addr_cell + num_size_cell);

		/* Double maxcpus for processors which have SMT capability */
		if (cpu_has_feature(CPU_FTR_SMT))
			maxcpus *= nthreads;

		if (maxcpus > nr_cpu_ids) {
			printk(KERN_WARNING
			       "Partition configured for %d cpus, "
			       "operating system maximum is %u.\n",
			       maxcpus, nr_cpu_ids);
			maxcpus = nr_cpu_ids;
		} else
			printk(KERN_INFO "Partition configured for %d cpus.\n",
			       maxcpus);

		for (cpu = 0; cpu < maxcpus; cpu++)
			set_cpu_possible(cpu, true);
	out:
		of_node_put(dn);
	}
	vdso_data->processorCount = num_present_cpus();
#endif /* CONFIG_PPC64 */

        /* Initialize CPU <=> thread mapping/
	 *
	 * WARNING: We assume that the number of threads is the same for
	 * every CPU in the system. If that is not the case, then some code
	 * here will have to be reworked
	 */
	cpu_init_thread_core_maps(nthreads);

	/* Now that possible cpus are set, set nr_cpu_ids for later use */
	setup_nr_cpu_ids();

	free_unused_pacas();
}
#endif /* CONFIG_SMP */

#ifdef CONFIG_PCSPKR_PLATFORM
static __init int add_pcspkr(void)
{
	struct device_node *np;
	struct platform_device *pd;
	int ret;

	np = of_find_compatible_node(NULL, NULL, "pnpPNP,100");
	of_node_put(np);
	if (!np)
		return -ENODEV;

	pd = platform_device_alloc("pcspkr", -1);
	if (!pd)
		return -ENOMEM;

	ret = platform_device_add(pd);
	if (ret)
		platform_device_put(pd);

	return ret;
}
device_initcall(add_pcspkr);
#endif	/* CONFIG_PCSPKR_PLATFORM */

void probe_machine(void)
{
	extern struct machdep_calls __machine_desc_start;
	extern struct machdep_calls __machine_desc_end;
	unsigned int i;

	/*
	 * Iterate all ppc_md structures until we find the proper
	 * one for the current machine type
	 */
	DBG("Probing machine type ...\n");

	/*
	 * Check ppc_md is empty, if not we have a bug, ie, we setup an
	 * entry before probe_machine() which will be overwritten
	 */
	for (i = 0; i < (sizeof(ppc_md) / sizeof(void *)); i++) {
		if (((void **)&ppc_md)[i]) {
			printk(KERN_ERR "Entry %d in ppc_md non empty before"
			       " machine probe !\n", i);
		}
	}

	for (machine_id = &__machine_desc_start;
	     machine_id < &__machine_desc_end;
	     machine_id++) {
		DBG("  %s ...", machine_id->name);
		memcpy(&ppc_md, machine_id, sizeof(struct machdep_calls));
		if (ppc_md.probe()) {
			DBG(" match !\n");
			break;
		}
		DBG("\n");
	}
	/* What can we do if we didn't find ? */
	if (machine_id >= &__machine_desc_end) {
		DBG("No suitable machine found !\n");
		for (;;);
	}

	printk(KERN_INFO "Using %s machine description\n", ppc_md.name);
}

/* Match a class of boards, not a specific device configuration. */
int check_legacy_ioport(unsigned long base_port)
{
	struct device_node *parent, *np = NULL;
	int ret = -ENODEV;

	switch(base_port) {
	case I8042_DATA_REG:
		if (!(np = of_find_compatible_node(NULL, NULL, "pnpPNP,303")))
			np = of_find_compatible_node(NULL, NULL, "pnpPNP,f03");
		if (np) {
			parent = of_get_parent(np);

			of_i8042_kbd_irq = irq_of_parse_and_map(parent, 0);
			if (!of_i8042_kbd_irq)
				of_i8042_kbd_irq = 1;

			of_i8042_aux_irq = irq_of_parse_and_map(parent, 1);
			if (!of_i8042_aux_irq)
				of_i8042_aux_irq = 12;

			of_node_put(np);
			np = parent;
			break;
		}
		np = of_find_node_by_type(NULL, "8042");
		/* Pegasos has no device_type on its 8042 node, look for the
		 * name instead */
		if (!np)
			np = of_find_node_by_name(NULL, "8042");
		if (np) {
			of_i8042_kbd_irq = 1;
			of_i8042_aux_irq = 12;
		}
		break;
	case FDC_BASE: /* FDC1 */
		np = of_find_node_by_type(NULL, "fdc");
		break;
	default:
		/* ipmi is supposed to fail here */
		break;
	}
	if (!np)
		return ret;
	parent = of_get_parent(np);
	if (parent) {
		if (strcmp(parent->type, "isa") == 0)
			ret = 0;
		of_node_put(parent);
	}
	of_node_put(np);
	return ret;
}
EXPORT_SYMBOL(check_legacy_ioport);

static int ppc_panic_event(struct notifier_block *this,
                             unsigned long event, void *ptr)
{
	/*
	 * If firmware-assisted dump has been registered then trigger
	 * firmware-assisted dump and let firmware handle everything else.
	 */
	crash_fadump(NULL, ptr);
	ppc_md.panic(ptr);  /* May not return */
	return NOTIFY_DONE;
}

static struct notifier_block ppc_panic_block = {
	.notifier_call = ppc_panic_event,
	.priority = INT_MIN /* may not return; must be done last */
};

void __init setup_panic(void)
{
	if (!ppc_md.panic)
		return;
	atomic_notifier_chain_register(&panic_notifier_list, &ppc_panic_block);
}

#ifdef CONFIG_CHECK_CACHE_COHERENCY
/*
 * For platforms that have configurable cache-coherency.  This function
 * checks that the cache coherency setting of the kernel matches the setting
 * left by the firmware, as indicated in the device tree.  Since a mismatch
 * will eventually result in DMA failures, we print * and error and call
 * BUG() in that case.
 */

#ifdef CONFIG_NOT_COHERENT_CACHE
#define KERNEL_COHERENCY	0
#else
#define KERNEL_COHERENCY	1
#endif

static int __init check_cache_coherency(void)
{
	struct device_node *np;
	const void *prop;
	int devtree_coherency;

	np = of_find_node_by_path("/");
	prop = of_get_property(np, "coherency-off", NULL);
	of_node_put(np);

	devtree_coherency = prop ? 0 : 1;

	if (devtree_coherency != KERNEL_COHERENCY) {
		printk(KERN_ERR
			"kernel coherency:%s != device tree_coherency:%s\n",
			KERNEL_COHERENCY ? "on" : "off",
			devtree_coherency ? "on" : "off");
		BUG();
	}

	return 0;
}

late_initcall(check_cache_coherency);
#endif /* CONFIG_CHECK_CACHE_COHERENCY */

#ifdef CONFIG_DEBUG_FS
struct dentry *powerpc_debugfs_root;
EXPORT_SYMBOL(powerpc_debugfs_root);

static int powerpc_debugfs_init(void)
{
	powerpc_debugfs_root = debugfs_create_dir("powerpc", NULL);

	return powerpc_debugfs_root == NULL;
}
arch_initcall(powerpc_debugfs_init);
#endif

void ppc_printk_progress(char *s, unsigned short hex)
{
	pr_info("%s\n", s);
}

void arch_setup_pdev_archdata(struct platform_device *pdev)
{
	pdev->archdata.dma_mask = DMA_BIT_MASK(32);
	pdev->dev.dma_mask = &pdev->archdata.dma_mask;
 	set_dma_ops(&pdev->dev, &dma_nommu_ops);
}

static __init void print_system_info(void)
{
	pr_info("-----------------------------------------------------\n");
#ifdef CONFIG_PPC_BOOK3S_64
	pr_info("ppc64_pft_size    = 0x%llx\n", ppc64_pft_size);
#endif
#ifdef CONFIG_PPC_STD_MMU_32
	pr_info("Hash_size         = 0x%lx\n", Hash_size);
#endif
	pr_info("phys_mem_size     = 0x%llx\n",
		(unsigned long long)memblock_phys_mem_size());

	pr_info("dcache_bsize      = 0x%x\n", dcache_bsize);
	pr_info("icache_bsize      = 0x%x\n", icache_bsize);
	if (ucache_bsize != 0)
		pr_info("ucache_bsize      = 0x%x\n", ucache_bsize);

	pr_info("cpu_features      = 0x%016lx\n", cur_cpu_spec->cpu_features);
	pr_info("  possible        = 0x%016lx\n",
		(unsigned long)CPU_FTRS_POSSIBLE);
	pr_info("  always          = 0x%016lx\n",
		(unsigned long)CPU_FTRS_ALWAYS);
	pr_info("cpu_user_features = 0x%08x 0x%08x\n",
		cur_cpu_spec->cpu_user_features,
		cur_cpu_spec->cpu_user_features2);
	pr_info("mmu_features      = 0x%08x\n", cur_cpu_spec->mmu_features);
#ifdef CONFIG_PPC64
	pr_info("firmware_features = 0x%016lx\n", powerpc_firmware_features);
#endif

#ifdef CONFIG_PPC_BOOK3S_64
	if (htab_address)
		pr_info("htab_address      = 0x%p\n", htab_address);
	if (htab_hash_mask)
		pr_info("htab_hash_mask    = 0x%lx\n", htab_hash_mask);
#endif
#ifdef CONFIG_PPC_STD_MMU_32
	if (Hash)
		pr_info("Hash              = 0x%p\n", Hash);
	if (Hash_mask)
		pr_info("Hash_mask         = 0x%lx\n", Hash_mask);
#endif

	if (PHYSICAL_START > 0)
		pr_info("physical_start    = 0x%llx\n",
		       (unsigned long long)PHYSICAL_START);
	pr_info("-----------------------------------------------------\n");
}

/*
 * Called into from start_kernel this initializes memblock, which is used
 * to manage page allocation until mem_init is called.
 */
void __init setup_arch(char **cmdline_p)
{
	*cmdline_p = boot_command_line;

	/* Set a half-reasonable default so udelay does something sensible */
	loops_per_jiffy = 500000000 / HZ;

	/* Unflatten the device-tree passed by prom_init or kexec */
	unflatten_device_tree();

	/*
	 * Initialize cache line/block info from device-tree (on ppc64) or
	 * just cputable (on ppc32).
	 */
	initialize_cache_info();

	/* Initialize RTAS if available. */
	rtas_initialize();

	/* Check if we have an initrd provided via the device-tree. */
	check_for_initrd();

	/* Probe the machine type, establish ppc_md. */
	probe_machine();

	/* Setup panic notifier if requested by the platform. */
	setup_panic();

	/*
	 * Configure ppc_md.power_save (ppc32 only, 64-bit machines do
	 * it from their respective probe() function.
	 */
	setup_power_save();

	/* Discover standard serial ports. */
	find_legacy_serial_ports();

	/* Register early console with the printk subsystem. */
	register_early_udbg_console();

	/* Setup the various CPU maps based on the device-tree. */
	smp_setup_cpu_maps();

	/* Initialize xmon. */
	xmon_setup();

	/* Check the SMT related command line arguments (ppc64). */
	check_smt_enabled();

	/* On BookE, setup per-core TLB data structures. */
	setup_tlb_core_data();

	/*
	 * Release secondary cpus out of their spinloops at 0x60 now that
	 * we can map physical -> logical CPU ids.
	 *
	 * Freescale Book3e parts spin in a loop provided by firmware,
	 * so smp_release_cpus() does nothing for them.
	 */
#ifdef CONFIG_SMP
	smp_release_cpus();
#endif

	/* Print various info about the machine that has been gathered so far. */
	print_system_info();

	/* Reserve large chunks of memory for use by CMA for KVM. */
	kvm_cma_reserve();

	klp_init_thread_info(&init_thread_info);

	init_mm.start_code = (unsigned long)_stext;
	init_mm.end_code = (unsigned long) _etext;
	init_mm.end_data = (unsigned long) _edata;
	init_mm.brk = klimit;

#ifdef CONFIG_PPC_MM_SLICES
#ifdef CONFIG_PPC64
	if (!radix_enabled())
		init_mm.context.slb_addr_limit = DEFAULT_MAP_WINDOW_USER64;
#else
#error	"context.addr_limit not initialized."
#endif
#endif

#ifdef CONFIG_SPAPR_TCE_IOMMU
	mm_iommu_init(&init_mm);
#endif
	irqstack_early_init();
	exc_lvl_early_init();
	emergency_stack_init();

	initmem_init();

#ifdef CONFIG_DUMMY_CONSOLE
	conswitchp = &dummy_con;
#endif
	if (ppc_md.setup_arch)
		ppc_md.setup_arch();

	paging_init();

	/* Initialize the MMU context management stuff. */
	mmu_context_init();

#ifdef CONFIG_PPC64
	/* Interrupt code needs to be 64K-aligned. */
	if ((unsigned long)_stext & 0xffff)
		panic("Kernelbase not 64K-aligned (0x%lx)!\n",
		      (unsigned long)_stext);
#endif
}<|MERGE_RESOLUTION|>--- conflicted
+++ resolved
@@ -347,13 +347,6 @@
 		   (loops_per_jiffy / (5000/HZ)) % 100);
 #endif
 	seq_printf(m, "\n");
-<<<<<<< HEAD
-#endif
-=======
-
-	preempt_enable();
-
->>>>>>> f2ac428e
 	/* If this is the last cpu, print the summary */
 	if (cpumask_next(cpu_id, cpu_online_mask) >= nr_cpu_ids)
 		show_cpuinfo_summary(m);
