--- conflicted
+++ resolved
@@ -428,9 +428,6 @@
 	PTR	sys_open_by_handle_at
 	PTR	sys_clock_adjtime		/* 5300 */
 	PTR	sys_syncfs
-<<<<<<< HEAD
 	PTR	sys_sendmmsg
-=======
 	PTR	sys_setns
->>>>>>> 139f37f5
 	.size	sys_call_table,.-sys_call_table