--- conflicted
+++ resolved
@@ -336,11 +336,7 @@
 #else
 
 SYSCALL_DEFINE6(32_ipc, u32, call, int, first, int, second, int, third,
-<<<<<<< HEAD
-	u32, ptr, u32 fifth)
-=======
 	u32, ptr, u32, fifth)
->>>>>>> c9a753e1
 {
 	return -ENOSYS;
 }
