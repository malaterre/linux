--- conflicted
+++ resolved
@@ -30,25 +30,7 @@
 /*
  * This is used to ensure we don't load something for the wrong architecture.
  */
-<<<<<<< HEAD
-#define elf_check_arch(hdr)						\
-({									\
-	int __res = 1;							\
-	typeof(*(hdr)) *__h = (hdr);					\
-									\
-	if (!mips_elf_check_machine(__h))				\
-		__res = 0;						\
-	if (__h->e_ident[EI_CLASS] != ELFCLASS32)			\
-		__res = 0;						\
-	if (((__h->e_flags & EF_MIPS_ABI2) == 0) ||			\
-	    ((__h->e_flags & EF_MIPS_ABI) != 0))			\
-		__res = 0;						\
-									\
-	__res;								\
-})
-=======
 #define elf_check_arch elfn32_check_arch
->>>>>>> 03b979dd
 
 #define TASK32_SIZE		0x7fff8000UL
 #undef ELF_ET_DYN_BASE
