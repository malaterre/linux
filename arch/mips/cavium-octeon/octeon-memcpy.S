--- conflicted
+++ resolved
@@ -140,18 +140,6 @@
 	.set	noat
 
 /*
-<<<<<<< HEAD
- * t7 is used as a flag to note inatomic mode.
- */
-LEAF(__copy_user_inatomic)
-EXPORT_SYMBOL(__copy_user_inatomic)
-	b	__copy_user_common
-	 li	t7, 1
-	END(__copy_user_inatomic)
-
-/*
-=======
->>>>>>> 2ac97f0f
  * A combined memcpy/__copy_user
  * __copy_user sets len to 0 for success; else to an upper bound of
  * the number of uncopied bytes.
@@ -164,11 +152,6 @@
 __memcpy:
 FEXPORT(__copy_user)
 EXPORT_SYMBOL(__copy_user)
-<<<<<<< HEAD
-	li	t7, 0				/* not inatomic */
-__copy_user_common:
-=======
->>>>>>> 2ac97f0f
 	/*
 	 * Note: dst & src may be unaligned, len may be 0
 	 * Temps
