config MIPS
	bool
	default y
	select HAVE_GENERIC_DMA_COHERENT
	select HAVE_IDE
	select HAVE_OPROFILE
	select HAVE_IRQ_WORK
	select HAVE_PERF_EVENTS
	select PERF_USE_VMALLOC
	select HAVE_ARCH_KGDB
	select ARCH_HAVE_CUSTOM_GPIO_H
	select HAVE_FUNCTION_TRACER
	select HAVE_FUNCTION_TRACE_MCOUNT_TEST
	select HAVE_DYNAMIC_FTRACE
	select HAVE_FTRACE_MCOUNT_RECORD
	select HAVE_C_RECORDMCOUNT
	select HAVE_FUNCTION_GRAPH_TRACER
	select HAVE_KPROBES
	select HAVE_KRETPROBES
	select HAVE_DEBUG_KMEMLEAK
	select ARCH_BINFMT_ELF_RANDOMIZE_PIE
	select HAVE_ARCH_TRANSPARENT_HUGEPAGE
	select RTC_LIB if !MACH_LOONGSON
	select GENERIC_ATOMIC64 if !64BIT
	select ARCH_HAS_ATOMIC64_DEC_IF_POSITIVE
	select HAVE_DMA_ATTRS
	select HAVE_DMA_API_DEBUG
	select HAVE_GENERIC_HARDIRQS
	select GENERIC_IRQ_PROBE
	select GENERIC_IRQ_SHOW
	select HAVE_ARCH_JUMP_LABEL
	select ARCH_WANT_IPC_PARSE_VERSION
	select IRQ_FORCED_THREADING
	select HAVE_MEMBLOCK
	select HAVE_MEMBLOCK_NODE_MAP
	select ARCH_DISCARD_MEMBLOCK
	select GENERIC_SMP_IDLE_THREAD
	select BUILDTIME_EXTABLE_SORT
	select GENERIC_CLOCKEVENTS
	select GENERIC_CMOS_UPDATE
	select HAVE_MOD_ARCH_SPECIFIC
	select MODULES_USE_ELF_REL
	select MODULES_USE_ELF_RELA if 64BIT
	select GENERIC_KERNEL_THREAD
	select GENERIC_KERNEL_EXECVE

menu "Machine selection"

config ZONE_DMA
	bool

choice
	prompt "System type"
	default SGI_IP22

config MIPS_ALCHEMY
	bool "Alchemy processor based machines"
	select 64BIT_PHYS_ADDR
	select CEVT_R4K
	select CSRC_R4K
	select IRQ_CPU
	select SYS_HAS_CPU_MIPS32_R1
	select SYS_SUPPORTS_32BIT_KERNEL
	select SYS_SUPPORTS_APM_EMULATION
	select GENERIC_GPIO
	select ARCH_WANT_OPTIONAL_GPIOLIB
	select SYS_SUPPORTS_ZBOOT
	select USB_ARCH_HAS_OHCI
	select USB_ARCH_HAS_EHCI

config AR7
	bool "Texas Instruments AR7"
	select BOOT_ELF32
	select DMA_NONCOHERENT
	select CEVT_R4K
	select CSRC_R4K
	select IRQ_CPU
	select NO_EXCEPT_FILL
	select SWAP_IO_SPACE
	select SYS_HAS_CPU_MIPS32_R1
	select SYS_HAS_EARLY_PRINTK
	select SYS_SUPPORTS_32BIT_KERNEL
	select SYS_SUPPORTS_LITTLE_ENDIAN
	select SYS_SUPPORTS_ZBOOT_UART16550
	select ARCH_REQUIRE_GPIOLIB
	select VLYNQ
	select HAVE_CLK
	help
	  Support for the Texas Instruments AR7 System-on-a-Chip
	  family: TNETD7100, 7200 and 7300.

config ATH79
	bool "Atheros AR71XX/AR724X/AR913X based boards"
	select ARCH_REQUIRE_GPIOLIB
	select BOOT_RAW
	select CEVT_R4K
	select CSRC_R4K
	select DMA_NONCOHERENT
	select HAVE_CLK
	select IRQ_CPU
	select MIPS_MACHINE
	select SYS_HAS_CPU_MIPS32_R2
	select SYS_HAS_EARLY_PRINTK
	select SYS_SUPPORTS_32BIT_KERNEL
	select SYS_SUPPORTS_BIG_ENDIAN
	help
	  Support for the Atheros AR71XX/AR724X/AR913X SoCs.

config BCM47XX
	bool "Broadcom BCM47XX based boards"
	select ARCH_WANT_OPTIONAL_GPIOLIB
	select CEVT_R4K
	select CSRC_R4K
	select DMA_NONCOHERENT
	select FW_CFE
	select HW_HAS_PCI
	select IRQ_CPU
	select SYS_SUPPORTS_32BIT_KERNEL
	select SYS_SUPPORTS_LITTLE_ENDIAN
	select SYS_HAS_EARLY_PRINTK
	help
	 Support for BCM47XX based boards

config BCM63XX
	bool "Broadcom BCM63XX based boards"
	select CEVT_R4K
	select CSRC_R4K
	select DMA_NONCOHERENT
	select IRQ_CPU
	select SYS_HAS_CPU_MIPS32_R1
	select SYS_SUPPORTS_32BIT_KERNEL
	select SYS_SUPPORTS_BIG_ENDIAN
	select SYS_HAS_EARLY_PRINTK
	select SWAP_IO_SPACE
	select ARCH_REQUIRE_GPIOLIB
	select HAVE_CLK
	help
	 Support for BCM63XX based boards

config MIPS_COBALT
	bool "Cobalt Server"
	select CEVT_R4K
	select CSRC_R4K
	select CEVT_GT641XX
	select DMA_NONCOHERENT
	select HW_HAS_PCI
	select I8253
	select I8259
	select IRQ_CPU
	select IRQ_GT641XX
	select PCI_GT64XXX_PCI0
	select PCI
	select SYS_HAS_CPU_NEVADA
	select SYS_HAS_EARLY_PRINTK
	select SYS_SUPPORTS_32BIT_KERNEL
	select SYS_SUPPORTS_64BIT_KERNEL
	select SYS_SUPPORTS_LITTLE_ENDIAN

config MACH_DECSTATION
	bool "DECstations"
	select BOOT_ELF32
	select CEVT_DS1287
	select CEVT_R4K
	select CSRC_IOASIC
	select CSRC_R4K
	select CPU_DADDI_WORKAROUNDS if 64BIT
	select CPU_R4000_WORKAROUNDS if 64BIT
	select CPU_R4400_WORKAROUNDS if 64BIT
	select DMA_NONCOHERENT
	select NO_IOPORT
	select IRQ_CPU
	select SYS_HAS_CPU_R3000
	select SYS_HAS_CPU_R4X00
	select SYS_SUPPORTS_32BIT_KERNEL
	select SYS_SUPPORTS_64BIT_KERNEL if EXPERIMENTAL
	select SYS_SUPPORTS_LITTLE_ENDIAN
	select SYS_SUPPORTS_128HZ
	select SYS_SUPPORTS_256HZ
	select SYS_SUPPORTS_1024HZ
	help
	  This enables support for DEC's MIPS based workstations.  For details
	  see the Linux/MIPS FAQ on <http://www.linux-mips.org/> and the
	  DECstation porting pages on <http://decstation.unix-ag.org/>.

	  If you have one of the following DECstation Models you definitely
	  want to choose R4xx0 for the CPU Type:

		DECstation 5000/50
		DECstation 5000/150
		DECstation 5000/260
		DECsystem 5900/260

	  otherwise choose R3000.

config MACH_JAZZ
	bool "Jazz family of machines"
	select FW_ARC
	select FW_ARC32
	select ARCH_MAY_HAVE_PC_FDC
	select CEVT_R4K
	select CSRC_R4K
	select DEFAULT_SGI_PARTITION if CPU_BIG_ENDIAN
	select GENERIC_ISA_DMA
	select HAVE_PCSPKR_PLATFORM
	select IRQ_CPU
	select I8253
	select I8259
	select ISA
	select SYS_HAS_CPU_R4X00
	select SYS_SUPPORTS_32BIT_KERNEL
	select SYS_SUPPORTS_64BIT_KERNEL if EXPERIMENTAL
	select SYS_SUPPORTS_100HZ
	help
	 This a family of machines based on the MIPS R4030 chipset which was
	 used by several vendors to build RISC/os and Windows NT workstations.
	 Members include the Acer PICA, MIPS Magnum 4000, MIPS Millennium and
	 Olivetti M700-10 workstations.

config MACH_JZ4740
	bool "Ingenic JZ4740 based machines"
	select SYS_HAS_CPU_MIPS32_R1
	select SYS_SUPPORTS_32BIT_KERNEL
	select SYS_SUPPORTS_LITTLE_ENDIAN
	select SYS_SUPPORTS_ZBOOT_UART16550
	select DMA_NONCOHERENT
	select IRQ_CPU
	select GENERIC_GPIO
	select ARCH_REQUIRE_GPIOLIB
	select SYS_HAS_EARLY_PRINTK
	select HAVE_PWM
	select HAVE_CLK
	select GENERIC_IRQ_CHIP

config LANTIQ
	bool "Lantiq based platforms"
	select DMA_NONCOHERENT
	select IRQ_CPU
	select CEVT_R4K
	select CSRC_R4K
	select SYS_HAS_CPU_MIPS32_R1
	select SYS_HAS_CPU_MIPS32_R2
	select SYS_SUPPORTS_BIG_ENDIAN
	select SYS_SUPPORTS_32BIT_KERNEL
	select SYS_SUPPORTS_MULTITHREADING
	select SYS_HAS_EARLY_PRINTK
	select ARCH_REQUIRE_GPIOLIB
	select SWAP_IO_SPACE
	select BOOT_RAW
	select HAVE_MACH_CLKDEV
	select CLKDEV_LOOKUP
	select USE_OF
	select PINCTRL
	select PINCTRL_LANTIQ

config LASAT
	bool "LASAT Networks platforms"
	select CEVT_R4K
	select CSRC_R4K
	select DMA_NONCOHERENT
	select SYS_HAS_EARLY_PRINTK
	select HW_HAS_PCI
	select IRQ_CPU
	select PCI_GT64XXX_PCI0
	select MIPS_NILE4
	select R5000_CPU_SCACHE
	select SYS_HAS_CPU_R5000
	select SYS_SUPPORTS_32BIT_KERNEL
	select SYS_SUPPORTS_64BIT_KERNEL if BROKEN
	select SYS_SUPPORTS_LITTLE_ENDIAN

config MACH_LOONGSON
	bool "Loongson family of machines"
	select SYS_SUPPORTS_ZBOOT
	help
	  This enables the support of Loongson family of machines.

	  Loongson is a family of general-purpose MIPS-compatible CPUs.
	  developed at Institute of Computing Technology (ICT),
	  Chinese Academy of Sciences (CAS) in the People's Republic
	  of China. The chief architect is Professor Weiwu Hu.

config MACH_LOONGSON1
	bool "Loongson 1 family of machines"
	select SYS_SUPPORTS_ZBOOT
	help
	  This enables support for the Loongson 1 based machines.

	  Loongson 1 is a family of 32-bit MIPS-compatible SoCs developed by
	  the ICT (Institute of Computing Technology) and the Chinese Academy
	  of Sciences.

config MIPS_MALTA
	bool "MIPS Malta board"
	select ARCH_MAY_HAVE_PC_FDC
	select BOOT_ELF32
	select BOOT_RAW
	select CEVT_R4K
	select CSRC_R4K
	select DMA_NONCOHERENT
	select GENERIC_ISA_DMA
	select HAVE_PCSPKR_PLATFORM
	select IRQ_CPU
	select IRQ_GIC
	select HW_HAS_PCI
	select I8253
	select I8259
	select MIPS_BOARDS_GEN
	select MIPS_BONITO64
	select MIPS_CPU_SCACHE
	select PCI_GT64XXX_PCI0
	select MIPS_MSC
	select SWAP_IO_SPACE
	select SYS_HAS_CPU_MIPS32_R1
	select SYS_HAS_CPU_MIPS32_R2
	select SYS_HAS_CPU_MIPS64_R1
	select SYS_HAS_CPU_MIPS64_R2
	select SYS_HAS_CPU_NEVADA
	select SYS_HAS_CPU_RM7000
	select SYS_HAS_EARLY_PRINTK
	select SYS_SUPPORTS_32BIT_KERNEL
	select SYS_SUPPORTS_64BIT_KERNEL
	select SYS_SUPPORTS_BIG_ENDIAN
	select SYS_SUPPORTS_LITTLE_ENDIAN
	select SYS_SUPPORTS_MIPS_CMP
	select SYS_SUPPORTS_MULTITHREADING
	select SYS_SUPPORTS_SMARTMIPS
	select SYS_SUPPORTS_ZBOOT
	help
	  This enables support for the MIPS Technologies Malta evaluation
	  board.

config MIPS_SEAD3
	bool "MIPS SEAD3 board"
	select BOOT_ELF32
	select BOOT_RAW
	select CEVT_R4K
	select CSRC_R4K
	select CPU_MIPSR2_IRQ_VI
	select CPU_MIPSR2_IRQ_EI
	select DMA_NONCOHERENT
	select IRQ_CPU
	select IRQ_GIC
	select MIPS_BOARDS_GEN
	select MIPS_CPU_SCACHE
	select MIPS_MSC
	select SYS_HAS_CPU_MIPS32_R1
	select SYS_HAS_CPU_MIPS32_R2
	select SYS_HAS_CPU_MIPS64_R1
	select SYS_HAS_EARLY_PRINTK
	select SYS_SUPPORTS_32BIT_KERNEL
	select SYS_SUPPORTS_64BIT_KERNEL
	select SYS_SUPPORTS_BIG_ENDIAN
	select SYS_SUPPORTS_LITTLE_ENDIAN
	select SYS_SUPPORTS_SMARTMIPS
	select USB_ARCH_HAS_EHCI
	select USB_EHCI_BIG_ENDIAN_DESC
	select USB_EHCI_BIG_ENDIAN_MMIO
	help
	  This enables support for the MIPS Technologies SEAD3 evaluation
	  board.

config NEC_MARKEINS
	bool "NEC EMMA2RH Mark-eins board"
	select SOC_EMMA2RH
	select HW_HAS_PCI
	help
	  This enables support for the NEC Electronics Mark-eins boards.

config MACH_VR41XX
	bool "NEC VR4100 series based machines"
	select CEVT_R4K
	select CSRC_R4K
	select SYS_HAS_CPU_VR41XX
	select ARCH_REQUIRE_GPIOLIB

config NXP_STB220
	bool "NXP STB220 board"
	select SOC_PNX833X
	help
	 Support for NXP Semiconductors STB220 Development Board.

config NXP_STB225
	bool "NXP 225 board"
	select SOC_PNX833X
	select SOC_PNX8335
	help
	 Support for NXP Semiconductors STB225 Development Board.

config PNX8550_JBS
	bool "NXP PNX8550 based JBS board"
	select PNX8550
	select SYS_SUPPORTS_LITTLE_ENDIAN

config PNX8550_STB810
	bool "NXP PNX8550 based STB810 board"
	select PNX8550
	select SYS_SUPPORTS_LITTLE_ENDIAN

config PMC_MSP
	bool "PMC-Sierra MSP chipsets"
	depends on EXPERIMENTAL
	select CEVT_R4K
	select CSRC_R4K
	select DMA_NONCOHERENT
	select SWAP_IO_SPACE
	select NO_EXCEPT_FILL
	select BOOT_RAW
	select SYS_HAS_CPU_MIPS32_R1
	select SYS_HAS_CPU_MIPS32_R2
	select SYS_SUPPORTS_32BIT_KERNEL
	select SYS_SUPPORTS_BIG_ENDIAN
	select IRQ_CPU
	select SERIAL_8250
	select SERIAL_8250_CONSOLE
	help
	  This adds support for the PMC-Sierra family of Multi-Service
	  Processor System-On-A-Chips.  These parts include a number
	  of integrated peripherals, interfaces and DSPs in addition to
	  a variety of MIPS cores.

config POWERTV
	bool "Cisco PowerTV"
	select BOOT_ELF32
	select CEVT_R4K
	select CPU_MIPSR2_IRQ_VI
	select CPU_MIPSR2_IRQ_EI
	select CSRC_POWERTV
	select DMA_NONCOHERENT
	select HW_HAS_PCI
	select SYS_HAS_EARLY_PRINTK
	select SYS_HAS_CPU_MIPS32_R2
	select SYS_SUPPORTS_32BIT_KERNEL
	select SYS_SUPPORTS_BIG_ENDIAN
	select SYS_SUPPORTS_HIGHMEM
	select USB_OHCI_LITTLE_ENDIAN
	help
	  This enables support for the Cisco PowerTV Platform.

config SGI_IP22
	bool "SGI IP22 (Indy/Indigo2)"
	select FW_ARC
	select FW_ARC32
	select BOOT_ELF32
	select CEVT_R4K
	select CSRC_R4K
	select DEFAULT_SGI_PARTITION
	select DMA_NONCOHERENT
	select HW_HAS_EISA
	select I8253
	select I8259
	select IP22_CPU_SCACHE
	select IRQ_CPU
	select GENERIC_ISA_DMA_SUPPORT_BROKEN
	select SGI_HAS_I8042
	select SGI_HAS_INDYDOG
	select SGI_HAS_HAL2
	select SGI_HAS_SEEQ
	select SGI_HAS_WD93
	select SGI_HAS_ZILOG
	select SWAP_IO_SPACE
	select SYS_HAS_CPU_R4X00
	select SYS_HAS_CPU_R5000
	#
	# Disable EARLY_PRINTK for now since it leads to overwritten prom
	# memory during early boot on some machines.
	#
	# See http://www.linux-mips.org/cgi-bin/mesg.cgi?a=linux-mips&i=20091119164009.GA15038%40deprecation.cyrius.com
	# for a more details discussion
	#
	# select SYS_HAS_EARLY_PRINTK
	select SYS_SUPPORTS_32BIT_KERNEL
	select SYS_SUPPORTS_64BIT_KERNEL
	select SYS_SUPPORTS_BIG_ENDIAN
	help
	  This are the SGI Indy, Challenge S and Indigo2, as well as certain
	  OEM variants like the Tandem CMN B006S. To compile a Linux kernel
	  that runs on these, say Y here.

config SGI_IP27
	bool "SGI IP27 (Origin200/2000)"
	select FW_ARC
	select FW_ARC64
	select BOOT_ELF64
	select DEFAULT_SGI_PARTITION
	select DMA_COHERENT
	select SYS_HAS_EARLY_PRINTK
	select HW_HAS_PCI
	select NR_CPUS_DEFAULT_64
	select SYS_HAS_CPU_R10000
	select SYS_SUPPORTS_64BIT_KERNEL
	select SYS_SUPPORTS_BIG_ENDIAN
	select SYS_SUPPORTS_NUMA
	select SYS_SUPPORTS_SMP
	help
	  This are the SGI Origin 200, Origin 2000 and Onyx 2 Graphics
	  workstations.  To compile a Linux kernel that runs on these, say Y
	  here.

config SGI_IP28
	bool "SGI IP28 (Indigo2 R10k) (EXPERIMENTAL)"
	depends on EXPERIMENTAL
	select FW_ARC
	select FW_ARC64
	select BOOT_ELF64
	select CEVT_R4K
	select CSRC_R4K
	select DEFAULT_SGI_PARTITION
	select DMA_NONCOHERENT
	select GENERIC_ISA_DMA_SUPPORT_BROKEN
	select IRQ_CPU
	select HW_HAS_EISA
	select I8253
	select I8259
	select SGI_HAS_I8042
	select SGI_HAS_INDYDOG
	select SGI_HAS_HAL2
	select SGI_HAS_SEEQ
	select SGI_HAS_WD93
	select SGI_HAS_ZILOG
	select SWAP_IO_SPACE
	select SYS_HAS_CPU_R10000
	#
	# Disable EARLY_PRINTK for now since it leads to overwritten prom
	# memory during early boot on some machines.
	#
	# See http://www.linux-mips.org/cgi-bin/mesg.cgi?a=linux-mips&i=20091119164009.GA15038%40deprecation.cyrius.com
	# for a more details discussion
	#
	# select SYS_HAS_EARLY_PRINTK
	select SYS_SUPPORTS_64BIT_KERNEL
	select SYS_SUPPORTS_BIG_ENDIAN
      help
        This is the SGI Indigo2 with R10000 processor.  To compile a Linux
        kernel that runs on these, say Y here.

config SGI_IP32
	bool "SGI IP32 (O2)"
	select FW_ARC
	select FW_ARC32
	select BOOT_ELF32
	select CEVT_R4K
	select CSRC_R4K
	select DMA_NONCOHERENT
	select HW_HAS_PCI
	select IRQ_CPU
	select R5000_CPU_SCACHE
	select RM7000_CPU_SCACHE
	select SYS_HAS_CPU_R5000
	select SYS_HAS_CPU_R10000 if BROKEN
	select SYS_HAS_CPU_RM7000
	select SYS_HAS_CPU_NEVADA
	select SYS_SUPPORTS_64BIT_KERNEL
	select SYS_SUPPORTS_BIG_ENDIAN
	help
	  If you want this kernel to run on SGI O2 workstation, say Y here.

config SIBYTE_CRHINE
	bool "Sibyte BCM91120C-CRhine"
	depends on EXPERIMENTAL
	select BOOT_ELF32
	select DMA_COHERENT
	select SIBYTE_BCM1120
	select SWAP_IO_SPACE
	select SYS_HAS_CPU_SB1
	select SYS_SUPPORTS_BIG_ENDIAN
	select SYS_SUPPORTS_LITTLE_ENDIAN

config SIBYTE_CARMEL
	bool "Sibyte BCM91120x-Carmel"
	depends on EXPERIMENTAL
	select BOOT_ELF32
	select DMA_COHERENT
	select SIBYTE_BCM1120
	select SWAP_IO_SPACE
	select SYS_HAS_CPU_SB1
	select SYS_SUPPORTS_BIG_ENDIAN
	select SYS_SUPPORTS_LITTLE_ENDIAN

config SIBYTE_CRHONE
	bool "Sibyte BCM91125C-CRhone"
	depends on EXPERIMENTAL
	select BOOT_ELF32
	select DMA_COHERENT
	select SIBYTE_BCM1125
	select SWAP_IO_SPACE
	select SYS_HAS_CPU_SB1
	select SYS_SUPPORTS_BIG_ENDIAN
	select SYS_SUPPORTS_HIGHMEM
	select SYS_SUPPORTS_LITTLE_ENDIAN

config SIBYTE_RHONE
	bool "Sibyte BCM91125E-Rhone"
	depends on EXPERIMENTAL
	select BOOT_ELF32
	select DMA_COHERENT
	select SIBYTE_BCM1125H
	select SWAP_IO_SPACE
	select SYS_HAS_CPU_SB1
	select SYS_SUPPORTS_BIG_ENDIAN
	select SYS_SUPPORTS_LITTLE_ENDIAN

config SIBYTE_SWARM
	bool "Sibyte BCM91250A-SWARM"
	select BOOT_ELF32
	select DMA_COHERENT
	select HAVE_PATA_PLATFORM
	select NR_CPUS_DEFAULT_2
	select SIBYTE_SB1250
	select SWAP_IO_SPACE
	select SYS_HAS_CPU_SB1
	select SYS_SUPPORTS_BIG_ENDIAN
	select SYS_SUPPORTS_HIGHMEM
	select SYS_SUPPORTS_LITTLE_ENDIAN
	select ZONE_DMA32 if 64BIT

config SIBYTE_LITTLESUR
	bool "Sibyte BCM91250C2-LittleSur"
	depends on EXPERIMENTAL
	select BOOT_ELF32
	select DMA_COHERENT
	select HAVE_PATA_PLATFORM
	select NR_CPUS_DEFAULT_2
	select SIBYTE_SB1250
	select SWAP_IO_SPACE
	select SYS_HAS_CPU_SB1
	select SYS_SUPPORTS_BIG_ENDIAN
	select SYS_SUPPORTS_HIGHMEM
	select SYS_SUPPORTS_LITTLE_ENDIAN

config SIBYTE_SENTOSA
	bool "Sibyte BCM91250E-Sentosa"
	depends on EXPERIMENTAL
	select BOOT_ELF32
	select DMA_COHERENT
	select NR_CPUS_DEFAULT_2
	select SIBYTE_SB1250
	select SWAP_IO_SPACE
	select SYS_HAS_CPU_SB1
	select SYS_SUPPORTS_BIG_ENDIAN
	select SYS_SUPPORTS_LITTLE_ENDIAN

config SIBYTE_BIGSUR
	bool "Sibyte BCM91480B-BigSur"
	select BOOT_ELF32
	select DMA_COHERENT
	select NR_CPUS_DEFAULT_4
	select SIBYTE_BCM1x80
	select SWAP_IO_SPACE
	select SYS_HAS_CPU_SB1
	select SYS_SUPPORTS_BIG_ENDIAN
	select SYS_SUPPORTS_HIGHMEM
	select SYS_SUPPORTS_LITTLE_ENDIAN
	select ZONE_DMA32 if 64BIT

config SNI_RM
	bool "SNI RM200/300/400"
	select FW_ARC if CPU_LITTLE_ENDIAN
	select FW_ARC32 if CPU_LITTLE_ENDIAN
	select SNIPROM if CPU_BIG_ENDIAN
	select ARCH_MAY_HAVE_PC_FDC
	select BOOT_ELF32
	select CEVT_R4K
	select CSRC_R4K
	select DEFAULT_SGI_PARTITION if CPU_BIG_ENDIAN
	select DMA_NONCOHERENT
	select GENERIC_ISA_DMA
	select HAVE_PCSPKR_PLATFORM
	select HW_HAS_EISA
	select HW_HAS_PCI
	select IRQ_CPU
	select I8253
	select I8259
	select ISA
	select SWAP_IO_SPACE if CPU_BIG_ENDIAN
	select SYS_HAS_CPU_R4X00
	select SYS_HAS_CPU_R5000
	select SYS_HAS_CPU_R10000
	select R5000_CPU_SCACHE
	select SYS_HAS_EARLY_PRINTK
	select SYS_SUPPORTS_32BIT_KERNEL
	select SYS_SUPPORTS_64BIT_KERNEL if EXPERIMENTAL
	select SYS_SUPPORTS_BIG_ENDIAN
	select SYS_SUPPORTS_HIGHMEM
	select SYS_SUPPORTS_LITTLE_ENDIAN
	help
	  The SNI RM200/300/400 are MIPS-based machines manufactured by
	  Siemens Nixdorf Informationssysteme (SNI), parent company of Pyramid
	  Technology and now in turn merged with Fujitsu.  Say Y here to
	  support this machine type.

config MACH_TX39XX
	bool "Toshiba TX39 series based machines"

config MACH_TX49XX
	bool "Toshiba TX49 series based machines"

config MIKROTIK_RB532
	bool "Mikrotik RB532 boards"
	select CEVT_R4K
	select CSRC_R4K
	select DMA_NONCOHERENT
	select HW_HAS_PCI
	select IRQ_CPU
	select SYS_HAS_CPU_MIPS32_R1
	select SYS_SUPPORTS_32BIT_KERNEL
	select SYS_SUPPORTS_LITTLE_ENDIAN
	select SWAP_IO_SPACE
	select BOOT_RAW
	select ARCH_REQUIRE_GPIOLIB
	help
	  Support the Mikrotik(tm) RouterBoard 532 series,
	  based on the IDT RC32434 SoC.

config WR_PPMC
	bool "Wind River PPMC board"
	select CEVT_R4K
	select CSRC_R4K
	select IRQ_CPU
	select BOOT_ELF32
	select DMA_NONCOHERENT
	select HW_HAS_PCI
	select PCI_GT64XXX_PCI0
	select SWAP_IO_SPACE
	select SYS_HAS_CPU_MIPS32_R1
	select SYS_HAS_CPU_MIPS32_R2
	select SYS_HAS_CPU_MIPS64_R1
	select SYS_HAS_CPU_NEVADA
	select SYS_HAS_CPU_RM7000
	select SYS_SUPPORTS_32BIT_KERNEL
	select SYS_SUPPORTS_64BIT_KERNEL
	select SYS_SUPPORTS_BIG_ENDIAN
	select SYS_SUPPORTS_LITTLE_ENDIAN
	help
	  This enables support for the Wind River MIPS32 4KC PPMC evaluation
	  board, which is based on GT64120 bridge chip.

config CAVIUM_OCTEON_SIMULATOR
	bool "Cavium Networks Octeon Simulator"
	select CEVT_R4K
	select 64BIT_PHYS_ADDR
	select DMA_COHERENT
	select SYS_SUPPORTS_64BIT_KERNEL
	select SYS_SUPPORTS_BIG_ENDIAN
	select SYS_SUPPORTS_HOTPLUG_CPU
	select SYS_HAS_CPU_CAVIUM_OCTEON
	select HOLES_IN_ZONE
	help
	  The Octeon simulator is software performance model of the Cavium
	  Octeon Processor. It supports simulating Octeon processors on x86
	  hardware.

config CAVIUM_OCTEON_REFERENCE_BOARD
	bool "Cavium Networks Octeon reference board"
	select CEVT_R4K
	select 64BIT_PHYS_ADDR
	select DMA_COHERENT
	select SYS_SUPPORTS_64BIT_KERNEL
	select SYS_SUPPORTS_BIG_ENDIAN
	select EDAC_SUPPORT
	select SYS_SUPPORTS_HOTPLUG_CPU
	select SYS_HAS_EARLY_PRINTK
	select SYS_HAS_CPU_CAVIUM_OCTEON
	select SWAP_IO_SPACE
	select HW_HAS_PCI
	select ARCH_SUPPORTS_MSI
	select ZONE_DMA32
	select USB_ARCH_HAS_OHCI
	select USB_ARCH_HAS_EHCI
	select HOLES_IN_ZONE
	help
	  This option supports all of the Octeon reference boards from Cavium
	  Networks. It builds a kernel that dynamically determines the Octeon
	  CPU type and supports all known board reference implementations.
	  Some of the supported boards are:
		EBT3000
		EBH3000
		EBH3100
		Thunder
		Kodama
		Hikari
	  Say Y here for most Octeon reference boards.

config NLM_XLR_BOARD
	bool "Netlogic XLR/XLS based systems"
	depends on EXPERIMENTAL
	select BOOT_ELF32
	select NLM_COMMON
	select SYS_HAS_CPU_XLR
	select SYS_SUPPORTS_SMP
	select HW_HAS_PCI
	select SWAP_IO_SPACE
	select SYS_SUPPORTS_32BIT_KERNEL
	select SYS_SUPPORTS_64BIT_KERNEL
	select 64BIT_PHYS_ADDR
	select SYS_SUPPORTS_BIG_ENDIAN
	select SYS_SUPPORTS_HIGHMEM
	select DMA_COHERENT
	select NR_CPUS_DEFAULT_32
	select CEVT_R4K
	select CSRC_R4K
	select IRQ_CPU
	select ARCH_SUPPORTS_MSI
	select ZONE_DMA32 if 64BIT
	select SYNC_R4K
	select SYS_HAS_EARLY_PRINTK
	select USB_ARCH_HAS_OHCI if USB_SUPPORT
	select USB_ARCH_HAS_EHCI if USB_SUPPORT
	help
	  Support for systems based on Netlogic XLR and XLS processors.
	  Say Y here if you have a XLR or XLS based board.

config NLM_XLP_BOARD
	bool "Netlogic XLP based systems"
	depends on EXPERIMENTAL
	select BOOT_ELF32
	select NLM_COMMON
	select SYS_HAS_CPU_XLP
	select SYS_SUPPORTS_SMP
	select HW_HAS_PCI
	select SYS_SUPPORTS_32BIT_KERNEL
	select SYS_SUPPORTS_64BIT_KERNEL
	select 64BIT_PHYS_ADDR
	select SYS_SUPPORTS_BIG_ENDIAN
	select SYS_SUPPORTS_LITTLE_ENDIAN
	select SYS_SUPPORTS_HIGHMEM
	select DMA_COHERENT
	select NR_CPUS_DEFAULT_32
	select CEVT_R4K
	select CSRC_R4K
	select IRQ_CPU
	select ZONE_DMA32 if 64BIT
	select SYNC_R4K
	select SYS_HAS_EARLY_PRINTK
	select USE_OF
	help
	  This board is based on Netlogic XLP Processor.
	  Say Y here if you have a XLP based board.

endchoice

source "arch/mips/alchemy/Kconfig"
source "arch/mips/ath79/Kconfig"
source "arch/mips/bcm47xx/Kconfig"
source "arch/mips/bcm63xx/Kconfig"
source "arch/mips/jazz/Kconfig"
source "arch/mips/jz4740/Kconfig"
source "arch/mips/lantiq/Kconfig"
source "arch/mips/lasat/Kconfig"
source "arch/mips/pmc-sierra/Kconfig"
source "arch/mips/powertv/Kconfig"
source "arch/mips/sgi-ip27/Kconfig"
source "arch/mips/sibyte/Kconfig"
source "arch/mips/txx9/Kconfig"
source "arch/mips/vr41xx/Kconfig"
source "arch/mips/cavium-octeon/Kconfig"
source "arch/mips/loongson/Kconfig"
source "arch/mips/loongson1/Kconfig"
source "arch/mips/netlogic/Kconfig"

endmenu

config RWSEM_GENERIC_SPINLOCK
	bool
	default y

config RWSEM_XCHGADD_ALGORITHM
	bool

config ARCH_HAS_ILOG2_U32
	bool
	default n

config ARCH_HAS_ILOG2_U64
	bool
	default n

config GENERIC_HWEIGHT
	bool
	default y

config GENERIC_CALIBRATE_DELAY
	bool
	default y

config SCHED_OMIT_FRAME_POINTER
	bool
	default y

#
# Select some configuration options automatically based on user selections.
#
config FW_ARC
	bool

config ARCH_MAY_HAVE_PC_FDC
	bool

config BOOT_RAW
	bool

config CEVT_BCM1480
	bool

config CEVT_DS1287
	bool

config CEVT_GT641XX
	bool

config CEVT_R4K
	bool

config CEVT_SB1250
	bool

config CEVT_TXX9
	bool

config CSRC_BCM1480
	bool

config CSRC_IOASIC
	bool

config CSRC_POWERTV
	bool

config CSRC_R4K
	bool

config CSRC_SB1250
	bool

config GPIO_TXX9
	select GENERIC_GPIO
	select ARCH_REQUIRE_GPIOLIB
	bool

config FW_CFE
	bool

config ARCH_DMA_ADDR_T_64BIT
	def_bool (HIGHMEM && 64BIT_PHYS_ADDR) || 64BIT

config DMA_COHERENT
	bool

config DMA_NONCOHERENT
	bool
	select NEED_DMA_MAP_STATE

config NEED_DMA_MAP_STATE
	bool

config SYS_HAS_EARLY_PRINTK
	bool

config HOTPLUG_CPU
	bool "Support for hot-pluggable CPUs"
	depends on SMP && HOTPLUG && SYS_SUPPORTS_HOTPLUG_CPU
	help
	  Say Y here to allow turning CPUs off and on. CPUs can be
	  controlled through /sys/devices/system/cpu.
	  (Note: power management support will enable this option
	    automatically on SMP systems. )
	  Say N if you want to disable CPU hotplug.

config SYS_SUPPORTS_HOTPLUG_CPU
	bool

config I8259
	bool

config MIPS_BONITO64
	bool

config MIPS_MSC
	bool

config MIPS_NILE4
	bool

config MIPS_DISABLE_OBSOLETE_IDE
	bool

config SYNC_R4K
	bool

config MIPS_MACHINE
	def_bool n

config NO_IOPORT
	def_bool n

config GENERIC_ISA_DMA
	bool
	select ZONE_DMA if GENERIC_ISA_DMA_SUPPORT_BROKEN=n
	select ISA_DMA_API

config GENERIC_ISA_DMA_SUPPORT_BROKEN
	bool
	select GENERIC_ISA_DMA

config ISA_DMA_API
	bool

config GENERIC_GPIO
	bool

config HOLES_IN_ZONE
	bool

#
# Endianness selection.  Sufficiently obscure so many users don't know what to
# answer,so we try hard to limit the available choices.  Also the use of a
# choice statement should be more obvious to the user.
#
choice
	prompt "Endianness selection"
	help
	  Some MIPS machines can be configured for either little or big endian
	  byte order. These modes require different kernels and a different
	  Linux distribution.  In general there is one preferred byteorder for a
	  particular system but some systems are just as commonly used in the
	  one or the other endianness.

config CPU_BIG_ENDIAN
	bool "Big endian"
	depends on SYS_SUPPORTS_BIG_ENDIAN

config CPU_LITTLE_ENDIAN
	bool "Little endian"
	depends on SYS_SUPPORTS_LITTLE_ENDIAN
	help

endchoice

config EXPORT_UASM
	bool

config SYS_SUPPORTS_APM_EMULATION
	bool

config SYS_SUPPORTS_BIG_ENDIAN
	bool

config SYS_SUPPORTS_LITTLE_ENDIAN
	bool

config SYS_SUPPORTS_HUGETLBFS
	bool
	depends on CPU_SUPPORTS_HUGEPAGES && 64BIT
	default y

config MIPS_HUGE_TLB_SUPPORT
	def_bool HUGETLB_PAGE || TRANSPARENT_HUGEPAGE

config IRQ_CPU
	bool

config IRQ_CPU_RM7K
	bool

config IRQ_MSP_SLP
	bool

config IRQ_MSP_CIC
	bool

config IRQ_TXX9
	bool

config IRQ_GT641XX
	bool

config IRQ_GIC
	bool

config MIPS_BOARDS_GEN
	bool

config PCI_GT64XXX_PCI0
	bool

config NO_EXCEPT_FILL
	bool

config SOC_EMMA2RH
	bool
	select CEVT_R4K
	select CSRC_R4K
	select DMA_NONCOHERENT
	select IRQ_CPU
	select SWAP_IO_SPACE
	select SYS_HAS_CPU_R5500
	select SYS_SUPPORTS_32BIT_KERNEL
	select SYS_SUPPORTS_64BIT_KERNEL
	select SYS_SUPPORTS_BIG_ENDIAN

config SOC_PNX833X
	bool
	select CEVT_R4K
	select CSRC_R4K
	select IRQ_CPU
	select DMA_NONCOHERENT
	select SYS_HAS_CPU_MIPS32_R2
	select SYS_SUPPORTS_32BIT_KERNEL
	select SYS_SUPPORTS_LITTLE_ENDIAN
	select SYS_SUPPORTS_BIG_ENDIAN
	select GENERIC_GPIO
	select CPU_MIPSR2_IRQ_VI

config SOC_PNX8335
	bool
	select SOC_PNX833X

config PNX8550
	bool
	select SOC_PNX8550

config SOC_PNX8550
	bool
	select DMA_NONCOHERENT
	select HW_HAS_PCI
	select SYS_HAS_CPU_MIPS32_R1
	select SYS_HAS_EARLY_PRINTK
	select SYS_SUPPORTS_32BIT_KERNEL
	select GENERIC_GPIO

config SWAP_IO_SPACE
	bool

config SGI_HAS_INDYDOG
	bool

config SGI_HAS_HAL2
	bool

config SGI_HAS_SEEQ
	bool

config SGI_HAS_WD93
	bool

config SGI_HAS_ZILOG
	bool

config SGI_HAS_I8042
	bool

config DEFAULT_SGI_PARTITION
	bool

config FW_ARC32
	bool

config SNIPROM
	bool

config BOOT_ELF32
	bool

config MIPS_L1_CACHE_SHIFT
	int
	default "4" if MACH_DECSTATION || MIKROTIK_RB532 || PMC_MSP4200_EVAL
	default "6" if MIPS_CPU_SCACHE
	default "7" if SGI_IP22 || SGI_IP27 || SGI_IP28 || SNI_RM || CPU_CAVIUM_OCTEON
	default "5"

config HAVE_STD_PC_SERIAL_PORT
	bool

config ARC_CONSOLE
	bool "ARC console support"
	depends on SGI_IP22 || SGI_IP28 || (SNI_RM && CPU_LITTLE_ENDIAN)

config ARC_MEMORY
	bool
	depends on MACH_JAZZ || SNI_RM || SGI_IP32
	default y

config ARC_PROMLIB
	bool
	depends on MACH_JAZZ || SNI_RM || SGI_IP22 || SGI_IP28 || SGI_IP32
	default y

config FW_ARC64
	bool

config BOOT_ELF64
	bool

menu "CPU selection"

choice
	prompt "CPU type"
	default CPU_R4X00

config CPU_LOONGSON2E
	bool "Loongson 2E"
	depends on SYS_HAS_CPU_LOONGSON2E
	select CPU_LOONGSON2
	help
	  The Loongson 2E processor implements the MIPS III instruction set
	  with many extensions.

	  It has an internal FPGA northbridge, which is compatible to
	  bonito64.

config CPU_LOONGSON2F
	bool "Loongson 2F"
	depends on SYS_HAS_CPU_LOONGSON2F
	select CPU_LOONGSON2
	select GENERIC_GPIO
	select ARCH_REQUIRE_GPIOLIB
	help
	  The Loongson 2F processor implements the MIPS III instruction set
	  with many extensions.

	  Loongson2F have built-in DDR2 and PCIX controller. The PCIX controller
	  have a similar programming interface with FPGA northbridge used in
	  Loongson2E.

config CPU_LOONGSON1B
	bool "Loongson 1B"
	depends on SYS_HAS_CPU_LOONGSON1B
	select CPU_LOONGSON1
	help
	  The Loongson 1B is a 32-bit SoC, which implements the MIPS32
	  release 2 instruction set.

config CPU_MIPS32_R1
	bool "MIPS32 Release 1"
	depends on SYS_HAS_CPU_MIPS32_R1
	select CPU_HAS_PREFETCH
	select CPU_SUPPORTS_32BIT_KERNEL
	select CPU_SUPPORTS_HIGHMEM
	help
	  Choose this option to build a kernel for release 1 or later of the
	  MIPS32 architecture.  Most modern embedded systems with a 32-bit
	  MIPS processor are based on a MIPS32 processor.  If you know the
	  specific type of processor in your system, choose those that one
	  otherwise CPU_MIPS32_R1 is a safe bet for any MIPS32 system.
	  Release 2 of the MIPS32 architecture is available since several
	  years so chances are you even have a MIPS32 Release 2 processor
	  in which case you should choose CPU_MIPS32_R2 instead for better
	  performance.

config CPU_MIPS32_R2
	bool "MIPS32 Release 2"
	depends on SYS_HAS_CPU_MIPS32_R2
	select CPU_HAS_PREFETCH
	select CPU_SUPPORTS_32BIT_KERNEL
	select CPU_SUPPORTS_HIGHMEM
	help
	  Choose this option to build a kernel for release 2 or later of the
	  MIPS32 architecture.  Most modern embedded systems with a 32-bit
	  MIPS processor are based on a MIPS32 processor.  If you know the
	  specific type of processor in your system, choose those that one
	  otherwise CPU_MIPS32_R1 is a safe bet for any MIPS32 system.

config CPU_MIPS64_R1
	bool "MIPS64 Release 1"
	depends on SYS_HAS_CPU_MIPS64_R1
	select CPU_HAS_PREFETCH
	select CPU_SUPPORTS_32BIT_KERNEL
	select CPU_SUPPORTS_64BIT_KERNEL
	select CPU_SUPPORTS_HIGHMEM
	select CPU_SUPPORTS_HUGEPAGES
	help
	  Choose this option to build a kernel for release 1 or later of the
	  MIPS64 architecture.  Many modern embedded systems with a 64-bit
	  MIPS processor are based on a MIPS64 processor.  If you know the
	  specific type of processor in your system, choose those that one
	  otherwise CPU_MIPS64_R1 is a safe bet for any MIPS64 system.
	  Release 2 of the MIPS64 architecture is available since several
	  years so chances are you even have a MIPS64 Release 2 processor
	  in which case you should choose CPU_MIPS64_R2 instead for better
	  performance.

config CPU_MIPS64_R2
	bool "MIPS64 Release 2"
	depends on SYS_HAS_CPU_MIPS64_R2
	select CPU_HAS_PREFETCH
	select CPU_SUPPORTS_32BIT_KERNEL
	select CPU_SUPPORTS_64BIT_KERNEL
	select CPU_SUPPORTS_HIGHMEM
	select CPU_SUPPORTS_HUGEPAGES
	help
	  Choose this option to build a kernel for release 2 or later of the
	  MIPS64 architecture.  Many modern embedded systems with a 64-bit
	  MIPS processor are based on a MIPS64 processor.  If you know the
	  specific type of processor in your system, choose those that one
	  otherwise CPU_MIPS64_R1 is a safe bet for any MIPS64 system.

config CPU_R3000
	bool "R3000"
	depends on SYS_HAS_CPU_R3000
	select CPU_HAS_WB
	select CPU_SUPPORTS_32BIT_KERNEL
	select CPU_SUPPORTS_HIGHMEM
	help
	  Please make sure to pick the right CPU type. Linux/MIPS is not
	  designed to be generic, i.e. Kernels compiled for R3000 CPUs will
	  *not* work on R4000 machines and vice versa.  However, since most
	  of the supported machines have an R4000 (or similar) CPU, R4x00
	  might be a safe bet.  If the resulting kernel does not work,
	  try to recompile with R3000.

config CPU_TX39XX
	bool "R39XX"
	depends on SYS_HAS_CPU_TX39XX
	select CPU_SUPPORTS_32BIT_KERNEL

config CPU_VR41XX
	bool "R41xx"
	depends on SYS_HAS_CPU_VR41XX
	select CPU_SUPPORTS_32BIT_KERNEL
	select CPU_SUPPORTS_64BIT_KERNEL
	help
	  The options selects support for the NEC VR4100 series of processors.
	  Only choose this option if you have one of these processors as a
	  kernel built with this option will not run on any other type of
	  processor or vice versa.

config CPU_R4300
	bool "R4300"
	depends on SYS_HAS_CPU_R4300
	select CPU_SUPPORTS_32BIT_KERNEL
	select CPU_SUPPORTS_64BIT_KERNEL
	help
	  MIPS Technologies R4300-series processors.

config CPU_R4X00
	bool "R4x00"
	depends on SYS_HAS_CPU_R4X00
	select CPU_SUPPORTS_32BIT_KERNEL
	select CPU_SUPPORTS_64BIT_KERNEL
	select CPU_SUPPORTS_HUGEPAGES
	help
	  MIPS Technologies R4000-series processors other than 4300, including
	  the R4000, R4400, R4600, and 4700.

config CPU_TX49XX
	bool "R49XX"
	depends on SYS_HAS_CPU_TX49XX
	select CPU_HAS_PREFETCH
	select CPU_SUPPORTS_32BIT_KERNEL
	select CPU_SUPPORTS_64BIT_KERNEL
	select CPU_SUPPORTS_HUGEPAGES

config CPU_R5000
	bool "R5000"
	depends on SYS_HAS_CPU_R5000
	select CPU_SUPPORTS_32BIT_KERNEL
	select CPU_SUPPORTS_64BIT_KERNEL
	select CPU_SUPPORTS_HUGEPAGES
	help
	  MIPS Technologies R5000-series processors other than the Nevada.

config CPU_R5432
	bool "R5432"
	depends on SYS_HAS_CPU_R5432
	select CPU_SUPPORTS_32BIT_KERNEL
	select CPU_SUPPORTS_64BIT_KERNEL
	select CPU_SUPPORTS_HUGEPAGES

config CPU_R5500
	bool "R5500"
	depends on SYS_HAS_CPU_R5500
	select CPU_SUPPORTS_32BIT_KERNEL
	select CPU_SUPPORTS_64BIT_KERNEL
	select CPU_SUPPORTS_HUGEPAGES
	help
	  NEC VR5500 and VR5500A series processors implement 64-bit MIPS IV
	  instruction set.

config CPU_R6000
	bool "R6000"
	depends on EXPERIMENTAL
	depends on SYS_HAS_CPU_R6000
	select CPU_SUPPORTS_32BIT_KERNEL
	help
	  MIPS Technologies R6000 and R6000A series processors.  Note these
	  processors are extremely rare and the support for them is incomplete.

config CPU_NEVADA
	bool "RM52xx"
	depends on SYS_HAS_CPU_NEVADA
	select CPU_SUPPORTS_32BIT_KERNEL
	select CPU_SUPPORTS_64BIT_KERNEL
	select CPU_SUPPORTS_HUGEPAGES
	help
	  QED / PMC-Sierra RM52xx-series ("Nevada") processors.

config CPU_R8000
	bool "R8000"
	depends on EXPERIMENTAL
	depends on SYS_HAS_CPU_R8000
	select CPU_HAS_PREFETCH
	select CPU_SUPPORTS_64BIT_KERNEL
	help
	  MIPS Technologies R8000 processors.  Note these processors are
	  uncommon and the support for them is incomplete.

config CPU_R10000
	bool "R10000"
	depends on SYS_HAS_CPU_R10000
	select CPU_HAS_PREFETCH
	select CPU_SUPPORTS_32BIT_KERNEL
	select CPU_SUPPORTS_64BIT_KERNEL
	select CPU_SUPPORTS_HIGHMEM
	select CPU_SUPPORTS_HUGEPAGES
	help
	  MIPS Technologies R10000-series processors.

config CPU_RM7000
	bool "RM7000"
	depends on SYS_HAS_CPU_RM7000
	select CPU_HAS_PREFETCH
	select CPU_SUPPORTS_32BIT_KERNEL
	select CPU_SUPPORTS_64BIT_KERNEL
	select CPU_SUPPORTS_HIGHMEM
<<<<<<< HEAD
=======
	select CPU_SUPPORTS_HUGEPAGES
>>>>>>> 7a280cf5

config CPU_SB1
	bool "SB1"
	depends on SYS_HAS_CPU_SB1
	select CPU_SUPPORTS_32BIT_KERNEL
	select CPU_SUPPORTS_64BIT_KERNEL
	select CPU_SUPPORTS_HIGHMEM
	select CPU_SUPPORTS_HUGEPAGES
	select WEAK_ORDERING

config CPU_CAVIUM_OCTEON
	bool "Cavium Octeon processor"
	depends on SYS_HAS_CPU_CAVIUM_OCTEON
	select ARCH_SPARSEMEM_ENABLE
	select CPU_HAS_PREFETCH
	select CPU_SUPPORTS_64BIT_KERNEL
	select SYS_SUPPORTS_SMP
	select NR_CPUS_DEFAULT_16
	select WEAK_ORDERING
	select CPU_SUPPORTS_HIGHMEM
	select CPU_SUPPORTS_HUGEPAGES
	select LIBFDT
	select USE_OF
	help
	  The Cavium Octeon processor is a highly integrated chip containing
	  many ethernet hardware widgets for networking tasks. The processor
	  can have up to 16 Mips64v2 cores and 8 integrated gigabit ethernets.
	  Full details can be found at http://www.caviumnetworks.com.

config CPU_BMIPS3300
	bool "BMIPS3300"
	depends on SYS_HAS_CPU_BMIPS3300
	select CPU_BMIPS
	help
	  Broadcom BMIPS3300 processors.

config CPU_BMIPS4350
	bool "BMIPS4350"
	depends on SYS_HAS_CPU_BMIPS4350
	select CPU_BMIPS
	select SYS_SUPPORTS_SMP
	select SYS_SUPPORTS_HOTPLUG_CPU
	help
	  Broadcom BMIPS4350 ("VIPER") processors.

config CPU_BMIPS4380
	bool "BMIPS4380"
	depends on SYS_HAS_CPU_BMIPS4380
	select CPU_BMIPS
	select SYS_SUPPORTS_SMP
	select SYS_SUPPORTS_HOTPLUG_CPU
	help
	  Broadcom BMIPS4380 processors.

config CPU_BMIPS5000
	bool "BMIPS5000"
	depends on SYS_HAS_CPU_BMIPS5000
	select CPU_BMIPS
	select CPU_SUPPORTS_HIGHMEM
	select MIPS_CPU_SCACHE
	select SYS_SUPPORTS_SMP
	select SYS_SUPPORTS_HOTPLUG_CPU
	help
	  Broadcom BMIPS5000 processors.

config CPU_XLR
	bool "Netlogic XLR SoC"
	depends on SYS_HAS_CPU_XLR
	select CPU_SUPPORTS_32BIT_KERNEL
	select CPU_SUPPORTS_64BIT_KERNEL
	select CPU_SUPPORTS_HIGHMEM
	select CPU_SUPPORTS_HUGEPAGES
	select WEAK_ORDERING
	select WEAK_REORDERING_BEYOND_LLSC
	help
	  Netlogic Microsystems XLR/XLS processors.

config CPU_XLP
	bool "Netlogic XLP SoC"
	depends on SYS_HAS_CPU_XLP
	select CPU_SUPPORTS_32BIT_KERNEL
	select CPU_SUPPORTS_64BIT_KERNEL
	select CPU_SUPPORTS_HIGHMEM
	select CPU_HAS_LLSC
	select WEAK_ORDERING
	select WEAK_REORDERING_BEYOND_LLSC
	select CPU_HAS_PREFETCH
	select CPU_MIPSR2
	help
	  Netlogic Microsystems XLP processors.
endchoice

if CPU_LOONGSON2F
config CPU_NOP_WORKAROUNDS
	bool

config CPU_JUMP_WORKAROUNDS
	bool

config CPU_LOONGSON2F_WORKAROUNDS
	bool "Loongson 2F Workarounds"
	default y
	select CPU_NOP_WORKAROUNDS
	select CPU_JUMP_WORKAROUNDS
	help
	  Loongson 2F01 / 2F02 processors have the NOP & JUMP issues which
	  require workarounds.  Without workarounds the system may hang
	  unexpectedly.  For more information please refer to the gas
	  -mfix-loongson2f-nop and -mfix-loongson2f-jump options.

	  Loongson 2F03 and later have fixed these issues and no workarounds
	  are needed.  The workarounds have no significant side effect on them
	  but may decrease the performance of the system so this option should
	  be disabled unless the kernel is intended to be run on 2F01 or 2F02
	  systems.

	  If unsure, please say Y.
endif # CPU_LOONGSON2F

config SYS_SUPPORTS_ZBOOT
	bool
	select HAVE_KERNEL_GZIP
	select HAVE_KERNEL_BZIP2
	select HAVE_KERNEL_LZMA
	select HAVE_KERNEL_LZO

config SYS_SUPPORTS_ZBOOT_UART16550
	bool
	select SYS_SUPPORTS_ZBOOT

config CPU_LOONGSON2
	bool
	select CPU_SUPPORTS_32BIT_KERNEL
	select CPU_SUPPORTS_64BIT_KERNEL
	select CPU_SUPPORTS_HIGHMEM
	select CPU_SUPPORTS_HUGEPAGES

config CPU_LOONGSON1
	bool
	select CPU_MIPS32
	select CPU_MIPSR2
	select CPU_HAS_PREFETCH
	select CPU_SUPPORTS_32BIT_KERNEL
	select CPU_SUPPORTS_HIGHMEM

config CPU_BMIPS
	bool
	select CPU_MIPS32
	select CPU_SUPPORTS_32BIT_KERNEL
	select DMA_NONCOHERENT
	select IRQ_CPU
	select SWAP_IO_SPACE
	select WEAK_ORDERING

config SYS_HAS_CPU_LOONGSON2E
	bool

config SYS_HAS_CPU_LOONGSON2F
	bool
	select CPU_SUPPORTS_CPUFREQ
	select CPU_SUPPORTS_ADDRWINCFG if 64BIT
	select CPU_SUPPORTS_UNCACHED_ACCELERATED

config SYS_HAS_CPU_LOONGSON1B
	bool

config SYS_HAS_CPU_MIPS32_R1
	bool

config SYS_HAS_CPU_MIPS32_R2
	bool

config SYS_HAS_CPU_MIPS64_R1
	bool

config SYS_HAS_CPU_MIPS64_R2
	bool

config SYS_HAS_CPU_R3000
	bool

config SYS_HAS_CPU_TX39XX
	bool

config SYS_HAS_CPU_VR41XX
	bool

config SYS_HAS_CPU_R4300
	bool

config SYS_HAS_CPU_R4X00
	bool

config SYS_HAS_CPU_TX49XX
	bool

config SYS_HAS_CPU_R5000
	bool

config SYS_HAS_CPU_R5432
	bool

config SYS_HAS_CPU_R5500
	bool

config SYS_HAS_CPU_R6000
	bool

config SYS_HAS_CPU_NEVADA
	bool

config SYS_HAS_CPU_R8000
	bool

config SYS_HAS_CPU_R10000
	bool

config SYS_HAS_CPU_RM7000
	bool

config SYS_HAS_CPU_SB1
	bool

config SYS_HAS_CPU_CAVIUM_OCTEON
	bool

config SYS_HAS_CPU_BMIPS3300
	bool

config SYS_HAS_CPU_BMIPS4350
	bool

config SYS_HAS_CPU_BMIPS4380
	bool

config SYS_HAS_CPU_BMIPS5000
	bool

config SYS_HAS_CPU_XLR
	bool

config SYS_HAS_CPU_XLP
	bool

#
# CPU may reorder R->R, R->W, W->R, W->W
# Reordering beyond LL and SC is handled in WEAK_REORDERING_BEYOND_LLSC
#
config WEAK_ORDERING
	bool

#
# CPU may reorder reads and writes beyond LL/SC
# CPU may reorder R->LL, R->LL, W->LL, W->LL, R->SC, R->SC, W->SC, W->SC
#
config WEAK_REORDERING_BEYOND_LLSC
	bool
endmenu

#
# These two indicate any level of the MIPS32 and MIPS64 architecture
#
config CPU_MIPS32
	bool
	default y if CPU_MIPS32_R1 || CPU_MIPS32_R2

config CPU_MIPS64
	bool
	default y if CPU_MIPS64_R1 || CPU_MIPS64_R2

#
# These two indicate the revision of the architecture, either Release 1 or Release 2
#
config CPU_MIPSR1
	bool
	default y if CPU_MIPS32_R1 || CPU_MIPS64_R1

config CPU_MIPSR2
	bool
	default y if CPU_MIPS32_R2 || CPU_MIPS64_R2 || CPU_CAVIUM_OCTEON

config SYS_SUPPORTS_32BIT_KERNEL
	bool
config SYS_SUPPORTS_64BIT_KERNEL
	bool
config CPU_SUPPORTS_32BIT_KERNEL
	bool
config CPU_SUPPORTS_64BIT_KERNEL
	bool
config CPU_SUPPORTS_CPUFREQ
	bool
config CPU_SUPPORTS_ADDRWINCFG
	bool
config CPU_SUPPORTS_HUGEPAGES
	bool
config CPU_SUPPORTS_UNCACHED_ACCELERATED
	bool
config MIPS_PGD_C0_CONTEXT
	bool
	default y if 64BIT && CPU_MIPSR2 && !CPU_XLP

#
# Set to y for ptrace access to watch registers.
#
config HARDWARE_WATCHPOINTS
       bool
       default y if CPU_MIPSR1 || CPU_MIPSR2

menu "Kernel type"

choice
	prompt "Kernel code model"
	help
	  You should only select this option if you have a workload that
	  actually benefits from 64-bit processing or if your machine has
	  large memory.  You will only be presented a single option in this
	  menu if your system does not support both 32-bit and 64-bit kernels.

config 32BIT
	bool "32-bit kernel"
	depends on CPU_SUPPORTS_32BIT_KERNEL && SYS_SUPPORTS_32BIT_KERNEL
	select TRAD_SIGNALS
	help
	  Select this option if you want to build a 32-bit kernel.
config 64BIT
	bool "64-bit kernel"
	depends on CPU_SUPPORTS_64BIT_KERNEL && SYS_SUPPORTS_64BIT_KERNEL
	select HAVE_SYSCALL_WRAPPERS
	help
	  Select this option if you want to build a 64-bit kernel.

endchoice

choice
	prompt "Kernel page size"
	default PAGE_SIZE_4KB

config PAGE_SIZE_4KB
	bool "4kB"
	depends on !CPU_LOONGSON2
	help
	 This option select the standard 4kB Linux page size.  On some
	 R3000-family processors this is the only available page size.  Using
	 4kB page size will minimize memory consumption and is therefore
	 recommended for low memory systems.

config PAGE_SIZE_8KB
	bool "8kB"
	depends on (EXPERIMENTAL && CPU_R8000) || CPU_CAVIUM_OCTEON
	help
	  Using 8kB page size will result in higher performance kernel at
	  the price of higher memory consumption.  This option is available
	  only on R8000 and cnMIPS processors.  Note that you will need a
	  suitable Linux distribution to support this.

config PAGE_SIZE_16KB
	bool "16kB"
	depends on !CPU_R3000 && !CPU_TX39XX
	help
	  Using 16kB page size will result in higher performance kernel at
	  the price of higher memory consumption.  This option is available on
	  all non-R3000 family processors.  Note that you will need a suitable
	  Linux distribution to support this.

config PAGE_SIZE_32KB
	bool "32kB"
	depends on CPU_CAVIUM_OCTEON
	help
	  Using 32kB page size will result in higher performance kernel at
	  the price of higher memory consumption.  This option is available
	  only on cnMIPS cores.  Note that you will need a suitable Linux
	  distribution to support this.

config PAGE_SIZE_64KB
	bool "64kB"
	depends on EXPERIMENTAL && !CPU_R3000 && !CPU_TX39XX
	help
	  Using 64kB page size will result in higher performance kernel at
	  the price of higher memory consumption.  This option is available on
	  all non-R3000 family processor.  Not that at the time of this
	  writing this option is still high experimental.

endchoice

config FORCE_MAX_ZONEORDER
	int "Maximum zone order"
	range 14 64 if HUGETLB_PAGE && PAGE_SIZE_64KB
	default "14" if HUGETLB_PAGE && PAGE_SIZE_64KB
	range 13 64 if HUGETLB_PAGE && PAGE_SIZE_32KB
	default "13" if HUGETLB_PAGE && PAGE_SIZE_32KB
	range 12 64 if HUGETLB_PAGE && PAGE_SIZE_16KB
	default "12" if HUGETLB_PAGE && PAGE_SIZE_16KB
	range 11 64
	default "11"
	help
	  The kernel memory allocator divides physically contiguous memory
	  blocks into "zones", where each zone is a power of two number of
	  pages.  This option selects the largest power of two that the kernel
	  keeps in the memory allocator.  If you need to allocate very large
	  blocks of physically contiguous memory, then you may need to
	  increase this value.

	  This config option is actually maximum order plus one. For example,
	  a value of 11 means that the largest free memory block is 2^10 pages.

	  The page size is not necessarily 4KB.  Keep this in mind
	  when choosing a value for this option.

config BOARD_SCACHE
	bool

config IP22_CPU_SCACHE
	bool
	select BOARD_SCACHE

#
# Support for a MIPS32 / MIPS64 style S-caches
#
config MIPS_CPU_SCACHE
	bool
	select BOARD_SCACHE

config R5000_CPU_SCACHE
	bool
	select BOARD_SCACHE

config RM7000_CPU_SCACHE
	bool
	select BOARD_SCACHE

config SIBYTE_DMA_PAGEOPS
	bool "Use DMA to clear/copy pages"
	depends on CPU_SB1
	help
	  Instead of using the CPU to zero and copy pages, use a Data Mover
	  channel.  These DMA channels are otherwise unused by the standard
	  SiByte Linux port.  Seems to give a small performance benefit.

config CPU_HAS_PREFETCH
	bool

config CPU_GENERIC_DUMP_TLB
	bool
	default y if !(CPU_R3000 || CPU_R6000 || CPU_R8000 || CPU_TX39XX)

config CPU_R4K_FPU
	bool
	default y if !(CPU_R3000 || CPU_R6000 || CPU_TX39XX || CPU_CAVIUM_OCTEON)

config CPU_R4K_CACHE_TLB
	bool
	default y if !(CPU_R3000 || CPU_R8000 || CPU_SB1 || CPU_TX39XX || CPU_CAVIUM_OCTEON)

choice
	prompt "MIPS MT options"

config MIPS_MT_DISABLED
	bool "Disable multithreading support."
	help
	  Use this option if your workload can't take advantage of
	  MIPS hardware multithreading support.  On systems that don't have
	  the option of an MT-enabled processor this option will be the only
	  option in this menu.

config MIPS_MT_SMP
	bool "Use 1 TC on each available VPE for SMP"
	depends on SYS_SUPPORTS_MULTITHREADING
	select CPU_MIPSR2_IRQ_VI
	select CPU_MIPSR2_IRQ_EI
	select MIPS_MT
	select NR_CPUS_DEFAULT_2
	select SMP
	select SYS_SUPPORTS_SCHED_SMT if SMP
	select SYS_SUPPORTS_SMP
	select SMP_UP
	select MIPS_PERF_SHARED_TC_COUNTERS
	help
	  This is a kernel model which is known a VSMP but lately has been
	  marketesed into SMVP.
	  Virtual SMP uses the processor's VPEs  to implement virtual
	  processors. In currently available configuration of the 34K processor
	  this allows for a dual processor. Both processors will share the same
	  primary caches; each will obtain the half of the TLB for it's own
	  exclusive use. For a layman this model can be described as similar to
	  what Intel calls Hyperthreading.

	  For further information see http://www.linux-mips.org/wiki/34K#VSMP

config MIPS_MT_SMTC
	bool "SMTC: Use all TCs on all VPEs for SMP"
	depends on CPU_MIPS32_R2
	#depends on CPU_MIPS64_R2		# once there is hardware ...
	depends on SYS_SUPPORTS_MULTITHREADING
	select CPU_MIPSR2_IRQ_VI
	select CPU_MIPSR2_IRQ_EI
	select MIPS_MT
	select NR_CPUS_DEFAULT_8
	select SMP
	select SYS_SUPPORTS_SMP
	select SMP_UP
	help
	  This is a kernel model which is known a SMTC or lately has been
	  marketesed into SMVP.
	  is presenting the available TC's of the core as processors to Linux.
	  On currently available 34K processors this means a Linux system will
	  see up to 5 processors. The implementation of the SMTC kernel differs
	  significantly from VSMP and cannot efficiently coexist in the same
	  kernel binary so the choice between VSMP and SMTC is a compile time
	  decision.

	  For further information see http://www.linux-mips.org/wiki/34K#SMTC

endchoice

config MIPS_MT
	bool

config SCHED_SMT
	bool "SMT (multithreading) scheduler support"
	depends on SYS_SUPPORTS_SCHED_SMT
	default n
	help
	  SMT scheduler support improves the CPU scheduler's decision making
	  when dealing with MIPS MT enabled cores at a cost of slightly
	  increased overhead in some places. If unsure say N here.

config SYS_SUPPORTS_SCHED_SMT
	bool

config SYS_SUPPORTS_MULTITHREADING
	bool

config MIPS_MT_FPAFF
	bool "Dynamic FPU affinity for FP-intensive threads"
	default y
	depends on MIPS_MT_SMP || MIPS_MT_SMTC

config MIPS_VPE_LOADER
	bool "VPE loader support."
	depends on SYS_SUPPORTS_MULTITHREADING
	select CPU_MIPSR2_IRQ_VI
	select CPU_MIPSR2_IRQ_EI
	select MIPS_MT
	help
	  Includes a loader for loading an elf relocatable object
	  onto another VPE and running it.

config MIPS_MT_SMTC_IM_BACKSTOP
	bool "Use per-TC register bits as backstop for inhibited IM bits"
	depends on MIPS_MT_SMTC
	default n
	help
	  To support multiple TC microthreads acting as "CPUs" within
	  a VPE, VPE-wide interrupt mask bits must be specially manipulated
	  during interrupt handling. To support legacy drivers and interrupt
	  controller management code, SMTC has a "backstop" to track and
	  if necessary restore the interrupt mask. This has some performance
	  impact on interrupt service overhead.

config MIPS_MT_SMTC_IRQAFF
	bool "Support IRQ affinity API"
	depends on MIPS_MT_SMTC
	default n
	help
	  Enables SMP IRQ affinity API (/proc/irq/*/smp_affinity, etc.)
	  for SMTC Linux kernel. Requires platform support, of which
	  an example can be found in the MIPS kernel i8259 and Malta
	  platform code.  Adds some overhead to interrupt dispatch, and
	  should be used only if you know what you are doing.

config MIPS_VPE_LOADER_TOM
	bool "Load VPE program into memory hidden from linux"
	depends on MIPS_VPE_LOADER
	default y
	help
	  The loader can use memory that is present but has been hidden from
	  Linux using the kernel command line option "mem=xxMB". It's up to
	  you to ensure the amount you put in the option and the space your
	  program requires is less or equal to the amount physically present.

# this should possibly be in drivers/char, but it is rather cpu related. Hmmm
config MIPS_VPE_APSP_API
	bool "Enable support for AP/SP API (RTLX)"
	depends on MIPS_VPE_LOADER
	help

config MIPS_CMP
	bool "MIPS CMP framework support"
	depends on SYS_SUPPORTS_MIPS_CMP
	select SYNC_R4K
	select SYS_SUPPORTS_SMP
	select SYS_SUPPORTS_SCHED_SMT if SMP
	select WEAK_ORDERING
	default n
	help
	  This is a placeholder option for the GCMP work. It will need to
	  be handled differently...

config SB1_PASS_1_WORKAROUNDS
	bool
	depends on CPU_SB1_PASS_1
	default y

config SB1_PASS_2_WORKAROUNDS
	bool
	depends on CPU_SB1 && (CPU_SB1_PASS_2_2 || CPU_SB1_PASS_2)
	default y

config SB1_PASS_2_1_WORKAROUNDS
	bool
	depends on CPU_SB1 && CPU_SB1_PASS_2
	default y

config 64BIT_PHYS_ADDR
	bool

config ARCH_PHYS_ADDR_T_64BIT
       def_bool 64BIT_PHYS_ADDR

config CPU_HAS_SMARTMIPS
	depends on SYS_SUPPORTS_SMARTMIPS
	bool "Support for the SmartMIPS ASE"
	help
	  SmartMIPS is a extension of the MIPS32 architecture aimed at
	  increased security at both hardware and software level for
	  smartcards.  Enabling this option will allow proper use of the
	  SmartMIPS instructions by Linux applications.  However a kernel with
	  this option will not work on a MIPS core without SmartMIPS core.  If
	  you don't know you probably don't have SmartMIPS and should say N
	  here.

config CPU_HAS_WB
	bool

config XKS01
	bool

#
# Vectored interrupt mode is an R2 feature
#
config CPU_MIPSR2_IRQ_VI
	bool

#
# Extended interrupt mode is an R2 feature
#
config CPU_MIPSR2_IRQ_EI
	bool

config CPU_HAS_SYNC
	bool
	depends on !CPU_R3000
	default y

#
# CPU non-features
#
config CPU_DADDI_WORKAROUNDS
	bool

config CPU_R4000_WORKAROUNDS
	bool
	select CPU_R4400_WORKAROUNDS

config CPU_R4400_WORKAROUNDS
	bool

#
# - Highmem only makes sense for the 32-bit kernel.
# - The current highmem code will only work properly on physically indexed
#   caches such as R3000, SB1, R7000 or those that look like they're virtually
#   indexed such as R4000/R4400 SC and MC versions or R10000.  So for the
#   moment we protect the user and offer the highmem option only on machines
#   where it's known to be safe.  This will not offer highmem on a few systems
#   such as MIPS32 and MIPS64 CPUs which may have virtual and physically
#   indexed CPUs but we're playing safe.
# - We use SYS_SUPPORTS_HIGHMEM to offer highmem only for systems where we
#   know they might have memory configurations that could make use of highmem
#   support.
#
config HIGHMEM
	bool "High Memory Support"
	depends on 32BIT && CPU_SUPPORTS_HIGHMEM && SYS_SUPPORTS_HIGHMEM

config CPU_SUPPORTS_HIGHMEM
	bool

config SYS_SUPPORTS_HIGHMEM
	bool

config SYS_SUPPORTS_SMARTMIPS
	bool

config ARCH_FLATMEM_ENABLE
	def_bool y
	depends on !NUMA && !CPU_LOONGSON2

config ARCH_DISCONTIGMEM_ENABLE
	bool
	default y if SGI_IP27
	help
	  Say Y to support efficient handling of discontiguous physical memory,
	  for architectures which are either NUMA (Non-Uniform Memory Access)
	  or have huge holes in the physical address space for other reasons.
	  See <file:Documentation/vm/numa> for more.

config ARCH_SPARSEMEM_ENABLE
	bool
	select SPARSEMEM_STATIC

config NUMA
	bool "NUMA Support"
	depends on SYS_SUPPORTS_NUMA
	help
	  Say Y to compile the kernel to support NUMA (Non-Uniform Memory
	  Access).  This option improves performance on systems with more
	  than two nodes; on two node systems it is generally better to
	  leave it disabled; on single node systems disable this option
	  disabled.

config SYS_SUPPORTS_NUMA
	bool

config NODES_SHIFT
	int
	default "6"
	depends on NEED_MULTIPLE_NODES

config HW_PERF_EVENTS
	bool "Enable hardware performance counter support for perf events"
	depends on PERF_EVENTS && !MIPS_MT_SMTC && OPROFILE=n && (CPU_MIPS32 || CPU_MIPS64 || CPU_R10000 || CPU_SB1 || CPU_CAVIUM_OCTEON || CPU_XLP)
	default y
	help
	  Enable hardware performance counter support for perf events. If
	  disabled, perf events will use software events only.

source "mm/Kconfig"

config SMP
	bool "Multi-Processing support"
	depends on SYS_SUPPORTS_SMP
	select IRQ_PER_CPU
	select USE_GENERIC_SMP_HELPERS
	help
	  This enables support for systems with more than one CPU. If you have
	  a system with only one CPU, like most personal computers, say N. If
	  you have a system with more than one CPU, say Y.

	  If you say N here, the kernel will run on single and multiprocessor
	  machines, but will use only one CPU of a multiprocessor machine. If
	  you say Y here, the kernel will run on many, but not all,
	  singleprocessor machines. On a singleprocessor machine, the kernel
	  will run faster if you say N here.

	  People using multiprocessor machines who say Y here should also say
	  Y to "Enhanced Real Time Clock Support", below.

	  See also the SMP-HOWTO available at
	  <http://www.tldp.org/docs.html#howto>.

	  If you don't know what to do here, say N.

config SMP_UP
	bool

config SYS_SUPPORTS_MIPS_CMP
	bool

config SYS_SUPPORTS_SMP
	bool

config NR_CPUS_DEFAULT_1
	bool

config NR_CPUS_DEFAULT_2
	bool

config NR_CPUS_DEFAULT_4
	bool

config NR_CPUS_DEFAULT_8
	bool

config NR_CPUS_DEFAULT_16
	bool

config NR_CPUS_DEFAULT_32
	bool

config NR_CPUS_DEFAULT_64
	bool

config NR_CPUS
	int "Maximum number of CPUs (2-64)"
	range 1 64 if NR_CPUS_DEFAULT_1
	depends on SMP
	default "1" if NR_CPUS_DEFAULT_1
	default "2" if NR_CPUS_DEFAULT_2
	default "4" if NR_CPUS_DEFAULT_4
	default "8" if NR_CPUS_DEFAULT_8
	default "16" if NR_CPUS_DEFAULT_16
	default "32" if NR_CPUS_DEFAULT_32
	default "64" if NR_CPUS_DEFAULT_64
	help
	  This allows you to specify the maximum number of CPUs which this
	  kernel will support.  The maximum supported value is 32 for 32-bit
	  kernel and 64 for 64-bit kernels; the minimum value which makes
	  sense is 1 for Qemu (useful only for kernel debugging purposes)
	  and 2 for all others.

	  This is purely to save memory - each supported CPU adds
	  approximately eight kilobytes to the kernel image.  For best
	  performance should round up your number of processors to the next
	  power of two.

config MIPS_PERF_SHARED_TC_COUNTERS
	bool

#
# Timer Interrupt Frequency Configuration
#

choice
	prompt "Timer frequency"
	default HZ_250
	help
	 Allows the configuration of the timer frequency.

	config HZ_48
		bool "48 HZ" if SYS_SUPPORTS_48HZ || SYS_SUPPORTS_ARBIT_HZ

	config HZ_100
		bool "100 HZ" if SYS_SUPPORTS_100HZ || SYS_SUPPORTS_ARBIT_HZ

	config HZ_128
		bool "128 HZ" if SYS_SUPPORTS_128HZ || SYS_SUPPORTS_ARBIT_HZ

	config HZ_250
		bool "250 HZ" if SYS_SUPPORTS_250HZ || SYS_SUPPORTS_ARBIT_HZ

	config HZ_256
		bool "256 HZ" if SYS_SUPPORTS_256HZ || SYS_SUPPORTS_ARBIT_HZ

	config HZ_1000
		bool "1000 HZ" if SYS_SUPPORTS_1000HZ || SYS_SUPPORTS_ARBIT_HZ

	config HZ_1024
		bool "1024 HZ" if SYS_SUPPORTS_1024HZ || SYS_SUPPORTS_ARBIT_HZ

endchoice

config SYS_SUPPORTS_48HZ
	bool

config SYS_SUPPORTS_100HZ
	bool

config SYS_SUPPORTS_128HZ
	bool

config SYS_SUPPORTS_250HZ
	bool

config SYS_SUPPORTS_256HZ
	bool

config SYS_SUPPORTS_1000HZ
	bool

config SYS_SUPPORTS_1024HZ
	bool

config SYS_SUPPORTS_ARBIT_HZ
	bool
	default y if !SYS_SUPPORTS_48HZ && !SYS_SUPPORTS_100HZ && \
		     !SYS_SUPPORTS_128HZ && !SYS_SUPPORTS_250HZ && \
		     !SYS_SUPPORTS_256HZ && !SYS_SUPPORTS_1000HZ && \
		     !SYS_SUPPORTS_1024HZ

config HZ
	int
	default 48 if HZ_48
	default 100 if HZ_100
	default 128 if HZ_128
	default 250 if HZ_250
	default 256 if HZ_256
	default 1000 if HZ_1000
	default 1024 if HZ_1024

source "kernel/Kconfig.preempt"

config KEXEC
	bool "Kexec system call (EXPERIMENTAL)"
	depends on EXPERIMENTAL
	help
	  kexec is a system call that implements the ability to shutdown your
	  current kernel, and to start another kernel.  It is like a reboot
	  but it is independent of the system firmware.   And like a reboot
	  you can start any kernel with it, not just Linux.

	  The name comes from the similarity to the exec system call.

	  It is an ongoing process to be certain the hardware in a machine
	  is properly shutdown, so do not be surprised if this code does not
	  initially work for you.  It may help to enable device hotplugging
	  support.  As of this writing the exact hardware interface is
	  strongly in flux, so no good recommendation can be made.

config CRASH_DUMP
	  bool "Kernel crash dumps"
	  help
	  Generate crash dump after being started by kexec.
	  This should be normally only set in special crash dump kernels
	  which are loaded in the main kernel with kexec-tools into
	  a specially reserved region and then later executed after
	  a crash by kdump/kexec. The crash dump kernel must be compiled
	  to a memory address not used by the main kernel or firmware using
	  PHYSICAL_START.

config PHYSICAL_START
	  hex "Physical address where the kernel is loaded"
	  default "0xffffffff84000000" if 64BIT
	  default "0x84000000" if 32BIT
	  depends on CRASH_DUMP
	  help
	  This gives the CKSEG0 or KSEG0 address where the kernel is loaded.
	  If you plan to use kernel for capturing the crash dump change
	  this value to start of the reserved region (the "X" value as
	  specified in the "crashkernel=YM@XM" command line boot parameter
	  passed to the panic-ed kernel).

config SECCOMP
	bool "Enable seccomp to safely compute untrusted bytecode"
	depends on PROC_FS
	default y
	help
	  This kernel feature is useful for number crunching applications
	  that may need to compute untrusted bytecode during their
	  execution. By using pipes or other transports made available to
	  the process as file descriptors supporting the read/write
	  syscalls, it's possible to isolate those applications in
	  their own address space using seccomp. Once seccomp is
	  enabled via /proc/<pid>/seccomp, it cannot be disabled
	  and the task is only allowed to execute a few safe syscalls
	  defined by each seccomp mode.

	  If unsure, say Y. Only embedded should say N here.

config USE_OF
	bool
	select OF
	select OF_EARLY_FLATTREE
	select IRQ_DOMAIN

endmenu

config LOCKDEP_SUPPORT
	bool
	default y

config STACKTRACE_SUPPORT
	bool
	default y

source "init/Kconfig"

source "kernel/Kconfig.freezer"

menu "Bus options (PCI, PCMCIA, EISA, ISA, TC)"

config HW_HAS_EISA
	bool
config HW_HAS_PCI
	bool

config PCI
	bool "Support for PCI controller"
	depends on HW_HAS_PCI
	select PCI_DOMAINS
	select GENERIC_PCI_IOMAP
	select NO_GENERIC_PCI_IOPORT_MAP
	help
	  Find out whether you have a PCI motherboard. PCI is the name of a
	  bus system, i.e. the way the CPU talks to the other stuff inside
	  your box. Other bus systems are ISA, EISA, or VESA. If you have PCI,
	  say Y, otherwise N.

config PCI_DOMAINS
	bool

source "drivers/pci/Kconfig"

source "drivers/pci/pcie/Kconfig"

#
# ISA support is now enabled via select.  Too many systems still have the one
# or other ISA chip on the board that users don't know about so don't expect
# users to choose the right thing ...
#
config ISA
	bool

config EISA
	bool "EISA support"
	depends on HW_HAS_EISA
	select ISA
	select GENERIC_ISA_DMA
	---help---
	  The Extended Industry Standard Architecture (EISA) bus was
	  developed as an open alternative to the IBM MicroChannel bus.

	  The EISA bus provided some of the features of the IBM MicroChannel
	  bus while maintaining backward compatibility with cards made for
	  the older ISA bus.  The EISA bus saw limited use between 1988 and
	  1995 when it was made obsolete by the PCI bus.

	  Say Y here if you are building a kernel for an EISA-based machine.

	  Otherwise, say N.

source "drivers/eisa/Kconfig"

config TC
	bool "TURBOchannel support"
	depends on MACH_DECSTATION
	help
	  TURBOchannel is a DEC (now Compaq (now HP)) bus for Alpha and MIPS
	  processors.  TURBOchannel programming specifications are available
	  at:
	  <ftp://ftp.hp.com/pub/alphaserver/archive/triadd/>
	  and:
	  <http://www.computer-refuge.org/classiccmp/ftp.digital.com/pub/DEC/TriAdd/>
	  Linux driver support status is documented at:
	  <http://www.linux-mips.org/wiki/DECstation>

config MMU
	bool
	default y

config I8253
	bool
	select CLKSRC_I8253
	select CLKEVT_I8253
	select MIPS_EXTERNAL_TIMER

config ZONE_DMA32
	bool

source "drivers/pcmcia/Kconfig"

source "drivers/pci/hotplug/Kconfig"

config RAPIDIO
	bool "RapidIO support"
	depends on PCI
	default n
	help
	  If you say Y here, the kernel will include drivers and
	  infrastructure code to support RapidIO interconnect devices.

source "drivers/rapidio/Kconfig"

endmenu

menu "Executable file formats"

source "fs/Kconfig.binfmt"

config TRAD_SIGNALS
	bool

config MIPS32_COMPAT
	bool "Kernel support for Linux/MIPS 32-bit binary compatibility"
	depends on 64BIT
	help
	  Select this option if you want Linux/MIPS 32-bit binary
	  compatibility. Since all software available for Linux/MIPS is
	  currently 32-bit you should say Y here.

config COMPAT
	bool
	depends on MIPS32_COMPAT
	select ARCH_WANT_OLD_COMPAT_IPC
	default y

config SYSVIPC_COMPAT
	bool
	depends on COMPAT && SYSVIPC
	default y

config MIPS32_O32
	bool "Kernel support for o32 binaries"
	depends on MIPS32_COMPAT
	help
	  Select this option if you want to run o32 binaries.  These are pure
	  32-bit binaries as used by the 32-bit Linux/MIPS port.  Most of
	  existing binaries are in this format.

	  If unsure, say Y.

config MIPS32_N32
	bool "Kernel support for n32 binaries"
	depends on MIPS32_COMPAT
	help
	  Select this option if you want to run n32 binaries.  These are
	  64-bit binaries using 32-bit quantities for addressing and certain
	  data that would normally be 64-bit.  They are used in special
	  cases.

	  If unsure, say N.

config BINFMT_ELF32
	bool
	default y if MIPS32_O32 || MIPS32_N32

endmenu

menu "Power management options"

config ARCH_HIBERNATION_POSSIBLE
	def_bool y
	depends on SYS_SUPPORTS_HOTPLUG_CPU || !SMP

config ARCH_SUSPEND_POSSIBLE
	def_bool y
	depends on SYS_SUPPORTS_HOTPLUG_CPU || !SMP

source "kernel/power/Kconfig"

endmenu

source "arch/mips/kernel/cpufreq/Kconfig"

source "net/Kconfig"

source "drivers/Kconfig"

source "drivers/firmware/Kconfig"

source "fs/Kconfig"

source "arch/mips/Kconfig.debug"

source "security/Kconfig"

source "crypto/Kconfig"

source "lib/Kconfig"<|MERGE_RESOLUTION|>--- conflicted
+++ resolved
@@ -1421,10 +1421,7 @@
 	select CPU_SUPPORTS_32BIT_KERNEL
 	select CPU_SUPPORTS_64BIT_KERNEL
 	select CPU_SUPPORTS_HIGHMEM
-<<<<<<< HEAD
-=======
 	select CPU_SUPPORTS_HUGEPAGES
->>>>>>> 7a280cf5
 
 config CPU_SB1
 	bool "SB1"
