/*
 * This file is subject to the terms and conditions of the GNU General Public
 * License.  See the file "COPYING" in the main directory of this archive
 * for more details.
 *
 * PROM library functions for acquiring/using memory descriptors given to
 * us from the YAMON.
 *
 * Copyright (C) 1999,2000,2012  MIPS Technologies, Inc.
 * All rights reserved.
 * Authors: Carsten Langgaard <carstenl@mips.com>
 *          Steven J. Hill <sjhill@mips.com>
 */
#include <linux/init.h>
#include <linux/bootmem.h>
#include <linux/string.h>

#include <asm/bootinfo.h>
#include <asm/maar.h>
#include <asm/sections.h>
#include <asm/fw/fw.h>

static fw_memblock_t mdesc[FW_MAX_MEMBLOCKS];

/* determined physical memory size, not overridden by command line args	 */
unsigned long physical_memsize = 0L;

fw_memblock_t * __init fw_getmdesc(int eva)
{
	char *memsize_str, *ememsize_str = NULL, *ptr;
	unsigned long memsize = 0, ememsize = 0;
	static char cmdline[COMMAND_LINE_SIZE] __initdata;
	int tmp;

	/* otherwise look in the environment */

	memsize_str = fw_getenv("memsize");
	if (memsize_str) {
		tmp = kstrtoul(memsize_str, 0, &memsize);
		if (tmp)
			pr_warn("Failed to read the 'memsize' env variable.\n");
	}
	if (eva) {
	/* Look for ememsize for EVA */
		ememsize_str = fw_getenv("ememsize");
		if (ememsize_str) {
			tmp = kstrtoul(ememsize_str, 0, &ememsize);
			if (tmp)
				pr_warn("Failed to read the 'ememsize' env variable.\n");
		}
	}
	if (!memsize && !ememsize) {
		pr_warn("memsize not set in YAMON, set to default (32Mb)\n");
		physical_memsize = 0x02000000;
	} else {
		if (memsize > (256 << 20)) { /* memsize should be capped to 256M */
<<<<<<< HEAD
			pr_warn("Unsupported memsize value (0x%lx) detected! Using 0x10000000 (256M) instead\n",
				memsize);
			memsize = (256 << 20);
=======
			pr_warn("Unsupported memsize value (0x%lx) detected! "
				"Using 0x10000000 (256M) instead\n",
				memsize);
			memsize = 256 << 20;
>>>>>>> 7214c55c
		}
		/* If ememsize is set, then set physical_memsize to that */
		physical_memsize = ememsize ? : memsize;
	}

#ifdef CONFIG_CPU_BIG_ENDIAN
	/* SOC-it swaps, or perhaps doesn't swap, when DMA'ing the last
	   word of physical memory */
	physical_memsize -= PAGE_SIZE;
#endif

	/* Check the command line for a memsize directive that overrides
	   the physical/default amount */
	strcpy(cmdline, arcs_cmdline);
	ptr = strstr(cmdline, "memsize=");
	if (ptr && (ptr != cmdline) && (*(ptr - 1) != ' '))
		ptr = strstr(ptr, " memsize=");
	/* And now look for ememsize */
	if (eva) {
		ptr = strstr(cmdline, "ememsize=");
		if (ptr && (ptr != cmdline) && (*(ptr - 1) != ' '))
			ptr = strstr(ptr, " ememsize=");
	}

	if (ptr)
		memsize = memparse(ptr + 8 + (eva ? 1 : 0), &ptr);
	else
		memsize = physical_memsize;

	/* Last 64K for HIGHMEM arithmetics */
	if (memsize > 0x7fff0000)
		memsize = 0x7fff0000;

	memset(mdesc, 0, sizeof(mdesc));

	mdesc[0].type = fw_dontuse;
	mdesc[0].base = PHYS_OFFSET;
	mdesc[0].size = 0x00001000;

	mdesc[1].type = fw_code;
	mdesc[1].base = mdesc[0].base + 0x00001000UL;
	mdesc[1].size = 0x000ef000;

	/*
	 * The area 0x000f0000-0x000fffff is allocated for BIOS memory by the
	 * south bridge and PCI access always forwarded to the ISA Bus and
	 * BIOSCS# is always generated.
	 * This mean that this area can't be used as DMA memory for PCI
	 * devices.
	 */
	mdesc[2].type = fw_dontuse;
	mdesc[2].base = mdesc[0].base + 0x000f0000UL;
	mdesc[2].size = 0x00010000;

	mdesc[3].type = fw_dontuse;
	mdesc[3].base = mdesc[0].base + 0x00100000UL;
	mdesc[3].size = CPHYSADDR(PFN_ALIGN((unsigned long)&_end)) -
		0x00100000UL;

	mdesc[4].type = fw_free;
	mdesc[4].base = mdesc[0].base + CPHYSADDR(PFN_ALIGN(&_end));
	mdesc[4].size = memsize - CPHYSADDR(mdesc[4].base);

	return &mdesc[0];
}

static void free_init_pages_eva_malta(void *begin, void *end)
{
	free_init_pages("unused kernel", __pa_symbol((unsigned long *)begin),
			__pa_symbol((unsigned long *)end));
}

static int __init fw_memtype_classify(unsigned int type)
{
	switch (type) {
	case fw_free:
		return BOOT_MEM_RAM;
	case fw_code:
		return BOOT_MEM_ROM_DATA;
	default:
		return BOOT_MEM_RESERVED;
	}
}

void __init fw_meminit(void)
{
	fw_memblock_t *p;

	p = fw_getmdesc(config_enabled(CONFIG_EVA));
	free_init_pages_eva = (config_enabled(CONFIG_EVA) ?
			       free_init_pages_eva_malta : NULL);

	while (p->size) {
		long type;
		unsigned long base, size;

		type = fw_memtype_classify(p->type);
		base = p->base;
		size = p->size;

		add_memory_region(base, size, type);
		p++;
	}
}

void __init prom_free_prom_memory(void)
{
	unsigned long addr;
	int i;

	for (i = 0; i < boot_mem_map.nr_map; i++) {
		if (boot_mem_map.map[i].type != BOOT_MEM_ROM_DATA)
			continue;

		addr = boot_mem_map.map[i].addr;
		free_init_pages("YAMON memory",
				addr, addr + boot_mem_map.map[i].size);
	}
}

unsigned platform_maar_init(unsigned num_pairs)
{
	phys_addr_t mem_end = (physical_memsize & ~0xffffull) - 1;
	struct maar_config cfg[] = {
		/* DRAM preceding I/O */
		{ 0x00000000, 0x0fffffff, MIPS_MAAR_S },

		/* DRAM following I/O */
		{ 0x20000000, mem_end, MIPS_MAAR_S },

		/* DRAM alias in upper half of physical */
		{ 0x80000000, 0x80000000 + mem_end, MIPS_MAAR_S },
	};
	unsigned i, num_cfg = ARRAY_SIZE(cfg);

	/* If DRAM fits before I/O, drop the region following it */
	if (physical_memsize <= 0x10000000) {
		num_cfg--;
		for (i = 1; i < num_cfg; i++)
			cfg[i] = cfg[i + 1];
	}

	return maar_config(cfg, num_cfg, num_pairs);
}<|MERGE_RESOLUTION|>--- conflicted
+++ resolved
@@ -54,16 +54,10 @@
 		physical_memsize = 0x02000000;
 	} else {
 		if (memsize > (256 << 20)) { /* memsize should be capped to 256M */
-<<<<<<< HEAD
-			pr_warn("Unsupported memsize value (0x%lx) detected! Using 0x10000000 (256M) instead\n",
-				memsize);
-			memsize = (256 << 20);
-=======
 			pr_warn("Unsupported memsize value (0x%lx) detected! "
 				"Using 0x10000000 (256M) instead\n",
 				memsize);
 			memsize = 256 << 20;
->>>>>>> 7214c55c
 		}
 		/* If ememsize is set, then set physical_memsize to that */
 		physical_memsize = ememsize ? : memsize;
