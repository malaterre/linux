/*
 * This file is subject to the terms and conditions of the GNU General Public
 * License.  See the file "COPYING" in the main directory of this archive
 * for more details.
 *
 * Copyright (C) 2003 Ralf Baechle
 */
#ifndef _ASM_PGTABLE_H
#define _ASM_PGTABLE_H

#include <linux/mm_types.h>
#include <linux/mmzone.h>
#ifdef CONFIG_32BIT
#include <asm/pgtable-32.h>
#endif
#ifdef CONFIG_64BIT
#include <asm/pgtable-64.h>
#endif

#include <asm/io.h>
#include <asm/pgtable-bits.h>

struct mm_struct;
struct vm_area_struct;

#define PAGE_NONE	__pgprot(_PAGE_PRESENT | _page_cachable_default)
#define PAGE_SHARED	__pgprot(_PAGE_PRESENT | _PAGE_WRITE | (cpu_has_rixi ? 0 : _PAGE_READ) | \
				 _page_cachable_default)
#define PAGE_COPY	__pgprot(_PAGE_PRESENT | (cpu_has_rixi ? 0 : _PAGE_READ) | \
				 (cpu_has_rixi ?  _PAGE_NO_EXEC : 0) | _page_cachable_default)
#define PAGE_READONLY	__pgprot(_PAGE_PRESENT | (cpu_has_rixi ? 0 : _PAGE_READ) | \
				 _page_cachable_default)
#define PAGE_KERNEL	__pgprot(_PAGE_PRESENT | __READABLE | __WRITEABLE | \
				 _PAGE_GLOBAL | _page_cachable_default)
#define PAGE_KERNEL_NC	__pgprot(_PAGE_PRESENT | __READABLE | __WRITEABLE | \
				 _PAGE_GLOBAL | _CACHE_CACHABLE_NONCOHERENT)
#define PAGE_USERIO	__pgprot(_PAGE_PRESENT | (cpu_has_rixi ? 0 : _PAGE_READ) | _PAGE_WRITE | \
				 _page_cachable_default)
#define PAGE_KERNEL_UNCACHED __pgprot(_PAGE_PRESENT | __READABLE | \
			__WRITEABLE | _PAGE_GLOBAL | _CACHE_UNCACHED)

/*
 * If _PAGE_NO_EXEC is not defined, we can't do page protection for
 * execute, and consider it to be the same as read. Also, write
 * permissions imply read permissions. This is the closest we can get
 * by reasonable means..
 */

/*
 * Dummy values to fill the table in mmap.c
 * The real values will be generated at runtime
 */
#define __P000 __pgprot(0)
#define __P001 __pgprot(0)
#define __P010 __pgprot(0)
#define __P011 __pgprot(0)
#define __P100 __pgprot(0)
#define __P101 __pgprot(0)
#define __P110 __pgprot(0)
#define __P111 __pgprot(0)

#define __S000 __pgprot(0)
#define __S001 __pgprot(0)
#define __S010 __pgprot(0)
#define __S011 __pgprot(0)
#define __S100 __pgprot(0)
#define __S101 __pgprot(0)
#define __S110 __pgprot(0)
#define __S111 __pgprot(0)

extern unsigned long _page_cachable_default;

/*
 * ZERO_PAGE is a global shared page that is always zero; used
 * for zero-mapped memory areas etc..
 */

extern unsigned long empty_zero_page;
extern unsigned long zero_page_mask;

#define ZERO_PAGE(vaddr) \
	(virt_to_page((void *)(empty_zero_page + (((unsigned long)(vaddr)) & zero_page_mask))))
#define __HAVE_COLOR_ZERO_PAGE

extern void paging_init(void);

/*
 * Conversion functions: convert a page and protection to a page entry,
 * and a page entry and page directory to the page they refer to.
 */
#define pmd_phys(pmd)		virt_to_phys((void *)pmd_val(pmd))

#define __pmd_page(pmd)		(pfn_to_page(pmd_phys(pmd) >> PAGE_SHIFT))
#ifndef CONFIG_TRANSPARENT_HUGEPAGE
#define pmd_page(pmd)		__pmd_page(pmd)
#endif /* CONFIG_TRANSPARENT_HUGEPAGE  */

#define pmd_page_vaddr(pmd)	pmd_val(pmd)

extern void set_pte_at(struct mm_struct *mm, unsigned long addr, pte_t *ptep,
	pte_t pteval);

#if defined(CONFIG_64BIT_PHYS_ADDR) && defined(CONFIG_CPU_MIPS32)

#define pte_none(pte)		(!(((pte).pte_low | (pte).pte_high) & ~_PAGE_GLOBAL))
#define pte_present(pte)	((pte).pte_low & _PAGE_PRESENT)

static inline void set_pte(pte_t *ptep, pte_t pte)
{
	ptep->pte_high = pte.pte_high;
	smp_wmb();
	ptep->pte_low = pte.pte_low;

	if (pte.pte_low & _PAGE_GLOBAL) {
		pte_t *buddy = ptep_buddy(ptep);
		/*
		 * Make sure the buddy is global too (if it's !none,
		 * it better already be global)
		 */
		if (pte_none(*buddy)) {
			buddy->pte_low	|= _PAGE_GLOBAL;
			buddy->pte_high |= _PAGE_GLOBAL;
		}
	}
}

static inline void pte_clear(struct mm_struct *mm, unsigned long addr, pte_t *ptep)
{
	pte_t null = __pte(0);

	/* Preserve global status for the pair */
	if (ptep_buddy(ptep)->pte_low & _PAGE_GLOBAL)
		null.pte_low = null.pte_high = _PAGE_GLOBAL;

	set_pte_at(mm, addr, ptep, null);
}
#else

#define pte_none(pte)		(!(pte_val(pte) & ~_PAGE_GLOBAL))
#define pte_present(pte)	(pte_val(pte) & _PAGE_PRESENT)

/*
 * Certain architectures need to do special things when pte's
 * within a page table are directly modified.  Thus, the following
 * hook is made available.
 */
static inline void set_pte(pte_t *ptep, pte_t pteval)
{
	*ptep = pteval;
#if !defined(CONFIG_CPU_R3000) && !defined(CONFIG_CPU_TX39XX)
	if (pte_val(pteval) & _PAGE_GLOBAL) {
		pte_t *buddy = ptep_buddy(ptep);
		/*
		 * Make sure the buddy is global too (if it's !none,
		 * it better already be global)
		 */
#ifdef CONFIG_SMP
		/*
		 * For SMP, multiple CPUs can race, so we need to do
		 * this atomically.
		 */
#ifdef CONFIG_64BIT
#define LL_INSN "lld"
#define SC_INSN "scd"
#else /* CONFIG_32BIT */
#define LL_INSN "ll"
#define SC_INSN "sc"
#endif
		unsigned long page_global = _PAGE_GLOBAL;
		unsigned long tmp;

		if (kernel_uses_llsc && R10000_LLSC_WAR) {
			__asm__ __volatile__ (
			"	.set	arch=r4000			\n"
			"	.set	push				\n"
			"	.set	noreorder			\n"
			"1:"	LL_INSN	" %[tmp], %[buddy]		\n"
			"	bnez	%[tmp], 2f			\n"
			"	 or	%[tmp], %[tmp], %[global]	\n"
				SC_INSN	" %[tmp], %[buddy]		\n"
			"	beqzl	%[tmp], 1b			\n"
			"	nop					\n"
			"2:						\n"
			"	.set	pop				\n"
			"	.set	mips0				\n"
			: [buddy] "+m" (buddy->pte), [tmp] "=&r" (tmp)
			: [global] "r" (page_global));
		} else if (kernel_uses_llsc) {
			__asm__ __volatile__ (
			"	.set	arch=r4000			\n"
			"	.set	push				\n"
			"	.set	noreorder			\n"
			"1:"	LL_INSN	" %[tmp], %[buddy]		\n"
			"	bnez	%[tmp], 2f			\n"
			"	 or	%[tmp], %[tmp], %[global]	\n"
				SC_INSN	" %[tmp], %[buddy]		\n"
			"	beqz	%[tmp], 1b			\n"
			"	nop					\n"
			"2:						\n"
			"	.set	pop				\n"
			"	.set	mips0				\n"
			: [buddy] "+m" (buddy->pte), [tmp] "=&r" (tmp)
			: [global] "r" (page_global));
		}
#else /* !CONFIG_SMP */
		if (pte_none(*buddy))
			pte_val(*buddy) = pte_val(*buddy) | _PAGE_GLOBAL;
#endif /* CONFIG_SMP */
	}
#endif
}

static inline void pte_clear(struct mm_struct *mm, unsigned long addr, pte_t *ptep)
{
#if !defined(CONFIG_CPU_R3000) && !defined(CONFIG_CPU_TX39XX)
	/* Preserve global status for the pair */
	if (pte_val(*ptep_buddy(ptep)) & _PAGE_GLOBAL)
		set_pte_at(mm, addr, ptep, __pte(_PAGE_GLOBAL));
	else
#endif
		set_pte_at(mm, addr, ptep, __pte(0));
}
#endif

/*
 * (pmds are folded into puds so this doesn't get actually called,
 * but the define is needed for a generic inline function.)
 */
#define set_pmd(pmdptr, pmdval) do { *(pmdptr) = (pmdval); } while(0)

#ifndef __PAGETABLE_PMD_FOLDED
/*
 * (puds are folded into pgds so this doesn't get actually called,
 * but the define is needed for a generic inline function.)
 */
#define set_pud(pudptr, pudval) do { *(pudptr) = (pudval); } while(0)
#endif

#define PGD_T_LOG2	(__builtin_ffs(sizeof(pgd_t)) - 1)
#define PMD_T_LOG2	(__builtin_ffs(sizeof(pmd_t)) - 1)
#define PTE_T_LOG2	(__builtin_ffs(sizeof(pte_t)) - 1)

/*
 * We used to declare this array with size but gcc 3.3 and older are not able
 * to find that this expression is a constant, so the size is dropped.
 */
extern pgd_t swapper_pg_dir[];

/*
 * The following only work if pte_present() is true.
 * Undefined behaviour if not..
 */
#if defined(CONFIG_64BIT_PHYS_ADDR) && defined(CONFIG_CPU_MIPS32)
static inline int pte_write(pte_t pte)	{ return pte.pte_low & _PAGE_WRITE; }
static inline int pte_dirty(pte_t pte)	{ return pte.pte_low & _PAGE_MODIFIED; }
static inline int pte_young(pte_t pte)	{ return pte.pte_low & _PAGE_ACCESSED; }
static inline int pte_file(pte_t pte)	{ return pte.pte_low & _PAGE_FILE; }

static inline pte_t pte_wrprotect(pte_t pte)
{
	pte.pte_low  &= ~(_PAGE_WRITE | _PAGE_SILENT_WRITE);
	pte.pte_high &= ~_PAGE_SILENT_WRITE;
	return pte;
}

static inline pte_t pte_mkclean(pte_t pte)
{
	pte.pte_low  &= ~(_PAGE_MODIFIED | _PAGE_SILENT_WRITE);
	pte.pte_high &= ~_PAGE_SILENT_WRITE;
	return pte;
}

static inline pte_t pte_mkold(pte_t pte)
{
	pte.pte_low  &= ~(_PAGE_ACCESSED | _PAGE_SILENT_READ);
	pte.pte_high &= ~_PAGE_SILENT_READ;
	return pte;
}

static inline pte_t pte_mkwrite(pte_t pte)
{
	pte.pte_low |= _PAGE_WRITE;
	if (pte.pte_low & _PAGE_MODIFIED) {
		pte.pte_low  |= _PAGE_SILENT_WRITE;
		pte.pte_high |= _PAGE_SILENT_WRITE;
	}
	return pte;
}

static inline pte_t pte_mkdirty(pte_t pte)
{
	pte.pte_low |= _PAGE_MODIFIED;
	if (pte.pte_low & _PAGE_WRITE) {
		pte.pte_low  |= _PAGE_SILENT_WRITE;
		pte.pte_high |= _PAGE_SILENT_WRITE;
	}
	return pte;
}

static inline pte_t pte_mkyoung(pte_t pte)
{
	pte.pte_low |= _PAGE_ACCESSED;
	if (pte.pte_low & _PAGE_READ) {
		pte.pte_low  |= _PAGE_SILENT_READ;
		pte.pte_high |= _PAGE_SILENT_READ;
	}
	return pte;
}
#else
static inline int pte_write(pte_t pte)	{ return pte_val(pte) & _PAGE_WRITE; }
static inline int pte_dirty(pte_t pte)	{ return pte_val(pte) & _PAGE_MODIFIED; }
static inline int pte_young(pte_t pte)	{ return pte_val(pte) & _PAGE_ACCESSED; }
static inline int pte_file(pte_t pte)	{ return pte_val(pte) & _PAGE_FILE; }

static inline pte_t pte_wrprotect(pte_t pte)
{
	pte_val(pte) &= ~(_PAGE_WRITE | _PAGE_SILENT_WRITE);
	return pte;
}

static inline pte_t pte_mkclean(pte_t pte)
{
	pte_val(pte) &= ~(_PAGE_MODIFIED|_PAGE_SILENT_WRITE);
	return pte;
}

static inline pte_t pte_mkold(pte_t pte)
{
	pte_val(pte) &= ~(_PAGE_ACCESSED|_PAGE_SILENT_READ);
	return pte;
}

static inline pte_t pte_mkwrite(pte_t pte)
{
	pte_val(pte) |= _PAGE_WRITE;
	if (pte_val(pte) & _PAGE_MODIFIED)
		pte_val(pte) |= _PAGE_SILENT_WRITE;
	return pte;
}

static inline pte_t pte_mkdirty(pte_t pte)
{
	pte_val(pte) |= _PAGE_MODIFIED;
	if (pte_val(pte) & _PAGE_WRITE)
		pte_val(pte) |= _PAGE_SILENT_WRITE;
	return pte;
}

static inline pte_t pte_mkyoung(pte_t pte)
{
	pte_val(pte) |= _PAGE_ACCESSED;
	if (cpu_has_rixi) {
		if (!(pte_val(pte) & _PAGE_NO_READ))
			pte_val(pte) |= _PAGE_SILENT_READ;
	} else {
		if (pte_val(pte) & _PAGE_READ)
			pte_val(pte) |= _PAGE_SILENT_READ;
	}
	return pte;
}

#ifdef _PAGE_HUGE
static inline int pte_huge(pte_t pte)	{ return pte_val(pte) & _PAGE_HUGE; }

static inline pte_t pte_mkhuge(pte_t pte)
{
	pte_val(pte) |= _PAGE_HUGE;
	return pte;
}
#endif /* _PAGE_HUGE */
#endif
static inline int pte_special(pte_t pte)	{ return 0; }
static inline pte_t pte_mkspecial(pte_t pte)	{ return pte; }

/*
 * Macro to make mark a page protection value as "uncacheable".	 Note
 * that "protection" is really a misnomer here as the protection value
 * contains the memory attribute bits, dirty bits, and various other
 * bits as well.
 */
#define pgprot_noncached pgprot_noncached

static inline pgprot_t pgprot_noncached(pgprot_t _prot)
{
	unsigned long prot = pgprot_val(_prot);

	prot = (prot & ~_CACHE_MASK) | _CACHE_UNCACHED;

	return __pgprot(prot);
}

/*
 * Conversion functions: convert a page and protection to a page entry,
 * and a page entry and page directory to the page they refer to.
 */
#define mk_pte(page, pgprot)	pfn_pte(page_to_pfn(page), (pgprot))

#if defined(CONFIG_64BIT_PHYS_ADDR) && defined(CONFIG_CPU_MIPS32)
static inline pte_t pte_modify(pte_t pte, pgprot_t newprot)
{
	pte.pte_low  &= _PAGE_CHG_MASK;
	pte.pte_high &= ~0x3f;
	pte.pte_low  |= pgprot_val(newprot);
	pte.pte_high |= pgprot_val(newprot) & 0x3f;
	return pte;
}
#else
static inline pte_t pte_modify(pte_t pte, pgprot_t newprot)
{
	return __pte((pte_val(pte) & _PAGE_CHG_MASK) |
		     (pgprot_val(newprot) & ~_PAGE_CHG_MASK));
}
#endif


extern void __update_tlb(struct vm_area_struct *vma, unsigned long address,
	pte_t pte);

static inline void update_mmu_cache(struct vm_area_struct *vma,
	unsigned long address, pte_t *ptep)
{
	pte_t pte = *ptep;
	__update_tlb(vma, address, pte);
}

static inline void update_mmu_cache_pmd(struct vm_area_struct *vma,
	unsigned long address, pmd_t *pmdp)
{
	pte_t pte = *(pte_t *)pmdp;

	__update_tlb(vma, address, pte);
}

#define kern_addr_valid(addr)	(1)

#ifdef CONFIG_64BIT_PHYS_ADDR
extern int remap_pfn_range(struct vm_area_struct *vma, unsigned long from, unsigned long pfn, unsigned long size, pgprot_t prot);

static inline int io_remap_pfn_range(struct vm_area_struct *vma,
		unsigned long vaddr,
		unsigned long pfn,
		unsigned long size,
		pgprot_t prot)
{
	phys_t phys_addr_high = fixup_bigphys_addr(pfn << PAGE_SHIFT, size);
	return remap_pfn_range(vma, vaddr, phys_addr_high >> PAGE_SHIFT, size, prot);
}
#define io_remap_pfn_range io_remap_pfn_range
#endif

#ifdef CONFIG_TRANSPARENT_HUGEPAGE

extern int has_transparent_hugepage(void);

static inline int pmd_trans_huge(pmd_t pmd)
{
	return !!(pmd_val(pmd) & _PAGE_HUGE);
}

static inline pmd_t pmd_mkhuge(pmd_t pmd)
{
	pmd_val(pmd) |= _PAGE_HUGE;

	return pmd;
}

static inline int pmd_trans_splitting(pmd_t pmd)
{
	return !!(pmd_val(pmd) & _PAGE_SPLITTING);
}

static inline pmd_t pmd_mksplitting(pmd_t pmd)
{
	pmd_val(pmd) |= _PAGE_SPLITTING;

	return pmd;
}

extern void set_pmd_at(struct mm_struct *mm, unsigned long addr,
		       pmd_t *pmdp, pmd_t pmd);

#define __HAVE_ARCH_PMDP_SPLITTING_FLUSH
/* Extern to avoid header file madness */
extern void pmdp_splitting_flush(struct vm_area_struct *vma,
					unsigned long address,
					pmd_t *pmdp);

#define __HAVE_ARCH_PMD_WRITE
static inline int pmd_write(pmd_t pmd)
{
	return !!(pmd_val(pmd) & _PAGE_WRITE);
}

static inline pmd_t pmd_wrprotect(pmd_t pmd)
{
	pmd_val(pmd) &= ~(_PAGE_WRITE | _PAGE_SILENT_WRITE);
	return pmd;
}

static inline pmd_t pmd_mkwrite(pmd_t pmd)
{
	pmd_val(pmd) |= _PAGE_WRITE;
	if (pmd_val(pmd) & _PAGE_MODIFIED)
		pmd_val(pmd) |= _PAGE_SILENT_WRITE;

	return pmd;
}

static inline int pmd_dirty(pmd_t pmd)
{
	return !!(pmd_val(pmd) & _PAGE_MODIFIED);
}

static inline pmd_t pmd_mkclean(pmd_t pmd)
{
	pmd_val(pmd) &= ~(_PAGE_MODIFIED | _PAGE_SILENT_WRITE);
	return pmd;
}

static inline pmd_t pmd_mkdirty(pmd_t pmd)
{
	pmd_val(pmd) |= _PAGE_MODIFIED;
	if (pmd_val(pmd) & _PAGE_WRITE)
		pmd_val(pmd) |= _PAGE_SILENT_WRITE;

	return pmd;
}

static inline int pmd_young(pmd_t pmd)
{
	return !!(pmd_val(pmd) & _PAGE_ACCESSED);
}

static inline pmd_t pmd_mkold(pmd_t pmd)
{
	pmd_val(pmd) &= ~(_PAGE_ACCESSED|_PAGE_SILENT_READ);

	return pmd;
}

static inline pmd_t pmd_mkyoung(pmd_t pmd)
{
	pmd_val(pmd) |= _PAGE_ACCESSED;

	if (cpu_has_rixi) {
		if (!(pmd_val(pmd) & _PAGE_NO_READ))
			pmd_val(pmd) |= _PAGE_SILENT_READ;
	} else {
		if (pmd_val(pmd) & _PAGE_READ)
			pmd_val(pmd) |= _PAGE_SILENT_READ;
	}

	return pmd;
}

/* Extern to avoid header file madness */
extern pmd_t mk_pmd(struct page *page, pgprot_t prot);

static inline unsigned long pmd_pfn(pmd_t pmd)
{
	return pmd_val(pmd) >> _PFN_SHIFT;
}

static inline struct page *pmd_page(pmd_t pmd)
{
	if (pmd_trans_huge(pmd))
		return pfn_to_page(pmd_pfn(pmd));

	return pfn_to_page(pmd_phys(pmd) >> PAGE_SHIFT);
}

static inline pmd_t pmd_modify(pmd_t pmd, pgprot_t newprot)
{
<<<<<<< HEAD
	pmd_val(pmd) = (pmd_val(pmd) & (_PAGE_CHG_MASK | _PAGE_HUGE)) |
		       (pgprot_val(newprot) & ~_PAGE_CHG_MASK);
=======
	pmd_val(pmd) = (pmd_val(pmd) & (_PAGE_CHG_MASK
#ifdef _PAGE_HUGE
					| _PAGE_HUGE
#endif
				)) | pgprot_val(newprot);
>>>>>>> 34a0362f
	return pmd;
}

static inline pmd_t pmd_mknotpresent(pmd_t pmd)
{
	pmd_val(pmd) &= ~(_PAGE_PRESENT | _PAGE_VALID | _PAGE_DIRTY);

	return pmd;
}

/*
 * The generic version pmdp_get_and_clear uses a version of pmd_clear() with a
 * different prototype.
 */
#define __HAVE_ARCH_PMDP_GET_AND_CLEAR
static inline pmd_t pmdp_get_and_clear(struct mm_struct *mm,
				       unsigned long address, pmd_t *pmdp)
{
	pmd_t old = *pmdp;

	pmd_clear(pmdp);

	return old;
}

#endif /* CONFIG_TRANSPARENT_HUGEPAGE */

#include <asm-generic/pgtable.h>

/*
 * uncached accelerated TLB map for video memory access
 */
#ifdef CONFIG_CPU_SUPPORTS_UNCACHED_ACCELERATED
#define __HAVE_PHYS_MEM_ACCESS_PROT

struct file;
pgprot_t phys_mem_access_prot(struct file *file, unsigned long pfn,
		unsigned long size, pgprot_t vma_prot);
int phys_mem_access_prot_allowed(struct file *file, unsigned long pfn,
		unsigned long size, pgprot_t *vma_prot);
#endif

/*
 * We provide our own get_unmapped area to cope with the virtual aliasing
 * constraints placed on us by the cache architecture.
 */
#define HAVE_ARCH_UNMAPPED_AREA
#define HAVE_ARCH_UNMAPPED_AREA_TOPDOWN

/*
 * No page table caches to initialise
 */
#define pgtable_cache_init()	do { } while (0)

#endif /* _ASM_PGTABLE_H */<|MERGE_RESOLUTION|>--- conflicted
+++ resolved
@@ -571,16 +571,11 @@
 
 static inline pmd_t pmd_modify(pmd_t pmd, pgprot_t newprot)
 {
-<<<<<<< HEAD
-	pmd_val(pmd) = (pmd_val(pmd) & (_PAGE_CHG_MASK | _PAGE_HUGE)) |
-		       (pgprot_val(newprot) & ~_PAGE_CHG_MASK);
-=======
 	pmd_val(pmd) = (pmd_val(pmd) & (_PAGE_CHG_MASK
 #ifdef _PAGE_HUGE
 					| _PAGE_HUGE
 #endif
-				)) | pgprot_val(newprot);
->>>>>>> 34a0362f
+		       )) | (pgprot_val(newprot) & ~_PAGE_CHG_MASK);
 	return pmd;
 }
 
