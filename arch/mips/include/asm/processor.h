--- conflicted
+++ resolved
@@ -363,13 +363,6 @@
 {
 }
 
-<<<<<<< HEAD
-static inline void exit_thread(void)
-{
-}
-
-=======
->>>>>>> 03b979dd
 unsigned long get_wchan(struct task_struct *p);
 
 #define __KSTK_TOS(tsk) ((unsigned long)task_stack_page(tsk) + \
