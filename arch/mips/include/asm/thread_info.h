--- conflicted
+++ resolved
@@ -139,13 +139,8 @@
 #define _TIF_FPUBOUND		(1<<TIF_FPUBOUND)
 #define _TIF_LOAD_WATCH		(1<<TIF_LOAD_WATCH)
 
-<<<<<<< HEAD
-#define _TIF_WORK_SYSCALL_ENTRY	(_TIF_SYSCALL_TRACE | _TIF_SYSCALL_AUDIT | \
-				 _TIF_SECCOMP)
-=======
 #define _TIF_WORK_SYSCALL_ENTRY	(_TIF_SYSCALL_TRACE | \
 				 _TIF_SYSCALL_AUDIT | _TIF_SECCOMP)
->>>>>>> 0a10a456
 
 /* work to do on interrupt/exception return */
 #define _TIF_WORK_MASK		(0x0000ffef &				\
