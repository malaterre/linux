--- conflicted
+++ resolved
@@ -111,21 +111,12 @@
 static inline __sum16 csum_fold(__wsum csum)
 {
 	u32 sum = (__force u32)csum;;
-<<<<<<< HEAD
 
 	sum += (sum << 16);
 	csum = (sum < csum);
 	sum >>= 16;
 	sum += csum;
 
-=======
-
-	sum += (sum << 16);
-	csum = (sum < csum);
-	sum >>= 16;
-	sum += csum;
-
->>>>>>> c517d838
 	return (__force __sum16)~sum;
 }
 #define csum_fold csum_fold
@@ -287,9 +278,6 @@
 }
 
 #include <asm-generic/checksum.h>
-<<<<<<< HEAD
-=======
 #endif /* CONFIG_GENERIC_CSUM */
->>>>>>> c517d838
 
 #endif /* _ASM_CHECKSUM_H */