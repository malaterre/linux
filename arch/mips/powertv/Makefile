--- conflicted
+++ resolved
@@ -26,9 +26,6 @@
 obj-y += init.o ioremap.o memory.o powertv_setup.o reset.o time.o \
 	asic/ pci/
 
-<<<<<<< HEAD
-=======
 obj-$(CONFIG_USB) += powertv-usb.o
 
->>>>>>> fc1caf6e
 EXTRA_CFLAGS += -Wall