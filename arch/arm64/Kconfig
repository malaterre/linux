--- conflicted
+++ resolved
@@ -265,15 +265,6 @@
 config ARCH_PROC_KCORE_TEXT
 	def_bool y
 
-<<<<<<< HEAD
-source "init/Kconfig"
-
-source "kernel/Kconfig.freezer"
-=======
-config MULTI_IRQ_HANDLER
-	def_bool y
->>>>>>> 6bd30ef2
-
 source "arch/arm64/Kconfig.platforms"
 
 menu "Bus support"
