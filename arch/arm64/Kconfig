config ARM64
	def_bool y
	select ACPI_CCA_REQUIRED if ACPI
	select ACPI_GENERIC_GSI if ACPI
	select ACPI_GTDT if ACPI
	select ACPI_IORT if ACPI
	select ACPI_REDUCED_HARDWARE_ONLY if ACPI
	select ACPI_MCFG if ACPI
	select ACPI_SPCR_TABLE if ACPI
	select ACPI_PPTT if ACPI
	select ARCH_CLOCKSOURCE_DATA
	select ARCH_HAS_DEBUG_VIRTUAL
	select ARCH_HAS_DEVMEM_IS_ALLOWED
	select ARCH_HAS_ACPI_TABLE_UPGRADE if ACPI
	select ARCH_HAS_ELF_RANDOMIZE
	select ARCH_HAS_FAST_MULTIPLIER
	select ARCH_HAS_FORTIFY_SOURCE
	select ARCH_HAS_GCOV_PROFILE_ALL
	select ARCH_HAS_GIGANTIC_PAGE if (MEMORY_ISOLATION && COMPACTION) || CMA
	select ARCH_HAS_KCOV
	select ARCH_HAS_MEMBARRIER_SYNC_CORE
	select ARCH_HAS_PTE_SPECIAL
	select ARCH_HAS_SET_MEMORY
	select ARCH_HAS_SG_CHAIN
	select ARCH_HAS_STRICT_KERNEL_RWX
	select ARCH_HAS_STRICT_MODULE_RWX
	select ARCH_HAS_SYSCALL_WRAPPER
	select ARCH_HAS_TICK_BROADCAST if GENERIC_CLOCKEVENTS_BROADCAST
	select ARCH_HAVE_NMI_SAFE_CMPXCHG
	select ARCH_INLINE_READ_LOCK if !PREEMPT
	select ARCH_INLINE_READ_LOCK_BH if !PREEMPT
	select ARCH_INLINE_READ_LOCK_IRQ if !PREEMPT
	select ARCH_INLINE_READ_LOCK_IRQSAVE if !PREEMPT
	select ARCH_INLINE_READ_UNLOCK if !PREEMPT
	select ARCH_INLINE_READ_UNLOCK_BH if !PREEMPT
	select ARCH_INLINE_READ_UNLOCK_IRQ if !PREEMPT
	select ARCH_INLINE_READ_UNLOCK_IRQRESTORE if !PREEMPT
	select ARCH_INLINE_WRITE_LOCK if !PREEMPT
	select ARCH_INLINE_WRITE_LOCK_BH if !PREEMPT
	select ARCH_INLINE_WRITE_LOCK_IRQ if !PREEMPT
	select ARCH_INLINE_WRITE_LOCK_IRQSAVE if !PREEMPT
	select ARCH_INLINE_WRITE_UNLOCK if !PREEMPT
	select ARCH_INLINE_WRITE_UNLOCK_BH if !PREEMPT
	select ARCH_INLINE_WRITE_UNLOCK_IRQ if !PREEMPT
	select ARCH_INLINE_WRITE_UNLOCK_IRQRESTORE if !PREEMPT
	select ARCH_INLINE_SPIN_TRYLOCK if !PREEMPT
	select ARCH_INLINE_SPIN_TRYLOCK_BH if !PREEMPT
	select ARCH_INLINE_SPIN_LOCK if !PREEMPT
	select ARCH_INLINE_SPIN_LOCK_BH if !PREEMPT
	select ARCH_INLINE_SPIN_LOCK_IRQ if !PREEMPT
	select ARCH_INLINE_SPIN_LOCK_IRQSAVE if !PREEMPT
	select ARCH_INLINE_SPIN_UNLOCK if !PREEMPT
	select ARCH_INLINE_SPIN_UNLOCK_BH if !PREEMPT
	select ARCH_INLINE_SPIN_UNLOCK_IRQ if !PREEMPT
	select ARCH_INLINE_SPIN_UNLOCK_IRQRESTORE if !PREEMPT
	select ARCH_USE_CMPXCHG_LOCKREF
	select ARCH_USE_QUEUED_RWLOCKS
	select ARCH_USE_QUEUED_SPINLOCKS
	select ARCH_SUPPORTS_MEMORY_FAILURE
	select ARCH_SUPPORTS_ATOMIC_RMW
	select ARCH_SUPPORTS_INT128 if GCC_VERSION >= 50000 || CC_IS_CLANG
	select ARCH_SUPPORTS_NUMA_BALANCING
	select ARCH_WANT_COMPAT_IPC_PARSE_VERSION
	select ARCH_WANT_FRAME_POINTERS
	select ARCH_HAS_UBSAN_SANITIZE_ALL
	select ARM_AMBA
	select ARM_ARCH_TIMER
	select ARM_GIC
	select AUDIT_ARCH_COMPAT_GENERIC
	select ARM_GIC_V2M if PCI
	select ARM_GIC_V3
	select ARM_GIC_V3_ITS if PCI
	select ARM_PSCI_FW
	select BUILDTIME_EXTABLE_SORT
	select CLONE_BACKWARDS
	select COMMON_CLK
	select CPU_PM if (SUSPEND || CPU_IDLE)
	select CRC32
	select DCACHE_WORD_ACCESS
	select DMA_DIRECT_OPS
	select EDAC_SUPPORT
	select FRAME_POINTER
	select GENERIC_ALLOCATOR
	select GENERIC_ARCH_TOPOLOGY
	select GENERIC_CLOCKEVENTS
	select GENERIC_CLOCKEVENTS_BROADCAST
	select GENERIC_CPU_AUTOPROBE
	select GENERIC_EARLY_IOREMAP
	select GENERIC_IDLE_POLL_SETUP
	select GENERIC_IRQ_MULTI_HANDLER
	select GENERIC_IRQ_PROBE
	select GENERIC_IRQ_SHOW
	select GENERIC_IRQ_SHOW_LEVEL
	select GENERIC_PCI_IOMAP
	select GENERIC_SCHED_CLOCK
	select GENERIC_SMP_IDLE_THREAD
	select GENERIC_STRNCPY_FROM_USER
	select GENERIC_STRNLEN_USER
	select GENERIC_TIME_VSYSCALL
	select HANDLE_DOMAIN_IRQ
	select HARDIRQS_SW_RESEND
	select HAVE_ACPI_APEI if (ACPI && EFI)
	select HAVE_ALIGNED_STRUCT_PAGE if SLUB
	select HAVE_ARCH_AUDITSYSCALL
	select HAVE_ARCH_BITREVERSE
	select HAVE_ARCH_HUGE_VMAP
	select HAVE_ARCH_JUMP_LABEL
	select HAVE_ARCH_JUMP_LABEL_RELATIVE
	select HAVE_ARCH_KASAN if !(ARM64_16K_PAGES && ARM64_VA_BITS_48)
	select HAVE_ARCH_KGDB
	select HAVE_ARCH_MMAP_RND_BITS
	select HAVE_ARCH_MMAP_RND_COMPAT_BITS if COMPAT
	select HAVE_ARCH_PREL32_RELOCATIONS
	select HAVE_ARCH_SECCOMP_FILTER
	select HAVE_ARCH_STACKLEAK
	select HAVE_ARCH_THREAD_STRUCT_WHITELIST
	select HAVE_ARCH_TRACEHOOK
	select HAVE_ARCH_TRANSPARENT_HUGEPAGE
	select HAVE_ARCH_VMAP_STACK
	select HAVE_ARM_SMCCC
	select HAVE_EBPF_JIT
	select HAVE_C_RECORDMCOUNT
	select HAVE_CMPXCHG_DOUBLE
	select HAVE_CMPXCHG_LOCAL
	select HAVE_CONTEXT_TRACKING
	select HAVE_DEBUG_BUGVERBOSE
	select HAVE_DEBUG_KMEMLEAK
	select HAVE_DMA_CONTIGUOUS
	select HAVE_DYNAMIC_FTRACE
	select HAVE_EFFICIENT_UNALIGNED_ACCESS
	select HAVE_FTRACE_MCOUNT_RECORD
	select HAVE_FUNCTION_TRACER
	select HAVE_FUNCTION_GRAPH_TRACER
	select HAVE_GCC_PLUGINS
	select HAVE_GENERIC_DMA_COHERENT
	select HAVE_HW_BREAKPOINT if PERF_EVENTS
	select HAVE_IRQ_TIME_ACCOUNTING
	select HAVE_MEMBLOCK
	select HAVE_MEMBLOCK_NODE_MAP if NUMA
	select HAVE_NMI
	select HAVE_PATA_PLATFORM
	select HAVE_PERF_EVENTS
	select HAVE_PERF_REGS
	select HAVE_PERF_USER_STACK_DUMP
	select HAVE_REGS_AND_STACK_ACCESS_API
	select HAVE_RCU_TABLE_FREE
	select HAVE_RCU_TABLE_INVALIDATE
	select HAVE_RSEQ
	select HAVE_STACKPROTECTOR
	select HAVE_SYSCALL_TRACEPOINTS
	select HAVE_KPROBES
	select HAVE_KRETPROBES
	select IOMMU_DMA if IOMMU_SUPPORT
	select IRQ_DOMAIN
	select IRQ_FORCED_THREADING
	select MODULES_USE_ELF_RELA
	select MULTI_IRQ_HANDLER
	select NEED_DMA_MAP_STATE
	select NEED_SG_DMA_LENGTH
	select NO_BOOTMEM
	select OF
	select OF_EARLY_FLATTREE
	select OF_RESERVED_MEM
	select PCI_ECAM if ACPI
	select POWER_RESET
	select POWER_SUPPLY
	select REFCOUNT_FULL
	select SPARSE_IRQ
	select SWIOTLB
	select SYSCTL_EXCEPTION_TRACE
	select THREAD_INFO_IN_TASK
	help
	  ARM 64-bit (AArch64) Linux support.

config 64BIT
	def_bool y

config MMU
	def_bool y

config ARM64_PAGE_SHIFT
	int
	default 16 if ARM64_64K_PAGES
	default 14 if ARM64_16K_PAGES
	default 12

config ARM64_CONT_SHIFT
	int
	default 5 if ARM64_64K_PAGES
	default 7 if ARM64_16K_PAGES
	default 4

config ARCH_MMAP_RND_BITS_MIN
       default 14 if ARM64_64K_PAGES
       default 16 if ARM64_16K_PAGES
       default 18

# max bits determined by the following formula:
#  VA_BITS - PAGE_SHIFT - 3
config ARCH_MMAP_RND_BITS_MAX
       default 19 if ARM64_VA_BITS=36
       default 24 if ARM64_VA_BITS=39
       default 27 if ARM64_VA_BITS=42
       default 30 if ARM64_VA_BITS=47
       default 29 if ARM64_VA_BITS=48 && ARM64_64K_PAGES
       default 31 if ARM64_VA_BITS=48 && ARM64_16K_PAGES
       default 33 if ARM64_VA_BITS=48
       default 14 if ARM64_64K_PAGES
       default 16 if ARM64_16K_PAGES
       default 18

config ARCH_MMAP_RND_COMPAT_BITS_MIN
       default 7 if ARM64_64K_PAGES
       default 9 if ARM64_16K_PAGES
       default 11

config ARCH_MMAP_RND_COMPAT_BITS_MAX
       default 16

config NO_IOPORT_MAP
	def_bool y if !PCI

config STACKTRACE_SUPPORT
	def_bool y

config ILLEGAL_POINTER_VALUE
	hex
	default 0xdead000000000000

config LOCKDEP_SUPPORT
	def_bool y

config TRACE_IRQFLAGS_SUPPORT
	def_bool y

config RWSEM_XCHGADD_ALGORITHM
	def_bool y

config GENERIC_BUG
	def_bool y
	depends on BUG

config GENERIC_BUG_RELATIVE_POINTERS
	def_bool y
	depends on GENERIC_BUG

config GENERIC_HWEIGHT
	def_bool y

config GENERIC_CSUM
        def_bool y

config GENERIC_CALIBRATE_DELAY
	def_bool y

config ZONE_DMA32
	def_bool y

config HAVE_GENERIC_GUP
	def_bool y

config SMP
	def_bool y

config KERNEL_MODE_NEON
	def_bool y

config FIX_EARLYCON_MEM
	def_bool y

config PGTABLE_LEVELS
	int
	default 2 if ARM64_16K_PAGES && ARM64_VA_BITS_36
	default 2 if ARM64_64K_PAGES && ARM64_VA_BITS_42
	default 3 if ARM64_64K_PAGES && ARM64_VA_BITS_48
	default 3 if ARM64_4K_PAGES && ARM64_VA_BITS_39
	default 3 if ARM64_16K_PAGES && ARM64_VA_BITS_47
	default 4 if !ARM64_64K_PAGES && ARM64_VA_BITS_48

config ARCH_SUPPORTS_UPROBES
	def_bool y

config ARCH_PROC_KCORE_TEXT
	def_bool y

source "arch/arm64/Kconfig.platforms"

menu "Bus support"

config PCI
	bool "PCI support"
	help
	  This feature enables support for PCI bus system. If you say Y
	  here, the kernel will include drivers and infrastructure code
	  to support PCI bus devices.

config PCI_DOMAINS
	def_bool PCI

config PCI_DOMAINS_GENERIC
	def_bool PCI

config PCI_SYSCALL
	def_bool PCI

source "drivers/pci/Kconfig"

endmenu

menu "Kernel Features"

menu "ARM errata workarounds via the alternatives framework"

config ARM64_ERRATUM_826319
	bool "Cortex-A53: 826319: System might deadlock if a write cannot complete until read data is accepted"
	default y
	help
	  This option adds an alternative code sequence to work around ARM
	  erratum 826319 on Cortex-A53 parts up to r0p2 with an AMBA 4 ACE or
	  AXI master interface and an L2 cache.

	  If a Cortex-A53 uses an AMBA AXI4 ACE interface to other processors
	  and is unable to accept a certain write via this interface, it will
	  not progress on read data presented on the read data channel and the
	  system can deadlock.

	  The workaround promotes data cache clean instructions to
	  data cache clean-and-invalidate.
	  Please note that this does not necessarily enable the workaround,
	  as it depends on the alternative framework, which will only patch
	  the kernel if an affected CPU is detected.

	  If unsure, say Y.

config ARM64_ERRATUM_827319
	bool "Cortex-A53: 827319: Data cache clean instructions might cause overlapping transactions to the interconnect"
	default y
	help
	  This option adds an alternative code sequence to work around ARM
	  erratum 827319 on Cortex-A53 parts up to r0p2 with an AMBA 5 CHI
	  master interface and an L2 cache.

	  Under certain conditions this erratum can cause a clean line eviction
	  to occur at the same time as another transaction to the same address
	  on the AMBA 5 CHI interface, which can cause data corruption if the
	  interconnect reorders the two transactions.

	  The workaround promotes data cache clean instructions to
	  data cache clean-and-invalidate.
	  Please note that this does not necessarily enable the workaround,
	  as it depends on the alternative framework, which will only patch
	  the kernel if an affected CPU is detected.

	  If unsure, say Y.

config ARM64_ERRATUM_824069
	bool "Cortex-A53: 824069: Cache line might not be marked as clean after a CleanShared snoop"
	default y
	help
	  This option adds an alternative code sequence to work around ARM
	  erratum 824069 on Cortex-A53 parts up to r0p2 when it is connected
	  to a coherent interconnect.

	  If a Cortex-A53 processor is executing a store or prefetch for
	  write instruction at the same time as a processor in another
	  cluster is executing a cache maintenance operation to the same
	  address, then this erratum might cause a clean cache line to be
	  incorrectly marked as dirty.

	  The workaround promotes data cache clean instructions to
	  data cache clean-and-invalidate.
	  Please note that this option does not necessarily enable the
	  workaround, as it depends on the alternative framework, which will
	  only patch the kernel if an affected CPU is detected.

	  If unsure, say Y.

config ARM64_ERRATUM_819472
	bool "Cortex-A53: 819472: Store exclusive instructions might cause data corruption"
	default y
	help
	  This option adds an alternative code sequence to work around ARM
	  erratum 819472 on Cortex-A53 parts up to r0p1 with an L2 cache
	  present when it is connected to a coherent interconnect.

	  If the processor is executing a load and store exclusive sequence at
	  the same time as a processor in another cluster is executing a cache
	  maintenance operation to the same address, then this erratum might
	  cause data corruption.

	  The workaround promotes data cache clean instructions to
	  data cache clean-and-invalidate.
	  Please note that this does not necessarily enable the workaround,
	  as it depends on the alternative framework, which will only patch
	  the kernel if an affected CPU is detected.

	  If unsure, say Y.

config ARM64_ERRATUM_832075
	bool "Cortex-A57: 832075: possible deadlock on mixing exclusive memory accesses with device loads"
	default y
	help
	  This option adds an alternative code sequence to work around ARM
	  erratum 832075 on Cortex-A57 parts up to r1p2.

	  Affected Cortex-A57 parts might deadlock when exclusive load/store
	  instructions to Write-Back memory are mixed with Device loads.

	  The workaround is to promote device loads to use Load-Acquire
	  semantics.
	  Please note that this does not necessarily enable the workaround,
	  as it depends on the alternative framework, which will only patch
	  the kernel if an affected CPU is detected.

	  If unsure, say Y.

config ARM64_ERRATUM_834220
	bool "Cortex-A57: 834220: Stage 2 translation fault might be incorrectly reported in presence of a Stage 1 fault"
	depends on KVM
	default y
	help
	  This option adds an alternative code sequence to work around ARM
	  erratum 834220 on Cortex-A57 parts up to r1p2.

	  Affected Cortex-A57 parts might report a Stage 2 translation
	  fault as the result of a Stage 1 fault for load crossing a
	  page boundary when there is a permission or device memory
	  alignment fault at Stage 1 and a translation fault at Stage 2.

	  The workaround is to verify that the Stage 1 translation
	  doesn't generate a fault before handling the Stage 2 fault.
	  Please note that this does not necessarily enable the workaround,
	  as it depends on the alternative framework, which will only patch
	  the kernel if an affected CPU is detected.

	  If unsure, say Y.

config ARM64_ERRATUM_845719
	bool "Cortex-A53: 845719: a load might read incorrect data"
	depends on COMPAT
	default y
	help
	  This option adds an alternative code sequence to work around ARM
	  erratum 845719 on Cortex-A53 parts up to r0p4.

	  When running a compat (AArch32) userspace on an affected Cortex-A53
	  part, a load at EL0 from a virtual address that matches the bottom 32
	  bits of the virtual address used by a recent load at (AArch64) EL1
	  might return incorrect data.

	  The workaround is to write the contextidr_el1 register on exception
	  return to a 32-bit task.
	  Please note that this does not necessarily enable the workaround,
	  as it depends on the alternative framework, which will only patch
	  the kernel if an affected CPU is detected.

	  If unsure, say Y.

config ARM64_ERRATUM_843419
	bool "Cortex-A53: 843419: A load or store might access an incorrect address"
	default y
	select ARM64_MODULE_PLTS if MODULES
	help
	  This option links the kernel with '--fix-cortex-a53-843419' and
	  enables PLT support to replace certain ADRP instructions, which can
	  cause subsequent memory accesses to use an incorrect address on
	  Cortex-A53 parts up to r0p4.

	  If unsure, say Y.

config ARM64_ERRATUM_1024718
	bool "Cortex-A55: 1024718: Update of DBM/AP bits without break before make might result in incorrect update"
	default y
	help
	  This option adds work around for Arm Cortex-A55 Erratum 1024718.

	  Affected Cortex-A55 cores (r0p0, r0p1, r1p0) could cause incorrect
	  update of the hardware dirty bit when the DBM/AP bits are updated
	  without a break-before-make. The work around is to disable the usage
	  of hardware DBM locally on the affected cores. CPUs not affected by
	  erratum will continue to use the feature.

	  If unsure, say Y.

config ARM64_ERRATUM_1188873
	bool "Cortex-A76: MRC read following MRRC read of specific Generic Timer in AArch32 might give incorrect result"
	default y
	select ARM_ARCH_TIMER_OOL_WORKAROUND
	help
	  This option adds work arounds for ARM Cortex-A76 erratum 1188873

	  Affected Cortex-A76 cores (r0p0, r1p0, r2p0) could cause
	  register corruption when accessing the timer registers from
	  AArch32 userspace.

	  If unsure, say Y.

config CAVIUM_ERRATUM_22375
	bool "Cavium erratum 22375, 24313"
	default y
	help
	  Enable workaround for erratum 22375, 24313.

	  This implements two gicv3-its errata workarounds for ThunderX. Both
	  with small impact affecting only ITS table allocation.

	    erratum 22375: only alloc 8MB table size
	    erratum 24313: ignore memory access type

	  The fixes are in ITS initialization and basically ignore memory access
	  type and table size provided by the TYPER and BASER registers.

	  If unsure, say Y.

config CAVIUM_ERRATUM_23144
	bool "Cavium erratum 23144: ITS SYNC hang on dual socket system"
	depends on NUMA
	default y
	help
	  ITS SYNC command hang for cross node io and collections/cpu mapping.

	  If unsure, say Y.

config CAVIUM_ERRATUM_23154
	bool "Cavium erratum 23154: Access to ICC_IAR1_EL1 is not sync'ed"
	default y
	help
	  The gicv3 of ThunderX requires a modified version for
	  reading the IAR status to ensure data synchronization
	  (access to icc_iar1_el1 is not sync'ed before and after).

	  If unsure, say Y.

config CAVIUM_ERRATUM_27456
	bool "Cavium erratum 27456: Broadcast TLBI instructions may cause icache corruption"
	default y
	help
	  On ThunderX T88 pass 1.x through 2.1 parts, broadcast TLBI
	  instructions may cause the icache to become corrupted if it
	  contains data for a non-current ASID.  The fix is to
	  invalidate the icache when changing the mm context.

	  If unsure, say Y.

config CAVIUM_ERRATUM_30115
	bool "Cavium erratum 30115: Guest may disable interrupts in host"
	default y
	help
	  On ThunderX T88 pass 1.x through 2.2, T81 pass 1.0 through
	  1.2, and T83 Pass 1.0, KVM guest execution may disable
	  interrupts in host. Trapping both GICv3 group-0 and group-1
	  accesses sidesteps the issue.

	  If unsure, say Y.

config QCOM_FALKOR_ERRATUM_1003
	bool "Falkor E1003: Incorrect translation due to ASID change"
	default y
	help
	  On Falkor v1, an incorrect ASID may be cached in the TLB when ASID
	  and BADDR are changed together in TTBRx_EL1. Since we keep the ASID
	  in TTBR1_EL1, this situation only occurs in the entry trampoline and
	  then only for entries in the walk cache, since the leaf translation
	  is unchanged. Work around the erratum by invalidating the walk cache
	  entries for the trampoline before entering the kernel proper.

config QCOM_FALKOR_ERRATUM_1009
	bool "Falkor E1009: Prematurely complete a DSB after a TLBI"
	default y
	help
	  On Falkor v1, the CPU may prematurely complete a DSB following a
	  TLBI xxIS invalidate maintenance operation. Repeat the TLBI operation
	  one more time to fix the issue.

	  If unsure, say Y.

config QCOM_QDF2400_ERRATUM_0065
	bool "QDF2400 E0065: Incorrect GITS_TYPER.ITT_Entry_size"
	default y
	help
	  On Qualcomm Datacenter Technologies QDF2400 SoC, ITS hardware reports
	  ITE size incorrectly. The GITS_TYPER.ITT_Entry_size field should have
	  been indicated as 16Bytes (0xf), not 8Bytes (0x7).

	  If unsure, say Y.

config SOCIONEXT_SYNQUACER_PREITS
	bool "Socionext Synquacer: Workaround for GICv3 pre-ITS"
	default y
	help
	  Socionext Synquacer SoCs implement a separate h/w block to generate
	  MSI doorbell writes with non-zero values for the device ID.

	  If unsure, say Y.

config HISILICON_ERRATUM_161600802
	bool "Hip07 161600802: Erroneous redistributor VLPI base"
	default y
	help
	  The HiSilicon Hip07 SoC usees the wrong redistributor base
	  when issued ITS commands such as VMOVP and VMAPP, and requires
	  a 128kB offset to be applied to the target address in this commands.

	  If unsure, say Y.

config QCOM_FALKOR_ERRATUM_E1041
	bool "Falkor E1041: Speculative instruction fetches might cause errant memory access"
	default y
	help
	  Falkor CPU may speculatively fetch instructions from an improper
	  memory location when MMU translation is changed from SCTLR_ELn[M]=1
	  to SCTLR_ELn[M]=0. Prefix an ISB instruction to fix the problem.

	  If unsure, say Y.

endmenu


choice
	prompt "Page size"
	default ARM64_4K_PAGES
	help
	  Page size (translation granule) configuration.

config ARM64_4K_PAGES
	bool "4KB"
	help
	  This feature enables 4KB pages support.

config ARM64_16K_PAGES
	bool "16KB"
	help
	  The system will use 16KB pages support. AArch32 emulation
	  requires applications compiled with 16K (or a multiple of 16K)
	  aligned segments.

config ARM64_64K_PAGES
	bool "64KB"
	help
	  This feature enables 64KB pages support (4KB by default)
	  allowing only two levels of page tables and faster TLB
	  look-up. AArch32 emulation requires applications compiled
	  with 64K aligned segments.

endchoice

choice
	prompt "Virtual address space size"
	default ARM64_VA_BITS_39 if ARM64_4K_PAGES
	default ARM64_VA_BITS_47 if ARM64_16K_PAGES
	default ARM64_VA_BITS_42 if ARM64_64K_PAGES
	help
	  Allows choosing one of multiple possible virtual address
	  space sizes. The level of translation table is determined by
	  a combination of page size and virtual address space size.

config ARM64_VA_BITS_36
	bool "36-bit" if EXPERT
	depends on ARM64_16K_PAGES

config ARM64_VA_BITS_39
	bool "39-bit"
	depends on ARM64_4K_PAGES

config ARM64_VA_BITS_42
	bool "42-bit"
	depends on ARM64_64K_PAGES

config ARM64_VA_BITS_47
	bool "47-bit"
	depends on ARM64_16K_PAGES

config ARM64_VA_BITS_48
	bool "48-bit"

endchoice

config ARM64_VA_BITS
	int
	default 36 if ARM64_VA_BITS_36
	default 39 if ARM64_VA_BITS_39
	default 42 if ARM64_VA_BITS_42
	default 47 if ARM64_VA_BITS_47
	default 48 if ARM64_VA_BITS_48

choice
	prompt "Physical address space size"
	default ARM64_PA_BITS_48
	help
	  Choose the maximum physical address range that the kernel will
	  support.

config ARM64_PA_BITS_48
	bool "48-bit"

config ARM64_PA_BITS_52
	bool "52-bit (ARMv8.2)"
	depends on ARM64_64K_PAGES
	depends on ARM64_PAN || !ARM64_SW_TTBR0_PAN
	help
	  Enable support for a 52-bit physical address space, introduced as
	  part of the ARMv8.2-LPA extension.

	  With this enabled, the kernel will also continue to work on CPUs that
	  do not support ARMv8.2-LPA, but with some added memory overhead (and
	  minor performance overhead).

endchoice

config ARM64_PA_BITS
	int
	default 48 if ARM64_PA_BITS_48
	default 52 if ARM64_PA_BITS_52

config CPU_BIG_ENDIAN
       bool "Build big-endian kernel"
       help
         Say Y if you plan on running a kernel in big-endian mode.

config SCHED_MC
	bool "Multi-core scheduler support"
	help
	  Multi-core scheduler support improves the CPU scheduler's decision
	  making when dealing with multi-core CPU chips at a cost of slightly
	  increased overhead in some places. If unsure say N here.

config SCHED_SMT
	bool "SMT scheduler support"
	help
	  Improves the CPU scheduler's decision making when dealing with
	  MultiThreading at a cost of slightly increased overhead in some
	  places. If unsure say N here.

config NR_CPUS
	int "Maximum number of CPUs (2-4096)"
	range 2 4096
	# These have to remain sorted largest to smallest
	default "64"

config HOTPLUG_CPU
	bool "Support for hot-pluggable CPUs"
	select GENERIC_IRQ_MIGRATION
	help
	  Say Y here to experiment with turning CPUs off and on.  CPUs
	  can be controlled through /sys/devices/system/cpu.

# Common NUMA Features
config NUMA
	bool "Numa Memory Allocation and Scheduler Support"
	select ACPI_NUMA if ACPI
	select OF_NUMA
	help
	  Enable NUMA (Non Uniform Memory Access) support.

	  The kernel will try to allocate memory used by a CPU on the
	  local memory of the CPU and add some more
	  NUMA awareness to the kernel.

config NODES_SHIFT
	int "Maximum NUMA Nodes (as a power of 2)"
	range 1 10
	default "2"
	depends on NEED_MULTIPLE_NODES
	help
	  Specify the maximum number of NUMA Nodes available on the target
	  system.  Increases memory reserved to accommodate various tables.

config USE_PERCPU_NUMA_NODE_ID
	def_bool y
	depends on NUMA

config HAVE_SETUP_PER_CPU_AREA
	def_bool y
	depends on NUMA

config NEED_PER_CPU_EMBED_FIRST_CHUNK
	def_bool y
	depends on NUMA

config HOLES_IN_ZONE
	def_bool y

source kernel/Kconfig.hz

config ARCH_SUPPORTS_DEBUG_PAGEALLOC
	def_bool y

config ARCH_SPARSEMEM_ENABLE
	def_bool y
	select SPARSEMEM_VMEMMAP_ENABLE

config ARCH_SPARSEMEM_DEFAULT
	def_bool ARCH_SPARSEMEM_ENABLE

config ARCH_SELECT_MEMORY_MODEL
	def_bool ARCH_SPARSEMEM_ENABLE

config ARCH_FLATMEM_ENABLE
	def_bool !NUMA

config HAVE_ARCH_PFN_VALID
<<<<<<< HEAD
	def_bool y
=======
	def_bool ARCH_HAS_HOLES_MEMORYMODEL || !SPARSEMEM
	select HAVE_MEMBLOCK_PFN_VALID
>>>>>>> d80d610c

config HW_PERF_EVENTS
	def_bool y
	depends on ARM_PMU

config SYS_SUPPORTS_HUGETLBFS
	def_bool y

config ARCH_WANT_HUGE_PMD_SHARE
	def_bool y if ARM64_4K_PAGES || (ARM64_16K_PAGES && !ARM64_VA_BITS_36)

config ARCH_HAS_CACHE_LINE_SIZE
	def_bool y

config SECCOMP
	bool "Enable seccomp to safely compute untrusted bytecode"
	---help---
	  This kernel feature is useful for number crunching applications
	  that may need to compute untrusted bytecode during their
	  execution. By using pipes or other transports made available to
	  the process as file descriptors supporting the read/write
	  syscalls, it's possible to isolate those applications in
	  their own address space using seccomp. Once seccomp is
	  enabled via prctl(PR_SET_SECCOMP), it cannot be disabled
	  and the task is only allowed to execute a few safe syscalls
	  defined by each seccomp mode.

config PARAVIRT
	bool "Enable paravirtualization code"
	help
	  This changes the kernel so it can modify itself when it is run
	  under a hypervisor, potentially improving performance significantly
	  over full virtualization.

config PARAVIRT_TIME_ACCOUNTING
	bool "Paravirtual steal time accounting"
	select PARAVIRT
	default n
	help
	  Select this option to enable fine granularity task steal time
	  accounting. Time spent executing other tasks in parallel with
	  the current vCPU is discounted from the vCPU power. To account for
	  that, there can be a small performance impact.

	  If in doubt, say N here.

config KEXEC
	depends on PM_SLEEP_SMP
	select KEXEC_CORE
	bool "kexec system call"
	---help---
	  kexec is a system call that implements the ability to shutdown your
	  current kernel, and to start another kernel.  It is like a reboot
	  but it is independent of the system firmware.   And like a reboot
	  you can start any kernel with it, not just Linux.

config CRASH_DUMP
	bool "Build kdump crash kernel"
	help
	  Generate crash dump after being started by kexec. This should
	  be normally only set in special crash dump kernels which are
	  loaded in the main kernel with kexec-tools into a specially
	  reserved region and then later executed after a crash by
	  kdump/kexec.

	  For more details see Documentation/kdump/kdump.txt

config XEN_DOM0
	def_bool y
	depends on XEN

config XEN
	bool "Xen guest support on ARM64"
	depends on ARM64 && OF
	select SWIOTLB_XEN
	select PARAVIRT
	help
	  Say Y if you want to run Linux in a Virtual Machine on Xen on ARM64.

config FORCE_MAX_ZONEORDER
	int
	default "14" if (ARM64_64K_PAGES && TRANSPARENT_HUGEPAGE)
	default "12" if (ARM64_16K_PAGES && TRANSPARENT_HUGEPAGE)
	default "11"
	help
	  The kernel memory allocator divides physically contiguous memory
	  blocks into "zones", where each zone is a power of two number of
	  pages.  This option selects the largest power of two that the kernel
	  keeps in the memory allocator.  If you need to allocate very large
	  blocks of physically contiguous memory, then you may need to
	  increase this value.

	  This config option is actually maximum order plus one. For example,
	  a value of 11 means that the largest free memory block is 2^10 pages.

	  We make sure that we can allocate upto a HugePage size for each configuration.
	  Hence we have :
		MAX_ORDER = (PMD_SHIFT - PAGE_SHIFT) + 1 => PAGE_SHIFT - 2

	  However for 4K, we choose a higher default value, 11 as opposed to 10, giving us
	  4M allocations matching the default size used by generic code.

config UNMAP_KERNEL_AT_EL0
	bool "Unmap kernel when running in userspace (aka \"KAISER\")" if EXPERT
	default y
	help
	  Speculation attacks against some high-performance processors can
	  be used to bypass MMU permission checks and leak kernel data to
	  userspace. This can be defended against by unmapping the kernel
	  when running in userspace, mapping it back in on exception entry
	  via a trampoline page in the vector table.

	  If unsure, say Y.

config HARDEN_BRANCH_PREDICTOR
	bool "Harden the branch predictor against aliasing attacks" if EXPERT
	default y
	help
	  Speculation attacks against some high-performance processors rely on
	  being able to manipulate the branch predictor for a victim context by
	  executing aliasing branches in the attacker context.  Such attacks
	  can be partially mitigated against by clearing internal branch
	  predictor state and limiting the prediction logic in some situations.

	  This config option will take CPU-specific actions to harden the
	  branch predictor against aliasing attacks and may rely on specific
	  instruction sequences or control bits being set by the system
	  firmware.

	  If unsure, say Y.

config HARDEN_EL2_VECTORS
	bool "Harden EL2 vector mapping against system register leak" if EXPERT
	default y
	help
	  Speculation attacks against some high-performance processors can
	  be used to leak privileged information such as the vector base
	  register, resulting in a potential defeat of the EL2 layout
	  randomization.

	  This config option will map the vectors to a fixed location,
	  independent of the EL2 code mapping, so that revealing VBAR_EL2
	  to an attacker does not give away any extra information. This
	  only gets enabled on affected CPUs.

	  If unsure, say Y.

config ARM64_SSBD
	bool "Speculative Store Bypass Disable" if EXPERT
	default y
	help
	  This enables mitigation of the bypassing of previous stores
	  by speculative loads.

	  If unsure, say Y.

menuconfig ARMV8_DEPRECATED
	bool "Emulate deprecated/obsolete ARMv8 instructions"
	depends on COMPAT
	depends on SYSCTL
	help
	  Legacy software support may require certain instructions
	  that have been deprecated or obsoleted in the architecture.

	  Enable this config to enable selective emulation of these
	  features.

	  If unsure, say Y

if ARMV8_DEPRECATED

config SWP_EMULATION
	bool "Emulate SWP/SWPB instructions"
	help
	  ARMv8 obsoletes the use of A32 SWP/SWPB instructions such that
	  they are always undefined. Say Y here to enable software
	  emulation of these instructions for userspace using LDXR/STXR.

	  In some older versions of glibc [<=2.8] SWP is used during futex
	  trylock() operations with the assumption that the code will not
	  be preempted. This invalid assumption may be more likely to fail
	  with SWP emulation enabled, leading to deadlock of the user
	  application.

	  NOTE: when accessing uncached shared regions, LDXR/STXR rely
	  on an external transaction monitoring block called a global
	  monitor to maintain update atomicity. If your system does not
	  implement a global monitor, this option can cause programs that
	  perform SWP operations to uncached memory to deadlock.

	  If unsure, say Y

config CP15_BARRIER_EMULATION
	bool "Emulate CP15 Barrier instructions"
	help
	  The CP15 barrier instructions - CP15ISB, CP15DSB, and
	  CP15DMB - are deprecated in ARMv8 (and ARMv7). It is
	  strongly recommended to use the ISB, DSB, and DMB
	  instructions instead.

	  Say Y here to enable software emulation of these
	  instructions for AArch32 userspace code. When this option is
	  enabled, CP15 barrier usage is traced which can help
	  identify software that needs updating.

	  If unsure, say Y

config SETEND_EMULATION
	bool "Emulate SETEND instruction"
	help
	  The SETEND instruction alters the data-endianness of the
	  AArch32 EL0, and is deprecated in ARMv8.

	  Say Y here to enable software emulation of the instruction
	  for AArch32 userspace code.

	  Note: All the cpus on the system must have mixed endian support at EL0
	  for this feature to be enabled. If a new CPU - which doesn't support mixed
	  endian - is hotplugged in after this feature has been enabled, there could
	  be unexpected results in the applications.

	  If unsure, say Y
endif

config ARM64_SW_TTBR0_PAN
	bool "Emulate Privileged Access Never using TTBR0_EL1 switching"
	help
	  Enabling this option prevents the kernel from accessing
	  user-space memory directly by pointing TTBR0_EL1 to a reserved
	  zeroed area and reserved ASID. The user access routines
	  restore the valid TTBR0_EL1 temporarily.

menu "ARMv8.1 architectural features"

config ARM64_HW_AFDBM
	bool "Support for hardware updates of the Access and Dirty page flags"
	default y
	help
	  The ARMv8.1 architecture extensions introduce support for
	  hardware updates of the access and dirty information in page
	  table entries. When enabled in TCR_EL1 (HA and HD bits) on
	  capable processors, accesses to pages with PTE_AF cleared will
	  set this bit instead of raising an access flag fault.
	  Similarly, writes to read-only pages with the DBM bit set will
	  clear the read-only bit (AP[2]) instead of raising a
	  permission fault.

	  Kernels built with this configuration option enabled continue
	  to work on pre-ARMv8.1 hardware and the performance impact is
	  minimal. If unsure, say Y.

config ARM64_PAN
	bool "Enable support for Privileged Access Never (PAN)"
	default y
	help
	 Privileged Access Never (PAN; part of the ARMv8.1 Extensions)
	 prevents the kernel or hypervisor from accessing user-space (EL0)
	 memory directly.

	 Choosing this option will cause any unprotected (not using
	 copy_to_user et al) memory access to fail with a permission fault.

	 The feature is detected at runtime, and will remain as a 'nop'
	 instruction if the cpu does not implement the feature.

config ARM64_LSE_ATOMICS
	bool "Atomic instructions"
	default y
	help
	  As part of the Large System Extensions, ARMv8.1 introduces new
	  atomic instructions that are designed specifically to scale in
	  very large systems.

	  Say Y here to make use of these instructions for the in-kernel
	  atomic routines. This incurs a small overhead on CPUs that do
	  not support these instructions and requires the kernel to be
	  built with binutils >= 2.25 in order for the new instructions
	  to be used.

config ARM64_VHE
	bool "Enable support for Virtualization Host Extensions (VHE)"
	default y
	help
	  Virtualization Host Extensions (VHE) allow the kernel to run
	  directly at EL2 (instead of EL1) on processors that support
	  it. This leads to better performance for KVM, as they reduce
	  the cost of the world switch.

	  Selecting this option allows the VHE feature to be detected
	  at runtime, and does not affect processors that do not
	  implement this feature.

endmenu

menu "ARMv8.2 architectural features"

config ARM64_UAO
	bool "Enable support for User Access Override (UAO)"
	default y
	help
	  User Access Override (UAO; part of the ARMv8.2 Extensions)
	  causes the 'unprivileged' variant of the load/store instructions to
	  be overridden to be privileged.

	  This option changes get_user() and friends to use the 'unprivileged'
	  variant of the load/store instructions. This ensures that user-space
	  really did have access to the supplied memory. When addr_limit is
	  set to kernel memory the UAO bit will be set, allowing privileged
	  access to kernel memory.

	  Choosing this option will cause copy_to_user() et al to use user-space
	  memory permissions.

	  The feature is detected at runtime, the kernel will use the
	  regular load/store instructions if the cpu does not implement the
	  feature.

config ARM64_PMEM
	bool "Enable support for persistent memory"
	select ARCH_HAS_PMEM_API
	select ARCH_HAS_UACCESS_FLUSHCACHE
	help
	  Say Y to enable support for the persistent memory API based on the
	  ARMv8.2 DCPoP feature.

	  The feature is detected at runtime, and the kernel will use DC CVAC
	  operations if DC CVAP is not supported (following the behaviour of
	  DC CVAP itself if the system does not define a point of persistence).

config ARM64_RAS_EXTN
	bool "Enable support for RAS CPU Extensions"
	default y
	help
	  CPUs that support the Reliability, Availability and Serviceability
	  (RAS) Extensions, part of ARMv8.2 are able to track faults and
	  errors, classify them and report them to software.

	  On CPUs with these extensions system software can use additional
	  barriers to determine if faults are pending and read the
	  classification from a new set of registers.

	  Selecting this feature will allow the kernel to use these barriers
	  and access the new registers if the system supports the extension.
	  Platform RAS features may additionally depend on firmware support.

config ARM64_CNP
	bool "Enable support for Common Not Private (CNP) translations"
	default y
	depends on ARM64_PAN || !ARM64_SW_TTBR0_PAN
	help
	  Common Not Private (CNP) allows translation table entries to
	  be shared between different PEs in the same inner shareable
	  domain, so the hardware can use this fact to optimise the
	  caching of such entries in the TLB.

	  Selecting this option allows the CNP feature to be detected
	  at runtime, and does not affect PEs that do not implement
	  this feature.

endmenu

config ARM64_SVE
	bool "ARM Scalable Vector Extension support"
	default y
	depends on !KVM || ARM64_VHE
	help
	  The Scalable Vector Extension (SVE) is an extension to the AArch64
	  execution state which complements and extends the SIMD functionality
	  of the base architecture to support much larger vectors and to enable
	  additional vectorisation opportunities.

	  To enable use of this extension on CPUs that implement it, say Y.

	  Note that for architectural reasons, firmware _must_ implement SVE
	  support when running on SVE capable hardware.  The required support
	  is present in:

	    * version 1.5 and later of the ARM Trusted Firmware
	    * the AArch64 boot wrapper since commit 5e1261e08abf
	      ("bootwrapper: SVE: Enable SVE for EL2 and below").

	  For other firmware implementations, consult the firmware documentation
	  or vendor.

	  If you need the kernel to boot on SVE-capable hardware with broken
	  firmware, you may need to say N here until you get your firmware
	  fixed.  Otherwise, you may experience firmware panics or lockups when
	  booting the kernel.  If unsure and you are not observing these
	  symptoms, you should assume that it is safe to say Y.

	  CPUs that support SVE are architecturally required to support the
	  Virtualization Host Extensions (VHE), so the kernel makes no
	  provision for supporting SVE alongside KVM without VHE enabled.
	  Thus, you will need to enable CONFIG_ARM64_VHE if you want to support
	  KVM in the same kernel image.

config ARM64_MODULE_PLTS
	bool
	select HAVE_MOD_ARCH_SPECIFIC

config RELOCATABLE
	bool
	help
	  This builds the kernel as a Position Independent Executable (PIE),
	  which retains all relocation metadata required to relocate the
	  kernel binary at runtime to a different virtual address than the
	  address it was linked at.
	  Since AArch64 uses the RELA relocation format, this requires a
	  relocation pass at runtime even if the kernel is loaded at the
	  same address it was linked at.

config RANDOMIZE_BASE
	bool "Randomize the address of the kernel image"
	select ARM64_MODULE_PLTS if MODULES
	select RELOCATABLE
	help
	  Randomizes the virtual address at which the kernel image is
	  loaded, as a security feature that deters exploit attempts
	  relying on knowledge of the location of kernel internals.

	  It is the bootloader's job to provide entropy, by passing a
	  random u64 value in /chosen/kaslr-seed at kernel entry.

	  When booting via the UEFI stub, it will invoke the firmware's
	  EFI_RNG_PROTOCOL implementation (if available) to supply entropy
	  to the kernel proper. In addition, it will randomise the physical
	  location of the kernel Image as well.

	  If unsure, say N.

config RANDOMIZE_MODULE_REGION_FULL
	bool "Randomize the module region over a 4 GB range"
	depends on RANDOMIZE_BASE
	default y
	help
	  Randomizes the location of the module region inside a 4 GB window
	  covering the core kernel. This way, it is less likely for modules
	  to leak information about the location of core kernel data structures
	  but it does imply that function calls between modules and the core
	  kernel will need to be resolved via veneers in the module PLT.

	  When this option is not set, the module region will be randomized over
	  a limited range that contains the [_stext, _etext] interval of the
	  core kernel, so branch relocations are always in range.

endmenu

menu "Boot options"

config ARM64_ACPI_PARKING_PROTOCOL
	bool "Enable support for the ARM64 ACPI parking protocol"
	depends on ACPI
	help
	  Enable support for the ARM64 ACPI parking protocol. If disabled
	  the kernel will not allow booting through the ARM64 ACPI parking
	  protocol even if the corresponding data is present in the ACPI
	  MADT table.

config CMDLINE
	string "Default kernel command string"
	default ""
	help
	  Provide a set of default command-line options at build time by
	  entering them here. As a minimum, you should specify the the
	  root device (e.g. root=/dev/nfs).

config CMDLINE_FORCE
	bool "Always use the default kernel command string"
	help
	  Always use the default kernel command string, even if the boot
	  loader passes other arguments to the kernel.
	  This is useful if you cannot or don't want to change the
	  command-line options your boot loader passes to the kernel.

config EFI_STUB
	bool

config EFI
	bool "UEFI runtime support"
	depends on OF && !CPU_BIG_ENDIAN
	depends on KERNEL_MODE_NEON
	select ARCH_SUPPORTS_ACPI
	select LIBFDT
	select UCS2_STRING
	select EFI_PARAMS_FROM_FDT
	select EFI_RUNTIME_WRAPPERS
	select EFI_STUB
	select EFI_ARMSTUB
	default y
	help
	  This option provides support for runtime services provided
	  by UEFI firmware (such as non-volatile variables, realtime
          clock, and platform reset). A UEFI stub is also provided to
	  allow the kernel to be booted as an EFI application. This
	  is only useful on systems that have UEFI firmware.

config DMI
	bool "Enable support for SMBIOS (DMI) tables"
	depends on EFI
	default y
	help
	  This enables SMBIOS/DMI feature for systems.

	  This option is only useful on systems that have UEFI firmware.
	  However, even with this option, the resultant kernel should
	  continue to boot on existing non-UEFI platforms.

endmenu

config COMPAT
	bool "Kernel support for 32-bit EL0"
	depends on ARM64_4K_PAGES || EXPERT
	select COMPAT_BINFMT_ELF if BINFMT_ELF
	select HAVE_UID16
	select OLD_SIGSUSPEND3
	select COMPAT_OLD_SIGACTION
	help
	  This option enables support for a 32-bit EL0 running under a 64-bit
	  kernel at EL1. AArch32-specific components such as system calls,
	  the user helper functions, VFP support and the ptrace interface are
	  handled appropriately by the kernel.

	  If you use a page size other than 4KB (i.e, 16KB or 64KB), please be aware
	  that you will only be able to execute AArch32 binaries that were compiled
	  with page size aligned segments.

	  If you want to execute 32-bit userspace applications, say Y.

config SYSVIPC_COMPAT
	def_bool y
	depends on COMPAT && SYSVIPC

menu "Power management options"

source "kernel/power/Kconfig"

config ARCH_HIBERNATION_POSSIBLE
	def_bool y
	depends on CPU_PM

config ARCH_HIBERNATION_HEADER
	def_bool y
	depends on HIBERNATION

config ARCH_SUSPEND_POSSIBLE
	def_bool y

endmenu

menu "CPU Power Management"

source "drivers/cpuidle/Kconfig"

source "drivers/cpufreq/Kconfig"

endmenu

source "drivers/firmware/Kconfig"

source "drivers/acpi/Kconfig"

source "arch/arm64/kvm/Kconfig"

if CRYPTO
source "arch/arm64/crypto/Kconfig"
endif<|MERGE_RESOLUTION|>--- conflicted
+++ resolved
@@ -799,12 +799,8 @@
 	def_bool !NUMA
 
 config HAVE_ARCH_PFN_VALID
-<<<<<<< HEAD
-	def_bool y
-=======
-	def_bool ARCH_HAS_HOLES_MEMORYMODEL || !SPARSEMEM
+	def_bool y
 	select HAVE_MEMBLOCK_PFN_VALID
->>>>>>> d80d610c
 
 config HW_PERF_EVENTS
 	def_bool y
