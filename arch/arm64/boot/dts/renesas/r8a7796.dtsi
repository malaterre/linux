/*
 * Device Tree Source for the r8a7796 SoC
 *
 * Copyright (C) 2016 Renesas Electronics Corp.
 *
 * This file is licensed under the terms of the GNU General Public License
 * version 2.  This program is licensed "as is" without any warranty of any
 * kind, whether express or implied.
 */

#include <dt-bindings/clock/r8a7796-cpg-mssr.h>
#include <dt-bindings/interrupt-controller/arm-gic.h>
#include <dt-bindings/power/r8a7796-sysc.h>

#define CPG_AUDIO_CLK_I		R8A7796_CLK_S0D4

/ {
	compatible = "renesas,r8a7796";
	#address-cells = <2>;
	#size-cells = <2>;

	aliases {
		i2c0 = &i2c0;
		i2c1 = &i2c1;
		i2c2 = &i2c2;
		i2c3 = &i2c3;
		i2c4 = &i2c4;
		i2c5 = &i2c5;
		i2c6 = &i2c6;
		i2c7 = &i2c_dvfs;
	};

	psci {
		compatible = "arm,psci-1.0", "arm,psci-0.2";
		method = "smc";
	};

	cpus {
		#address-cells = <1>;
		#size-cells = <0>;

		a57_0: cpu@0 {
			compatible = "arm,cortex-a57", "arm,armv8";
			reg = <0x0>;
			device_type = "cpu";
			power-domains = <&sysc R8A7796_PD_CA57_CPU0>;
			next-level-cache = <&L2_CA57>;
			enable-method = "psci";
		};

		a57_1: cpu@1 {
			compatible = "arm,cortex-a57","arm,armv8";
			reg = <0x1>;
			device_type = "cpu";
			power-domains = <&sysc R8A7796_PD_CA57_CPU1>;
			next-level-cache = <&L2_CA57>;
			enable-method = "psci";
		};

		a53_0: cpu@100 {
			compatible = "arm,cortex-a53", "arm,armv8";
			reg = <0x100>;
			device_type = "cpu";
			power-domains = <&sysc R8A7796_PD_CA53_CPU0>;
			next-level-cache = <&L2_CA53>;
			enable-method = "psci";
		};

		a53_1: cpu@101 {
			compatible = "arm,cortex-a53","arm,armv8";
			reg = <0x101>;
			device_type = "cpu";
			power-domains = <&sysc R8A7796_PD_CA53_CPU1>;
			next-level-cache = <&L2_CA53>;
			enable-method = "psci";
		};

		a53_2: cpu@102 {
			compatible = "arm,cortex-a53","arm,armv8";
			reg = <0x102>;
			device_type = "cpu";
			power-domains = <&sysc R8A7796_PD_CA53_CPU2>;
			next-level-cache = <&L2_CA53>;
			enable-method = "psci";
		};

		a53_3: cpu@103 {
			compatible = "arm,cortex-a53","arm,armv8";
			reg = <0x103>;
			device_type = "cpu";
			power-domains = <&sysc R8A7796_PD_CA53_CPU3>;
			next-level-cache = <&L2_CA53>;
			enable-method = "psci";
		};

		L2_CA57: cache-controller-0 {
			compatible = "cache";
			power-domains = <&sysc R8A7796_PD_CA57_SCU>;
			cache-unified;
			cache-level = <2>;
		};

		L2_CA53: cache-controller-1 {
			compatible = "cache";
			power-domains = <&sysc R8A7796_PD_CA53_SCU>;
			cache-unified;
			cache-level = <2>;
		};
	};

	extal_clk: extal {
		compatible = "fixed-clock";
		#clock-cells = <0>;
		/* This value must be overridden by the board */
		clock-frequency = <0>;
	};

	extalr_clk: extalr {
		compatible = "fixed-clock";
		#clock-cells = <0>;
		/* This value must be overridden by the board */
		clock-frequency = <0>;
	};

	/*
	 * The external audio clocks are configured as 0 Hz fixed frequency
	 * clocks by default.
	 * Boards that provide audio clocks should override them.
	 */
	audio_clk_a: audio_clk_a {
		compatible = "fixed-clock";
		#clock-cells = <0>;
		clock-frequency = <0>;
	};

	audio_clk_b: audio_clk_b {
		compatible = "fixed-clock";
		#clock-cells = <0>;
		clock-frequency = <0>;
	};

	audio_clk_c: audio_clk_c {
		compatible = "fixed-clock";
		#clock-cells = <0>;
		clock-frequency = <0>;
	};

	/* External CAN clock - to be overridden by boards that provide it */
	can_clk: can {
		compatible = "fixed-clock";
		#clock-cells = <0>;
		clock-frequency = <0>;
	};

	/* External SCIF clock - to be overridden by boards that provide it */
	scif_clk: scif {
		compatible = "fixed-clock";
		#clock-cells = <0>;
		clock-frequency = <0>;
	};

	/* External PCIe clock - can be overridden by the board */
	pcie_bus_clk: pcie_bus {
		compatible = "fixed-clock";
		#clock-cells = <0>;
		clock-frequency = <0>;
	};

	soc {
		compatible = "simple-bus";
		interrupt-parent = <&gic>;
		#address-cells = <2>;
		#size-cells = <2>;
		ranges;

		gic: interrupt-controller@f1010000 {
			compatible = "arm,gic-400";
			#interrupt-cells = <3>;
			#address-cells = <0>;
			interrupt-controller;
			reg = <0x0 0xf1010000 0 0x1000>,
			      <0x0 0xf1020000 0 0x20000>,
			      <0x0 0xf1040000 0 0x20000>,
			      <0x0 0xf1060000 0 0x20000>;
			interrupts = <GIC_PPI 9
					(GIC_CPU_MASK_SIMPLE(6) | IRQ_TYPE_LEVEL_HIGH)>;
			clocks = <&cpg CPG_MOD 408>;
			clock-names = "clk";
			power-domains = <&sysc R8A7796_PD_ALWAYS_ON>;
			resets = <&cpg 408>;
		};

		timer {
			compatible = "arm,armv8-timer";
			interrupts = <GIC_PPI 13
					(GIC_CPU_MASK_SIMPLE(6) | IRQ_TYPE_LEVEL_LOW)>,
				     <GIC_PPI 14
					(GIC_CPU_MASK_SIMPLE(6) | IRQ_TYPE_LEVEL_LOW)>,
				     <GIC_PPI 11
					(GIC_CPU_MASK_SIMPLE(6) | IRQ_TYPE_LEVEL_LOW)>,
				     <GIC_PPI 10
					(GIC_CPU_MASK_SIMPLE(6) | IRQ_TYPE_LEVEL_LOW)>;
		};

		wdt0: watchdog@e6020000 {
			compatible = "renesas,r8a7796-wdt",
				     "renesas,rcar-gen3-wdt";
			reg = <0 0xe6020000 0 0x0c>;
			clocks = <&cpg CPG_MOD 402>;
			power-domains = <&sysc R8A7796_PD_ALWAYS_ON>;
			resets = <&cpg 402>;
			status = "disabled";
		};

		gpio0: gpio@e6050000 {
			compatible = "renesas,gpio-r8a7796",
				     "renesas,gpio-rcar";
			reg = <0 0xe6050000 0 0x50>;
			interrupts = <GIC_SPI 4 IRQ_TYPE_LEVEL_HIGH>;
			#gpio-cells = <2>;
			gpio-controller;
			gpio-ranges = <&pfc 0 0 16>;
			#interrupt-cells = <2>;
			interrupt-controller;
			clocks = <&cpg CPG_MOD 912>;
			power-domains = <&sysc R8A7796_PD_ALWAYS_ON>;
			resets = <&cpg 912>;
		};

		gpio1: gpio@e6051000 {
			compatible = "renesas,gpio-r8a7796",
				     "renesas,gpio-rcar";
			reg = <0 0xe6051000 0 0x50>;
			interrupts = <GIC_SPI 5 IRQ_TYPE_LEVEL_HIGH>;
			#gpio-cells = <2>;
			gpio-controller;
			gpio-ranges = <&pfc 0 32 29>;
			#interrupt-cells = <2>;
			interrupt-controller;
			clocks = <&cpg CPG_MOD 911>;
			power-domains = <&sysc R8A7796_PD_ALWAYS_ON>;
			resets = <&cpg 911>;
		};

		gpio2: gpio@e6052000 {
			compatible = "renesas,gpio-r8a7796",
				     "renesas,gpio-rcar";
			reg = <0 0xe6052000 0 0x50>;
			interrupts = <GIC_SPI 6 IRQ_TYPE_LEVEL_HIGH>;
			#gpio-cells = <2>;
			gpio-controller;
			gpio-ranges = <&pfc 0 64 15>;
			#interrupt-cells = <2>;
			interrupt-controller;
			clocks = <&cpg CPG_MOD 910>;
			power-domains = <&sysc R8A7796_PD_ALWAYS_ON>;
			resets = <&cpg 910>;
		};

		gpio3: gpio@e6053000 {
			compatible = "renesas,gpio-r8a7796",
				     "renesas,gpio-rcar";
			reg = <0 0xe6053000 0 0x50>;
			interrupts = <GIC_SPI 7 IRQ_TYPE_LEVEL_HIGH>;
			#gpio-cells = <2>;
			gpio-controller;
			gpio-ranges = <&pfc 0 96 16>;
			#interrupt-cells = <2>;
			interrupt-controller;
			clocks = <&cpg CPG_MOD 909>;
			power-domains = <&sysc R8A7796_PD_ALWAYS_ON>;
			resets = <&cpg 909>;
		};

		gpio4: gpio@e6054000 {
			compatible = "renesas,gpio-r8a7796",
				     "renesas,gpio-rcar";
			reg = <0 0xe6054000 0 0x50>;
			interrupts = <GIC_SPI 8 IRQ_TYPE_LEVEL_HIGH>;
			#gpio-cells = <2>;
			gpio-controller;
			gpio-ranges = <&pfc 0 128 18>;
			#interrupt-cells = <2>;
			interrupt-controller;
			clocks = <&cpg CPG_MOD 908>;
			power-domains = <&sysc R8A7796_PD_ALWAYS_ON>;
			resets = <&cpg 908>;
		};

		gpio5: gpio@e6055000 {
			compatible = "renesas,gpio-r8a7796",
				     "renesas,gpio-rcar";
			reg = <0 0xe6055000 0 0x50>;
			interrupts = <GIC_SPI 9 IRQ_TYPE_LEVEL_HIGH>;
			#gpio-cells = <2>;
			gpio-controller;
			gpio-ranges = <&pfc 0 160 26>;
			#interrupt-cells = <2>;
			interrupt-controller;
			clocks = <&cpg CPG_MOD 907>;
			power-domains = <&sysc R8A7796_PD_ALWAYS_ON>;
			resets = <&cpg 907>;
		};

		gpio6: gpio@e6055400 {
			compatible = "renesas,gpio-r8a7796",
				     "renesas,gpio-rcar";
			reg = <0 0xe6055400 0 0x50>;
			interrupts = <GIC_SPI 10 IRQ_TYPE_LEVEL_HIGH>;
			#gpio-cells = <2>;
			gpio-controller;
			gpio-ranges = <&pfc 0 192 32>;
			#interrupt-cells = <2>;
			interrupt-controller;
			clocks = <&cpg CPG_MOD 906>;
			power-domains = <&sysc R8A7796_PD_ALWAYS_ON>;
			resets = <&cpg 906>;
		};

		gpio7: gpio@e6055800 {
			compatible = "renesas,gpio-r8a7796",
				     "renesas,gpio-rcar";
			reg = <0 0xe6055800 0 0x50>;
			interrupts = <GIC_SPI 11 IRQ_TYPE_LEVEL_HIGH>;
			#gpio-cells = <2>;
			gpio-controller;
			gpio-ranges = <&pfc 0 224 4>;
			#interrupt-cells = <2>;
			interrupt-controller;
			clocks = <&cpg CPG_MOD 905>;
			power-domains = <&sysc R8A7796_PD_ALWAYS_ON>;
			resets = <&cpg 905>;
		};

		pfc: pin-controller@e6060000 {
			compatible = "renesas,pfc-r8a7796";
			reg = <0 0xe6060000 0 0x50c>;
		};

		pmu_a57 {
			compatible = "arm,cortex-a57-pmu";
			interrupts = <GIC_SPI 72 IRQ_TYPE_LEVEL_HIGH>,
				     <GIC_SPI 73 IRQ_TYPE_LEVEL_HIGH>;
			interrupt-affinity = <&a57_0>,
					     <&a57_1>;
		};

		pmu_a53 {
			compatible = "arm,cortex-a53-pmu";
			interrupts = <GIC_SPI 84 IRQ_TYPE_LEVEL_HIGH>,
				     <GIC_SPI 85 IRQ_TYPE_LEVEL_HIGH>,
				     <GIC_SPI 86 IRQ_TYPE_LEVEL_HIGH>,
				     <GIC_SPI 87 IRQ_TYPE_LEVEL_HIGH>;
			interrupt-affinity = <&a53_0>,
					     <&a53_1>,
					     <&a53_2>,
					     <&a53_3>;
		};

		cpg: clock-controller@e6150000 {
			compatible = "renesas,r8a7796-cpg-mssr";
			reg = <0 0xe6150000 0 0x1000>;
			clocks = <&extal_clk>, <&extalr_clk>;
			clock-names = "extal", "extalr";
			#clock-cells = <2>;
			#power-domain-cells = <0>;
			#reset-cells = <1>;
		};

		rst: reset-controller@e6160000 {
			compatible = "renesas,r8a7796-rst";
			reg = <0 0xe6160000 0 0x0200>;
		};

		prr: chipid@fff00044 {
			compatible = "renesas,prr";
			reg = <0 0xfff00044 0 4>;
		};

		sysc: system-controller@e6180000 {
			compatible = "renesas,r8a7796-sysc";
			reg = <0 0xe6180000 0 0x0400>;
			#power-domain-cells = <1>;
		};

		i2c_dvfs: i2c@e60b0000 {
			#address-cells = <1>;
			#size-cells = <0>;
			compatible = "renesas,iic-r8a7796",
				     "renesas,rcar-gen3-iic",
				     "renesas,rmobile-iic";
			reg = <0 0xe60b0000 0 0x425>;
			interrupts = <GIC_SPI 173 IRQ_TYPE_LEVEL_HIGH>;
			clocks = <&cpg CPG_MOD 926>;
			power-domains = <&sysc R8A7796_PD_ALWAYS_ON>;
			resets = <&cpg 926>;
			dmas = <&dmac0 0x11>, <&dmac0 0x10>;
			dma-names = "tx", "rx";
			status = "disabled";
		};

		pwm0: pwm@e6e30000 {
			compatible = "renesas,pwm-r8a7796", "renesas,pwm-rcar";
			reg = <0 0xe6e30000 0 8>;
			#pwm-cells = <2>;
			clocks = <&cpg CPG_MOD 523>;
			resets = <&cpg 523>;
			power-domains = <&sysc R8A7796_PD_ALWAYS_ON>;
			status = "disabled";
		};

		pwm1: pwm@e6e31000 {
			compatible = "renesas,pwm-r8a7796", "renesas,pwm-rcar";
			reg = <0 0xe6e31000 0 8>;
			#pwm-cells = <2>;
			clocks = <&cpg CPG_MOD 523>;
			resets = <&cpg 523>;
			power-domains = <&sysc R8A7796_PD_ALWAYS_ON>;
			status = "disabled";
		};

		pwm2: pwm@e6e32000 {
			compatible = "renesas,pwm-r8a7796", "renesas,pwm-rcar";
			reg = <0 0xe6e32000 0 8>;
			#pwm-cells = <2>;
			clocks = <&cpg CPG_MOD 523>;
			resets = <&cpg 523>;
			power-domains = <&sysc R8A7796_PD_ALWAYS_ON>;
			status = "disabled";
		};

		pwm3: pwm@e6e33000 {
			compatible = "renesas,pwm-r8a7796", "renesas,pwm-rcar";
			reg = <0 0xe6e33000 0 8>;
			#pwm-cells = <2>;
			clocks = <&cpg CPG_MOD 523>;
			resets = <&cpg 523>;
			power-domains = <&sysc R8A7796_PD_ALWAYS_ON>;
			status = "disabled";
		};

		pwm4: pwm@e6e34000 {
			compatible = "renesas,pwm-r8a7796", "renesas,pwm-rcar";
			reg = <0 0xe6e34000 0 8>;
			#pwm-cells = <2>;
			clocks = <&cpg CPG_MOD 523>;
			resets = <&cpg 523>;
			power-domains = <&sysc R8A7796_PD_ALWAYS_ON>;
			status = "disabled";
		};

		pwm5: pwm@e6e35000 {
			compatible = "renesas,pwm-r8a7796", "renesas,pwm-rcar";
			reg = <0 0xe6e35000 0 8>;
			#pwm-cells = <2>;
			clocks = <&cpg CPG_MOD 523>;
			resets = <&cpg 523>;
			power-domains = <&sysc R8A7796_PD_ALWAYS_ON>;
			status = "disabled";
		};

		pwm6: pwm@e6e36000 {
			compatible = "renesas,pwm-r8a7796", "renesas,pwm-rcar";
			reg = <0 0xe6e36000 0 8>;
			#pwm-cells = <2>;
			clocks = <&cpg CPG_MOD 523>;
			resets = <&cpg 523>;
			power-domains = <&sysc R8A7796_PD_ALWAYS_ON>;
			status = "disabled";
		};

		i2c0: i2c@e6500000 {
			#address-cells = <1>;
			#size-cells = <0>;
			compatible = "renesas,i2c-r8a7796",
				     "renesas,rcar-gen3-i2c";
			reg = <0 0xe6500000 0 0x40>;
			interrupts = <GIC_SPI 287 IRQ_TYPE_LEVEL_HIGH>;
			clocks = <&cpg CPG_MOD 931>;
			power-domains = <&sysc R8A7796_PD_ALWAYS_ON>;
			resets = <&cpg 931>;
			dmas = <&dmac1 0x91>, <&dmac1 0x90>,
			       <&dmac2 0x91>, <&dmac2 0x90>;
			dma-names = "tx", "rx", "tx", "rx";
			i2c-scl-internal-delay-ns = <110>;
			status = "disabled";
		};

		i2c1: i2c@e6508000 {
			#address-cells = <1>;
			#size-cells = <0>;
			compatible = "renesas,i2c-r8a7796",
				     "renesas,rcar-gen3-i2c";
			reg = <0 0xe6508000 0 0x40>;
			interrupts = <GIC_SPI 288 IRQ_TYPE_LEVEL_HIGH>;
			clocks = <&cpg CPG_MOD 930>;
			power-domains = <&sysc R8A7796_PD_ALWAYS_ON>;
			resets = <&cpg 930>;
			dmas = <&dmac1 0x93>, <&dmac1 0x92>,
			       <&dmac2 0x93>, <&dmac2 0x92>;
			dma-names = "tx", "rx", "tx", "rx";
			i2c-scl-internal-delay-ns = <6>;
			status = "disabled";
		};

		i2c2: i2c@e6510000 {
			#address-cells = <1>;
			#size-cells = <0>;
			compatible = "renesas,i2c-r8a7796",
				     "renesas,rcar-gen3-i2c";
			reg = <0 0xe6510000 0 0x40>;
			interrupts = <GIC_SPI 286 IRQ_TYPE_LEVEL_HIGH>;
			clocks = <&cpg CPG_MOD 929>;
			power-domains = <&sysc R8A7796_PD_ALWAYS_ON>;
			resets = <&cpg 929>;
			dmas = <&dmac1 0x95>, <&dmac1 0x94>,
			       <&dmac2 0x95>, <&dmac2 0x94>;
			dma-names = "tx", "rx", "tx", "rx";
			i2c-scl-internal-delay-ns = <6>;
			status = "disabled";
		};

		i2c3: i2c@e66d0000 {
			#address-cells = <1>;
			#size-cells = <0>;
			compatible = "renesas,i2c-r8a7796",
				     "renesas,rcar-gen3-i2c";
			reg = <0 0xe66d0000 0 0x40>;
			interrupts = <GIC_SPI 290 IRQ_TYPE_LEVEL_HIGH>;
			clocks = <&cpg CPG_MOD 928>;
			power-domains = <&sysc R8A7796_PD_ALWAYS_ON>;
			resets = <&cpg 928>;
			dmas = <&dmac0 0x97>, <&dmac0 0x96>;
			dma-names = "tx", "rx";
			i2c-scl-internal-delay-ns = <110>;
			status = "disabled";
		};

		i2c4: i2c@e66d8000 {
			#address-cells = <1>;
			#size-cells = <0>;
			compatible = "renesas,i2c-r8a7796",
				     "renesas,rcar-gen3-i2c";
			reg = <0 0xe66d8000 0 0x40>;
			interrupts = <GIC_SPI 19 IRQ_TYPE_LEVEL_HIGH>;
			clocks = <&cpg CPG_MOD 927>;
			power-domains = <&sysc R8A7796_PD_ALWAYS_ON>;
			resets = <&cpg 927>;
			dmas = <&dmac0 0x99>, <&dmac0 0x98>;
			dma-names = "tx", "rx";
			i2c-scl-internal-delay-ns = <110>;
			status = "disabled";
		};

		i2c5: i2c@e66e0000 {
			#address-cells = <1>;
			#size-cells = <0>;
			compatible = "renesas,i2c-r8a7796",
				     "renesas,rcar-gen3-i2c";
			reg = <0 0xe66e0000 0 0x40>;
			interrupts = <GIC_SPI 20 IRQ_TYPE_LEVEL_HIGH>;
			clocks = <&cpg CPG_MOD 919>;
			power-domains = <&sysc R8A7796_PD_ALWAYS_ON>;
			resets = <&cpg 919>;
			dmas = <&dmac0 0x9b>, <&dmac0 0x9a>;
			dma-names = "tx", "rx";
			i2c-scl-internal-delay-ns = <110>;
			status = "disabled";
		};

		i2c6: i2c@e66e8000 {
			#address-cells = <1>;
			#size-cells = <0>;
			compatible = "renesas,i2c-r8a7796",
				     "renesas,rcar-gen3-i2c";
			reg = <0 0xe66e8000 0 0x40>;
			interrupts = <GIC_SPI 21 IRQ_TYPE_LEVEL_HIGH>;
			clocks = <&cpg CPG_MOD 918>;
			power-domains = <&sysc R8A7796_PD_ALWAYS_ON>;
			resets = <&cpg 918>;
			dmas = <&dmac0 0x9d>, <&dmac0 0x9c>;
			dma-names = "tx", "rx";
			i2c-scl-internal-delay-ns = <6>;
			status = "disabled";
		};

		can0: can@e6c30000 {
			compatible = "renesas,can-r8a7796",
				     "renesas,rcar-gen3-can";
			reg = <0 0xe6c30000 0 0x1000>;
			interrupts = <GIC_SPI 186 IRQ_TYPE_LEVEL_HIGH>;
			clocks = <&cpg CPG_MOD 916>,
			       <&cpg CPG_CORE R8A7796_CLK_CANFD>,
			       <&can_clk>;
			clock-names = "clkp1", "clkp2", "can_clk";
			assigned-clocks = <&cpg CPG_CORE R8A7796_CLK_CANFD>;
			assigned-clock-rates = <40000000>;
			power-domains = <&sysc R8A7796_PD_ALWAYS_ON>;
			resets = <&cpg 916>;
			status = "disabled";
		};

		can1: can@e6c38000 {
			compatible = "renesas,can-r8a7796",
				     "renesas,rcar-gen3-can";
			reg = <0 0xe6c38000 0 0x1000>;
			interrupts = <GIC_SPI 187 IRQ_TYPE_LEVEL_HIGH>;
			clocks = <&cpg CPG_MOD 915>,
			       <&cpg CPG_CORE R8A7796_CLK_CANFD>,
			       <&can_clk>;
			clock-names = "clkp1", "clkp2", "can_clk";
			assigned-clocks = <&cpg CPG_CORE R8A7796_CLK_CANFD>;
			assigned-clock-rates = <40000000>;
			power-domains = <&sysc R8A7796_PD_ALWAYS_ON>;
			resets = <&cpg 915>;
			status = "disabled";
		};

		canfd: can@e66c0000 {
			compatible = "renesas,r8a7796-canfd",
				     "renesas,rcar-gen3-canfd";
			reg = <0 0xe66c0000 0 0x8000>;
			interrupts = <GIC_SPI 29 IRQ_TYPE_LEVEL_HIGH>,
				   <GIC_SPI 30 IRQ_TYPE_LEVEL_HIGH>;
			clocks = <&cpg CPG_MOD 914>,
			       <&cpg CPG_CORE R8A7796_CLK_CANFD>,
			       <&can_clk>;
			clock-names = "fck", "canfd", "can_clk";
			assigned-clocks = <&cpg CPG_CORE R8A7796_CLK_CANFD>;
			assigned-clock-rates = <40000000>;
			power-domains = <&sysc R8A7796_PD_ALWAYS_ON>;
			resets = <&cpg 914>;
			status = "disabled";

			channel0 {
				status = "disabled";
			};

			channel1 {
				status = "disabled";
			};
		};

		drif00: rif@e6f40000 {
			compatible = "renesas,r8a7796-drif",
				     "renesas,rcar-gen3-drif";
			reg = <0 0xe6f40000 0 0x64>;
			interrupts = <GIC_SPI 12 IRQ_TYPE_LEVEL_HIGH>;
			clocks = <&cpg CPG_MOD 515>;
			clock-names = "fck";
			dmas = <&dmac1 0x20>, <&dmac2 0x20>;
			dma-names = "rx", "rx";
			power-domains = <&sysc R8A7796_PD_ALWAYS_ON>;
			resets = <&cpg 515>;
			renesas,bonding = <&drif01>;
			status = "disabled";
		};

		drif01: rif@e6f50000 {
			compatible = "renesas,r8a7796-drif",
				     "renesas,rcar-gen3-drif";
			reg = <0 0xe6f50000 0 0x64>;
			interrupts = <GIC_SPI 13 IRQ_TYPE_LEVEL_HIGH>;
			clocks = <&cpg CPG_MOD 514>;
			clock-names = "fck";
			dmas = <&dmac1 0x22>, <&dmac2 0x22>;
			dma-names = "rx", "rx";
			power-domains = <&sysc R8A7796_PD_ALWAYS_ON>;
			resets = <&cpg 514>;
			renesas,bonding = <&drif00>;
			status = "disabled";
		};

		drif10: rif@e6f60000 {
			compatible = "renesas,r8a7796-drif",
				     "renesas,rcar-gen3-drif";
			reg = <0 0xe6f60000 0 0x64>;
			interrupts = <GIC_SPI 14 IRQ_TYPE_LEVEL_HIGH>;
			clocks = <&cpg CPG_MOD 513>;
			clock-names = "fck";
			dmas = <&dmac1 0x24>, <&dmac2 0x24>;
			dma-names = "rx", "rx";
			power-domains = <&sysc R8A7796_PD_ALWAYS_ON>;
			resets = <&cpg 513>;
			renesas,bonding = <&drif11>;
			status = "disabled";
		};

		drif11: rif@e6f70000 {
			compatible = "renesas,r8a7796-drif",
				     "renesas,rcar-gen3-drif";
			reg = <0 0xe6f70000 0 0x64>;
			interrupts = <GIC_SPI 15 IRQ_TYPE_LEVEL_HIGH>;
			clocks = <&cpg CPG_MOD 512>;
			clock-names = "fck";
			dmas = <&dmac1 0x26>, <&dmac2 0x26>;
			dma-names = "rx", "rx";
			power-domains = <&sysc R8A7796_PD_ALWAYS_ON>;
			resets = <&cpg 512>;
			renesas,bonding = <&drif10>;
			status = "disabled";
		};

		drif20: rif@e6f80000 {
			compatible = "renesas,r8a7796-drif",
				     "renesas,rcar-gen3-drif";
			reg = <0 0xe6f80000 0 0x64>;
			interrupts = <GIC_SPI 24 IRQ_TYPE_LEVEL_HIGH>;
			clocks = <&cpg CPG_MOD 511>;
			clock-names = "fck";
			dmas = <&dmac1 0x28>, <&dmac2 0x28>;
			dma-names = "rx", "rx";
			power-domains = <&sysc R8A7796_PD_ALWAYS_ON>;
			resets = <&cpg 511>;
			renesas,bonding = <&drif21>;
			status = "disabled";
		};

		drif21: rif@e6f90000 {
			compatible = "renesas,r8a7796-drif",
				     "renesas,rcar-gen3-drif";
			reg = <0 0xe6f90000 0 0x64>;
			interrupts = <GIC_SPI 25 IRQ_TYPE_LEVEL_HIGH>;
			clocks = <&cpg CPG_MOD 510>;
			clock-names = "fck";
			dmas = <&dmac1 0x2a>, <&dmac2 0x2a>;
			dma-names = "rx", "rx";
			power-domains = <&sysc R8A7796_PD_ALWAYS_ON>;
			resets = <&cpg 510>;
			renesas,bonding = <&drif20>;
			status = "disabled";
		};

		drif30: rif@e6fa0000 {
			compatible = "renesas,r8a7796-drif",
				     "renesas,rcar-gen3-drif";
			reg = <0 0xe6fa0000 0 0x64>;
			interrupts = <GIC_SPI 26 IRQ_TYPE_LEVEL_HIGH>;
			clocks = <&cpg CPG_MOD 509>;
			clock-names = "fck";
			dmas = <&dmac1 0x2c>, <&dmac2 0x2c>;
			dma-names = "rx", "rx";
			power-domains = <&sysc R8A7796_PD_ALWAYS_ON>;
			resets = <&cpg 509>;
			renesas,bonding = <&drif31>;
			status = "disabled";
		};

		drif31: rif@e6fb0000 {
			compatible = "renesas,r8a7796-drif",
				     "renesas,rcar-gen3-drif";
			reg = <0 0xe6fb0000 0 0x64>;
			interrupts = <GIC_SPI 27 IRQ_TYPE_LEVEL_HIGH>;
			clocks = <&cpg CPG_MOD 508>;
			clock-names = "fck";
			dmas = <&dmac1 0x2e>, <&dmac2 0x2e>;
			dma-names = "rx", "rx";
			power-domains = <&sysc R8A7796_PD_ALWAYS_ON>;
			resets = <&cpg 508>;
			renesas,bonding = <&drif30>;
			status = "disabled";
		};

		avb: ethernet@e6800000 {
			compatible = "renesas,etheravb-r8a7796",
				     "renesas,etheravb-rcar-gen3";
			reg = <0 0xe6800000 0 0x800>, <0 0xe6a00000 0 0x10000>;
			interrupts = <GIC_SPI 39 IRQ_TYPE_LEVEL_HIGH>,
				     <GIC_SPI 40 IRQ_TYPE_LEVEL_HIGH>,
				     <GIC_SPI 41 IRQ_TYPE_LEVEL_HIGH>,
				     <GIC_SPI 42 IRQ_TYPE_LEVEL_HIGH>,
				     <GIC_SPI 43 IRQ_TYPE_LEVEL_HIGH>,
				     <GIC_SPI 44 IRQ_TYPE_LEVEL_HIGH>,
				     <GIC_SPI 45 IRQ_TYPE_LEVEL_HIGH>,
				     <GIC_SPI 46 IRQ_TYPE_LEVEL_HIGH>,
				     <GIC_SPI 47 IRQ_TYPE_LEVEL_HIGH>,
				     <GIC_SPI 48 IRQ_TYPE_LEVEL_HIGH>,
				     <GIC_SPI 49 IRQ_TYPE_LEVEL_HIGH>,
				     <GIC_SPI 50 IRQ_TYPE_LEVEL_HIGH>,
				     <GIC_SPI 51 IRQ_TYPE_LEVEL_HIGH>,
				     <GIC_SPI 52 IRQ_TYPE_LEVEL_HIGH>,
				     <GIC_SPI 53 IRQ_TYPE_LEVEL_HIGH>,
				     <GIC_SPI 54 IRQ_TYPE_LEVEL_HIGH>,
				     <GIC_SPI 55 IRQ_TYPE_LEVEL_HIGH>,
				     <GIC_SPI 56 IRQ_TYPE_LEVEL_HIGH>,
				     <GIC_SPI 57 IRQ_TYPE_LEVEL_HIGH>,
				     <GIC_SPI 58 IRQ_TYPE_LEVEL_HIGH>,
				     <GIC_SPI 59 IRQ_TYPE_LEVEL_HIGH>,
				     <GIC_SPI 60 IRQ_TYPE_LEVEL_HIGH>,
				     <GIC_SPI 61 IRQ_TYPE_LEVEL_HIGH>,
				     <GIC_SPI 62 IRQ_TYPE_LEVEL_HIGH>,
				     <GIC_SPI 63 IRQ_TYPE_LEVEL_HIGH>;
			interrupt-names = "ch0", "ch1", "ch2", "ch3",
					  "ch4", "ch5", "ch6", "ch7",
					  "ch8", "ch9", "ch10", "ch11",
					  "ch12", "ch13", "ch14", "ch15",
					  "ch16", "ch17", "ch18", "ch19",
					  "ch20", "ch21", "ch22", "ch23",
					  "ch24";
			clocks = <&cpg CPG_MOD 812>;
			power-domains = <&sysc R8A7796_PD_ALWAYS_ON>;
			resets = <&cpg 812>;
			phy-mode = "rgmii-txid";
			#address-cells = <1>;
			#size-cells = <0>;
			status = "disabled";
		};

		hscif0: serial@e6540000 {
			compatible = "renesas,hscif-r8a7796",
				     "renesas,rcar-gen3-hscif",
				     "renesas,hscif";
			reg = <0 0xe6540000 0 0x60>;
			interrupts = <GIC_SPI 154 IRQ_TYPE_LEVEL_HIGH>;
			clocks = <&cpg CPG_MOD 520>,
				 <&cpg CPG_CORE R8A7796_CLK_S3D1>,
				 <&scif_clk>;
			clock-names = "fck", "brg_int", "scif_clk";
			dmas = <&dmac1 0x31>, <&dmac1 0x30>,
			       <&dmac2 0x31>, <&dmac2 0x30>;
			dma-names = "tx", "rx", "tx", "rx";
			power-domains = <&sysc R8A7796_PD_ALWAYS_ON>;
			resets = <&cpg 520>;
			status = "disabled";
		};

		hscif1: serial@e6550000 {
			compatible = "renesas,hscif-r8a7796",
				     "renesas,rcar-gen3-hscif",
				     "renesas,hscif";
			reg = <0 0xe6550000 0 0x60>;
			interrupts = <GIC_SPI 155 IRQ_TYPE_LEVEL_HIGH>;
			clocks = <&cpg CPG_MOD 519>,
				 <&cpg CPG_CORE R8A7796_CLK_S3D1>,
				 <&scif_clk>;
			clock-names = "fck", "brg_int", "scif_clk";
			dmas = <&dmac1 0x33>, <&dmac1 0x32>,
			       <&dmac2 0x33>, <&dmac2 0x32>;
			dma-names = "tx", "rx", "tx", "rx";
			power-domains = <&sysc R8A7796_PD_ALWAYS_ON>;
			resets = <&cpg 519>;
			status = "disabled";
		};

		hscif2: serial@e6560000 {
			compatible = "renesas,hscif-r8a7796",
				     "renesas,rcar-gen3-hscif",
				     "renesas,hscif";
			reg = <0 0xe6560000 0 0x60>;
			interrupts = <GIC_SPI 144 IRQ_TYPE_LEVEL_HIGH>;
			clocks = <&cpg CPG_MOD 518>,
				 <&cpg CPG_CORE R8A7796_CLK_S3D1>,
				 <&scif_clk>;
			clock-names = "fck", "brg_int", "scif_clk";
			dmas = <&dmac1 0x35>, <&dmac1 0x34>,
			       <&dmac2 0x35>, <&dmac2 0x34>;
			dma-names = "tx", "rx", "tx", "rx";
			power-domains = <&sysc R8A7796_PD_ALWAYS_ON>;
			resets = <&cpg 518>;
			status = "disabled";
		};

		hscif3: serial@e66a0000 {
			compatible = "renesas,hscif-r8a7796",
				     "renesas,rcar-gen3-hscif",
				     "renesas,hscif";
			reg = <0 0xe66a0000 0 0x60>;
			interrupts = <GIC_SPI 145 IRQ_TYPE_LEVEL_HIGH>;
			clocks = <&cpg CPG_MOD 517>,
				 <&cpg CPG_CORE R8A7796_CLK_S3D1>,
				 <&scif_clk>;
			clock-names = "fck", "brg_int", "scif_clk";
			dmas = <&dmac0 0x37>, <&dmac0 0x36>;
			dma-names = "tx", "rx";
			power-domains = <&sysc R8A7796_PD_ALWAYS_ON>;
			resets = <&cpg 517>;
			status = "disabled";
		};

		hscif4: serial@e66b0000 {
			compatible = "renesas,hscif-r8a7796",
				     "renesas,rcar-gen3-hscif",
				     "renesas,hscif";
			reg = <0 0xe66b0000 0 0x60>;
			interrupts = <GIC_SPI 146 IRQ_TYPE_LEVEL_HIGH>;
			clocks = <&cpg CPG_MOD 516>,
				 <&cpg CPG_CORE R8A7796_CLK_S3D1>,
				 <&scif_clk>;
			clock-names = "fck", "brg_int", "scif_clk";
			dmas = <&dmac0 0x39>, <&dmac0 0x38>;
			dma-names = "tx", "rx";
			power-domains = <&sysc R8A7796_PD_ALWAYS_ON>;
			resets = <&cpg 516>;
			status = "disabled";
		};

		scif0: serial@e6e60000 {
			compatible = "renesas,scif-r8a7796",
				     "renesas,rcar-gen3-scif", "renesas,scif";
			reg = <0 0xe6e60000 0 64>;
			interrupts = <GIC_SPI 152 IRQ_TYPE_LEVEL_HIGH>;
			clocks = <&cpg CPG_MOD 207>,
				 <&cpg CPG_CORE R8A7796_CLK_S3D1>,
				 <&scif_clk>;
			clock-names = "fck", "brg_int", "scif_clk";
			dmas = <&dmac1 0x51>, <&dmac1 0x50>,
			       <&dmac2 0x51>, <&dmac2 0x50>;
			dma-names = "tx", "rx", "tx", "rx";
			power-domains = <&sysc R8A7796_PD_ALWAYS_ON>;
			resets = <&cpg 207>;
			status = "disabled";
		};

		scif1: serial@e6e68000 {
			compatible = "renesas,scif-r8a7796",
				     "renesas,rcar-gen3-scif", "renesas,scif";
			reg = <0 0xe6e68000 0 64>;
			interrupts = <GIC_SPI 153 IRQ_TYPE_LEVEL_HIGH>;
			clocks = <&cpg CPG_MOD 206>,
				 <&cpg CPG_CORE R8A7796_CLK_S3D1>,
				 <&scif_clk>;
			clock-names = "fck", "brg_int", "scif_clk";
			dmas = <&dmac1 0x53>, <&dmac1 0x52>,
			       <&dmac2 0x53>, <&dmac2 0x52>;
			dma-names = "tx", "rx", "tx", "rx";
			power-domains = <&sysc R8A7796_PD_ALWAYS_ON>;
			resets = <&cpg 206>;
			status = "disabled";
		};

		scif2: serial@e6e88000 {
			compatible = "renesas,scif-r8a7796",
				     "renesas,rcar-gen3-scif", "renesas,scif";
			reg = <0 0xe6e88000 0 64>;
			interrupts = <GIC_SPI 164 IRQ_TYPE_LEVEL_HIGH>;
			clocks = <&cpg CPG_MOD 310>,
				 <&cpg CPG_CORE R8A7796_CLK_S3D1>,
				 <&scif_clk>;
			clock-names = "fck", "brg_int", "scif_clk";
			power-domains = <&sysc R8A7796_PD_ALWAYS_ON>;
			resets = <&cpg 310>;
			status = "disabled";
		};

		scif3: serial@e6c50000 {
			compatible = "renesas,scif-r8a7796",
				     "renesas,rcar-gen3-scif", "renesas,scif";
			reg = <0 0xe6c50000 0 64>;
			interrupts = <GIC_SPI 23 IRQ_TYPE_LEVEL_HIGH>;
			clocks = <&cpg CPG_MOD 204>,
				 <&cpg CPG_CORE R8A7796_CLK_S3D1>,
				 <&scif_clk>;
			clock-names = "fck", "brg_int", "scif_clk";
			dmas = <&dmac0 0x57>, <&dmac0 0x56>;
			dma-names = "tx", "rx";
			power-domains = <&sysc R8A7796_PD_ALWAYS_ON>;
			resets = <&cpg 204>;
			status = "disabled";
		};

		scif4: serial@e6c40000 {
			compatible = "renesas,scif-r8a7796",
				     "renesas,rcar-gen3-scif", "renesas,scif";
			reg = <0 0xe6c40000 0 64>;
			interrupts = <GIC_SPI 16 IRQ_TYPE_LEVEL_HIGH>;
			clocks = <&cpg CPG_MOD 203>,
				 <&cpg CPG_CORE R8A7796_CLK_S3D1>,
				 <&scif_clk>;
			clock-names = "fck", "brg_int", "scif_clk";
			dmas = <&dmac0 0x59>, <&dmac0 0x58>;
			dma-names = "tx", "rx";
			power-domains = <&sysc R8A7796_PD_ALWAYS_ON>;
			resets = <&cpg 203>;
			status = "disabled";
		};

		scif5: serial@e6f30000 {
			compatible = "renesas,scif-r8a7796",
				     "renesas,rcar-gen3-scif", "renesas,scif";
			reg = <0 0xe6f30000 0 64>;
			interrupts = <GIC_SPI 17 IRQ_TYPE_LEVEL_HIGH>;
			clocks = <&cpg CPG_MOD 202>,
				 <&cpg CPG_CORE R8A7796_CLK_S3D1>,
				 <&scif_clk>;
			clock-names = "fck", "brg_int", "scif_clk";
			dmas = <&dmac1 0x5b>, <&dmac1 0x5a>,
			       <&dmac2 0x5b>, <&dmac2 0x5a>;
			dma-names = "tx", "rx", "tx", "rx";
			power-domains = <&sysc R8A7796_PD_ALWAYS_ON>;
			resets = <&cpg 202>;
			status = "disabled";
		};

		msiof0: spi@e6e90000 {
			compatible = "renesas,msiof-r8a7796",
				     "renesas,rcar-gen3-msiof";
			reg = <0 0xe6e90000 0 0x0064>;
			interrupts = <GIC_SPI 156 IRQ_TYPE_LEVEL_HIGH>;
			clocks = <&cpg CPG_MOD 211>;
			dmas = <&dmac1 0x41>, <&dmac1 0x40>,
			       <&dmac2 0x41>, <&dmac2 0x40>;
			dma-names = "tx", "rx", "tx", "rx";
			power-domains = <&sysc R8A7796_PD_ALWAYS_ON>;
			resets = <&cpg 211>;
			#address-cells = <1>;
			#size-cells = <0>;
			status = "disabled";
		};

		msiof1: spi@e6ea0000 {
			compatible = "renesas,msiof-r8a7796",
				     "renesas,rcar-gen3-msiof";
			reg = <0 0xe6ea0000 0 0x0064>;
			interrupts = <GIC_SPI 157 IRQ_TYPE_LEVEL_HIGH>;
			clocks = <&cpg CPG_MOD 210>;
			dmas = <&dmac1 0x43>, <&dmac1 0x42>,
			       <&dmac2 0x43>, <&dmac2 0x42>;
			dma-names = "tx", "rx", "tx", "rx";
			power-domains = <&sysc R8A7796_PD_ALWAYS_ON>;
			resets = <&cpg 210>;
			#address-cells = <1>;
			#size-cells = <0>;
			status = "disabled";
		};

		msiof2: spi@e6c00000 {
			compatible = "renesas,msiof-r8a7796",
				     "renesas,rcar-gen3-msiof";
			reg = <0 0xe6c00000 0 0x0064>;
			interrupts = <GIC_SPI 158 IRQ_TYPE_LEVEL_HIGH>;
			clocks = <&cpg CPG_MOD 209>;
			dmas = <&dmac0 0x45>, <&dmac0 0x44>;
			dma-names = "tx", "rx";
			power-domains = <&sysc R8A7796_PD_ALWAYS_ON>;
			resets = <&cpg 209>;
			#address-cells = <1>;
			#size-cells = <0>;
			status = "disabled";
		};

		msiof3: spi@e6c10000 {
			compatible = "renesas,msiof-r8a7796",
				     "renesas,rcar-gen3-msiof";
			reg = <0 0xe6c10000 0 0x0064>;
			interrupts = <GIC_SPI 159 IRQ_TYPE_LEVEL_HIGH>;
			clocks = <&cpg CPG_MOD 208>;
			dmas = <&dmac0 0x47>, <&dmac0 0x46>;
			dma-names = "tx", "rx";
			power-domains = <&sysc R8A7796_PD_ALWAYS_ON>;
			resets = <&cpg 208>;
			#address-cells = <1>;
			#size-cells = <0>;
			status = "disabled";
		};

		dmac0: dma-controller@e6700000 {
			compatible = "renesas,dmac-r8a7796",
				     "renesas,rcar-dmac";
			reg = <0 0xe6700000 0 0x10000>;
			interrupts = <GIC_SPI 199 IRQ_TYPE_LEVEL_HIGH
				      GIC_SPI 200 IRQ_TYPE_LEVEL_HIGH
				      GIC_SPI 201 IRQ_TYPE_LEVEL_HIGH
				      GIC_SPI 202 IRQ_TYPE_LEVEL_HIGH
				      GIC_SPI 203 IRQ_TYPE_LEVEL_HIGH
				      GIC_SPI 204 IRQ_TYPE_LEVEL_HIGH
				      GIC_SPI 205 IRQ_TYPE_LEVEL_HIGH
				      GIC_SPI 206 IRQ_TYPE_LEVEL_HIGH
				      GIC_SPI 207 IRQ_TYPE_LEVEL_HIGH
				      GIC_SPI 208 IRQ_TYPE_LEVEL_HIGH
				      GIC_SPI 209 IRQ_TYPE_LEVEL_HIGH
				      GIC_SPI 210 IRQ_TYPE_LEVEL_HIGH
				      GIC_SPI 211 IRQ_TYPE_LEVEL_HIGH
				      GIC_SPI 212 IRQ_TYPE_LEVEL_HIGH
				      GIC_SPI 213 IRQ_TYPE_LEVEL_HIGH
				      GIC_SPI 214 IRQ_TYPE_LEVEL_HIGH
				      GIC_SPI 215 IRQ_TYPE_LEVEL_HIGH>;
			interrupt-names = "error",
					"ch0", "ch1", "ch2", "ch3",
					"ch4", "ch5", "ch6", "ch7",
					"ch8", "ch9", "ch10", "ch11",
					"ch12", "ch13", "ch14", "ch15";
			clocks = <&cpg CPG_MOD 219>;
			clock-names = "fck";
			power-domains = <&sysc R8A7796_PD_ALWAYS_ON>;
			resets = <&cpg 219>;
			#dma-cells = <1>;
			dma-channels = <16>;
		};

		dmac1: dma-controller@e7300000 {
			compatible = "renesas,dmac-r8a7796",
				     "renesas,rcar-dmac";
			reg = <0 0xe7300000 0 0x10000>;
			interrupts = <GIC_SPI 220 IRQ_TYPE_LEVEL_HIGH
				      GIC_SPI 216 IRQ_TYPE_LEVEL_HIGH
				      GIC_SPI 217 IRQ_TYPE_LEVEL_HIGH
				      GIC_SPI 218 IRQ_TYPE_LEVEL_HIGH
				      GIC_SPI 219 IRQ_TYPE_LEVEL_HIGH
				      GIC_SPI 308 IRQ_TYPE_LEVEL_HIGH
				      GIC_SPI 309 IRQ_TYPE_LEVEL_HIGH
				      GIC_SPI 310 IRQ_TYPE_LEVEL_HIGH
				      GIC_SPI 311 IRQ_TYPE_LEVEL_HIGH
				      GIC_SPI 312 IRQ_TYPE_LEVEL_HIGH
				      GIC_SPI 313 IRQ_TYPE_LEVEL_HIGH
				      GIC_SPI 314 IRQ_TYPE_LEVEL_HIGH
				      GIC_SPI 315 IRQ_TYPE_LEVEL_HIGH
				      GIC_SPI 316 IRQ_TYPE_LEVEL_HIGH
				      GIC_SPI 317 IRQ_TYPE_LEVEL_HIGH
				      GIC_SPI 318 IRQ_TYPE_LEVEL_HIGH
				      GIC_SPI 319 IRQ_TYPE_LEVEL_HIGH>;
			interrupt-names = "error",
					"ch0", "ch1", "ch2", "ch3",
					"ch4", "ch5", "ch6", "ch7",
					"ch8", "ch9", "ch10", "ch11",
					"ch12", "ch13", "ch14", "ch15";
			clocks = <&cpg CPG_MOD 218>;
			clock-names = "fck";
			power-domains = <&sysc R8A7796_PD_ALWAYS_ON>;
			resets = <&cpg 218>;
			#dma-cells = <1>;
			dma-channels = <16>;
		};

		dmac2: dma-controller@e7310000 {
			compatible = "renesas,dmac-r8a7796",
				     "renesas,rcar-dmac";
			reg = <0 0xe7310000 0 0x10000>;
			interrupts = <GIC_SPI 416 IRQ_TYPE_LEVEL_HIGH
				      GIC_SPI 417 IRQ_TYPE_LEVEL_HIGH
				      GIC_SPI 418 IRQ_TYPE_LEVEL_HIGH
				      GIC_SPI 419 IRQ_TYPE_LEVEL_HIGH
				      GIC_SPI 420 IRQ_TYPE_LEVEL_HIGH
				      GIC_SPI 421 IRQ_TYPE_LEVEL_HIGH
				      GIC_SPI 422 IRQ_TYPE_LEVEL_HIGH
				      GIC_SPI 423 IRQ_TYPE_LEVEL_HIGH
				      GIC_SPI 424 IRQ_TYPE_LEVEL_HIGH
				      GIC_SPI 425 IRQ_TYPE_LEVEL_HIGH
				      GIC_SPI 426 IRQ_TYPE_LEVEL_HIGH
				      GIC_SPI 427 IRQ_TYPE_LEVEL_HIGH
				      GIC_SPI 428 IRQ_TYPE_LEVEL_HIGH
				      GIC_SPI 429 IRQ_TYPE_LEVEL_HIGH
				      GIC_SPI 430 IRQ_TYPE_LEVEL_HIGH
				      GIC_SPI 431 IRQ_TYPE_LEVEL_HIGH
				      GIC_SPI 397 IRQ_TYPE_LEVEL_HIGH>;
			interrupt-names = "error",
					"ch0", "ch1", "ch2", "ch3",
					"ch4", "ch5", "ch6", "ch7",
					"ch8", "ch9", "ch10", "ch11",
					"ch12", "ch13", "ch14", "ch15";
			clocks = <&cpg CPG_MOD 217>;
			clock-names = "fck";
			power-domains = <&sysc R8A7796_PD_ALWAYS_ON>;
			resets = <&cpg 217>;
			#dma-cells = <1>;
			dma-channels = <16>;
		};

		audma0: dma-controller@ec700000 {
			compatible = "renesas,dmac-r8a7796",
				     "renesas,rcar-dmac";
			reg = <0 0xec700000 0 0x10000>;
			interrupts = <GIC_SPI 350 IRQ_TYPE_LEVEL_HIGH
				      GIC_SPI 320 IRQ_TYPE_LEVEL_HIGH
				      GIC_SPI 321 IRQ_TYPE_LEVEL_HIGH
				      GIC_SPI 322 IRQ_TYPE_LEVEL_HIGH
				      GIC_SPI 323 IRQ_TYPE_LEVEL_HIGH
				      GIC_SPI 324 IRQ_TYPE_LEVEL_HIGH
				      GIC_SPI 325 IRQ_TYPE_LEVEL_HIGH
				      GIC_SPI 326 IRQ_TYPE_LEVEL_HIGH
				      GIC_SPI 327 IRQ_TYPE_LEVEL_HIGH
				      GIC_SPI 328 IRQ_TYPE_LEVEL_HIGH
				      GIC_SPI 329 IRQ_TYPE_LEVEL_HIGH
				      GIC_SPI 330 IRQ_TYPE_LEVEL_HIGH
				      GIC_SPI 331 IRQ_TYPE_LEVEL_HIGH
				      GIC_SPI 332 IRQ_TYPE_LEVEL_HIGH
				      GIC_SPI 333 IRQ_TYPE_LEVEL_HIGH
				      GIC_SPI 334 IRQ_TYPE_LEVEL_HIGH
				      GIC_SPI 335 IRQ_TYPE_LEVEL_HIGH>;
			interrupt-names = "error",
					"ch0", "ch1", "ch2", "ch3",
					"ch4", "ch5", "ch6", "ch7",
					"ch8", "ch9", "ch10", "ch11",
					"ch12", "ch13", "ch14", "ch15";
			clocks = <&cpg CPG_MOD 502>;
			clock-names = "fck";
			power-domains = <&sysc R8A7796_PD_ALWAYS_ON>;
			resets = <&cpg 502>;
			#dma-cells = <1>;
			dma-channels = <16>;
		};

		audma1: dma-controller@ec720000 {
			compatible = "renesas,dmac-r8a7796",
				     "renesas,rcar-dmac";
			reg = <0 0xec720000 0 0x10000>;
			interrupts = <GIC_SPI 351 IRQ_TYPE_LEVEL_HIGH
				      GIC_SPI 336 IRQ_TYPE_LEVEL_HIGH
				      GIC_SPI 337 IRQ_TYPE_LEVEL_HIGH
				      GIC_SPI 338 IRQ_TYPE_LEVEL_HIGH
				      GIC_SPI 339 IRQ_TYPE_LEVEL_HIGH
				      GIC_SPI 340 IRQ_TYPE_LEVEL_HIGH
				      GIC_SPI 341 IRQ_TYPE_LEVEL_HIGH
				      GIC_SPI 342 IRQ_TYPE_LEVEL_HIGH
				      GIC_SPI 343 IRQ_TYPE_LEVEL_HIGH
				      GIC_SPI 344 IRQ_TYPE_LEVEL_HIGH
				      GIC_SPI 345 IRQ_TYPE_LEVEL_HIGH
				      GIC_SPI 346 IRQ_TYPE_LEVEL_HIGH
				      GIC_SPI 347 IRQ_TYPE_LEVEL_HIGH
				      GIC_SPI 348 IRQ_TYPE_LEVEL_HIGH
				      GIC_SPI 349 IRQ_TYPE_LEVEL_HIGH
				      GIC_SPI 382 IRQ_TYPE_LEVEL_HIGH
				      GIC_SPI 383 IRQ_TYPE_LEVEL_HIGH>;
			interrupt-names = "error",
					"ch0", "ch1", "ch2", "ch3",
					"ch4", "ch5", "ch6", "ch7",
					"ch8", "ch9", "ch10", "ch11",
					"ch12", "ch13", "ch14", "ch15";
			clocks = <&cpg CPG_MOD 501>;
			clock-names = "fck";
			power-domains = <&sysc R8A7796_PD_ALWAYS_ON>;
			resets = <&cpg 501>;
			#dma-cells = <1>;
			dma-channels = <16>;
		};

		hsusb: usb@e6590000 {
			/* placeholder */
		};

		xhci0: usb@ee000000 {
			/* placeholder */
		};

		ohci0: usb@ee080000 {
			/* placeholder */
		};

		ehci0: usb@ee080100 {
			/* placeholder */
		};

		usb2_phy0: usb-phy@ee080200 {
			/* placeholder */
		};

		ohci1: usb@ee0a0000 {
			/* placeholder */
		};

		ehci1: usb@ee0a0100 {
			/* placeholder */
		};

		usb2_phy1: usb-phy@ee0a0200 {
			/* placeholder */
		};

		sdhi0: sd@ee100000 {
			compatible = "renesas,sdhi-r8a7796";
			reg = <0 0xee100000 0 0x2000>;
			interrupts = <GIC_SPI 165 IRQ_TYPE_LEVEL_HIGH>;
			clocks = <&cpg CPG_MOD 314>;
			max-frequency = <200000000>;
			power-domains = <&sysc R8A7796_PD_ALWAYS_ON>;
			resets = <&cpg 314>;
			status = "disabled";
		};

		sdhi1: sd@ee120000 {
			compatible = "renesas,sdhi-r8a7796";
			reg = <0 0xee120000 0 0x2000>;
			interrupts = <GIC_SPI 166 IRQ_TYPE_LEVEL_HIGH>;
			clocks = <&cpg CPG_MOD 313>;
			max-frequency = <200000000>;
			power-domains = <&sysc R8A7796_PD_ALWAYS_ON>;
			resets = <&cpg 313>;
			status = "disabled";
		};

		sdhi2: sd@ee140000 {
			compatible = "renesas,sdhi-r8a7796";
			reg = <0 0xee140000 0 0x2000>;
			interrupts = <GIC_SPI 167 IRQ_TYPE_LEVEL_HIGH>;
			clocks = <&cpg CPG_MOD 312>;
			max-frequency = <200000000>;
			power-domains = <&sysc R8A7796_PD_ALWAYS_ON>;
			resets = <&cpg 312>;
			status = "disabled";
		};

		sdhi3: sd@ee160000 {
			compatible = "renesas,sdhi-r8a7796";
			reg = <0 0xee160000 0 0x2000>;
			interrupts = <GIC_SPI 168 IRQ_TYPE_LEVEL_HIGH>;
			clocks = <&cpg CPG_MOD 311>;
			max-frequency = <200000000>;
			power-domains = <&sysc R8A7796_PD_ALWAYS_ON>;
			resets = <&cpg 311>;
			status = "disabled";
		};

		tsc: thermal@e6198000 {
			compatible = "renesas,r8a7796-thermal";
			reg = <0 0xe6198000 0 0x68>,
			      <0 0xe61a0000 0 0x5c>,
			      <0 0xe61a8000 0 0x5c>;
			interrupts = <GIC_SPI 67 IRQ_TYPE_LEVEL_HIGH>,
				     <GIC_SPI 68 IRQ_TYPE_LEVEL_HIGH>,
				     <GIC_SPI 69 IRQ_TYPE_LEVEL_HIGH>;
			clocks = <&cpg CPG_MOD 522>;
			power-domains = <&sysc R8A7796_PD_ALWAYS_ON>;
			resets = <&cpg 522>;
			#thermal-sensor-cells = <1>;
			status = "okay";
		};

		thermal-zones {
			sensor_thermal1: sensor-thermal1 {
				polling-delay-passive = <250>;
				polling-delay = <1000>;
				thermal-sensors = <&tsc 0>;

				trips {
					sensor1_crit: sensor1-crit {
						temperature = <120000>;
						hysteresis = <2000>;
						type = "critical";
					};
				};
			};

			sensor_thermal2: sensor-thermal2 {
				polling-delay-passive = <250>;
				polling-delay = <1000>;
				thermal-sensors = <&tsc 1>;

				trips {
					sensor2_crit: sensor2-crit {
						temperature = <120000>;
						hysteresis = <2000>;
						type = "critical";
					};
				};
			};

			sensor_thermal3: sensor-thermal3 {
				polling-delay-passive = <250>;
				polling-delay = <1000>;
				thermal-sensors = <&tsc 2>;

				trips {
					sensor3_crit: sensor3-crit {
						temperature = <120000>;
						hysteresis = <2000>;
						type = "critical";
					};
				};
			};
		};

		rcar_sound: sound@ec500000 {
			/*
			 * #sound-dai-cells is required
			 *
			 * Single DAI : #sound-dai-cells = <0>;	<&rcar_sound>;
			 * Multi  DAI : #sound-dai-cells = <1>;	<&rcar_sound N>;
			 */
			/*
			 * #clock-cells is required for audio_clkout0/1/2/3
			 *
			 * clkout	: #clock-cells = <0>;	<&rcar_sound>;
			 * clkout0/1/2/3: #clock-cells = <1>;	<&rcar_sound N>;
			 */
			compatible =  "renesas,rcar_sound-r8a7796", "renesas,rcar_sound-gen3";
			reg =	<0 0xec500000 0 0x1000>, /* SCU */
				<0 0xec5a0000 0 0x100>,  /* ADG */
				<0 0xec540000 0 0x1000>, /* SSIU */
				<0 0xec541000 0 0x280>,  /* SSI */
				<0 0xec740000 0 0x200>;  /* Audio DMAC peri peri*/
			reg-names = "scu", "adg", "ssiu", "ssi", "audmapp";

			clocks = <&cpg CPG_MOD 1005>,
				 <&cpg CPG_MOD 1006>, <&cpg CPG_MOD 1007>,
				 <&cpg CPG_MOD 1008>, <&cpg CPG_MOD 1009>,
				 <&cpg CPG_MOD 1010>, <&cpg CPG_MOD 1011>,
				 <&cpg CPG_MOD 1012>, <&cpg CPG_MOD 1013>,
				 <&cpg CPG_MOD 1014>, <&cpg CPG_MOD 1015>,
				 <&cpg CPG_MOD 1022>, <&cpg CPG_MOD 1023>,
				 <&cpg CPG_MOD 1024>, <&cpg CPG_MOD 1025>,
				 <&cpg CPG_MOD 1026>, <&cpg CPG_MOD 1027>,
				 <&cpg CPG_MOD 1028>, <&cpg CPG_MOD 1029>,
				 <&cpg CPG_MOD 1030>, <&cpg CPG_MOD 1031>,
				 <&cpg CPG_MOD 1020>, <&cpg CPG_MOD 1021>,
				 <&cpg CPG_MOD 1020>, <&cpg CPG_MOD 1021>,
				 <&cpg CPG_MOD 1019>, <&cpg CPG_MOD 1018>,
				 <&audio_clk_a>, <&audio_clk_b>,
				 <&audio_clk_c>,
				 <&cpg CPG_CORE R8A7796_CLK_S0D4>;
			clock-names = "ssi-all",
				      "ssi.9", "ssi.8", "ssi.7", "ssi.6",
				      "ssi.5", "ssi.4", "ssi.3", "ssi.2",
				      "ssi.1", "ssi.0",
				      "src.9", "src.8", "src.7", "src.6",
				      "src.5", "src.4", "src.3", "src.2",
				      "src.1", "src.0",
				      "mix.1", "mix.0",
				      "ctu.1", "ctu.0",
				      "dvc.0", "dvc.1",
				      "clk_a", "clk_b", "clk_c", "clk_i";
			power-domains = <&sysc R8A7796_PD_ALWAYS_ON>;
			resets = <&cpg 1005>,
				 <&cpg 1006>, <&cpg 1007>,
				 <&cpg 1008>, <&cpg 1009>,
				 <&cpg 1010>, <&cpg 1011>,
				 <&cpg 1012>, <&cpg 1013>,
				 <&cpg 1014>, <&cpg 1015>;
			reset-names = "ssi-all",
				      "ssi.9", "ssi.8", "ssi.7", "ssi.6",
				      "ssi.5", "ssi.4", "ssi.3", "ssi.2",
				      "ssi.1", "ssi.0";
			status = "disabled";

			rcar_sound,dvc {
				dvc0: dvc-0 {
					dmas = <&audma1 0xbc>;
					dma-names = "tx";
				};
				dvc1: dvc-1 {
					dmas = <&audma1 0xbe>;
					dma-names = "tx";
				};
			};

			rcar_sound,mix {
				mix0: mix-0 { };
				mix1: mix-1 { };
			};

			rcar_sound,ctu {
				ctu00: ctu-0 { };
				ctu01: ctu-1 { };
				ctu02: ctu-2 { };
				ctu03: ctu-3 { };
				ctu10: ctu-4 { };
				ctu11: ctu-5 { };
				ctu12: ctu-6 { };
				ctu13: ctu-7 { };
			};

			rcar_sound,src {
				src0: src-0 {
					interrupts = <GIC_SPI 352 IRQ_TYPE_LEVEL_HIGH>;
					dmas = <&audma0 0x85>, <&audma1 0x9a>;
					dma-names = "rx", "tx";
				};
				src1: src-1 {
					interrupts = <GIC_SPI 353 IRQ_TYPE_LEVEL_HIGH>;
					dmas = <&audma0 0x87>, <&audma1 0x9c>;
					dma-names = "rx", "tx";
				};
				src2: src-2 {
					interrupts = <GIC_SPI 354 IRQ_TYPE_LEVEL_HIGH>;
					dmas = <&audma0 0x89>, <&audma1 0x9e>;
					dma-names = "rx", "tx";
				};
				src3: src-3 {
					interrupts = <GIC_SPI 355 IRQ_TYPE_LEVEL_HIGH>;
					dmas = <&audma0 0x8b>, <&audma1 0xa0>;
					dma-names = "rx", "tx";
				};
				src4: src-4 {
					interrupts = <GIC_SPI 356 IRQ_TYPE_LEVEL_HIGH>;
					dmas = <&audma0 0x8d>, <&audma1 0xb0>;
					dma-names = "rx", "tx";
				};
				src5: src-5 {
					interrupts = <GIC_SPI 357 IRQ_TYPE_LEVEL_HIGH>;
					dmas = <&audma0 0x8f>, <&audma1 0xb2>;
					dma-names = "rx", "tx";
				};
				src6: src-6 {
					interrupts = <GIC_SPI 358 IRQ_TYPE_LEVEL_HIGH>;
					dmas = <&audma0 0x91>, <&audma1 0xb4>;
					dma-names = "rx", "tx";
				};
				src7: src-7 {
					interrupts = <GIC_SPI 359 IRQ_TYPE_LEVEL_HIGH>;
					dmas = <&audma0 0x93>, <&audma1 0xb6>;
					dma-names = "rx", "tx";
				};
				src8: src-8 {
					interrupts = <GIC_SPI 360 IRQ_TYPE_LEVEL_HIGH>;
					dmas = <&audma0 0x95>, <&audma1 0xb8>;
					dma-names = "rx", "tx";
				};
				src9: src-9 {
					interrupts = <GIC_SPI 361 IRQ_TYPE_LEVEL_HIGH>;
					dmas = <&audma0 0x97>, <&audma1 0xba>;
					dma-names = "rx", "tx";
				};
			};

			rcar_sound,ssi {
				ssi0: ssi-0 {
					interrupts = <GIC_SPI 370 IRQ_TYPE_LEVEL_HIGH>;
					dmas = <&audma0 0x01>, <&audma1 0x02>, <&audma0 0x15>, <&audma1 0x16>;
					dma-names = "rx", "tx", "rxu", "txu";
				};
				ssi1: ssi-1 {
					interrupts = <GIC_SPI 371 IRQ_TYPE_LEVEL_HIGH>;
					dmas = <&audma0 0x03>, <&audma1 0x04>, <&audma0 0x49>, <&audma1 0x4a>;
					dma-names = "rx", "tx", "rxu", "txu";
				};
				ssi2: ssi-2 {
					interrupts = <GIC_SPI 372 IRQ_TYPE_LEVEL_HIGH>;
					dmas = <&audma0 0x05>, <&audma1 0x06>, <&audma0 0x63>, <&audma1 0x64>;
					dma-names = "rx", "tx", "rxu", "txu";
				};
				ssi3: ssi-3 {
					interrupts = <GIC_SPI 373 IRQ_TYPE_LEVEL_HIGH>;
					dmas = <&audma0 0x07>, <&audma1 0x08>, <&audma0 0x6f>, <&audma1 0x70>;
					dma-names = "rx", "tx", "rxu", "txu";
				};
				ssi4: ssi-4 {
					interrupts = <GIC_SPI 374 IRQ_TYPE_LEVEL_HIGH>;
					dmas = <&audma0 0x09>, <&audma1 0x0a>, <&audma0 0x71>, <&audma1 0x72>;
					dma-names = "rx", "tx", "rxu", "txu";
				};
				ssi5: ssi-5 {
					interrupts = <GIC_SPI 375 IRQ_TYPE_LEVEL_HIGH>;
					dmas = <&audma0 0x0b>, <&audma1 0x0c>, <&audma0 0x73>, <&audma1 0x74>;
					dma-names = "rx", "tx", "rxu", "txu";
				};
				ssi6: ssi-6 {
					interrupts = <GIC_SPI 376 IRQ_TYPE_LEVEL_HIGH>;
					dmas = <&audma0 0x0d>, <&audma1 0x0e>, <&audma0 0x75>, <&audma1 0x76>;
					dma-names = "rx", "tx", "rxu", "txu";
				};
				ssi7: ssi-7 {
					interrupts = <GIC_SPI 377 IRQ_TYPE_LEVEL_HIGH>;
					dmas = <&audma0 0x0f>, <&audma1 0x10>, <&audma0 0x79>, <&audma1 0x7a>;
					dma-names = "rx", "tx", "rxu", "txu";
				};
				ssi8: ssi-8 {
					interrupts = <GIC_SPI 378 IRQ_TYPE_LEVEL_HIGH>;
					dmas = <&audma0 0x11>, <&audma1 0x12>, <&audma0 0x7b>, <&audma1 0x7c>;
					dma-names = "rx", "tx", "rxu", "txu";
				};
				ssi9: ssi-9 {
					interrupts = <GIC_SPI 379 IRQ_TYPE_LEVEL_HIGH>;
					dmas = <&audma0 0x13>, <&audma1 0x14>, <&audma0 0x7d>, <&audma1 0x7e>;
					dma-names = "rx", "tx", "rxu", "txu";
				};
			};
		};

		pciec0: pcie@fe000000 {
			/* placeholder */
		};

		pciec1: pcie@ee800000 {
			/* placeholder */
		};

<<<<<<< HEAD
		du: display@feb00000 {
			/* placeholder */
=======
		fcpf0: fcp@fe950000 {
			compatible = "renesas,fcpf";
			reg = <0 0xfe950000 0 0x200>;
			clocks = <&cpg CPG_MOD 615>;
			power-domains = <&sysc R8A7796_PD_A3VC>;
			resets = <&cpg 615>;
		};

		vspb: vsp@fe960000 {
			compatible = "renesas,vsp2";
			reg = <0 0xfe960000 0 0x8000>;
			interrupts = <GIC_SPI 266 IRQ_TYPE_LEVEL_HIGH>;
			clocks = <&cpg CPG_MOD 626>;
			power-domains = <&sysc R8A7796_PD_A3VC>;
			resets = <&cpg 626>;

			renesas,fcp = <&fcpvb0>;
		};

		fcpvb0: fcp@fe96f000 {
			compatible = "renesas,fcpv";
			reg = <0 0xfe96f000 0 0x200>;
			clocks = <&cpg CPG_MOD 607>;
			power-domains = <&sysc R8A7796_PD_A3VC>;
			resets = <&cpg 607>;
		};

		vspi0: vsp@fe9a0000 {
			compatible = "renesas,vsp2";
			reg = <0 0xfe9a0000 0 0x8000>;
			interrupts = <GIC_SPI 444 IRQ_TYPE_LEVEL_HIGH>;
			clocks = <&cpg CPG_MOD 631>;
			power-domains = <&sysc R8A7796_PD_A3VC>;
			resets = <&cpg 631>;

			renesas,fcp = <&fcpvi0>;
		};

		fcpvi0: fcp@fe9af000 {
			compatible = "renesas,fcpv";
			reg = <0 0xfe9af000 0 0x200>;
			clocks = <&cpg CPG_MOD 611>;
			power-domains = <&sysc R8A7796_PD_A3VC>;
			resets = <&cpg 611>;
		};

		vspd0: vsp@fea20000 {
			compatible = "renesas,vsp2";
			reg = <0 0xfea20000 0 0x4000>;
			interrupts = <GIC_SPI 466 IRQ_TYPE_LEVEL_HIGH>;
			clocks = <&cpg CPG_MOD 623>;
			power-domains = <&sysc R8A7796_PD_ALWAYS_ON>;
			resets = <&cpg 623>;

			renesas,fcp = <&fcpvd0>;
		};

		fcpvd0: fcp@fea27000 {
			compatible = "renesas,fcpv";
			reg = <0 0xfea27000 0 0x200>;
			clocks = <&cpg CPG_MOD 603>;
			power-domains = <&sysc R8A7796_PD_ALWAYS_ON>;
			resets = <&cpg 603>;
		};

		vspd1: vsp@fea28000 {
			compatible = "renesas,vsp2";
			reg = <0 0xfea28000 0 0x4000>;
			interrupts = <GIC_SPI 467 IRQ_TYPE_LEVEL_HIGH>;
			clocks = <&cpg CPG_MOD 622>;
			power-domains = <&sysc R8A7796_PD_ALWAYS_ON>;
			resets = <&cpg 622>;

			renesas,fcp = <&fcpvd1>;
		};

		fcpvd1: fcp@fea2f000 {
			compatible = "renesas,fcpv";
			reg = <0 0xfea2f000 0 0x200>;
			clocks = <&cpg CPG_MOD 602>;
			power-domains = <&sysc R8A7796_PD_ALWAYS_ON>;
			resets = <&cpg 602>;
		};

		vspd2: vsp@fea30000 {
			compatible = "renesas,vsp2";
			reg = <0 0xfea30000 0 0x4000>;
			interrupts = <GIC_SPI 468 IRQ_TYPE_LEVEL_HIGH>;
			clocks = <&cpg CPG_MOD 621>;
			power-domains = <&sysc R8A7796_PD_ALWAYS_ON>;
			resets = <&cpg 621>;

			renesas,fcp = <&fcpvd2>;
		};

		fcpvd2: fcp@fea37000 {
			compatible = "renesas,fcpv";
			reg = <0 0xfea37000 0 0x200>;
			clocks = <&cpg CPG_MOD 601>;
			power-domains = <&sysc R8A7796_PD_ALWAYS_ON>;
			resets = <&cpg 601>;
		};

		hdmi0: hdmi@fead0000 {
			compatible = "renesas,r8a7796-hdmi", "renesas,rcar-gen3-hdmi";
			reg = <0 0xfead0000 0 0x10000>;
			interrupts = <GIC_SPI 389 IRQ_TYPE_LEVEL_HIGH>;
			clocks = <&cpg CPG_MOD 729>, <&cpg CPG_CORE R8A7796_CLK_HDMI>;
			clock-names = "iahb", "isfr";
			power-domains = <&sysc R8A7796_PD_ALWAYS_ON>;
			resets = <&cpg 729>;
			status = "disabled";

			ports {
				#address-cells = <1>;
				#size-cells = <0>;
				port@0 {
					reg = <0>;
					dw_hdmi0_in: endpoint {
						remote-endpoint = <&du_out_hdmi0>;
					};
				};
				port@1 {
					reg = <1>;
				};
			};
		};

		du: display@feb00000 {
			compatible = "renesas,du-r8a7796";
			reg = <0 0xfeb00000 0 0x70000>,
			      <0 0xfeb90000 0 0x14>;
			reg-names = "du", "lvds.0";
			interrupts = <GIC_SPI 256 IRQ_TYPE_LEVEL_HIGH>,
				     <GIC_SPI 268 IRQ_TYPE_LEVEL_HIGH>,
				     <GIC_SPI 269 IRQ_TYPE_LEVEL_HIGH>;
			clocks = <&cpg CPG_MOD 724>,
				 <&cpg CPG_MOD 723>,
				 <&cpg CPG_MOD 722>,
				 <&cpg CPG_MOD 727>;
			clock-names = "du.0", "du.1", "du.2", "lvds.0";
			status = "disabled";

			vsps = <&vspd0 &vspd1 &vspd2>;
>>>>>>> 3cdd70d1

			ports {
				#address-cells = <1>;
				#size-cells = <0>;

				port@0 {
					reg = <0>;
					du_out_rgb: endpoint {
					};
				};
<<<<<<< HEAD
			};
		};
=======
				port@1 {
					reg = <1>;
					du_out_hdmi0: endpoint {
						remote-endpoint = <&dw_hdmi0_in>;
					};
				};
				port@2 {
					reg = <2>;
					du_out_lvds0: endpoint {
					};
				};
			};
		};

		imr-lx4@fe860000 {
			compatible = "renesas,r8a7796-imr-lx4",
				     "renesas,imr-lx4";
			reg = <0 0xfe860000 0 0x2000>;
			interrupts = <GIC_SPI 192 IRQ_TYPE_LEVEL_HIGH>;
			clocks = <&cpg CPG_MOD 823>;
			power-domains = <&sysc R8A7796_PD_A3VC>;
			resets = <&cpg 823>;
		};

		imr-lx4@fe870000 {
			compatible = "renesas,r8a7796-imr-lx4",
				     "renesas,imr-lx4";
			reg = <0 0xfe870000 0 0x2000>;
			interrupts = <GIC_SPI 193 IRQ_TYPE_LEVEL_HIGH>;
			clocks = <&cpg CPG_MOD 822>;
			power-domains = <&sysc R8A7796_PD_A3VC>;
			resets = <&cpg 822>;
		};
>>>>>>> 3cdd70d1
	};
};<|MERGE_RESOLUTION|>--- conflicted
+++ resolved
@@ -1562,10 +1562,6 @@
 			/* placeholder */
 		};
 
-<<<<<<< HEAD
-		du: display@feb00000 {
-			/* placeholder */
-=======
 		fcpf0: fcp@fe950000 {
 			compatible = "renesas,fcpf";
 			reg = <0 0xfe950000 0 0x200>;
@@ -1710,7 +1706,6 @@
 			status = "disabled";
 
 			vsps = <&vspd0 &vspd1 &vspd2>;
->>>>>>> 3cdd70d1
 
 			ports {
 				#address-cells = <1>;
@@ -1721,10 +1716,6 @@
 					du_out_rgb: endpoint {
 					};
 				};
-<<<<<<< HEAD
-			};
-		};
-=======
 				port@1 {
 					reg = <1>;
 					du_out_hdmi0: endpoint {
@@ -1758,6 +1749,5 @@
 			power-domains = <&sysc R8A7796_PD_A3VC>;
 			resets = <&cpg 822>;
 		};
->>>>>>> 3cdd70d1
 	};
 };