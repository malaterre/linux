/*
 * Device Tree Source for the r8a7795 SoC
 *
 * Copyright (C) 2015 Renesas Electronics Corp.
 *
 * This file is licensed under the terms of the GNU General Public License
 * version 2.  This program is licensed "as is" without any warranty of any
 * kind, whether express or implied.
 */

#include <dt-bindings/clock/r8a7795-cpg-mssr.h>
#include <dt-bindings/interrupt-controller/arm-gic.h>
#include <dt-bindings/power/r8a7795-sysc.h>

#define CPG_AUDIO_CLK_I		R8A7795_CLK_S0D4

/ {
	compatible = "renesas,r8a7795";
	#address-cells = <2>;
	#size-cells = <2>;

	aliases {
		i2c0 = &i2c0;
		i2c1 = &i2c1;
		i2c2 = &i2c2;
		i2c3 = &i2c3;
		i2c4 = &i2c4;
		i2c5 = &i2c5;
		i2c6 = &i2c6;
		i2c7 = &i2c_dvfs;
	};

	cpus {
		#address-cells = <1>;
		#size-cells = <0>;

		a57_0: cpu@0 {
			compatible = "arm,cortex-a57", "arm,armv8";
			reg = <0x0>;
			device_type = "cpu";
			power-domains = <&sysc R8A7795_PD_CA57_CPU0>;
			next-level-cache = <&L2_CA57>;
			enable-method = "psci";
			clocks =<&cpg CPG_CORE R8A7795_CLK_Z>;
			operating-points-v2 = <&cluster0_opp>;
			#cooling-cells = <2>;
		};

		a57_1: cpu@1 {
			compatible = "arm,cortex-a57","arm,armv8";
			reg = <0x1>;
			device_type = "cpu";
			power-domains = <&sysc R8A7795_PD_CA57_CPU1>;
			next-level-cache = <&L2_CA57>;
			enable-method = "psci";
			clocks =<&cpg CPG_CORE R8A7795_CLK_Z>;
			operating-points-v2 = <&cluster0_opp>;
			#cooling-cells = <2>;
		};

		a57_2: cpu@2 {
			compatible = "arm,cortex-a57","arm,armv8";
			reg = <0x2>;
			device_type = "cpu";
			power-domains = <&sysc R8A7795_PD_CA57_CPU2>;
			next-level-cache = <&L2_CA57>;
			enable-method = "psci";
			clocks =<&cpg CPG_CORE R8A7795_CLK_Z>;
			operating-points-v2 = <&cluster0_opp>;
			#cooling-cells = <2>;
		};

		a57_3: cpu@3 {
			compatible = "arm,cortex-a57","arm,armv8";
			reg = <0x3>;
			device_type = "cpu";
			power-domains = <&sysc R8A7795_PD_CA57_CPU3>;
			next-level-cache = <&L2_CA57>;
			enable-method = "psci";
			clocks =<&cpg CPG_CORE R8A7795_CLK_Z>;
			operating-points-v2 = <&cluster0_opp>;
			#cooling-cells = <2>;
		};

		a53_0: cpu@100 {
			compatible = "arm,cortex-a53", "arm,armv8";
			reg = <0x100>;
			device_type = "cpu";
			power-domains = <&sysc R8A7795_PD_CA53_CPU0>;
			next-level-cache = <&L2_CA53>;
			enable-method = "psci";
			clocks =<&cpg CPG_CORE R8A7795_CLK_Z2>;
			operating-points-v2 = <&cluster1_opp>;
		};

		a53_1: cpu@101 {
			compatible = "arm,cortex-a53","arm,armv8";
			reg = <0x101>;
			device_type = "cpu";
			power-domains = <&sysc R8A7795_PD_CA53_CPU1>;
			next-level-cache = <&L2_CA53>;
			enable-method = "psci";
			clocks =<&cpg CPG_CORE R8A7795_CLK_Z2>;
			operating-points-v2 = <&cluster1_opp>;
		};

		a53_2: cpu@102 {
			compatible = "arm,cortex-a53","arm,armv8";
			reg = <0x102>;
			device_type = "cpu";
			power-domains = <&sysc R8A7795_PD_CA53_CPU2>;
			next-level-cache = <&L2_CA53>;
			enable-method = "psci";
			clocks =<&cpg CPG_CORE R8A7795_CLK_Z2>;
			operating-points-v2 = <&cluster1_opp>;
		};

		a53_3: cpu@103 {
			compatible = "arm,cortex-a53","arm,armv8";
			reg = <0x103>;
			device_type = "cpu";
			power-domains = <&sysc R8A7795_PD_CA53_CPU3>;
			next-level-cache = <&L2_CA53>;
			enable-method = "psci";
			clocks =<&cpg CPG_CORE R8A7795_CLK_Z2>;
			operating-points-v2 = <&cluster1_opp>;
		};

		L2_CA57: cache-controller-0 {
			compatible = "cache";
			power-domains = <&sysc R8A7795_PD_CA57_SCU>;
			cache-unified;
			cache-level = <2>;
		};

		L2_CA53: cache-controller-1 {
			compatible = "cache";
			power-domains = <&sysc R8A7795_PD_CA53_SCU>;
			cache-unified;
			cache-level = <2>;
		};
	};

	extal_clk: extal {
		compatible = "fixed-clock";
		#clock-cells = <0>;
		/* This value must be overridden by the board */
		clock-frequency = <0>;
	};

	extalr_clk: extalr {
		compatible = "fixed-clock";
		#clock-cells = <0>;
		/* This value must be overridden by the board */
		clock-frequency = <0>;
	};

	/*
	 * The external audio clocks are configured as 0 Hz fixed frequency
	 * clocks by default.
	 * Boards that provide audio clocks should override them.
	 */
	audio_clk_a: audio_clk_a {
		compatible = "fixed-clock";
		#clock-cells = <0>;
		clock-frequency = <0>;
	};

	audio_clk_b: audio_clk_b {
		compatible = "fixed-clock";
		#clock-cells = <0>;
		clock-frequency = <0>;
	};

	audio_clk_c: audio_clk_c {
		compatible = "fixed-clock";
		#clock-cells = <0>;
		clock-frequency = <0>;
	};

	/* External CAN clock - to be overridden by boards that provide it */
	can_clk: can {
		compatible = "fixed-clock";
		#clock-cells = <0>;
		clock-frequency = <0>;
	};

	cluster0_opp: opp_table0 {
		compatible = "operating-points-v2";
		opp-shared;

		opp-500000000 {
			opp-hz = /bits/ 64 <500000000>;
			opp-microvolt = <830000>;
			clock-latency-ns = <300000>;
		};
		opp-1000000000 {
			opp-hz = /bits/ 64 <1000000000>;
			opp-microvolt = <830000>;
			clock-latency-ns = <300000>;
		};
		opp-1500000000 {
			opp-hz = /bits/ 64 <1500000000>;
			opp-microvolt = <830000>;
			clock-latency-ns = <300000>;
			opp-suspend;
		};
		opp-1600000000 {
			opp-hz = /bits/ 64 <1600000000>;
			opp-microvolt = <900000>;
			clock-latency-ns = <300000>;
			turbo-mode;
		};
		opp-1700000000 {
			opp-hz = /bits/ 64 <1700000000>;
			opp-microvolt = <960000>;
			clock-latency-ns = <300000>;
			turbo-mode;
		};
	};

	cluster1_opp: opp_table1 {
		compatible = "operating-points-v2";
		opp-shared;

		opp-1200000000 {
			opp-hz = /bits/ 64 <1200000000>;
			opp-microvolt = <820000>;
			clock-latency-ns = <300000>;
		};
	};

	/* External PCIe clock - can be overridden by the board */
	pcie_bus_clk: pcie_bus {
		compatible = "fixed-clock";
		#clock-cells = <0>;
		clock-frequency = <0>;
	};

	pmu_a57 {
		compatible = "arm,cortex-a57-pmu";
		interrupts-extended = <&gic GIC_SPI 72 IRQ_TYPE_LEVEL_HIGH>,
		                      <&gic GIC_SPI 73 IRQ_TYPE_LEVEL_HIGH>,
				      <&gic GIC_SPI 74 IRQ_TYPE_LEVEL_HIGH>,
				      <&gic GIC_SPI 75 IRQ_TYPE_LEVEL_HIGH>;
		interrupt-affinity = <&a57_0>,
				     <&a57_1>,
				     <&a57_2>,
				     <&a57_3>;
	};

	pmu_a53 {
		compatible = "arm,cortex-a53-pmu";
		interrupts-extended = <&gic GIC_SPI 84 IRQ_TYPE_LEVEL_HIGH>,
				      <&gic GIC_SPI 85 IRQ_TYPE_LEVEL_HIGH>,
				      <&gic GIC_SPI 86 IRQ_TYPE_LEVEL_HIGH>,
				      <&gic GIC_SPI 87 IRQ_TYPE_LEVEL_HIGH>;
		interrupt-affinity = <&a53_0>,
				     <&a53_1>,
				     <&a53_2>,
				     <&a53_3>;
	};

	psci {
		compatible = "arm,psci-1.0", "arm,psci-0.2";
		method = "smc";
	};

	/* External SCIF clock - to be overridden by boards that provide it */
	scif_clk: scif {
		compatible = "fixed-clock";
		#clock-cells = <0>;
		clock-frequency = <0>;
	};

	pmu_a57 {
		compatible = "arm,cortex-a57-pmu";
		interrupts-extended = <&gic GIC_SPI 72 IRQ_TYPE_LEVEL_HIGH>,
		                      <&gic GIC_SPI 73 IRQ_TYPE_LEVEL_HIGH>,
				      <&gic GIC_SPI 74 IRQ_TYPE_LEVEL_HIGH>,
				      <&gic GIC_SPI 75 IRQ_TYPE_LEVEL_HIGH>;
		interrupt-affinity = <&a57_0>,
				     <&a57_1>,
				     <&a57_2>,
				     <&a57_3>;
	};

	pmu_a53 {
		compatible = "arm,cortex-a53-pmu";
		interrupts-extended = <&gic GIC_SPI 84 IRQ_TYPE_LEVEL_HIGH>,
				      <&gic GIC_SPI 85 IRQ_TYPE_LEVEL_HIGH>,
				      <&gic GIC_SPI 86 IRQ_TYPE_LEVEL_HIGH>,
				      <&gic GIC_SPI 87 IRQ_TYPE_LEVEL_HIGH>;
		interrupt-affinity = <&a53_0>,
				     <&a53_1>,
				     <&a53_2>,
				     <&a53_3>;
	};

	psci {
		compatible = "arm,psci-1.0", "arm,psci-0.2";
		method = "smc";
	};

	soc: soc {
		compatible = "simple-bus";
		interrupt-parent = <&gic>;

		#address-cells = <2>;
		#size-cells = <2>;
		ranges;

		gic: interrupt-controller@f1010000 {
			compatible = "arm,gic-400";
			#interrupt-cells = <3>;
			#address-cells = <0>;
			interrupt-controller;
			reg = <0x0 0xf1010000 0 0x1000>,
			      <0x0 0xf1020000 0 0x20000>,
			      <0x0 0xf1040000 0 0x20000>,
			      <0x0 0xf1060000 0 0x20000>;
			interrupts = <GIC_PPI 9
					(GIC_CPU_MASK_SIMPLE(8) | IRQ_TYPE_LEVEL_HIGH)>;
			clocks = <&cpg CPG_MOD 408>;
			clock-names = "clk";
			power-domains = <&sysc R8A7795_PD_ALWAYS_ON>;
			resets = <&cpg 408>;
		};

		wdt0: watchdog@e6020000 {
			compatible = "renesas,r8a7795-wdt", "renesas,rcar-gen3-wdt";
			reg = <0 0xe6020000 0 0x0c>;
			clocks = <&cpg CPG_MOD 402>;
			power-domains = <&sysc R8A7795_PD_ALWAYS_ON>;
			resets = <&cpg 402>;
			status = "disabled";
		};

		gpio0: gpio@e6050000 {
			compatible = "renesas,gpio-r8a7795",
				     "renesas,rcar-gen3-gpio";
			reg = <0 0xe6050000 0 0x50>;
			interrupts = <GIC_SPI 4 IRQ_TYPE_LEVEL_HIGH>;
			#gpio-cells = <2>;
			gpio-controller;
			gpio-ranges = <&pfc 0 0 16>;
			#interrupt-cells = <2>;
			interrupt-controller;
			clocks = <&cpg CPG_MOD 912>;
			power-domains = <&sysc R8A7795_PD_ALWAYS_ON>;
			resets = <&cpg 912>;
		};

		gpio1: gpio@e6051000 {
			compatible = "renesas,gpio-r8a7795",
				     "renesas,rcar-gen3-gpio";
			reg = <0 0xe6051000 0 0x50>;
			interrupts = <GIC_SPI 5 IRQ_TYPE_LEVEL_HIGH>;
			#gpio-cells = <2>;
			gpio-controller;
			gpio-ranges = <&pfc 0 32 29>;
			#interrupt-cells = <2>;
			interrupt-controller;
			clocks = <&cpg CPG_MOD 911>;
			power-domains = <&sysc R8A7795_PD_ALWAYS_ON>;
			resets = <&cpg 911>;
		};

		gpio2: gpio@e6052000 {
			compatible = "renesas,gpio-r8a7795",
				     "renesas,rcar-gen3-gpio";
			reg = <0 0xe6052000 0 0x50>;
			interrupts = <GIC_SPI 6 IRQ_TYPE_LEVEL_HIGH>;
			#gpio-cells = <2>;
			gpio-controller;
			gpio-ranges = <&pfc 0 64 15>;
			#interrupt-cells = <2>;
			interrupt-controller;
			clocks = <&cpg CPG_MOD 910>;
			power-domains = <&sysc R8A7795_PD_ALWAYS_ON>;
			resets = <&cpg 910>;
		};

		gpio3: gpio@e6053000 {
			compatible = "renesas,gpio-r8a7795",
				     "renesas,rcar-gen3-gpio";
			reg = <0 0xe6053000 0 0x50>;
			interrupts = <GIC_SPI 7 IRQ_TYPE_LEVEL_HIGH>;
			#gpio-cells = <2>;
			gpio-controller;
			gpio-ranges = <&pfc 0 96 16>;
			#interrupt-cells = <2>;
			interrupt-controller;
			clocks = <&cpg CPG_MOD 909>;
			power-domains = <&sysc R8A7795_PD_ALWAYS_ON>;
			resets = <&cpg 909>;
		};

		gpio4: gpio@e6054000 {
			compatible = "renesas,gpio-r8a7795",
				     "renesas,rcar-gen3-gpio";
			reg = <0 0xe6054000 0 0x50>;
			interrupts = <GIC_SPI 8 IRQ_TYPE_LEVEL_HIGH>;
			#gpio-cells = <2>;
			gpio-controller;
			gpio-ranges = <&pfc 0 128 18>;
			#interrupt-cells = <2>;
			interrupt-controller;
			clocks = <&cpg CPG_MOD 908>;
			power-domains = <&sysc R8A7795_PD_ALWAYS_ON>;
			resets = <&cpg 908>;
		};

		gpio5: gpio@e6055000 {
			compatible = "renesas,gpio-r8a7795",
				     "renesas,rcar-gen3-gpio";
			reg = <0 0xe6055000 0 0x50>;
			interrupts = <GIC_SPI 9 IRQ_TYPE_LEVEL_HIGH>;
			#gpio-cells = <2>;
			gpio-controller;
			gpio-ranges = <&pfc 0 160 26>;
			#interrupt-cells = <2>;
			interrupt-controller;
			clocks = <&cpg CPG_MOD 907>;
			power-domains = <&sysc R8A7795_PD_ALWAYS_ON>;
			resets = <&cpg 907>;
		};

		gpio6: gpio@e6055400 {
			compatible = "renesas,gpio-r8a7795",
				     "renesas,rcar-gen3-gpio";
			reg = <0 0xe6055400 0 0x50>;
			interrupts = <GIC_SPI 10 IRQ_TYPE_LEVEL_HIGH>;
			#gpio-cells = <2>;
			gpio-controller;
			gpio-ranges = <&pfc 0 192 32>;
			#interrupt-cells = <2>;
			interrupt-controller;
			clocks = <&cpg CPG_MOD 906>;
			power-domains = <&sysc R8A7795_PD_ALWAYS_ON>;
			resets = <&cpg 906>;
		};

		gpio7: gpio@e6055800 {
			compatible = "renesas,gpio-r8a7795",
				     "renesas,rcar-gen3-gpio";
			reg = <0 0xe6055800 0 0x50>;
			interrupts = <GIC_SPI 11 IRQ_TYPE_LEVEL_HIGH>;
			#gpio-cells = <2>;
			gpio-controller;
			gpio-ranges = <&pfc 0 224 4>;
			#interrupt-cells = <2>;
			interrupt-controller;
			clocks = <&cpg CPG_MOD 905>;
			power-domains = <&sysc R8A7795_PD_ALWAYS_ON>;
			resets = <&cpg 905>;
		};

		cpg: clock-controller@e6150000 {
			compatible = "renesas,r8a7795-cpg-mssr";
			reg = <0 0xe6150000 0 0x1000>;
			clocks = <&extal_clk>, <&extalr_clk>;
			clock-names = "extal", "extalr";
			#clock-cells = <2>;
			#power-domain-cells = <0>;
			#reset-cells = <1>;
		};

		rst: reset-controller@e6160000 {
			compatible = "renesas,r8a7795-rst";
			reg = <0 0xe6160000 0 0x0200>;
		};

		prr: chipid@fff00044 {
			compatible = "renesas,prr";
			reg = <0 0xfff00044 0 4>;
		};

		sysc: system-controller@e6180000 {
			compatible = "renesas,r8a7795-sysc";
			reg = <0 0xe6180000 0 0x0400>;
			#power-domain-cells = <1>;
		};

		pfc: pin-controller@e6060000 {
			compatible = "renesas,pfc-r8a7795";
			reg = <0 0xe6060000 0 0x50c>;
		};

		intc_ex: interrupt-controller@e61c0000 {
			compatible = "renesas,intc-ex-r8a7795", "renesas,irqc";
			#interrupt-cells = <2>;
			interrupt-controller;
			reg = <0 0xe61c0000 0 0x200>;
			interrupts = <GIC_SPI 0 IRQ_TYPE_LEVEL_HIGH
				      GIC_SPI 1 IRQ_TYPE_LEVEL_HIGH
				      GIC_SPI 2 IRQ_TYPE_LEVEL_HIGH
				      GIC_SPI 3 IRQ_TYPE_LEVEL_HIGH
				      GIC_SPI 18 IRQ_TYPE_LEVEL_HIGH
				      GIC_SPI 161 IRQ_TYPE_LEVEL_HIGH>;
			clocks = <&cpg CPG_MOD 407>;
			power-domains = <&sysc R8A7795_PD_ALWAYS_ON>;
			resets = <&cpg 407>;
		};

		ipmmu_vi0: mmu@febd0000 {
			compatible = "renesas,ipmmu-r8a7795";
			reg = <0 0xfebd0000 0 0x1000>;
			renesas,ipmmu-main = <&ipmmu_mm 14>;
			power-domains = <&sysc R8A7795_PD_ALWAYS_ON>;
			#iommu-cells = <1>;
		};

		ipmmu_vi1: mmu@febe0000 {
			compatible = "renesas,ipmmu-r8a7795";
			reg = <0 0xfebe0000 0 0x1000>;
			renesas,ipmmu-main = <&ipmmu_mm 15>;
			power-domains = <&sysc R8A7795_PD_ALWAYS_ON>;
			#iommu-cells = <1>;
			status = "disabled";
		};

		ipmmu_vp0: mmu@fe990000 {
			compatible = "renesas,ipmmu-r8a7795";
			reg = <0 0xfe990000 0 0x1000>;
			renesas,ipmmu-main = <&ipmmu_mm 16>;
			power-domains = <&sysc R8A7795_PD_A3VP>;
			#iommu-cells = <1>;
			status = "disabled";
		};

		ipmmu_vp1: mmu@fe980000 {
			compatible = "renesas,ipmmu-r8a7795";
			reg = <0 0xfe980000 0 0x1000>;
			renesas,ipmmu-main = <&ipmmu_mm 17>;
			power-domains = <&sysc R8A7795_PD_A3VP>;
			#iommu-cells = <1>;
		};

		ipmmu_vc0: mmu@fe6b0000 {
			compatible = "renesas,ipmmu-r8a7795";
			reg = <0 0xfe6b0000 0 0x1000>;
			renesas,ipmmu-main = <&ipmmu_mm 12>;
			power-domains = <&sysc R8A7795_PD_A3VC>;
			#iommu-cells = <1>;
			status = "disabled";
		};

		ipmmu_vc1: mmu@fe6f0000 {
			compatible = "renesas,ipmmu-r8a7795";
			reg = <0 0xfe6f0000 0 0x1000>;
			renesas,ipmmu-main = <&ipmmu_mm 13>;
			power-domains = <&sysc R8A7795_PD_A3VC>;
			#iommu-cells = <1>;
			status = "disabled";
		};

		ipmmu_pv0: mmu@fd800000 {
			compatible = "renesas,ipmmu-r8a7795";
			reg = <0 0xfd800000 0 0x1000>;
			renesas,ipmmu-main = <&ipmmu_mm 6>;
			power-domains = <&sysc R8A7795_PD_ALWAYS_ON>;
			#iommu-cells = <1>;
			status = "disabled";
		};

		ipmmu_pv2: mmu@fd960000 {
			compatible = "renesas,ipmmu-r8a7795";
			reg = <0 0xfd960000 0 0x1000>;
			renesas,ipmmu-main = <&ipmmu_mm 8>;
			power-domains = <&sysc R8A7795_PD_ALWAYS_ON>;
			#iommu-cells = <1>;
			status = "disabled";
		};

		ipmmu_pv3: mmu@fd970000 {
			compatible = "renesas,ipmmu-r8a7795";
			reg = <0 0xfd970000 0 0x1000>;
			renesas,ipmmu-main = <&ipmmu_mm 9>;
			power-domains = <&sysc R8A7795_PD_ALWAYS_ON>;
			#iommu-cells = <1>;
			status = "disabled";
		};

		ipmmu_ir: mmu@ff8b0000 {
			compatible = "renesas,ipmmu-r8a7795";
			reg = <0 0xff8b0000 0 0x1000>;
			renesas,ipmmu-main = <&ipmmu_mm 3>;
			power-domains = <&sysc R8A7795_PD_A3IR>;
			#iommu-cells = <1>;
			status = "disabled";
		};

		ipmmu_hc: mmu@e6570000 {
			compatible = "renesas,ipmmu-r8a7795";
			reg = <0 0xe6570000 0 0x1000>;
			renesas,ipmmu-main = <&ipmmu_mm 2>;
			power-domains = <&sysc R8A7795_PD_ALWAYS_ON>;
			#iommu-cells = <1>;
			status = "disabled";
		};

		ipmmu_rt: mmu@ffc80000 {
			compatible = "renesas,ipmmu-r8a7795";
			reg = <0 0xffc80000 0 0x1000>;
			renesas,ipmmu-main = <&ipmmu_mm 10>;
			power-domains = <&sysc R8A7795_PD_ALWAYS_ON>;
			#iommu-cells = <1>;
			status = "disabled";
		};

		ipmmu_mp0: mmu@ec670000 {
			compatible = "renesas,ipmmu-r8a7795";
			reg = <0 0xec670000 0 0x1000>;
			renesas,ipmmu-main = <&ipmmu_mm 4>;
			power-domains = <&sysc R8A7795_PD_ALWAYS_ON>;
			#iommu-cells = <1>;
			status = "disabled";
		};

		ipmmu_ds0: mmu@e6740000 {
			compatible = "renesas,ipmmu-r8a7795";
			reg = <0 0xe6740000 0 0x1000>;
			renesas,ipmmu-main = <&ipmmu_mm 0>;
			power-domains = <&sysc R8A7795_PD_ALWAYS_ON>;
			#iommu-cells = <1>;
		};

		ipmmu_ds1: mmu@e7740000 {
			compatible = "renesas,ipmmu-r8a7795";
			reg = <0 0xe7740000 0 0x1000>;
			renesas,ipmmu-main = <&ipmmu_mm 1>;
			power-domains = <&sysc R8A7795_PD_ALWAYS_ON>;
			#iommu-cells = <1>;
		};

		ipmmu_mm: mmu@e67b0000 {
			compatible = "renesas,ipmmu-r8a7795";
			reg = <0 0xe67b0000 0 0x1000>;
			interrupts = <GIC_SPI 196 IRQ_TYPE_LEVEL_HIGH>,
				     <GIC_SPI 197 IRQ_TYPE_LEVEL_HIGH>;
			power-domains = <&sysc R8A7795_PD_ALWAYS_ON>;
			#iommu-cells = <1>;
		};

		dmac0: dma-controller@e6700000 {
			compatible = "renesas,dmac-r8a7795",
				     "renesas,rcar-dmac";
			reg = <0 0xe6700000 0 0x10000>;
			interrupts = <GIC_SPI 199 IRQ_TYPE_LEVEL_HIGH
				      GIC_SPI 200 IRQ_TYPE_LEVEL_HIGH
				      GIC_SPI 201 IRQ_TYPE_LEVEL_HIGH
				      GIC_SPI 202 IRQ_TYPE_LEVEL_HIGH
				      GIC_SPI 203 IRQ_TYPE_LEVEL_HIGH
				      GIC_SPI 204 IRQ_TYPE_LEVEL_HIGH
				      GIC_SPI 205 IRQ_TYPE_LEVEL_HIGH
				      GIC_SPI 206 IRQ_TYPE_LEVEL_HIGH
				      GIC_SPI 207 IRQ_TYPE_LEVEL_HIGH
				      GIC_SPI 208 IRQ_TYPE_LEVEL_HIGH
				      GIC_SPI 209 IRQ_TYPE_LEVEL_HIGH
				      GIC_SPI 210 IRQ_TYPE_LEVEL_HIGH
				      GIC_SPI 211 IRQ_TYPE_LEVEL_HIGH
				      GIC_SPI 212 IRQ_TYPE_LEVEL_HIGH
				      GIC_SPI 213 IRQ_TYPE_LEVEL_HIGH
				      GIC_SPI 214 IRQ_TYPE_LEVEL_HIGH
				      GIC_SPI 215 IRQ_TYPE_LEVEL_HIGH>;
			interrupt-names = "error",
					"ch0", "ch1", "ch2", "ch3",
					"ch4", "ch5", "ch6", "ch7",
					"ch8", "ch9", "ch10", "ch11",
					"ch12", "ch13", "ch14", "ch15";
			clocks = <&cpg CPG_MOD 219>;
			clock-names = "fck";
			power-domains = <&sysc R8A7795_PD_ALWAYS_ON>;
			resets = <&cpg 219>;
			#dma-cells = <1>;
			dma-channels = <16>;
			iommus = <&ipmmu_ds0 0>, <&ipmmu_ds0 1>,
			       <&ipmmu_ds0 2>, <&ipmmu_ds0 3>,
			       <&ipmmu_ds0 4>, <&ipmmu_ds0 5>,
			       <&ipmmu_ds0 6>, <&ipmmu_ds0 7>,
			       <&ipmmu_ds0 8>, <&ipmmu_ds0 9>,
			       <&ipmmu_ds0 10>, <&ipmmu_ds0 11>,
			       <&ipmmu_ds0 12>, <&ipmmu_ds0 13>,
			       <&ipmmu_ds0 14>, <&ipmmu_ds0 15>;
		};

		dmac1: dma-controller@e7300000 {
			compatible = "renesas,dmac-r8a7795",
				     "renesas,rcar-dmac";
			reg = <0 0xe7300000 0 0x10000>;
			interrupts = <GIC_SPI 220 IRQ_TYPE_LEVEL_HIGH
				      GIC_SPI 216 IRQ_TYPE_LEVEL_HIGH
				      GIC_SPI 217 IRQ_TYPE_LEVEL_HIGH
				      GIC_SPI 218 IRQ_TYPE_LEVEL_HIGH
				      GIC_SPI 219 IRQ_TYPE_LEVEL_HIGH
				      GIC_SPI 308 IRQ_TYPE_LEVEL_HIGH
				      GIC_SPI 309 IRQ_TYPE_LEVEL_HIGH
				      GIC_SPI 310 IRQ_TYPE_LEVEL_HIGH
				      GIC_SPI 311 IRQ_TYPE_LEVEL_HIGH
				      GIC_SPI 312 IRQ_TYPE_LEVEL_HIGH
				      GIC_SPI 313 IRQ_TYPE_LEVEL_HIGH
				      GIC_SPI 314 IRQ_TYPE_LEVEL_HIGH
				      GIC_SPI 315 IRQ_TYPE_LEVEL_HIGH
				      GIC_SPI 316 IRQ_TYPE_LEVEL_HIGH
				      GIC_SPI 317 IRQ_TYPE_LEVEL_HIGH
				      GIC_SPI 318 IRQ_TYPE_LEVEL_HIGH
				      GIC_SPI 319 IRQ_TYPE_LEVEL_HIGH>;
			interrupt-names = "error",
					"ch0", "ch1", "ch2", "ch3",
					"ch4", "ch5", "ch6", "ch7",
					"ch8", "ch9", "ch10", "ch11",
					"ch12", "ch13", "ch14", "ch15";
			clocks = <&cpg CPG_MOD 218>;
			clock-names = "fck";
			power-domains = <&sysc R8A7795_PD_ALWAYS_ON>;
			resets = <&cpg 218>;
			#dma-cells = <1>;
			dma-channels = <16>;
			iommus = <&ipmmu_ds1 0>, <&ipmmu_ds1 1>,
			       <&ipmmu_ds1 2>, <&ipmmu_ds1 3>,
			       <&ipmmu_ds1 4>, <&ipmmu_ds1 5>,
			       <&ipmmu_ds1 6>, <&ipmmu_ds1 7>,
			       <&ipmmu_ds1 8>, <&ipmmu_ds1 9>,
			       <&ipmmu_ds1 10>, <&ipmmu_ds1 11>,
			       <&ipmmu_ds1 12>, <&ipmmu_ds1 13>,
			       <&ipmmu_ds1 14>, <&ipmmu_ds1 15>;
		};

		dmac2: dma-controller@e7310000 {
			compatible = "renesas,dmac-r8a7795",
				     "renesas,rcar-dmac";
			reg = <0 0xe7310000 0 0x10000>;
			interrupts = <GIC_SPI 416 IRQ_TYPE_LEVEL_HIGH
				      GIC_SPI 417 IRQ_TYPE_LEVEL_HIGH
				      GIC_SPI 418 IRQ_TYPE_LEVEL_HIGH
				      GIC_SPI 419 IRQ_TYPE_LEVEL_HIGH
				      GIC_SPI 420 IRQ_TYPE_LEVEL_HIGH
				      GIC_SPI 421 IRQ_TYPE_LEVEL_HIGH
				      GIC_SPI 422 IRQ_TYPE_LEVEL_HIGH
				      GIC_SPI 423 IRQ_TYPE_LEVEL_HIGH
				      GIC_SPI 424 IRQ_TYPE_LEVEL_HIGH
				      GIC_SPI 425 IRQ_TYPE_LEVEL_HIGH
				      GIC_SPI 426 IRQ_TYPE_LEVEL_HIGH
				      GIC_SPI 427 IRQ_TYPE_LEVEL_HIGH
				      GIC_SPI 428 IRQ_TYPE_LEVEL_HIGH
				      GIC_SPI 429 IRQ_TYPE_LEVEL_HIGH
				      GIC_SPI 430 IRQ_TYPE_LEVEL_HIGH
				      GIC_SPI 431 IRQ_TYPE_LEVEL_HIGH
				      GIC_SPI 397 IRQ_TYPE_LEVEL_HIGH>;
			interrupt-names = "error",
					"ch0", "ch1", "ch2", "ch3",
					"ch4", "ch5", "ch6", "ch7",
					"ch8", "ch9", "ch10", "ch11",
					"ch12", "ch13", "ch14", "ch15";
			clocks = <&cpg CPG_MOD 217>;
			clock-names = "fck";
			power-domains = <&sysc R8A7795_PD_ALWAYS_ON>;
			resets = <&cpg 217>;
			#dma-cells = <1>;
			dma-channels = <16>;
			iommus = <&ipmmu_ds1 16>, <&ipmmu_ds1 17>,
			       <&ipmmu_ds1 18>, <&ipmmu_ds1 19>,
			       <&ipmmu_ds1 20>, <&ipmmu_ds1 21>,
			       <&ipmmu_ds1 22>, <&ipmmu_ds1 23>,
			       <&ipmmu_ds1 24>, <&ipmmu_ds1 25>,
			       <&ipmmu_ds1 26>, <&ipmmu_ds1 27>,
			       <&ipmmu_ds1 28>, <&ipmmu_ds1 29>,
			       <&ipmmu_ds1 30>, <&ipmmu_ds1 31>;
		};

		audma0: dma-controller@ec700000 {
			compatible = "renesas,dmac-r8a7795",
				     "renesas,rcar-dmac";
			reg = <0 0xec700000 0 0x10000>;
			interrupts = <GIC_SPI 350 IRQ_TYPE_LEVEL_HIGH
				      GIC_SPI 320 IRQ_TYPE_LEVEL_HIGH
				      GIC_SPI 321 IRQ_TYPE_LEVEL_HIGH
				      GIC_SPI 322 IRQ_TYPE_LEVEL_HIGH
				      GIC_SPI 323 IRQ_TYPE_LEVEL_HIGH
				      GIC_SPI 324 IRQ_TYPE_LEVEL_HIGH
				      GIC_SPI 325 IRQ_TYPE_LEVEL_HIGH
				      GIC_SPI 326 IRQ_TYPE_LEVEL_HIGH
				      GIC_SPI 327 IRQ_TYPE_LEVEL_HIGH
				      GIC_SPI 328 IRQ_TYPE_LEVEL_HIGH
				      GIC_SPI 329 IRQ_TYPE_LEVEL_HIGH
				      GIC_SPI 330 IRQ_TYPE_LEVEL_HIGH
				      GIC_SPI 331 IRQ_TYPE_LEVEL_HIGH
				      GIC_SPI 332 IRQ_TYPE_LEVEL_HIGH
				      GIC_SPI 333 IRQ_TYPE_LEVEL_HIGH
				      GIC_SPI 334 IRQ_TYPE_LEVEL_HIGH
				      GIC_SPI 335 IRQ_TYPE_LEVEL_HIGH>;
			interrupt-names = "error",
					"ch0", "ch1", "ch2", "ch3",
					"ch4", "ch5", "ch6", "ch7",
					"ch8", "ch9", "ch10", "ch11",
					"ch12", "ch13", "ch14", "ch15";
			clocks = <&cpg CPG_MOD 502>;
			clock-names = "fck";
			power-domains = <&sysc R8A7795_PD_ALWAYS_ON>;
			resets = <&cpg 502>;
			#dma-cells = <1>;
			dma-channels = <16>;
			iommus = <&ipmmu_mp0 0>, <&ipmmu_mp0 1>,
			       <&ipmmu_mp0 2>, <&ipmmu_mp0 3>,
			       <&ipmmu_mp0 4>, <&ipmmu_mp0 5>,
			       <&ipmmu_mp0 6>, <&ipmmu_mp0 7>,
			       <&ipmmu_mp0 8>, <&ipmmu_mp0 9>,
			       <&ipmmu_mp0 10>, <&ipmmu_mp0 11>,
			       <&ipmmu_mp0 12>, <&ipmmu_mp0 13>,
			       <&ipmmu_mp0 14>, <&ipmmu_mp0 15>;
		};

		audma1: dma-controller@ec720000 {
			compatible = "renesas,dmac-r8a7795",
				     "renesas,rcar-dmac";
			reg = <0 0xec720000 0 0x10000>;
			interrupts = <GIC_SPI 351 IRQ_TYPE_LEVEL_HIGH
				      GIC_SPI 336 IRQ_TYPE_LEVEL_HIGH
				      GIC_SPI 337 IRQ_TYPE_LEVEL_HIGH
				      GIC_SPI 338 IRQ_TYPE_LEVEL_HIGH
				      GIC_SPI 339 IRQ_TYPE_LEVEL_HIGH
				      GIC_SPI 340 IRQ_TYPE_LEVEL_HIGH
				      GIC_SPI 341 IRQ_TYPE_LEVEL_HIGH
				      GIC_SPI 342 IRQ_TYPE_LEVEL_HIGH
				      GIC_SPI 343 IRQ_TYPE_LEVEL_HIGH
				      GIC_SPI 344 IRQ_TYPE_LEVEL_HIGH
				      GIC_SPI 345 IRQ_TYPE_LEVEL_HIGH
				      GIC_SPI 346 IRQ_TYPE_LEVEL_HIGH
				      GIC_SPI 347 IRQ_TYPE_LEVEL_HIGH
				      GIC_SPI 348 IRQ_TYPE_LEVEL_HIGH
				      GIC_SPI 349 IRQ_TYPE_LEVEL_HIGH
				      GIC_SPI 382 IRQ_TYPE_LEVEL_HIGH
				      GIC_SPI 383 IRQ_TYPE_LEVEL_HIGH>;
			interrupt-names = "error",
					"ch0", "ch1", "ch2", "ch3",
					"ch4", "ch5", "ch6", "ch7",
					"ch8", "ch9", "ch10", "ch11",
					"ch12", "ch13", "ch14", "ch15";
			clocks = <&cpg CPG_MOD 501>;
			clock-names = "fck";
			power-domains = <&sysc R8A7795_PD_ALWAYS_ON>;
			resets = <&cpg 501>;
			#dma-cells = <1>;
			dma-channels = <16>;
			iommus = <&ipmmu_mp0 16>, <&ipmmu_mp0 17>,
			       <&ipmmu_mp0 18>, <&ipmmu_mp0 19>,
			       <&ipmmu_mp0 20>, <&ipmmu_mp0 21>,
			       <&ipmmu_mp0 22>, <&ipmmu_mp0 23>,
			       <&ipmmu_mp0 24>, <&ipmmu_mp0 25>,
			       <&ipmmu_mp0 26>, <&ipmmu_mp0 27>,
			       <&ipmmu_mp0 28>, <&ipmmu_mp0 29>,
			       <&ipmmu_mp0 30>, <&ipmmu_mp0 31>;
		};

		avb: ethernet@e6800000 {
			compatible = "renesas,etheravb-r8a7795",
				     "renesas,etheravb-rcar-gen3";
			reg = <0 0xe6800000 0 0x800>, <0 0xe6a00000 0 0x10000>;
			interrupts = <GIC_SPI 39 IRQ_TYPE_LEVEL_HIGH>,
				     <GIC_SPI 40 IRQ_TYPE_LEVEL_HIGH>,
				     <GIC_SPI 41 IRQ_TYPE_LEVEL_HIGH>,
				     <GIC_SPI 42 IRQ_TYPE_LEVEL_HIGH>,
				     <GIC_SPI 43 IRQ_TYPE_LEVEL_HIGH>,
				     <GIC_SPI 44 IRQ_TYPE_LEVEL_HIGH>,
				     <GIC_SPI 45 IRQ_TYPE_LEVEL_HIGH>,
				     <GIC_SPI 46 IRQ_TYPE_LEVEL_HIGH>,
				     <GIC_SPI 47 IRQ_TYPE_LEVEL_HIGH>,
				     <GIC_SPI 48 IRQ_TYPE_LEVEL_HIGH>,
				     <GIC_SPI 49 IRQ_TYPE_LEVEL_HIGH>,
				     <GIC_SPI 50 IRQ_TYPE_LEVEL_HIGH>,
				     <GIC_SPI 51 IRQ_TYPE_LEVEL_HIGH>,
				     <GIC_SPI 52 IRQ_TYPE_LEVEL_HIGH>,
				     <GIC_SPI 53 IRQ_TYPE_LEVEL_HIGH>,
				     <GIC_SPI 54 IRQ_TYPE_LEVEL_HIGH>,
				     <GIC_SPI 55 IRQ_TYPE_LEVEL_HIGH>,
				     <GIC_SPI 56 IRQ_TYPE_LEVEL_HIGH>,
				     <GIC_SPI 57 IRQ_TYPE_LEVEL_HIGH>,
				     <GIC_SPI 58 IRQ_TYPE_LEVEL_HIGH>,
				     <GIC_SPI 59 IRQ_TYPE_LEVEL_HIGH>,
				     <GIC_SPI 60 IRQ_TYPE_LEVEL_HIGH>,
				     <GIC_SPI 61 IRQ_TYPE_LEVEL_HIGH>,
				     <GIC_SPI 62 IRQ_TYPE_LEVEL_HIGH>,
				     <GIC_SPI 63 IRQ_TYPE_LEVEL_HIGH>;
			interrupt-names = "ch0", "ch1", "ch2", "ch3",
					  "ch4", "ch5", "ch6", "ch7",
					  "ch8", "ch9", "ch10", "ch11",
					  "ch12", "ch13", "ch14", "ch15",
					  "ch16", "ch17", "ch18", "ch19",
					  "ch20", "ch21", "ch22", "ch23",
					  "ch24";
			clocks = <&cpg CPG_MOD 812>;
			power-domains = <&sysc R8A7795_PD_ALWAYS_ON>;
			resets = <&cpg 812>;
			phy-mode = "rgmii-txid";
			iommus = <&ipmmu_ds0 16>;
			#address-cells = <1>;
			#size-cells = <0>;
			status = "disabled";
		};

		can0: can@e6c30000 {
			compatible = "renesas,can-r8a7795",
				     "renesas,rcar-gen3-can";
			reg = <0 0xe6c30000 0 0x1000>;
			interrupts = <GIC_SPI 186 IRQ_TYPE_LEVEL_HIGH>;
			clocks = <&cpg CPG_MOD 916>,
			       <&cpg CPG_CORE R8A7795_CLK_CANFD>,
			       <&can_clk>;
			clock-names = "clkp1", "clkp2", "can_clk";
			assigned-clocks = <&cpg CPG_CORE R8A7795_CLK_CANFD>;
			assigned-clock-rates = <40000000>;
			power-domains = <&sysc R8A7795_PD_ALWAYS_ON>;
			resets = <&cpg 916>;
			status = "disabled";
		};

		can1: can@e6c38000 {
			compatible = "renesas,can-r8a7795",
				     "renesas,rcar-gen3-can";
			reg = <0 0xe6c38000 0 0x1000>;
			interrupts = <GIC_SPI 187 IRQ_TYPE_LEVEL_HIGH>;
			clocks = <&cpg CPG_MOD 915>,
			       <&cpg CPG_CORE R8A7795_CLK_CANFD>,
			       <&can_clk>;
			clock-names = "clkp1", "clkp2", "can_clk";
			assigned-clocks = <&cpg CPG_CORE R8A7795_CLK_CANFD>;
			assigned-clock-rates = <40000000>;
			power-domains = <&sysc R8A7795_PD_ALWAYS_ON>;
			resets = <&cpg 915>;
			status = "disabled";
		};

		canfd: can@e66c0000 {
			compatible = "renesas,r8a7795-canfd",
				     "renesas,rcar-gen3-canfd";
			reg = <0 0xe66c0000 0 0x8000>;
			interrupts = <GIC_SPI 29 IRQ_TYPE_LEVEL_HIGH>,
				   <GIC_SPI 30 IRQ_TYPE_LEVEL_HIGH>;
			clocks = <&cpg CPG_MOD 914>,
			       <&cpg CPG_CORE R8A7795_CLK_CANFD>,
			       <&can_clk>;
			clock-names = "fck", "canfd", "can_clk";
			assigned-clocks = <&cpg CPG_CORE R8A7795_CLK_CANFD>;
			assigned-clock-rates = <40000000>;
			power-domains = <&sysc R8A7795_PD_ALWAYS_ON>;
			resets = <&cpg 914>;
			status = "disabled";

			channel0 {
				status = "disabled";
			};

			channel1 {
				status = "disabled";
			};
		};

		drif00: rif@e6f40000 {
			compatible = "renesas,r8a7795-drif",
				     "renesas,rcar-gen3-drif";
			reg = <0 0xe6f40000 0 0x64>;
			interrupts = <GIC_SPI 12 IRQ_TYPE_LEVEL_HIGH>;
			clocks = <&cpg CPG_MOD 515>;
			clock-names = "fck";
			dmas = <&dmac1 0x20>, <&dmac2 0x20>;
			dma-names = "rx", "rx";
			power-domains = <&sysc R8A7795_PD_ALWAYS_ON>;
			resets = <&cpg 515>;
			renesas,bonding = <&drif01>;
			status = "disabled";
		};

		drif01: rif@e6f50000 {
			compatible = "renesas,r8a7795-drif",
				     "renesas,rcar-gen3-drif";
			reg = <0 0xe6f50000 0 0x64>;
			interrupts = <GIC_SPI 13 IRQ_TYPE_LEVEL_HIGH>;
			clocks = <&cpg CPG_MOD 514>;
			clock-names = "fck";
			dmas = <&dmac1 0x22>, <&dmac2 0x22>;
			dma-names = "rx", "rx";
			power-domains = <&sysc R8A7795_PD_ALWAYS_ON>;
			resets = <&cpg 514>;
			renesas,bonding = <&drif00>;
			status = "disabled";
		};

		drif10: rif@e6f60000 {
			compatible = "renesas,r8a7795-drif",
				     "renesas,rcar-gen3-drif";
			reg = <0 0xe6f60000 0 0x64>;
			interrupts = <GIC_SPI 14 IRQ_TYPE_LEVEL_HIGH>;
			clocks = <&cpg CPG_MOD 513>;
			clock-names = "fck";
			dmas = <&dmac1 0x24>, <&dmac2 0x24>;
			dma-names = "rx", "rx";
			power-domains = <&sysc R8A7795_PD_ALWAYS_ON>;
			resets = <&cpg 513>;
			renesas,bonding = <&drif11>;
			status = "disabled";
		};

		drif11: rif@e6f70000 {
			compatible = "renesas,r8a7795-drif",
				     "renesas,rcar-gen3-drif";
			reg = <0 0xe6f70000 0 0x64>;
			interrupts = <GIC_SPI 15 IRQ_TYPE_LEVEL_HIGH>;
			clocks = <&cpg CPG_MOD 512>;
			clock-names = "fck";
			dmas = <&dmac1 0x26>, <&dmac2 0x26>;
			dma-names = "rx", "rx";
			power-domains = <&sysc R8A7795_PD_ALWAYS_ON>;
			resets = <&cpg 512>;
			renesas,bonding = <&drif10>;
			status = "disabled";
		};

		drif20: rif@e6f80000 {
			compatible = "renesas,r8a7795-drif",
				     "renesas,rcar-gen3-drif";
			reg = <0 0xe6f80000 0 0x64>;
			interrupts = <GIC_SPI 24 IRQ_TYPE_LEVEL_HIGH>;
			clocks = <&cpg CPG_MOD 511>;
			clock-names = "fck";
			dmas = <&dmac1 0x28>, <&dmac2 0x28>;
			dma-names = "rx", "rx";
			power-domains = <&sysc R8A7795_PD_ALWAYS_ON>;
			resets = <&cpg 511>;
			renesas,bonding = <&drif21>;
			status = "disabled";
		};

		drif21: rif@e6f90000 {
			compatible = "renesas,r8a7795-drif",
				     "renesas,rcar-gen3-drif";
			reg = <0 0xe6f90000 0 0x64>;
			interrupts = <GIC_SPI 25 IRQ_TYPE_LEVEL_HIGH>;
			clocks = <&cpg CPG_MOD 510>;
			clock-names = "fck";
			dmas = <&dmac1 0x2a>, <&dmac2 0x2a>;
			dma-names = "rx", "rx";
			power-domains = <&sysc R8A7795_PD_ALWAYS_ON>;
			resets = <&cpg 510>;
			renesas,bonding = <&drif20>;
			status = "disabled";
		};

		drif30: rif@e6fa0000 {
			compatible = "renesas,r8a7795-drif",
				     "renesas,rcar-gen3-drif";
			reg = <0 0xe6fa0000 0 0x64>;
			interrupts = <GIC_SPI 26 IRQ_TYPE_LEVEL_HIGH>;
			clocks = <&cpg CPG_MOD 509>;
			clock-names = "fck";
			dmas = <&dmac1 0x2c>, <&dmac2 0x2c>;
			dma-names = "rx", "rx";
			power-domains = <&sysc R8A7795_PD_ALWAYS_ON>;
			resets = <&cpg 509>;
			renesas,bonding = <&drif31>;
			status = "disabled";
		};

		drif31: rif@e6fb0000 {
			compatible = "renesas,r8a7795-drif",
				     "renesas,rcar-gen3-drif";
			reg = <0 0xe6fb0000 0 0x64>;
			interrupts = <GIC_SPI 27 IRQ_TYPE_LEVEL_HIGH>;
			clocks = <&cpg CPG_MOD 508>;
			clock-names = "fck";
			dmas = <&dmac1 0x2e>, <&dmac2 0x2e>;
			dma-names = "rx", "rx";
			power-domains = <&sysc R8A7795_PD_ALWAYS_ON>;
			resets = <&cpg 508>;
			renesas,bonding = <&drif30>;
			status = "disabled";
		};

		hscif0: serial@e6540000 {
			compatible = "renesas,hscif-r8a7795",
				     "renesas,rcar-gen3-hscif",
				     "renesas,hscif";
			reg = <0 0xe6540000 0 96>;
			interrupts = <GIC_SPI 154 IRQ_TYPE_LEVEL_HIGH>;
			clocks = <&cpg CPG_MOD 520>,
				 <&cpg CPG_CORE R8A7795_CLK_S3D1>,
				 <&scif_clk>;
			clock-names = "fck", "brg_int", "scif_clk";
			dmas = <&dmac1 0x31>, <&dmac1 0x30>;
			dma-names = "tx", "rx";
			power-domains = <&sysc R8A7795_PD_ALWAYS_ON>;
			resets = <&cpg 520>;
			status = "disabled";
		};

		hscif1: serial@e6550000 {
			compatible = "renesas,hscif-r8a7795",
				     "renesas,rcar-gen3-hscif",
				     "renesas,hscif";
			reg = <0 0xe6550000 0 96>;
			interrupts = <GIC_SPI 155 IRQ_TYPE_LEVEL_HIGH>;
			clocks = <&cpg CPG_MOD 519>,
				 <&cpg CPG_CORE R8A7795_CLK_S3D1>,
				 <&scif_clk>;
			clock-names = "fck", "brg_int", "scif_clk";
			dmas = <&dmac1 0x33>, <&dmac1 0x32>;
			dma-names = "tx", "rx";
			power-domains = <&sysc R8A7795_PD_ALWAYS_ON>;
			resets = <&cpg 519>;
			status = "disabled";
		};

		hscif2: serial@e6560000 {
			compatible = "renesas,hscif-r8a7795",
				     "renesas,rcar-gen3-hscif",
				     "renesas,hscif";
			reg = <0 0xe6560000 0 96>;
			interrupts = <GIC_SPI 144 IRQ_TYPE_LEVEL_HIGH>;
			clocks = <&cpg CPG_MOD 518>,
				 <&cpg CPG_CORE R8A7795_CLK_S3D1>,
				 <&scif_clk>;
			clock-names = "fck", "brg_int", "scif_clk";
			dmas = <&dmac1 0x35>, <&dmac1 0x34>;
			dma-names = "tx", "rx";
			power-domains = <&sysc R8A7795_PD_ALWAYS_ON>;
			resets = <&cpg 518>;
			status = "disabled";
		};

		hscif3: serial@e66a0000 {
			compatible = "renesas,hscif-r8a7795",
				     "renesas,rcar-gen3-hscif",
				     "renesas,hscif";
			reg = <0 0xe66a0000 0 96>;
			interrupts = <GIC_SPI 145 IRQ_TYPE_LEVEL_HIGH>;
			clocks = <&cpg CPG_MOD 517>,
				 <&cpg CPG_CORE R8A7795_CLK_S3D1>,
				 <&scif_clk>;
			clock-names = "fck", "brg_int", "scif_clk";
			dmas = <&dmac0 0x37>, <&dmac0 0x36>;
			dma-names = "tx", "rx";
			power-domains = <&sysc R8A7795_PD_ALWAYS_ON>;
			resets = <&cpg 517>;
			status = "disabled";
		};

		hscif4: serial@e66b0000 {
			compatible = "renesas,hscif-r8a7795",
				     "renesas,rcar-gen3-hscif",
				     "renesas,hscif";
			reg = <0 0xe66b0000 0 96>;
			interrupts = <GIC_SPI 146 IRQ_TYPE_LEVEL_HIGH>;
			clocks = <&cpg CPG_MOD 516>,
				 <&cpg CPG_CORE R8A7795_CLK_S3D1>,
				 <&scif_clk>;
			clock-names = "fck", "brg_int", "scif_clk";
			dmas = <&dmac0 0x39>, <&dmac0 0x38>;
			dma-names = "tx", "rx";
			power-domains = <&sysc R8A7795_PD_ALWAYS_ON>;
			resets = <&cpg 516>;
			status = "disabled";
		};

		msiof0: spi@e6e90000 {
			compatible = "renesas,msiof-r8a7795",
				     "renesas,rcar-gen3-msiof";
			reg = <0 0xe6e90000 0 0x0064>;
			interrupts = <GIC_SPI 156 IRQ_TYPE_LEVEL_HIGH>;
			clocks = <&cpg CPG_MOD 211>;
			dmas = <&dmac1 0x41>, <&dmac1 0x40>,
			       <&dmac2 0x41>, <&dmac2 0x40>;
			dma-names = "tx", "rx", "tx", "rx";
			power-domains = <&sysc R8A7795_PD_ALWAYS_ON>;
			resets = <&cpg 211>;
			#address-cells = <1>;
			#size-cells = <0>;
			status = "disabled";
		};

		msiof1: spi@e6ea0000 {
			compatible = "renesas,msiof-r8a7795",
				     "renesas,rcar-gen3-msiof";
			reg = <0 0xe6ea0000 0 0x0064>;
			interrupts = <GIC_SPI 157 IRQ_TYPE_LEVEL_HIGH>;
			clocks = <&cpg CPG_MOD 210>;
			dmas = <&dmac1 0x43>, <&dmac1 0x42>,
			       <&dmac2 0x43>, <&dmac2 0x42>;
			dma-names = "tx", "rx", "tx", "rx";
			power-domains = <&sysc R8A7795_PD_ALWAYS_ON>;
			resets = <&cpg 210>;
			#address-cells = <1>;
			#size-cells = <0>;
			status = "disabled";
		};

		msiof2: spi@e6c00000 {
			compatible = "renesas,msiof-r8a7795",
				     "renesas,rcar-gen3-msiof";
			reg = <0 0xe6c00000 0 0x0064>;
			interrupts = <GIC_SPI 158 IRQ_TYPE_LEVEL_HIGH>;
			clocks = <&cpg CPG_MOD 209>;
			dmas = <&dmac0 0x45>, <&dmac0 0x44>;
			dma-names = "tx", "rx";
			power-domains = <&sysc R8A7795_PD_ALWAYS_ON>;
			resets = <&cpg 209>;
			#address-cells = <1>;
			#size-cells = <0>;
			status = "disabled";
		};

		msiof3: spi@e6c10000 {
			compatible = "renesas,msiof-r8a7795",
				     "renesas,rcar-gen3-msiof";
			reg = <0 0xe6c10000 0 0x0064>;
			interrupts = <GIC_SPI 159 IRQ_TYPE_LEVEL_HIGH>;
			clocks = <&cpg CPG_MOD 208>;
			dmas = <&dmac0 0x47>, <&dmac0 0x46>;
			dma-names = "tx", "rx";
			power-domains = <&sysc R8A7795_PD_ALWAYS_ON>;
			resets = <&cpg 208>;
			#address-cells = <1>;
			#size-cells = <0>;
			status = "disabled";
		};

		scif0: serial@e6e60000 {
			compatible = "renesas,scif-r8a7795",
				     "renesas,rcar-gen3-scif", "renesas,scif";
			reg = <0 0xe6e60000 0 64>;
			interrupts = <GIC_SPI 152 IRQ_TYPE_LEVEL_HIGH>;
			clocks = <&cpg CPG_MOD 207>,
				 <&cpg CPG_CORE R8A7795_CLK_S3D1>,
				 <&scif_clk>;
			clock-names = "fck", "brg_int", "scif_clk";
			dmas = <&dmac1 0x51>, <&dmac1 0x50>;
			dma-names = "tx", "rx";
			power-domains = <&sysc R8A7795_PD_ALWAYS_ON>;
			resets = <&cpg 207>;
			status = "disabled";
		};

		scif1: serial@e6e68000 {
			compatible = "renesas,scif-r8a7795",
				     "renesas,rcar-gen3-scif", "renesas,scif";
			reg = <0 0xe6e68000 0 64>;
			interrupts = <GIC_SPI 153 IRQ_TYPE_LEVEL_HIGH>;
			clocks = <&cpg CPG_MOD 206>,
				 <&cpg CPG_CORE R8A7795_CLK_S3D1>,
				 <&scif_clk>;
			clock-names = "fck", "brg_int", "scif_clk";
			dmas = <&dmac1 0x53>, <&dmac1 0x52>;
			dma-names = "tx", "rx";
			power-domains = <&sysc R8A7795_PD_ALWAYS_ON>;
			resets = <&cpg 206>;
			status = "disabled";
		};

		scif2: serial@e6e88000 {
			compatible = "renesas,scif-r8a7795",
				     "renesas,rcar-gen3-scif", "renesas,scif";
			reg = <0 0xe6e88000 0 64>;
			interrupts = <GIC_SPI 164 IRQ_TYPE_LEVEL_HIGH>;
			clocks = <&cpg CPG_MOD 310>,
				 <&cpg CPG_CORE R8A7795_CLK_S3D1>,
				 <&scif_clk>;
			clock-names = "fck", "brg_int", "scif_clk";
			dmas = <&dmac1 0x13>, <&dmac1 0x12>;
			dma-names = "tx", "rx";
			power-domains = <&sysc R8A7795_PD_ALWAYS_ON>;
			resets = <&cpg 310>;
			status = "disabled";
		};

		scif3: serial@e6c50000 {
			compatible = "renesas,scif-r8a7795",
				     "renesas,rcar-gen3-scif", "renesas,scif";
			reg = <0 0xe6c50000 0 64>;
			interrupts = <GIC_SPI 23 IRQ_TYPE_LEVEL_HIGH>;
			clocks = <&cpg CPG_MOD 204>,
				 <&cpg CPG_CORE R8A7795_CLK_S3D1>,
				 <&scif_clk>;
			clock-names = "fck", "brg_int", "scif_clk";
			dmas = <&dmac0 0x57>, <&dmac0 0x56>;
			dma-names = "tx", "rx";
			power-domains = <&sysc R8A7795_PD_ALWAYS_ON>;
			resets = <&cpg 204>;
			status = "disabled";
		};

		scif4: serial@e6c40000 {
			compatible = "renesas,scif-r8a7795",
				     "renesas,rcar-gen3-scif", "renesas,scif";
			reg = <0 0xe6c40000 0 64>;
			interrupts = <GIC_SPI 16 IRQ_TYPE_LEVEL_HIGH>;
			clocks = <&cpg CPG_MOD 203>,
				 <&cpg CPG_CORE R8A7795_CLK_S3D1>,
				 <&scif_clk>;
			clock-names = "fck", "brg_int", "scif_clk";
			dmas = <&dmac0 0x59>, <&dmac0 0x58>;
			dma-names = "tx", "rx";
			power-domains = <&sysc R8A7795_PD_ALWAYS_ON>;
			resets = <&cpg 203>;
			status = "disabled";
		};

		scif5: serial@e6f30000 {
			compatible = "renesas,scif-r8a7795",
				     "renesas,rcar-gen3-scif", "renesas,scif";
			reg = <0 0xe6f30000 0 64>;
			interrupts = <GIC_SPI 17 IRQ_TYPE_LEVEL_HIGH>;
			clocks = <&cpg CPG_MOD 202>,
				 <&cpg CPG_CORE R8A7795_CLK_S3D1>,
				 <&scif_clk>;
			clock-names = "fck", "brg_int", "scif_clk";
			dmas = <&dmac1 0x5b>, <&dmac1 0x5a>;
			dma-names = "tx", "rx";
			power-domains = <&sysc R8A7795_PD_ALWAYS_ON>;
			resets = <&cpg 202>;
			status = "disabled";
		};

		i2c_dvfs: i2c@e60b0000 {
			#address-cells = <1>;
			#size-cells = <0>;
			compatible = "renesas,iic-r8a7795",
				     "renesas,rcar-gen3-iic",
				     "renesas,rmobile-iic";
			reg = <0 0xe60b0000 0 0x425>;
			interrupts = <GIC_SPI 173 IRQ_TYPE_LEVEL_HIGH>;
			clocks = <&cpg CPG_MOD 926>;
			power-domains = <&sysc R8A7795_PD_ALWAYS_ON>;
			resets = <&cpg 926>;
			dmas = <&dmac0 0x11>, <&dmac0 0x10>;
			dma-names = "tx", "rx";
			status = "disabled";
		};

		i2c0: i2c@e6500000 {
			#address-cells = <1>;
			#size-cells = <0>;
			compatible = "renesas,i2c-r8a7795",
				     "renesas,rcar-gen3-i2c";
			reg = <0 0xe6500000 0 0x40>;
			interrupts = <GIC_SPI 287 IRQ_TYPE_LEVEL_HIGH>;
			clocks = <&cpg CPG_MOD 931>;
			power-domains = <&sysc R8A7795_PD_ALWAYS_ON>;
			resets = <&cpg 931>;
			dmas = <&dmac1 0x91>, <&dmac1 0x90>;
			dma-names = "tx", "rx";
			i2c-scl-internal-delay-ns = <110>;
			status = "disabled";
		};

		i2c1: i2c@e6508000 {
			#address-cells = <1>;
			#size-cells = <0>;
			compatible = "renesas,i2c-r8a7795",
				     "renesas,rcar-gen3-i2c";
			reg = <0 0xe6508000 0 0x40>;
			interrupts = <GIC_SPI 288 IRQ_TYPE_LEVEL_HIGH>;
			clocks = <&cpg CPG_MOD 930>;
			power-domains = <&sysc R8A7795_PD_ALWAYS_ON>;
			resets = <&cpg 930>;
			dmas = <&dmac1 0x93>, <&dmac1 0x92>;
			dma-names = "tx", "rx";
			i2c-scl-internal-delay-ns = <6>;
			status = "disabled";
		};

		i2c2: i2c@e6510000 {
			#address-cells = <1>;
			#size-cells = <0>;
			compatible = "renesas,i2c-r8a7795",
				     "renesas,rcar-gen3-i2c";
			reg = <0 0xe6510000 0 0x40>;
			interrupts = <GIC_SPI 286 IRQ_TYPE_LEVEL_HIGH>;
			clocks = <&cpg CPG_MOD 929>;
			power-domains = <&sysc R8A7795_PD_ALWAYS_ON>;
			resets = <&cpg 929>;
			dmas = <&dmac1 0x95>, <&dmac1 0x94>;
			dma-names = "tx", "rx";
			i2c-scl-internal-delay-ns = <6>;
			status = "disabled";
		};

		i2c3: i2c@e66d0000 {
			#address-cells = <1>;
			#size-cells = <0>;
			compatible = "renesas,i2c-r8a7795",
				     "renesas,rcar-gen3-i2c";
			reg = <0 0xe66d0000 0 0x40>;
			interrupts = <GIC_SPI 290 IRQ_TYPE_LEVEL_HIGH>;
			clocks = <&cpg CPG_MOD 928>;
			power-domains = <&sysc R8A7795_PD_ALWAYS_ON>;
			resets = <&cpg 928>;
			dmas = <&dmac0 0x97>, <&dmac0 0x96>;
			dma-names = "tx", "rx";
			i2c-scl-internal-delay-ns = <110>;
			status = "disabled";
		};

		i2c4: i2c@e66d8000 {
			#address-cells = <1>;
			#size-cells = <0>;
			compatible = "renesas,i2c-r8a7795",
				     "renesas,rcar-gen3-i2c";
			reg = <0 0xe66d8000 0 0x40>;
			interrupts = <GIC_SPI 19 IRQ_TYPE_LEVEL_HIGH>;
			clocks = <&cpg CPG_MOD 927>;
			power-domains = <&sysc R8A7795_PD_ALWAYS_ON>;
			resets = <&cpg 927>;
			dmas = <&dmac0 0x99>, <&dmac0 0x98>;
			dma-names = "tx", "rx";
			i2c-scl-internal-delay-ns = <110>;
			status = "disabled";
		};

		i2c5: i2c@e66e0000 {
			#address-cells = <1>;
			#size-cells = <0>;
			compatible = "renesas,i2c-r8a7795",
				     "renesas,rcar-gen3-i2c";
			reg = <0 0xe66e0000 0 0x40>;
			interrupts = <GIC_SPI 20 IRQ_TYPE_LEVEL_HIGH>;
			clocks = <&cpg CPG_MOD 919>;
			power-domains = <&sysc R8A7795_PD_ALWAYS_ON>;
			resets = <&cpg 919>;
			dmas = <&dmac0 0x9b>, <&dmac0 0x9a>;
			dma-names = "tx", "rx";
			i2c-scl-internal-delay-ns = <110>;
			status = "disabled";
		};

		i2c6: i2c@e66e8000 {
			#address-cells = <1>;
			#size-cells = <0>;
			compatible = "renesas,i2c-r8a7795",
				     "renesas,rcar-gen3-i2c";
			reg = <0 0xe66e8000 0 0x40>;
			interrupts = <GIC_SPI 21 IRQ_TYPE_LEVEL_HIGH>;
			clocks = <&cpg CPG_MOD 918>;
			power-domains = <&sysc R8A7795_PD_ALWAYS_ON>;
			resets = <&cpg 918>;
			dmas = <&dmac0 0x9d>, <&dmac0 0x9c>;
			dma-names = "tx", "rx";
			i2c-scl-internal-delay-ns = <6>;
			status = "disabled";
		};

		pwm0: pwm@e6e30000 {
			compatible = "renesas,pwm-r8a7795", "renesas,pwm-rcar";
			reg = <0 0xe6e30000 0 0x8>;
			clocks = <&cpg CPG_MOD 523>;
			power-domains = <&sysc R8A7795_PD_ALWAYS_ON>;
			resets = <&cpg 523>;
			#pwm-cells = <2>;
			status = "disabled";
		};

		pwm1: pwm@e6e31000 {
			compatible = "renesas,pwm-r8a7795", "renesas,pwm-rcar";
			reg = <0 0xe6e31000 0 0x8>;
			clocks = <&cpg CPG_MOD 523>;
			power-domains = <&sysc R8A7795_PD_ALWAYS_ON>;
			resets = <&cpg 523>;
			#pwm-cells = <2>;
			status = "disabled";
		};

		pwm2: pwm@e6e32000 {
			compatible = "renesas,pwm-r8a7795", "renesas,pwm-rcar";
			reg = <0 0xe6e32000 0 0x8>;
			clocks = <&cpg CPG_MOD 523>;
			power-domains = <&sysc R8A7795_PD_ALWAYS_ON>;
			resets = <&cpg 523>;
			#pwm-cells = <2>;
			status = "disabled";
		};

		pwm3: pwm@e6e33000 {
			compatible = "renesas,pwm-r8a7795", "renesas,pwm-rcar";
			reg = <0 0xe6e33000 0 0x8>;
			clocks = <&cpg CPG_MOD 523>;
			power-domains = <&sysc R8A7795_PD_ALWAYS_ON>;
			resets = <&cpg 523>;
			#pwm-cells = <2>;
			status = "disabled";
		};

		pwm4: pwm@e6e34000 {
			compatible = "renesas,pwm-r8a7795", "renesas,pwm-rcar";
			reg = <0 0xe6e34000 0 0x8>;
			clocks = <&cpg CPG_MOD 523>;
			power-domains = <&sysc R8A7795_PD_ALWAYS_ON>;
			resets = <&cpg 523>;
			#pwm-cells = <2>;
			status = "disabled";
		};

		pwm5: pwm@e6e35000 {
			compatible = "renesas,pwm-r8a7795", "renesas,pwm-rcar";
			reg = <0 0xe6e35000 0 0x8>;
			clocks = <&cpg CPG_MOD 523>;
			power-domains = <&sysc R8A7795_PD_ALWAYS_ON>;
			resets = <&cpg 523>;
			#pwm-cells = <2>;
			status = "disabled";
		};

		pwm6: pwm@e6e36000 {
			compatible = "renesas,pwm-r8a7795", "renesas,pwm-rcar";
			reg = <0 0xe6e36000 0 0x8>;
			clocks = <&cpg CPG_MOD 523>;
			power-domains = <&sysc R8A7795_PD_ALWAYS_ON>;
			resets = <&cpg 523>;
			#pwm-cells = <2>;
			status = "disabled";
		};

		rcar_sound: sound@ec500000 {
			/*
			 * #sound-dai-cells is required
			 *
			 * Single DAI : #sound-dai-cells = <0>;	<&rcar_sound>;
			 * Multi  DAI : #sound-dai-cells = <1>;	<&rcar_sound N>;
			 */
			/*
			 * #clock-cells is required for audio_clkout0/1/2/3
			 *
			 * clkout	: #clock-cells = <0>;	<&rcar_sound>;
			 * clkout0/1/2/3: #clock-cells = <1>;	<&rcar_sound N>;
			 */
			compatible =  "renesas,rcar_sound-r8a7795", "renesas,rcar_sound-gen3";
			reg =	<0 0xec500000 0 0x1000>, /* SCU */
				<0 0xec5a0000 0 0x100>,  /* ADG */
				<0 0xec540000 0 0x1000>, /* SSIU */
				<0 0xec541000 0 0x280>,  /* SSI */
				<0 0xec740000 0 0x200>;  /* Audio DMAC peri peri*/
			reg-names = "scu", "adg", "ssiu", "ssi", "audmapp";

			clocks = <&cpg CPG_MOD 1005>,
				 <&cpg CPG_MOD 1006>, <&cpg CPG_MOD 1007>,
				 <&cpg CPG_MOD 1008>, <&cpg CPG_MOD 1009>,
				 <&cpg CPG_MOD 1010>, <&cpg CPG_MOD 1011>,
				 <&cpg CPG_MOD 1012>, <&cpg CPG_MOD 1013>,
				 <&cpg CPG_MOD 1014>, <&cpg CPG_MOD 1015>,
				 <&cpg CPG_MOD 1022>, <&cpg CPG_MOD 1023>,
				 <&cpg CPG_MOD 1024>, <&cpg CPG_MOD 1025>,
				 <&cpg CPG_MOD 1026>, <&cpg CPG_MOD 1027>,
				 <&cpg CPG_MOD 1028>, <&cpg CPG_MOD 1029>,
				 <&cpg CPG_MOD 1030>, <&cpg CPG_MOD 1031>,
				 <&cpg CPG_MOD 1020>, <&cpg CPG_MOD 1021>,
				 <&cpg CPG_MOD 1020>, <&cpg CPG_MOD 1021>,
				 <&cpg CPG_MOD 1019>, <&cpg CPG_MOD 1018>,
				 <&audio_clk_a>, <&audio_clk_b>,
				 <&audio_clk_c>,
				 <&cpg CPG_CORE R8A7795_CLK_S0D4>;
			clock-names = "ssi-all",
				      "ssi.9", "ssi.8", "ssi.7", "ssi.6",
				      "ssi.5", "ssi.4", "ssi.3", "ssi.2",
				      "ssi.1", "ssi.0",
				      "src.9", "src.8", "src.7", "src.6",
				      "src.5", "src.4", "src.3", "src.2",
				      "src.1", "src.0",
				      "mix.1", "mix.0",
				      "ctu.1", "ctu.0",
				      "dvc.0", "dvc.1",
				      "clk_a", "clk_b", "clk_c", "clk_i";
			power-domains = <&sysc R8A7795_PD_ALWAYS_ON>;
			resets = <&cpg 1005>,
				 <&cpg 1006>, <&cpg 1007>,
				 <&cpg 1008>, <&cpg 1009>,
				 <&cpg 1010>, <&cpg 1011>,
				 <&cpg 1012>, <&cpg 1013>,
				 <&cpg 1014>, <&cpg 1015>;
			reset-names = "ssi-all",
				      "ssi.9", "ssi.8", "ssi.7", "ssi.6",
				      "ssi.5", "ssi.4", "ssi.3", "ssi.2",
				      "ssi.1", "ssi.0";
			status = "disabled";

			rcar_sound,dvc {
				dvc0: dvc-0 {
					dmas = <&audma1 0xbc>;
					dma-names = "tx";
				};
				dvc1: dvc-1 {
					dmas = <&audma1 0xbe>;
					dma-names = "tx";
				};
			};

			rcar_sound,mix {
				mix0: mix-0 { };
				mix1: mix-1 { };
			};

			rcar_sound,ctu {
				ctu00: ctu-0 { };
				ctu01: ctu-1 { };
				ctu02: ctu-2 { };
				ctu03: ctu-3 { };
				ctu10: ctu-4 { };
				ctu11: ctu-5 { };
				ctu12: ctu-6 { };
				ctu13: ctu-7 { };
			};

			rcar_sound,src {
				src0: src-0 {
					interrupts = <GIC_SPI 352 IRQ_TYPE_LEVEL_HIGH>;
					dmas = <&audma0 0x85>, <&audma1 0x9a>;
					dma-names = "rx", "tx";
				};
				src1: src-1 {
					interrupts = <GIC_SPI 353 IRQ_TYPE_LEVEL_HIGH>;
					dmas = <&audma0 0x87>, <&audma1 0x9c>;
					dma-names = "rx", "tx";
				};
				src2: src-2 {
					interrupts = <GIC_SPI 354 IRQ_TYPE_LEVEL_HIGH>;
					dmas = <&audma0 0x89>, <&audma1 0x9e>;
					dma-names = "rx", "tx";
				};
				src3: src-3 {
					interrupts = <GIC_SPI 355 IRQ_TYPE_LEVEL_HIGH>;
					dmas = <&audma0 0x8b>, <&audma1 0xa0>;
					dma-names = "rx", "tx";
				};
				src4: src-4 {
					interrupts = <GIC_SPI 356 IRQ_TYPE_LEVEL_HIGH>;
					dmas = <&audma0 0x8d>, <&audma1 0xb0>;
					dma-names = "rx", "tx";
				};
				src5: src-5 {
					interrupts = <GIC_SPI 357 IRQ_TYPE_LEVEL_HIGH>;
					dmas = <&audma0 0x8f>, <&audma1 0xb2>;
					dma-names = "rx", "tx";
				};
				src6: src-6 {
					interrupts = <GIC_SPI 358 IRQ_TYPE_LEVEL_HIGH>;
					dmas = <&audma0 0x91>, <&audma1 0xb4>;
					dma-names = "rx", "tx";
				};
				src7: src-7 {
					interrupts = <GIC_SPI 359 IRQ_TYPE_LEVEL_HIGH>;
					dmas = <&audma0 0x93>, <&audma1 0xb6>;
					dma-names = "rx", "tx";
				};
				src8: src-8 {
					interrupts = <GIC_SPI 360 IRQ_TYPE_LEVEL_HIGH>;
					dmas = <&audma0 0x95>, <&audma1 0xb8>;
					dma-names = "rx", "tx";
				};
				src9: src-9 {
					interrupts = <GIC_SPI 361 IRQ_TYPE_LEVEL_HIGH>;
					dmas = <&audma0 0x97>, <&audma1 0xba>;
					dma-names = "rx", "tx";
				};
			};

			rcar_sound,ssi {
				ssi0: ssi-0 {
					interrupts = <GIC_SPI 370 IRQ_TYPE_LEVEL_HIGH>;
					dmas = <&audma0 0x01>, <&audma1 0x02>, <&audma0 0x15>, <&audma1 0x16>;
					dma-names = "rx", "tx", "rxu", "txu";
				};
				ssi1: ssi-1 {
					 interrupts = <GIC_SPI 371 IRQ_TYPE_LEVEL_HIGH>;
					dmas = <&audma0 0x03>, <&audma1 0x04>, <&audma0 0x49>, <&audma1 0x4a>;
					dma-names = "rx", "tx", "rxu", "txu";
				};
				ssi2: ssi-2 {
					interrupts = <GIC_SPI 372 IRQ_TYPE_LEVEL_HIGH>;
					dmas = <&audma0 0x05>, <&audma1 0x06>, <&audma0 0x63>, <&audma1 0x64>;
					dma-names = "rx", "tx", "rxu", "txu";
				};
				ssi3: ssi-3 {
					interrupts = <GIC_SPI 373 IRQ_TYPE_LEVEL_HIGH>;
					dmas = <&audma0 0x07>, <&audma1 0x08>, <&audma0 0x6f>, <&audma1 0x70>;
					dma-names = "rx", "tx", "rxu", "txu";
				};
				ssi4: ssi-4 {
					interrupts = <GIC_SPI 374 IRQ_TYPE_LEVEL_HIGH>;
					dmas = <&audma0 0x09>, <&audma1 0x0a>, <&audma0 0x71>, <&audma1 0x72>;
					dma-names = "rx", "tx", "rxu", "txu";
				};
				ssi5: ssi-5 {
					interrupts = <GIC_SPI 375 IRQ_TYPE_LEVEL_HIGH>;
					dmas = <&audma0 0x0b>, <&audma1 0x0c>, <&audma0 0x73>, <&audma1 0x74>;
					dma-names = "rx", "tx", "rxu", "txu";
				};
				ssi6: ssi-6 {
					interrupts = <GIC_SPI 376 IRQ_TYPE_LEVEL_HIGH>;
					dmas = <&audma0 0x0d>, <&audma1 0x0e>, <&audma0 0x75>, <&audma1 0x76>;
					dma-names = "rx", "tx", "rxu", "txu";
				};
				ssi7: ssi-7 {
					interrupts = <GIC_SPI 377 IRQ_TYPE_LEVEL_HIGH>;
					dmas = <&audma0 0x0f>, <&audma1 0x10>, <&audma0 0x79>, <&audma1 0x7a>;
					dma-names = "rx", "tx", "rxu", "txu";
				};
				ssi8: ssi-8 {
					interrupts = <GIC_SPI 378 IRQ_TYPE_LEVEL_HIGH>;
					dmas = <&audma0 0x11>, <&audma1 0x12>, <&audma0 0x7b>, <&audma1 0x7c>;
					dma-names = "rx", "tx", "rxu", "txu";
				};
				ssi9: ssi-9 {
					interrupts = <GIC_SPI 379 IRQ_TYPE_LEVEL_HIGH>;
					dmas = <&audma0 0x13>, <&audma1 0x14>, <&audma0 0x7d>, <&audma1 0x7e>;
					dma-names = "rx", "tx", "rxu", "txu";
				};
			};
		};

		sata: sata@ee300000 {
			compatible = "renesas,sata-r8a7795",
				     "renesas,rcar-gen3-sata";
			reg = <0 0xee300000 0 0x200000>;
			interrupts = <GIC_SPI 105 IRQ_TYPE_LEVEL_HIGH>;
			clocks = <&cpg CPG_MOD 815>;
			power-domains = <&sysc R8A7795_PD_ALWAYS_ON>;
			resets = <&cpg 815>;
			status = "disabled";
			iommus = <&ipmmu_hc 2>;
		};

		usb3_phy0: usb-phy@e65ee000 {
			compatible = "renesas,r8a7795-usb3-phy",
				     "renesas,rcar-gen3-usb3-phy";
			reg = <0 0xe65ee000 0 0x90>;
			clocks = <&cpg CPG_MOD 328>, <&usb3s0_clk>,
				 <&usb_extal_clk>;
			clock-names = "usb3-if", "usb3s_clk", "usb_extal";
			power-domains = <&sysc R8A7795_PD_ALWAYS_ON>;
			resets = <&cpg 328>;
			#phy-cells = <0>;
			status = "disabled";
		};

		xhci0: usb@ee000000 {
			compatible = "renesas,xhci-r8a7795", "renesas,rcar-gen3-xhci";
			reg = <0 0xee000000 0 0xc00>;
			interrupts = <GIC_SPI 102 IRQ_TYPE_LEVEL_HIGH>;
			clocks = <&cpg CPG_MOD 328>;
			power-domains = <&sysc R8A7795_PD_ALWAYS_ON>;
			resets = <&cpg 328>;
			status = "disabled";
		};

		usb3_peri0: usb@ee020000 {
			compatible = "renesas,r8a7795-usb3-peri",
				     "renesas,rcar-gen3-usb3-peri";
			reg = <0 0xee020000 0 0x400>;
			interrupts = <GIC_SPI 104 IRQ_TYPE_LEVEL_HIGH>;
			clocks = <&cpg CPG_MOD 328>;
			power-domains = <&sysc R8A7795_PD_ALWAYS_ON>;
			resets = <&cpg 328>;
			status = "disabled";
		};

		usb_dmac0: dma-controller@e65a0000 {
			compatible = "renesas,r8a7795-usb-dmac",
				     "renesas,usb-dmac";
			reg = <0 0xe65a0000 0 0x100>;
			interrupts = <GIC_SPI 109 IRQ_TYPE_LEVEL_HIGH
				      GIC_SPI 109 IRQ_TYPE_LEVEL_HIGH>;
			interrupt-names = "ch0", "ch1";
			clocks = <&cpg CPG_MOD 330>;
			power-domains = <&sysc R8A7795_PD_ALWAYS_ON>;
			resets = <&cpg 330>;
			#dma-cells = <1>;
			dma-channels = <2>;
		};

		usb_dmac1: dma-controller@e65b0000 {
			compatible = "renesas,r8a7795-usb-dmac",
				     "renesas,usb-dmac";
			reg = <0 0xe65b0000 0 0x100>;
			interrupts = <GIC_SPI 110 IRQ_TYPE_LEVEL_HIGH
				      GIC_SPI 110 IRQ_TYPE_LEVEL_HIGH>;
			interrupt-names = "ch0", "ch1";
			clocks = <&cpg CPG_MOD 331>;
			power-domains = <&sysc R8A7795_PD_ALWAYS_ON>;
			resets = <&cpg 331>;
			#dma-cells = <1>;
			dma-channels = <2>;
		};

		usb_dmac2: dma-controller@e6460000 {
			compatible = "renesas,r8a7795-usb-dmac",
				     "renesas,usb-dmac";
			reg = <0 0xe6460000 0 0x100>;
			interrupts = <GIC_SPI 34 IRQ_TYPE_LEVEL_HIGH
				      GIC_SPI 34 IRQ_TYPE_LEVEL_HIGH>;
			interrupt-names = "ch0", "ch1";
			clocks = <&cpg CPG_MOD 326>;
			power-domains = <&sysc R8A7795_PD_ALWAYS_ON>;
			resets = <&cpg 326>;
			#dma-cells = <1>;
			dma-channels = <2>;
		};

		usb_dmac3: dma-controller@e6470000 {
			compatible = "renesas,r8a7795-usb-dmac",
				     "renesas,usb-dmac";
			reg = <0 0xe6470000 0 0x100>;
			interrupts = <GIC_SPI 35 IRQ_TYPE_LEVEL_HIGH
				      GIC_SPI 35 IRQ_TYPE_LEVEL_HIGH>;
			interrupt-names = "ch0", "ch1";
			clocks = <&cpg CPG_MOD 329>;
			power-domains = <&sysc R8A7795_PD_ALWAYS_ON>;
			resets = <&cpg 329>;
			#dma-cells = <1>;
			dma-channels = <2>;
		};

		sdhi0: sd@ee100000 {
			compatible = "renesas,sdhi-r8a7795",
				     "renesas,rcar-gen3-sdhi";
			reg = <0 0xee100000 0 0x2000>;
			interrupts = <GIC_SPI 165 IRQ_TYPE_LEVEL_HIGH>;
			clocks = <&cpg CPG_MOD 314>;
			max-frequency = <200000000>;
			power-domains = <&sysc R8A7795_PD_ALWAYS_ON>;
			resets = <&cpg 314>;
			status = "disabled";
		};

		sdhi1: sd@ee120000 {
			compatible = "renesas,sdhi-r8a7795",
				     "renesas,rcar-gen3-sdhi";
			reg = <0 0xee120000 0 0x2000>;
			interrupts = <GIC_SPI 166 IRQ_TYPE_LEVEL_HIGH>;
			clocks = <&cpg CPG_MOD 313>;
			max-frequency = <200000000>;
			power-domains = <&sysc R8A7795_PD_ALWAYS_ON>;
			resets = <&cpg 313>;
			status = "disabled";
		};

		sdhi2: sd@ee140000 {
			compatible = "renesas,sdhi-r8a7795",
				     "renesas,rcar-gen3-sdhi";
			reg = <0 0xee140000 0 0x2000>;
			interrupts = <GIC_SPI 167 IRQ_TYPE_LEVEL_HIGH>;
			clocks = <&cpg CPG_MOD 312>;
			max-frequency = <200000000>;
			power-domains = <&sysc R8A7795_PD_ALWAYS_ON>;
			resets = <&cpg 312>;
			status = "disabled";
		};

		sdhi3: sd@ee160000 {
			compatible = "renesas,sdhi-r8a7795",
				     "renesas,rcar-gen3-sdhi";
			reg = <0 0xee160000 0 0x2000>;
			interrupts = <GIC_SPI 168 IRQ_TYPE_LEVEL_HIGH>;
			clocks = <&cpg CPG_MOD 311>;
			max-frequency = <200000000>;
			power-domains = <&sysc R8A7795_PD_ALWAYS_ON>;
			resets = <&cpg 311>;
			status = "disabled";
		};

		usb2_phy0: usb-phy@ee080200 {
			compatible = "renesas,usb2-phy-r8a7795",
				     "renesas,rcar-gen3-usb2-phy";
			reg = <0 0xee080200 0 0x700>;
			interrupts = <GIC_SPI 108 IRQ_TYPE_LEVEL_HIGH>;
			clocks = <&cpg CPG_MOD 703>;
			power-domains = <&sysc R8A7795_PD_ALWAYS_ON>;
			resets = <&cpg 703>;
			#phy-cells = <0>;
			status = "disabled";
		};

		usb2_phy1: usb-phy@ee0a0200 {
			compatible = "renesas,usb2-phy-r8a7795",
				     "renesas,rcar-gen3-usb2-phy";
			reg = <0 0xee0a0200 0 0x700>;
			clocks = <&cpg CPG_MOD 702>;
			power-domains = <&sysc R8A7795_PD_ALWAYS_ON>;
			resets = <&cpg 702>;
			#phy-cells = <0>;
			status = "disabled";
		};

		usb2_phy2: usb-phy@ee0c0200 {
			compatible = "renesas,usb2-phy-r8a7795",
				     "renesas,rcar-gen3-usb2-phy";
			reg = <0 0xee0c0200 0 0x700>;
			clocks = <&cpg CPG_MOD 701>;
			power-domains = <&sysc R8A7795_PD_ALWAYS_ON>;
			resets = <&cpg 701>;
			#phy-cells = <0>;
			status = "disabled";
		};

		usb2_phy3: usb-phy@ee0e0200 {
			compatible = "renesas,usb2-phy-r8a7795",
				     "renesas,rcar-gen3-usb2-phy";
			reg = <0 0xee0e0200 0 0x700>;
			interrupts = <GIC_SPI 36 IRQ_TYPE_LEVEL_HIGH>;
			clocks = <&cpg CPG_MOD 700>;
			power-domains = <&sysc R8A7795_PD_ALWAYS_ON>;
			resets = <&cpg 700>;
			#phy-cells = <0>;
			status = "disabled";
		};

		ehci0: usb@ee080100 {
			compatible = "generic-ehci";
			reg = <0 0xee080100 0 0x100>;
			interrupts = <GIC_SPI 108 IRQ_TYPE_LEVEL_HIGH>;
			clocks = <&cpg CPG_MOD 703>;
			phys = <&usb2_phy0>;
			phy-names = "usb";
			companion = <&ohci0>;
			power-domains = <&sysc R8A7795_PD_ALWAYS_ON>;
			resets = <&cpg 703>;
			status = "disabled";
		};

		ehci1: usb@ee0a0100 {
			compatible = "generic-ehci";
			reg = <0 0xee0a0100 0 0x100>;
			interrupts = <GIC_SPI 112 IRQ_TYPE_LEVEL_HIGH>;
			clocks = <&cpg CPG_MOD 702>;
			phys = <&usb2_phy1>;
			phy-names = "usb";
			companion = <&ohci1>;
			power-domains = <&sysc R8A7795_PD_ALWAYS_ON>;
			resets = <&cpg 702>;
			status = "disabled";
		};

		ehci2: usb@ee0c0100 {
			compatible = "generic-ehci";
			reg = <0 0xee0c0100 0 0x100>;
			interrupts = <GIC_SPI 113 IRQ_TYPE_LEVEL_HIGH>;
			clocks = <&cpg CPG_MOD 701>;
			phys = <&usb2_phy2>;
			phy-names = "usb";
			companion = <&ohci2>;
			power-domains = <&sysc R8A7795_PD_ALWAYS_ON>;
			resets = <&cpg 701>;
			status = "disabled";
		};

		ehci3: usb@ee0e0100 {
			compatible = "generic-ehci";
			reg = <0 0xee0e0100 0 0x100>;
			interrupts = <GIC_SPI 36 IRQ_TYPE_LEVEL_HIGH>;
			clocks = <&cpg CPG_MOD 700>;
			phys = <&usb2_phy3>;
			phy-names = "usb";
			companion = <&ohci3>;
			power-domains = <&sysc R8A7795_PD_ALWAYS_ON>;
			resets = <&cpg 700>;
			status = "disabled";
		};

		ohci0: usb@ee080000 {
			compatible = "generic-ohci";
			reg = <0 0xee080000 0 0x100>;
			interrupts = <GIC_SPI 108 IRQ_TYPE_LEVEL_HIGH>;
			clocks = <&cpg CPG_MOD 703>;
			phys = <&usb2_phy0>;
			phy-names = "usb";
			power-domains = <&sysc R8A7795_PD_ALWAYS_ON>;
			resets = <&cpg 703>;
			status = "disabled";
		};

		ohci1: usb@ee0a0000 {
			compatible = "generic-ohci";
			reg = <0 0xee0a0000 0 0x100>;
			interrupts = <GIC_SPI 112 IRQ_TYPE_LEVEL_HIGH>;
			clocks = <&cpg CPG_MOD 702>;
			phys = <&usb2_phy1>;
			phy-names = "usb";
			power-domains = <&sysc R8A7795_PD_ALWAYS_ON>;
			resets = <&cpg 702>;
			status = "disabled";
		};

		ohci2: usb@ee0c0000 {
			compatible = "generic-ohci";
			reg = <0 0xee0c0000 0 0x100>;
			interrupts = <GIC_SPI 113 IRQ_TYPE_LEVEL_HIGH>;
			clocks = <&cpg CPG_MOD 701>;
			phys = <&usb2_phy2>;
			phy-names = "usb";
			power-domains = <&sysc R8A7795_PD_ALWAYS_ON>;
			resets = <&cpg 701>;
			status = "disabled";
		};

		ohci3: usb@ee0e0000 {
			compatible = "generic-ohci";
			reg = <0 0xee0e0000 0 0x100>;
			interrupts = <GIC_SPI 36 IRQ_TYPE_LEVEL_HIGH>;
			clocks = <&cpg CPG_MOD 700>;
			phys = <&usb2_phy3>;
			phy-names = "usb";
			power-domains = <&sysc R8A7795_PD_ALWAYS_ON>;
			resets = <&cpg 700>;
			status = "disabled";
		};

		hsusb: usb@e6590000 {
			compatible = "renesas,usbhs-r8a7795",
				     "renesas,rcar-gen3-usbhs";
			reg = <0 0xe6590000 0 0x100>;
			interrupts = <GIC_SPI 107 IRQ_TYPE_LEVEL_HIGH>;
			clocks = <&cpg CPG_MOD 704>;
			dmas = <&usb_dmac0 0>, <&usb_dmac0 1>,
			       <&usb_dmac1 0>, <&usb_dmac1 1>;
			dma-names = "ch0", "ch1", "ch2", "ch3";
			renesas,buswait = <11>;
			phys = <&usb2_phy0>;
			phy-names = "usb";
			power-domains = <&sysc R8A7795_PD_ALWAYS_ON>;
			resets = <&cpg 704>;
			status = "disabled";
		};

		hsusb3: usb@e659c000 {
			compatible = "renesas,usbhs-r8a7795",
				     "renesas,rcar-gen3-usbhs";
			reg = <0 0xe659c000 0 0x100>;
			interrupts = <GIC_SPI 37 IRQ_TYPE_LEVEL_HIGH>;
			clocks = <&cpg CPG_MOD 705>;
			dmas = <&usb_dmac2 0>, <&usb_dmac2 1>,
			       <&usb_dmac3 0>, <&usb_dmac3 1>;
			dma-names = "ch0", "ch1", "ch2", "ch3";
			renesas,buswait = <11>;
			phys = <&usb2_phy3>;
			phy-names = "usb";
			power-domains = <&sysc R8A7795_PD_ALWAYS_ON>;
			resets = <&cpg 705>;
			status = "disabled";
		};

		pciec0: pcie@fe000000 {
			compatible = "renesas,pcie-r8a7795",
				     "renesas,pcie-rcar-gen3";
			reg = <0 0xfe000000 0 0x80000>;
			#address-cells = <3>;
			#size-cells = <2>;
			bus-range = <0x00 0xff>;
			device_type = "pci";
			ranges = <0x01000000 0 0x00000000 0 0xfe100000 0 0x00100000
				0x02000000 0 0xfe200000 0 0xfe200000 0 0x00200000
				0x02000000 0 0x30000000 0 0x30000000 0 0x08000000
				0x42000000 0 0x38000000 0 0x38000000 0 0x08000000>;
			/* Map all possible DDR as inbound ranges */
			dma-ranges = <0x42000000 0 0x40000000 0 0x40000000 0 0x40000000>;
			interrupts = <GIC_SPI 116 IRQ_TYPE_LEVEL_HIGH>,
				<GIC_SPI 117 IRQ_TYPE_LEVEL_HIGH>,
				<GIC_SPI 118 IRQ_TYPE_LEVEL_HIGH>;
			#interrupt-cells = <1>;
			interrupt-map-mask = <0 0 0 0>;
			interrupt-map = <0 0 0 0 &gic GIC_SPI 116 IRQ_TYPE_LEVEL_HIGH>;
			clocks = <&cpg CPG_MOD 319>, <&pcie_bus_clk>;
			clock-names = "pcie", "pcie_bus";
			power-domains = <&sysc R8A7795_PD_ALWAYS_ON>;
			resets = <&cpg 319>;
			status = "disabled";
		};

		pciec1: pcie@ee800000 {
			compatible = "renesas,pcie-r8a7795",
				     "renesas,pcie-rcar-gen3";
			reg = <0 0xee800000 0 0x80000>;
			#address-cells = <3>;
			#size-cells = <2>;
			bus-range = <0x00 0xff>;
			device_type = "pci";
			ranges = <0x01000000 0 0x00000000 0 0xee900000 0 0x00100000
				0x02000000 0 0xeea00000 0 0xeea00000 0 0x00200000
				0x02000000 0 0xc0000000 0 0xc0000000 0 0x08000000
				0x42000000 0 0xc8000000 0 0xc8000000 0 0x08000000>;
			/* Map all possible DDR as inbound ranges */
			dma-ranges = <0x42000000 0 0x40000000 0 0x40000000 0 0x40000000>;
			interrupts = <GIC_SPI 148 IRQ_TYPE_LEVEL_HIGH>,
				<GIC_SPI 149 IRQ_TYPE_LEVEL_HIGH>,
				<GIC_SPI 150 IRQ_TYPE_LEVEL_HIGH>;
			#interrupt-cells = <1>;
			interrupt-map-mask = <0 0 0 0>;
			interrupt-map = <0 0 0 0 &gic GIC_SPI 148 IRQ_TYPE_LEVEL_HIGH>;
			clocks = <&cpg CPG_MOD 318>, <&pcie_bus_clk>;
			clock-names = "pcie", "pcie_bus";
			power-domains = <&sysc R8A7795_PD_ALWAYS_ON>;
			resets = <&cpg 318>;
			status = "disabled";
		};

		imr-lx4@fe860000 {
			compatible = "renesas,r8a7795-imr-lx4",
				     "renesas,imr-lx4";
			reg = <0 0xfe860000 0 0x2000>;
			interrupts = <GIC_SPI 192 IRQ_TYPE_LEVEL_HIGH>;
			clocks = <&cpg CPG_MOD 823>;
			power-domains = <&sysc R8A7795_PD_A3VC>;
			resets = <&cpg 823>;
		};

		imr-lx4@fe870000 {
			compatible = "renesas,r8a7795-imr-lx4",
				     "renesas,imr-lx4";
			reg = <0 0xfe870000 0 0x2000>;
			interrupts = <GIC_SPI 193 IRQ_TYPE_LEVEL_HIGH>;
			clocks = <&cpg CPG_MOD 822>;
			power-domains = <&sysc R8A7795_PD_A3VC>;
			resets = <&cpg 822>;
		};

		imr-lx4@fe880000 {
			compatible = "renesas,r8a7795-imr-lx4",
				     "renesas,imr-lx4";
			reg = <0 0xfe880000 0 0x2000>;
			interrupts = <GIC_SPI 194 IRQ_TYPE_LEVEL_HIGH>;
			clocks = <&cpg CPG_MOD 821>;
			power-domains = <&sysc R8A7795_PD_A3VC>;
			resets = <&cpg 821>;
		};

		imr-lx4@fe890000 {
			compatible = "renesas,r8a7795-imr-lx4",
				     "renesas,imr-lx4";
			reg = <0 0xfe890000 0 0x2000>;
			interrupts = <GIC_SPI 195 IRQ_TYPE_LEVEL_HIGH>;
			clocks = <&cpg CPG_MOD 820>;
			power-domains = <&sysc R8A7795_PD_A3VC>;
			resets = <&cpg 820>;
		};

		vspbc: vsp@fe920000 {
			compatible = "renesas,vsp2";
			reg = <0 0xfe920000 0 0x8000>;
			interrupts = <GIC_SPI 465 IRQ_TYPE_LEVEL_HIGH>;
			clocks = <&cpg CPG_MOD 624>;
			power-domains = <&sysc R8A7795_PD_A3VP>;
			resets = <&cpg 624>;

			renesas,fcp = <&fcpvb1>;
		};

		fcpvb1: fcp@fe92f000 {
			compatible = "renesas,fcpv";
			reg = <0 0xfe92f000 0 0x200>;
			clocks = <&cpg CPG_MOD 606>;
			power-domains = <&sysc R8A7795_PD_A3VP>;
			resets = <&cpg 606>;
			iommus = <&ipmmu_vp1 7>;
		};

		fcpf0: fcp@fe950000 {
			compatible = "renesas,fcpf";
			reg = <0 0xfe950000 0 0x200>;
			clocks = <&cpg CPG_MOD 615>;
			power-domains = <&sysc R8A7795_PD_A3VP>;
			resets = <&cpg 615>;
			iommus = <&ipmmu_vp0 0>;
		};

		fcpf1: fcp@fe951000 {
			compatible = "renesas,fcpf";
			reg = <0 0xfe951000 0 0x200>;
			clocks = <&cpg CPG_MOD 614>;
			power-domains = <&sysc R8A7795_PD_A3VP>;
			resets = <&cpg 614>;
			iommus = <&ipmmu_vp1 1>;
		};

		vspbd: vsp@fe960000 {
			compatible = "renesas,vsp2";
			reg = <0 0xfe960000 0 0x8000>;
			interrupts = <GIC_SPI 266 IRQ_TYPE_LEVEL_HIGH>;
			clocks = <&cpg CPG_MOD 626>;
			power-domains = <&sysc R8A7795_PD_A3VP>;
			resets = <&cpg 626>;

			renesas,fcp = <&fcpvb0>;
		};

		fcpvb0: fcp@fe96f000 {
			compatible = "renesas,fcpv";
			reg = <0 0xfe96f000 0 0x200>;
			clocks = <&cpg CPG_MOD 607>;
			power-domains = <&sysc R8A7795_PD_A3VP>;
			resets = <&cpg 607>;
			iommus = <&ipmmu_vp0 5>;
		};

		vspi0: vsp@fe9a0000 {
			compatible = "renesas,vsp2";
			reg = <0 0xfe9a0000 0 0x8000>;
			interrupts = <GIC_SPI 444 IRQ_TYPE_LEVEL_HIGH>;
			clocks = <&cpg CPG_MOD 631>;
			power-domains = <&sysc R8A7795_PD_A3VP>;
			resets = <&cpg 631>;

			renesas,fcp = <&fcpvi0>;
		};

		fcpvi0: fcp@fe9af000 {
			compatible = "renesas,fcpv";
			reg = <0 0xfe9af000 0 0x200>;
			clocks = <&cpg CPG_MOD 611>;
			power-domains = <&sysc R8A7795_PD_A3VP>;
			resets = <&cpg 611>;
			iommus = <&ipmmu_vp0 8>;
		};

		vspi1: vsp@fe9b0000 {
			compatible = "renesas,vsp2";
			reg = <0 0xfe9b0000 0 0x8000>;
			interrupts = <GIC_SPI 445 IRQ_TYPE_LEVEL_HIGH>;
			clocks = <&cpg CPG_MOD 630>;
			power-domains = <&sysc R8A7795_PD_A3VP>;
			resets = <&cpg 630>;

			renesas,fcp = <&fcpvi1>;
		};

		fcpvi1: fcp@fe9bf000 {
			compatible = "renesas,fcpv";
			reg = <0 0xfe9bf000 0 0x200>;
			clocks = <&cpg CPG_MOD 610>;
			power-domains = <&sysc R8A7795_PD_A3VP>;
			resets = <&cpg 610>;
			iommus = <&ipmmu_vp1 9>;
		};

		vspd0: vsp@fea20000 {
			compatible = "renesas,vsp2";
			reg = <0 0xfea20000 0 0x4000>;
			interrupts = <GIC_SPI 466 IRQ_TYPE_LEVEL_HIGH>;
			clocks = <&cpg CPG_MOD 623>;
			power-domains = <&sysc R8A7795_PD_ALWAYS_ON>;
			resets = <&cpg 623>;

			renesas,fcp = <&fcpvd0>;
		};

		fcpvd0: fcp@fea27000 {
			compatible = "renesas,fcpv";
			reg = <0 0xfea27000 0 0x200>;
			clocks = <&cpg CPG_MOD 603>;
			power-domains = <&sysc R8A7795_PD_ALWAYS_ON>;
			resets = <&cpg 603>;
			iommus = <&ipmmu_vi0 8>;
		};

		vspd1: vsp@fea28000 {
			compatible = "renesas,vsp2";
			reg = <0 0xfea28000 0 0x4000>;
			interrupts = <GIC_SPI 467 IRQ_TYPE_LEVEL_HIGH>;
			clocks = <&cpg CPG_MOD 622>;
			power-domains = <&sysc R8A7795_PD_ALWAYS_ON>;
			resets = <&cpg 622>;

			renesas,fcp = <&fcpvd1>;
		};

		fcpvd1: fcp@fea2f000 {
			compatible = "renesas,fcpv";
			reg = <0 0xfea2f000 0 0x200>;
			clocks = <&cpg CPG_MOD 602>;
			power-domains = <&sysc R8A7795_PD_ALWAYS_ON>;
			resets = <&cpg 602>;
			iommus = <&ipmmu_vi0 9>;
		};

		vspd2: vsp@fea30000 {
			compatible = "renesas,vsp2";
			reg = <0 0xfea30000 0 0x4000>;
			interrupts = <GIC_SPI 468 IRQ_TYPE_LEVEL_HIGH>;
			clocks = <&cpg CPG_MOD 621>;
			power-domains = <&sysc R8A7795_PD_ALWAYS_ON>;
			resets = <&cpg 621>;

			renesas,fcp = <&fcpvd2>;
		};

		fcpvd2: fcp@fea37000 {
			compatible = "renesas,fcpv";
			reg = <0 0xfea37000 0 0x200>;
			clocks = <&cpg CPG_MOD 601>;
			power-domains = <&sysc R8A7795_PD_ALWAYS_ON>;
			resets = <&cpg 601>;
			iommus = <&ipmmu_vi1 10>;
		};

		fdp1@fe940000 {
			compatible = "renesas,fdp1";
			reg = <0 0xfe940000 0 0x2400>;
			interrupts = <GIC_SPI 262 IRQ_TYPE_LEVEL_HIGH>;
			clocks = <&cpg CPG_MOD 119>;
			power-domains = <&sysc R8A7795_PD_A3VP>;
			resets = <&cpg 119>;
			renesas,fcp = <&fcpf0>;
		};

		fdp1@fe944000 {
			compatible = "renesas,fdp1";
			reg = <0 0xfe944000 0 0x2400>;
			interrupts = <GIC_SPI 263 IRQ_TYPE_LEVEL_HIGH>;
			clocks = <&cpg CPG_MOD 118>;
			power-domains = <&sysc R8A7795_PD_A3VP>;
			resets = <&cpg 118>;
			renesas,fcp = <&fcpf1>;
		};

		hdmi0: hdmi@fead0000 {
			compatible = "renesas,r8a7795-hdmi", "renesas,rcar-gen3-hdmi";
			reg = <0 0xfead0000 0 0x10000>;
			interrupts = <GIC_SPI 389 IRQ_TYPE_LEVEL_HIGH>;
			clocks = <&cpg CPG_MOD 729>, <&cpg CPG_CORE R8A7795_CLK_HDMI>;
			clock-names = "iahb", "isfr";
			power-domains = <&sysc R8A7795_PD_ALWAYS_ON>;
			resets = <&cpg 729>;
			status = "disabled";

			ports {
				#address-cells = <1>;
				#size-cells = <0>;
				port@0 {
					reg = <0>;
					dw_hdmi0_in: endpoint {
						remote-endpoint = <&du_out_hdmi0>;
					};
				};
				port@1 {
					reg = <1>;
				};
			};
		};

		hdmi1: hdmi@feae0000 {
			compatible = "renesas,r8a7795-hdmi", "renesas,rcar-gen3-hdmi";
			reg = <0 0xfeae0000 0 0x10000>;
			interrupts = <GIC_SPI 436 IRQ_TYPE_LEVEL_HIGH>;
			clocks = <&cpg CPG_MOD 728>, <&cpg CPG_CORE R8A7795_CLK_HDMI>;
			clock-names = "iahb", "isfr";
			power-domains = <&sysc R8A7795_PD_ALWAYS_ON>;
			resets = <&cpg 728>;
			status = "disabled";

			ports {
				#address-cells = <1>;
				#size-cells = <0>;
				port@0 {
					reg = <0>;
					dw_hdmi1_in: endpoint {
						remote-endpoint = <&du_out_hdmi1>;
					};
				};
				port@1 {
					reg = <1>;
				};
			};
		};

		du: display@feb00000 {
			compatible = "renesas,du-r8a7795";
			reg = <0 0xfeb00000 0 0x80000>,
			      <0 0xfeb90000 0 0x14>;
			reg-names = "du", "lvds.0";
			interrupts = <GIC_SPI 256 IRQ_TYPE_LEVEL_HIGH>,
				     <GIC_SPI 268 IRQ_TYPE_LEVEL_HIGH>,
				     <GIC_SPI 269 IRQ_TYPE_LEVEL_HIGH>,
				     <GIC_SPI 270 IRQ_TYPE_LEVEL_HIGH>;
			clocks = <&cpg CPG_MOD 724>,
				 <&cpg CPG_MOD 723>,
				 <&cpg CPG_MOD 722>,
				 <&cpg CPG_MOD 721>,
				 <&cpg CPG_MOD 727>;
			clock-names = "du.0", "du.1", "du.2", "du.3", "lvds.0";
			vsps = <&vspd0 0 &vspd1 0 &vspd2 0 &vspd0 1>;
			status = "disabled";

			ports {
				#address-cells = <1>;
				#size-cells = <0>;

				port@0 {
					reg = <0>;
					du_out_rgb: endpoint {
					};
				};
				port@1 {
					reg = <1>;
					du_out_hdmi0: endpoint {
						remote-endpoint = <&dw_hdmi0_in>;
					};
				};
				port@2 {
					reg = <2>;
					du_out_hdmi1: endpoint {
						remote-endpoint = <&dw_hdmi1_in>;
					};
				};
				port@3 {
					reg = <3>;
					du_out_lvds0: endpoint {
					};
				};
			};
		};

		tsc: thermal@e6198000 {
			compatible = "renesas,r8a7795-thermal";
			reg = <0 0xe6198000 0 0x100>,
			      <0 0xe61a0000 0 0x100>,
			      <0 0xe61a8000 0 0x100>;
			interrupts = <GIC_SPI 67 IRQ_TYPE_LEVEL_HIGH>,
				     <GIC_SPI 68 IRQ_TYPE_LEVEL_HIGH>,
				     <GIC_SPI 69 IRQ_TYPE_LEVEL_HIGH>;
			clocks = <&cpg CPG_MOD 522>;
			power-domains = <&sysc R8A7795_PD_ALWAYS_ON>;
			resets = <&cpg 522>;
			#thermal-sensor-cells = <1>;
			status = "okay";
		};
	};

	timer {
		compatible = "arm,armv8-timer";
		interrupts-extended = <&gic GIC_PPI 13
				       (GIC_CPU_MASK_SIMPLE(8) |
				       IRQ_TYPE_LEVEL_LOW)>,
				      <&gic GIC_PPI 14
				       (GIC_CPU_MASK_SIMPLE(8) |
				       IRQ_TYPE_LEVEL_LOW)>,
				      <&gic GIC_PPI 11
				       (GIC_CPU_MASK_SIMPLE(8) |
				       IRQ_TYPE_LEVEL_LOW)>,
				      <&gic GIC_PPI 10
				       (GIC_CPU_MASK_SIMPLE(8) |
				       IRQ_TYPE_LEVEL_LOW)>;
	};

	thermal-zones {
		sensor_thermal1: sensor-thermal1 {
			polling-delay-passive = <250>;
			polling-delay = <1000>;
			thermal-sensors = <&tsc 0>;

			trips {
<<<<<<< HEAD
=======
				sensor1_passive: sensor1-passive {
					temperature = <95000>;
					hysteresis = <2000>;
					type = "passive";
				};
>>>>>>> 087b53d1
				sensor1_crit: sensor1-crit {
					temperature = <120000>;
					hysteresis = <2000>;
					type = "critical";
<<<<<<< HEAD
=======
				};
			};

			cooling-maps {
				map0 {
					trip = <&sensor1_passive>;
					cooling-device = <&a57_0 4 4>;
>>>>>>> 087b53d1
				};
			};
		};

		sensor_thermal2: sensor-thermal2 {
			polling-delay-passive = <250>;
			polling-delay = <1000>;
			thermal-sensors = <&tsc 1>;

			trips {
<<<<<<< HEAD
=======
				sensor2_passive: sensor2-passive {
					temperature = <95000>;
					hysteresis = <2000>;
					type = "passive";
				};
>>>>>>> 087b53d1
				sensor2_crit: sensor2-crit {
					temperature = <120000>;
					hysteresis = <2000>;
					type = "critical";
				};
			};
		};

<<<<<<< HEAD
		sensor_thermal3: sensor-thermal3 {
			polling-delay-passive = <250>;
			polling-delay = <1000>;
			thermal-sensors = <&tsc 2>;

			trips {
=======
			cooling-maps {
				map0 {
					trip = <&sensor2_passive>;
					cooling-device = <&a57_0 4 4>;
				};
			};
		};

		sensor_thermal3: sensor-thermal3 {
			polling-delay-passive = <250>;
			polling-delay = <1000>;
			thermal-sensors = <&tsc 2>;

			trips {
				sensor3_passive: sensor3-passive {
					temperature = <95000>;
					hysteresis = <2000>;
					type = "passive";
				};
>>>>>>> 087b53d1
				sensor3_crit: sensor3-crit {
					temperature = <120000>;
					hysteresis = <2000>;
					type = "critical";
<<<<<<< HEAD
=======
				};
			};

			cooling-maps {
				map0 {
					trip = <&sensor3_passive>;
					cooling-device = <&a57_0 4 4>;
>>>>>>> 087b53d1
				};
			};
		};
	};

	/* External USB clocks - can be overridden by the board */
	usb3s0_clk: usb3s0 {
		compatible = "fixed-clock";
		#clock-cells = <0>;
		clock-frequency = <0>;
	};

	usb_extal_clk: usb_extal {
		compatible = "fixed-clock";
		#clock-cells = <0>;
		clock-frequency = <0>;
	};
};<|MERGE_RESOLUTION|>--- conflicted
+++ resolved
@@ -271,35 +271,6 @@
 		compatible = "fixed-clock";
 		#clock-cells = <0>;
 		clock-frequency = <0>;
-	};
-
-	pmu_a57 {
-		compatible = "arm,cortex-a57-pmu";
-		interrupts-extended = <&gic GIC_SPI 72 IRQ_TYPE_LEVEL_HIGH>,
-		                      <&gic GIC_SPI 73 IRQ_TYPE_LEVEL_HIGH>,
-				      <&gic GIC_SPI 74 IRQ_TYPE_LEVEL_HIGH>,
-				      <&gic GIC_SPI 75 IRQ_TYPE_LEVEL_HIGH>;
-		interrupt-affinity = <&a57_0>,
-				     <&a57_1>,
-				     <&a57_2>,
-				     <&a57_3>;
-	};
-
-	pmu_a53 {
-		compatible = "arm,cortex-a53-pmu";
-		interrupts-extended = <&gic GIC_SPI 84 IRQ_TYPE_LEVEL_HIGH>,
-				      <&gic GIC_SPI 85 IRQ_TYPE_LEVEL_HIGH>,
-				      <&gic GIC_SPI 86 IRQ_TYPE_LEVEL_HIGH>,
-				      <&gic GIC_SPI 87 IRQ_TYPE_LEVEL_HIGH>;
-		interrupt-affinity = <&a53_0>,
-				     <&a53_1>,
-				     <&a53_2>,
-				     <&a53_3>;
-	};
-
-	psci {
-		compatible = "arm,psci-1.0", "arm,psci-0.2";
-		method = "smc";
 	};
 
 	soc: soc {
@@ -2451,20 +2422,15 @@
 			thermal-sensors = <&tsc 0>;
 
 			trips {
-<<<<<<< HEAD
-=======
 				sensor1_passive: sensor1-passive {
 					temperature = <95000>;
 					hysteresis = <2000>;
 					type = "passive";
 				};
->>>>>>> 087b53d1
 				sensor1_crit: sensor1-crit {
 					temperature = <120000>;
 					hysteresis = <2000>;
 					type = "critical";
-<<<<<<< HEAD
-=======
 				};
 			};
 
@@ -2472,7 +2438,6 @@
 				map0 {
 					trip = <&sensor1_passive>;
 					cooling-device = <&a57_0 4 4>;
->>>>>>> 087b53d1
 				};
 			};
 		};
@@ -2483,30 +2448,18 @@
 			thermal-sensors = <&tsc 1>;
 
 			trips {
-<<<<<<< HEAD
-=======
 				sensor2_passive: sensor2-passive {
 					temperature = <95000>;
 					hysteresis = <2000>;
 					type = "passive";
 				};
->>>>>>> 087b53d1
 				sensor2_crit: sensor2-crit {
 					temperature = <120000>;
 					hysteresis = <2000>;
 					type = "critical";
 				};
 			};
-		};
-
-<<<<<<< HEAD
-		sensor_thermal3: sensor-thermal3 {
-			polling-delay-passive = <250>;
-			polling-delay = <1000>;
-			thermal-sensors = <&tsc 2>;
-
-			trips {
-=======
+
 			cooling-maps {
 				map0 {
 					trip = <&sensor2_passive>;
@@ -2526,13 +2479,10 @@
 					hysteresis = <2000>;
 					type = "passive";
 				};
->>>>>>> 087b53d1
 				sensor3_crit: sensor3-crit {
 					temperature = <120000>;
 					hysteresis = <2000>;
 					type = "critical";
-<<<<<<< HEAD
-=======
 				};
 			};
 
@@ -2540,7 +2490,6 @@
 				map0 {
 					trip = <&sensor3_passive>;
 					cooling-device = <&a57_0 4 4>;
->>>>>>> 087b53d1
 				};
 			};
 		};
