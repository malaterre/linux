--- conflicted
+++ resolved
@@ -256,7 +256,6 @@
 				function = "cec_ao";
 			};
 		};
-<<<<<<< HEAD
 	};
 };
 
@@ -335,86 +334,6 @@
 	};
 };
 
-=======
-	};
-};
-
-&apb {
-	mali: gpu@c0000 {
-		compatible = "amlogic,meson-gxbb-mali", "arm,mali-450";
-		reg = <0x0 0xc0000 0x0 0x40000>;
-		interrupts = <GIC_SPI 160 IRQ_TYPE_LEVEL_HIGH>,
-			     <GIC_SPI 161 IRQ_TYPE_LEVEL_HIGH>,
-			     <GIC_SPI 162 IRQ_TYPE_LEVEL_HIGH>,
-			     <GIC_SPI 163 IRQ_TYPE_LEVEL_HIGH>,
-			     <GIC_SPI 164 IRQ_TYPE_LEVEL_HIGH>,
-			     <GIC_SPI 165 IRQ_TYPE_LEVEL_HIGH>,
-			     <GIC_SPI 166 IRQ_TYPE_LEVEL_HIGH>,
-			     <GIC_SPI 167 IRQ_TYPE_LEVEL_HIGH>,
-			     <GIC_SPI 168 IRQ_TYPE_LEVEL_HIGH>,
-			     <GIC_SPI 169 IRQ_TYPE_LEVEL_HIGH>;
-		interrupt-names = "gp", "gpmmu", "pp", "pmu",
-			"pp0", "ppmmu0", "pp1", "ppmmu1",
-			"pp2", "ppmmu2";
-		clocks = <&clkc CLKID_CLK81>, <&clkc CLKID_MALI>;
-		clock-names = "bus", "core";
-
-		/*
-		 * Mali clocking is provided by two identical clock paths
-		 * MALI_0 and MALI_1 muxed to a single clock by a glitch
-		 * free mux to safely change frequency while running.
-		 */
-		assigned-clocks = <&clkc CLKID_MALI_0_SEL>,
-				  <&clkc CLKID_MALI_0>,
-				  <&clkc CLKID_MALI>; /* Glitch free mux */
-		assigned-clock-parents = <&clkc CLKID_FCLK_DIV3>,
-					 <0>, /* Do Nothing */
-					 <&clkc CLKID_MALI_0>;
-		assigned-clock-rates = <0>, /* Do Nothing */
-				       <666666666>,
-				       <0>; /* Do Nothing */
-	};
-};
-
-&cbus {
-	spifc: spi@8c80 {
-		compatible = "amlogic,meson-gxbb-spifc";
-		reg = <0x0 0x08c80 0x0 0x80>;
-		#address-cells = <1>;
-		#size-cells = <0>;
-		clocks = <&clkc CLKID_SPI>;
-		status = "disabled";
-	};
-};
-
-&ethmac {
-	clocks = <&clkc CLKID_ETH>,
-		 <&clkc CLKID_FCLK_DIV2>,
-		 <&clkc CLKID_MPLL2>;
-	clock-names = "stmmaceth", "clkin0", "clkin1";
-};
-
-&hdmi_tx {
-	compatible = "amlogic,meson-gxbb-dw-hdmi", "amlogic,meson-gx-dw-hdmi";
-	resets = <&reset RESET_HDMITX_CAPB3>,
-		 <&reset RESET_HDMI_SYSTEM_RESET>,
-		 <&reset RESET_HDMI_TX>;
-	reset-names = "hdmitx_apb", "hdmitx", "hdmitx_phy";
-	clocks = <&clkc CLKID_HDMI_PCLK>,
-		 <&clkc CLKID_CLK81>,
-		 <&clkc CLKID_GCLK_VENCI_INT0>;
-	clock-names = "isfr", "iahb", "venci";
-};
-
-&hiubus {
-	clkc: clock-controller@0 {
-		compatible = "amlogic,gxbb-clkc";
-		#clock-cells = <1>;
-		reg = <0x0 0x0 0x0 0x3db>;
-	};
-};
-
->>>>>>> f99503e9
 &hwrng {
 	clocks = <&clkc CLKID_RNG0>;
 	clock-names = "core";
