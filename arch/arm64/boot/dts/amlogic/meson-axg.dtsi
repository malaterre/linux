--- conflicted
+++ resolved
@@ -132,11 +132,7 @@
 
 			sd_emmc_b: sd@5000 {
 				compatible = "amlogic,meson-axg-mmc";
-<<<<<<< HEAD
-				reg = <0x0 0x5000 0x0 0x2000>;
-=======
 				reg = <0x0 0x5000 0x0 0x800>;
->>>>>>> 793d8ab6
 				interrupts = <GIC_SPI 217 IRQ_TYPE_EDGE_RISING>;
 				status = "disabled";
 				clocks = <&clkc CLKID_SD_EMMC_B>,
@@ -148,11 +144,7 @@
 
 			sd_emmc_c: mmc@7000 {
 				compatible = "amlogic,meson-axg-mmc";
-<<<<<<< HEAD
-				reg = <0x0 0x7000 0x0 0x2000>;
-=======
 				reg = <0x0 0x7000 0x0 0x800>;
->>>>>>> 793d8ab6
 				interrupts = <GIC_SPI 218 IRQ_TYPE_EDGE_RISING>;
 				status = "disabled";
 				clocks = <&clkc CLKID_SD_EMMC_C>,
