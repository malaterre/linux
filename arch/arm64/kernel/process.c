--- conflicted
+++ resolved
@@ -314,8 +314,6 @@
 	clear_tsk_thread_flag(p, TIF_SVE);
 	p->thread.sve_state = NULL;
 
-<<<<<<< HEAD
-=======
 	/*
 	 * In case p was allocated the same task_struct pointer as some
 	 * other recently-exited task, make sure p is disassociated from
@@ -325,7 +323,6 @@
 	 */
 	fpsimd_flush_task_state(p);
 
->>>>>>> 0f7cda2b
 	if (likely(!(p->flags & PF_KTHREAD))) {
 		*childregs = *current_pt_regs();
 		childregs->regs[0] = 0;
