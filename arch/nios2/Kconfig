# SPDX-License-Identifier: GPL-2.0
config NIOS2
	def_bool y
<<<<<<< HEAD
	select ARCH_NO_SWAP
=======
	select ARCH_HAS_SYNC_DMA_FOR_CPU
	select ARCH_HAS_SYNC_DMA_FOR_DEVICE
	select DMA_NONCOHERENT_OPS
>>>>>>> 6fa1d28e
	select TIMER_OF
	select GENERIC_ATOMIC64
	select GENERIC_CLOCKEVENTS
	select GENERIC_CPU_DEVICES
	select GENERIC_IRQ_PROBE
	select GENERIC_IRQ_SHOW
	select GENERIC_STRNCPY_FROM_USER
	select GENERIC_STRNLEN_USER
	select HAVE_ARCH_TRACEHOOK
	select HAVE_ARCH_KGDB
	select IRQ_DOMAIN
	select MODULES_USE_ELF_RELA
	select OF
	select OF_EARLY_FLATTREE
	select SOC_BUS
	select SPARSE_IRQ
	select USB_ARCH_HAS_HCD if USB_SUPPORT
	select CPU_NO_EFFICIENT_FFS

config GENERIC_CSUM
	def_bool y

config GENERIC_HWEIGHT
	def_bool y

config GENERIC_CALIBRATE_DELAY
	def_bool y

config NO_IOPORT_MAP
	def_bool y

config HAS_DMA
	def_bool y

config FPU
	def_bool n

config RWSEM_GENERIC_SPINLOCK
	def_bool y

config TRACE_IRQFLAGS_SUPPORT
	def_bool n

menu "Kernel features"

source "kernel/Kconfig.hz"

config FORCE_MAX_ZONEORDER
	int "Maximum zone order"
	range 9 20
	default "11"
	help
	  The kernel memory allocator divides physically contiguous memory
	  blocks into "zones", where each zone is a power of two number of
	  pages.  This option selects the largest power of two that the kernel
	  keeps in the memory allocator.  If you need to allocate very large
	  blocks of physically contiguous memory, then you may need to
	  increase this value.

	  This config option is actually maximum order plus one. For example,
	  a value of 11 means that the largest free memory block is 2^10 pages.

endmenu

source "arch/nios2/platform/Kconfig.platform"

menu "Processor type and features"

config MMU
	def_bool y

config NR_CPUS
	int
	default "1"

config NIOS2_ALIGNMENT_TRAP
	bool "Catch alignment trap"
	default y
	help
	  Nios II CPUs cannot fetch/store data which is not bus aligned,
	  i.e., a 2 or 4 byte fetch must start at an address divisible by
	  2 or 4. Any non-aligned load/store instructions will be trapped and
	  emulated in software if you say Y here, which has a performance
	  impact.

comment "Boot options"

config CMDLINE_BOOL
	bool "Default bootloader kernel arguments"
	default y

config CMDLINE
	string "Default kernel command string"
	default ""
	depends on CMDLINE_BOOL
	help
	  On some platforms, there is currently no way for the boot loader to
	  pass arguments to the kernel. For these platforms, you can supply
	  some command-line options at build time by entering them here.  In
	  other cases you can specify kernel args so that you don't have
	  to set them up in board prom initialization routines.

config CMDLINE_FORCE
	bool "Force default kernel command string"
	depends on CMDLINE_BOOL
	help
	  Set this to have arguments from the default kernel command string
	  override those passed by the boot loader.

config NIOS2_CMDLINE_IGNORE_DTB
	bool "Ignore kernel command string from DTB"
	depends on CMDLINE_BOOL
	depends on !CMDLINE_FORCE
	default y
	help
	  Set this to ignore the bootargs property from the devicetree's
	  chosen node and fall back to CMDLINE if nothing is passed.

config NIOS2_PASS_CMDLINE
	bool "Passed kernel command line from u-boot"
	default n
	help
	  Use bootargs env variable from u-boot for kernel command line.
	  will override "Default kernel command string".
	  Say N if you are unsure.

config NIOS2_BOOT_LINK_OFFSET
	hex "Link address offset for booting"
	default "0x00500000"
	help
	  This option allows you to set the link address offset of the zImage.
	  This can be useful if you are on a board which has a small amount of
	  memory.

endmenu

menu "Advanced setup"

config ADVANCED_OPTIONS
	bool "Prompt for advanced kernel configuration options"

comment "Default settings for advanced configuration options are used"
	depends on !ADVANCED_OPTIONS

config NIOS2_KERNEL_MMU_REGION_BASE_BOOL
	bool "Set custom kernel MMU region base address"
	depends on ADVANCED_OPTIONS
	help
	  This option allows you to set the virtual address of the kernel MMU region.

	  Say N here unless you know what you are doing.

config NIOS2_KERNEL_MMU_REGION_BASE
	hex "Virtual base address of the kernel MMU region " if NIOS2_KERNEL_MMU_REGION_BASE_BOOL
	default "0x80000000"
	help
	  This option allows you to set the virtual base address of the kernel MMU region.

config NIOS2_KERNEL_REGION_BASE_BOOL
	bool "Set custom kernel region base address"
	depends on ADVANCED_OPTIONS
	help
	  This option allows you to set the virtual address of the kernel region.

	  Say N here unless you know what you are doing.

config NIOS2_KERNEL_REGION_BASE
	hex "Virtual base address of the kernel region " if NIOS2_KERNEL_REGION_BASE_BOOL
	default "0xc0000000"

config NIOS2_IO_REGION_BASE_BOOL
	bool "Set custom I/O region base address"
	depends on ADVANCED_OPTIONS
	help
	  This option allows you to set the virtual address of the I/O region.

	  Say N here unless you know what you are doing.

config NIOS2_IO_REGION_BASE
	hex "Virtual base address of the I/O region" if NIOS2_IO_REGION_BASE_BOOL
	default "0xe0000000"

endmenu<|MERGE_RESOLUTION|>--- conflicted
+++ resolved
@@ -1,13 +1,10 @@
 # SPDX-License-Identifier: GPL-2.0
 config NIOS2
 	def_bool y
-<<<<<<< HEAD
 	select ARCH_NO_SWAP
-=======
 	select ARCH_HAS_SYNC_DMA_FOR_CPU
 	select ARCH_HAS_SYNC_DMA_FOR_DEVICE
 	select DMA_NONCOHERENT_OPS
->>>>>>> 6fa1d28e
 	select TIMER_OF
 	select GENERIC_ATOMIC64
 	select GENERIC_CLOCKEVENTS
