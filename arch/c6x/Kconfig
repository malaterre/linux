# SPDX-License-Identifier: GPL-2.0
#
# For a description of the syntax of this configuration file,
# see Documentation/kbuild/kconfig-language.txt.
#

config C6X
	def_bool y
	select ARCH_HAS_SYNC_DMA_FOR_CPU
	select ARCH_HAS_SYNC_DMA_FOR_DEVICE
	select CLKDEV_LOOKUP
	select DMA_DIRECT_OPS
	select GENERIC_ATOMIC64
	select GENERIC_IRQ_SHOW
	select HAVE_ARCH_TRACEHOOK
<<<<<<< HEAD
	select HAVE_MEMBLOCK
	select NO_BOOTMEM
=======
>>>>>>> 8e77a306
	select SPARSE_IRQ
	select IRQ_DOMAIN
	select OF
	select OF_EARLY_FLATTREE
	select GENERIC_CLOCKEVENTS
	select MODULES_USE_ELF_RELA
	select ARCH_NO_COHERENT_DMA_MMAP

config MMU
	def_bool n

config FPU
	def_bool n

config RWSEM_GENERIC_SPINLOCK
	def_bool y

config GENERIC_CALIBRATE_DELAY
	def_bool y

config GENERIC_HWEIGHT
	def_bool y

config GENERIC_BUG
	def_bool y
	depends on BUG

config C6X_BIG_KERNEL
	bool "Build a big kernel"
	help
	  The C6X function call instruction has a limited range of +/- 2MiB.
	  This is sufficient for most kernels, but some kernel configurations
	  with lots of compiled-in functionality may require a larger range
	  for function calls. Use this option to have the compiler generate
	  function calls with 32-bit range. This will make the kernel both
	  larger and slower.

	  If unsure, say N.

# Use the generic interrupt handling code in kernel/irq/

config CMDLINE_BOOL
	bool "Default bootloader kernel arguments"

config CMDLINE
	string "Kernel command line"
	depends on CMDLINE_BOOL
	default "console=ttyS0,57600"
	help
	  On some architectures there is currently no way for the boot loader
	  to pass arguments to the kernel. For these architectures, you should
	  supply some command-line options at build time by entering them
	  here.

config CMDLINE_FORCE
	bool "Force default kernel command string"
	depends on CMDLINE_BOOL
	default n
	help
	  Set this to have arguments from the default kernel command string
	  override those passed by the boot loader.

config CPU_BIG_ENDIAN
	bool "Build big-endian kernel"
	default n
	help
	  Say Y if you plan on running a kernel in big-endian mode.
	  Note that your board must be properly built and your board
	  port must properly enable any big-endian related features
	  of your chipset/board/processor.

config FORCE_MAX_ZONEORDER
	int "Maximum zone order"
	default "13"
	help
	  The kernel memory allocator divides physically contiguous memory
	  blocks into "zones", where each zone is a power of two number of
	  pages.  This option selects the largest power of two that the kernel
	  keeps in the memory allocator.  If you need to allocate very large
	  blocks of physically contiguous memory, then you may need to
	  increase this value.

	  This config option is actually maximum order plus one. For example,
	  a value of 11 means that the largest free memory block is 2^10 pages.

menu "Processor type and features"

source "arch/c6x/platforms/Kconfig"

config KERNEL_RAM_BASE_ADDRESS
	hex "Virtual address of memory base"
	default 0xe0000000 if SOC_TMS320C6455
	default 0xe0000000 if SOC_TMS320C6457
	default 0xe0000000 if SOC_TMS320C6472
	default 0x80000000

source "kernel/Kconfig.hz"

endmenu<|MERGE_RESOLUTION|>--- conflicted
+++ resolved
@@ -13,11 +13,6 @@
 	select GENERIC_ATOMIC64
 	select GENERIC_IRQ_SHOW
 	select HAVE_ARCH_TRACEHOOK
-<<<<<<< HEAD
-	select HAVE_MEMBLOCK
-	select NO_BOOTMEM
-=======
->>>>>>> 8e77a306
 	select SPARSE_IRQ
 	select IRQ_DOMAIN
 	select OF
