--- conflicted
+++ resolved
@@ -347,21 +347,7 @@
 	init_mm.end_data   = memory_start;
 	init_mm.brk        = memory_start;
 
-<<<<<<< HEAD
-	unflatten_device_tree();
-=======
-	/*
-	 * Give all the memory to the bootmap allocator,  tell it to put the
-	 * boot mem_map at the start of memory
-	 */
-	bootmap_size = init_bootmem_node(NODE_DATA(0),
-					 memory_start >> PAGE_SHIFT,
-					 PAGE_OFFSET >> PAGE_SHIFT,
-					 memory_end >> PAGE_SHIFT);
-	memblock_reserve(memory_start, bootmap_size);
-
 	unflatten_and_copy_device_tree();
->>>>>>> 4355151d
 
 	c6x_cache_init();
 
