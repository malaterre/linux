/* -----------------------------------------------------------------------
 *
 *   Copyright 2011 Intel Corporation; author Matt Fleming
 *
 *   This file is part of the Linux kernel, and is made available under
 *   the terms of the GNU General Public License version 2.
 *
 * ----------------------------------------------------------------------- */

#include <linux/efi.h>
#include <linux/pci.h>

#include <asm/efi.h>
#include <asm/e820/types.h>
#include <asm/setup.h>
#include <asm/desc.h>

#include "../string.h"
#include "eboot.h"

static efi_system_table_t *sys_table;

static struct efi_config *efi_early;

__pure const struct efi_config *__efi_early(void)
{
	return efi_early;
}

#define BOOT_SERVICES(bits)						\
static void setup_boot_services##bits(struct efi_config *c)		\
{									\
	efi_system_table_##bits##_t *table;				\
									\
	table = (typeof(table))sys_table;				\
									\
	c->runtime_services = table->runtime;				\
	c->boot_services = table->boottime;				\
	c->text_output = table->con_out;				\
}
BOOT_SERVICES(32);
BOOT_SERVICES(64);

static inline efi_status_t __open_volume32(void *__image, void **__fh)
{
	efi_file_io_interface_t *io;
	efi_loaded_image_32_t *image = __image;
	efi_file_handle_32_t *fh;
	efi_guid_t fs_proto = EFI_FILE_SYSTEM_GUID;
	efi_status_t status;
	void *handle = (void *)(unsigned long)image->device_handle;
	unsigned long func;

	status = efi_call_early(handle_protocol, handle,
				&fs_proto, (void **)&io);
	if (status != EFI_SUCCESS) {
		efi_printk(sys_table, "Failed to handle fs_proto\n");
		return status;
	}

	func = (unsigned long)io->open_volume;
	status = efi_early->call(func, io, &fh);
	if (status != EFI_SUCCESS)
		efi_printk(sys_table, "Failed to open volume\n");

	*__fh = fh;
	return status;
}

static inline efi_status_t __open_volume64(void *__image, void **__fh)
{
	efi_file_io_interface_t *io;
	efi_loaded_image_64_t *image = __image;
	efi_file_handle_64_t *fh;
	efi_guid_t fs_proto = EFI_FILE_SYSTEM_GUID;
	efi_status_t status;
	void *handle = (void *)(unsigned long)image->device_handle;
	unsigned long func;

	status = efi_call_early(handle_protocol, handle,
				&fs_proto, (void **)&io);
	if (status != EFI_SUCCESS) {
		efi_printk(sys_table, "Failed to handle fs_proto\n");
		return status;
	}

	func = (unsigned long)io->open_volume;
	status = efi_early->call(func, io, &fh);
	if (status != EFI_SUCCESS)
		efi_printk(sys_table, "Failed to open volume\n");

	*__fh = fh;
	return status;
}

efi_status_t
efi_open_volume(efi_system_table_t *sys_table, void *__image, void **__fh)
{
	if (efi_early->is64)
		return __open_volume64(__image, __fh);

	return __open_volume32(__image, __fh);
}

void efi_char16_printk(efi_system_table_t *table, efi_char16_t *str)
{
	efi_call_proto(efi_simple_text_output_protocol, output_string,
		       efi_early->text_output, str);
}

static efi_status_t
__setup_efi_pci(efi_pci_io_protocol_t *pci, struct pci_setup_rom **__rom)
{
	struct pci_setup_rom *rom = NULL;
	efi_status_t status;
	unsigned long size;
	uint64_t attributes, romsize;
	void *romimage;

	status = efi_call_proto(efi_pci_io_protocol, attributes, pci,
				EfiPciIoAttributeOperationGet, 0, 0,
				&attributes);
	if (status != EFI_SUCCESS)
		return status;

	/*
	 * Some firmware images contain EFI function pointers at the place where the
	 * romimage and romsize fields are supposed to be. Typically the EFI
	 * code is mapped at high addresses, translating to an unrealistically
	 * large romsize. The UEFI spec limits the size of option ROMs to 16
	 * MiB so we reject any ROMs over 16 MiB in size to catch this.
	 */
	romimage = (void *)(unsigned long)efi_table_attr(efi_pci_io_protocol,
							 romimage, pci);
	romsize = efi_table_attr(efi_pci_io_protocol, romsize, pci);
	if (!romimage || !romsize || romsize > SZ_16M)
		return EFI_INVALID_PARAMETER;

	size = romsize + sizeof(*rom);

	status = efi_call_early(allocate_pool, EFI_LOADER_DATA, size, &rom);
	if (status != EFI_SUCCESS) {
		efi_printk(sys_table, "Failed to alloc mem for rom\n");
		return status;
	}

	memset(rom, 0, sizeof(*rom));

	rom->data.type = SETUP_PCI;
	rom->data.len = size - sizeof(struct setup_data);
	rom->data.next = 0;
	rom->pcilen = pci->romsize;
	*__rom = rom;

	status = efi_call_proto(efi_pci_io_protocol, pci.read, pci,
				EfiPciIoWidthUint16, PCI_VENDOR_ID, 1,
				&rom->vendor);

	if (status != EFI_SUCCESS) {
		efi_printk(sys_table, "Failed to read rom->vendor\n");
		goto free_struct;
	}

	status = efi_call_proto(efi_pci_io_protocol, pci.read, pci,
				EfiPciIoWidthUint16, PCI_DEVICE_ID, 1,
				&rom->devid);

	if (status != EFI_SUCCESS) {
		efi_printk(sys_table, "Failed to read rom->devid\n");
		goto free_struct;
	}

	status = efi_call_proto(efi_pci_io_protocol, get_location, pci,
				&rom->segment, &rom->bus, &rom->device,
				&rom->function);

	if (status != EFI_SUCCESS)
		goto free_struct;

<<<<<<< HEAD
	memcpy(rom->romdata, (void *)(unsigned long)pci->romimage,
	       pci->romsize);
=======
	memcpy(rom->romdata, romimage, romsize);
>>>>>>> 760c3aa7
	return status;

free_struct:
	efi_call_early(free_pool, rom);
	return status;
}

static void
setup_efi_pci32(struct boot_params *params, void **pci_handle,
		unsigned long size)
{
	efi_pci_io_protocol_t *pci = NULL;
	efi_guid_t pci_proto = EFI_PCI_IO_PROTOCOL_GUID;
	u32 *handles = (u32 *)(unsigned long)pci_handle;
	efi_status_t status;
	unsigned long nr_pci;
	struct setup_data *data;
	int i;

	data = (struct setup_data *)(unsigned long)params->hdr.setup_data;

	while (data && data->next)
		data = (struct setup_data *)(unsigned long)data->next;

	nr_pci = size / sizeof(u32);
	for (i = 0; i < nr_pci; i++) {
		struct pci_setup_rom *rom = NULL;
		u32 h = handles[i];

		status = efi_call_early(handle_protocol, h,
					&pci_proto, (void **)&pci);

		if (status != EFI_SUCCESS)
			continue;

		if (!pci)
			continue;

		status = __setup_efi_pci(pci, &rom);
		if (status != EFI_SUCCESS)
			continue;

		if (data)
			data->next = (unsigned long)rom;
		else
			params->hdr.setup_data = (unsigned long)rom;

		data = (struct setup_data *)rom;

	}
}

<<<<<<< HEAD
static efi_status_t
__setup_efi_pci64(efi_pci_io_protocol_64 *pci, struct pci_setup_rom **__rom)
{
	struct pci_setup_rom *rom;
	efi_status_t status;
	unsigned long size;
	uint64_t attributes;

	status = efi_early->call(pci->attributes, pci,
				 EfiPciIoAttributeOperationGet, 0,
				 &attributes);
	if (status != EFI_SUCCESS)
		return status;

	if (!pci->romimage || !pci->romsize)
		return EFI_INVALID_PARAMETER;

	size = pci->romsize + sizeof(*rom);

	status = efi_call_early(allocate_pool, EFI_LOADER_DATA, size, &rom);
	if (status != EFI_SUCCESS) {
		efi_printk(sys_table, "Failed to alloc mem for rom\n");
		return status;
	}

	rom->data.type = SETUP_PCI;
	rom->data.len = size - sizeof(struct setup_data);
	rom->data.next = 0;
	rom->pcilen = pci->romsize;
	*__rom = rom;

	status = efi_early->call(pci->pci.read, pci, EfiPciIoWidthUint16,
				 PCI_VENDOR_ID, 1, &(rom->vendor));

	if (status != EFI_SUCCESS) {
		efi_printk(sys_table, "Failed to read rom->vendor\n");
		goto free_struct;
	}

	status = efi_early->call(pci->pci.read, pci, EfiPciIoWidthUint16,
				 PCI_DEVICE_ID, 1, &(rom->devid));

	if (status != EFI_SUCCESS) {
		efi_printk(sys_table, "Failed to read rom->devid\n");
		goto free_struct;
	}

	status = efi_early->call(pci->get_location, pci, &(rom->segment),
				 &(rom->bus), &(rom->device), &(rom->function));

	if (status != EFI_SUCCESS)
		goto free_struct;

	memcpy(rom->romdata, (void *)(unsigned long)pci->romimage,
	       pci->romsize);
	return status;

free_struct:
	efi_call_early(free_pool, rom);
	return status;

}

=======
>>>>>>> 760c3aa7
static void
setup_efi_pci64(struct boot_params *params, void **pci_handle,
		unsigned long size)
{
	efi_pci_io_protocol_t *pci = NULL;
	efi_guid_t pci_proto = EFI_PCI_IO_PROTOCOL_GUID;
	u64 *handles = (u64 *)(unsigned long)pci_handle;
	efi_status_t status;
	unsigned long nr_pci;
	struct setup_data *data;
	int i;

	data = (struct setup_data *)(unsigned long)params->hdr.setup_data;

	while (data && data->next)
		data = (struct setup_data *)(unsigned long)data->next;

	nr_pci = size / sizeof(u64);
	for (i = 0; i < nr_pci; i++) {
		struct pci_setup_rom *rom = NULL;
		u64 h = handles[i];

		status = efi_call_early(handle_protocol, h,
					&pci_proto, (void **)&pci);

		if (status != EFI_SUCCESS)
			continue;

		if (!pci)
			continue;

		status = __setup_efi_pci(pci, &rom);
		if (status != EFI_SUCCESS)
			continue;

		if (data)
			data->next = (unsigned long)rom;
		else
			params->hdr.setup_data = (unsigned long)rom;

		data = (struct setup_data *)rom;

	}
}

/*
 * There's no way to return an informative status from this function,
 * because any analysis (and printing of error messages) needs to be
 * done directly at the EFI function call-site.
 *
 * For example, EFI_INVALID_PARAMETER could indicate a bug or maybe we
 * just didn't find any PCI devices, but there's no way to tell outside
 * the context of the call.
 */
static void setup_efi_pci(struct boot_params *params)
{
	efi_status_t status;
	void **pci_handle = NULL;
	efi_guid_t pci_proto = EFI_PCI_IO_PROTOCOL_GUID;
	unsigned long size = 0;

	status = efi_call_early(locate_handle,
				EFI_LOCATE_BY_PROTOCOL,
				&pci_proto, NULL, &size, pci_handle);

	if (status == EFI_BUFFER_TOO_SMALL) {
		status = efi_call_early(allocate_pool,
					EFI_LOADER_DATA,
					size, (void **)&pci_handle);

		if (status != EFI_SUCCESS) {
			efi_printk(sys_table, "Failed to alloc mem for pci_handle\n");
			return;
		}

		status = efi_call_early(locate_handle,
					EFI_LOCATE_BY_PROTOCOL, &pci_proto,
					NULL, &size, pci_handle);
	}

	if (status != EFI_SUCCESS)
		goto free_handle;

	if (efi_early->is64)
		setup_efi_pci64(params, pci_handle, size);
	else
		setup_efi_pci32(params, pci_handle, size);

free_handle:
	efi_call_early(free_pool, pci_handle);
}

static void retrieve_apple_device_properties(struct boot_params *boot_params)
{
	efi_guid_t guid = APPLE_PROPERTIES_PROTOCOL_GUID;
	struct setup_data *data, *new;
	efi_status_t status;
	u32 size = 0;
	void *p;

	status = efi_call_early(locate_protocol, &guid, NULL, &p);
	if (status != EFI_SUCCESS)
		return;

	if (efi_table_attr(apple_properties_protocol, version, p) != 0x10000) {
		efi_printk(sys_table, "Unsupported properties proto version\n");
		return;
	}

	efi_call_proto(apple_properties_protocol, get_all, p, NULL, &size);
	if (!size)
		return;

	do {
		status = efi_call_early(allocate_pool, EFI_LOADER_DATA,
					size + sizeof(struct setup_data), &new);
		if (status != EFI_SUCCESS) {
			efi_printk(sys_table,
					"Failed to alloc mem for properties\n");
			return;
		}

		status = efi_call_proto(apple_properties_protocol, get_all, p,
					new->data, &size);

		if (status == EFI_BUFFER_TOO_SMALL)
			efi_call_early(free_pool, new);
	} while (status == EFI_BUFFER_TOO_SMALL);

	new->type = SETUP_APPLE_PROPERTIES;
	new->len  = size;
	new->next = 0;

	data = (struct setup_data *)(unsigned long)boot_params->hdr.setup_data;
	if (!data)
		boot_params->hdr.setup_data = (unsigned long)new;
	else {
		while (data->next)
			data = (struct setup_data *)(unsigned long)data->next;
		data->next = (unsigned long)new;
	}
}

static const efi_char16_t apple[] = L"Apple";

static void setup_quirks(struct boot_params *boot_params)
{
	efi_char16_t *fw_vendor = (efi_char16_t *)(unsigned long)
		efi_table_attr(efi_system_table, fw_vendor, sys_table);

	if (!memcmp(fw_vendor, apple, sizeof(apple))) {
		if (IS_ENABLED(CONFIG_APPLE_PROPERTIES))
			retrieve_apple_device_properties(boot_params);
	}
}

static efi_status_t
setup_uga32(void **uga_handle, unsigned long size, u32 *width, u32 *height)
{
	struct efi_uga_draw_protocol *uga = NULL, *first_uga;
	efi_guid_t uga_proto = EFI_UGA_PROTOCOL_GUID;
	unsigned long nr_ugas;
	u32 *handles = (u32 *)uga_handle;
	efi_status_t status = EFI_INVALID_PARAMETER;
	int i;

	first_uga = NULL;
	nr_ugas = size / sizeof(u32);
	for (i = 0; i < nr_ugas; i++) {
		efi_guid_t pciio_proto = EFI_PCI_IO_PROTOCOL_GUID;
		u32 w, h, depth, refresh;
		void *pciio;
		u32 handle = handles[i];

		status = efi_call_early(handle_protocol, handle,
					&uga_proto, (void **)&uga);
		if (status != EFI_SUCCESS)
			continue;

		efi_call_early(handle_protocol, handle, &pciio_proto, &pciio);

		status = efi_early->call((unsigned long)uga->get_mode, uga,
					 &w, &h, &depth, &refresh);
		if (status == EFI_SUCCESS && (!first_uga || pciio)) {
			*width = w;
			*height = h;

			/*
			 * Once we've found a UGA supporting PCIIO,
			 * don't bother looking any further.
			 */
			if (pciio)
				break;

			first_uga = uga;
		}
	}

	return status;
}

static efi_status_t
setup_uga64(void **uga_handle, unsigned long size, u32 *width, u32 *height)
{
	struct efi_uga_draw_protocol *uga = NULL, *first_uga;
	efi_guid_t uga_proto = EFI_UGA_PROTOCOL_GUID;
	unsigned long nr_ugas;
	u64 *handles = (u64 *)uga_handle;
	efi_status_t status = EFI_INVALID_PARAMETER;
	int i;

	first_uga = NULL;
	nr_ugas = size / sizeof(u64);
	for (i = 0; i < nr_ugas; i++) {
		efi_guid_t pciio_proto = EFI_PCI_IO_PROTOCOL_GUID;
		u32 w, h, depth, refresh;
		void *pciio;
		u64 handle = handles[i];

		status = efi_call_early(handle_protocol, handle,
					&uga_proto, (void **)&uga);
		if (status != EFI_SUCCESS)
			continue;

		efi_call_early(handle_protocol, handle, &pciio_proto, &pciio);

		status = efi_early->call((unsigned long)uga->get_mode, uga,
					 &w, &h, &depth, &refresh);
		if (status == EFI_SUCCESS && (!first_uga || pciio)) {
			*width = w;
			*height = h;

			/*
			 * Once we've found a UGA supporting PCIIO,
			 * don't bother looking any further.
			 */
			if (pciio)
				break;

			first_uga = uga;
		}
	}

	return status;
}

/*
 * See if we have Universal Graphics Adapter (UGA) protocol
 */
static efi_status_t setup_uga(struct screen_info *si, efi_guid_t *uga_proto,
			      unsigned long size)
{
	efi_status_t status;
	u32 width, height;
	void **uga_handle = NULL;

	status = efi_call_early(allocate_pool, EFI_LOADER_DATA,
				size, (void **)&uga_handle);
	if (status != EFI_SUCCESS)
		return status;

	status = efi_call_early(locate_handle,
				EFI_LOCATE_BY_PROTOCOL,
				uga_proto, NULL, &size, uga_handle);
	if (status != EFI_SUCCESS)
		goto free_handle;

	height = 0;
	width = 0;

	if (efi_early->is64)
		status = setup_uga64(uga_handle, size, &width, &height);
	else
		status = setup_uga32(uga_handle, size, &width, &height);

	if (!width && !height)
		goto free_handle;

	/* EFI framebuffer */
	si->orig_video_isVGA = VIDEO_TYPE_EFI;

	si->lfb_depth = 32;
	si->lfb_width = width;
	si->lfb_height = height;

	si->red_size = 8;
	si->red_pos = 16;
	si->green_size = 8;
	si->green_pos = 8;
	si->blue_size = 8;
	si->blue_pos = 0;
	si->rsvd_size = 8;
	si->rsvd_pos = 24;

free_handle:
	efi_call_early(free_pool, uga_handle);
	return status;
}

void setup_graphics(struct boot_params *boot_params)
{
	efi_guid_t graphics_proto = EFI_GRAPHICS_OUTPUT_PROTOCOL_GUID;
	struct screen_info *si;
	efi_guid_t uga_proto = EFI_UGA_PROTOCOL_GUID;
	efi_status_t status;
	unsigned long size;
	void **gop_handle = NULL;
	void **uga_handle = NULL;

	si = &boot_params->screen_info;
	memset(si, 0, sizeof(*si));

	size = 0;
	status = efi_call_early(locate_handle,
				EFI_LOCATE_BY_PROTOCOL,
				&graphics_proto, NULL, &size, gop_handle);
	if (status == EFI_BUFFER_TOO_SMALL)
		status = efi_setup_gop(NULL, si, &graphics_proto, size);

	if (status != EFI_SUCCESS) {
		size = 0;
		status = efi_call_early(locate_handle,
					EFI_LOCATE_BY_PROTOCOL,
					&uga_proto, NULL, &size, uga_handle);
		if (status == EFI_BUFFER_TOO_SMALL)
			setup_uga(si, &uga_proto, size);
	}
}

/*
 * Because the x86 boot code expects to be passed a boot_params we
 * need to create one ourselves (usually the bootloader would create
 * one for us).
 *
 * The caller is responsible for filling out ->code32_start in the
 * returned boot_params.
 */
struct boot_params *make_boot_params(struct efi_config *c)
{
	struct boot_params *boot_params;
	struct apm_bios_info *bi;
	struct setup_header *hdr;
	efi_loaded_image_t *image;
	void *options, *handle;
	efi_guid_t proto = LOADED_IMAGE_PROTOCOL_GUID;
	int options_size = 0;
	efi_status_t status;
	char *cmdline_ptr;
	u16 *s2;
	u8 *s1;
	int i;
	unsigned long ramdisk_addr;
	unsigned long ramdisk_size;

	efi_early = c;
	sys_table = (efi_system_table_t *)(unsigned long)efi_early->table;
	handle = (void *)(unsigned long)efi_early->image_handle;

	/* Check if we were booted by the EFI firmware */
	if (sys_table->hdr.signature != EFI_SYSTEM_TABLE_SIGNATURE)
		return NULL;

	if (efi_early->is64)
		setup_boot_services64(efi_early);
	else
		setup_boot_services32(efi_early);

	status = efi_call_early(handle_protocol, handle,
				&proto, (void *)&image);
	if (status != EFI_SUCCESS) {
		efi_printk(sys_table, "Failed to get handle for LOADED_IMAGE_PROTOCOL\n");
		return NULL;
	}

	status = efi_low_alloc(sys_table, 0x4000, 1,
			       (unsigned long *)&boot_params);
	if (status != EFI_SUCCESS) {
		efi_printk(sys_table, "Failed to alloc lowmem for boot params\n");
		return NULL;
	}

	memset(boot_params, 0x0, 0x4000);

	hdr = &boot_params->hdr;
	bi = &boot_params->apm_bios_info;

	/* Copy the second sector to boot_params */
	memcpy(&hdr->jump, image->image_base + 512, 512);

	/*
	 * Fill out some of the header fields ourselves because the
	 * EFI firmware loader doesn't load the first sector.
	 */
	hdr->root_flags = 1;
	hdr->vid_mode = 0xffff;
	hdr->boot_flag = 0xAA55;

	hdr->type_of_loader = 0x21;

	/* Convert unicode cmdline to ascii */
	cmdline_ptr = efi_convert_cmdline(sys_table, image, &options_size);
	if (!cmdline_ptr)
		goto fail;
	hdr->cmd_line_ptr = (unsigned long)cmdline_ptr;
	/* Fill in upper bits of command line address, NOP on 32 bit  */
	boot_params->ext_cmd_line_ptr = (u64)(unsigned long)cmdline_ptr >> 32;

	hdr->ramdisk_image = 0;
	hdr->ramdisk_size = 0;

	/* Clear APM BIOS info */
	memset(bi, 0, sizeof(*bi));

	status = efi_parse_options(cmdline_ptr);
	if (status != EFI_SUCCESS)
		goto fail2;

	status = handle_cmdline_files(sys_table, image,
				      (char *)(unsigned long)hdr->cmd_line_ptr,
				      "initrd=", hdr->initrd_addr_max,
				      &ramdisk_addr, &ramdisk_size);

	if (status != EFI_SUCCESS &&
	    hdr->xloadflags & XLF_CAN_BE_LOADED_ABOVE_4G) {
		efi_printk(sys_table, "Trying to load files to higher address\n");
		status = handle_cmdline_files(sys_table, image,
				      (char *)(unsigned long)hdr->cmd_line_ptr,
				      "initrd=", -1UL,
				      &ramdisk_addr, &ramdisk_size);
	}

	if (status != EFI_SUCCESS)
		goto fail2;
	hdr->ramdisk_image = ramdisk_addr & 0xffffffff;
	hdr->ramdisk_size  = ramdisk_size & 0xffffffff;
	boot_params->ext_ramdisk_image = (u64)ramdisk_addr >> 32;
	boot_params->ext_ramdisk_size  = (u64)ramdisk_size >> 32;

	return boot_params;
fail2:
	efi_free(sys_table, options_size, hdr->cmd_line_ptr);
fail:
	efi_free(sys_table, 0x4000, (unsigned long)boot_params);
	return NULL;
}

static void add_e820ext(struct boot_params *params,
			struct setup_data *e820ext, u32 nr_entries)
{
	struct setup_data *data;
	efi_status_t status;
	unsigned long size;

	e820ext->type = SETUP_E820_EXT;
	e820ext->len = nr_entries * sizeof(struct boot_e820_entry);
	e820ext->next = 0;

	data = (struct setup_data *)(unsigned long)params->hdr.setup_data;

	while (data && data->next)
		data = (struct setup_data *)(unsigned long)data->next;

	if (data)
		data->next = (unsigned long)e820ext;
	else
		params->hdr.setup_data = (unsigned long)e820ext;
}

static efi_status_t setup_e820(struct boot_params *params,
			       struct setup_data *e820ext, u32 e820ext_size)
{
	struct boot_e820_entry *entry = params->e820_table;
	struct efi_info *efi = &params->efi_info;
	struct boot_e820_entry *prev = NULL;
	u32 nr_entries;
	u32 nr_desc;
	int i;

	nr_entries = 0;
	nr_desc = efi->efi_memmap_size / efi->efi_memdesc_size;

	for (i = 0; i < nr_desc; i++) {
		efi_memory_desc_t *d;
		unsigned int e820_type = 0;
		unsigned long m = efi->efi_memmap;

#ifdef CONFIG_X86_64
		m |= (u64)efi->efi_memmap_hi << 32;
#endif

		d = efi_early_memdesc_ptr(m, efi->efi_memdesc_size, i);
		switch (d->type) {
		case EFI_RESERVED_TYPE:
		case EFI_RUNTIME_SERVICES_CODE:
		case EFI_RUNTIME_SERVICES_DATA:
		case EFI_MEMORY_MAPPED_IO:
		case EFI_MEMORY_MAPPED_IO_PORT_SPACE:
		case EFI_PAL_CODE:
			e820_type = E820_TYPE_RESERVED;
			break;

		case EFI_UNUSABLE_MEMORY:
			e820_type = E820_TYPE_UNUSABLE;
			break;

		case EFI_ACPI_RECLAIM_MEMORY:
			e820_type = E820_TYPE_ACPI;
			break;

		case EFI_LOADER_CODE:
		case EFI_LOADER_DATA:
		case EFI_BOOT_SERVICES_CODE:
		case EFI_BOOT_SERVICES_DATA:
		case EFI_CONVENTIONAL_MEMORY:
			e820_type = E820_TYPE_RAM;
			break;

		case EFI_ACPI_MEMORY_NVS:
			e820_type = E820_TYPE_NVS;
			break;

		case EFI_PERSISTENT_MEMORY:
			e820_type = E820_TYPE_PMEM;
			break;

		default:
			continue;
		}

		/* Merge adjacent mappings */
		if (prev && prev->type == e820_type &&
		    (prev->addr + prev->size) == d->phys_addr) {
			prev->size += d->num_pages << 12;
			continue;
		}

		if (nr_entries == ARRAY_SIZE(params->e820_table)) {
			u32 need = (nr_desc - i) * sizeof(struct e820_entry) +
				   sizeof(struct setup_data);

			if (!e820ext || e820ext_size < need)
				return EFI_BUFFER_TOO_SMALL;

			/* boot_params map full, switch to e820 extended */
			entry = (struct boot_e820_entry *)e820ext->data;
		}

		entry->addr = d->phys_addr;
		entry->size = d->num_pages << PAGE_SHIFT;
		entry->type = e820_type;
		prev = entry++;
		nr_entries++;
	}

	if (nr_entries > ARRAY_SIZE(params->e820_table)) {
		u32 nr_e820ext = nr_entries - ARRAY_SIZE(params->e820_table);

		add_e820ext(params, e820ext, nr_e820ext);
		nr_entries -= nr_e820ext;
	}

	params->e820_entries = (u8)nr_entries;

	return EFI_SUCCESS;
}

static efi_status_t alloc_e820ext(u32 nr_desc, struct setup_data **e820ext,
				  u32 *e820ext_size)
{
	efi_status_t status;
	unsigned long size;

	size = sizeof(struct setup_data) +
		sizeof(struct e820_entry) * nr_desc;

	if (*e820ext) {
		efi_call_early(free_pool, *e820ext);
		*e820ext = NULL;
		*e820ext_size = 0;
	}

	status = efi_call_early(allocate_pool, EFI_LOADER_DATA,
				size, (void **)e820ext);
	if (status == EFI_SUCCESS)
		*e820ext_size = size;

	return status;
}

struct exit_boot_struct {
	struct boot_params *boot_params;
	struct efi_info *efi;
	struct setup_data *e820ext;
	__u32 e820ext_size;
	bool is64;
};

static efi_status_t exit_boot_func(efi_system_table_t *sys_table_arg,
				   struct efi_boot_memmap *map,
				   void *priv)
{
	static bool first = true;
	const char *signature;
	__u32 nr_desc;
	efi_status_t status;
	struct exit_boot_struct *p = priv;

	if (first) {
		nr_desc = *map->buff_size / *map->desc_size;
		if (nr_desc > ARRAY_SIZE(p->boot_params->e820_table)) {
			u32 nr_e820ext = nr_desc -
					ARRAY_SIZE(p->boot_params->e820_table);

			status = alloc_e820ext(nr_e820ext, &p->e820ext,
					       &p->e820ext_size);
			if (status != EFI_SUCCESS)
				return status;
		}
		first = false;
	}

	signature = p->is64 ? EFI64_LOADER_SIGNATURE : EFI32_LOADER_SIGNATURE;
	memcpy(&p->efi->efi_loader_signature, signature, sizeof(__u32));

	p->efi->efi_systab = (unsigned long)sys_table_arg;
	p->efi->efi_memdesc_size = *map->desc_size;
	p->efi->efi_memdesc_version = *map->desc_ver;
	p->efi->efi_memmap = (unsigned long)*map->map;
	p->efi->efi_memmap_size = *map->map_size;

#ifdef CONFIG_X86_64
	p->efi->efi_systab_hi = (unsigned long)sys_table_arg >> 32;
	p->efi->efi_memmap_hi = (unsigned long)*map->map >> 32;
#endif

	return EFI_SUCCESS;
}

static efi_status_t exit_boot(struct boot_params *boot_params,
			      void *handle, bool is64)
{
	unsigned long map_sz, key, desc_size, buff_size;
	efi_memory_desc_t *mem_map;
	struct setup_data *e820ext;
	__u32 e820ext_size;
	efi_status_t status;
	__u32 desc_version;
	struct efi_boot_memmap map;
	struct exit_boot_struct priv;

	map.map =		&mem_map;
	map.map_size =		&map_sz;
	map.desc_size =		&desc_size;
	map.desc_ver =		&desc_version;
	map.key_ptr =		&key;
	map.buff_size =		&buff_size;
	priv.boot_params =	boot_params;
	priv.efi =		&boot_params->efi_info;
	priv.e820ext =		NULL;
	priv.e820ext_size =	0;
	priv.is64 =		is64;

	/* Might as well exit boot services now */
	status = efi_exit_boot_services(sys_table, handle, &map, &priv,
					exit_boot_func);
	if (status != EFI_SUCCESS)
		return status;

	e820ext = priv.e820ext;
	e820ext_size = priv.e820ext_size;
	/* Historic? */
	boot_params->alt_mem_k = 32 * 1024;

	status = setup_e820(boot_params, e820ext, e820ext_size);
	if (status != EFI_SUCCESS)
		return status;

	return EFI_SUCCESS;
}

/*
 * On success we return a pointer to a boot_params structure, and NULL
 * on failure.
 */
struct boot_params *efi_main(struct efi_config *c,
			     struct boot_params *boot_params)
{
	struct desc_ptr *gdt = NULL;
	efi_loaded_image_t *image;
	struct setup_header *hdr = &boot_params->hdr;
	efi_status_t status;
	struct desc_struct *desc;
	void *handle;
	efi_system_table_t *_table;
	bool is64;

	efi_early = c;

	_table = (efi_system_table_t *)(unsigned long)efi_early->table;
	handle = (void *)(unsigned long)efi_early->image_handle;
	is64 = efi_early->is64;

	sys_table = _table;

	/* Check if we were booted by the EFI firmware */
	if (sys_table->hdr.signature != EFI_SYSTEM_TABLE_SIGNATURE)
		goto fail;

	if (is64)
		setup_boot_services64(efi_early);
	else
		setup_boot_services32(efi_early);

	/*
	 * If the boot loader gave us a value for secure_boot then we use that,
	 * otherwise we ask the BIOS.
	 */
	if (boot_params->secure_boot == efi_secureboot_mode_unset)
		boot_params->secure_boot = efi_get_secureboot(sys_table);

	/* Ask the firmware to clear memory on unclean shutdown */
	efi_enable_reset_attack_mitigation(sys_table);
	efi_retrieve_tpm2_eventlog(sys_table);

	setup_graphics(boot_params);

	setup_efi_pci(boot_params);

	setup_quirks(boot_params);

	status = efi_call_early(allocate_pool, EFI_LOADER_DATA,
				sizeof(*gdt), (void **)&gdt);
	if (status != EFI_SUCCESS) {
		efi_printk(sys_table, "Failed to alloc mem for gdt structure\n");
		goto fail;
	}

	gdt->size = 0x800;
	status = efi_low_alloc(sys_table, gdt->size, 8,
			   (unsigned long *)&gdt->address);
	if (status != EFI_SUCCESS) {
		efi_printk(sys_table, "Failed to alloc mem for gdt\n");
		goto fail;
	}

	/*
	 * If the kernel isn't already loaded at the preferred load
	 * address, relocate it.
	 */
	if (hdr->pref_address != hdr->code32_start) {
		unsigned long bzimage_addr = hdr->code32_start;
		status = efi_relocate_kernel(sys_table, &bzimage_addr,
					     hdr->init_size, hdr->init_size,
					     hdr->pref_address,
					     hdr->kernel_alignment);
		if (status != EFI_SUCCESS) {
			efi_printk(sys_table, "efi_relocate_kernel() failed!\n");
			goto fail;
		}

		hdr->pref_address = hdr->code32_start;
		hdr->code32_start = bzimage_addr;
	}

	status = exit_boot(boot_params, handle, is64);
	if (status != EFI_SUCCESS) {
		efi_printk(sys_table, "exit_boot() failed!\n");
		goto fail;
	}

	memset((char *)gdt->address, 0x0, gdt->size);
	desc = (struct desc_struct *)gdt->address;

	/* The first GDT is a dummy. */
	desc++;

	if (IS_ENABLED(CONFIG_X86_64)) {
		/* __KERNEL32_CS */
		desc->limit0 = 0xffff;
		desc->base0 = 0x0000;
		desc->base1 = 0x0000;
		desc->type = SEG_TYPE_CODE | SEG_TYPE_EXEC_READ;
		desc->s = DESC_TYPE_CODE_DATA;
		desc->dpl = 0;
		desc->p = 1;
		desc->limit1 = 0xf;
		desc->avl = 0;
		desc->l = 0;
		desc->d = SEG_OP_SIZE_32BIT;
		desc->g = SEG_GRANULARITY_4KB;
		desc->base2 = 0x00;
		desc++;
	} else {
		/* Second entry is unused on 32-bit */
		desc++;
	}

	/* __KERNEL_CS */
	desc->limit0 = 0xffff;
	desc->base0 = 0x0000;
	desc->base1 = 0x0000;
	desc->type = SEG_TYPE_CODE | SEG_TYPE_EXEC_READ;
	desc->s = DESC_TYPE_CODE_DATA;
	desc->dpl = 0;
	desc->p = 1;
	desc->limit1 = 0xf;
	desc->avl = 0;
	if (IS_ENABLED(CONFIG_X86_64)) {
		desc->l = 1;
		desc->d = 0;
	} else {
		desc->l = 0;
		desc->d = SEG_OP_SIZE_32BIT;
	}
	desc->g = SEG_GRANULARITY_4KB;
	desc->base2 = 0x00;
	desc++;

	/* __KERNEL_DS */
	desc->limit0 = 0xffff;
	desc->base0 = 0x0000;
	desc->base1 = 0x0000;
	desc->type = SEG_TYPE_DATA | SEG_TYPE_READ_WRITE;
	desc->s = DESC_TYPE_CODE_DATA;
	desc->dpl = 0;
	desc->p = 1;
	desc->limit1 = 0xf;
	desc->avl = 0;
	desc->l = 0;
	desc->d = SEG_OP_SIZE_32BIT;
	desc->g = SEG_GRANULARITY_4KB;
	desc->base2 = 0x00;
	desc++;

	if (IS_ENABLED(CONFIG_X86_64)) {
		/* Task segment value */
		desc->limit0 = 0x0000;
		desc->base0 = 0x0000;
		desc->base1 = 0x0000;
		desc->type = SEG_TYPE_TSS;
		desc->s = 0;
		desc->dpl = 0;
		desc->p = 1;
		desc->limit1 = 0x0;
		desc->avl = 0;
		desc->l = 0;
		desc->d = 0;
		desc->g = SEG_GRANULARITY_4KB;
		desc->base2 = 0x00;
		desc++;
	}

	asm volatile("cli");
	asm volatile ("lgdt %0" : : "m" (*gdt));

	return boot_params;
fail:
	efi_printk(sys_table, "efi_main() failed!\n");
	return NULL;
}<|MERGE_RESOLUTION|>--- conflicted
+++ resolved
@@ -177,12 +177,7 @@
 	if (status != EFI_SUCCESS)
 		goto free_struct;
 
-<<<<<<< HEAD
-	memcpy(rom->romdata, (void *)(unsigned long)pci->romimage,
-	       pci->romsize);
-=======
 	memcpy(rom->romdata, romimage, romsize);
->>>>>>> 760c3aa7
 	return status;
 
 free_struct:
@@ -235,72 +230,6 @@
 	}
 }
 
-<<<<<<< HEAD
-static efi_status_t
-__setup_efi_pci64(efi_pci_io_protocol_64 *pci, struct pci_setup_rom **__rom)
-{
-	struct pci_setup_rom *rom;
-	efi_status_t status;
-	unsigned long size;
-	uint64_t attributes;
-
-	status = efi_early->call(pci->attributes, pci,
-				 EfiPciIoAttributeOperationGet, 0,
-				 &attributes);
-	if (status != EFI_SUCCESS)
-		return status;
-
-	if (!pci->romimage || !pci->romsize)
-		return EFI_INVALID_PARAMETER;
-
-	size = pci->romsize + sizeof(*rom);
-
-	status = efi_call_early(allocate_pool, EFI_LOADER_DATA, size, &rom);
-	if (status != EFI_SUCCESS) {
-		efi_printk(sys_table, "Failed to alloc mem for rom\n");
-		return status;
-	}
-
-	rom->data.type = SETUP_PCI;
-	rom->data.len = size - sizeof(struct setup_data);
-	rom->data.next = 0;
-	rom->pcilen = pci->romsize;
-	*__rom = rom;
-
-	status = efi_early->call(pci->pci.read, pci, EfiPciIoWidthUint16,
-				 PCI_VENDOR_ID, 1, &(rom->vendor));
-
-	if (status != EFI_SUCCESS) {
-		efi_printk(sys_table, "Failed to read rom->vendor\n");
-		goto free_struct;
-	}
-
-	status = efi_early->call(pci->pci.read, pci, EfiPciIoWidthUint16,
-				 PCI_DEVICE_ID, 1, &(rom->devid));
-
-	if (status != EFI_SUCCESS) {
-		efi_printk(sys_table, "Failed to read rom->devid\n");
-		goto free_struct;
-	}
-
-	status = efi_early->call(pci->get_location, pci, &(rom->segment),
-				 &(rom->bus), &(rom->device), &(rom->function));
-
-	if (status != EFI_SUCCESS)
-		goto free_struct;
-
-	memcpy(rom->romdata, (void *)(unsigned long)pci->romimage,
-	       pci->romsize);
-	return status;
-
-free_struct:
-	efi_call_early(free_pool, rom);
-	return status;
-
-}
-
-=======
->>>>>>> 760c3aa7
 static void
 setup_efi_pci64(struct boot_params *params, void **pci_handle,
 		unsigned long size)
