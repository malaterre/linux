/*
 * kaslr.c
 *
 * This contains the routines needed to generate a reasonable level of
 * entropy to choose a randomized kernel base address offset in support
 * of Kernel Address Space Layout Randomization (KASLR). Additionally
 * handles walking the physical memory maps (and tracking memory regions
 * to avoid) in order to select a physical memory location that can
 * contain the entire properly aligned running kernel image.
 *
 */

/*
 * isspace() in linux/ctype.h is expected by next_args() to filter
 * out "space/lf/tab". While boot/ctype.h conflicts with linux/ctype.h,
 * since isdigit() is implemented in both of them. Hence disable it
 * here.
 */
#define BOOT_CTYPE_H

/*
 * _ctype[] in lib/ctype.c is needed by isspace() of linux/ctype.h.
 * While both lib/ctype.c and lib/cmdline.c will bring EXPORT_SYMBOL
 * which is meaningless and will cause compiling error in some cases.
 * So do not include linux/export.h and define EXPORT_SYMBOL(sym)
 * as empty.
 */
#define _LINUX_EXPORT_H
#define EXPORT_SYMBOL(sym)

#include "misc.h"
#include "error.h"
#include "../string.h"

#include <generated/compile.h>
#include <linux/module.h>
#include <linux/uts.h>
#include <linux/utsname.h>
#include <linux/ctype.h>
#include <linux/efi.h>
#include <generated/utsrelease.h>
#include <asm/efi.h>

/* Macros used by the included decompressor code below. */
#define STATIC
#include <linux/decompress/mm.h>

extern unsigned long get_cmd_line_ptr(void);

/* Simplified build-specific string for starting entropy. */
static const char build_str[] = UTS_RELEASE " (" LINUX_COMPILE_BY "@"
		LINUX_COMPILE_HOST ") (" LINUX_COMPILER ") " UTS_VERSION;

static unsigned long rotate_xor(unsigned long hash, const void *area,
				size_t size)
{
	size_t i;
	unsigned long *ptr = (unsigned long *)area;

	for (i = 0; i < size / sizeof(hash); i++) {
		/* Rotate by odd number of bits and XOR. */
		hash = (hash << ((sizeof(hash) * 8) - 7)) | (hash >> 7);
		hash ^= ptr[i];
	}

	return hash;
}

/* Attempt to create a simple but unpredictable starting entropy. */
static unsigned long get_boot_seed(void)
{
	unsigned long hash = 0;

	hash = rotate_xor(hash, build_str, sizeof(build_str));
	hash = rotate_xor(hash, boot_params, sizeof(*boot_params));

	return hash;
}

#define KASLR_COMPRESSED_BOOT
#include "../../lib/kaslr.c"

struct mem_vector {
	unsigned long long start;
	unsigned long long size;
};

/* Only supporting at most 4 unusable memmap regions with kaslr */
#define MAX_MEMMAP_REGIONS	4

static bool memmap_too_large;


/* Store memory limit specified by "mem=nn[KMG]" or "memmap=nn[KMG]" */
unsigned long long mem_limit = ULLONG_MAX;


enum mem_avoid_index {
	MEM_AVOID_ZO_RANGE = 0,
	MEM_AVOID_INITRD,
	MEM_AVOID_CMDLINE,
	MEM_AVOID_BOOTPARAMS,
	MEM_AVOID_MEMMAP_BEGIN,
	MEM_AVOID_MEMMAP_END = MEM_AVOID_MEMMAP_BEGIN + MAX_MEMMAP_REGIONS - 1,
	MEM_AVOID_MAX,
};

static struct mem_vector mem_avoid[MEM_AVOID_MAX];

static bool mem_overlaps(struct mem_vector *one, struct mem_vector *two)
{
	/* Item one is entirely before item two. */
	if (one->start + one->size <= two->start)
		return false;
	/* Item one is entirely after item two. */
	if (one->start >= two->start + two->size)
		return false;
	return true;
}

char *skip_spaces(const char *str)
{
	while (isspace(*str))
		++str;
	return (char *)str;
}
#include "../../../../lib/ctype.c"
#include "../../../../lib/cmdline.c"

static int
parse_memmap(char *p, unsigned long long *start, unsigned long long *size)
{
	char *oldp;

	if (!p)
		return -EINVAL;

	/* We don't care about this option here */
	if (!strncmp(p, "exactmap", 8))
		return -EINVAL;

	oldp = p;
	*size = memparse(p, &p);
	if (p == oldp)
		return -EINVAL;

	switch (*p) {
	case '#':
	case '$':
	case '!':
		*start = memparse(p + 1, &p);
		return 0;
	case '@':
		/* memmap=nn@ss specifies usable region, should be skipped */
		*size = 0;
		/* Fall through */
	default:
		/*
		 * If w/o offset, only size specified, memmap=nn[KMG] has the
		 * same behaviour as mem=nn[KMG]. It limits the max address
		 * system can use. Region above the limit should be avoided.
		 */
		*start = 0;
		return 0;
	}

	return -EINVAL;
}

static void mem_avoid_memmap(char *str)
{
	static int i;
	int rc;

	if (i >= MAX_MEMMAP_REGIONS)
		return;

	while (str && (i < MAX_MEMMAP_REGIONS)) {
		int rc;
		unsigned long long start, size;
		char *k = strchr(str, ',');

		if (k)
			*k++ = 0;

		rc = parse_memmap(str, &start, &size);
		if (rc < 0)
			break;
		str = k;

		if (start == 0) {
			/* Store the specified memory limit if size > 0 */
			if (size > 0)
				mem_limit = size;

			continue;
		}

		mem_avoid[MEM_AVOID_MEMMAP_BEGIN + i].start = start;
		mem_avoid[MEM_AVOID_MEMMAP_BEGIN + i].size = size;
		i++;
	}

	/* More than 4 memmaps, fail kaslr */
	if ((i >= MAX_MEMMAP_REGIONS) && str)
		memmap_too_large = true;
}

static int handle_mem_memmap(void)
{
	char *args = (char *)get_cmd_line_ptr();
	size_t len = strlen((char *)args);
	char *tmp_cmdline;
	char *param, *val;
	u64 mem_size;

	if (!strstr(args, "memmap=") && !strstr(args, "mem="))
		return 0;

	tmp_cmdline = malloc(len + 1);
	if (!tmp_cmdline )
		error("Failed to allocate space for tmp_cmdline");

	memcpy(tmp_cmdline, args, len);
	tmp_cmdline[len] = 0;
	args = tmp_cmdline;

	/* Chew leading spaces */
	args = skip_spaces(args);

	while (*args) {
		args = next_arg(args, &param, &val);
		/* Stop at -- */
		if (!val && strcmp(param, "--") == 0) {
			warn("Only '--' specified in cmdline");
			free(tmp_cmdline);
			return -1;
		}

		if (!strcmp(param, "memmap")) {
			mem_avoid_memmap(val);
		} else if (!strcmp(param, "mem")) {
			char *p = val;

			if (!strcmp(p, "nopentium"))
				continue;
			mem_size = memparse(p, &p);
			if (mem_size == 0) {
				free(tmp_cmdline);
				return -EINVAL;
			}
			mem_limit = mem_size;
		}
	}

	free(tmp_cmdline);
	return 0;
}

/*
 * In theory, KASLR can put the kernel anywhere in the range of [16M, 64T).
 * The mem_avoid array is used to store the ranges that need to be avoided
 * when KASLR searches for an appropriate random address. We must avoid any
 * regions that are unsafe to overlap with during decompression, and other
 * things like the initrd, cmdline and boot_params. This comment seeks to
 * explain mem_avoid as clearly as possible since incorrect mem_avoid
 * memory ranges lead to really hard to debug boot failures.
 *
 * The initrd, cmdline, and boot_params are trivial to identify for
 * avoiding. They are MEM_AVOID_INITRD, MEM_AVOID_CMDLINE, and
 * MEM_AVOID_BOOTPARAMS respectively below.
 *
 * What is not obvious how to avoid is the range of memory that is used
 * during decompression (MEM_AVOID_ZO_RANGE below). This range must cover
 * the compressed kernel (ZO) and its run space, which is used to extract
 * the uncompressed kernel (VO) and relocs.
 *
 * ZO's full run size sits against the end of the decompression buffer, so
 * we can calculate where text, data, bss, etc of ZO are positioned more
 * easily.
 *
 * For additional background, the decompression calculations can be found
 * in header.S, and the memory diagram is based on the one found in misc.c.
 *
 * The following conditions are already enforced by the image layouts and
 * associated code:
 *  - input + input_size >= output + output_size
 *  - kernel_total_size <= init_size
 *  - kernel_total_size <= output_size (see Note below)
 *  - output + init_size >= output + output_size
 *
 * (Note that kernel_total_size and output_size have no fundamental
 * relationship, but output_size is passed to choose_random_location
 * as a maximum of the two. The diagram is showing a case where
 * kernel_total_size is larger than output_size, but this case is
 * handled by bumping output_size.)
 *
 * The above conditions can be illustrated by a diagram:
 *
 * 0   output            input            input+input_size    output+init_size
 * |     |                 |                             |             |
 * |     |                 |                             |             |
 * |-----|--------|--------|--------------|-----------|--|-------------|
 *                |                       |           |
 *                |                       |           |
 * output+init_size-ZO_INIT_SIZE  output+output_size  output+kernel_total_size
 *
 * [output, output+init_size) is the entire memory range used for
 * extracting the compressed image.
 *
 * [output, output+kernel_total_size) is the range needed for the
 * uncompressed kernel (VO) and its run size (bss, brk, etc).
 *
 * [output, output+output_size) is VO plus relocs (i.e. the entire
 * uncompressed payload contained by ZO). This is the area of the buffer
 * written to during decompression.
 *
 * [output+init_size-ZO_INIT_SIZE, output+init_size) is the worst-case
 * range of the copied ZO and decompression code. (i.e. the range
 * covered backwards of size ZO_INIT_SIZE, starting from output+init_size.)
 *
 * [input, input+input_size) is the original copied compressed image (ZO)
 * (i.e. it does not include its run size). This range must be avoided
 * because it contains the data used for decompression.
 *
 * [input+input_size, output+init_size) is [_text, _end) for ZO. This
 * range includes ZO's heap and stack, and must be avoided since it
 * performs the decompression.
 *
 * Since the above two ranges need to be avoided and they are adjacent,
 * they can be merged, resulting in: [input, output+init_size) which
 * becomes the MEM_AVOID_ZO_RANGE below.
 */
static void mem_avoid_init(unsigned long input, unsigned long input_size,
			   unsigned long output)
{
	unsigned long init_size = boot_params->hdr.init_size;
	u64 initrd_start, initrd_size;
	u64 cmd_line, cmd_line_size;
	char *ptr;

	/*
	 * Avoid the region that is unsafe to overlap during
	 * decompression.
	 */
	mem_avoid[MEM_AVOID_ZO_RANGE].start = input;
	mem_avoid[MEM_AVOID_ZO_RANGE].size = (output + init_size) - input;
	add_identity_map(mem_avoid[MEM_AVOID_ZO_RANGE].start,
			 mem_avoid[MEM_AVOID_ZO_RANGE].size);

	/* Avoid initrd. */
	initrd_start  = (u64)boot_params->ext_ramdisk_image << 32;
	initrd_start |= boot_params->hdr.ramdisk_image;
	initrd_size  = (u64)boot_params->ext_ramdisk_size << 32;
	initrd_size |= boot_params->hdr.ramdisk_size;
	mem_avoid[MEM_AVOID_INITRD].start = initrd_start;
	mem_avoid[MEM_AVOID_INITRD].size = initrd_size;
	/* No need to set mapping for initrd, it will be handled in VO. */

	/* Avoid kernel command line. */
	cmd_line  = (u64)boot_params->ext_cmd_line_ptr << 32;
	cmd_line |= boot_params->hdr.cmd_line_ptr;
	/* Calculate size of cmd_line. */
	ptr = (char *)(unsigned long)cmd_line;
	for (cmd_line_size = 0; ptr[cmd_line_size++]; )
		;
	mem_avoid[MEM_AVOID_CMDLINE].start = cmd_line;
	mem_avoid[MEM_AVOID_CMDLINE].size = cmd_line_size;
	add_identity_map(mem_avoid[MEM_AVOID_CMDLINE].start,
			 mem_avoid[MEM_AVOID_CMDLINE].size);

	/* Avoid boot parameters. */
	mem_avoid[MEM_AVOID_BOOTPARAMS].start = (unsigned long)boot_params;
	mem_avoid[MEM_AVOID_BOOTPARAMS].size = sizeof(*boot_params);
	add_identity_map(mem_avoid[MEM_AVOID_BOOTPARAMS].start,
			 mem_avoid[MEM_AVOID_BOOTPARAMS].size);

	/* We don't need to set a mapping for setup_data. */

	/* Mark the memmap regions we need to avoid */
	handle_mem_memmap();

#ifdef CONFIG_X86_VERBOSE_BOOTUP
	/* Make sure video RAM can be used. */
	add_identity_map(0, PMD_SIZE);
#endif
}

/*
 * Does this memory vector overlap a known avoided area? If so, record the
 * overlap region with the lowest address.
 */
static bool mem_avoid_overlap(struct mem_vector *img,
			      struct mem_vector *overlap)
{
	int i;
	struct setup_data *ptr;
	unsigned long earliest = img->start + img->size;
	bool is_overlapping = false;

	for (i = 0; i < MEM_AVOID_MAX; i++) {
		if (mem_overlaps(img, &mem_avoid[i]) &&
		    mem_avoid[i].start < earliest) {
			*overlap = mem_avoid[i];
			earliest = overlap->start;
			is_overlapping = true;
		}
	}

	/* Avoid all entries in the setup_data linked list. */
	ptr = (struct setup_data *)(unsigned long)boot_params->hdr.setup_data;
	while (ptr) {
		struct mem_vector avoid;

		avoid.start = (unsigned long)ptr;
		avoid.size = sizeof(*ptr) + ptr->len;

		if (mem_overlaps(img, &avoid) && (avoid.start < earliest)) {
			*overlap = avoid;
			earliest = overlap->start;
			is_overlapping = true;
		}

		ptr = (struct setup_data *)(unsigned long)ptr->next;
	}

	return is_overlapping;
}

struct slot_area {
	unsigned long addr;
	int num;
};

#define MAX_SLOT_AREA 100

static struct slot_area slot_areas[MAX_SLOT_AREA];

static unsigned long slot_max;

static unsigned long slot_area_index;

static void store_slot_info(struct mem_vector *region, unsigned long image_size)
{
	struct slot_area slot_area;

	if (slot_area_index == MAX_SLOT_AREA)
		return;

	slot_area.addr = region->start;
	slot_area.num = (region->size - image_size) /
			CONFIG_PHYSICAL_ALIGN + 1;

	if (slot_area.num > 0) {
		slot_areas[slot_area_index++] = slot_area;
		slot_max += slot_area.num;
	}
}

static unsigned long slots_fetch_random(void)
{
	unsigned long slot;
	int i;

	/* Handle case of no slots stored. */
	if (slot_max == 0)
		return 0;

	slot = kaslr_get_random_long("Physical") % slot_max;

	for (i = 0; i < slot_area_index; i++) {
		if (slot >= slot_areas[i].num) {
			slot -= slot_areas[i].num;
			continue;
		}
		return slot_areas[i].addr + slot * CONFIG_PHYSICAL_ALIGN;
	}

	if (i == slot_area_index)
		debug_putstr("slots_fetch_random() failed!?\n");
	return 0;
}

static void process_mem_region(struct mem_vector *entry,
			       unsigned long minimum,
			       unsigned long image_size)
{
	struct mem_vector region, overlap;
	struct slot_area slot_area;
	unsigned long start_orig, end;
	struct mem_vector cur_entry;

	/* On 32-bit, ignore entries entirely above our maximum. */
	if (IS_ENABLED(CONFIG_X86_32) && entry->start >= KERNEL_IMAGE_SIZE)
		return;

	/* Ignore entries entirely below our minimum. */
	if (entry->start + entry->size < minimum)
		return;

	/* Ignore entries above memory limit */
	end = min(entry->size + entry->start, mem_limit);
	if (entry->start >= end)
		return;
	cur_entry.start = entry->start;
	cur_entry.size = end - entry->start;

	region.start = cur_entry.start;
	region.size = cur_entry.size;

	/* Give up if slot area array is full. */
	while (slot_area_index < MAX_SLOT_AREA) {
		start_orig = region.start;

		/* Potentially raise address to minimum location. */
		if (region.start < minimum)
			region.start = minimum;

		/* Potentially raise address to meet alignment needs. */
		region.start = ALIGN(region.start, CONFIG_PHYSICAL_ALIGN);

		/* Did we raise the address above the passed in memory entry? */
		if (region.start > cur_entry.start + cur_entry.size)
			return;

		/* Reduce size by any delta from the original address. */
		region.size -= region.start - start_orig;

		/* On 32-bit, reduce region size to fit within max size. */
		if (IS_ENABLED(CONFIG_X86_32) &&
		    region.start + region.size > KERNEL_IMAGE_SIZE)
			region.size = KERNEL_IMAGE_SIZE - region.start;

		/* Return if region can't contain decompressed kernel */
		if (region.size < image_size)
			return;

		/* If nothing overlaps, store the region and return. */
		if (!mem_avoid_overlap(&region, &overlap)) {
			store_slot_info(&region, image_size);
			return;
		}

		/* Store beginning of region if holds at least image_size. */
		if (overlap.start > region.start + image_size) {
			struct mem_vector beginning;

			beginning.start = region.start;
			beginning.size = overlap.start - region.start;
			store_slot_info(&beginning, image_size);
		}

		/* Return if overlap extends to or past end of region. */
		if (overlap.start + overlap.size >= region.start + region.size)
			return;

		/* Clip off the overlapping region and start over. */
		region.size -= overlap.start - region.start + overlap.size;
		region.start = overlap.start + overlap.size;
	}
}

<<<<<<< HEAD
static void process_e820_entries(unsigned long minimum,
				 unsigned long image_size)
=======
#ifdef CONFIG_EFI
/*
 * Returns true if mirror region found (and must have been processed
 * for slots adding)
 */
static bool
process_efi_entries(unsigned long minimum, unsigned long image_size)
>>>>>>> 0982adc7
{
	struct efi_info *e = &boot_params->efi_info;
	bool efi_mirror_found = false;
	struct mem_vector region;
	efi_memory_desc_t *md;
	unsigned long pmap;
	char *signature;
	u32 nr_desc;
	int i;
<<<<<<< HEAD
	struct mem_vector region;
	struct boot_e820_entry *entry;

	/* Verify potential e820 positions, appending to slots list. */
	for (i = 0; i < boot_params->e820_entries; i++) {
		entry = &boot_params->e820_table[i];
		/* Skip non-RAM entries. */
		if (entry->type != E820_TYPE_RAM)
			continue;
		region.start = entry->addr;
		region.size = entry->size;
		process_mem_region(&region, minimum, image_size);
		if (slot_area_index == MAX_SLOT_AREA) {
			debug_putstr("Aborted e820 scan (slot_areas full)!\n");
			break;
		}
	}
}

static unsigned long find_random_phys_addr(unsigned long minimum,
					   unsigned long image_size)
{
	/* Check if we had too many memmaps. */
	if (memmap_too_large) {
		debug_putstr("Aborted e820 scan (more than 4 memmap= args)!\n");
		return 0;
=======

	signature = (char *)&e->efi_loader_signature;
	if (strncmp(signature, EFI32_LOADER_SIGNATURE, 4) &&
	    strncmp(signature, EFI64_LOADER_SIGNATURE, 4))
		return false;

#ifdef CONFIG_X86_32
	/* Can't handle data above 4GB at this time */
	if (e->efi_memmap_hi) {
		warn("EFI memmap is above 4GB, can't be handled now on x86_32. EFI should be disabled.\n");
		return false;
>>>>>>> 0982adc7
	}
	pmap =  e->efi_memmap;
#else
	pmap = (e->efi_memmap | ((__u64)e->efi_memmap_hi << 32));
#endif

	nr_desc = e->efi_memmap_size / e->efi_memdesc_size;
	for (i = 0; i < nr_desc; i++) {
		md = efi_early_memdesc_ptr(pmap, e->efi_memdesc_size, i);
		if (md->attribute & EFI_MEMORY_MORE_RELIABLE) {
			efi_mirror_found = true;
			break;
		}
	}

	for (i = 0; i < nr_desc; i++) {
		md = efi_early_memdesc_ptr(pmap, e->efi_memdesc_size, i);

		/*
		 * Here we are more conservative in picking free memory than
		 * the EFI spec allows:
		 *
		 * According to the spec, EFI_BOOT_SERVICES_{CODE|DATA} are also
		 * free memory and thus available to place the kernel image into,
		 * but in practice there's firmware where using that memory leads
		 * to crashes.
		 *
		 * Only EFI_CONVENTIONAL_MEMORY is guaranteed to be free.
		 */
		if (md->type != EFI_CONVENTIONAL_MEMORY)
			continue;

		if (efi_mirror_found &&
		    !(md->attribute & EFI_MEMORY_MORE_RELIABLE))
			continue;

		region.start = md->phys_addr;
		region.size = md->num_pages << EFI_PAGE_SHIFT;
		process_mem_region(&region, minimum, image_size);
		if (slot_area_index == MAX_SLOT_AREA) {
			debug_putstr("Aborted EFI scan (slot_areas full)!\n");
			break;
		}
	}
	return true;
}
#else
static inline bool
process_efi_entries(unsigned long minimum, unsigned long image_size)
{
	return false;
}
#endif

static void process_e820_entries(unsigned long minimum,
				 unsigned long image_size)
{
	int i;
	struct mem_vector region;
	struct boot_e820_entry *entry;

<<<<<<< HEAD
=======
	/* Verify potential e820 positions, appending to slots list. */
	for (i = 0; i < boot_params->e820_entries; i++) {
		entry = &boot_params->e820_table[i];
		/* Skip non-RAM entries. */
		if (entry->type != E820_TYPE_RAM)
			continue;
		region.start = entry->addr;
		region.size = entry->size;
		process_mem_region(&region, minimum, image_size);
		if (slot_area_index == MAX_SLOT_AREA) {
			debug_putstr("Aborted e820 scan (slot_areas full)!\n");
			break;
		}
	}
}

static unsigned long find_random_phys_addr(unsigned long minimum,
					   unsigned long image_size)
{
	/* Check if we had too many memmaps. */
	if (memmap_too_large) {
		debug_putstr("Aborted memory entries scan (more than 4 memmap= args)!\n");
		return 0;
	}

	/* Make sure minimum is aligned. */
	minimum = ALIGN(minimum, CONFIG_PHYSICAL_ALIGN);

	if (process_efi_entries(minimum, image_size))
		return slots_fetch_random();

>>>>>>> 0982adc7
	process_e820_entries(minimum, image_size);
	return slots_fetch_random();
}

static unsigned long find_random_virt_addr(unsigned long minimum,
					   unsigned long image_size)
{
	unsigned long slots, random_addr;

	/* Make sure minimum is aligned. */
	minimum = ALIGN(minimum, CONFIG_PHYSICAL_ALIGN);
	/* Align image_size for easy slot calculations. */
	image_size = ALIGN(image_size, CONFIG_PHYSICAL_ALIGN);

	/*
	 * There are how many CONFIG_PHYSICAL_ALIGN-sized slots
	 * that can hold image_size within the range of minimum to
	 * KERNEL_IMAGE_SIZE?
	 */
	slots = (KERNEL_IMAGE_SIZE - minimum - image_size) /
		 CONFIG_PHYSICAL_ALIGN + 1;

	random_addr = kaslr_get_random_long("Virtual") % slots;

	return random_addr * CONFIG_PHYSICAL_ALIGN + minimum;
}

/*
 * Since this function examines addresses much more numerically,
 * it takes the input and output pointers as 'unsigned long'.
 */
void choose_random_location(unsigned long input,
			    unsigned long input_size,
			    unsigned long *output,
			    unsigned long output_size,
			    unsigned long *virt_addr)
{
	unsigned long random_addr, min_addr;

	if (cmdline_find_option_bool("nokaslr")) {
		warn("KASLR disabled: 'nokaslr' on cmdline.");
		return;
	}

	boot_params->hdr.loadflags |= KASLR_FLAG;

	/* Prepare to add new identity pagetables on demand. */
	initialize_identity_maps();

	/* Record the various known unsafe memory ranges. */
	mem_avoid_init(input, input_size, *output);

	/*
	 * Low end of the randomization range should be the
	 * smaller of 512M or the initial kernel image
	 * location:
	 */
	min_addr = min(*output, 512UL << 20);

	/* Walk available memory entries to find a random address. */
	random_addr = find_random_phys_addr(min_addr, output_size);
	if (!random_addr) {
		warn("Physical KASLR disabled: no suitable memory region!");
	} else {
		/* Update the new physical address location. */
		if (*output != random_addr) {
			add_identity_map(random_addr, output_size);
			*output = random_addr;
		}

		/*
		 * This loads the identity mapping page table.
		 * This should only be done if a new physical address
		 * is found for the kernel, otherwise we should keep
		 * the old page table to make it be like the "nokaslr"
		 * case.
		 */
		finalize_identity_maps();
	}


	/* Pick random virtual address starting from LOAD_PHYSICAL_ADDR. */
	if (IS_ENABLED(CONFIG_X86_64))
		random_addr = find_random_virt_addr(LOAD_PHYSICAL_ADDR, output_size);
	*virt_addr = random_addr;
}<|MERGE_RESOLUTION|>--- conflicted
+++ resolved
@@ -560,10 +560,6 @@
 	}
 }
 
-<<<<<<< HEAD
-static void process_e820_entries(unsigned long minimum,
-				 unsigned long image_size)
-=======
 #ifdef CONFIG_EFI
 /*
  * Returns true if mirror region found (and must have been processed
@@ -571,7 +567,6 @@
  */
 static bool
 process_efi_entries(unsigned long minimum, unsigned long image_size)
->>>>>>> 0982adc7
 {
 	struct efi_info *e = &boot_params->efi_info;
 	bool efi_mirror_found = false;
@@ -581,34 +576,6 @@
 	char *signature;
 	u32 nr_desc;
 	int i;
-<<<<<<< HEAD
-	struct mem_vector region;
-	struct boot_e820_entry *entry;
-
-	/* Verify potential e820 positions, appending to slots list. */
-	for (i = 0; i < boot_params->e820_entries; i++) {
-		entry = &boot_params->e820_table[i];
-		/* Skip non-RAM entries. */
-		if (entry->type != E820_TYPE_RAM)
-			continue;
-		region.start = entry->addr;
-		region.size = entry->size;
-		process_mem_region(&region, minimum, image_size);
-		if (slot_area_index == MAX_SLOT_AREA) {
-			debug_putstr("Aborted e820 scan (slot_areas full)!\n");
-			break;
-		}
-	}
-}
-
-static unsigned long find_random_phys_addr(unsigned long minimum,
-					   unsigned long image_size)
-{
-	/* Check if we had too many memmaps. */
-	if (memmap_too_large) {
-		debug_putstr("Aborted e820 scan (more than 4 memmap= args)!\n");
-		return 0;
-=======
 
 	signature = (char *)&e->efi_loader_signature;
 	if (strncmp(signature, EFI32_LOADER_SIGNATURE, 4) &&
@@ -620,7 +587,6 @@
 	if (e->efi_memmap_hi) {
 		warn("EFI memmap is above 4GB, can't be handled now on x86_32. EFI should be disabled.\n");
 		return false;
->>>>>>> 0982adc7
 	}
 	pmap =  e->efi_memmap;
 #else
@@ -682,8 +648,6 @@
 	struct mem_vector region;
 	struct boot_e820_entry *entry;
 
-<<<<<<< HEAD
-=======
 	/* Verify potential e820 positions, appending to slots list. */
 	for (i = 0; i < boot_params->e820_entries; i++) {
 		entry = &boot_params->e820_table[i];
@@ -715,7 +679,6 @@
 	if (process_efi_entries(minimum, image_size))
 		return slots_fetch_random();
 
->>>>>>> 0982adc7
 	process_e820_entries(minimum, image_size);
 	return slots_fetch_random();
 }
