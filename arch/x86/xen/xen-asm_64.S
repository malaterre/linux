/*
 * Asm versions of Xen pv-ops, suitable for direct use.
 *
 * We only bother with direct forms (ie, vcpu in pda) of the
 * operations here; the indirect forms are better handled in C.
 */

#include <asm/errno.h>
#include <asm/percpu.h>
#include <asm/processor-flags.h>
#include <asm/segment.h>
#include <asm/asm-offsets.h>
#include <asm/thread_info.h>

#include <xen/interface/xen.h>

#include <linux/linkage.h>
<<<<<<< HEAD
=======

.macro xen_pv_trap name
ENTRY(xen_\name)
	pop %rcx
	pop %r11
	jmp  \name
END(xen_\name)
.endm
>>>>>>> 9e0bbe46

xen_pv_trap divide_error
xen_pv_trap debug
xen_pv_trap xendebug
xen_pv_trap int3
xen_pv_trap xenint3
xen_pv_trap nmi
xen_pv_trap overflow
xen_pv_trap bounds
xen_pv_trap invalid_op
xen_pv_trap device_not_available
xen_pv_trap double_fault
xen_pv_trap coprocessor_segment_overrun
xen_pv_trap invalid_TSS
xen_pv_trap segment_not_present
xen_pv_trap stack_segment
xen_pv_trap general_protection
xen_pv_trap page_fault
xen_pv_trap spurious_interrupt_bug
xen_pv_trap coprocessor_error
xen_pv_trap alignment_check
#ifdef CONFIG_X86_MCE
xen_pv_trap machine_check
#endif /* CONFIG_X86_MCE */
xen_pv_trap simd_coprocessor_error
#ifdef CONFIG_IA32_EMULATION
xen_pv_trap entry_INT80_compat
#endif
#ifdef CONFIG_TRACING
xen_pv_trap trace_page_fault
#endif
xen_pv_trap hypervisor_callback

hypercall_iret = hypercall_page + __HYPERVISOR_iret * 32
/*
 * Xen64 iret frame:
 *
 *	ss
 *	rsp
 *	rflags
 *	cs
 *	rip		<-- standard iret frame
 *
 *	flags
 *
 *	rcx		}
 *	r11		}<-- pushed by hypercall page
 * rsp->rax		}
 */
ENTRY(xen_iret)
	pushq $0
	jmp hypercall_iret

ENTRY(xen_sysret64)
	/*
	 * We're already on the usermode stack at this point, but
	 * still with the kernel gs, so we can easily switch back
	 */
	movq %rsp, PER_CPU_VAR(rsp_scratch)
	movq PER_CPU_VAR(cpu_current_top_of_stack), %rsp

	pushq $__USER_DS
	pushq PER_CPU_VAR(rsp_scratch)
	pushq %r11
	pushq $__USER_CS
	pushq %rcx

	pushq $VGCF_in_syscall
	jmp hypercall_iret

/*
 * Xen handles syscall callbacks much like ordinary exceptions, which
 * means we have:
 * - kernel gs
 * - kernel rsp
 * - an iret-like stack frame on the stack (including rcx and r11):
 *	ss
 *	rsp
 *	rflags
 *	cs
 *	rip
 *	r11
 * rsp->rcx
 */

/* Normal 64-bit system call target */
ENTRY(xen_syscall_target)
	popq %rcx
	popq %r11

	/*
	 * Neither Xen nor the kernel really knows what the old SS and
	 * CS were.  The kernel expects __USER_DS and __USER_CS, so
	 * report those values even though Xen will guess its own values.
	 */
	movq $__USER_DS, 4*8(%rsp)
	movq $__USER_CS, 1*8(%rsp)

	jmp entry_SYSCALL_64_after_hwframe
ENDPROC(xen_syscall_target)

#ifdef CONFIG_IA32_EMULATION

/* 32-bit compat syscall target */
ENTRY(xen_syscall32_target)
	popq %rcx
	popq %r11

	/*
	 * Neither Xen nor the kernel really knows what the old SS and
	 * CS were.  The kernel expects __USER32_DS and __USER32_CS, so
	 * report those values even though Xen will guess its own values.
	 */
	movq $__USER32_DS, 4*8(%rsp)
	movq $__USER32_CS, 1*8(%rsp)

	jmp entry_SYSCALL_compat_after_hwframe
ENDPROC(xen_syscall32_target)

/* 32-bit compat sysenter target */
ENTRY(xen_sysenter_target)
	mov 0*8(%rsp), %rcx
	mov 1*8(%rsp), %r11
	mov 5*8(%rsp), %rsp
	jmp entry_SYSENTER_compat
ENDPROC(xen_sysenter_target)

#else /* !CONFIG_IA32_EMULATION */

ENTRY(xen_syscall32_target)
ENTRY(xen_sysenter_target)
	lea 16(%rsp), %rsp	/* strip %rcx, %r11 */
	mov $-ENOSYS, %rax
	pushq $0
	jmp hypercall_iret
ENDPROC(xen_syscall32_target)
ENDPROC(xen_sysenter_target)

#endif	/* CONFIG_IA32_EMULATION */<|MERGE_RESOLUTION|>--- conflicted
+++ resolved
@@ -15,8 +15,6 @@
 #include <xen/interface/xen.h>
 
 #include <linux/linkage.h>
-<<<<<<< HEAD
-=======
 
 .macro xen_pv_trap name
 ENTRY(xen_\name)
@@ -25,7 +23,6 @@
 	jmp  \name
 END(xen_\name)
 .endm
->>>>>>> 9e0bbe46
 
 xen_pv_trap divide_error
 xen_pv_trap debug
@@ -55,7 +52,7 @@
 xen_pv_trap entry_INT80_compat
 #endif
 #ifdef CONFIG_TRACING
-xen_pv_trap trace_page_fault
+/* xen_pv_trap trace_page_fault */
 #endif
 xen_pv_trap hypervisor_callback
 
