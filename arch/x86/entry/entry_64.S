/* SPDX-License-Identifier: GPL-2.0 */
/*
 *  linux/arch/x86_64/entry.S
 *
 *  Copyright (C) 1991, 1992  Linus Torvalds
 *  Copyright (C) 2000, 2001, 2002  Andi Kleen SuSE Labs
 *  Copyright (C) 2000  Pavel Machek <pavel@suse.cz>
 *
 * entry.S contains the system-call and fault low-level handling routines.
 *
 * Some of this is documented in Documentation/x86/entry_64.txt
 *
 * A note on terminology:
 * - iret frame:	Architecture defined interrupt frame from SS to RIP
 *			at the top of the kernel process stack.
 *
 * Some macro usage:
 * - ENTRY/END:		Define functions in the symbol table.
 * - TRACE_IRQ_*:	Trace hardirq state for lock debugging.
 * - idtentry:		Define exception entry points.
 */
#include <linux/linkage.h>
#include <asm/segment.h>
#include <asm/cache.h>
#include <asm/errno.h>
#include "calling.h"
#include <asm/asm-offsets.h>
#include <asm/msr.h>
#include <asm/unistd.h>
#include <asm/thread_info.h>
#include <asm/hw_irq.h>
#include <asm/page_types.h>
#include <asm/irqflags.h>
#include <asm/paravirt.h>
#include <asm/percpu.h>
#include <asm/asm.h>
#include <asm/smap.h>
#include <asm/pgtable_types.h>
#include <asm/export.h>
#include <asm/frame.h>
#include <linux/err.h>

.code64
.section .entry.text, "ax"

#ifdef CONFIG_PARAVIRT
ENTRY(native_usergs_sysret64)
	UNWIND_HINT_EMPTY
	swapgs
	sysretq
END(native_usergs_sysret64)
#endif /* CONFIG_PARAVIRT */

.macro TRACE_IRQS_FLAGS flags:req
#ifdef CONFIG_TRACE_IRQFLAGS
	bt	$9, \flags		/* interrupts off? */
	jnc	1f
	TRACE_IRQS_ON
1:
#endif
.endm

.macro TRACE_IRQS_IRETQ
	TRACE_IRQS_FLAGS EFLAGS(%rsp)
.endm

/*
 * When dynamic function tracer is enabled it will add a breakpoint
 * to all locations that it is about to modify, sync CPUs, update
 * all the code, sync CPUs, then remove the breakpoints. In this time
 * if lockdep is enabled, it might jump back into the debug handler
 * outside the updating of the IST protection. (TRACE_IRQS_ON/OFF).
 *
 * We need to change the IDT table before calling TRACE_IRQS_ON/OFF to
 * make sure the stack pointer does not get reset back to the top
 * of the debug stack, and instead just reuses the current stack.
 */
#if defined(CONFIG_DYNAMIC_FTRACE) && defined(CONFIG_TRACE_IRQFLAGS)

.macro TRACE_IRQS_OFF_DEBUG
	call	debug_stack_set_zero
	TRACE_IRQS_OFF
	call	debug_stack_reset
.endm

.macro TRACE_IRQS_ON_DEBUG
	call	debug_stack_set_zero
	TRACE_IRQS_ON
	call	debug_stack_reset
.endm

.macro TRACE_IRQS_IRETQ_DEBUG
	bt	$9, EFLAGS(%rsp)		/* interrupts off? */
	jnc	1f
	TRACE_IRQS_ON_DEBUG
1:
.endm

#else
# define TRACE_IRQS_OFF_DEBUG			TRACE_IRQS_OFF
# define TRACE_IRQS_ON_DEBUG			TRACE_IRQS_ON
# define TRACE_IRQS_IRETQ_DEBUG			TRACE_IRQS_IRETQ
#endif

/*
 * 64-bit SYSCALL instruction entry. Up to 6 arguments in registers.
 *
 * This is the only entry point used for 64-bit system calls.  The
 * hardware interface is reasonably well designed and the register to
 * argument mapping Linux uses fits well with the registers that are
 * available when SYSCALL is used.
 *
 * SYSCALL instructions can be found inlined in libc implementations as
 * well as some other programs and libraries.  There are also a handful
 * of SYSCALL instructions in the vDSO used, for example, as a
 * clock_gettimeofday fallback.
 *
 * 64-bit SYSCALL saves rip to rcx, clears rflags.RF, then saves rflags to r11,
 * then loads new ss, cs, and rip from previously programmed MSRs.
 * rflags gets masked by a value from another MSR (so CLD and CLAC
 * are not needed). SYSCALL does not save anything on the stack
 * and does not change rsp.
 *
 * Registers on entry:
 * rax  system call number
 * rcx  return address
 * r11  saved rflags (note: r11 is callee-clobbered register in C ABI)
 * rdi  arg0
 * rsi  arg1
 * rdx  arg2
 * r10  arg3 (needs to be moved to rcx to conform to C ABI)
 * r8   arg4
 * r9   arg5
 * (note: r12-r15, rbp, rbx are callee-preserved in C ABI)
 *
 * Only called from user space.
 *
 * When user can change pt_regs->foo always force IRET. That is because
 * it deals with uncanonical addresses better. SYSRET has trouble
 * with them due to bugs in both AMD and Intel CPUs.
 */

	.pushsection .entry_trampoline, "ax"

/*
 * The code in here gets remapped into cpu_entry_area's trampoline.  This means
 * that the assembler and linker have the wrong idea as to where this code
 * lives (and, in fact, it's mapped more than once, so it's not even at a
 * fixed address).  So we can't reference any symbols outside the entry
 * trampoline and expect it to work.
 *
 * Instead, we carefully abuse %rip-relative addressing.
 * _entry_trampoline(%rip) refers to the start of the remapped) entry
 * trampoline.  We can thus find cpu_entry_area with this macro:
 */

#define CPU_ENTRY_AREA \
	_entry_trampoline - CPU_ENTRY_AREA_entry_trampoline(%rip)

/* The top word of the SYSENTER stack is hot and is usable as scratch space. */
#define RSP_SCRATCH	CPU_ENTRY_AREA_tss + TSS_STRUCT_SYSENTER_stack + \
			SIZEOF_SYSENTER_stack - 8 + CPU_ENTRY_AREA

ENTRY(entry_SYSCALL_64_trampoline)
	UNWIND_HINT_EMPTY
	swapgs

	/* Stash the user RSP. */
	movq	%rsp, RSP_SCRATCH

	/* Note: using %rsp as a scratch reg. */
	SWITCH_TO_KERNEL_CR3 scratch_reg=%rsp

	/* Load the top of the task stack into RSP */
	movq	CPU_ENTRY_AREA_tss + TSS_sp1 + CPU_ENTRY_AREA, %rsp

	/* Start building the simulated IRET frame. */
	pushq	$__USER_DS			/* pt_regs->ss */
	pushq	RSP_SCRATCH			/* pt_regs->sp */
	pushq	%r11				/* pt_regs->flags */
	pushq	$__USER_CS			/* pt_regs->cs */
	pushq	%rcx				/* pt_regs->ip */

	/*
	 * x86 lacks a near absolute jump, and we can't jump to the real
	 * entry text with a relative jump, so we fake it using retq.
	 */
	pushq	$entry_SYSCALL_64_after_hwframe
	retq
END(entry_SYSCALL_64_trampoline)

	.popsection

ENTRY(entry_SYSCALL_64)
	UNWIND_HINT_EMPTY
	/*
	 * Interrupts are off on entry.
	 * We do not frame this tiny irq-off block with TRACE_IRQS_OFF/ON,
	 * it is too small to ever cause noticeable irq latency.
	 */

	swapgs
	movq	%rsp, PER_CPU_VAR(rsp_scratch)

<<<<<<< HEAD
=======
	/*
	 * The kernel CR3 is needed to map the process stack, but we
	 * need a scratch register to be able to load CR3.  %rsp is
	 * clobberable right now, so use it as a scratch register.
	 * %rsp will look crazy here for a couple instructions.
	 */
	SWITCH_TO_KERNEL_CR3 scratch_reg=%rsp
	movq	PER_CPU_VAR(cpu_current_top_of_stack), %rsp

>>>>>>> 0df8a88e
	/* Construct struct pt_regs on stack */
	pushq	$__USER_DS			/* pt_regs->ss */
	pushq	PER_CPU_VAR(rsp_scratch)	/* pt_regs->sp */
	pushq	%r11				/* pt_regs->flags */
	pushq	$__USER_CS			/* pt_regs->cs */
	pushq	%rcx				/* pt_regs->ip */
GLOBAL(entry_SYSCALL_64_after_hwframe)
	pushq	%rax				/* pt_regs->orig_ax */
	pushq	%rdi				/* pt_regs->di */
	pushq	%rsi				/* pt_regs->si */
	pushq	%rdx				/* pt_regs->dx */
	pushq	%rcx				/* pt_regs->cx */
	pushq	$-ENOSYS			/* pt_regs->ax */
	pushq	%r8				/* pt_regs->r8 */
	pushq	%r9				/* pt_regs->r9 */
	pushq	%r10				/* pt_regs->r10 */
	pushq	%r11				/* pt_regs->r11 */
	sub	$(6*8), %rsp			/* pt_regs->bp, bx, r12-15 not saved */
	UNWIND_HINT_REGS extra=0

	TRACE_IRQS_OFF

	/*
	 * If we need to do entry work or if we guess we'll need to do
	 * exit work, go straight to the slow path.
	 */
	movq	PER_CPU_VAR(current_task), %r11
	testl	$_TIF_WORK_SYSCALL_ENTRY|_TIF_ALLWORK_MASK, TASK_TI_flags(%r11)
	jnz	entry_SYSCALL64_slow_path

entry_SYSCALL_64_fastpath:
	/*
	 * Easy case: enable interrupts and issue the syscall.  If the syscall
	 * needs pt_regs, we'll call a stub that disables interrupts again
	 * and jumps to the slow path.
	 */
	TRACE_IRQS_ON
	ENABLE_INTERRUPTS(CLBR_NONE)
#if __SYSCALL_MASK == ~0
	cmpq	$__NR_syscall_max, %rax
#else
	andl	$__SYSCALL_MASK, %eax
	cmpl	$__NR_syscall_max, %eax
#endif
	ja	1f				/* return -ENOSYS (already in pt_regs->ax) */
	movq	%r10, %rcx

	/*
	 * This call instruction is handled specially in stub_ptregs_64.
	 * It might end up jumping to the slow path.  If it jumps, RAX
	 * and all argument registers are clobbered.
	 */
	call	*sys_call_table(, %rax, 8)
.Lentry_SYSCALL_64_after_fastpath_call:

	movq	%rax, RAX(%rsp)
1:

	/*
	 * If we get here, then we know that pt_regs is clean for SYSRET64.
	 * If we see that no exit work is required (which we are required
	 * to check with IRQs off), then we can go straight to SYSRET64.
	 */
	DISABLE_INTERRUPTS(CLBR_ANY)
	TRACE_IRQS_OFF
	movq	PER_CPU_VAR(current_task), %r11
	testl	$_TIF_ALLWORK_MASK, TASK_TI_flags(%r11)
	jnz	1f

	LOCKDEP_SYS_EXIT
	TRACE_IRQS_ON		/* user mode is traced as IRQs on */
	movq	RIP(%rsp), %rcx
	movq	EFLAGS(%rsp), %r11
	addq	$6*8, %rsp	/* skip extra regs -- they were preserved */
	UNWIND_HINT_EMPTY
	jmp	.Lpop_c_regs_except_rcx_r11_and_sysret

1:
	/*
	 * The fast path looked good when we started, but something changed
	 * along the way and we need to switch to the slow path.  Calling
	 * raise(3) will trigger this, for example.  IRQs are off.
	 */
	TRACE_IRQS_ON
	ENABLE_INTERRUPTS(CLBR_ANY)
	SAVE_EXTRA_REGS
	movq	%rsp, %rdi
	call	syscall_return_slowpath	/* returns with IRQs disabled */
	jmp	return_from_SYSCALL_64

entry_SYSCALL64_slow_path:
	/* IRQs are off. */
	SAVE_EXTRA_REGS
	movq	%rsp, %rdi
	call	do_syscall_64		/* returns with IRQs disabled */

return_from_SYSCALL_64:
	TRACE_IRQS_IRETQ		/* we're about to change IF */

	/*
	 * Try to use SYSRET instead of IRET if we're returning to
	 * a completely clean 64-bit userspace context.  If we're not,
	 * go to the slow exit path.
	 */
	movq	RCX(%rsp), %rcx
	movq	RIP(%rsp), %r11

	cmpq	%rcx, %r11	/* SYSRET requires RCX == RIP */
	jne	swapgs_restore_regs_and_return_to_usermode

	/*
	 * On Intel CPUs, SYSRET with non-canonical RCX/RIP will #GP
	 * in kernel space.  This essentially lets the user take over
	 * the kernel, since userspace controls RSP.
	 *
	 * If width of "canonical tail" ever becomes variable, this will need
	 * to be updated to remain correct on both old and new CPUs.
	 *
	 * Change top bits to match most significant bit (47th or 56th bit
	 * depending on paging mode) in the address.
	 */
	shl	$(64 - (__VIRTUAL_MASK_SHIFT+1)), %rcx
	sar	$(64 - (__VIRTUAL_MASK_SHIFT+1)), %rcx

	/* If this changed %rcx, it was not canonical */
	cmpq	%rcx, %r11
	jne	swapgs_restore_regs_and_return_to_usermode

	cmpq	$__USER_CS, CS(%rsp)		/* CS must match SYSRET */
	jne	swapgs_restore_regs_and_return_to_usermode

	movq	R11(%rsp), %r11
	cmpq	%r11, EFLAGS(%rsp)		/* R11 == RFLAGS */
	jne	swapgs_restore_regs_and_return_to_usermode

	/*
	 * SYSCALL clears RF when it saves RFLAGS in R11 and SYSRET cannot
	 * restore RF properly. If the slowpath sets it for whatever reason, we
	 * need to restore it correctly.
	 *
	 * SYSRET can restore TF, but unlike IRET, restoring TF results in a
	 * trap from userspace immediately after SYSRET.  This would cause an
	 * infinite loop whenever #DB happens with register state that satisfies
	 * the opportunistic SYSRET conditions.  For example, single-stepping
	 * this user code:
	 *
	 *           movq	$stuck_here, %rcx
	 *           pushfq
	 *           popq %r11
	 *   stuck_here:
	 *
	 * would never get past 'stuck_here'.
	 */
	testq	$(X86_EFLAGS_RF|X86_EFLAGS_TF), %r11
	jnz	swapgs_restore_regs_and_return_to_usermode

	/* nothing to check for RSP */

	cmpq	$__USER_DS, SS(%rsp)		/* SS must match SYSRET */
	jne	swapgs_restore_regs_and_return_to_usermode

	/*
	 * We win! This label is here just for ease of understanding
	 * perf profiles. Nothing jumps here.
	 */
syscall_return_via_sysret:
	/* rcx and r11 are already restored (see code above) */
	UNWIND_HINT_EMPTY
	POP_EXTRA_REGS
.Lpop_c_regs_except_rcx_r11_and_sysret:
	popq	%rsi	/* skip r11 */
	popq	%r10
	popq	%r9
	popq	%r8
	popq	%rax
	popq	%rsi	/* skip rcx */
	popq	%rdx
	popq	%rsi

	/*
	 * Now all regs are restored except RSP and RDI.
	 * Save old stack pointer and switch to trampoline stack.
	 */
	movq	%rsp, %rdi
	movq	PER_CPU_VAR(cpu_tss + TSS_sp0), %rsp

	pushq	RSP-RDI(%rdi)	/* RSP */
	pushq	(%rdi)		/* RDI */

	/*
	 * We are on the trampoline stack.  All regs except RDI are live.
	 * We can do future final exit work right here.
	 */
	SWITCH_TO_USER_CR3 scratch_reg=%rdi

	popq	%rdi
	popq	%rsp
	USERGS_SYSRET64
END(entry_SYSCALL_64)

ENTRY(stub_ptregs_64)
	/*
	 * Syscalls marked as needing ptregs land here.
	 * If we are on the fast path, we need to save the extra regs,
	 * which we achieve by trying again on the slow path.  If we are on
	 * the slow path, the extra regs are already saved.
	 *
	 * RAX stores a pointer to the C function implementing the syscall.
	 * IRQs are on.
	 */
	cmpq	$.Lentry_SYSCALL_64_after_fastpath_call, (%rsp)
	jne	1f

	/*
	 * Called from fast path -- disable IRQs again, pop return address
	 * and jump to slow path
	 */
	DISABLE_INTERRUPTS(CLBR_ANY)
	TRACE_IRQS_OFF
	popq	%rax
	UNWIND_HINT_REGS extra=0
	jmp	entry_SYSCALL64_slow_path

1:
	jmp	*%rax				/* Called from C */
END(stub_ptregs_64)

.macro ptregs_stub func
ENTRY(ptregs_\func)
	UNWIND_HINT_FUNC
	leaq	\func(%rip), %rax
	jmp	stub_ptregs_64
END(ptregs_\func)
.endm

/* Instantiate ptregs_stub for each ptregs-using syscall */
#define __SYSCALL_64_QUAL_(sym)
#define __SYSCALL_64_QUAL_ptregs(sym) ptregs_stub sym
#define __SYSCALL_64(nr, sym, qual) __SYSCALL_64_QUAL_##qual(sym)
#include <asm/syscalls_64.h>

/*
 * %rdi: prev task
 * %rsi: next task
 */
ENTRY(__switch_to_asm)
	UNWIND_HINT_FUNC
	/*
	 * Save callee-saved registers
	 * This must match the order in inactive_task_frame
	 */
	pushq	%rbp
	pushq	%rbx
	pushq	%r12
	pushq	%r13
	pushq	%r14
	pushq	%r15

	/* switch stack */
	movq	%rsp, TASK_threadsp(%rdi)
	movq	TASK_threadsp(%rsi), %rsp

#ifdef CONFIG_CC_STACKPROTECTOR
	movq	TASK_stack_canary(%rsi), %rbx
	movq	%rbx, PER_CPU_VAR(irq_stack_union)+stack_canary_offset
#endif

	/* restore callee-saved registers */
	popq	%r15
	popq	%r14
	popq	%r13
	popq	%r12
	popq	%rbx
	popq	%rbp

	jmp	__switch_to
END(__switch_to_asm)

/*
 * A newly forked process directly context switches into this address.
 *
 * rax: prev task we switched from
 * rbx: kernel thread func (NULL for user thread)
 * r12: kernel thread arg
 */
ENTRY(ret_from_fork)
	UNWIND_HINT_EMPTY
	movq	%rax, %rdi
	call	schedule_tail			/* rdi: 'prev' task parameter */

	testq	%rbx, %rbx			/* from kernel_thread? */
	jnz	1f				/* kernel threads are uncommon */

2:
	UNWIND_HINT_REGS
	movq	%rsp, %rdi
	call	syscall_return_slowpath	/* returns with IRQs disabled */
	TRACE_IRQS_ON			/* user mode is traced as IRQS on */
	jmp	swapgs_restore_regs_and_return_to_usermode

1:
	/* kernel thread */
	movq	%r12, %rdi
	call	*%rbx
	/*
	 * A kernel thread is allowed to return here after successfully
	 * calling do_execve().  Exit to userspace to complete the execve()
	 * syscall.
	 */
	movq	$0, RAX(%rsp)
	jmp	2b
END(ret_from_fork)

/*
 * Build the entry stubs with some assembler magic.
 * We pack 1 stub into every 8-byte block.
 */
	.align 8
ENTRY(irq_entries_start)
    vector=FIRST_EXTERNAL_VECTOR
    .rept (FIRST_SYSTEM_VECTOR - FIRST_EXTERNAL_VECTOR)
	UNWIND_HINT_IRET_REGS
	pushq	$(~vector+0x80)			/* Note: always in signed byte range */
	jmp	common_interrupt
	.align	8
	vector=vector+1
    .endr
END(irq_entries_start)

.macro DEBUG_ENTRY_ASSERT_IRQS_OFF
#ifdef CONFIG_DEBUG_ENTRY
	pushfq
	testl $X86_EFLAGS_IF, (%rsp)
	jz .Lokay_\@
	ud2
.Lokay_\@:
	addq $8, %rsp
#endif
.endm

/*
 * Enters the IRQ stack if we're not already using it.  NMI-safe.  Clobbers
 * flags and puts old RSP into old_rsp, and leaves all other GPRs alone.
 * Requires kernel GSBASE.
 *
 * The invariant is that, if irq_count != -1, then the IRQ stack is in use.
 */
.macro ENTER_IRQ_STACK regs=1 old_rsp
	DEBUG_ENTRY_ASSERT_IRQS_OFF
	movq	%rsp, \old_rsp

	.if \regs
	UNWIND_HINT_REGS base=\old_rsp
	.endif

	incl	PER_CPU_VAR(irq_count)
	jnz	.Lirq_stack_push_old_rsp_\@

	/*
	 * Right now, if we just incremented irq_count to zero, we've
	 * claimed the IRQ stack but we haven't switched to it yet.
	 *
	 * If anything is added that can interrupt us here without using IST,
	 * it must be *extremely* careful to limit its stack usage.  This
	 * could include kprobes and a hypothetical future IST-less #DB
	 * handler.
	 *
	 * The OOPS unwinder relies on the word at the top of the IRQ
	 * stack linking back to the previous RSP for the entire time we're
	 * on the IRQ stack.  For this to work reliably, we need to write
	 * it before we actually move ourselves to the IRQ stack.
	 */

	movq	\old_rsp, PER_CPU_VAR(irq_stack_union + IRQ_STACK_SIZE - 8)
	movq	PER_CPU_VAR(irq_stack_ptr), %rsp

#ifdef CONFIG_DEBUG_ENTRY
	/*
	 * If the first movq above becomes wrong due to IRQ stack layout
	 * changes, the only way we'll notice is if we try to unwind right
	 * here.  Assert that we set up the stack right to catch this type
	 * of bug quickly.
	 */
	cmpq	-8(%rsp), \old_rsp
	je	.Lirq_stack_okay\@
	ud2
	.Lirq_stack_okay\@:
#endif

.Lirq_stack_push_old_rsp_\@:
	pushq	\old_rsp

	.if \regs
	UNWIND_HINT_REGS indirect=1
	.endif
.endm

/*
 * Undoes ENTER_IRQ_STACK.
 */
.macro LEAVE_IRQ_STACK regs=1
	DEBUG_ENTRY_ASSERT_IRQS_OFF
	/* We need to be off the IRQ stack before decrementing irq_count. */
	popq	%rsp

	.if \regs
	UNWIND_HINT_REGS
	.endif

	/*
	 * As in ENTER_IRQ_STACK, irq_count == 0, we are still claiming
	 * the irq stack but we're not on it.
	 */

	decl	PER_CPU_VAR(irq_count)
.endm

/*
 * Interrupt entry/exit.
 *
 * Interrupt entry points save only callee clobbered registers in fast path.
 *
 * Entry runs with interrupts off.
 */

/* 0(%rsp): ~(interrupt number) */
	.macro interrupt func
	cld

	testb	$3, CS-ORIG_RAX(%rsp)
	jz	1f
	SWAPGS
	call	switch_to_thread_stack
1:

	ALLOC_PT_GPREGS_ON_STACK
	SAVE_C_REGS
	SAVE_EXTRA_REGS
	ENCODE_FRAME_POINTER

	testb	$3, CS(%rsp)
	jz	1f

	/*
	 * IRQ from user mode.
	 *
	 * We need to tell lockdep that IRQs are off.  We can't do this until
	 * we fix gsbase, and we should do it before enter_from_user_mode
	 * (which can take locks).  Since TRACE_IRQS_OFF idempotent,
	 * the simplest way to handle it is to just call it twice if
	 * we enter from user mode.  There's no reason to optimize this since
	 * TRACE_IRQS_OFF is a no-op if lockdep is off.
	 */
	TRACE_IRQS_OFF

	CALL_enter_from_user_mode

1:
	ENTER_IRQ_STACK old_rsp=%rdi
	/* We entered an interrupt context - irqs are off: */
	TRACE_IRQS_OFF

	call	\func	/* rdi points to pt_regs */
	.endm

	/*
	 * The interrupt stubs push (~vector+0x80) onto the stack and
	 * then jump to common_interrupt.
	 */
	.p2align CONFIG_X86_L1_CACHE_SHIFT
common_interrupt:
	ASM_CLAC
	addq	$-0x80, (%rsp)			/* Adjust vector to [-256, -1] range */
	interrupt do_IRQ
	/* 0(%rsp): old RSP */
ret_from_intr:
	DISABLE_INTERRUPTS(CLBR_ANY)
	TRACE_IRQS_OFF

	LEAVE_IRQ_STACK

	testb	$3, CS(%rsp)
	jz	retint_kernel

	/* Interrupt came from user space */
GLOBAL(retint_user)
	mov	%rsp,%rdi
	call	prepare_exit_to_usermode
	TRACE_IRQS_IRETQ

GLOBAL(swapgs_restore_regs_and_return_to_usermode)
#ifdef CONFIG_DEBUG_ENTRY
	/* Assert that pt_regs indicates user mode. */
	testb	$3, CS(%rsp)
	jnz	1f
	ud2
1:
#endif
	POP_EXTRA_REGS
	popq	%r11
	popq	%r10
	popq	%r9
	popq	%r8
	popq	%rax
	popq	%rcx
	popq	%rdx
	popq	%rsi

	/*
	 * The stack is now user RDI, orig_ax, RIP, CS, EFLAGS, RSP, SS.
	 * Save old stack pointer and switch to trampoline stack.
	 */
	movq	%rsp, %rdi
	movq	PER_CPU_VAR(cpu_tss + TSS_sp0), %rsp

	/* Copy the IRET frame to the trampoline stack. */
	pushq	6*8(%rdi)	/* SS */
	pushq	5*8(%rdi)	/* RSP */
	pushq	4*8(%rdi)	/* EFLAGS */
	pushq	3*8(%rdi)	/* CS */
	pushq	2*8(%rdi)	/* RIP */

	/* Push user RDI on the trampoline stack. */
	pushq	(%rdi)

	/*
	 * We are on the trampoline stack.  All regs except RDI are live.
	 * We can do future final exit work right here.
	 */

	SWITCH_TO_USER_CR3 scratch_reg=%rdi

	/* Restore RDI. */
	popq	%rdi
	SWAPGS
	INTERRUPT_RETURN


/* Returning to kernel space */
retint_kernel:
#ifdef CONFIG_PREEMPT
	/* Interrupts are off */
	/* Check if we need preemption */
	bt	$9, EFLAGS(%rsp)		/* were interrupts off? */
	jnc	1f
0:	cmpl	$0, PER_CPU_VAR(__preempt_count)
	jnz	1f
	call	preempt_schedule_irq
	jmp	0b
1:
#endif
	/*
	 * The iretq could re-enable interrupts:
	 */
	TRACE_IRQS_IRETQ

GLOBAL(restore_regs_and_return_to_kernel)
#ifdef CONFIG_DEBUG_ENTRY
	/* Assert that pt_regs indicates kernel mode. */
	testb	$3, CS(%rsp)
	jz	1f
	ud2
1:
#endif
	POP_EXTRA_REGS
	POP_C_REGS
	addq	$8, %rsp	/* skip regs->orig_ax */
	INTERRUPT_RETURN

ENTRY(native_iret)
	UNWIND_HINT_IRET_REGS
	/*
	 * Are we returning to a stack segment from the LDT?  Note: in
	 * 64-bit mode SS:RSP on the exception stack is always valid.
	 */
#ifdef CONFIG_X86_ESPFIX64
	testb	$4, (SS-RIP)(%rsp)
	jnz	native_irq_return_ldt
#endif

.global native_irq_return_iret
native_irq_return_iret:
	/*
	 * This may fault.  Non-paranoid faults on return to userspace are
	 * handled by fixup_bad_iret.  These include #SS, #GP, and #NP.
	 * Double-faults due to espfix64 are handled in do_double_fault.
	 * Other faults here are fatal.
	 */
	iretq

#ifdef CONFIG_X86_ESPFIX64
native_irq_return_ldt:
	/*
	 * We are running with user GSBASE.  All GPRs contain their user
	 * values.  We have a percpu ESPFIX stack that is eight slots
	 * long (see ESPFIX_STACK_SIZE).  espfix_waddr points to the bottom
	 * of the ESPFIX stack.
	 *
	 * We clobber RAX and RDI in this code.  We stash RDI on the
	 * normal stack and RAX on the ESPFIX stack.
	 *
	 * The ESPFIX stack layout we set up looks like this:
	 *
	 * --- top of ESPFIX stack ---
	 * SS
	 * RSP
	 * RFLAGS
	 * CS
	 * RIP  <-- RSP points here when we're done
	 * RAX  <-- espfix_waddr points here
	 * --- bottom of ESPFIX stack ---
	 */

	pushq	%rdi				/* Stash user RDI */
	SWAPGS
	movq	PER_CPU_VAR(espfix_waddr), %rdi
	movq	%rax, (0*8)(%rdi)		/* user RAX */
	movq	(1*8)(%rsp), %rax		/* user RIP */
	movq	%rax, (1*8)(%rdi)
	movq	(2*8)(%rsp), %rax		/* user CS */
	movq	%rax, (2*8)(%rdi)
	movq	(3*8)(%rsp), %rax		/* user RFLAGS */
	movq	%rax, (3*8)(%rdi)
	movq	(5*8)(%rsp), %rax		/* user SS */
	movq	%rax, (5*8)(%rdi)
	movq	(4*8)(%rsp), %rax		/* user RSP */
	movq	%rax, (4*8)(%rdi)
	/* Now RAX == RSP. */

	andl	$0xffff0000, %eax		/* RAX = (RSP & 0xffff0000) */
	popq	%rdi				/* Restore user RDI */

	/*
	 * espfix_stack[31:16] == 0.  The page tables are set up such that
	 * (espfix_stack | (X & 0xffff0000)) points to a read-only alias of
	 * espfix_waddr for any X.  That is, there are 65536 RO aliases of
	 * the same page.  Set up RSP so that RSP[31:16] contains the
	 * respective 16 bits of the /userspace/ RSP and RSP nonetheless
	 * still points to an RO alias of the ESPFIX stack.
	 */
	orq	PER_CPU_VAR(espfix_stack), %rax
	SWAPGS
	movq	%rax, %rsp
	UNWIND_HINT_IRET_REGS offset=8

	/*
	 * At this point, we cannot write to the stack any more, but we can
	 * still read.
	 */
	popq	%rax				/* Restore user RAX */

	/*
	 * RSP now points to an ordinary IRET frame, except that the page
	 * is read-only and RSP[31:16] are preloaded with the userspace
	 * values.  We can now IRET back to userspace.
	 */
	jmp	native_irq_return_iret
#endif
END(common_interrupt)

/*
 * APIC interrupts.
 */
.macro apicinterrupt3 num sym do_sym
ENTRY(\sym)
	UNWIND_HINT_IRET_REGS
	ASM_CLAC
	pushq	$~(\num)
.Lcommon_\sym:
	interrupt \do_sym
	jmp	ret_from_intr
END(\sym)
.endm

/* Make sure APIC interrupt handlers end up in the irqentry section: */
#define PUSH_SECTION_IRQENTRY	.pushsection .irqentry.text, "ax"
#define POP_SECTION_IRQENTRY	.popsection

.macro apicinterrupt num sym do_sym
PUSH_SECTION_IRQENTRY
apicinterrupt3 \num \sym \do_sym
POP_SECTION_IRQENTRY
.endm

#ifdef CONFIG_SMP
apicinterrupt3 IRQ_MOVE_CLEANUP_VECTOR		irq_move_cleanup_interrupt	smp_irq_move_cleanup_interrupt
apicinterrupt3 REBOOT_VECTOR			reboot_interrupt		smp_reboot_interrupt
#endif

#ifdef CONFIG_X86_UV
apicinterrupt3 UV_BAU_MESSAGE			uv_bau_message_intr1		uv_bau_message_interrupt
#endif

apicinterrupt LOCAL_TIMER_VECTOR		apic_timer_interrupt		smp_apic_timer_interrupt
apicinterrupt X86_PLATFORM_IPI_VECTOR		x86_platform_ipi		smp_x86_platform_ipi

#ifdef CONFIG_HAVE_KVM
apicinterrupt3 POSTED_INTR_VECTOR		kvm_posted_intr_ipi		smp_kvm_posted_intr_ipi
apicinterrupt3 POSTED_INTR_WAKEUP_VECTOR	kvm_posted_intr_wakeup_ipi	smp_kvm_posted_intr_wakeup_ipi
apicinterrupt3 POSTED_INTR_NESTED_VECTOR	kvm_posted_intr_nested_ipi	smp_kvm_posted_intr_nested_ipi
#endif

#ifdef CONFIG_X86_MCE_THRESHOLD
apicinterrupt THRESHOLD_APIC_VECTOR		threshold_interrupt		smp_threshold_interrupt
#endif

#ifdef CONFIG_X86_MCE_AMD
apicinterrupt DEFERRED_ERROR_VECTOR		deferred_error_interrupt	smp_deferred_error_interrupt
#endif

#ifdef CONFIG_X86_THERMAL_VECTOR
apicinterrupt THERMAL_APIC_VECTOR		thermal_interrupt		smp_thermal_interrupt
#endif

#ifdef CONFIG_SMP
apicinterrupt CALL_FUNCTION_SINGLE_VECTOR	call_function_single_interrupt	smp_call_function_single_interrupt
apicinterrupt CALL_FUNCTION_VECTOR		call_function_interrupt		smp_call_function_interrupt
apicinterrupt RESCHEDULE_VECTOR			reschedule_interrupt		smp_reschedule_interrupt
#endif

apicinterrupt ERROR_APIC_VECTOR			error_interrupt			smp_error_interrupt
apicinterrupt SPURIOUS_APIC_VECTOR		spurious_interrupt		smp_spurious_interrupt

#ifdef CONFIG_IRQ_WORK
apicinterrupt IRQ_WORK_VECTOR			irq_work_interrupt		smp_irq_work_interrupt
#endif

/*
 * Exception entry points.
 */
#define CPU_TSS_IST(x) PER_CPU_VAR(cpu_tss) + (TSS_ist + ((x) - 1) * 8)

/*
 * Switch to the thread stack.  This is called with the IRET frame and
 * orig_ax on the stack.  (That is, RDI..R12 are not on the stack and
 * space has not been allocated for them.)
 */
ENTRY(switch_to_thread_stack)
	UNWIND_HINT_FUNC

	pushq	%rdi
	/* Need to switch before accessing the thread stack. */
	SWITCH_TO_KERNEL_CR3 scratch_reg=%rdi
	movq	%rsp, %rdi
	movq	PER_CPU_VAR(cpu_current_top_of_stack), %rsp
	UNWIND_HINT sp_offset=16 sp_reg=ORC_REG_DI

	pushq	7*8(%rdi)		/* regs->ss */
	pushq	6*8(%rdi)		/* regs->rsp */
	pushq	5*8(%rdi)		/* regs->eflags */
	pushq	4*8(%rdi)		/* regs->cs */
	pushq	3*8(%rdi)		/* regs->ip */
	pushq	2*8(%rdi)		/* regs->orig_ax */
	pushq	8(%rdi)			/* return address */
	UNWIND_HINT_FUNC

	movq	(%rdi), %rdi
	ret
END(switch_to_thread_stack)

.macro idtentry sym do_sym has_error_code:req paranoid=0 shift_ist=-1
ENTRY(\sym)
	UNWIND_HINT_IRET_REGS offset=\has_error_code*8

	/* Sanity check */
	.if \shift_ist != -1 && \paranoid == 0
	.error "using shift_ist requires paranoid=1"
	.endif

	ASM_CLAC

	.if \has_error_code == 0
	pushq	$-1				/* ORIG_RAX: no syscall to restart */
	.endif

	ALLOC_PT_GPREGS_ON_STACK

	.if \paranoid < 2
	testb	$3, CS(%rsp)			/* If coming from userspace, switch stacks */
	jnz	.Lfrom_usermode_switch_stack_\@
	.endif

	.if \paranoid
	call	paranoid_entry
	.else
	call	error_entry
	.endif
	UNWIND_HINT_REGS
	/* returned flag: ebx=0: need swapgs on exit, ebx=1: don't need it */

	.if \paranoid
	.if \shift_ist != -1
	TRACE_IRQS_OFF_DEBUG			/* reload IDT in case of recursion */
	.else
	TRACE_IRQS_OFF
	.endif
	.endif

	movq	%rsp, %rdi			/* pt_regs pointer */

	.if \has_error_code
	movq	ORIG_RAX(%rsp), %rsi		/* get error code */
	movq	$-1, ORIG_RAX(%rsp)		/* no syscall to restart */
	.else
	xorl	%esi, %esi			/* no error code */
	.endif

	.if \shift_ist != -1
	subq	$EXCEPTION_STKSZ, CPU_TSS_IST(\shift_ist)
	.endif

	call	\do_sym

	.if \shift_ist != -1
	addq	$EXCEPTION_STKSZ, CPU_TSS_IST(\shift_ist)
	.endif

	/* these procedures expect "no swapgs" flag in ebx */
	.if \paranoid
	jmp	paranoid_exit
	.else
	jmp	error_exit
	.endif

	.if \paranoid < 2
	/*
	 * Entry from userspace.  Switch stacks and treat it
	 * as a normal entry.  This means that paranoid handlers
	 * run in real process context if user_mode(regs).
	 */
.Lfrom_usermode_switch_stack_\@:
	call	error_entry

	movq	%rsp, %rdi			/* pt_regs pointer */

	.if \has_error_code
	movq	ORIG_RAX(%rsp), %rsi		/* get error code */
	movq	$-1, ORIG_RAX(%rsp)		/* no syscall to restart */
	.else
	xorl	%esi, %esi			/* no error code */
	.endif

	call	\do_sym

	jmp	error_exit			/* %ebx: no swapgs flag */
	.endif
END(\sym)
.endm

idtentry divide_error			do_divide_error			has_error_code=0
idtentry overflow			do_overflow			has_error_code=0
idtentry bounds				do_bounds			has_error_code=0
idtentry invalid_op			do_invalid_op			has_error_code=0
idtentry device_not_available		do_device_not_available		has_error_code=0
idtentry double_fault			do_double_fault			has_error_code=1 paranoid=2
idtentry coprocessor_segment_overrun	do_coprocessor_segment_overrun	has_error_code=0
idtentry invalid_TSS			do_invalid_TSS			has_error_code=1
idtentry segment_not_present		do_segment_not_present		has_error_code=1
idtentry spurious_interrupt_bug		do_spurious_interrupt_bug	has_error_code=0
idtentry coprocessor_error		do_coprocessor_error		has_error_code=0
idtentry alignment_check		do_alignment_check		has_error_code=1
idtentry simd_coprocessor_error		do_simd_coprocessor_error	has_error_code=0


	/*
	 * Reload gs selector with exception handling
	 * edi:  new selector
	 */
ENTRY(native_load_gs_index)
	FRAME_BEGIN
	pushfq
	DISABLE_INTERRUPTS(CLBR_ANY & ~CLBR_RDI)
	TRACE_IRQS_OFF
	SWAPGS
.Lgs_change:
	movl	%edi, %gs
2:	ALTERNATIVE "", "mfence", X86_BUG_SWAPGS_FENCE
	SWAPGS
	TRACE_IRQS_FLAGS (%rsp)
	popfq
	FRAME_END
	ret
ENDPROC(native_load_gs_index)
EXPORT_SYMBOL(native_load_gs_index)

	_ASM_EXTABLE(.Lgs_change, bad_gs)
	.section .fixup, "ax"
	/* running with kernelgs */
bad_gs:
	SWAPGS					/* switch back to user gs */
.macro ZAP_GS
	/* This can't be a string because the preprocessor needs to see it. */
	movl $__USER_DS, %eax
	movl %eax, %gs
.endm
	ALTERNATIVE "", "ZAP_GS", X86_BUG_NULL_SEG
	xorl	%eax, %eax
	movl	%eax, %gs
	jmp	2b
	.previous

/* Call softirq on interrupt stack. Interrupts are off. */
ENTRY(do_softirq_own_stack)
	pushq	%rbp
	mov	%rsp, %rbp
	ENTER_IRQ_STACK regs=0 old_rsp=%r11
	call	__do_softirq
	LEAVE_IRQ_STACK regs=0
	leaveq
	ret
ENDPROC(do_softirq_own_stack)

#ifdef CONFIG_XEN
idtentry hypervisor_callback xen_do_hypervisor_callback has_error_code=0

/*
 * A note on the "critical region" in our callback handler.
 * We want to avoid stacking callback handlers due to events occurring
 * during handling of the last event. To do this, we keep events disabled
 * until we've done all processing. HOWEVER, we must enable events before
 * popping the stack frame (can't be done atomically) and so it would still
 * be possible to get enough handler activations to overflow the stack.
 * Although unlikely, bugs of that kind are hard to track down, so we'd
 * like to avoid the possibility.
 * So, on entry to the handler we detect whether we interrupted an
 * existing activation in its critical region -- if so, we pop the current
 * activation and restart the handler using the previous one.
 */
ENTRY(xen_do_hypervisor_callback)		/* do_hypervisor_callback(struct *pt_regs) */

/*
 * Since we don't modify %rdi, evtchn_do_upall(struct *pt_regs) will
 * see the correct pointer to the pt_regs
 */
	UNWIND_HINT_FUNC
	movq	%rdi, %rsp			/* we don't return, adjust the stack frame */
	UNWIND_HINT_REGS

	ENTER_IRQ_STACK old_rsp=%r10
	call	xen_evtchn_do_upcall
	LEAVE_IRQ_STACK

#ifndef CONFIG_PREEMPT
	call	xen_maybe_preempt_hcall
#endif
	jmp	error_exit
END(xen_do_hypervisor_callback)

/*
 * Hypervisor uses this for application faults while it executes.
 * We get here for two reasons:
 *  1. Fault while reloading DS, ES, FS or GS
 *  2. Fault while executing IRET
 * Category 1 we do not need to fix up as Xen has already reloaded all segment
 * registers that could be reloaded and zeroed the others.
 * Category 2 we fix up by killing the current process. We cannot use the
 * normal Linux return path in this case because if we use the IRET hypercall
 * to pop the stack frame we end up in an infinite loop of failsafe callbacks.
 * We distinguish between categories by comparing each saved segment register
 * with its current contents: any discrepancy means we in category 1.
 */
ENTRY(xen_failsafe_callback)
	UNWIND_HINT_EMPTY
	movl	%ds, %ecx
	cmpw	%cx, 0x10(%rsp)
	jne	1f
	movl	%es, %ecx
	cmpw	%cx, 0x18(%rsp)
	jne	1f
	movl	%fs, %ecx
	cmpw	%cx, 0x20(%rsp)
	jne	1f
	movl	%gs, %ecx
	cmpw	%cx, 0x28(%rsp)
	jne	1f
	/* All segments match their saved values => Category 2 (Bad IRET). */
	movq	(%rsp), %rcx
	movq	8(%rsp), %r11
	addq	$0x30, %rsp
	pushq	$0				/* RIP */
	UNWIND_HINT_IRET_REGS offset=8
	jmp	general_protection
1:	/* Segment mismatch => Category 1 (Bad segment). Retry the IRET. */
	movq	(%rsp), %rcx
	movq	8(%rsp), %r11
	addq	$0x30, %rsp
	UNWIND_HINT_IRET_REGS
	pushq	$-1 /* orig_ax = -1 => not a system call */
	ALLOC_PT_GPREGS_ON_STACK
	SAVE_C_REGS
	SAVE_EXTRA_REGS
	ENCODE_FRAME_POINTER
	jmp	error_exit
END(xen_failsafe_callback)

apicinterrupt3 HYPERVISOR_CALLBACK_VECTOR \
	xen_hvm_callback_vector xen_evtchn_do_upcall

#endif /* CONFIG_XEN */

#if IS_ENABLED(CONFIG_HYPERV)
apicinterrupt3 HYPERVISOR_CALLBACK_VECTOR \
	hyperv_callback_vector hyperv_vector_handler
#endif /* CONFIG_HYPERV */

idtentry debug			do_debug		has_error_code=0	paranoid=1 shift_ist=DEBUG_STACK
idtentry int3			do_int3			has_error_code=0	paranoid=1 shift_ist=DEBUG_STACK
idtentry stack_segment		do_stack_segment	has_error_code=1

#ifdef CONFIG_XEN
idtentry xennmi			do_nmi			has_error_code=0
idtentry xendebug		do_debug		has_error_code=0
idtentry xenint3		do_int3			has_error_code=0
#endif

idtentry general_protection	do_general_protection	has_error_code=1
idtentry page_fault		do_page_fault		has_error_code=1

#ifdef CONFIG_KVM_GUEST
idtentry async_page_fault	do_async_page_fault	has_error_code=1
#endif

#ifdef CONFIG_X86_MCE
idtentry machine_check					has_error_code=0	paranoid=1 do_sym=*machine_check_vector(%rip)
#endif

/*
 * Save all registers in pt_regs, and switch gs if needed.
 * Use slow, but surefire "are we in kernel?" check.
 * Return: ebx=0: need swapgs on exit, ebx=1: otherwise
 */
ENTRY(paranoid_entry)
	UNWIND_HINT_FUNC
	cld
	SAVE_C_REGS 8
	SAVE_EXTRA_REGS 8
	ENCODE_FRAME_POINTER 8
	movl	$1, %ebx
	movl	$MSR_GS_BASE, %ecx
	rdmsr
	testl	%edx, %edx
	js	1f				/* negative -> in kernel */
	SWAPGS
	xorl	%ebx, %ebx

1:
	SAVE_AND_SWITCH_TO_KERNEL_CR3 scratch_reg=ax save_reg=%r14

	ret
END(paranoid_entry)

/*
 * "Paranoid" exit path from exception stack.  This is invoked
 * only on return from non-NMI IST interrupts that came
 * from kernel space.
 *
 * We may be returning to very strange contexts (e.g. very early
 * in syscall entry), so checking for preemption here would
 * be complicated.  Fortunately, we there's no good reason
 * to try to handle preemption here.
 *
 * On entry, ebx is "no swapgs" flag (1: don't need swapgs, 0: need it)
 */
ENTRY(paranoid_exit)
	UNWIND_HINT_REGS
	DISABLE_INTERRUPTS(CLBR_ANY)
	TRACE_IRQS_OFF_DEBUG
	testl	%ebx, %ebx			/* swapgs needed? */
	jnz	.Lparanoid_exit_no_swapgs
	TRACE_IRQS_IRETQ
	RESTORE_CR3	save_reg=%r14
	SWAPGS_UNSAFE_STACK
	jmp	.Lparanoid_exit_restore
.Lparanoid_exit_no_swapgs:
	TRACE_IRQS_IRETQ_DEBUG
.Lparanoid_exit_restore:
	jmp restore_regs_and_return_to_kernel
END(paranoid_exit)

/*
 * Save all registers in pt_regs, and switch gs if needed.
 * Return: EBX=0: came from user mode; EBX=1: otherwise
 */
ENTRY(error_entry)
	UNWIND_HINT_FUNC
	cld
	SAVE_C_REGS 8
	SAVE_EXTRA_REGS 8
	ENCODE_FRAME_POINTER 8
	xorl	%ebx, %ebx
	testb	$3, CS+8(%rsp)
	jz	.Lerror_kernelspace

	/*
	 * We entered from user mode or we're pretending to have entered
	 * from user mode due to an IRET fault.
	 */
	SWAPGS
	/* We have user CR3.  Change to kernel CR3. */
	SWITCH_TO_KERNEL_CR3 scratch_reg=%rax

.Lerror_entry_from_usermode_after_swapgs:
	/* Put us onto the real thread stack. */
	popq	%r12				/* save return addr in %12 */
	movq	%rsp, %rdi			/* arg0 = pt_regs pointer */
	call	sync_regs
	movq	%rax, %rsp			/* switch stack */
	ENCODE_FRAME_POINTER
	pushq	%r12

	/*
	 * We need to tell lockdep that IRQs are off.  We can't do this until
	 * we fix gsbase, and we should do it before enter_from_user_mode
	 * (which can take locks).
	 */
	TRACE_IRQS_OFF
	CALL_enter_from_user_mode
	ret

.Lerror_entry_done:
	TRACE_IRQS_OFF
	ret

	/*
	 * There are two places in the kernel that can potentially fault with
	 * usergs. Handle them here.  B stepping K8s sometimes report a
	 * truncated RIP for IRET exceptions returning to compat mode. Check
	 * for these here too.
	 */
.Lerror_kernelspace:
	incl	%ebx
	leaq	native_irq_return_iret(%rip), %rcx
	cmpq	%rcx, RIP+8(%rsp)
	je	.Lerror_bad_iret
	movl	%ecx, %eax			/* zero extend */
	cmpq	%rax, RIP+8(%rsp)
	je	.Lbstep_iret
	cmpq	$.Lgs_change, RIP+8(%rsp)
	jne	.Lerror_entry_done

	/*
	 * hack: .Lgs_change can fail with user gsbase.  If this happens, fix up
	 * gsbase and proceed.  We'll fix up the exception and land in
	 * .Lgs_change's error handler with kernel gsbase.
	 */
	SWAPGS
	SWITCH_TO_KERNEL_CR3 scratch_reg=%rax
	jmp .Lerror_entry_done

.Lbstep_iret:
	/* Fix truncated RIP */
	movq	%rcx, RIP+8(%rsp)
	/* fall through */

.Lerror_bad_iret:
	/*
	 * We came from an IRET to user mode, so we have user
	 * gsbase and CR3.  Switch to kernel gsbase and CR3:
	 */
	SWAPGS
	SWITCH_TO_KERNEL_CR3 scratch_reg=%rax

	/*
	 * Pretend that the exception came from user mode: set up pt_regs
	 * as if we faulted immediately after IRET and clear EBX so that
	 * error_exit knows that we will be returning to user mode.
	 */
	mov	%rsp, %rdi
	call	fixup_bad_iret
	mov	%rax, %rsp
	decl	%ebx
	jmp	.Lerror_entry_from_usermode_after_swapgs
END(error_entry)


/*
 * On entry, EBX is a "return to kernel mode" flag:
 *   1: already in kernel mode, don't need SWAPGS
 *   0: user gsbase is loaded, we need SWAPGS and standard preparation for return to usermode
 */
ENTRY(error_exit)
	UNWIND_HINT_REGS
	DISABLE_INTERRUPTS(CLBR_ANY)
	TRACE_IRQS_OFF
	testl	%ebx, %ebx
	jnz	retint_kernel
	jmp	retint_user
END(error_exit)

/*
 * Runs on exception stack.  Xen PV does not go through this path at all,
 * so we can use real assembly here.
 *
 * Registers:
 *	%r14: Used to save/restore the CR3 of the interrupted context
 *	      when KAISER is in use.  Do not clobber.
 */
ENTRY(nmi)
	UNWIND_HINT_IRET_REGS

	/*
	 * We allow breakpoints in NMIs. If a breakpoint occurs, then
	 * the iretq it performs will take us out of NMI context.
	 * This means that we can have nested NMIs where the next
	 * NMI is using the top of the stack of the previous NMI. We
	 * can't let it execute because the nested NMI will corrupt the
	 * stack of the previous NMI. NMI handlers are not re-entrant
	 * anyway.
	 *
	 * To handle this case we do the following:
	 *  Check the a special location on the stack that contains
	 *  a variable that is set when NMIs are executing.
	 *  The interrupted task's stack is also checked to see if it
	 *  is an NMI stack.
	 *  If the variable is not set and the stack is not the NMI
	 *  stack then:
	 *    o Set the special variable on the stack
	 *    o Copy the interrupt frame into an "outermost" location on the
	 *      stack
	 *    o Copy the interrupt frame into an "iret" location on the stack
	 *    o Continue processing the NMI
	 *  If the variable is set or the previous stack is the NMI stack:
	 *    o Modify the "iret" location to jump to the repeat_nmi
	 *    o return back to the first NMI
	 *
	 * Now on exit of the first NMI, we first clear the stack variable
	 * The NMI stack will tell any nested NMIs at that point that it is
	 * nested. Then we pop the stack normally with iret, and if there was
	 * a nested NMI that updated the copy interrupt stack frame, a
	 * jump will be made to the repeat_nmi code that will handle the second
	 * NMI.
	 *
	 * However, espfix prevents us from directly returning to userspace
	 * with a single IRET instruction.  Similarly, IRET to user mode
	 * can fault.  We therefore handle NMIs from user space like
	 * other IST entries.
	 */

	ASM_CLAC

	/* Use %rdx as our temp variable throughout */
	pushq	%rdx

	testb	$3, CS-RIP+8(%rsp)
	jz	.Lnmi_from_kernel

	/*
	 * NMI from user mode.  We need to run on the thread stack, but we
	 * can't go through the normal entry paths: NMIs are masked, and
	 * we don't want to enable interrupts, because then we'll end
	 * up in an awkward situation in which IRQs are on but NMIs
	 * are off.
	 *
	 * We also must not push anything to the stack before switching
	 * stacks lest we corrupt the "NMI executing" variable.
	 */

	swapgs
	cld
	SWITCH_TO_KERNEL_CR3 scratch_reg=%rdx
	movq	%rsp, %rdx
	movq	PER_CPU_VAR(cpu_current_top_of_stack), %rsp
	UNWIND_HINT_IRET_REGS base=%rdx offset=8
	pushq	5*8(%rdx)	/* pt_regs->ss */
	pushq	4*8(%rdx)	/* pt_regs->rsp */
	pushq	3*8(%rdx)	/* pt_regs->flags */
	pushq	2*8(%rdx)	/* pt_regs->cs */
	pushq	1*8(%rdx)	/* pt_regs->rip */
	UNWIND_HINT_IRET_REGS
	pushq   $-1		/* pt_regs->orig_ax */
	pushq   %rdi		/* pt_regs->di */
	pushq   %rsi		/* pt_regs->si */
	pushq   (%rdx)		/* pt_regs->dx */
	pushq   %rcx		/* pt_regs->cx */
	pushq   %rax		/* pt_regs->ax */
	pushq   %r8		/* pt_regs->r8 */
	pushq   %r9		/* pt_regs->r9 */
	pushq   %r10		/* pt_regs->r10 */
	pushq   %r11		/* pt_regs->r11 */
	pushq	%rbx		/* pt_regs->rbx */
	pushq	%rbp		/* pt_regs->rbp */
	pushq	%r12		/* pt_regs->r12 */
	pushq	%r13		/* pt_regs->r13 */
	pushq	%r14		/* pt_regs->r14 */
	pushq	%r15		/* pt_regs->r15 */
	UNWIND_HINT_REGS
	ENCODE_FRAME_POINTER

	/*
	 * At this point we no longer need to worry about stack damage
	 * due to nesting -- we're on the normal thread stack and we're
	 * done with the NMI stack.
	 */

	movq	%rsp, %rdi
	movq	$-1, %rsi
	call	do_nmi

	/*
	 * Return back to user mode.  We must *not* do the normal exit
	 * work, because we don't want to enable interrupts.
	 */
	jmp	swapgs_restore_regs_and_return_to_usermode

.Lnmi_from_kernel:
	/*
	 * Here's what our stack frame will look like:
	 * +---------------------------------------------------------+
	 * | original SS                                             |
	 * | original Return RSP                                     |
	 * | original RFLAGS                                         |
	 * | original CS                                             |
	 * | original RIP                                            |
	 * +---------------------------------------------------------+
	 * | temp storage for rdx                                    |
	 * +---------------------------------------------------------+
	 * | "NMI executing" variable                                |
	 * +---------------------------------------------------------+
	 * | iret SS          } Copied from "outermost" frame        |
	 * | iret Return RSP  } on each loop iteration; overwritten  |
	 * | iret RFLAGS      } by a nested NMI to force another     |
	 * | iret CS          } iteration if needed.                 |
	 * | iret RIP         }                                      |
	 * +---------------------------------------------------------+
	 * | outermost SS          } initialized in first_nmi;       |
	 * | outermost Return RSP  } will not be changed before      |
	 * | outermost RFLAGS      } NMI processing is done.         |
	 * | outermost CS          } Copied to "iret" frame on each  |
	 * | outermost RIP         } iteration.                      |
	 * +---------------------------------------------------------+
	 * | pt_regs                                                 |
	 * +---------------------------------------------------------+
	 *
	 * The "original" frame is used by hardware.  Before re-enabling
	 * NMIs, we need to be done with it, and we need to leave enough
	 * space for the asm code here.
	 *
	 * We return by executing IRET while RSP points to the "iret" frame.
	 * That will either return for real or it will loop back into NMI
	 * processing.
	 *
	 * The "outermost" frame is copied to the "iret" frame on each
	 * iteration of the loop, so each iteration starts with the "iret"
	 * frame pointing to the final return target.
	 */

	/*
	 * Determine whether we're a nested NMI.
	 *
	 * If we interrupted kernel code between repeat_nmi and
	 * end_repeat_nmi, then we are a nested NMI.  We must not
	 * modify the "iret" frame because it's being written by
	 * the outer NMI.  That's okay; the outer NMI handler is
	 * about to about to call do_nmi anyway, so we can just
	 * resume the outer NMI.
	 */

	movq	$repeat_nmi, %rdx
	cmpq	8(%rsp), %rdx
	ja	1f
	movq	$end_repeat_nmi, %rdx
	cmpq	8(%rsp), %rdx
	ja	nested_nmi_out
1:

	/*
	 * Now check "NMI executing".  If it's set, then we're nested.
	 * This will not detect if we interrupted an outer NMI just
	 * before IRET.
	 */
	cmpl	$1, -8(%rsp)
	je	nested_nmi

	/*
	 * Now test if the previous stack was an NMI stack.  This covers
	 * the case where we interrupt an outer NMI after it clears
	 * "NMI executing" but before IRET.  We need to be careful, though:
	 * there is one case in which RSP could point to the NMI stack
	 * despite there being no NMI active: naughty userspace controls
	 * RSP at the very beginning of the SYSCALL targets.  We can
	 * pull a fast one on naughty userspace, though: we program
	 * SYSCALL to mask DF, so userspace cannot cause DF to be set
	 * if it controls the kernel's RSP.  We set DF before we clear
	 * "NMI executing".
	 */
	lea	6*8(%rsp), %rdx
	/* Compare the NMI stack (rdx) with the stack we came from (4*8(%rsp)) */
	cmpq	%rdx, 4*8(%rsp)
	/* If the stack pointer is above the NMI stack, this is a normal NMI */
	ja	first_nmi

	subq	$EXCEPTION_STKSZ, %rdx
	cmpq	%rdx, 4*8(%rsp)
	/* If it is below the NMI stack, it is a normal NMI */
	jb	first_nmi

	/* Ah, it is within the NMI stack. */

	testb	$(X86_EFLAGS_DF >> 8), (3*8 + 1)(%rsp)
	jz	first_nmi	/* RSP was user controlled. */

	/* This is a nested NMI. */

nested_nmi:
	/*
	 * Modify the "iret" frame to point to repeat_nmi, forcing another
	 * iteration of NMI handling.
	 */
	subq	$8, %rsp
	leaq	-10*8(%rsp), %rdx
	pushq	$__KERNEL_DS
	pushq	%rdx
	pushfq
	pushq	$__KERNEL_CS
	pushq	$repeat_nmi

	/* Put stack back */
	addq	$(6*8), %rsp

nested_nmi_out:
	popq	%rdx

	/* We are returning to kernel mode, so this cannot result in a fault. */
	iretq

first_nmi:
	/* Restore rdx. */
	movq	(%rsp), %rdx

	/* Make room for "NMI executing". */
	pushq	$0

	/* Leave room for the "iret" frame */
	subq	$(5*8), %rsp

	/* Copy the "original" frame to the "outermost" frame */
	.rept 5
	pushq	11*8(%rsp)
	.endr
	UNWIND_HINT_IRET_REGS

	/* Everything up to here is safe from nested NMIs */

#ifdef CONFIG_DEBUG_ENTRY
	/*
	 * For ease of testing, unmask NMIs right away.  Disabled by
	 * default because IRET is very expensive.
	 */
	pushq	$0		/* SS */
	pushq	%rsp		/* RSP (minus 8 because of the previous push) */
	addq	$8, (%rsp)	/* Fix up RSP */
	pushfq			/* RFLAGS */
	pushq	$__KERNEL_CS	/* CS */
	pushq	$1f		/* RIP */
	iretq			/* continues at repeat_nmi below */
	UNWIND_HINT_IRET_REGS
1:
#endif

repeat_nmi:
	/*
	 * If there was a nested NMI, the first NMI's iret will return
	 * here. But NMIs are still enabled and we can take another
	 * nested NMI. The nested NMI checks the interrupted RIP to see
	 * if it is between repeat_nmi and end_repeat_nmi, and if so
	 * it will just return, as we are about to repeat an NMI anyway.
	 * This makes it safe to copy to the stack frame that a nested
	 * NMI will update.
	 *
	 * RSP is pointing to "outermost RIP".  gsbase is unknown, but, if
	 * we're repeating an NMI, gsbase has the same value that it had on
	 * the first iteration.  paranoid_entry will load the kernel
	 * gsbase if needed before we call do_nmi.  "NMI executing"
	 * is zero.
	 */
	movq	$1, 10*8(%rsp)		/* Set "NMI executing". */

	/*
	 * Copy the "outermost" frame to the "iret" frame.  NMIs that nest
	 * here must not modify the "iret" frame while we're writing to
	 * it or it will end up containing garbage.
	 */
	addq	$(10*8), %rsp
	.rept 5
	pushq	-6*8(%rsp)
	.endr
	subq	$(5*8), %rsp
end_repeat_nmi:

	/*
	 * Everything below this point can be preempted by a nested NMI.
	 * If this happens, then the inner NMI will change the "iret"
	 * frame to point back to repeat_nmi.
	 */
	pushq	$-1				/* ORIG_RAX: no syscall to restart */
	ALLOC_PT_GPREGS_ON_STACK

	/*
	 * Use paranoid_entry to handle SWAPGS, but no need to use paranoid_exit
	 * as we should not be calling schedule in NMI context.
	 * Even with normal interrupts enabled. An NMI should not be
	 * setting NEED_RESCHED or anything that normal interrupts and
	 * exceptions might do.
	 */
	call	paranoid_entry
	UNWIND_HINT_REGS

	/* paranoidentry do_nmi, 0; without TRACE_IRQS_OFF */
	movq	%rsp, %rdi
	movq	$-1, %rsi
	call	do_nmi

	RESTORE_CR3 save_reg=%r14

	testl	%ebx, %ebx			/* swapgs needed? */
	jnz	nmi_restore
nmi_swapgs:
	SWAPGS_UNSAFE_STACK
nmi_restore:
	POP_EXTRA_REGS
	POP_C_REGS

	/*
	 * Skip orig_ax and the "outermost" frame to point RSP at the "iret"
	 * at the "iret" frame.
	 */
	addq	$6*8, %rsp

	/*
	 * Clear "NMI executing".  Set DF first so that we can easily
	 * distinguish the remaining code between here and IRET from
	 * the SYSCALL entry and exit paths.
	 *
	 * We arguably should just inspect RIP instead, but I (Andy) wrote
	 * this code when I had the misapprehension that Xen PV supported
	 * NMIs, and Xen PV would break that approach.
	 */
	std
	movq	$0, 5*8(%rsp)		/* clear "NMI executing" */

	/*
	 * iretq reads the "iret" frame and exits the NMI stack in a
	 * single instruction.  We are returning to kernel mode, so this
	 * cannot result in a fault.  Similarly, we don't need to worry
	 * about espfix64 on the way back to kernel mode.
	 */
	iretq
END(nmi)

ENTRY(ignore_sysret)
	UNWIND_HINT_EMPTY
	mov	$-ENOSYS, %eax
	sysret
END(ignore_sysret)

ENTRY(rewind_stack_do_exit)
	UNWIND_HINT_FUNC
	/* Prevent any naive code from trying to unwind to our caller. */
	xorl	%ebp, %ebp

	movq	PER_CPU_VAR(cpu_current_top_of_stack), %rax
	leaq	-PTREGS_SIZE(%rax), %rsp
	UNWIND_HINT_FUNC sp_offset=PTREGS_SIZE

	call	do_exit
END(rewind_stack_do_exit)<|MERGE_RESOLUTION|>--- conflicted
+++ resolved
@@ -202,8 +202,6 @@
 	swapgs
 	movq	%rsp, PER_CPU_VAR(rsp_scratch)
 
-<<<<<<< HEAD
-=======
 	/*
 	 * The kernel CR3 is needed to map the process stack, but we
 	 * need a scratch register to be able to load CR3.  %rsp is
@@ -213,7 +211,6 @@
 	SWITCH_TO_KERNEL_CR3 scratch_reg=%rsp
 	movq	PER_CPU_VAR(cpu_current_top_of_stack), %rsp
 
->>>>>>> 0df8a88e
 	/* Construct struct pt_regs on stack */
 	pushq	$__USER_DS			/* pt_regs->ss */
 	pushq	PER_CPU_VAR(rsp_scratch)	/* pt_regs->sp */
