--- conflicted
+++ resolved
@@ -679,7 +679,6 @@
 }
 
 #ifdef CONFIG_SMP
-<<<<<<< HEAD
 
 static struct irq_desc *__setup_vector_irq(int vector)
 {
@@ -727,7 +726,20 @@
 static int apic_set_affinity(struct irq_data *irqd,
 			     const struct cpumask *dest, bool force)
 {
+	struct apic_chip_data *apicd = apic_chip_data(irqd);
 	int err;
+
+	/*
+	 * Core code can call here for inactive interrupts. For inactive
+	 * interrupts which use managed or reservation mode there is no
+	 * point in going through the vector assignment right now as the
+	 * activation will assign a vector which fits the destination
+	 * cpumask. Let the core code store the destination mask and be
+	 * done with it.
+	 */
+	if (!irqd_is_activated(irqd) &&
+	    (apicd->is_managed || apicd->can_reserve))
+		return IRQ_SET_MASK_OK;
 
 	raw_spin_lock(&vector_lock);
 	cpumask_and(vector_searchmask, dest, cpu_online_mask);
@@ -745,86 +757,6 @@
 
 static int apic_retrigger_irq(struct irq_data *irqd)
 {
-=======
-
-static struct irq_desc *__setup_vector_irq(int vector)
-{
-	int isairq = vector - ISA_IRQ_VECTOR(0);
-
-	/* Check whether the irq is in the legacy space */
-	if (isairq < 0 || isairq >= nr_legacy_irqs())
-		return VECTOR_UNUSED;
-	/* Check whether the irq is handled by the IOAPIC */
-	if (test_bit(isairq, &io_apic_irqs))
-		return VECTOR_UNUSED;
-	return irq_to_desc(isairq);
-}
-
-/* Online the local APIC infrastructure and initialize the vectors */
-void lapic_online(void)
-{
-	unsigned int vector;
-
-	lockdep_assert_held(&vector_lock);
-
-	/* Online the vector matrix array for this CPU */
-	irq_matrix_online(vector_matrix);
-
-	/*
-	 * The interrupt affinity logic never targets interrupts to offline
-	 * CPUs. The exception are the legacy PIC interrupts. In general
-	 * they are only targeted to CPU0, but depending on the platform
-	 * they can be distributed to any online CPU in hardware. The
-	 * kernel has no influence on that. So all active legacy vectors
-	 * must be installed on all CPUs. All non legacy interrupts can be
-	 * cleared.
-	 */
-	for (vector = 0; vector < NR_VECTORS; vector++)
-		this_cpu_write(vector_irq[vector], __setup_vector_irq(vector));
-}
-
-void lapic_offline(void)
-{
-	lock_vector_lock();
-	irq_matrix_offline(vector_matrix);
-	unlock_vector_lock();
-}
-
-static int apic_set_affinity(struct irq_data *irqd,
-			     const struct cpumask *dest, bool force)
-{
-	struct apic_chip_data *apicd = apic_chip_data(irqd);
-	int err;
-
-	/*
-	 * Core code can call here for inactive interrupts. For inactive
-	 * interrupts which use managed or reservation mode there is no
-	 * point in going through the vector assignment right now as the
-	 * activation will assign a vector which fits the destination
-	 * cpumask. Let the core code store the destination mask and be
-	 * done with it.
-	 */
-	if (!irqd_is_activated(irqd) &&
-	    (apicd->is_managed || apicd->can_reserve))
-		return IRQ_SET_MASK_OK;
-
-	raw_spin_lock(&vector_lock);
-	cpumask_and(vector_searchmask, dest, cpu_online_mask);
-	if (irqd_affinity_is_managed(irqd))
-		err = assign_managed_vector(irqd, vector_searchmask);
-	else
-		err = assign_vector_locked(irqd, vector_searchmask);
-	raw_spin_unlock(&vector_lock);
-	return err ? err : IRQ_SET_MASK_OK;
-}
-
-#else
-# define apic_set_affinity	NULL
-#endif
-
-static int apic_retrigger_irq(struct irq_data *irqd)
-{
->>>>>>> 02edee15
 	struct apic_chip_data *apicd = apic_chip_data(irqd);
 	unsigned long flags;
 
