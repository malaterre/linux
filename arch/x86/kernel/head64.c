--- conflicted
+++ resolved
@@ -100,18 +100,12 @@
 	 * creates a bunch of nonsense entries but that is fine --
 	 * it avoids problems around wraparound.
 	 */
-<<<<<<< HEAD
+
 	next_pgt_ptr = fixup_pointer(&next_early_pgt, physaddr);
 	pud = fixup_pointer(early_dynamic_pgts[(*next_pgt_ptr)++], physaddr);
 	pmd = fixup_pointer(early_dynamic_pgts[(*next_pgt_ptr)++], physaddr);
-=======
-
-	next_pgt_ptr = fixup_pointer(&next_early_pgt, physaddr);
-	pud = fixup_pointer(early_dynamic_pgts[(*next_pgt_ptr)++], physaddr);
-	pmd = fixup_pointer(early_dynamic_pgts[(*next_pgt_ptr)++], physaddr);
 
 	pgtable_flags = _KERNPG_TABLE_NOENC + sme_get_me_mask();
->>>>>>> a2bc8dea
 
 	if (IS_ENABLED(CONFIG_X86_5LEVEL)) {
 		p4d = fixup_pointer(early_dynamic_pgts[next_early_pgt++], physaddr);
