/*
 * User interface for Resource Alloction in Resource Director Technology(RDT)
 *
 * Copyright (C) 2016 Intel Corporation
 *
 * Author: Fenghua Yu <fenghua.yu@intel.com>
 *
 * This program is free software; you can redistribute it and/or modify it
 * under the terms and conditions of the GNU General Public License,
 * version 2, as published by the Free Software Foundation.
 *
 * This program is distributed in the hope it will be useful, but WITHOUT
 * ANY WARRANTY; without even the implied warranty of MERCHANTABILITY or
 * FITNESS FOR A PARTICULAR PURPOSE.  See the GNU General Public License for
 * more details.
 *
 * More information about RDT be found in the Intel (R) x86 Architecture
 * Software Developer Manual.
 */

#define pr_fmt(fmt)	KBUILD_MODNAME ": " fmt

#include <linux/cacheinfo.h>
#include <linux/cpu.h>
#include <linux/debugfs.h>
#include <linux/fs.h>
#include <linux/fs_parser.h>
#include <linux/sysfs.h>
#include <linux/kernfs.h>
#include <linux/seq_buf.h>
#include <linux/seq_file.h>
#include <linux/sched/signal.h>
#include <linux/sched/task.h>
#include <linux/slab.h>
#include <linux/task_work.h>

#include <uapi/linux/magic.h>

#include <asm/intel_rdt_sched.h>
#include "intel_rdt.h"

DEFINE_STATIC_KEY_FALSE(rdt_enable_key);
DEFINE_STATIC_KEY_FALSE(rdt_mon_enable_key);
DEFINE_STATIC_KEY_FALSE(rdt_alloc_enable_key);
static struct kernfs_root *rdt_root;
struct rdtgroup rdtgroup_default;
LIST_HEAD(rdt_all_groups);

/* Kernel fs node for "info" directory under root */
static struct kernfs_node *kn_info;

/* Kernel fs node for "mon_groups" directory under root */
static struct kernfs_node *kn_mongrp;

/* Kernel fs node for "mon_data" directory under root */
static struct kernfs_node *kn_mondata;

static struct seq_buf last_cmd_status;
static char last_cmd_status_buf[512];

struct dentry *debugfs_resctrl;

void rdt_last_cmd_clear(void)
{
	lockdep_assert_held(&rdtgroup_mutex);
	seq_buf_clear(&last_cmd_status);
}

void rdt_last_cmd_puts(const char *s)
{
	lockdep_assert_held(&rdtgroup_mutex);
	seq_buf_puts(&last_cmd_status, s);
}

void rdt_last_cmd_printf(const char *fmt, ...)
{
	va_list ap;

	va_start(ap, fmt);
	lockdep_assert_held(&rdtgroup_mutex);
	seq_buf_vprintf(&last_cmd_status, fmt, ap);
	va_end(ap);
}

/*
 * Trivial allocator for CLOSIDs. Since h/w only supports a small number,
 * we can keep a bitmap of free CLOSIDs in a single integer.
 *
 * Using a global CLOSID across all resources has some advantages and
 * some drawbacks:
 * + We can simply set "current->closid" to assign a task to a resource
 *   group.
 * + Context switch code can avoid extra memory references deciding which
 *   CLOSID to load into the PQR_ASSOC MSR
 * - We give up some options in configuring resource groups across multi-socket
 *   systems.
 * - Our choices on how to configure each resource become progressively more
 *   limited as the number of resources grows.
 */
static int closid_free_map;
static int closid_free_map_len;

int closids_supported(void)
{
	return closid_free_map_len;
}

static void closid_init(void)
{
	struct rdt_resource *r;
	int rdt_min_closid = 32;

	/* Compute rdt_min_closid across all resources */
	for_each_alloc_enabled_rdt_resource(r)
		rdt_min_closid = min(rdt_min_closid, r->num_closid);

	closid_free_map = BIT_MASK(rdt_min_closid) - 1;

	/* CLOSID 0 is always reserved for the default group */
	closid_free_map &= ~1;
	closid_free_map_len = rdt_min_closid;
}

static int closid_alloc(void)
{
	u32 closid = ffs(closid_free_map);

	if (closid == 0)
		return -ENOSPC;
	closid--;
	closid_free_map &= ~(1 << closid);

	return closid;
}

void closid_free(int closid)
{
	closid_free_map |= 1 << closid;
}

/**
 * closid_allocated - test if provided closid is in use
 * @closid: closid to be tested
 *
 * Return: true if @closid is currently associated with a resource group,
 * false if @closid is free
 */
static bool closid_allocated(unsigned int closid)
{
	return (closid_free_map & (1 << closid)) == 0;
}

/**
 * rdtgroup_mode_by_closid - Return mode of resource group with closid
 * @closid: closid if the resource group
 *
 * Each resource group is associated with a @closid. Here the mode
 * of a resource group can be queried by searching for it using its closid.
 *
 * Return: mode as &enum rdtgrp_mode of resource group with closid @closid
 */
enum rdtgrp_mode rdtgroup_mode_by_closid(int closid)
{
	struct rdtgroup *rdtgrp;

	list_for_each_entry(rdtgrp, &rdt_all_groups, rdtgroup_list) {
		if (rdtgrp->closid == closid)
			return rdtgrp->mode;
	}

	return RDT_NUM_MODES;
}

static const char * const rdt_mode_str[] = {
	[RDT_MODE_SHAREABLE]		= "shareable",
	[RDT_MODE_EXCLUSIVE]		= "exclusive",
	[RDT_MODE_PSEUDO_LOCKSETUP]	= "pseudo-locksetup",
	[RDT_MODE_PSEUDO_LOCKED]	= "pseudo-locked",
};

/**
 * rdtgroup_mode_str - Return the string representation of mode
 * @mode: the resource group mode as &enum rdtgroup_mode
 *
 * Return: string representation of valid mode, "unknown" otherwise
 */
static const char *rdtgroup_mode_str(enum rdtgrp_mode mode)
{
	if (mode < RDT_MODE_SHAREABLE || mode >= RDT_NUM_MODES)
		return "unknown";

	return rdt_mode_str[mode];
}

/* set uid and gid of rdtgroup dirs and files to that of the creator */
static int rdtgroup_kn_set_ugid(struct kernfs_node *kn)
{
	struct iattr iattr = { .ia_valid = ATTR_UID | ATTR_GID,
				.ia_uid = current_fsuid(),
				.ia_gid = current_fsgid(), };

	if (uid_eq(iattr.ia_uid, GLOBAL_ROOT_UID) &&
	    gid_eq(iattr.ia_gid, GLOBAL_ROOT_GID))
		return 0;

	return kernfs_setattr(kn, &iattr);
}

static int rdtgroup_add_file(struct kernfs_node *parent_kn, struct rftype *rft)
{
	struct kernfs_node *kn;
	int ret;

	kn = __kernfs_create_file(parent_kn, rft->name, rft->mode,
				  GLOBAL_ROOT_UID, GLOBAL_ROOT_GID,
				  0, rft->kf_ops, rft, NULL, NULL);
	if (IS_ERR(kn))
		return PTR_ERR(kn);

	ret = rdtgroup_kn_set_ugid(kn);
	if (ret) {
		kernfs_remove(kn);
		return ret;
	}

	return 0;
}

static int rdtgroup_seqfile_show(struct seq_file *m, void *arg)
{
	struct kernfs_open_file *of = m->private;
	struct rftype *rft = of->kn->priv;

	if (rft->seq_show)
		return rft->seq_show(of, m, arg);
	return 0;
}

static ssize_t rdtgroup_file_write(struct kernfs_open_file *of, char *buf,
				   size_t nbytes, loff_t off)
{
	struct rftype *rft = of->kn->priv;

	if (rft->write)
		return rft->write(of, buf, nbytes, off);

	return -EINVAL;
}

static struct kernfs_ops rdtgroup_kf_single_ops = {
	.atomic_write_len	= PAGE_SIZE,
	.write			= rdtgroup_file_write,
	.seq_show		= rdtgroup_seqfile_show,
};

static struct kernfs_ops kf_mondata_ops = {
	.atomic_write_len	= PAGE_SIZE,
	.seq_show		= rdtgroup_mondata_show,
};

static bool is_cpu_list(struct kernfs_open_file *of)
{
	struct rftype *rft = of->kn->priv;

	return rft->flags & RFTYPE_FLAGS_CPUS_LIST;
}

static int rdtgroup_cpus_show(struct kernfs_open_file *of,
			      struct seq_file *s, void *v)
{
	struct rdtgroup *rdtgrp;
	int ret = 0;

	rdtgrp = rdtgroup_kn_lock_live(of->kn);

	if (rdtgrp) {
		if (rdtgrp->mode == RDT_MODE_PSEUDO_LOCKED)
			seq_printf(s, is_cpu_list(of) ? "%*pbl\n" : "%*pb\n",
				   cpumask_pr_args(&rdtgrp->plr->d->cpu_mask));
		else
			seq_printf(s, is_cpu_list(of) ? "%*pbl\n" : "%*pb\n",
				   cpumask_pr_args(&rdtgrp->cpu_mask));
	} else {
		ret = -ENOENT;
	}
	rdtgroup_kn_unlock(of->kn);

	return ret;
}

/*
 * This is safe against intel_rdt_sched_in() called from __switch_to()
 * because __switch_to() is executed with interrupts disabled. A local call
 * from update_closid_rmid() is proteced against __switch_to() because
 * preemption is disabled.
 */
static void update_cpu_closid_rmid(void *info)
{
	struct rdtgroup *r = info;

	if (r) {
		this_cpu_write(pqr_state.default_closid, r->closid);
		this_cpu_write(pqr_state.default_rmid, r->mon.rmid);
	}

	/*
	 * We cannot unconditionally write the MSR because the current
	 * executing task might have its own closid selected. Just reuse
	 * the context switch code.
	 */
	intel_rdt_sched_in();
}

/*
 * Update the PGR_ASSOC MSR on all cpus in @cpu_mask,
 *
 * Per task closids/rmids must have been set up before calling this function.
 */
static void
update_closid_rmid(const struct cpumask *cpu_mask, struct rdtgroup *r)
{
	int cpu = get_cpu();

	if (cpumask_test_cpu(cpu, cpu_mask))
		update_cpu_closid_rmid(r);
	smp_call_function_many(cpu_mask, update_cpu_closid_rmid, r, 1);
	put_cpu();
}

static int cpus_mon_write(struct rdtgroup *rdtgrp, cpumask_var_t newmask,
			  cpumask_var_t tmpmask)
{
	struct rdtgroup *prgrp = rdtgrp->mon.parent, *crgrp;
	struct list_head *head;

	/* Check whether cpus belong to parent ctrl group */
	cpumask_andnot(tmpmask, newmask, &prgrp->cpu_mask);
	if (cpumask_weight(tmpmask)) {
		rdt_last_cmd_puts("can only add CPUs to mongroup that belong to parent\n");
		return -EINVAL;
	}

	/* Check whether cpus are dropped from this group */
	cpumask_andnot(tmpmask, &rdtgrp->cpu_mask, newmask);
	if (cpumask_weight(tmpmask)) {
		/* Give any dropped cpus to parent rdtgroup */
		cpumask_or(&prgrp->cpu_mask, &prgrp->cpu_mask, tmpmask);
		update_closid_rmid(tmpmask, prgrp);
	}

	/*
	 * If we added cpus, remove them from previous group that owned them
	 * and update per-cpu rmid
	 */
	cpumask_andnot(tmpmask, newmask, &rdtgrp->cpu_mask);
	if (cpumask_weight(tmpmask)) {
		head = &prgrp->mon.crdtgrp_list;
		list_for_each_entry(crgrp, head, mon.crdtgrp_list) {
			if (crgrp == rdtgrp)
				continue;
			cpumask_andnot(&crgrp->cpu_mask, &crgrp->cpu_mask,
				       tmpmask);
		}
		update_closid_rmid(tmpmask, rdtgrp);
	}

	/* Done pushing/pulling - update this group with new mask */
	cpumask_copy(&rdtgrp->cpu_mask, newmask);

	return 0;
}

static void cpumask_rdtgrp_clear(struct rdtgroup *r, struct cpumask *m)
{
	struct rdtgroup *crgrp;

	cpumask_andnot(&r->cpu_mask, &r->cpu_mask, m);
	/* update the child mon group masks as well*/
	list_for_each_entry(crgrp, &r->mon.crdtgrp_list, mon.crdtgrp_list)
		cpumask_and(&crgrp->cpu_mask, &r->cpu_mask, &crgrp->cpu_mask);
}

static int cpus_ctrl_write(struct rdtgroup *rdtgrp, cpumask_var_t newmask,
			   cpumask_var_t tmpmask, cpumask_var_t tmpmask1)
{
	struct rdtgroup *r, *crgrp;
	struct list_head *head;

	/* Check whether cpus are dropped from this group */
	cpumask_andnot(tmpmask, &rdtgrp->cpu_mask, newmask);
	if (cpumask_weight(tmpmask)) {
		/* Can't drop from default group */
		if (rdtgrp == &rdtgroup_default) {
			rdt_last_cmd_puts("Can't drop CPUs from default group\n");
			return -EINVAL;
		}

		/* Give any dropped cpus to rdtgroup_default */
		cpumask_or(&rdtgroup_default.cpu_mask,
			   &rdtgroup_default.cpu_mask, tmpmask);
		update_closid_rmid(tmpmask, &rdtgroup_default);
	}

	/*
	 * If we added cpus, remove them from previous group and
	 * the prev group's child groups that owned them
	 * and update per-cpu closid/rmid.
	 */
	cpumask_andnot(tmpmask, newmask, &rdtgrp->cpu_mask);
	if (cpumask_weight(tmpmask)) {
		list_for_each_entry(r, &rdt_all_groups, rdtgroup_list) {
			if (r == rdtgrp)
				continue;
			cpumask_and(tmpmask1, &r->cpu_mask, tmpmask);
			if (cpumask_weight(tmpmask1))
				cpumask_rdtgrp_clear(r, tmpmask1);
		}
		update_closid_rmid(tmpmask, rdtgrp);
	}

	/* Done pushing/pulling - update this group with new mask */
	cpumask_copy(&rdtgrp->cpu_mask, newmask);

	/*
	 * Clear child mon group masks since there is a new parent mask
	 * now and update the rmid for the cpus the child lost.
	 */
	head = &rdtgrp->mon.crdtgrp_list;
	list_for_each_entry(crgrp, head, mon.crdtgrp_list) {
		cpumask_and(tmpmask, &rdtgrp->cpu_mask, &crgrp->cpu_mask);
		update_closid_rmid(tmpmask, rdtgrp);
		cpumask_clear(&crgrp->cpu_mask);
	}

	return 0;
}

static ssize_t rdtgroup_cpus_write(struct kernfs_open_file *of,
				   char *buf, size_t nbytes, loff_t off)
{
	cpumask_var_t tmpmask, newmask, tmpmask1;
	struct rdtgroup *rdtgrp;
	int ret;

	if (!buf)
		return -EINVAL;

	if (!zalloc_cpumask_var(&tmpmask, GFP_KERNEL))
		return -ENOMEM;
	if (!zalloc_cpumask_var(&newmask, GFP_KERNEL)) {
		free_cpumask_var(tmpmask);
		return -ENOMEM;
	}
	if (!zalloc_cpumask_var(&tmpmask1, GFP_KERNEL)) {
		free_cpumask_var(tmpmask);
		free_cpumask_var(newmask);
		return -ENOMEM;
	}

	rdtgrp = rdtgroup_kn_lock_live(of->kn);
	rdt_last_cmd_clear();
	if (!rdtgrp) {
		ret = -ENOENT;
		rdt_last_cmd_puts("directory was removed\n");
		goto unlock;
	}

	if (rdtgrp->mode == RDT_MODE_PSEUDO_LOCKED ||
	    rdtgrp->mode == RDT_MODE_PSEUDO_LOCKSETUP) {
		ret = -EINVAL;
		rdt_last_cmd_puts("pseudo-locking in progress\n");
		goto unlock;
	}

	if (is_cpu_list(of))
		ret = cpulist_parse(buf, newmask);
	else
		ret = cpumask_parse(buf, newmask);

	if (ret) {
		rdt_last_cmd_puts("bad cpu list/mask\n");
		goto unlock;
	}

	/* check that user didn't specify any offline cpus */
	cpumask_andnot(tmpmask, newmask, cpu_online_mask);
	if (cpumask_weight(tmpmask)) {
		ret = -EINVAL;
		rdt_last_cmd_puts("can only assign online cpus\n");
		goto unlock;
	}

	if (rdtgrp->type == RDTCTRL_GROUP)
		ret = cpus_ctrl_write(rdtgrp, newmask, tmpmask, tmpmask1);
	else if (rdtgrp->type == RDTMON_GROUP)
		ret = cpus_mon_write(rdtgrp, newmask, tmpmask);
	else
		ret = -EINVAL;

unlock:
	rdtgroup_kn_unlock(of->kn);
	free_cpumask_var(tmpmask);
	free_cpumask_var(newmask);
	free_cpumask_var(tmpmask1);

	return ret ?: nbytes;
}

struct task_move_callback {
	struct callback_head	work;
	struct rdtgroup		*rdtgrp;
};

static void move_myself(struct callback_head *head)
{
	struct task_move_callback *callback;
	struct rdtgroup *rdtgrp;

	callback = container_of(head, struct task_move_callback, work);
	rdtgrp = callback->rdtgrp;

	/*
	 * If resource group was deleted before this task work callback
	 * was invoked, then assign the task to root group and free the
	 * resource group.
	 */
	if (atomic_dec_and_test(&rdtgrp->waitcount) &&
	    (rdtgrp->flags & RDT_DELETED)) {
		current->closid = 0;
		current->rmid = 0;
		kfree(rdtgrp);
	}

	preempt_disable();
	/* update PQR_ASSOC MSR to make resource group go into effect */
	intel_rdt_sched_in();
	preempt_enable();

	kfree(callback);
}

static int __rdtgroup_move_task(struct task_struct *tsk,
				struct rdtgroup *rdtgrp)
{
	struct task_move_callback *callback;
	int ret;

	callback = kzalloc(sizeof(*callback), GFP_KERNEL);
	if (!callback)
		return -ENOMEM;
	callback->work.func = move_myself;
	callback->rdtgrp = rdtgrp;

	/*
	 * Take a refcount, so rdtgrp cannot be freed before the
	 * callback has been invoked.
	 */
	atomic_inc(&rdtgrp->waitcount);
	ret = task_work_add(tsk, &callback->work, true);
	if (ret) {
		/*
		 * Task is exiting. Drop the refcount and free the callback.
		 * No need to check the refcount as the group cannot be
		 * deleted before the write function unlocks rdtgroup_mutex.
		 */
		atomic_dec(&rdtgrp->waitcount);
		kfree(callback);
		rdt_last_cmd_puts("task exited\n");
	} else {
		/*
		 * For ctrl_mon groups move both closid and rmid.
		 * For monitor groups, can move the tasks only from
		 * their parent CTRL group.
		 */
		if (rdtgrp->type == RDTCTRL_GROUP) {
			tsk->closid = rdtgrp->closid;
			tsk->rmid = rdtgrp->mon.rmid;
		} else if (rdtgrp->type == RDTMON_GROUP) {
			if (rdtgrp->mon.parent->closid == tsk->closid) {
				tsk->rmid = rdtgrp->mon.rmid;
			} else {
				rdt_last_cmd_puts("Can't move task to different control group\n");
				ret = -EINVAL;
			}
		}
	}
	return ret;
}

/**
 * rdtgroup_tasks_assigned - Test if tasks have been assigned to resource group
 * @r: Resource group
 *
 * Return: 1 if tasks have been assigned to @r, 0 otherwise
 */
int rdtgroup_tasks_assigned(struct rdtgroup *r)
{
	struct task_struct *p, *t;
	int ret = 0;

	lockdep_assert_held(&rdtgroup_mutex);

	rcu_read_lock();
	for_each_process_thread(p, t) {
		if ((r->type == RDTCTRL_GROUP && t->closid == r->closid) ||
		    (r->type == RDTMON_GROUP && t->rmid == r->mon.rmid)) {
			ret = 1;
			break;
		}
	}
	rcu_read_unlock();

	return ret;
}

static int rdtgroup_task_write_permission(struct task_struct *task,
					  struct kernfs_open_file *of)
{
	const struct cred *tcred = get_task_cred(task);
	const struct cred *cred = current_cred();
	int ret = 0;

	/*
	 * Even if we're attaching all tasks in the thread group, we only
	 * need to check permissions on one of them.
	 */
	if (!uid_eq(cred->euid, GLOBAL_ROOT_UID) &&
	    !uid_eq(cred->euid, tcred->uid) &&
	    !uid_eq(cred->euid, tcred->suid)) {
		rdt_last_cmd_printf("No permission to move task %d\n", task->pid);
		ret = -EPERM;
	}

	put_cred(tcred);
	return ret;
}

static int rdtgroup_move_task(pid_t pid, struct rdtgroup *rdtgrp,
			      struct kernfs_open_file *of)
{
	struct task_struct *tsk;
	int ret;

	rcu_read_lock();
	if (pid) {
		tsk = find_task_by_vpid(pid);
		if (!tsk) {
			rcu_read_unlock();
			rdt_last_cmd_printf("No task %d\n", pid);
			return -ESRCH;
		}
	} else {
		tsk = current;
	}

	get_task_struct(tsk);
	rcu_read_unlock();

	ret = rdtgroup_task_write_permission(tsk, of);
	if (!ret)
		ret = __rdtgroup_move_task(tsk, rdtgrp);

	put_task_struct(tsk);
	return ret;
}

static ssize_t rdtgroup_tasks_write(struct kernfs_open_file *of,
				    char *buf, size_t nbytes, loff_t off)
{
	struct rdtgroup *rdtgrp;
	int ret = 0;
	pid_t pid;

	if (kstrtoint(strstrip(buf), 0, &pid) || pid < 0)
		return -EINVAL;
	rdtgrp = rdtgroup_kn_lock_live(of->kn);
	if (!rdtgrp) {
		rdtgroup_kn_unlock(of->kn);
		return -ENOENT;
	}
	rdt_last_cmd_clear();

	if (rdtgrp->mode == RDT_MODE_PSEUDO_LOCKED ||
	    rdtgrp->mode == RDT_MODE_PSEUDO_LOCKSETUP) {
		ret = -EINVAL;
		rdt_last_cmd_puts("pseudo-locking in progress\n");
		goto unlock;
	}

	ret = rdtgroup_move_task(pid, rdtgrp, of);

unlock:
	rdtgroup_kn_unlock(of->kn);

	return ret ?: nbytes;
}

static void show_rdt_tasks(struct rdtgroup *r, struct seq_file *s)
{
	struct task_struct *p, *t;

	rcu_read_lock();
	for_each_process_thread(p, t) {
		if ((r->type == RDTCTRL_GROUP && t->closid == r->closid) ||
		    (r->type == RDTMON_GROUP && t->rmid == r->mon.rmid))
			seq_printf(s, "%d\n", t->pid);
	}
	rcu_read_unlock();
}

static int rdtgroup_tasks_show(struct kernfs_open_file *of,
			       struct seq_file *s, void *v)
{
	struct rdtgroup *rdtgrp;
	int ret = 0;

	rdtgrp = rdtgroup_kn_lock_live(of->kn);
	if (rdtgrp)
		show_rdt_tasks(rdtgrp, s);
	else
		ret = -ENOENT;
	rdtgroup_kn_unlock(of->kn);

	return ret;
}

static int rdt_last_cmd_status_show(struct kernfs_open_file *of,
				    struct seq_file *seq, void *v)
{
	int len;

	mutex_lock(&rdtgroup_mutex);
	len = seq_buf_used(&last_cmd_status);
	if (len)
		seq_printf(seq, "%.*s", len, last_cmd_status_buf);
	else
		seq_puts(seq, "ok\n");
	mutex_unlock(&rdtgroup_mutex);
	return 0;
}

static int rdt_num_closids_show(struct kernfs_open_file *of,
				struct seq_file *seq, void *v)
{
	struct rdt_resource *r = of->kn->parent->priv;

	seq_printf(seq, "%d\n", r->num_closid);
	return 0;
}

static int rdt_default_ctrl_show(struct kernfs_open_file *of,
			     struct seq_file *seq, void *v)
{
	struct rdt_resource *r = of->kn->parent->priv;

	seq_printf(seq, "%x\n", r->default_ctrl);
	return 0;
}

static int rdt_min_cbm_bits_show(struct kernfs_open_file *of,
			     struct seq_file *seq, void *v)
{
	struct rdt_resource *r = of->kn->parent->priv;

	seq_printf(seq, "%u\n", r->cache.min_cbm_bits);
	return 0;
}

static int rdt_shareable_bits_show(struct kernfs_open_file *of,
				   struct seq_file *seq, void *v)
{
	struct rdt_resource *r = of->kn->parent->priv;

	seq_printf(seq, "%x\n", r->cache.shareable_bits);
	return 0;
}

/**
 * rdt_bit_usage_show - Display current usage of resources
 *
 * A domain is a shared resource that can now be allocated differently. Here
 * we display the current regions of the domain as an annotated bitmask.
 * For each domain of this resource its allocation bitmask
 * is annotated as below to indicate the current usage of the corresponding bit:
 *   0 - currently unused
 *   X - currently available for sharing and used by software and hardware
 *   H - currently used by hardware only but available for software use
 *   S - currently used and shareable by software only
 *   E - currently used exclusively by one resource group
 *   P - currently pseudo-locked by one resource group
 */
static int rdt_bit_usage_show(struct kernfs_open_file *of,
			      struct seq_file *seq, void *v)
{
	struct rdt_resource *r = of->kn->parent->priv;
	u32 sw_shareable = 0, hw_shareable = 0;
	u32 exclusive = 0, pseudo_locked = 0;
	struct rdt_domain *dom;
	int i, hwb, swb, excl, psl;
	enum rdtgrp_mode mode;
	bool sep = false;
	u32 *ctrl;

	mutex_lock(&rdtgroup_mutex);
	hw_shareable = r->cache.shareable_bits;
	list_for_each_entry(dom, &r->domains, list) {
		if (sep)
			seq_putc(seq, ';');
		ctrl = dom->ctrl_val;
		sw_shareable = 0;
		exclusive = 0;
		seq_printf(seq, "%d=", dom->id);
		for (i = 0; i < closids_supported(); i++, ctrl++) {
			if (!closid_allocated(i))
				continue;
			mode = rdtgroup_mode_by_closid(i);
			switch (mode) {
			case RDT_MODE_SHAREABLE:
				sw_shareable |= *ctrl;
				break;
			case RDT_MODE_EXCLUSIVE:
				exclusive |= *ctrl;
				break;
			case RDT_MODE_PSEUDO_LOCKSETUP:
			/*
			 * RDT_MODE_PSEUDO_LOCKSETUP is possible
			 * here but not included since the CBM
			 * associated with this CLOSID in this mode
			 * is not initialized and no task or cpu can be
			 * assigned this CLOSID.
			 */
				break;
			case RDT_MODE_PSEUDO_LOCKED:
			case RDT_NUM_MODES:
				WARN(1,
				     "invalid mode for closid %d\n", i);
				break;
			}
		}
		for (i = r->cache.cbm_len - 1; i >= 0; i--) {
			pseudo_locked = dom->plr ? dom->plr->cbm : 0;
			hwb = test_bit(i, (unsigned long *)&hw_shareable);
			swb = test_bit(i, (unsigned long *)&sw_shareable);
			excl = test_bit(i, (unsigned long *)&exclusive);
			psl = test_bit(i, (unsigned long *)&pseudo_locked);
			if (hwb && swb)
				seq_putc(seq, 'X');
			else if (hwb && !swb)
				seq_putc(seq, 'H');
			else if (!hwb && swb)
				seq_putc(seq, 'S');
			else if (excl)
				seq_putc(seq, 'E');
			else if (psl)
				seq_putc(seq, 'P');
			else /* Unused bits remain */
				seq_putc(seq, '0');
		}
		sep = true;
	}
	seq_putc(seq, '\n');
	mutex_unlock(&rdtgroup_mutex);
	return 0;
}

static int rdt_min_bw_show(struct kernfs_open_file *of,
			     struct seq_file *seq, void *v)
{
	struct rdt_resource *r = of->kn->parent->priv;

	seq_printf(seq, "%u\n", r->membw.min_bw);
	return 0;
}

static int rdt_num_rmids_show(struct kernfs_open_file *of,
			      struct seq_file *seq, void *v)
{
	struct rdt_resource *r = of->kn->parent->priv;

	seq_printf(seq, "%d\n", r->num_rmid);

	return 0;
}

static int rdt_mon_features_show(struct kernfs_open_file *of,
				 struct seq_file *seq, void *v)
{
	struct rdt_resource *r = of->kn->parent->priv;
	struct mon_evt *mevt;

	list_for_each_entry(mevt, &r->evt_list, list)
		seq_printf(seq, "%s\n", mevt->name);

	return 0;
}

static int rdt_bw_gran_show(struct kernfs_open_file *of,
			     struct seq_file *seq, void *v)
{
	struct rdt_resource *r = of->kn->parent->priv;

	seq_printf(seq, "%u\n", r->membw.bw_gran);
	return 0;
}

static int rdt_delay_linear_show(struct kernfs_open_file *of,
			     struct seq_file *seq, void *v)
{
	struct rdt_resource *r = of->kn->parent->priv;

	seq_printf(seq, "%u\n", r->membw.delay_linear);
	return 0;
}

static int max_threshold_occ_show(struct kernfs_open_file *of,
				  struct seq_file *seq, void *v)
{
	struct rdt_resource *r = of->kn->parent->priv;

	seq_printf(seq, "%u\n", intel_cqm_threshold * r->mon_scale);

	return 0;
}

static ssize_t max_threshold_occ_write(struct kernfs_open_file *of,
				       char *buf, size_t nbytes, loff_t off)
{
	struct rdt_resource *r = of->kn->parent->priv;
	unsigned int bytes;
	int ret;

	ret = kstrtouint(buf, 0, &bytes);
	if (ret)
		return ret;

	if (bytes > (boot_cpu_data.x86_cache_size * 1024))
		return -EINVAL;

	intel_cqm_threshold = bytes / r->mon_scale;

	return nbytes;
}

/*
 * rdtgroup_mode_show - Display mode of this resource group
 */
static int rdtgroup_mode_show(struct kernfs_open_file *of,
			      struct seq_file *s, void *v)
{
	struct rdtgroup *rdtgrp;

	rdtgrp = rdtgroup_kn_lock_live(of->kn);
	if (!rdtgrp) {
		rdtgroup_kn_unlock(of->kn);
		return -ENOENT;
	}

	seq_printf(s, "%s\n", rdtgroup_mode_str(rdtgrp->mode));

	rdtgroup_kn_unlock(of->kn);
	return 0;
}

/**
 * rdt_cdp_peer_get - Retrieve CDP peer if it exists
 * @r: RDT resource to which RDT domain @d belongs
 * @d: Cache instance for which a CDP peer is requested
 * @r_cdp: RDT resource that shares hardware with @r (RDT resource peer)
 *         Used to return the result.
 * @d_cdp: RDT domain that shares hardware with @d (RDT domain peer)
 *         Used to return the result.
 *
 * RDT resources are managed independently and by extension the RDT domains
 * (RDT resource instances) are managed independently also. The Code and
 * Data Prioritization (CDP) RDT resources, while managed independently,
 * could refer to the same underlying hardware. For example,
 * RDT_RESOURCE_L2CODE and RDT_RESOURCE_L2DATA both refer to the L2 cache.
 *
 * When provided with an RDT resource @r and an instance of that RDT
 * resource @d rdt_cdp_peer_get() will return if there is a peer RDT
 * resource and the exact instance that shares the same hardware.
 *
 * Return: 0 if a CDP peer was found, <0 on error or if no CDP peer exists.
 *         If a CDP peer was found, @r_cdp will point to the peer RDT resource
 *         and @d_cdp will point to the peer RDT domain.
 */
static int rdt_cdp_peer_get(struct rdt_resource *r, struct rdt_domain *d,
			    struct rdt_resource **r_cdp,
			    struct rdt_domain **d_cdp)
{
	struct rdt_resource *_r_cdp = NULL;
	struct rdt_domain *_d_cdp = NULL;
	int ret = 0;

	switch (r->rid) {
	case RDT_RESOURCE_L3DATA:
		_r_cdp = &rdt_resources_all[RDT_RESOURCE_L3CODE];
		break;
	case RDT_RESOURCE_L3CODE:
		_r_cdp =  &rdt_resources_all[RDT_RESOURCE_L3DATA];
		break;
	case RDT_RESOURCE_L2DATA:
		_r_cdp =  &rdt_resources_all[RDT_RESOURCE_L2CODE];
		break;
	case RDT_RESOURCE_L2CODE:
		_r_cdp =  &rdt_resources_all[RDT_RESOURCE_L2DATA];
		break;
	default:
		ret = -ENOENT;
		goto out;
	}

	/*
	 * When a new CPU comes online and CDP is enabled then the new
	 * RDT domains (if any) associated with both CDP RDT resources
	 * are added in the same CPU online routine while the
	 * rdtgroup_mutex is held. It should thus not happen for one
	 * RDT domain to exist and be associated with its RDT CDP
	 * resource but there is no RDT domain associated with the
	 * peer RDT CDP resource. Hence the WARN.
	 */
	_d_cdp = rdt_find_domain(_r_cdp, d->id, NULL);
	if (WARN_ON(!_d_cdp)) {
		_r_cdp = NULL;
		ret = -EINVAL;
	}

out:
	*r_cdp = _r_cdp;
	*d_cdp = _d_cdp;

	return ret;
}

/**
 * __rdtgroup_cbm_overlaps - Does CBM for intended closid overlap with other
 * @r: Resource to which domain instance @d belongs.
 * @d: The domain instance for which @closid is being tested.
 * @cbm: Capacity bitmask being tested.
 * @closid: Intended closid for @cbm.
 * @exclusive: Only check if overlaps with exclusive resource groups
 *
 * Checks if provided @cbm intended to be used for @closid on domain
 * @d overlaps with any other closids or other hardware usage associated
 * with this domain. If @exclusive is true then only overlaps with
 * resource groups in exclusive mode will be considered. If @exclusive
 * is false then overlaps with any resource group or hardware entities
 * will be considered.
 *
<<<<<<< HEAD
 * @cbm is unsigned long, even if only 32 bits are used, to make the
=======
 * @cbm is unsigned long, even if only 32 bits are used to make the
>>>>>>> 0f0746d2
 * bitmap functions work correctly.
 *
 * Return: false if CBM does not overlap, true if it does.
 */
<<<<<<< HEAD
bool rdtgroup_cbm_overlaps(struct rdt_resource *r, struct rdt_domain *d,
			   unsigned long cbm, int closid, bool exclusive)
=======
static bool __rdtgroup_cbm_overlaps(struct rdt_resource *r, struct rdt_domain *d,
				    unsigned long cbm, int closid, bool exclusive)
>>>>>>> 0f0746d2
{
	enum rdtgrp_mode mode;
	unsigned long ctrl_b;
	u32 *ctrl;
	int i;

	/* Check for any overlap with regions used by hardware directly */
	if (!exclusive) {
		ctrl_b = r->cache.shareable_bits;
		if (bitmap_intersects(&cbm, &ctrl_b, r->cache.cbm_len))
			return true;
	}

	/* Check for overlap with other resource groups */
	ctrl = d->ctrl_val;
	for (i = 0; i < closids_supported(); i++, ctrl++) {
		ctrl_b = *ctrl;
		mode = rdtgroup_mode_by_closid(i);
		if (closid_allocated(i) && i != closid &&
		    mode != RDT_MODE_PSEUDO_LOCKSETUP) {
			if (bitmap_intersects(&cbm, &ctrl_b, r->cache.cbm_len)) {
				if (exclusive) {
					if (mode == RDT_MODE_EXCLUSIVE)
						return true;
					continue;
				}
				return true;
			}
		}
	}

	return false;
}

/**
 * rdtgroup_cbm_overlaps - Does CBM overlap with other use of hardware
 * @r: Resource to which domain instance @d belongs.
 * @d: The domain instance for which @closid is being tested.
 * @cbm: Capacity bitmask being tested.
 * @closid: Intended closid for @cbm.
 * @exclusive: Only check if overlaps with exclusive resource groups
 *
 * Resources that can be allocated using a CBM can use the CBM to control
 * the overlap of these allocations. rdtgroup_cmb_overlaps() is the test
 * for overlap. Overlap test is not limited to the specific resource for
 * which the CBM is intended though - when dealing with CDP resources that
 * share the underlying hardware the overlap check should be performed on
 * the CDP resource sharing the hardware also.
 *
 * Refer to description of __rdtgroup_cbm_overlaps() for the details of the
 * overlap test.
 *
 * Return: true if CBM overlap detected, false if there is no overlap
 */
bool rdtgroup_cbm_overlaps(struct rdt_resource *r, struct rdt_domain *d,
			   unsigned long cbm, int closid, bool exclusive)
{
	struct rdt_resource *r_cdp;
	struct rdt_domain *d_cdp;

	if (__rdtgroup_cbm_overlaps(r, d, cbm, closid, exclusive))
		return true;

	if (rdt_cdp_peer_get(r, d, &r_cdp, &d_cdp) < 0)
		return false;

	return  __rdtgroup_cbm_overlaps(r_cdp, d_cdp, cbm, closid, exclusive);
}

/**
 * rdtgroup_mode_test_exclusive - Test if this resource group can be exclusive
 *
 * An exclusive resource group implies that there should be no sharing of
 * its allocated resources. At the time this group is considered to be
 * exclusive this test can determine if its current schemata supports this
 * setting by testing for overlap with all other resource groups.
 *
 * Return: true if resource group can be exclusive, false if there is overlap
 * with allocations of other resource groups and thus this resource group
 * cannot be exclusive.
 */
static bool rdtgroup_mode_test_exclusive(struct rdtgroup *rdtgrp)
{
	int closid = rdtgrp->closid;
	struct rdt_resource *r;
	bool has_cache = false;
	struct rdt_domain *d;

	for_each_alloc_enabled_rdt_resource(r) {
		if (r->rid == RDT_RESOURCE_MBA)
			continue;
		has_cache = true;
		list_for_each_entry(d, &r->domains, list) {
			if (rdtgroup_cbm_overlaps(r, d, d->ctrl_val[closid],
						  rdtgrp->closid, false)) {
				rdt_last_cmd_puts("schemata overlaps\n");
				return false;
			}
		}
	}

	if (!has_cache) {
		rdt_last_cmd_puts("cannot be exclusive without CAT/CDP\n");
		return false;
	}

	return true;
}

/**
 * rdtgroup_mode_write - Modify the resource group's mode
 *
 */
static ssize_t rdtgroup_mode_write(struct kernfs_open_file *of,
				   char *buf, size_t nbytes, loff_t off)
{
	struct rdtgroup *rdtgrp;
	enum rdtgrp_mode mode;
	int ret = 0;

	/* Valid input requires a trailing newline */
	if (nbytes == 0 || buf[nbytes - 1] != '\n')
		return -EINVAL;
	buf[nbytes - 1] = '\0';

	rdtgrp = rdtgroup_kn_lock_live(of->kn);
	if (!rdtgrp) {
		rdtgroup_kn_unlock(of->kn);
		return -ENOENT;
	}

	rdt_last_cmd_clear();

	mode = rdtgrp->mode;

	if ((!strcmp(buf, "shareable") && mode == RDT_MODE_SHAREABLE) ||
	    (!strcmp(buf, "exclusive") && mode == RDT_MODE_EXCLUSIVE) ||
	    (!strcmp(buf, "pseudo-locksetup") &&
	     mode == RDT_MODE_PSEUDO_LOCKSETUP) ||
	    (!strcmp(buf, "pseudo-locked") && mode == RDT_MODE_PSEUDO_LOCKED))
		goto out;

	if (mode == RDT_MODE_PSEUDO_LOCKED) {
		rdt_last_cmd_printf("cannot change pseudo-locked group\n");
		ret = -EINVAL;
		goto out;
	}

	if (!strcmp(buf, "shareable")) {
		if (rdtgrp->mode == RDT_MODE_PSEUDO_LOCKSETUP) {
			ret = rdtgroup_locksetup_exit(rdtgrp);
			if (ret)
				goto out;
		}
		rdtgrp->mode = RDT_MODE_SHAREABLE;
	} else if (!strcmp(buf, "exclusive")) {
		if (!rdtgroup_mode_test_exclusive(rdtgrp)) {
			ret = -EINVAL;
			goto out;
		}
		if (rdtgrp->mode == RDT_MODE_PSEUDO_LOCKSETUP) {
			ret = rdtgroup_locksetup_exit(rdtgrp);
			if (ret)
				goto out;
		}
		rdtgrp->mode = RDT_MODE_EXCLUSIVE;
	} else if (!strcmp(buf, "pseudo-locksetup")) {
		ret = rdtgroup_locksetup_enter(rdtgrp);
		if (ret)
			goto out;
		rdtgrp->mode = RDT_MODE_PSEUDO_LOCKSETUP;
	} else {
		rdt_last_cmd_printf("unknown/unsupported mode\n");
		ret = -EINVAL;
	}

out:
	rdtgroup_kn_unlock(of->kn);
	return ret ?: nbytes;
}

/**
 * rdtgroup_cbm_to_size - Translate CBM to size in bytes
 * @r: RDT resource to which @d belongs.
 * @d: RDT domain instance.
 * @cbm: bitmask for which the size should be computed.
 *
 * The bitmask provided associated with the RDT domain instance @d will be
 * translated into how many bytes it represents. The size in bytes is
 * computed by first dividing the total cache size by the CBM length to
 * determine how many bytes each bit in the bitmask represents. The result
 * is multiplied with the number of bits set in the bitmask.
 *
 * @cbm is unsigned long, even if only 32 bits are used to make the
 * bitmap functions work correctly.
 */
unsigned int rdtgroup_cbm_to_size(struct rdt_resource *r,
				  struct rdt_domain *d, unsigned long cbm)
{
	struct cpu_cacheinfo *ci;
	unsigned int size = 0;
	int num_b, i;

	num_b = bitmap_weight(&cbm, r->cache.cbm_len);
	ci = get_cpu_cacheinfo(cpumask_any(&d->cpu_mask));
	for (i = 0; i < ci->num_leaves; i++) {
		if (ci->info_list[i].level == r->cache_level) {
			size = ci->info_list[i].size / r->cache.cbm_len * num_b;
			break;
		}
	}

	return size;
}

/**
 * rdtgroup_size_show - Display size in bytes of allocated regions
 *
 * The "size" file mirrors the layout of the "schemata" file, printing the
 * size in bytes of each region instead of the capacity bitmask.
 *
 */
static int rdtgroup_size_show(struct kernfs_open_file *of,
			      struct seq_file *s, void *v)
{
	struct rdtgroup *rdtgrp;
	struct rdt_resource *r;
	struct rdt_domain *d;
	unsigned int size;
	bool sep;
	u32 ctrl;

	rdtgrp = rdtgroup_kn_lock_live(of->kn);
	if (!rdtgrp) {
		rdtgroup_kn_unlock(of->kn);
		return -ENOENT;
	}

	if (rdtgrp->mode == RDT_MODE_PSEUDO_LOCKED) {
		seq_printf(s, "%*s:", max_name_width, rdtgrp->plr->r->name);
		size = rdtgroup_cbm_to_size(rdtgrp->plr->r,
					    rdtgrp->plr->d,
					    rdtgrp->plr->cbm);
		seq_printf(s, "%d=%u\n", rdtgrp->plr->d->id, size);
		goto out;
	}

	for_each_alloc_enabled_rdt_resource(r) {
		sep = false;
		seq_printf(s, "%*s:", max_name_width, r->name);
		list_for_each_entry(d, &r->domains, list) {
			if (sep)
				seq_putc(s, ';');
			if (rdtgrp->mode == RDT_MODE_PSEUDO_LOCKSETUP) {
				size = 0;
			} else {
				ctrl = (!is_mba_sc(r) ?
						d->ctrl_val[rdtgrp->closid] :
						d->mbps_val[rdtgrp->closid]);
				if (r->rid == RDT_RESOURCE_MBA)
					size = ctrl;
				else
					size = rdtgroup_cbm_to_size(r, d, ctrl);
			}
			seq_printf(s, "%d=%u", d->id, size);
			sep = true;
		}
		seq_putc(s, '\n');
	}

out:
	rdtgroup_kn_unlock(of->kn);

	return 0;
}

/* rdtgroup information files for one cache resource. */
static struct rftype res_common_files[] = {
	{
		.name		= "last_cmd_status",
		.mode		= 0444,
		.kf_ops		= &rdtgroup_kf_single_ops,
		.seq_show	= rdt_last_cmd_status_show,
		.fflags		= RF_TOP_INFO,
	},
	{
		.name		= "num_closids",
		.mode		= 0444,
		.kf_ops		= &rdtgroup_kf_single_ops,
		.seq_show	= rdt_num_closids_show,
		.fflags		= RF_CTRL_INFO,
	},
	{
		.name		= "mon_features",
		.mode		= 0444,
		.kf_ops		= &rdtgroup_kf_single_ops,
		.seq_show	= rdt_mon_features_show,
		.fflags		= RF_MON_INFO,
	},
	{
		.name		= "num_rmids",
		.mode		= 0444,
		.kf_ops		= &rdtgroup_kf_single_ops,
		.seq_show	= rdt_num_rmids_show,
		.fflags		= RF_MON_INFO,
	},
	{
		.name		= "cbm_mask",
		.mode		= 0444,
		.kf_ops		= &rdtgroup_kf_single_ops,
		.seq_show	= rdt_default_ctrl_show,
		.fflags		= RF_CTRL_INFO | RFTYPE_RES_CACHE,
	},
	{
		.name		= "min_cbm_bits",
		.mode		= 0444,
		.kf_ops		= &rdtgroup_kf_single_ops,
		.seq_show	= rdt_min_cbm_bits_show,
		.fflags		= RF_CTRL_INFO | RFTYPE_RES_CACHE,
	},
	{
		.name		= "shareable_bits",
		.mode		= 0444,
		.kf_ops		= &rdtgroup_kf_single_ops,
		.seq_show	= rdt_shareable_bits_show,
		.fflags		= RF_CTRL_INFO | RFTYPE_RES_CACHE,
	},
	{
		.name		= "bit_usage",
		.mode		= 0444,
		.kf_ops		= &rdtgroup_kf_single_ops,
		.seq_show	= rdt_bit_usage_show,
		.fflags		= RF_CTRL_INFO | RFTYPE_RES_CACHE,
	},
	{
		.name		= "min_bandwidth",
		.mode		= 0444,
		.kf_ops		= &rdtgroup_kf_single_ops,
		.seq_show	= rdt_min_bw_show,
		.fflags		= RF_CTRL_INFO | RFTYPE_RES_MB,
	},
	{
		.name		= "bandwidth_gran",
		.mode		= 0444,
		.kf_ops		= &rdtgroup_kf_single_ops,
		.seq_show	= rdt_bw_gran_show,
		.fflags		= RF_CTRL_INFO | RFTYPE_RES_MB,
	},
	{
		.name		= "delay_linear",
		.mode		= 0444,
		.kf_ops		= &rdtgroup_kf_single_ops,
		.seq_show	= rdt_delay_linear_show,
		.fflags		= RF_CTRL_INFO | RFTYPE_RES_MB,
	},
	{
		.name		= "max_threshold_occupancy",
		.mode		= 0644,
		.kf_ops		= &rdtgroup_kf_single_ops,
		.write		= max_threshold_occ_write,
		.seq_show	= max_threshold_occ_show,
		.fflags		= RF_MON_INFO | RFTYPE_RES_CACHE,
	},
	{
		.name		= "cpus",
		.mode		= 0644,
		.kf_ops		= &rdtgroup_kf_single_ops,
		.write		= rdtgroup_cpus_write,
		.seq_show	= rdtgroup_cpus_show,
		.fflags		= RFTYPE_BASE,
	},
	{
		.name		= "cpus_list",
		.mode		= 0644,
		.kf_ops		= &rdtgroup_kf_single_ops,
		.write		= rdtgroup_cpus_write,
		.seq_show	= rdtgroup_cpus_show,
		.flags		= RFTYPE_FLAGS_CPUS_LIST,
		.fflags		= RFTYPE_BASE,
	},
	{
		.name		= "tasks",
		.mode		= 0644,
		.kf_ops		= &rdtgroup_kf_single_ops,
		.write		= rdtgroup_tasks_write,
		.seq_show	= rdtgroup_tasks_show,
		.fflags		= RFTYPE_BASE,
	},
	{
		.name		= "schemata",
		.mode		= 0644,
		.kf_ops		= &rdtgroup_kf_single_ops,
		.write		= rdtgroup_schemata_write,
		.seq_show	= rdtgroup_schemata_show,
		.fflags		= RF_CTRL_BASE,
	},
	{
		.name		= "mode",
		.mode		= 0644,
		.kf_ops		= &rdtgroup_kf_single_ops,
		.write		= rdtgroup_mode_write,
		.seq_show	= rdtgroup_mode_show,
		.fflags		= RF_CTRL_BASE,
	},
	{
		.name		= "size",
		.mode		= 0444,
		.kf_ops		= &rdtgroup_kf_single_ops,
		.seq_show	= rdtgroup_size_show,
		.fflags		= RF_CTRL_BASE,
	},

};

static int rdtgroup_add_files(struct kernfs_node *kn, unsigned long fflags)
{
	struct rftype *rfts, *rft;
	int ret, len;

	rfts = res_common_files;
	len = ARRAY_SIZE(res_common_files);

	lockdep_assert_held(&rdtgroup_mutex);

	for (rft = rfts; rft < rfts + len; rft++) {
		if ((fflags & rft->fflags) == rft->fflags) {
			ret = rdtgroup_add_file(kn, rft);
			if (ret)
				goto error;
		}
	}

	return 0;
error:
	pr_warn("Failed to add %s, err=%d\n", rft->name, ret);
	while (--rft >= rfts) {
		if ((fflags & rft->fflags) == rft->fflags)
			kernfs_remove_by_name(kn, rft->name);
	}
	return ret;
}

/**
 * rdtgroup_kn_mode_restrict - Restrict user access to named resctrl file
 * @r: The resource group with which the file is associated.
 * @name: Name of the file
 *
 * The permissions of named resctrl file, directory, or link are modified
 * to not allow read, write, or execute by any user.
 *
 * WARNING: This function is intended to communicate to the user that the
 * resctrl file has been locked down - that it is not relevant to the
 * particular state the system finds itself in. It should not be relied
 * on to protect from user access because after the file's permissions
 * are restricted the user can still change the permissions using chmod
 * from the command line.
 *
 * Return: 0 on success, <0 on failure.
 */
int rdtgroup_kn_mode_restrict(struct rdtgroup *r, const char *name)
{
	struct iattr iattr = {.ia_valid = ATTR_MODE,};
	struct kernfs_node *kn;
	int ret = 0;

	kn = kernfs_find_and_get_ns(r->kn, name, NULL);
	if (!kn)
		return -ENOENT;

	switch (kernfs_type(kn)) {
	case KERNFS_DIR:
		iattr.ia_mode = S_IFDIR;
		break;
	case KERNFS_FILE:
		iattr.ia_mode = S_IFREG;
		break;
	case KERNFS_LINK:
		iattr.ia_mode = S_IFLNK;
		break;
	}

	ret = kernfs_setattr(kn, &iattr);
	kernfs_put(kn);
	return ret;
}

/**
 * rdtgroup_kn_mode_restore - Restore user access to named resctrl file
 * @r: The resource group with which the file is associated.
 * @name: Name of the file
 * @mask: Mask of permissions that should be restored
 *
 * Restore the permissions of the named file. If @name is a directory the
 * permissions of its parent will be used.
 *
 * Return: 0 on success, <0 on failure.
 */
int rdtgroup_kn_mode_restore(struct rdtgroup *r, const char *name,
			     umode_t mask)
{
	struct iattr iattr = {.ia_valid = ATTR_MODE,};
	struct kernfs_node *kn, *parent;
	struct rftype *rfts, *rft;
	int ret, len;

	rfts = res_common_files;
	len = ARRAY_SIZE(res_common_files);

	for (rft = rfts; rft < rfts + len; rft++) {
		if (!strcmp(rft->name, name))
			iattr.ia_mode = rft->mode & mask;
	}

	kn = kernfs_find_and_get_ns(r->kn, name, NULL);
	if (!kn)
		return -ENOENT;

	switch (kernfs_type(kn)) {
	case KERNFS_DIR:
		parent = kernfs_get_parent(kn);
		if (parent) {
			iattr.ia_mode |= parent->mode;
			kernfs_put(parent);
		}
		iattr.ia_mode |= S_IFDIR;
		break;
	case KERNFS_FILE:
		iattr.ia_mode |= S_IFREG;
		break;
	case KERNFS_LINK:
		iattr.ia_mode |= S_IFLNK;
		break;
	}

	ret = kernfs_setattr(kn, &iattr);
	kernfs_put(kn);
	return ret;
}

static int rdtgroup_mkdir_info_resdir(struct rdt_resource *r, char *name,
				      unsigned long fflags)
{
	struct kernfs_node *kn_subdir;
	int ret;

	kn_subdir = kernfs_create_dir(kn_info, name,
				      kn_info->mode, r);
	if (IS_ERR(kn_subdir))
		return PTR_ERR(kn_subdir);

	kernfs_get(kn_subdir);
	ret = rdtgroup_kn_set_ugid(kn_subdir);
	if (ret)
		return ret;

	ret = rdtgroup_add_files(kn_subdir, fflags);
	if (!ret)
		kernfs_activate(kn_subdir);

	return ret;
}

static int rdtgroup_create_info_dir(struct kernfs_node *parent_kn)
{
	struct rdt_resource *r;
	unsigned long fflags;
	char name[32];
	int ret;

	/* create the directory */
	kn_info = kernfs_create_dir(parent_kn, "info", parent_kn->mode, NULL);
	if (IS_ERR(kn_info))
		return PTR_ERR(kn_info);
	kernfs_get(kn_info);

	ret = rdtgroup_add_files(kn_info, RF_TOP_INFO);
	if (ret)
		goto out_destroy;

	for_each_alloc_enabled_rdt_resource(r) {
		fflags =  r->fflags | RF_CTRL_INFO;
		ret = rdtgroup_mkdir_info_resdir(r, r->name, fflags);
		if (ret)
			goto out_destroy;
	}

	for_each_mon_enabled_rdt_resource(r) {
		fflags =  r->fflags | RF_MON_INFO;
		sprintf(name, "%s_MON", r->name);
		ret = rdtgroup_mkdir_info_resdir(r, name, fflags);
		if (ret)
			goto out_destroy;
	}

	/*
	 * This extra ref will be put in kernfs_remove() and guarantees
	 * that @rdtgrp->kn is always accessible.
	 */
	kernfs_get(kn_info);

	ret = rdtgroup_kn_set_ugid(kn_info);
	if (ret)
		goto out_destroy;

	kernfs_activate(kn_info);

	return 0;

out_destroy:
	kernfs_remove(kn_info);
	return ret;
}

static int
mongroup_create_dir(struct kernfs_node *parent_kn, struct rdtgroup *prgrp,
		    char *name, struct kernfs_node **dest_kn)
{
	struct kernfs_node *kn;
	int ret;

	/* create the directory */
	kn = kernfs_create_dir(parent_kn, name, parent_kn->mode, prgrp);
	if (IS_ERR(kn))
		return PTR_ERR(kn);

	if (dest_kn)
		*dest_kn = kn;

	/*
	 * This extra ref will be put in kernfs_remove() and guarantees
	 * that @rdtgrp->kn is always accessible.
	 */
	kernfs_get(kn);

	ret = rdtgroup_kn_set_ugid(kn);
	if (ret)
		goto out_destroy;

	kernfs_activate(kn);

	return 0;

out_destroy:
	kernfs_remove(kn);
	return ret;
}

static void l3_qos_cfg_update(void *arg)
{
	bool *enable = arg;

	wrmsrl(IA32_L3_QOS_CFG, *enable ? L3_QOS_CDP_ENABLE : 0ULL);
}

static void l2_qos_cfg_update(void *arg)
{
	bool *enable = arg;

	wrmsrl(IA32_L2_QOS_CFG, *enable ? L2_QOS_CDP_ENABLE : 0ULL);
}

static inline bool is_mba_linear(void)
{
	return rdt_resources_all[RDT_RESOURCE_MBA].membw.delay_linear;
}

static int set_cache_qos_cfg(int level, bool enable)
{
	void (*update)(void *arg);
	struct rdt_resource *r_l;
	cpumask_var_t cpu_mask;
	struct rdt_domain *d;
	int cpu;

	if (!zalloc_cpumask_var(&cpu_mask, GFP_KERNEL))
		return -ENOMEM;

	if (level == RDT_RESOURCE_L3)
		update = l3_qos_cfg_update;
	else if (level == RDT_RESOURCE_L2)
		update = l2_qos_cfg_update;
	else
		return -EINVAL;

	r_l = &rdt_resources_all[level];
	list_for_each_entry(d, &r_l->domains, list) {
		/* Pick one CPU from each domain instance to update MSR */
		cpumask_set_cpu(cpumask_any(&d->cpu_mask), cpu_mask);
	}
	cpu = get_cpu();
	/* Update QOS_CFG MSR on this cpu if it's in cpu_mask. */
	if (cpumask_test_cpu(cpu, cpu_mask))
		update(&enable);
	/* Update QOS_CFG MSR on all other cpus in cpu_mask. */
	smp_call_function_many(cpu_mask, update, &enable, 1);
	put_cpu();

	free_cpumask_var(cpu_mask);

	return 0;
}

/*
 * Enable or disable the MBA software controller
 * which helps user specify bandwidth in MBps.
 * MBA software controller is supported only if
 * MBM is supported and MBA is in linear scale.
 */
static int set_mba_sc(bool mba_sc)
{
	struct rdt_resource *r = &rdt_resources_all[RDT_RESOURCE_MBA];
	struct rdt_domain *d;

	if (!is_mbm_enabled() || !is_mba_linear() ||
	    mba_sc == is_mba_sc(r))
		return -EINVAL;

	r->membw.mba_sc = mba_sc;
	list_for_each_entry(d, &r->domains, list)
		setup_default_ctrlval(r, d->ctrl_val, d->mbps_val);

	return 0;
}

static int cdp_enable(int level, int data_type, int code_type)
{
	struct rdt_resource *r_ldata = &rdt_resources_all[data_type];
	struct rdt_resource *r_lcode = &rdt_resources_all[code_type];
	struct rdt_resource *r_l = &rdt_resources_all[level];
	int ret;

	if (!r_l->alloc_capable || !r_ldata->alloc_capable ||
	    !r_lcode->alloc_capable)
		return -EINVAL;

	ret = set_cache_qos_cfg(level, true);
	if (!ret) {
		r_l->alloc_enabled = false;
		r_ldata->alloc_enabled = true;
		r_lcode->alloc_enabled = true;
	}
	return ret;
}

static int cdpl3_enable(void)
{
	return cdp_enable(RDT_RESOURCE_L3, RDT_RESOURCE_L3DATA,
			  RDT_RESOURCE_L3CODE);
}

static int cdpl2_enable(void)
{
	return cdp_enable(RDT_RESOURCE_L2, RDT_RESOURCE_L2DATA,
			  RDT_RESOURCE_L2CODE);
}

static void cdp_disable(int level, int data_type, int code_type)
{
	struct rdt_resource *r = &rdt_resources_all[level];

	r->alloc_enabled = r->alloc_capable;

	if (rdt_resources_all[data_type].alloc_enabled) {
		rdt_resources_all[data_type].alloc_enabled = false;
		rdt_resources_all[code_type].alloc_enabled = false;
		set_cache_qos_cfg(level, false);
	}
}

static void cdpl3_disable(void)
{
	cdp_disable(RDT_RESOURCE_L3, RDT_RESOURCE_L3DATA, RDT_RESOURCE_L3CODE);
}

static void cdpl2_disable(void)
{
	cdp_disable(RDT_RESOURCE_L2, RDT_RESOURCE_L2DATA, RDT_RESOURCE_L2CODE);
}

static void cdp_disable_all(void)
{
	if (rdt_resources_all[RDT_RESOURCE_L3DATA].alloc_enabled)
		cdpl3_disable();
	if (rdt_resources_all[RDT_RESOURCE_L2DATA].alloc_enabled)
		cdpl2_disable();
}

/*
 * We don't allow rdtgroup directories to be created anywhere
 * except the root directory. Thus when looking for the rdtgroup
 * structure for a kernfs node we are either looking at a directory,
 * in which case the rdtgroup structure is pointed at by the "priv"
 * field, otherwise we have a file, and need only look to the parent
 * to find the rdtgroup.
 */
static struct rdtgroup *kernfs_to_rdtgroup(struct kernfs_node *kn)
{
	if (kernfs_type(kn) == KERNFS_DIR) {
		/*
		 * All the resource directories use "kn->priv"
		 * to point to the "struct rdtgroup" for the
		 * resource. "info" and its subdirectories don't
		 * have rdtgroup structures, so return NULL here.
		 */
		if (kn == kn_info || kn->parent == kn_info)
			return NULL;
		else
			return kn->priv;
	} else {
		return kn->parent->priv;
	}
}

struct rdtgroup *rdtgroup_kn_lock_live(struct kernfs_node *kn)
{
	struct rdtgroup *rdtgrp = kernfs_to_rdtgroup(kn);

	if (!rdtgrp)
		return NULL;

	atomic_inc(&rdtgrp->waitcount);
	kernfs_break_active_protection(kn);

	mutex_lock(&rdtgroup_mutex);

	/* Was this group deleted while we waited? */
	if (rdtgrp->flags & RDT_DELETED)
		return NULL;

	return rdtgrp;
}

void rdtgroup_kn_unlock(struct kernfs_node *kn)
{
	struct rdtgroup *rdtgrp = kernfs_to_rdtgroup(kn);

	if (!rdtgrp)
		return;

	mutex_unlock(&rdtgroup_mutex);

	if (atomic_dec_and_test(&rdtgrp->waitcount) &&
	    (rdtgrp->flags & RDT_DELETED)) {
		if (rdtgrp->mode == RDT_MODE_PSEUDO_LOCKSETUP ||
		    rdtgrp->mode == RDT_MODE_PSEUDO_LOCKED)
			rdtgroup_pseudo_lock_remove(rdtgrp);
		kernfs_unbreak_active_protection(kn);
		kernfs_put(rdtgrp->kn);
		kfree(rdtgrp);
	} else {
		kernfs_unbreak_active_protection(kn);
	}
}

static int mkdir_mondata_all(struct kernfs_node *parent_kn,
			     struct rdtgroup *prgrp,
			     struct kernfs_node **mon_data_kn);

static int rdt_enable_ctx(struct rdt_fs_context *ctx)
{
	int ret = 0;

	if (ctx->enable_cdpl2)
		ret = cdpl2_enable();

	if (!ret && ctx->enable_cdpl3)
		ret = cdpl3_enable();

	if (!ret && ctx->enable_mba_mbps)
		ret = set_mba_sc(true);

	return ret;
}

static int rdt_get_tree(struct fs_context *fc)
{
	struct rdt_fs_context *ctx = rdt_fc2context(fc);
	struct rdt_domain *dom;
	struct rdt_resource *r;
	int ret;

	cpus_read_lock();
	mutex_lock(&rdtgroup_mutex);
	/*
	 * resctrl file system can only be mounted once.
	 */
	if (static_branch_unlikely(&rdt_enable_key)) {
		ret = -EBUSY;
		goto out;
	}

	ret = rdt_enable_ctx(ctx);
	if (ret < 0)
		goto out_cdp;

	closid_init();

	ret = rdtgroup_create_info_dir(rdtgroup_default.kn);
	if (ret < 0)
		goto out_mba;

	if (rdt_mon_capable) {
		ret = mongroup_create_dir(rdtgroup_default.kn,
					  NULL, "mon_groups",
					  &kn_mongrp);
		if (ret < 0)
			goto out_info;
		kernfs_get(kn_mongrp);

		ret = mkdir_mondata_all(rdtgroup_default.kn,
					&rdtgroup_default, &kn_mondata);
		if (ret < 0)
			goto out_mongrp;
		kernfs_get(kn_mondata);
		rdtgroup_default.mon.mon_data_kn = kn_mondata;
	}

	ret = rdt_pseudo_lock_init();
	if (ret)
		goto out_mondata;

	ret = kernfs_get_tree(fc);
	if (ret < 0)
		goto out_psl;

	if (rdt_alloc_capable)
		static_branch_enable_cpuslocked(&rdt_alloc_enable_key);
	if (rdt_mon_capable)
		static_branch_enable_cpuslocked(&rdt_mon_enable_key);

	if (rdt_alloc_capable || rdt_mon_capable)
		static_branch_enable_cpuslocked(&rdt_enable_key);

	if (is_mbm_enabled()) {
		r = &rdt_resources_all[RDT_RESOURCE_L3];
		list_for_each_entry(dom, &r->domains, list)
			mbm_setup_overflow_handler(dom, MBM_OVERFLOW_INTERVAL);
	}

	goto out;

out_psl:
	rdt_pseudo_lock_release();
out_mondata:
	if (rdt_mon_capable)
		kernfs_remove(kn_mondata);
out_mongrp:
	if (rdt_mon_capable)
		kernfs_remove(kn_mongrp);
out_info:
	kernfs_remove(kn_info);
out_mba:
	if (ctx->enable_mba_mbps)
		set_mba_sc(false);
out_cdp:
	cdp_disable_all();
out:
	rdt_last_cmd_clear();
	mutex_unlock(&rdtgroup_mutex);
	cpus_read_unlock();
	return ret;
}

enum rdt_param {
	Opt_cdp,
	Opt_cdpl2,
	Opt_mba_mpbs,
	nr__rdt_params
};

static const struct fs_parameter_spec rdt_param_specs[nr__rdt_params] = {
	[Opt_cdp]	= { fs_param_is_flag },
	[Opt_cdpl2]	= { fs_param_is_flag },
	[Opt_mba_mpbs]	= { fs_param_is_flag },
};

static const char *const rdt_param_keys[nr__rdt_params] = {
	[Opt_cdp]	= "cdp",
	[Opt_cdpl2]	= "cdpl2",
	[Opt_mba_mpbs]	= "mba_mbps",
};

static const struct fs_parameter_description rdt_fs_parameters = {
	.name		= "rdt",
	.nr_params	= nr__rdt_params,
	.keys		= rdt_param_keys,
	.specs		= rdt_param_specs,
	.no_source	= true,
};

static int rdt_parse_param(struct fs_context *fc, struct fs_parameter *param)
{
	struct rdt_fs_context *ctx = rdt_fc2context(fc);
	struct fs_parse_result result;
	int opt;

	opt = fs_parse(fc, &rdt_fs_parameters, param, &result);
	if (opt < 0)
		return opt;

	switch (opt) {
	case Opt_cdp:
		ctx->enable_cdpl3 = true;
		return 0;
	case Opt_cdpl2:
		ctx->enable_cdpl2 = true;
		return 0;
	case Opt_mba_mpbs:
		ctx->enable_mba_mbps = true;
		return 0;
	}

	return -EINVAL;
}

static void rdt_fs_context_free(struct fs_context *fc)
{
	struct rdt_fs_context *ctx = rdt_fc2context(fc);

	kernfs_free_fs_context(fc);
	kfree(ctx);
}

static const struct fs_context_operations rdt_fs_context_ops = {
	.free		= rdt_fs_context_free,
	.parse_param	= rdt_parse_param,
	.get_tree	= rdt_get_tree,
};

static int rdt_init_fs_context(struct fs_context *fc, struct dentry *reference)
{
	struct rdt_fs_context *ctx;

	ctx = kzalloc(sizeof(struct rdt_fs_context), GFP_KERNEL);
	if (!ctx)
		return -ENOMEM;

	ctx->kfc.root = rdt_root;
	ctx->kfc.magic = RDTGROUP_SUPER_MAGIC;
	fc->fs_private = &ctx->kfc;
	fc->ops = &rdt_fs_context_ops;
	return 0;
}

static int reset_all_ctrls(struct rdt_resource *r)
{
	struct msr_param msr_param;
	cpumask_var_t cpu_mask;
	struct rdt_domain *d;
	int i, cpu;

	if (!zalloc_cpumask_var(&cpu_mask, GFP_KERNEL))
		return -ENOMEM;

	msr_param.res = r;
	msr_param.low = 0;
	msr_param.high = r->num_closid;

	/*
	 * Disable resource control for this resource by setting all
	 * CBMs in all domains to the maximum mask value. Pick one CPU
	 * from each domain to update the MSRs below.
	 */
	list_for_each_entry(d, &r->domains, list) {
		cpumask_set_cpu(cpumask_any(&d->cpu_mask), cpu_mask);

		for (i = 0; i < r->num_closid; i++)
			d->ctrl_val[i] = r->default_ctrl;
	}
	cpu = get_cpu();
	/* Update CBM on this cpu if it's in cpu_mask. */
	if (cpumask_test_cpu(cpu, cpu_mask))
		rdt_ctrl_update(&msr_param);
	/* Update CBM on all other cpus in cpu_mask. */
	smp_call_function_many(cpu_mask, rdt_ctrl_update, &msr_param, 1);
	put_cpu();

	free_cpumask_var(cpu_mask);

	return 0;
}

static bool is_closid_match(struct task_struct *t, struct rdtgroup *r)
{
	return (rdt_alloc_capable &&
		(r->type == RDTCTRL_GROUP) && (t->closid == r->closid));
}

static bool is_rmid_match(struct task_struct *t, struct rdtgroup *r)
{
	return (rdt_mon_capable &&
		(r->type == RDTMON_GROUP) && (t->rmid == r->mon.rmid));
}

/*
 * Move tasks from one to the other group. If @from is NULL, then all tasks
 * in the systems are moved unconditionally (used for teardown).
 *
 * If @mask is not NULL the cpus on which moved tasks are running are set
 * in that mask so the update smp function call is restricted to affected
 * cpus.
 */
static void rdt_move_group_tasks(struct rdtgroup *from, struct rdtgroup *to,
				 struct cpumask *mask)
{
	struct task_struct *p, *t;

	read_lock(&tasklist_lock);
	for_each_process_thread(p, t) {
		if (!from || is_closid_match(t, from) ||
		    is_rmid_match(t, from)) {
			t->closid = to->closid;
			t->rmid = to->mon.rmid;

#ifdef CONFIG_SMP
			/*
			 * This is safe on x86 w/o barriers as the ordering
			 * of writing to task_cpu() and t->on_cpu is
			 * reverse to the reading here. The detection is
			 * inaccurate as tasks might move or schedule
			 * before the smp function call takes place. In
			 * such a case the function call is pointless, but
			 * there is no other side effect.
			 */
			if (mask && t->on_cpu)
				cpumask_set_cpu(task_cpu(t), mask);
#endif
		}
	}
	read_unlock(&tasklist_lock);
}

static void free_all_child_rdtgrp(struct rdtgroup *rdtgrp)
{
	struct rdtgroup *sentry, *stmp;
	struct list_head *head;

	head = &rdtgrp->mon.crdtgrp_list;
	list_for_each_entry_safe(sentry, stmp, head, mon.crdtgrp_list) {
		free_rmid(sentry->mon.rmid);
		list_del(&sentry->mon.crdtgrp_list);
		kfree(sentry);
	}
}

/*
 * Forcibly remove all of subdirectories under root.
 */
static void rmdir_all_sub(void)
{
	struct rdtgroup *rdtgrp, *tmp;

	/* Move all tasks to the default resource group */
	rdt_move_group_tasks(NULL, &rdtgroup_default, NULL);

	list_for_each_entry_safe(rdtgrp, tmp, &rdt_all_groups, rdtgroup_list) {
		/* Free any child rmids */
		free_all_child_rdtgrp(rdtgrp);

		/* Remove each rdtgroup other than root */
		if (rdtgrp == &rdtgroup_default)
			continue;

		if (rdtgrp->mode == RDT_MODE_PSEUDO_LOCKSETUP ||
		    rdtgrp->mode == RDT_MODE_PSEUDO_LOCKED)
			rdtgroup_pseudo_lock_remove(rdtgrp);

		/*
		 * Give any CPUs back to the default group. We cannot copy
		 * cpu_online_mask because a CPU might have executed the
		 * offline callback already, but is still marked online.
		 */
		cpumask_or(&rdtgroup_default.cpu_mask,
			   &rdtgroup_default.cpu_mask, &rdtgrp->cpu_mask);

		free_rmid(rdtgrp->mon.rmid);

		kernfs_remove(rdtgrp->kn);
		list_del(&rdtgrp->rdtgroup_list);
		kfree(rdtgrp);
	}
	/* Notify online CPUs to update per cpu storage and PQR_ASSOC MSR */
	update_closid_rmid(cpu_online_mask, &rdtgroup_default);

	kernfs_remove(kn_info);
	kernfs_remove(kn_mongrp);
	kernfs_remove(kn_mondata);
}

static void rdt_kill_sb(struct super_block *sb)
{
	struct rdt_resource *r;

	cpus_read_lock();
	mutex_lock(&rdtgroup_mutex);

	set_mba_sc(false);

	/*Put everything back to default values. */
	for_each_alloc_enabled_rdt_resource(r)
		reset_all_ctrls(r);
	cdp_disable_all();
	rmdir_all_sub();
	rdt_pseudo_lock_release();
	rdtgroup_default.mode = RDT_MODE_SHAREABLE;
	static_branch_disable_cpuslocked(&rdt_alloc_enable_key);
	static_branch_disable_cpuslocked(&rdt_mon_enable_key);
	static_branch_disable_cpuslocked(&rdt_enable_key);
	kernfs_kill_sb(sb);
	mutex_unlock(&rdtgroup_mutex);
	cpus_read_unlock();
}

static struct file_system_type rdt_fs_type = {
	.name			= "resctrl",
	.init_fs_context	= rdt_init_fs_context,
	.parameters		= &rdt_fs_parameters,
	.kill_sb		= rdt_kill_sb,
};

static int mon_addfile(struct kernfs_node *parent_kn, const char *name,
		       void *priv)
{
	struct kernfs_node *kn;
	int ret = 0;

	kn = __kernfs_create_file(parent_kn, name, 0444,
				  GLOBAL_ROOT_UID, GLOBAL_ROOT_GID, 0,
				  &kf_mondata_ops, priv, NULL, NULL);
	if (IS_ERR(kn))
		return PTR_ERR(kn);

	ret = rdtgroup_kn_set_ugid(kn);
	if (ret) {
		kernfs_remove(kn);
		return ret;
	}

	return ret;
}

/*
 * Remove all subdirectories of mon_data of ctrl_mon groups
 * and monitor groups with given domain id.
 */
void rmdir_mondata_subdir_allrdtgrp(struct rdt_resource *r, unsigned int dom_id)
{
	struct rdtgroup *prgrp, *crgrp;
	char name[32];

	if (!r->mon_enabled)
		return;

	list_for_each_entry(prgrp, &rdt_all_groups, rdtgroup_list) {
		sprintf(name, "mon_%s_%02d", r->name, dom_id);
		kernfs_remove_by_name(prgrp->mon.mon_data_kn, name);

		list_for_each_entry(crgrp, &prgrp->mon.crdtgrp_list, mon.crdtgrp_list)
			kernfs_remove_by_name(crgrp->mon.mon_data_kn, name);
	}
}

static int mkdir_mondata_subdir(struct kernfs_node *parent_kn,
				struct rdt_domain *d,
				struct rdt_resource *r, struct rdtgroup *prgrp)
{
	union mon_data_bits priv;
	struct kernfs_node *kn;
	struct mon_evt *mevt;
	struct rmid_read rr;
	char name[32];
	int ret;

	sprintf(name, "mon_%s_%02d", r->name, d->id);
	/* create the directory */
	kn = kernfs_create_dir(parent_kn, name, parent_kn->mode, prgrp);
	if (IS_ERR(kn))
		return PTR_ERR(kn);

	/*
	 * This extra ref will be put in kernfs_remove() and guarantees
	 * that kn is always accessible.
	 */
	kernfs_get(kn);
	ret = rdtgroup_kn_set_ugid(kn);
	if (ret)
		goto out_destroy;

	if (WARN_ON(list_empty(&r->evt_list))) {
		ret = -EPERM;
		goto out_destroy;
	}

	priv.u.rid = r->rid;
	priv.u.domid = d->id;
	list_for_each_entry(mevt, &r->evt_list, list) {
		priv.u.evtid = mevt->evtid;
		ret = mon_addfile(kn, mevt->name, priv.priv);
		if (ret)
			goto out_destroy;

		if (is_mbm_event(mevt->evtid))
			mon_event_read(&rr, d, prgrp, mevt->evtid, true);
	}
	kernfs_activate(kn);
	return 0;

out_destroy:
	kernfs_remove(kn);
	return ret;
}

/*
 * Add all subdirectories of mon_data for "ctrl_mon" groups
 * and "monitor" groups with given domain id.
 */
void mkdir_mondata_subdir_allrdtgrp(struct rdt_resource *r,
				    struct rdt_domain *d)
{
	struct kernfs_node *parent_kn;
	struct rdtgroup *prgrp, *crgrp;
	struct list_head *head;

	if (!r->mon_enabled)
		return;

	list_for_each_entry(prgrp, &rdt_all_groups, rdtgroup_list) {
		parent_kn = prgrp->mon.mon_data_kn;
		mkdir_mondata_subdir(parent_kn, d, r, prgrp);

		head = &prgrp->mon.crdtgrp_list;
		list_for_each_entry(crgrp, head, mon.crdtgrp_list) {
			parent_kn = crgrp->mon.mon_data_kn;
			mkdir_mondata_subdir(parent_kn, d, r, crgrp);
		}
	}
}

static int mkdir_mondata_subdir_alldom(struct kernfs_node *parent_kn,
				       struct rdt_resource *r,
				       struct rdtgroup *prgrp)
{
	struct rdt_domain *dom;
	int ret;

	list_for_each_entry(dom, &r->domains, list) {
		ret = mkdir_mondata_subdir(parent_kn, dom, r, prgrp);
		if (ret)
			return ret;
	}

	return 0;
}

/*
 * This creates a directory mon_data which contains the monitored data.
 *
 * mon_data has one directory for each domain whic are named
 * in the format mon_<domain_name>_<domain_id>. For ex: A mon_data
 * with L3 domain looks as below:
 * ./mon_data:
 * mon_L3_00
 * mon_L3_01
 * mon_L3_02
 * ...
 *
 * Each domain directory has one file per event:
 * ./mon_L3_00/:
 * llc_occupancy
 *
 */
static int mkdir_mondata_all(struct kernfs_node *parent_kn,
			     struct rdtgroup *prgrp,
			     struct kernfs_node **dest_kn)
{
	struct rdt_resource *r;
	struct kernfs_node *kn;
	int ret;

	/*
	 * Create the mon_data directory first.
	 */
	ret = mongroup_create_dir(parent_kn, NULL, "mon_data", &kn);
	if (ret)
		return ret;

	if (dest_kn)
		*dest_kn = kn;

	/*
	 * Create the subdirectories for each domain. Note that all events
	 * in a domain like L3 are grouped into a resource whose domain is L3
	 */
	for_each_mon_enabled_rdt_resource(r) {
		ret = mkdir_mondata_subdir_alldom(kn, r, prgrp);
		if (ret)
			goto out_destroy;
	}

	return 0;

out_destroy:
	kernfs_remove(kn);
	return ret;
}

/**
 * cbm_ensure_valid - Enforce validity on provided CBM
 * @_val:	Candidate CBM
 * @r:		RDT resource to which the CBM belongs
 *
 * The provided CBM represents all cache portions available for use. This
 * may be represented by a bitmap that does not consist of contiguous ones
 * and thus be an invalid CBM.
 * Here the provided CBM is forced to be a valid CBM by only considering
 * the first set of contiguous bits as valid and clearing all bits.
 * The intention here is to provide a valid default CBM with which a new
 * resource group is initialized. The user can follow this with a
 * modification to the CBM if the default does not satisfy the
 * requirements.
 */
static void cbm_ensure_valid(u32 *_val, struct rdt_resource *r)
{
	/*
	 * Convert the u32 _val to an unsigned long required by all the bit
	 * operations within this function. No more than 32 bits of this
	 * converted value can be accessed because all bit operations are
	 * additionally provided with cbm_len that is initialized during
	 * hardware enumeration using five bits from the EAX register and
	 * thus never can exceed 32 bits.
	 */
	unsigned long *val = (unsigned long *)_val;
	unsigned int cbm_len = r->cache.cbm_len;
	unsigned long first_bit, zero_bit;

	if (*val == 0)
		return;

	first_bit = find_first_bit(val, cbm_len);
	zero_bit = find_next_zero_bit(val, cbm_len, first_bit);

	/* Clear any remaining bits to ensure contiguous region */
	bitmap_clear(val, zero_bit, cbm_len - zero_bit);
}

/**
 * rdtgroup_init_alloc - Initialize the new RDT group's allocations
 *
 * A new RDT group is being created on an allocation capable (CAT)
 * supporting system. Set this group up to start off with all usable
 * allocations. That is, all shareable and unused bits.
 *
 * All-zero CBM is invalid. If there are no more shareable bits available
 * on any domain then the entire allocation will fail.
 */
static int rdtgroup_init_alloc(struct rdtgroup *rdtgrp)
{
	struct rdt_resource *r_cdp = NULL;
	struct rdt_domain *d_cdp = NULL;
	u32 used_b = 0, unused_b = 0;
	u32 closid = rdtgrp->closid;
	struct rdt_resource *r;
	unsigned long tmp_cbm;
	enum rdtgrp_mode mode;
	struct rdt_domain *d;
	u32 peer_ctl, *ctrl;
	int i, ret;

	for_each_alloc_enabled_rdt_resource(r) {
		/*
		 * Only initialize default allocations for CBM cache
		 * resources
		 */
		if (r->rid == RDT_RESOURCE_MBA)
			continue;
		list_for_each_entry(d, &r->domains, list) {
			rdt_cdp_peer_get(r, d, &r_cdp, &d_cdp);
			d->have_new_ctrl = false;
			d->new_ctrl = r->cache.shareable_bits;
			used_b = r->cache.shareable_bits;
			ctrl = d->ctrl_val;
			for (i = 0; i < closids_supported(); i++, ctrl++) {
				if (closid_allocated(i) && i != closid) {
					mode = rdtgroup_mode_by_closid(i);
					if (mode == RDT_MODE_PSEUDO_LOCKSETUP)
						break;
					/*
					 * If CDP is active include peer
					 * domain's usage to ensure there
					 * is no overlap with an exclusive
					 * group.
					 */
					if (d_cdp)
						peer_ctl = d_cdp->ctrl_val[i];
					else
						peer_ctl = 0;
					used_b |= *ctrl | peer_ctl;
					if (mode == RDT_MODE_SHAREABLE)
						d->new_ctrl |= *ctrl | peer_ctl;
				}
			}
			if (d->plr && d->plr->cbm > 0)
				used_b |= d->plr->cbm;
			unused_b = used_b ^ (BIT_MASK(r->cache.cbm_len) - 1);
			unused_b &= BIT_MASK(r->cache.cbm_len) - 1;
			d->new_ctrl |= unused_b;
			/*
			 * Force the initial CBM to be valid, user can
			 * modify the CBM based on system availability.
			 */
			cbm_ensure_valid(&d->new_ctrl, r);
			/*
			 * Assign the u32 CBM to an unsigned long to ensure
			 * that bitmap_weight() does not access out-of-bound
			 * memory.
			 */
			tmp_cbm = d->new_ctrl;
			if (bitmap_weight(&tmp_cbm, r->cache.cbm_len) <
			    r->cache.min_cbm_bits) {
				rdt_last_cmd_printf("no space on %s:%d\n",
						    r->name, d->id);
				return -ENOSPC;
			}
			d->have_new_ctrl = true;
		}
	}

	for_each_alloc_enabled_rdt_resource(r) {
		/*
		 * Only initialize default allocations for CBM cache
		 * resources
		 */
		if (r->rid == RDT_RESOURCE_MBA)
			continue;
		ret = update_domains(r, rdtgrp->closid);
		if (ret < 0) {
			rdt_last_cmd_puts("failed to initialize allocations\n");
			return ret;
		}
		rdtgrp->mode = RDT_MODE_SHAREABLE;
	}

	return 0;
}

static int mkdir_rdt_prepare(struct kernfs_node *parent_kn,
			     struct kernfs_node *prgrp_kn,
			     const char *name, umode_t mode,
			     enum rdt_group_type rtype, struct rdtgroup **r)
{
	struct rdtgroup *prdtgrp, *rdtgrp;
	struct kernfs_node *kn;
	uint files = 0;
	int ret;

	prdtgrp = rdtgroup_kn_lock_live(prgrp_kn);
	rdt_last_cmd_clear();
	if (!prdtgrp) {
		ret = -ENODEV;
		rdt_last_cmd_puts("directory was removed\n");
		goto out_unlock;
	}

	if (rtype == RDTMON_GROUP &&
	    (prdtgrp->mode == RDT_MODE_PSEUDO_LOCKSETUP ||
	     prdtgrp->mode == RDT_MODE_PSEUDO_LOCKED)) {
		ret = -EINVAL;
		rdt_last_cmd_puts("pseudo-locking in progress\n");
		goto out_unlock;
	}

	/* allocate the rdtgroup. */
	rdtgrp = kzalloc(sizeof(*rdtgrp), GFP_KERNEL);
	if (!rdtgrp) {
		ret = -ENOSPC;
		rdt_last_cmd_puts("kernel out of memory\n");
		goto out_unlock;
	}
	*r = rdtgrp;
	rdtgrp->mon.parent = prdtgrp;
	rdtgrp->type = rtype;
	INIT_LIST_HEAD(&rdtgrp->mon.crdtgrp_list);

	/* kernfs creates the directory for rdtgrp */
	kn = kernfs_create_dir(parent_kn, name, mode, rdtgrp);
	if (IS_ERR(kn)) {
		ret = PTR_ERR(kn);
		rdt_last_cmd_puts("kernfs create error\n");
		goto out_free_rgrp;
	}
	rdtgrp->kn = kn;

	/*
	 * kernfs_remove() will drop the reference count on "kn" which
	 * will free it. But we still need it to stick around for the
	 * rdtgroup_kn_unlock(kn} call below. Take one extra reference
	 * here, which will be dropped inside rdtgroup_kn_unlock().
	 */
	kernfs_get(kn);

	ret = rdtgroup_kn_set_ugid(kn);
	if (ret) {
		rdt_last_cmd_puts("kernfs perm error\n");
		goto out_destroy;
	}

	files = RFTYPE_BASE | BIT(RF_CTRLSHIFT + rtype);
	ret = rdtgroup_add_files(kn, files);
	if (ret) {
		rdt_last_cmd_puts("kernfs fill error\n");
		goto out_destroy;
	}

	if (rdt_mon_capable) {
		ret = alloc_rmid();
		if (ret < 0) {
			rdt_last_cmd_puts("out of RMIDs\n");
			goto out_destroy;
		}
		rdtgrp->mon.rmid = ret;

		ret = mkdir_mondata_all(kn, rdtgrp, &rdtgrp->mon.mon_data_kn);
		if (ret) {
			rdt_last_cmd_puts("kernfs subdir error\n");
			goto out_idfree;
		}
	}
	kernfs_activate(kn);

	/*
	 * The caller unlocks the prgrp_kn upon success.
	 */
	return 0;

out_idfree:
	free_rmid(rdtgrp->mon.rmid);
out_destroy:
	kernfs_remove(rdtgrp->kn);
out_free_rgrp:
	kfree(rdtgrp);
out_unlock:
	rdtgroup_kn_unlock(prgrp_kn);
	return ret;
}

static void mkdir_rdt_prepare_clean(struct rdtgroup *rgrp)
{
	kernfs_remove(rgrp->kn);
	free_rmid(rgrp->mon.rmid);
	kfree(rgrp);
}

/*
 * Create a monitor group under "mon_groups" directory of a control
 * and monitor group(ctrl_mon). This is a resource group
 * to monitor a subset of tasks and cpus in its parent ctrl_mon group.
 */
static int rdtgroup_mkdir_mon(struct kernfs_node *parent_kn,
			      struct kernfs_node *prgrp_kn,
			      const char *name,
			      umode_t mode)
{
	struct rdtgroup *rdtgrp, *prgrp;
	int ret;

	ret = mkdir_rdt_prepare(parent_kn, prgrp_kn, name, mode, RDTMON_GROUP,
				&rdtgrp);
	if (ret)
		return ret;

	prgrp = rdtgrp->mon.parent;
	rdtgrp->closid = prgrp->closid;

	/*
	 * Add the rdtgrp to the list of rdtgrps the parent
	 * ctrl_mon group has to track.
	 */
	list_add_tail(&rdtgrp->mon.crdtgrp_list, &prgrp->mon.crdtgrp_list);

	rdtgroup_kn_unlock(prgrp_kn);
	return ret;
}

/*
 * These are rdtgroups created under the root directory. Can be used
 * to allocate and monitor resources.
 */
static int rdtgroup_mkdir_ctrl_mon(struct kernfs_node *parent_kn,
				   struct kernfs_node *prgrp_kn,
				   const char *name, umode_t mode)
{
	struct rdtgroup *rdtgrp;
	struct kernfs_node *kn;
	u32 closid;
	int ret;

	ret = mkdir_rdt_prepare(parent_kn, prgrp_kn, name, mode, RDTCTRL_GROUP,
				&rdtgrp);
	if (ret)
		return ret;

	kn = rdtgrp->kn;
	ret = closid_alloc();
	if (ret < 0) {
		rdt_last_cmd_puts("out of CLOSIDs\n");
		goto out_common_fail;
	}
	closid = ret;
	ret = 0;

	rdtgrp->closid = closid;
	ret = rdtgroup_init_alloc(rdtgrp);
	if (ret < 0)
		goto out_id_free;

	list_add(&rdtgrp->rdtgroup_list, &rdt_all_groups);

	if (rdt_mon_capable) {
		/*
		 * Create an empty mon_groups directory to hold the subset
		 * of tasks and cpus to monitor.
		 */
		ret = mongroup_create_dir(kn, NULL, "mon_groups", NULL);
		if (ret) {
			rdt_last_cmd_puts("kernfs subdir error\n");
			goto out_del_list;
		}
	}

	goto out_unlock;

out_del_list:
	list_del(&rdtgrp->rdtgroup_list);
out_id_free:
	closid_free(closid);
out_common_fail:
	mkdir_rdt_prepare_clean(rdtgrp);
out_unlock:
	rdtgroup_kn_unlock(prgrp_kn);
	return ret;
}

/*
 * We allow creating mon groups only with in a directory called "mon_groups"
 * which is present in every ctrl_mon group. Check if this is a valid
 * "mon_groups" directory.
 *
 * 1. The directory should be named "mon_groups".
 * 2. The mon group itself should "not" be named "mon_groups".
 *   This makes sure "mon_groups" directory always has a ctrl_mon group
 *   as parent.
 */
static bool is_mon_groups(struct kernfs_node *kn, const char *name)
{
	return (!strcmp(kn->name, "mon_groups") &&
		strcmp(name, "mon_groups"));
}

static int rdtgroup_mkdir(struct kernfs_node *parent_kn, const char *name,
			  umode_t mode)
{
	/* Do not accept '\n' to avoid unparsable situation. */
	if (strchr(name, '\n'))
		return -EINVAL;

	/*
	 * If the parent directory is the root directory and RDT
	 * allocation is supported, add a control and monitoring
	 * subdirectory
	 */
	if (rdt_alloc_capable && parent_kn == rdtgroup_default.kn)
		return rdtgroup_mkdir_ctrl_mon(parent_kn, parent_kn, name, mode);

	/*
	 * If RDT monitoring is supported and the parent directory is a valid
	 * "mon_groups" directory, add a monitoring subdirectory.
	 */
	if (rdt_mon_capable && is_mon_groups(parent_kn, name))
		return rdtgroup_mkdir_mon(parent_kn, parent_kn->parent, name, mode);

	return -EPERM;
}

static int rdtgroup_rmdir_mon(struct kernfs_node *kn, struct rdtgroup *rdtgrp,
			      cpumask_var_t tmpmask)
{
	struct rdtgroup *prdtgrp = rdtgrp->mon.parent;
	int cpu;

	/* Give any tasks back to the parent group */
	rdt_move_group_tasks(rdtgrp, prdtgrp, tmpmask);

	/* Update per cpu rmid of the moved CPUs first */
	for_each_cpu(cpu, &rdtgrp->cpu_mask)
		per_cpu(pqr_state.default_rmid, cpu) = prdtgrp->mon.rmid;
	/*
	 * Update the MSR on moved CPUs and CPUs which have moved
	 * task running on them.
	 */
	cpumask_or(tmpmask, tmpmask, &rdtgrp->cpu_mask);
	update_closid_rmid(tmpmask, NULL);

	rdtgrp->flags = RDT_DELETED;
	free_rmid(rdtgrp->mon.rmid);

	/*
	 * Remove the rdtgrp from the parent ctrl_mon group's list
	 */
	WARN_ON(list_empty(&prdtgrp->mon.crdtgrp_list));
	list_del(&rdtgrp->mon.crdtgrp_list);

	/*
	 * one extra hold on this, will drop when we kfree(rdtgrp)
	 * in rdtgroup_kn_unlock()
	 */
	kernfs_get(kn);
	kernfs_remove(rdtgrp->kn);

	return 0;
}

static int rdtgroup_ctrl_remove(struct kernfs_node *kn,
				struct rdtgroup *rdtgrp)
{
	rdtgrp->flags = RDT_DELETED;
	list_del(&rdtgrp->rdtgroup_list);

	/*
	 * one extra hold on this, will drop when we kfree(rdtgrp)
	 * in rdtgroup_kn_unlock()
	 */
	kernfs_get(kn);
	kernfs_remove(rdtgrp->kn);
	return 0;
}

static int rdtgroup_rmdir_ctrl(struct kernfs_node *kn, struct rdtgroup *rdtgrp,
			       cpumask_var_t tmpmask)
{
	int cpu;

	/* Give any tasks back to the default group */
	rdt_move_group_tasks(rdtgrp, &rdtgroup_default, tmpmask);

	/* Give any CPUs back to the default group */
	cpumask_or(&rdtgroup_default.cpu_mask,
		   &rdtgroup_default.cpu_mask, &rdtgrp->cpu_mask);

	/* Update per cpu closid and rmid of the moved CPUs first */
	for_each_cpu(cpu, &rdtgrp->cpu_mask) {
		per_cpu(pqr_state.default_closid, cpu) = rdtgroup_default.closid;
		per_cpu(pqr_state.default_rmid, cpu) = rdtgroup_default.mon.rmid;
	}

	/*
	 * Update the MSR on moved CPUs and CPUs which have moved
	 * task running on them.
	 */
	cpumask_or(tmpmask, tmpmask, &rdtgrp->cpu_mask);
	update_closid_rmid(tmpmask, NULL);

	closid_free(rdtgrp->closid);
	free_rmid(rdtgrp->mon.rmid);

	/*
	 * Free all the child monitor group rmids.
	 */
	free_all_child_rdtgrp(rdtgrp);

	rdtgroup_ctrl_remove(kn, rdtgrp);

	return 0;
}

static int rdtgroup_rmdir(struct kernfs_node *kn)
{
	struct kernfs_node *parent_kn = kn->parent;
	struct rdtgroup *rdtgrp;
	cpumask_var_t tmpmask;
	int ret = 0;

	if (!zalloc_cpumask_var(&tmpmask, GFP_KERNEL))
		return -ENOMEM;

	rdtgrp = rdtgroup_kn_lock_live(kn);
	if (!rdtgrp) {
		ret = -EPERM;
		goto out;
	}

	/*
	 * If the rdtgroup is a ctrl_mon group and parent directory
	 * is the root directory, remove the ctrl_mon group.
	 *
	 * If the rdtgroup is a mon group and parent directory
	 * is a valid "mon_groups" directory, remove the mon group.
	 */
	if (rdtgrp->type == RDTCTRL_GROUP && parent_kn == rdtgroup_default.kn) {
		if (rdtgrp->mode == RDT_MODE_PSEUDO_LOCKSETUP ||
		    rdtgrp->mode == RDT_MODE_PSEUDO_LOCKED) {
			ret = rdtgroup_ctrl_remove(kn, rdtgrp);
		} else {
			ret = rdtgroup_rmdir_ctrl(kn, rdtgrp, tmpmask);
		}
	} else if (rdtgrp->type == RDTMON_GROUP &&
		 is_mon_groups(parent_kn, kn->name)) {
		ret = rdtgroup_rmdir_mon(kn, rdtgrp, tmpmask);
	} else {
		ret = -EPERM;
	}

out:
	rdtgroup_kn_unlock(kn);
	free_cpumask_var(tmpmask);
	return ret;
}

static int rdtgroup_show_options(struct seq_file *seq, struct kernfs_root *kf)
{
	if (rdt_resources_all[RDT_RESOURCE_L3DATA].alloc_enabled)
		seq_puts(seq, ",cdp");

	if (rdt_resources_all[RDT_RESOURCE_L2DATA].alloc_enabled)
		seq_puts(seq, ",cdpl2");

	if (is_mba_sc(&rdt_resources_all[RDT_RESOURCE_MBA]))
		seq_puts(seq, ",mba_MBps");

	return 0;
}

static struct kernfs_syscall_ops rdtgroup_kf_syscall_ops = {
	.mkdir		= rdtgroup_mkdir,
	.rmdir		= rdtgroup_rmdir,
	.show_options	= rdtgroup_show_options,
};

static int __init rdtgroup_setup_root(void)
{
	int ret;

	rdt_root = kernfs_create_root(&rdtgroup_kf_syscall_ops,
				      KERNFS_ROOT_CREATE_DEACTIVATED |
				      KERNFS_ROOT_EXTRA_OPEN_PERM_CHECK,
				      &rdtgroup_default);
	if (IS_ERR(rdt_root))
		return PTR_ERR(rdt_root);

	mutex_lock(&rdtgroup_mutex);

	rdtgroup_default.closid = 0;
	rdtgroup_default.mon.rmid = 0;
	rdtgroup_default.type = RDTCTRL_GROUP;
	INIT_LIST_HEAD(&rdtgroup_default.mon.crdtgrp_list);

	list_add(&rdtgroup_default.rdtgroup_list, &rdt_all_groups);

	ret = rdtgroup_add_files(rdt_root->kn, RF_CTRL_BASE);
	if (ret) {
		kernfs_destroy_root(rdt_root);
		goto out;
	}

	rdtgroup_default.kn = rdt_root->kn;
	kernfs_activate(rdtgroup_default.kn);

out:
	mutex_unlock(&rdtgroup_mutex);

	return ret;
}

/*
 * rdtgroup_init - rdtgroup initialization
 *
 * Setup resctrl file system including set up root, create mount point,
 * register rdtgroup filesystem, and initialize files under root directory.
 *
 * Return: 0 on success or -errno
 */
int __init rdtgroup_init(void)
{
	int ret = 0;

	seq_buf_init(&last_cmd_status, last_cmd_status_buf,
		     sizeof(last_cmd_status_buf));

	ret = rdtgroup_setup_root();
	if (ret)
		return ret;

	ret = sysfs_create_mount_point(fs_kobj, "resctrl");
	if (ret)
		goto cleanup_root;

	ret = register_filesystem(&rdt_fs_type);
	if (ret)
		goto cleanup_mountpoint;

	/*
	 * Adding the resctrl debugfs directory here may not be ideal since
	 * it would let the resctrl debugfs directory appear on the debugfs
	 * filesystem before the resctrl filesystem is mounted.
	 * It may also be ok since that would enable debugging of RDT before
	 * resctrl is mounted.
	 * The reason why the debugfs directory is created here and not in
	 * rdt_mount() is because rdt_mount() takes rdtgroup_mutex and
	 * during the debugfs directory creation also &sb->s_type->i_mutex_key
	 * (the lockdep class of inode->i_rwsem). Other filesystem
	 * interactions (eg. SyS_getdents) have the lock ordering:
	 * &sb->s_type->i_mutex_key --> &mm->mmap_sem
	 * During mmap(), called with &mm->mmap_sem, the rdtgroup_mutex
	 * is taken, thus creating dependency:
	 * &mm->mmap_sem --> rdtgroup_mutex for the latter that can cause
	 * issues considering the other two lock dependencies.
	 * By creating the debugfs directory here we avoid a dependency
	 * that may cause deadlock (even though file operations cannot
	 * occur until the filesystem is mounted, but I do not know how to
	 * tell lockdep that).
	 */
	debugfs_resctrl = debugfs_create_dir("resctrl", NULL);

	return 0;

cleanup_mountpoint:
	sysfs_remove_mount_point(fs_kobj, "resctrl");
cleanup_root:
	kernfs_destroy_root(rdt_root);

	return ret;
}

void __exit rdtgroup_exit(void)
{
	debugfs_remove_recursive(debugfs_resctrl);
	unregister_filesystem(&rdt_fs_type);
	sysfs_remove_mount_point(fs_kobj, "resctrl");
	kernfs_destroy_root(rdt_root);
}<|MERGE_RESOLUTION|>--- conflicted
+++ resolved
@@ -1047,22 +1047,13 @@
  * is false then overlaps with any resource group or hardware entities
  * will be considered.
  *
-<<<<<<< HEAD
  * @cbm is unsigned long, even if only 32 bits are used, to make the
-=======
- * @cbm is unsigned long, even if only 32 bits are used to make the
->>>>>>> 0f0746d2
  * bitmap functions work correctly.
  *
  * Return: false if CBM does not overlap, true if it does.
  */
-<<<<<<< HEAD
-bool rdtgroup_cbm_overlaps(struct rdt_resource *r, struct rdt_domain *d,
-			   unsigned long cbm, int closid, bool exclusive)
-=======
 static bool __rdtgroup_cbm_overlaps(struct rdt_resource *r, struct rdt_domain *d,
 				    unsigned long cbm, int closid, bool exclusive)
->>>>>>> 0f0746d2
 {
 	enum rdtgrp_mode mode;
 	unsigned long ctrl_b;
