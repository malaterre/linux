--- conflicted
+++ resolved
@@ -795,11 +795,7 @@
  * considered for it. Determine if @cbm overlaps with any existing
  * pseudo-locked region on @d.
  *
-<<<<<<< HEAD
  * @cbm is unsigned long, even if only 32 bits are used, to make the
-=======
- * @cbm is unsigned long, even if only 32 bits are used to make the
->>>>>>> 0f0746d2
  * bitmap functions work correctly.
  *
  * Return: true if @cbm overlaps with pseudo-locked region on @d, false
