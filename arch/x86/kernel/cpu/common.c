#include <linux/bootmem.h>
#include <linux/linkage.h>
#include <linux/bitops.h>
#include <linux/kernel.h>
#include <linux/export.h>
#include <linux/percpu.h>
#include <linux/string.h>
#include <linux/ctype.h>
#include <linux/delay.h>
#include <linux/sched/mm.h>
#include <linux/sched/clock.h>
#include <linux/sched/task.h>
#include <linux/init.h>
#include <linux/kprobes.h>
#include <linux/kgdb.h>
#include <linux/smp.h>
#include <linux/io.h>
#include <linux/syscore_ops.h>

#include <asm/stackprotector.h>
#include <asm/perf_event.h>
#include <asm/mmu_context.h>
#include <asm/archrandom.h>
#include <asm/hypervisor.h>
#include <asm/processor.h>
#include <asm/tlbflush.h>
#include <asm/debugreg.h>
#include <asm/sections.h>
#include <asm/vsyscall.h>
#include <linux/topology.h>
#include <linux/cpumask.h>
#include <asm/pgtable.h>
#include <linux/atomic.h>
#include <asm/proto.h>
#include <asm/setup.h>
#include <asm/apic.h>
#include <asm/desc.h>
#include <asm/fpu/internal.h>
#include <asm/mtrr.h>
#include <asm/hwcap2.h>
#include <linux/numa.h>
#include <asm/asm.h>
#include <asm/bugs.h>
#include <asm/cpu.h>
#include <asm/mce.h>
#include <asm/msr.h>
#include <asm/pat.h>
#include <asm/microcode.h>
#include <asm/microcode_intel.h>

#ifdef CONFIG_X86_LOCAL_APIC
#include <asm/uv/uv.h>
#endif

#include "cpu.h"

u32 elf_hwcap2 __read_mostly;

/* all of these masks are initialized in setup_cpu_local_masks() */
cpumask_var_t cpu_initialized_mask;
cpumask_var_t cpu_callout_mask;
cpumask_var_t cpu_callin_mask;

/* representing cpus for which sibling maps can be computed */
cpumask_var_t cpu_sibling_setup_mask;

/* correctly size the local cpu masks */
void __init setup_cpu_local_masks(void)
{
	alloc_bootmem_cpumask_var(&cpu_initialized_mask);
	alloc_bootmem_cpumask_var(&cpu_callin_mask);
	alloc_bootmem_cpumask_var(&cpu_callout_mask);
	alloc_bootmem_cpumask_var(&cpu_sibling_setup_mask);
}

static void default_init(struct cpuinfo_x86 *c)
{
#ifdef CONFIG_X86_64
	cpu_detect_cache_sizes(c);
#else
	/* Not much we can do here... */
	/* Check if at least it has cpuid */
	if (c->cpuid_level == -1) {
		/* No cpuid. It must be an ancient CPU */
		if (c->x86 == 4)
			strcpy(c->x86_model_id, "486");
		else if (c->x86 == 3)
			strcpy(c->x86_model_id, "386");
	}
#endif
}

static const struct cpu_dev default_cpu = {
	.c_init		= default_init,
	.c_vendor	= "Unknown",
	.c_x86_vendor	= X86_VENDOR_UNKNOWN,
};

static const struct cpu_dev *this_cpu = &default_cpu;

DEFINE_PER_CPU_PAGE_ALIGNED(struct gdt_page, gdt_page) = { .gdt = {
#ifdef CONFIG_X86_64
	/*
	 * We need valid kernel segments for data and code in long mode too
	 * IRET will check the segment types  kkeil 2000/10/28
	 * Also sysret mandates a special GDT layout
	 *
	 * TLS descriptors are currently at a different place compared to i386.
	 * Hopefully nobody expects them at a fixed place (Wine?)
	 */
	[GDT_ENTRY_KERNEL32_CS]		= GDT_ENTRY_INIT(0xc09b, 0, 0xfffff),
	[GDT_ENTRY_KERNEL_CS]		= GDT_ENTRY_INIT(0xa09b, 0, 0xfffff),
	[GDT_ENTRY_KERNEL_DS]		= GDT_ENTRY_INIT(0xc093, 0, 0xfffff),
	[GDT_ENTRY_DEFAULT_USER32_CS]	= GDT_ENTRY_INIT(0xc0fb, 0, 0xfffff),
	[GDT_ENTRY_DEFAULT_USER_DS]	= GDT_ENTRY_INIT(0xc0f3, 0, 0xfffff),
	[GDT_ENTRY_DEFAULT_USER_CS]	= GDT_ENTRY_INIT(0xa0fb, 0, 0xfffff),
#else
	[GDT_ENTRY_KERNEL_CS]		= GDT_ENTRY_INIT(0xc09a, 0, 0xfffff),
	[GDT_ENTRY_KERNEL_DS]		= GDT_ENTRY_INIT(0xc092, 0, 0xfffff),
	[GDT_ENTRY_DEFAULT_USER_CS]	= GDT_ENTRY_INIT(0xc0fa, 0, 0xfffff),
	[GDT_ENTRY_DEFAULT_USER_DS]	= GDT_ENTRY_INIT(0xc0f2, 0, 0xfffff),
	/*
	 * Segments used for calling PnP BIOS have byte granularity.
	 * They code segments and data segments have fixed 64k limits,
	 * the transfer segment sizes are set at run time.
	 */
	/* 32-bit code */
	[GDT_ENTRY_PNPBIOS_CS32]	= GDT_ENTRY_INIT(0x409a, 0, 0xffff),
	/* 16-bit code */
	[GDT_ENTRY_PNPBIOS_CS16]	= GDT_ENTRY_INIT(0x009a, 0, 0xffff),
	/* 16-bit data */
	[GDT_ENTRY_PNPBIOS_DS]		= GDT_ENTRY_INIT(0x0092, 0, 0xffff),
	/* 16-bit data */
	[GDT_ENTRY_PNPBIOS_TS1]		= GDT_ENTRY_INIT(0x0092, 0, 0),
	/* 16-bit data */
	[GDT_ENTRY_PNPBIOS_TS2]		= GDT_ENTRY_INIT(0x0092, 0, 0),
	/*
	 * The APM segments have byte granularity and their bases
	 * are set at run time.  All have 64k limits.
	 */
	/* 32-bit code */
	[GDT_ENTRY_APMBIOS_BASE]	= GDT_ENTRY_INIT(0x409a, 0, 0xffff),
	/* 16-bit code */
	[GDT_ENTRY_APMBIOS_BASE+1]	= GDT_ENTRY_INIT(0x009a, 0, 0xffff),
	/* data */
	[GDT_ENTRY_APMBIOS_BASE+2]	= GDT_ENTRY_INIT(0x4092, 0, 0xffff),

	[GDT_ENTRY_ESPFIX_SS]		= GDT_ENTRY_INIT(0xc092, 0, 0xfffff),
	[GDT_ENTRY_PERCPU]		= GDT_ENTRY_INIT(0xc092, 0, 0xfffff),
	GDT_STACK_CANARY_INIT
#endif
} };
EXPORT_PER_CPU_SYMBOL_GPL(gdt_page);

static int __init x86_mpx_setup(char *s)
{
	/* require an exact match without trailing characters */
	if (strlen(s))
		return 0;

	/* do not emit a message if the feature is not present */
	if (!boot_cpu_has(X86_FEATURE_MPX))
		return 1;

	setup_clear_cpu_cap(X86_FEATURE_MPX);
	pr_info("nompx: Intel Memory Protection Extensions (MPX) disabled\n");
	return 1;
}
__setup("nompx", x86_mpx_setup);

#ifdef CONFIG_X86_64
static int __init x86_nopcid_setup(char *s)
{
	/* nopcid doesn't accept parameters */
	if (s)
		return -EINVAL;

	/* do not emit a message if the feature is not present */
	if (!boot_cpu_has(X86_FEATURE_PCID))
		return 0;

	setup_clear_cpu_cap(X86_FEATURE_PCID);
	pr_info("nopcid: PCID feature disabled\n");
	return 0;
}
early_param("nopcid", x86_nopcid_setup);
#endif

static int __init x86_noinvpcid_setup(char *s)
{
	/* noinvpcid doesn't accept parameters */
	if (s)
		return -EINVAL;

	/* do not emit a message if the feature is not present */
	if (!boot_cpu_has(X86_FEATURE_INVPCID))
		return 0;

	setup_clear_cpu_cap(X86_FEATURE_INVPCID);
	pr_info("noinvpcid: INVPCID feature disabled\n");
	return 0;
}
early_param("noinvpcid", x86_noinvpcid_setup);

#ifdef CONFIG_X86_32
static int cachesize_override = -1;
static int disable_x86_serial_nr = 1;

static int __init cachesize_setup(char *str)
{
	get_option(&str, &cachesize_override);
	return 1;
}
__setup("cachesize=", cachesize_setup);

static int __init x86_sep_setup(char *s)
{
	setup_clear_cpu_cap(X86_FEATURE_SEP);
	return 1;
}
__setup("nosep", x86_sep_setup);

/* Standard macro to see if a specific flag is changeable */
static inline int flag_is_changeable_p(u32 flag)
{
	u32 f1, f2;

	/*
	 * Cyrix and IDT cpus allow disabling of CPUID
	 * so the code below may return different results
	 * when it is executed before and after enabling
	 * the CPUID. Add "volatile" to not allow gcc to
	 * optimize the subsequent calls to this function.
	 */
	asm volatile ("pushfl		\n\t"
		      "pushfl		\n\t"
		      "popl %0		\n\t"
		      "movl %0, %1	\n\t"
		      "xorl %2, %0	\n\t"
		      "pushl %0		\n\t"
		      "popfl		\n\t"
		      "pushfl		\n\t"
		      "popl %0		\n\t"
		      "popfl		\n\t"

		      : "=&r" (f1), "=&r" (f2)
		      : "ir" (flag));

	return ((f1^f2) & flag) != 0;
}

/* Probe for the CPUID instruction */
int have_cpuid_p(void)
{
	return flag_is_changeable_p(X86_EFLAGS_ID);
}

static void squash_the_stupid_serial_number(struct cpuinfo_x86 *c)
{
	unsigned long lo, hi;

	if (!cpu_has(c, X86_FEATURE_PN) || !disable_x86_serial_nr)
		return;

	/* Disable processor serial number: */

	rdmsr(MSR_IA32_BBL_CR_CTL, lo, hi);
	lo |= 0x200000;
	wrmsr(MSR_IA32_BBL_CR_CTL, lo, hi);

	pr_notice("CPU serial number disabled.\n");
	clear_cpu_cap(c, X86_FEATURE_PN);

	/* Disabling the serial number may affect the cpuid level */
	c->cpuid_level = cpuid_eax(0);
}

static int __init x86_serial_nr_setup(char *s)
{
	disable_x86_serial_nr = 0;
	return 1;
}
__setup("serialnumber", x86_serial_nr_setup);
#else
static inline int flag_is_changeable_p(u32 flag)
{
	return 1;
}
static inline void squash_the_stupid_serial_number(struct cpuinfo_x86 *c)
{
}
#endif

static __init int setup_disable_smep(char *arg)
{
	setup_clear_cpu_cap(X86_FEATURE_SMEP);
	/* Check for things that depend on SMEP being enabled: */
	check_mpx_erratum(&boot_cpu_data);
	return 1;
}
__setup("nosmep", setup_disable_smep);

static __always_inline void setup_smep(struct cpuinfo_x86 *c)
{
	if (cpu_has(c, X86_FEATURE_SMEP))
		cr4_set_bits(X86_CR4_SMEP);
}

static __init int setup_disable_smap(char *arg)
{
	setup_clear_cpu_cap(X86_FEATURE_SMAP);
	return 1;
}
__setup("nosmap", setup_disable_smap);

static __always_inline void setup_smap(struct cpuinfo_x86 *c)
{
	unsigned long eflags = native_save_fl();

	/* This should have been cleared long ago */
	BUG_ON(eflags & X86_EFLAGS_AC);

	if (cpu_has(c, X86_FEATURE_SMAP)) {
#ifdef CONFIG_X86_SMAP
		cr4_set_bits(X86_CR4_SMAP);
#else
		cr4_clear_bits(X86_CR4_SMAP);
#endif
	}
}

<<<<<<< HEAD
=======
static __always_inline void setup_umip(struct cpuinfo_x86 *c)
{
	/* Check the boot processor, plus build option for UMIP. */
	if (!cpu_feature_enabled(X86_FEATURE_UMIP))
		goto out;

	/* Check the current processor's cpuid bits. */
	if (!cpu_has(c, X86_FEATURE_UMIP))
		goto out;

	cr4_set_bits(X86_CR4_UMIP);

	return;

out:
	/*
	 * Make sure UMIP is disabled in case it was enabled in a
	 * previous boot (e.g., via kexec).
	 */
	cr4_clear_bits(X86_CR4_UMIP);
}

>>>>>>> 9abd04af
/*
 * Protection Keys are not available in 32-bit mode.
 */
static bool pku_disabled;

static __always_inline void setup_pku(struct cpuinfo_x86 *c)
{
	/* check the boot processor, plus compile options for PKU: */
	if (!cpu_feature_enabled(X86_FEATURE_PKU))
		return;
	/* checks the actual processor's cpuid bits: */
	if (!cpu_has(c, X86_FEATURE_PKU))
		return;
	if (pku_disabled)
		return;

	cr4_set_bits(X86_CR4_PKE);
	/*
	 * Seting X86_CR4_PKE will cause the X86_FEATURE_OSPKE
	 * cpuid bit to be set.  We need to ensure that we
	 * update that bit in this CPU's "cpu_info".
	 */
	get_cpu_cap(c);
}

#ifdef CONFIG_X86_INTEL_MEMORY_PROTECTION_KEYS
static __init int setup_disable_pku(char *arg)
{
	/*
	 * Do not clear the X86_FEATURE_PKU bit.  All of the
	 * runtime checks are against OSPKE so clearing the
	 * bit does nothing.
	 *
	 * This way, we will see "pku" in cpuinfo, but not
	 * "ospke", which is exactly what we want.  It shows
	 * that the CPU has PKU, but the OS has not enabled it.
	 * This happens to be exactly how a system would look
	 * if we disabled the config option.
	 */
	pr_info("x86: 'nopku' specified, disabling Memory Protection Keys\n");
	pku_disabled = true;
	return 1;
}
__setup("nopku", setup_disable_pku);
#endif /* CONFIG_X86_64 */

/*
 * Some CPU features depend on higher CPUID levels, which may not always
 * be available due to CPUID level capping or broken virtualization
 * software.  Add those features to this table to auto-disable them.
 */
struct cpuid_dependent_feature {
	u32 feature;
	u32 level;
};

static const struct cpuid_dependent_feature
cpuid_dependent_features[] = {
	{ X86_FEATURE_MWAIT,		0x00000005 },
	{ X86_FEATURE_DCA,		0x00000009 },
	{ X86_FEATURE_XSAVE,		0x0000000d },
	{ 0, 0 }
};

static void filter_cpuid_features(struct cpuinfo_x86 *c, bool warn)
{
	const struct cpuid_dependent_feature *df;

	for (df = cpuid_dependent_features; df->feature; df++) {

		if (!cpu_has(c, df->feature))
			continue;
		/*
		 * Note: cpuid_level is set to -1 if unavailable, but
		 * extended_extended_level is set to 0 if unavailable
		 * and the legitimate extended levels are all negative
		 * when signed; hence the weird messing around with
		 * signs here...
		 */
		if (!((s32)df->level < 0 ?
		     (u32)df->level > (u32)c->extended_cpuid_level :
		     (s32)df->level > (s32)c->cpuid_level))
			continue;

		clear_cpu_cap(c, df->feature);
		if (!warn)
			continue;

		pr_warn("CPU: CPU feature " X86_CAP_FMT " disabled, no CPUID level 0x%x\n",
			x86_cap_flag(df->feature), df->level);
	}
}

/*
 * Naming convention should be: <Name> [(<Codename>)]
 * This table only is used unless init_<vendor>() below doesn't set it;
 * in particular, if CPUID levels 0x80000002..4 are supported, this
 * isn't used
 */

/* Look up CPU names by table lookup. */
static const char *table_lookup_model(struct cpuinfo_x86 *c)
{
#ifdef CONFIG_X86_32
	const struct legacy_cpu_model_info *info;

	if (c->x86_model >= 16)
		return NULL;	/* Range check */

	if (!this_cpu)
		return NULL;

	info = this_cpu->legacy_models;

	while (info->family) {
		if (info->family == c->x86)
			return info->model_names[c->x86_model];
		info++;
	}
#endif
	return NULL;		/* Not found */
}

__u32 cpu_caps_cleared[NCAPINTS];
__u32 cpu_caps_set[NCAPINTS];

void load_percpu_segment(int cpu)
{
#ifdef CONFIG_X86_32
	loadsegment(fs, __KERNEL_PERCPU);
#else
	__loadsegment_simple(gs, 0);
	wrmsrl(MSR_GS_BASE, (unsigned long)per_cpu(irq_stack_union.gs_base, cpu));
#endif
	load_stack_canary_segment();
}

/* Setup the fixmap mapping only once per-processor */
static inline void setup_fixmap_gdt(int cpu)
{
#ifdef CONFIG_X86_64
	/* On 64-bit systems, we use a read-only fixmap GDT. */
	pgprot_t prot = PAGE_KERNEL_RO;
#else
	/*
	 * On native 32-bit systems, the GDT cannot be read-only because
	 * our double fault handler uses a task gate, and entering through
	 * a task gate needs to change an available TSS to busy.  If the GDT
	 * is read-only, that will triple fault.
	 *
	 * On Xen PV, the GDT must be read-only because the hypervisor requires
	 * it.
	 */
	pgprot_t prot = boot_cpu_has(X86_FEATURE_XENPV) ?
		PAGE_KERNEL_RO : PAGE_KERNEL;
#endif

	__set_fixmap(get_cpu_gdt_ro_index(cpu), get_cpu_gdt_paddr(cpu), prot);
}

/* Load the original GDT from the per-cpu structure */
void load_direct_gdt(int cpu)
{
	struct desc_ptr gdt_descr;

	gdt_descr.address = (long)get_cpu_gdt_rw(cpu);
	gdt_descr.size = GDT_SIZE - 1;
	load_gdt(&gdt_descr);
}
EXPORT_SYMBOL_GPL(load_direct_gdt);

/* Load a fixmap remapping of the per-cpu GDT */
void load_fixmap_gdt(int cpu)
{
	struct desc_ptr gdt_descr;

	gdt_descr.address = (long)get_cpu_gdt_ro(cpu);
	gdt_descr.size = GDT_SIZE - 1;
	load_gdt(&gdt_descr);
}
EXPORT_SYMBOL_GPL(load_fixmap_gdt);

/*
 * Current gdt points %fs at the "master" per-cpu area: after this,
 * it's on the real one.
 */
void switch_to_new_gdt(int cpu)
{
	/* Load the original GDT */
	load_direct_gdt(cpu);
	/* Reload the per-cpu base */
	load_percpu_segment(cpu);
}

static const struct cpu_dev *cpu_devs[X86_VENDOR_NUM] = {};

static void get_model_name(struct cpuinfo_x86 *c)
{
	unsigned int *v;
	char *p, *q, *s;

	if (c->extended_cpuid_level < 0x80000004)
		return;

	v = (unsigned int *)c->x86_model_id;
	cpuid(0x80000002, &v[0], &v[1], &v[2], &v[3]);
	cpuid(0x80000003, &v[4], &v[5], &v[6], &v[7]);
	cpuid(0x80000004, &v[8], &v[9], &v[10], &v[11]);
	c->x86_model_id[48] = 0;

	/* Trim whitespace */
	p = q = s = &c->x86_model_id[0];

	while (*p == ' ')
		p++;

	while (*p) {
		/* Note the last non-whitespace index */
		if (!isspace(*p))
			s = q;

		*q++ = *p++;
	}

	*(s + 1) = '\0';
}

void cpu_detect_cache_sizes(struct cpuinfo_x86 *c)
{
	unsigned int n, dummy, ebx, ecx, edx, l2size;

	n = c->extended_cpuid_level;

	if (n >= 0x80000005) {
		cpuid(0x80000005, &dummy, &ebx, &ecx, &edx);
		c->x86_cache_size = (ecx>>24) + (edx>>24);
#ifdef CONFIG_X86_64
		/* On K8 L1 TLB is inclusive, so don't count it */
		c->x86_tlbsize = 0;
#endif
	}

	if (n < 0x80000006)	/* Some chips just has a large L1. */
		return;

	cpuid(0x80000006, &dummy, &ebx, &ecx, &edx);
	l2size = ecx >> 16;

#ifdef CONFIG_X86_64
	c->x86_tlbsize += ((ebx >> 16) & 0xfff) + (ebx & 0xfff);
#else
	/* do processor-specific cache resizing */
	if (this_cpu->legacy_cache_size)
		l2size = this_cpu->legacy_cache_size(c, l2size);

	/* Allow user to override all this if necessary. */
	if (cachesize_override != -1)
		l2size = cachesize_override;

	if (l2size == 0)
		return;		/* Again, no L2 cache is possible */
#endif

	c->x86_cache_size = l2size;
}

u16 __read_mostly tlb_lli_4k[NR_INFO];
u16 __read_mostly tlb_lli_2m[NR_INFO];
u16 __read_mostly tlb_lli_4m[NR_INFO];
u16 __read_mostly tlb_lld_4k[NR_INFO];
u16 __read_mostly tlb_lld_2m[NR_INFO];
u16 __read_mostly tlb_lld_4m[NR_INFO];
u16 __read_mostly tlb_lld_1g[NR_INFO];

static void cpu_detect_tlb(struct cpuinfo_x86 *c)
{
	if (this_cpu->c_detect_tlb)
		this_cpu->c_detect_tlb(c);

	pr_info("Last level iTLB entries: 4KB %d, 2MB %d, 4MB %d\n",
		tlb_lli_4k[ENTRIES], tlb_lli_2m[ENTRIES],
		tlb_lli_4m[ENTRIES]);

	pr_info("Last level dTLB entries: 4KB %d, 2MB %d, 4MB %d, 1GB %d\n",
		tlb_lld_4k[ENTRIES], tlb_lld_2m[ENTRIES],
		tlb_lld_4m[ENTRIES], tlb_lld_1g[ENTRIES]);
}

void detect_ht(struct cpuinfo_x86 *c)
{
#ifdef CONFIG_SMP
	u32 eax, ebx, ecx, edx;
	int index_msb, core_bits;
	static bool printed;

	if (!cpu_has(c, X86_FEATURE_HT))
		return;

	if (cpu_has(c, X86_FEATURE_CMP_LEGACY))
		goto out;

	if (cpu_has(c, X86_FEATURE_XTOPOLOGY))
		return;

	cpuid(1, &eax, &ebx, &ecx, &edx);

	smp_num_siblings = (ebx & 0xff0000) >> 16;

	if (smp_num_siblings == 1) {
		pr_info_once("CPU0: Hyper-Threading is disabled\n");
		goto out;
	}

	if (smp_num_siblings <= 1)
		goto out;

	index_msb = get_count_order(smp_num_siblings);
	c->phys_proc_id = apic->phys_pkg_id(c->initial_apicid, index_msb);

	smp_num_siblings = smp_num_siblings / c->x86_max_cores;

	index_msb = get_count_order(smp_num_siblings);

	core_bits = get_count_order(c->x86_max_cores);

	c->cpu_core_id = apic->phys_pkg_id(c->initial_apicid, index_msb) &
				       ((1 << core_bits) - 1);

out:
	if (!printed && (c->x86_max_cores * smp_num_siblings) > 1) {
		pr_info("CPU: Physical Processor ID: %d\n",
			c->phys_proc_id);
		pr_info("CPU: Processor Core ID: %d\n",
			c->cpu_core_id);
		printed = 1;
	}
#endif
}

static void get_cpu_vendor(struct cpuinfo_x86 *c)
{
	char *v = c->x86_vendor_id;
	int i;

	for (i = 0; i < X86_VENDOR_NUM; i++) {
		if (!cpu_devs[i])
			break;

		if (!strcmp(v, cpu_devs[i]->c_ident[0]) ||
		    (cpu_devs[i]->c_ident[1] &&
		     !strcmp(v, cpu_devs[i]->c_ident[1]))) {

			this_cpu = cpu_devs[i];
			c->x86_vendor = this_cpu->c_x86_vendor;
			return;
		}
	}

	pr_err_once("CPU: vendor_id '%s' unknown, using generic init.\n" \
		    "CPU: Your system may be unstable.\n", v);

	c->x86_vendor = X86_VENDOR_UNKNOWN;
	this_cpu = &default_cpu;
}

void cpu_detect(struct cpuinfo_x86 *c)
{
	/* Get vendor name */
	cpuid(0x00000000, (unsigned int *)&c->cpuid_level,
	      (unsigned int *)&c->x86_vendor_id[0],
	      (unsigned int *)&c->x86_vendor_id[8],
	      (unsigned int *)&c->x86_vendor_id[4]);

	c->x86 = 4;
	/* Intel-defined flags: level 0x00000001 */
	if (c->cpuid_level >= 0x00000001) {
		u32 junk, tfms, cap0, misc;

		cpuid(0x00000001, &tfms, &misc, &junk, &cap0);
		c->x86		= x86_family(tfms);
		c->x86_model	= x86_model(tfms);
		c->x86_mask	= x86_stepping(tfms);

		if (cap0 & (1<<19)) {
			c->x86_clflush_size = ((misc >> 8) & 0xff) * 8;
			c->x86_cache_alignment = c->x86_clflush_size;
		}
	}
}

static void apply_forced_caps(struct cpuinfo_x86 *c)
{
	int i;

	for (i = 0; i < NCAPINTS; i++) {
		c->x86_capability[i] &= ~cpu_caps_cleared[i];
		c->x86_capability[i] |= cpu_caps_set[i];
	}
}

void get_cpu_cap(struct cpuinfo_x86 *c)
{
	u32 eax, ebx, ecx, edx;

	/* Intel-defined flags: level 0x00000001 */
	if (c->cpuid_level >= 0x00000001) {
		cpuid(0x00000001, &eax, &ebx, &ecx, &edx);

		c->x86_capability[CPUID_1_ECX] = ecx;
		c->x86_capability[CPUID_1_EDX] = edx;
	}

	/* Thermal and Power Management Leaf: level 0x00000006 (eax) */
	if (c->cpuid_level >= 0x00000006)
		c->x86_capability[CPUID_6_EAX] = cpuid_eax(0x00000006);

	/* Additional Intel-defined flags: level 0x00000007 */
	if (c->cpuid_level >= 0x00000007) {
		cpuid_count(0x00000007, 0, &eax, &ebx, &ecx, &edx);
		c->x86_capability[CPUID_7_0_EBX] = ebx;
		c->x86_capability[CPUID_7_ECX] = ecx;
	}

	/* Extended state features: level 0x0000000d */
	if (c->cpuid_level >= 0x0000000d) {
		cpuid_count(0x0000000d, 1, &eax, &ebx, &ecx, &edx);

		c->x86_capability[CPUID_D_1_EAX] = eax;
	}

	/* Additional Intel-defined flags: level 0x0000000F */
	if (c->cpuid_level >= 0x0000000F) {

		/* QoS sub-leaf, EAX=0Fh, ECX=0 */
		cpuid_count(0x0000000F, 0, &eax, &ebx, &ecx, &edx);
		c->x86_capability[CPUID_F_0_EDX] = edx;

		if (cpu_has(c, X86_FEATURE_CQM_LLC)) {
			/* will be overridden if occupancy monitoring exists */
			c->x86_cache_max_rmid = ebx;

			/* QoS sub-leaf, EAX=0Fh, ECX=1 */
			cpuid_count(0x0000000F, 1, &eax, &ebx, &ecx, &edx);
			c->x86_capability[CPUID_F_1_EDX] = edx;

			if ((cpu_has(c, X86_FEATURE_CQM_OCCUP_LLC)) ||
			      ((cpu_has(c, X86_FEATURE_CQM_MBM_TOTAL)) ||
			       (cpu_has(c, X86_FEATURE_CQM_MBM_LOCAL)))) {
				c->x86_cache_max_rmid = ecx;
				c->x86_cache_occ_scale = ebx;
			}
		} else {
			c->x86_cache_max_rmid = -1;
			c->x86_cache_occ_scale = -1;
		}
	}

	/* AMD-defined flags: level 0x80000001 */
	eax = cpuid_eax(0x80000000);
	c->extended_cpuid_level = eax;

	if ((eax & 0xffff0000) == 0x80000000) {
		if (eax >= 0x80000001) {
			cpuid(0x80000001, &eax, &ebx, &ecx, &edx);

			c->x86_capability[CPUID_8000_0001_ECX] = ecx;
			c->x86_capability[CPUID_8000_0001_EDX] = edx;
		}
	}

	if (c->extended_cpuid_level >= 0x80000007) {
		cpuid(0x80000007, &eax, &ebx, &ecx, &edx);

		c->x86_capability[CPUID_8000_0007_EBX] = ebx;
		c->x86_power = edx;
	}

	if (c->extended_cpuid_level >= 0x80000008) {
		cpuid(0x80000008, &eax, &ebx, &ecx, &edx);

		c->x86_virt_bits = (eax >> 8) & 0xff;
		c->x86_phys_bits = eax & 0xff;
		c->x86_capability[CPUID_8000_0008_EBX] = ebx;
	}
#ifdef CONFIG_X86_32
	else if (cpu_has(c, X86_FEATURE_PAE) || cpu_has(c, X86_FEATURE_PSE36))
		c->x86_phys_bits = 36;
#endif

	if (c->extended_cpuid_level >= 0x8000000a)
		c->x86_capability[CPUID_8000_000A_EDX] = cpuid_edx(0x8000000a);

	init_scattered_cpuid_features(c);

	/*
	 * Clear/Set all flags overridden by options, after probe.
	 * This needs to happen each time we re-probe, which may happen
	 * several times during CPU initialization.
	 */
	apply_forced_caps(c);
}

static void identify_cpu_without_cpuid(struct cpuinfo_x86 *c)
{
#ifdef CONFIG_X86_32
	int i;

	/*
	 * First of all, decide if this is a 486 or higher
	 * It's a 486 if we can modify the AC flag
	 */
	if (flag_is_changeable_p(X86_EFLAGS_AC))
		c->x86 = 4;
	else
		c->x86 = 3;

	for (i = 0; i < X86_VENDOR_NUM; i++)
		if (cpu_devs[i] && cpu_devs[i]->c_identify) {
			c->x86_vendor_id[0] = 0;
			cpu_devs[i]->c_identify(c);
			if (c->x86_vendor_id[0]) {
				get_cpu_vendor(c);
				break;
			}
		}
#endif
}

/*
 * Do minimum CPU detection early.
 * Fields really needed: vendor, cpuid_level, family, model, mask,
 * cache alignment.
 * The others are not touched to avoid unwanted side effects.
 *
 * WARNING: this function is only called on the boot CPU.  Don't add code
 * here that is supposed to run on all CPUs.
 */
static void __init early_identify_cpu(struct cpuinfo_x86 *c)
{
#ifdef CONFIG_X86_64
	c->x86_clflush_size = 64;
	c->x86_phys_bits = 36;
	c->x86_virt_bits = 48;
#else
	c->x86_clflush_size = 32;
	c->x86_phys_bits = 32;
	c->x86_virt_bits = 32;
#endif
	c->x86_cache_alignment = c->x86_clflush_size;

	memset(&c->x86_capability, 0, sizeof c->x86_capability);
	c->extended_cpuid_level = 0;

	/* cyrix could have cpuid enabled via c_identify()*/
	if (have_cpuid_p()) {
		cpu_detect(c);
		get_cpu_vendor(c);
		get_cpu_cap(c);
		setup_force_cpu_cap(X86_FEATURE_CPUID);

		if (this_cpu->c_early_init)
			this_cpu->c_early_init(c);

		c->cpu_index = 0;
		filter_cpuid_features(c, false);

		if (this_cpu->c_bsp_init)
			this_cpu->c_bsp_init(c);
	} else {
		identify_cpu_without_cpuid(c);
		setup_clear_cpu_cap(X86_FEATURE_CPUID);
	}

	setup_force_cpu_cap(X86_FEATURE_ALWAYS);
	fpu__init_system(c);

#ifdef CONFIG_X86_32
	/*
	 * Regardless of whether PCID is enumerated, the SDM says
	 * that it can't be enabled in 32-bit mode.
	 */
	setup_clear_cpu_cap(X86_FEATURE_PCID);
#endif
}

void __init early_cpu_init(void)
{
	const struct cpu_dev *const *cdev;
	int count = 0;

#ifdef CONFIG_PROCESSOR_SELECT
	pr_info("KERNEL supported cpus:\n");
#endif

	for (cdev = __x86_cpu_dev_start; cdev < __x86_cpu_dev_end; cdev++) {
		const struct cpu_dev *cpudev = *cdev;

		if (count >= X86_VENDOR_NUM)
			break;
		cpu_devs[count] = cpudev;
		count++;

#ifdef CONFIG_PROCESSOR_SELECT
		{
			unsigned int j;

			for (j = 0; j < 2; j++) {
				if (!cpudev->c_ident[j])
					continue;
				pr_info("  %s %s\n", cpudev->c_vendor,
					cpudev->c_ident[j]);
			}
		}
#endif
	}
	early_identify_cpu(&boot_cpu_data);
}

/*
 * The NOPL instruction is supposed to exist on all CPUs of family >= 6;
 * unfortunately, that's not true in practice because of early VIA
 * chips and (more importantly) broken virtualizers that are not easy
 * to detect. In the latter case it doesn't even *fail* reliably, so
 * probing for it doesn't even work. Disable it completely on 32-bit
 * unless we can find a reliable way to detect all the broken cases.
 * Enable it explicitly on 64-bit for non-constant inputs of cpu_has().
 */
static void detect_nopl(struct cpuinfo_x86 *c)
{
#ifdef CONFIG_X86_32
	clear_cpu_cap(c, X86_FEATURE_NOPL);
#else
	set_cpu_cap(c, X86_FEATURE_NOPL);
#endif
}

static void detect_null_seg_behavior(struct cpuinfo_x86 *c)
{
#ifdef CONFIG_X86_64
	/*
	 * Empirically, writing zero to a segment selector on AMD does
	 * not clear the base, whereas writing zero to a segment
	 * selector on Intel does clear the base.  Intel's behavior
	 * allows slightly faster context switches in the common case
	 * where GS is unused by the prev and next threads.
	 *
	 * Since neither vendor documents this anywhere that I can see,
	 * detect it directly instead of hardcoding the choice by
	 * vendor.
	 *
	 * I've designated AMD's behavior as the "bug" because it's
	 * counterintuitive and less friendly.
	 */

	unsigned long old_base, tmp;
	rdmsrl(MSR_FS_BASE, old_base);
	wrmsrl(MSR_FS_BASE, 1);
	loadsegment(fs, 0);
	rdmsrl(MSR_FS_BASE, tmp);
	if (tmp != 0)
		set_cpu_bug(c, X86_BUG_NULL_SEG);
	wrmsrl(MSR_FS_BASE, old_base);
#endif
}

static void generic_identify(struct cpuinfo_x86 *c)
{
	c->extended_cpuid_level = 0;

	if (!have_cpuid_p())
		identify_cpu_without_cpuid(c);

	/* cyrix could have cpuid enabled via c_identify()*/
	if (!have_cpuid_p())
		return;

	cpu_detect(c);

	get_cpu_vendor(c);

	get_cpu_cap(c);

	if (c->cpuid_level >= 0x00000001) {
		c->initial_apicid = (cpuid_ebx(1) >> 24) & 0xFF;
#ifdef CONFIG_X86_32
# ifdef CONFIG_SMP
		c->apicid = apic->phys_pkg_id(c->initial_apicid, 0);
# else
		c->apicid = c->initial_apicid;
# endif
#endif
		c->phys_proc_id = c->initial_apicid;
	}

	get_model_name(c); /* Default name */

	detect_nopl(c);

	detect_null_seg_behavior(c);

	/*
	 * ESPFIX is a strange bug.  All real CPUs have it.  Paravirt
	 * systems that run Linux at CPL > 0 may or may not have the
	 * issue, but, even if they have the issue, there's absolutely
	 * nothing we can do about it because we can't use the real IRET
	 * instruction.
	 *
	 * NB: For the time being, only 32-bit kernels support
	 * X86_BUG_ESPFIX as such.  64-bit kernels directly choose
	 * whether to apply espfix using paravirt hooks.  If any
	 * non-paravirt system ever shows up that does *not* have the
	 * ESPFIX issue, we can change this.
	 */
#ifdef CONFIG_X86_32
# ifdef CONFIG_PARAVIRT
	do {
		extern void native_iret(void);
		if (pv_cpu_ops.iret == native_iret)
			set_cpu_bug(c, X86_BUG_ESPFIX);
	} while (0);
# else
	set_cpu_bug(c, X86_BUG_ESPFIX);
# endif
#endif
}

static void x86_init_cache_qos(struct cpuinfo_x86 *c)
{
	/*
	 * The heavy lifting of max_rmid and cache_occ_scale are handled
	 * in get_cpu_cap().  Here we just set the max_rmid for the boot_cpu
	 * in case CQM bits really aren't there in this CPU.
	 */
	if (c != &boot_cpu_data) {
		boot_cpu_data.x86_cache_max_rmid =
			min(boot_cpu_data.x86_cache_max_rmid,
			    c->x86_cache_max_rmid);
	}
}

/*
 * Validate that ACPI/mptables have the same information about the
 * effective APIC id and update the package map.
 */
static void validate_apic_and_package_id(struct cpuinfo_x86 *c)
{
#ifdef CONFIG_SMP
	unsigned int apicid, cpu = smp_processor_id();

	apicid = apic->cpu_present_to_apicid(cpu);

	if (apicid != c->apicid) {
		pr_err(FW_BUG "CPU%u: APIC id mismatch. Firmware: %x APIC: %x\n",
		       cpu, apicid, c->initial_apicid);
	}
	BUG_ON(topology_update_package_map(c->phys_proc_id, cpu));
#else
	c->logical_proc_id = 0;
#endif
}

/*
 * This does the hard work of actually picking apart the CPU stuff...
 */
static void identify_cpu(struct cpuinfo_x86 *c)
{
	int i;

	c->loops_per_jiffy = loops_per_jiffy;
	c->x86_cache_size = -1;
	c->x86_vendor = X86_VENDOR_UNKNOWN;
	c->x86_model = c->x86_mask = 0;	/* So far unknown... */
	c->x86_vendor_id[0] = '\0'; /* Unset */
	c->x86_model_id[0] = '\0';  /* Unset */
	c->x86_max_cores = 1;
	c->x86_coreid_bits = 0;
	c->cu_id = 0xff;
#ifdef CONFIG_X86_64
	c->x86_clflush_size = 64;
	c->x86_phys_bits = 36;
	c->x86_virt_bits = 48;
#else
	c->cpuid_level = -1;	/* CPUID not detected */
	c->x86_clflush_size = 32;
	c->x86_phys_bits = 32;
	c->x86_virt_bits = 32;
#endif
	c->x86_cache_alignment = c->x86_clflush_size;
	memset(&c->x86_capability, 0, sizeof c->x86_capability);

	generic_identify(c);

	if (this_cpu->c_identify)
		this_cpu->c_identify(c);

	/* Clear/Set all flags overridden by options, after probe */
	apply_forced_caps(c);

#ifdef CONFIG_X86_64
	c->apicid = apic->phys_pkg_id(c->initial_apicid, 0);
#endif

	/*
	 * Vendor-specific initialization.  In this section we
	 * canonicalize the feature flags, meaning if there are
	 * features a certain CPU supports which CPUID doesn't
	 * tell us, CPUID claiming incorrect flags, or other bugs,
	 * we handle them here.
	 *
	 * At the end of this section, c->x86_capability better
	 * indicate the features this CPU genuinely supports!
	 */
	if (this_cpu->c_init)
		this_cpu->c_init(c);

	/* Disable the PN if appropriate */
	squash_the_stupid_serial_number(c);

	/* Set up SMEP/SMAP/UMIP */
	setup_smep(c);
	setup_smap(c);
<<<<<<< HEAD
=======
	setup_umip(c);
>>>>>>> 9abd04af

	/*
	 * The vendor-specific functions might have changed features.
	 * Now we do "generic changes."
	 */

	/* Filter out anything that depends on CPUID levels we don't have */
	filter_cpuid_features(c, true);

	/* If the model name is still unset, do table lookup. */
	if (!c->x86_model_id[0]) {
		const char *p;
		p = table_lookup_model(c);
		if (p)
			strcpy(c->x86_model_id, p);
		else
			/* Last resort... */
			sprintf(c->x86_model_id, "%02x/%02x",
				c->x86, c->x86_model);
	}

#ifdef CONFIG_X86_64
	detect_ht(c);
#endif

	x86_init_rdrand(c);
	x86_init_cache_qos(c);
	setup_pku(c);

	/*
	 * Clear/Set all flags overridden by options, need do it
	 * before following smp all cpus cap AND.
	 */
	apply_forced_caps(c);

	/*
	 * On SMP, boot_cpu_data holds the common feature set between
	 * all CPUs; so make sure that we indicate which features are
	 * common between the CPUs.  The first time this routine gets
	 * executed, c == &boot_cpu_data.
	 */
	if (c != &boot_cpu_data) {
		/* AND the already accumulated flags with these */
		for (i = 0; i < NCAPINTS; i++)
			boot_cpu_data.x86_capability[i] &= c->x86_capability[i];

		/* OR, i.e. replicate the bug flags */
		for (i = NCAPINTS; i < NCAPINTS + NBUGINTS; i++)
			c->x86_capability[i] |= boot_cpu_data.x86_capability[i];
	}

	/* Init Machine Check Exception if available. */
	mcheck_cpu_init(c);

	select_idle_routine(c);

#ifdef CONFIG_NUMA
	numa_add_cpu(smp_processor_id());
#endif
}

/*
 * Set up the CPU state needed to execute SYSENTER/SYSEXIT instructions
 * on 32-bit kernels:
 */
#ifdef CONFIG_X86_32
void enable_sep_cpu(void)
{
	struct tss_struct *tss;
	int cpu;

	if (!boot_cpu_has(X86_FEATURE_SEP))
		return;

	cpu = get_cpu();
	tss = &per_cpu(cpu_tss, cpu);

	/*
	 * We cache MSR_IA32_SYSENTER_CS's value in the TSS's ss1 field --
	 * see the big comment in struct x86_hw_tss's definition.
	 */

	tss->x86_tss.ss1 = __KERNEL_CS;
	wrmsr(MSR_IA32_SYSENTER_CS, tss->x86_tss.ss1, 0);

	wrmsr(MSR_IA32_SYSENTER_ESP,
	      (unsigned long)tss + offsetofend(struct tss_struct, SYSENTER_stack),
	      0);

	wrmsr(MSR_IA32_SYSENTER_EIP, (unsigned long)entry_SYSENTER_32, 0);

	put_cpu();
}
#endif

void __init identify_boot_cpu(void)
{
	identify_cpu(&boot_cpu_data);
#ifdef CONFIG_X86_32
	sysenter_setup();
	enable_sep_cpu();
#endif
	cpu_detect_tlb(&boot_cpu_data);
}

void identify_secondary_cpu(struct cpuinfo_x86 *c)
{
	BUG_ON(c == &boot_cpu_data);
	identify_cpu(c);
#ifdef CONFIG_X86_32
	enable_sep_cpu();
#endif
	mtrr_ap_init();
	validate_apic_and_package_id(c);
}

static __init int setup_noclflush(char *arg)
{
	setup_clear_cpu_cap(X86_FEATURE_CLFLUSH);
	setup_clear_cpu_cap(X86_FEATURE_CLFLUSHOPT);
	return 1;
}
__setup("noclflush", setup_noclflush);

void print_cpu_info(struct cpuinfo_x86 *c)
{
	const char *vendor = NULL;

	if (c->x86_vendor < X86_VENDOR_NUM) {
		vendor = this_cpu->c_vendor;
	} else {
		if (c->cpuid_level >= 0)
			vendor = c->x86_vendor_id;
	}

	if (vendor && !strstr(c->x86_model_id, vendor))
		pr_cont("%s ", vendor);

	if (c->x86_model_id[0])
		pr_cont("%s", c->x86_model_id);
	else
		pr_cont("%d86", c->x86);

	pr_cont(" (family: 0x%x, model: 0x%x", c->x86, c->x86_model);

	if (c->x86_mask || c->cpuid_level >= 0)
		pr_cont(", stepping: 0x%x)\n", c->x86_mask);
	else
		pr_cont(")\n");
}

/*
 * clearcpuid= was already parsed in fpu__init_parse_early_param.
 * But we need to keep a dummy __setup around otherwise it would
 * show up as an environment variable for init.
 */
static __init int setup_clearcpuid(char *arg)
{
	return 1;
}
__setup("clearcpuid=", setup_clearcpuid);

#ifdef CONFIG_X86_64
DEFINE_PER_CPU_FIRST(union irq_stack_union,
		     irq_stack_union) __aligned(PAGE_SIZE) __visible;

/*
 * The following percpu variables are hot.  Align current_task to
 * cacheline size such that they fall in the same cacheline.
 */
DEFINE_PER_CPU(struct task_struct *, current_task) ____cacheline_aligned =
	&init_task;
EXPORT_PER_CPU_SYMBOL(current_task);

DEFINE_PER_CPU(char *, irq_stack_ptr) =
	init_per_cpu_var(irq_stack_union.irq_stack) + IRQ_STACK_SIZE;

DEFINE_PER_CPU(unsigned int, irq_count) __visible = -1;

DEFINE_PER_CPU(int, __preempt_count) = INIT_PREEMPT_COUNT;
EXPORT_PER_CPU_SYMBOL(__preempt_count);

/*
 * Special IST stacks which the CPU switches to when it calls
 * an IST-marked descriptor entry. Up to 7 stacks (hardware
 * limit), all of them are 4K, except the debug stack which
 * is 8K.
 */
static const unsigned int exception_stack_sizes[N_EXCEPTION_STACKS] = {
	  [0 ... N_EXCEPTION_STACKS - 1]	= EXCEPTION_STKSZ,
	  [DEBUG_STACK - 1]			= DEBUG_STKSZ
};

static DEFINE_PER_CPU_PAGE_ALIGNED(char, exception_stacks
	[(N_EXCEPTION_STACKS - 1) * EXCEPTION_STKSZ + DEBUG_STKSZ]);

/* May not be marked __init: used by software suspend */
void syscall_init(void)
{
	wrmsr(MSR_STAR, 0, (__USER32_CS << 16) | __KERNEL_CS);
	wrmsrl(MSR_LSTAR, (unsigned long)entry_SYSCALL_64);

#ifdef CONFIG_IA32_EMULATION
	wrmsrl(MSR_CSTAR, (unsigned long)entry_SYSCALL_compat);
	/*
	 * This only works on Intel CPUs.
	 * On AMD CPUs these MSRs are 32-bit, CPU truncates MSR_IA32_SYSENTER_EIP.
	 * This does not cause SYSENTER to jump to the wrong location, because
	 * AMD doesn't allow SYSENTER in long mode (either 32- or 64-bit).
	 */
	wrmsrl_safe(MSR_IA32_SYSENTER_CS, (u64)__KERNEL_CS);
	wrmsrl_safe(MSR_IA32_SYSENTER_ESP, 0ULL);
	wrmsrl_safe(MSR_IA32_SYSENTER_EIP, (u64)entry_SYSENTER_compat);
#else
	wrmsrl(MSR_CSTAR, (unsigned long)ignore_sysret);
	wrmsrl_safe(MSR_IA32_SYSENTER_CS, (u64)GDT_ENTRY_INVALID_SEG);
	wrmsrl_safe(MSR_IA32_SYSENTER_ESP, 0ULL);
	wrmsrl_safe(MSR_IA32_SYSENTER_EIP, 0ULL);
#endif

	/* Flags to clear on syscall */
	wrmsrl(MSR_SYSCALL_MASK,
	       X86_EFLAGS_TF|X86_EFLAGS_DF|X86_EFLAGS_IF|
	       X86_EFLAGS_IOPL|X86_EFLAGS_AC|X86_EFLAGS_NT);
}

/*
 * Copies of the original ist values from the tss are only accessed during
 * debugging, no special alignment required.
 */
DEFINE_PER_CPU(struct orig_ist, orig_ist);

static DEFINE_PER_CPU(unsigned long, debug_stack_addr);
DEFINE_PER_CPU(int, debug_stack_usage);

int is_debug_stack(unsigned long addr)
{
	return __this_cpu_read(debug_stack_usage) ||
		(addr <= __this_cpu_read(debug_stack_addr) &&
		 addr > (__this_cpu_read(debug_stack_addr) - DEBUG_STKSZ));
}
NOKPROBE_SYMBOL(is_debug_stack);

DEFINE_PER_CPU(u32, debug_idt_ctr);

void debug_stack_set_zero(void)
{
	this_cpu_inc(debug_idt_ctr);
	load_current_idt();
}
NOKPROBE_SYMBOL(debug_stack_set_zero);

void debug_stack_reset(void)
{
	if (WARN_ON(!this_cpu_read(debug_idt_ctr)))
		return;
	if (this_cpu_dec_return(debug_idt_ctr) == 0)
		load_current_idt();
}
NOKPROBE_SYMBOL(debug_stack_reset);

#else	/* CONFIG_X86_64 */

DEFINE_PER_CPU(struct task_struct *, current_task) = &init_task;
EXPORT_PER_CPU_SYMBOL(current_task);
DEFINE_PER_CPU(int, __preempt_count) = INIT_PREEMPT_COUNT;
EXPORT_PER_CPU_SYMBOL(__preempt_count);

/*
 * On x86_32, vm86 modifies tss.sp0, so sp0 isn't a reliable way to find
 * the top of the kernel stack.  Use an extra percpu variable to track the
 * top of the kernel stack directly.
 */
DEFINE_PER_CPU(unsigned long, cpu_current_top_of_stack) =
	(unsigned long)&init_thread_union + THREAD_SIZE;
EXPORT_PER_CPU_SYMBOL(cpu_current_top_of_stack);

#ifdef CONFIG_CC_STACKPROTECTOR
DEFINE_PER_CPU_ALIGNED(struct stack_canary, stack_canary);
#endif

#endif	/* CONFIG_X86_64 */

/*
 * Clear all 6 debug registers:
 */
static void clear_all_debug_regs(void)
{
	int i;

	for (i = 0; i < 8; i++) {
		/* Ignore db4, db5 */
		if ((i == 4) || (i == 5))
			continue;

		set_debugreg(0, i);
	}
}

#ifdef CONFIG_KGDB
/*
 * Restore debug regs if using kgdbwait and you have a kernel debugger
 * connection established.
 */
static void dbg_restore_debug_regs(void)
{
	if (unlikely(kgdb_connected && arch_kgdb_ops.correct_hw_break))
		arch_kgdb_ops.correct_hw_break();
}
#else /* ! CONFIG_KGDB */
#define dbg_restore_debug_regs()
#endif /* ! CONFIG_KGDB */

static void wait_for_master_cpu(int cpu)
{
#ifdef CONFIG_SMP
	/*
	 * wait for ACK from master CPU before continuing
	 * with AP initialization
	 */
	WARN_ON(cpumask_test_and_set_cpu(cpu, cpu_initialized_mask));
	while (!cpumask_test_cpu(cpu, cpu_callout_mask))
		cpu_relax();
#endif
}

/*
 * cpu_init() initializes state that is per-CPU. Some data is already
 * initialized (naturally) in the bootstrap process, such as the GDT
 * and IDT. We reload them nevertheless, this function acts as a
 * 'CPU state barrier', nothing should get across.
 * A lot of state is already set up in PDA init for 64 bit
 */
#ifdef CONFIG_X86_64

void cpu_init(void)
{
	struct orig_ist *oist;
	struct task_struct *me;
	struct tss_struct *t;
	unsigned long v;
	int cpu = raw_smp_processor_id();
	int i;

	wait_for_master_cpu(cpu);

	/*
	 * Initialize the CR4 shadow before doing anything that could
	 * try to read it.
	 */
	cr4_init_shadow();

	if (cpu)
		load_ucode_ap();

	t = &per_cpu(cpu_tss, cpu);
	oist = &per_cpu(orig_ist, cpu);

#ifdef CONFIG_NUMA
	if (this_cpu_read(numa_node) == 0 &&
	    early_cpu_to_node(cpu) != NUMA_NO_NODE)
		set_numa_node(early_cpu_to_node(cpu));
#endif

	me = current;

	pr_debug("Initializing CPU#%d\n", cpu);

	cr4_clear_bits(X86_CR4_VME|X86_CR4_PVI|X86_CR4_TSD|X86_CR4_DE);

	/*
	 * Initialize the per-CPU GDT with the boot GDT,
	 * and set up the GDT descriptor:
	 */

	switch_to_new_gdt(cpu);
	loadsegment(fs, 0);

	load_current_idt();

	memset(me->thread.tls_array, 0, GDT_ENTRY_TLS_ENTRIES * 8);
	syscall_init();

	wrmsrl(MSR_FS_BASE, 0);
	wrmsrl(MSR_KERNEL_GS_BASE, 0);
	barrier();

	x86_configure_nx();
	x2apic_setup();

	/*
	 * set up and load the per-CPU TSS
	 */
	if (!oist->ist[0]) {
		char *estacks = per_cpu(exception_stacks, cpu);

		for (v = 0; v < N_EXCEPTION_STACKS; v++) {
			estacks += exception_stack_sizes[v];
			oist->ist[v] = t->x86_tss.ist[v] =
					(unsigned long)estacks;
			if (v == DEBUG_STACK-1)
				per_cpu(debug_stack_addr, cpu) = (unsigned long)estacks;
		}
	}

	t->x86_tss.io_bitmap_base = offsetof(struct tss_struct, io_bitmap);

	/*
	 * <= is required because the CPU will access up to
	 * 8 bits beyond the end of the IO permission bitmap.
	 */
	for (i = 0; i <= IO_BITMAP_LONGS; i++)
		t->io_bitmap[i] = ~0UL;

	mmgrab(&init_mm);
	me->active_mm = &init_mm;
	BUG_ON(me->mm);
	initialize_tlbstate_and_flush();
	enter_lazy_tlb(&init_mm, me);

	/*
	 * Initialize the TSS.  Don't bother initializing sp0, as the initial
	 * task never enters user mode.
	 */
	set_tss_desc(cpu, t);
	load_TR_desc();

	load_mm_ldt(&init_mm);

	clear_all_debug_regs();
	dbg_restore_debug_regs();

	fpu__init_cpu();

	if (is_uv_system())
		uv_cpu_init();

	setup_fixmap_gdt(cpu);
	load_fixmap_gdt(cpu);
}

#else

void cpu_init(void)
{
	int cpu = smp_processor_id();
	struct task_struct *curr = current;
	struct tss_struct *t = &per_cpu(cpu_tss, cpu);

	wait_for_master_cpu(cpu);

	/*
	 * Initialize the CR4 shadow before doing anything that could
	 * try to read it.
	 */
	cr4_init_shadow();

	show_ucode_info_early();

	pr_info("Initializing CPU#%d\n", cpu);

	if (cpu_feature_enabled(X86_FEATURE_VME) ||
	    boot_cpu_has(X86_FEATURE_TSC) ||
	    boot_cpu_has(X86_FEATURE_DE))
		cr4_clear_bits(X86_CR4_VME|X86_CR4_PVI|X86_CR4_TSD|X86_CR4_DE);

	load_current_idt();
	switch_to_new_gdt(cpu);

	/*
	 * Set up and load the per-CPU TSS and LDT
	 */
	mmgrab(&init_mm);
	curr->active_mm = &init_mm;
	BUG_ON(curr->mm);
	initialize_tlbstate_and_flush();
	enter_lazy_tlb(&init_mm, curr);

	/*
	 * Initialize the TSS.  Don't bother initializing sp0, as the initial
	 * task never enters user mode.
	 */
	set_tss_desc(cpu, t);
	load_TR_desc();

	load_mm_ldt(&init_mm);

	t->x86_tss.io_bitmap_base = offsetof(struct tss_struct, io_bitmap);

#ifdef CONFIG_DOUBLEFAULT
	/* Set up doublefault TSS pointer in the GDT */
	__set_tss_desc(cpu, GDT_ENTRY_DOUBLEFAULT_TSS, &doublefault_tss);
#endif

	clear_all_debug_regs();
	dbg_restore_debug_regs();

	fpu__init_cpu();

	setup_fixmap_gdt(cpu);
	load_fixmap_gdt(cpu);
}
#endif

static void bsp_resume(void)
{
	if (this_cpu->c_bsp_resume)
		this_cpu->c_bsp_resume(&boot_cpu_data);
}

static struct syscore_ops cpu_syscore_ops = {
	.resume		= bsp_resume,
};

static int __init init_cpu_syscore(void)
{
	register_syscore_ops(&cpu_syscore_ops);
	return 0;
}
core_initcall(init_cpu_syscore);<|MERGE_RESOLUTION|>--- conflicted
+++ resolved
@@ -329,8 +329,6 @@
 	}
 }
 
-<<<<<<< HEAD
-=======
 static __always_inline void setup_umip(struct cpuinfo_x86 *c)
 {
 	/* Check the boot processor, plus build option for UMIP. */
@@ -353,7 +351,6 @@
 	cr4_clear_bits(X86_CR4_UMIP);
 }
 
->>>>>>> 9abd04af
 /*
  * Protection Keys are not available in 32-bit mode.
  */
@@ -1175,10 +1172,7 @@
 	/* Set up SMEP/SMAP/UMIP */
 	setup_smep(c);
 	setup_smap(c);
-<<<<<<< HEAD
-=======
 	setup_umip(c);
->>>>>>> 9abd04af
 
 	/*
 	 * The vendor-specific functions might have changed features.
