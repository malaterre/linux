--- conflicted
+++ resolved
@@ -287,10 +287,6 @@
 	EMIT2(0x89, 0xD2);                        /* mov edx, edx */
 	EMIT3(0x39, 0x56,                         /* cmp dword ptr [rsi + 16], edx */
 	      offsetof(struct bpf_array, map.max_entries));
-<<<<<<< HEAD
-	EMIT3(0x48, 0x39, 0xD0);                  /* cmp rax, rdx */
-=======
->>>>>>> 6c3cc51a
 #define OFFSET1 43 /* number of bytes to jump */
 	EMIT2(X86_JBE, OFFSET1);                  /* jbe out */
 	label1 = cnt;
