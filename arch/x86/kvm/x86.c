--- conflicted
+++ resolved
@@ -1138,10 +1138,6 @@
 		msr->data = kvm_get_arch_capabilities();
 		break;
 	case MSR_IA32_UCODE_REV:
-<<<<<<< HEAD
-=======
-	case MSR_IA32_ARCH_CAPABILITIES:
->>>>>>> fd8ca6da
 		rdmsrl_safe(msr->index, &msr->data);
 		break;
 	default:
