#ifndef ARCH_X86_KVM_CPUID_H
#define ARCH_X86_KVM_CPUID_H

#include "x86.h"
#include <asm/cpu.h>
#include <asm/processor.h>

int kvm_update_cpuid(struct kvm_vcpu *vcpu);
bool kvm_mpx_supported(void);
struct kvm_cpuid_entry2 *kvm_find_cpuid_entry(struct kvm_vcpu *vcpu,
					      u32 function, u32 index);
int kvm_dev_ioctl_get_cpuid(struct kvm_cpuid2 *cpuid,
			    struct kvm_cpuid_entry2 __user *entries,
			    unsigned int type);
int kvm_vcpu_ioctl_set_cpuid(struct kvm_vcpu *vcpu,
			     struct kvm_cpuid *cpuid,
			     struct kvm_cpuid_entry __user *entries);
int kvm_vcpu_ioctl_set_cpuid2(struct kvm_vcpu *vcpu,
			      struct kvm_cpuid2 *cpuid,
			      struct kvm_cpuid_entry2 __user *entries);
int kvm_vcpu_ioctl_get_cpuid2(struct kvm_vcpu *vcpu,
			      struct kvm_cpuid2 *cpuid,
			      struct kvm_cpuid_entry2 __user *entries);
bool kvm_cpuid(struct kvm_vcpu *vcpu, u32 *eax, u32 *ebx,
	       u32 *ecx, u32 *edx, bool check_limit);

int cpuid_query_maxphyaddr(struct kvm_vcpu *vcpu);

static inline int cpuid_maxphyaddr(struct kvm_vcpu *vcpu)
{
	return vcpu->arch.maxphyaddr;
}

struct cpuid_reg {
	u32 function;
	u32 index;
	int reg;
};

static const struct cpuid_reg reverse_cpuid[] = {
	[CPUID_1_EDX]         = {         1, 0, CPUID_EDX},
	[CPUID_8000_0001_EDX] = {0x80000001, 0, CPUID_EDX},
	[CPUID_8086_0001_EDX] = {0x80860001, 0, CPUID_EDX},
	[CPUID_1_ECX]         = {         1, 0, CPUID_ECX},
	[CPUID_C000_0001_EDX] = {0xc0000001, 0, CPUID_EDX},
	[CPUID_8000_0001_ECX] = {0xc0000001, 0, CPUID_ECX},
	[CPUID_7_0_EBX]       = {         7, 0, CPUID_EBX},
	[CPUID_D_1_EAX]       = {       0xd, 1, CPUID_EAX},
	[CPUID_F_0_EDX]       = {       0xf, 0, CPUID_EDX},
	[CPUID_F_1_EDX]       = {       0xf, 1, CPUID_EDX},
	[CPUID_8000_0008_EBX] = {0x80000008, 0, CPUID_EBX},
	[CPUID_6_EAX]         = {         6, 0, CPUID_EAX},
	[CPUID_8000_000A_EDX] = {0x8000000a, 0, CPUID_EDX},
	[CPUID_7_ECX]         = {         7, 0, CPUID_ECX},
	[CPUID_8000_0007_EBX] = {0x80000007, 0, CPUID_EBX},
};

static __always_inline struct cpuid_reg x86_feature_cpuid(unsigned x86_feature)
{
	unsigned x86_leaf = x86_feature / 32;

<<<<<<< HEAD
	BUILD_BUG_ON(!__builtin_constant_p(x86_leaf));
=======
>>>>>>> ebb2c243
	BUILD_BUG_ON(x86_leaf >= ARRAY_SIZE(reverse_cpuid));
	BUILD_BUG_ON(reverse_cpuid[x86_leaf].function == 0);

	return reverse_cpuid[x86_leaf];
}

static __always_inline int *guest_cpuid_get_register(struct kvm_vcpu *vcpu, unsigned x86_feature)
{
	struct kvm_cpuid_entry2 *entry;
	const struct cpuid_reg cpuid = x86_feature_cpuid(x86_feature);

	entry = kvm_find_cpuid_entry(vcpu, cpuid.function, cpuid.index);
	if (!entry)
		return NULL;

	switch (cpuid.reg) {
	case CPUID_EAX:
		return &entry->eax;
	case CPUID_EBX:
		return &entry->ebx;
	case CPUID_ECX:
		return &entry->ecx;
	case CPUID_EDX:
		return &entry->edx;
	default:
		BUILD_BUG();
		return NULL;
	}
}

static __always_inline bool guest_cpuid_has(struct kvm_vcpu *vcpu, unsigned x86_feature)
{
	int *reg;

	if (x86_feature == X86_FEATURE_XSAVE &&
			!static_cpu_has(X86_FEATURE_XSAVE))
		return false;

	reg = guest_cpuid_get_register(vcpu, x86_feature);
	if (!reg)
		return false;

	return *reg & bit(x86_feature);
}

static __always_inline void guest_cpuid_clear(struct kvm_vcpu *vcpu, unsigned x86_feature)
{
	int *reg;

	reg = guest_cpuid_get_register(vcpu, x86_feature);
	if (reg)
		*reg &= ~bit(x86_feature);
}

static inline bool guest_cpuid_is_amd(struct kvm_vcpu *vcpu)
{
	struct kvm_cpuid_entry2 *best;

	best = kvm_find_cpuid_entry(vcpu, 0, 0);
	return best && best->ebx == X86EMUL_CPUID_VENDOR_AuthenticAMD_ebx;
}

static inline int guest_cpuid_family(struct kvm_vcpu *vcpu)
{
	struct kvm_cpuid_entry2 *best;

	best = kvm_find_cpuid_entry(vcpu, 0x1, 0);
	if (!best)
		return -1;

	return x86_family(best->eax);
}

static inline int guest_cpuid_model(struct kvm_vcpu *vcpu)
{
	struct kvm_cpuid_entry2 *best;

	best = kvm_find_cpuid_entry(vcpu, 0x1, 0);
	if (!best)
		return -1;

	return x86_model(best->eax);
}

static inline int guest_cpuid_stepping(struct kvm_vcpu *vcpu)
{
	struct kvm_cpuid_entry2 *best;

	best = kvm_find_cpuid_entry(vcpu, 0x1, 0);
	if (!best)
		return -1;

	return x86_stepping(best->eax);
}

static inline bool supports_cpuid_fault(struct kvm_vcpu *vcpu)
{
	return vcpu->arch.msr_platform_info & MSR_PLATFORM_INFO_CPUID_FAULT;
}

static inline bool cpuid_fault_enabled(struct kvm_vcpu *vcpu)
{
	return vcpu->arch.msr_misc_features_enables &
		  MSR_MISC_FEATURES_ENABLES_CPUID_FAULT;
}

#endif<|MERGE_RESOLUTION|>--- conflicted
+++ resolved
@@ -59,10 +59,6 @@
 {
 	unsigned x86_leaf = x86_feature / 32;
 
-<<<<<<< HEAD
-	BUILD_BUG_ON(!__builtin_constant_p(x86_leaf));
-=======
->>>>>>> ebb2c243
 	BUILD_BUG_ON(x86_leaf >= ARRAY_SIZE(reverse_cpuid));
 	BUILD_BUG_ON(reverse_cpuid[x86_leaf].function == 0);
 
