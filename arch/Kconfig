--- conflicted
+++ resolved
@@ -599,31 +599,6 @@
 	  about 20% of all kernel functions, which increases the kernel code
 	  size by about 2%.
 
-<<<<<<< HEAD
-config CC_STACKPROTECTOR_AUTO
-	bool "Automatic"
-	help
-	  If the compiler supports it, the best available stack-protector
-	  option will be chosen.
-
-endchoice
-=======
-config LD_DEAD_CODE_DATA_ELIMINATION
-	bool
-	help
-	  Select this if the architecture wants to do dead code and
-	  data elimination with the linker by compiling with
-	  -ffunction-sections -fdata-sections and linking with
-	  --gc-sections.
-
-	  This requires that the arch annotates or otherwise protects
-	  its external entry points from being discarded. Linker scripts
-	  must also merge .text.*, .data.*, and .bss.* correctly into
-	  output sections. Care must be taken not to pull in unrelated
-	  sections (e.g., '.text.init'). Typically '.' in section names
-	  is used to distinguish them from label names / C identifiers.
->>>>>>> 163be51f
-
 config HAVE_ARCH_WITHIN_STACK_FRAMES
 	bool
 	help
