--- conflicted
+++ resolved
@@ -847,8 +847,6 @@
 
 source "kernel/gcov/Kconfig"
 
-<<<<<<< HEAD
-endmenu
-=======
 source "scripts/gcc-plugins/Kconfig"
->>>>>>> 8e4ec213
+
+endmenu