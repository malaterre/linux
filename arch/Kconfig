--- conflicted
+++ resolved
@@ -848,7 +848,6 @@
 	  against various use-after-free conditions that can be used in
 	  security flaw exploits.
 
-<<<<<<< HEAD
 config HAVE_ARCH_COMPILER_H
 	bool
 	help
@@ -856,7 +855,7 @@
 	  asm/compiler.h header that should be included after
 	  linux/compiler-*.h in order to override macro definitions that those
 	  headers generally provide.
-=======
+
 config HAVE_ARCH_PREL32_RELOCATIONS
 	bool
 	help
@@ -866,7 +865,6 @@
 	  for PCI fixup, initcalls etc which are only half the size on 64 bit
 	  architectures, and don't require runtime relocation on relocatable
 	  kernels.
->>>>>>> 49e227e0
 
 source "kernel/gcov/Kconfig"
 
