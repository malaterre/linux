--- conflicted
+++ resolved
@@ -848,13 +848,6 @@
 	  against various use-after-free conditions that can be used in
 	  security flaw exploits.
 
-<<<<<<< HEAD
-source "kernel/gcov/Kconfig"
-
-source "scripts/gcc-plugins/Kconfig"
-
-endmenu
-=======
 config HAVE_ARCH_PREL32_RELOCATIONS
 	bool
 	help
@@ -866,4 +859,7 @@
 	  kernels.
 
 source "kernel/gcov/Kconfig"
->>>>>>> f900cbae
+
+source "scripts/gcc-plugins/Kconfig"
+
+endmenu