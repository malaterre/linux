/*
 *  S390 version
 *    Copyright IBM Corp. 1999, 2000
 *    Author(s): Hartmut Penner (hp@de.ibm.com)
 *               Ulrich Weigand (weigand@de.ibm.com)
 *               Martin Schwidefsky (schwidefsky@de.ibm.com)
 *
 *  Derived from "include/asm-i386/pgtable.h"
 */

#ifndef _ASM_S390_PGTABLE_H
#define _ASM_S390_PGTABLE_H

/*
 * The Linux memory management assumes a three-level page table setup.
 * For s390 64 bit we use up to four of the five levels the hardware
 * provides (region first tables are not used).
 *
 * The "pgd_xxx()" functions are trivial for a folded two-level
 * setup: the pgd is never bad, and a pmd always exists (as it's folded
 * into the pgd entry)
 *
 * This file contains the functions and defines necessary to modify and use
 * the S390 page table tree.
 */
#ifndef __ASSEMBLY__
#include <asm-generic/5level-fixup.h>
#include <linux/sched.h>
#include <linux/mm_types.h>
#include <linux/page-flags.h>
#include <linux/radix-tree.h>
#include <linux/atomic.h>
#include <asm/bug.h>
#include <asm/page.h>

extern pgd_t swapper_pg_dir[];
extern void paging_init(void);
extern void vmem_map_init(void);
pmd_t *vmem_pmd_alloc(void);
pte_t *vmem_pte_alloc(void);

enum {
	PG_DIRECT_MAP_4K = 0,
	PG_DIRECT_MAP_1M,
	PG_DIRECT_MAP_2G,
	PG_DIRECT_MAP_MAX
};

extern atomic_long_t direct_pages_count[PG_DIRECT_MAP_MAX];

static inline void update_page_count(int level, long count)
{
	if (IS_ENABLED(CONFIG_PROC_FS))
		atomic_long_add(count, &direct_pages_count[level]);
}

struct seq_file;
void arch_report_meminfo(struct seq_file *m);

/*
 * The S390 doesn't have any external MMU info: the kernel page
 * tables contain all the necessary information.
 */
#define update_mmu_cache(vma, address, ptep)     do { } while (0)
#define update_mmu_cache_pmd(vma, address, ptep) do { } while (0)

/*
 * ZERO_PAGE is a global shared page that is always zero; used
 * for zero-mapped memory areas etc..
 */

extern unsigned long empty_zero_page;
extern unsigned long zero_page_mask;

#define ZERO_PAGE(vaddr) \
	(virt_to_page((void *)(empty_zero_page + \
	 (((unsigned long)(vaddr)) &zero_page_mask))))
#define __HAVE_COLOR_ZERO_PAGE

/* TODO: s390 cannot support io_remap_pfn_range... */
#endif /* !__ASSEMBLY__ */

/*
 * PMD_SHIFT determines the size of the area a second-level page
 * table can map
 * PGDIR_SHIFT determines what a third-level page table entry can map
 */
#define PMD_SHIFT	20
#define PUD_SHIFT	31
#define PGDIR_SHIFT	42

#define PMD_SIZE        (1UL << PMD_SHIFT)
#define PMD_MASK        (~(PMD_SIZE-1))
#define PUD_SIZE	(1UL << PUD_SHIFT)
#define PUD_MASK	(~(PUD_SIZE-1))
#define PGDIR_SIZE	(1UL << PGDIR_SHIFT)
#define PGDIR_MASK	(~(PGDIR_SIZE-1))

/*
 * entries per page directory level: the S390 is two-level, so
 * we don't really have any PMD directory physically.
 * for S390 segment-table entries are combined to one PGD
 * that leads to 1024 pte per pgd
 */
#define PTRS_PER_PTE	256
#define PTRS_PER_PMD	2048
#define PTRS_PER_PUD	2048
#define PTRS_PER_PGD	2048

#define FIRST_USER_ADDRESS  0UL

#define pte_ERROR(e) \
	printk("%s:%d: bad pte %p.\n", __FILE__, __LINE__, (void *) pte_val(e))
#define pmd_ERROR(e) \
	printk("%s:%d: bad pmd %p.\n", __FILE__, __LINE__, (void *) pmd_val(e))
#define pud_ERROR(e) \
	printk("%s:%d: bad pud %p.\n", __FILE__, __LINE__, (void *) pud_val(e))
#define pgd_ERROR(e) \
	printk("%s:%d: bad pgd %p.\n", __FILE__, __LINE__, (void *) pgd_val(e))

#ifndef __ASSEMBLY__
/*
 * The vmalloc and module area will always be on the topmost area of the
 * kernel mapping. We reserve 128GB (64bit) for vmalloc and modules.
 * On 64 bit kernels we have a 2GB area at the top of the vmalloc area where
 * modules will reside. That makes sure that inter module branches always
 * happen without trampolines and in addition the placement within a 2GB frame
 * is branch prediction unit friendly.
 */
extern unsigned long VMALLOC_START;
extern unsigned long VMALLOC_END;
extern struct page *vmemmap;

#define VMEM_MAX_PHYS ((unsigned long) vmemmap)

extern unsigned long MODULES_VADDR;
extern unsigned long MODULES_END;
#define MODULES_VADDR	MODULES_VADDR
#define MODULES_END	MODULES_END
#define MODULES_LEN	(1UL << 31)

static inline int is_module_addr(void *addr)
{
	BUILD_BUG_ON(MODULES_LEN > (1UL << 31));
	if (addr < (void *)MODULES_VADDR)
		return 0;
	if (addr > (void *)MODULES_END)
		return 0;
	return 1;
}

/*
 * A 64 bit pagetable entry of S390 has following format:
 * |			 PFRA			      |0IPC|  OS  |
 * 0000000000111111111122222222223333333333444444444455555555556666
 * 0123456789012345678901234567890123456789012345678901234567890123
 *
 * I Page-Invalid Bit:    Page is not available for address-translation
 * P Page-Protection Bit: Store access not possible for page
 * C Change-bit override: HW is not required to set change bit
 *
 * A 64 bit segmenttable entry of S390 has following format:
 * |        P-table origin                              |      TT
 * 0000000000111111111122222222223333333333444444444455555555556666
 * 0123456789012345678901234567890123456789012345678901234567890123
 *
 * I Segment-Invalid Bit:    Segment is not available for address-translation
 * C Common-Segment Bit:     Segment is not private (PoP 3-30)
 * P Page-Protection Bit: Store access not possible for page
 * TT Type 00
 *
 * A 64 bit region table entry of S390 has following format:
 * |        S-table origin                             |   TF  TTTL
 * 0000000000111111111122222222223333333333444444444455555555556666
 * 0123456789012345678901234567890123456789012345678901234567890123
 *
 * I Segment-Invalid Bit:    Segment is not available for address-translation
 * TT Type 01
 * TF
 * TL Table length
 *
 * The 64 bit regiontable origin of S390 has following format:
 * |      region table origon                          |       DTTL
 * 0000000000111111111122222222223333333333444444444455555555556666
 * 0123456789012345678901234567890123456789012345678901234567890123
 *
 * X Space-Switch event:
 * G Segment-Invalid Bit:  
 * P Private-Space Bit:    
 * S Storage-Alteration:
 * R Real space
 * TL Table-Length:
 *
 * A storage key has the following format:
 * | ACC |F|R|C|0|
 *  0   3 4 5 6 7
 * ACC: access key
 * F  : fetch protection bit
 * R  : referenced bit
 * C  : changed bit
 */

/* Hardware bits in the page table entry */
#define _PAGE_NOEXEC	0x100		/* HW no-execute bit  */
#define _PAGE_PROTECT	0x200		/* HW read-only bit  */
#define _PAGE_INVALID	0x400		/* HW invalid bit    */
#define _PAGE_LARGE	0x800		/* Bit to mark a large pte */

/* Software bits in the page table entry */
#define _PAGE_PRESENT	0x001		/* SW pte present bit */
#define _PAGE_YOUNG	0x004		/* SW pte young bit */
#define _PAGE_DIRTY	0x008		/* SW pte dirty bit */
#define _PAGE_READ	0x010		/* SW pte read bit */
#define _PAGE_WRITE	0x020		/* SW pte write bit */
#define _PAGE_SPECIAL	0x040		/* SW associated with special page */
#define _PAGE_UNUSED	0x080		/* SW bit for pgste usage state */
#define __HAVE_ARCH_PTE_SPECIAL

#ifdef CONFIG_MEM_SOFT_DIRTY
#define _PAGE_SOFT_DIRTY 0x002		/* SW pte soft dirty bit */
#else
#define _PAGE_SOFT_DIRTY 0x000
#endif

/* Set of bits not changed in pte_modify */
#define _PAGE_CHG_MASK		(PAGE_MASK | _PAGE_SPECIAL | _PAGE_DIRTY | \
				 _PAGE_YOUNG | _PAGE_SOFT_DIRTY)

/*
 * handle_pte_fault uses pte_present and pte_none to find out the pte type
 * WITHOUT holding the page table lock. The _PAGE_PRESENT bit is used to
 * distinguish present from not-present ptes. It is changed only with the page
 * table lock held.
 *
 * The following table gives the different possible bit combinations for
 * the pte hardware and software bits in the last 12 bits of a pte
 * (. unassigned bit, x don't care, t swap type):
 *
 *				842100000000
 *				000084210000
 *				000000008421
 *				.IR.uswrdy.p
 * empty			.10.00000000
 * swap				.11..ttttt.0
 * prot-none, clean, old	.11.xx0000.1
 * prot-none, clean, young	.11.xx0001.1
 * prot-none, dirty, old	.11.xx0010.1
 * prot-none, dirty, young	.11.xx0011.1
 * read-only, clean, old	.11.xx0100.1
 * read-only, clean, young	.01.xx0101.1
 * read-only, dirty, old	.11.xx0110.1
 * read-only, dirty, young	.01.xx0111.1
 * read-write, clean, old	.11.xx1100.1
 * read-write, clean, young	.01.xx1101.1
 * read-write, dirty, old	.10.xx1110.1
 * read-write, dirty, young	.00.xx1111.1
 * HW-bits: R read-only, I invalid
 * SW-bits: p present, y young, d dirty, r read, w write, s special,
 *	    u unused, l large
 *
 * pte_none    is true for the bit pattern .10.00000000, pte == 0x400
 * pte_swap    is true for the bit pattern .11..ooooo.0, (pte & 0x201) == 0x200
 * pte_present is true for the bit pattern .xx.xxxxxx.1, (pte & 0x001) == 0x001
 */

/* Bits in the segment/region table address-space-control-element */
#define _ASCE_ORIGIN		~0xfffUL/* segment table origin		    */
#define _ASCE_PRIVATE_SPACE	0x100	/* private space control	    */
#define _ASCE_ALT_EVENT		0x80	/* storage alteration event control */
#define _ASCE_SPACE_SWITCH	0x40	/* space switch event		    */
#define _ASCE_REAL_SPACE	0x20	/* real space control		    */
#define _ASCE_TYPE_MASK		0x0c	/* asce table type mask		    */
#define _ASCE_TYPE_REGION1	0x0c	/* region first table type	    */
#define _ASCE_TYPE_REGION2	0x08	/* region second table type	    */
#define _ASCE_TYPE_REGION3	0x04	/* region third table type	    */
#define _ASCE_TYPE_SEGMENT	0x00	/* segment table type		    */
#define _ASCE_TABLE_LENGTH	0x03	/* region table length		    */

/* Bits in the region table entry */
#define _REGION_ENTRY_ORIGIN	~0xfffUL/* region/segment table origin	    */
#define _REGION_ENTRY_PROTECT	0x200	/* region protection bit	    */
#define _REGION_ENTRY_NOEXEC	0x100	/* region no-execute bit	    */
#define _REGION_ENTRY_OFFSET	0xc0	/* region table offset		    */
#define _REGION_ENTRY_INVALID	0x20	/* invalid region table entry	    */
#define _REGION_ENTRY_TYPE_MASK	0x0c	/* region/segment table type mask   */
#define _REGION_ENTRY_TYPE_R1	0x0c	/* region first table type	    */
#define _REGION_ENTRY_TYPE_R2	0x08	/* region second table type	    */
#define _REGION_ENTRY_TYPE_R3	0x04	/* region third table type	    */
#define _REGION_ENTRY_LENGTH	0x03	/* region third length		    */

#define _REGION1_ENTRY		(_REGION_ENTRY_TYPE_R1 | _REGION_ENTRY_LENGTH)
#define _REGION1_ENTRY_EMPTY	(_REGION_ENTRY_TYPE_R1 | _REGION_ENTRY_INVALID)
#define _REGION2_ENTRY		(_REGION_ENTRY_TYPE_R2 | _REGION_ENTRY_LENGTH)
#define _REGION2_ENTRY_EMPTY	(_REGION_ENTRY_TYPE_R2 | _REGION_ENTRY_INVALID)
#define _REGION3_ENTRY		(_REGION_ENTRY_TYPE_R3 | _REGION_ENTRY_LENGTH)
#define _REGION3_ENTRY_EMPTY	(_REGION_ENTRY_TYPE_R3 | _REGION_ENTRY_INVALID)

#define _REGION3_ENTRY_ORIGIN_LARGE ~0x7fffffffUL /* large page address	     */
#define _REGION3_ENTRY_ORIGIN  ~0x7ffUL/* region third table origin	     */

#define _REGION3_ENTRY_DIRTY	0x2000	/* SW region dirty bit */
#define _REGION3_ENTRY_YOUNG	0x1000	/* SW region young bit */
#define _REGION3_ENTRY_LARGE	0x0400	/* RTTE-format control, large page  */
#define _REGION3_ENTRY_READ	0x0002	/* SW region read bit */
#define _REGION3_ENTRY_WRITE	0x0001	/* SW region write bit */

#ifdef CONFIG_MEM_SOFT_DIRTY
#define _REGION3_ENTRY_SOFT_DIRTY 0x4000 /* SW region soft dirty bit */
#else
#define _REGION3_ENTRY_SOFT_DIRTY 0x0000 /* SW region soft dirty bit */
#endif

#define _REGION_ENTRY_BITS	 0xfffffffffffff227UL
#define _REGION_ENTRY_BITS_LARGE 0xffffffff8000fe27UL

/* Bits in the segment table entry */
#define _SEGMENT_ENTRY_BITS	0xfffffffffffffe33UL
#define _SEGMENT_ENTRY_BITS_LARGE 0xfffffffffff0ff33UL
#define _SEGMENT_ENTRY_ORIGIN_LARGE ~0xfffffUL /* large page address	    */
#define _SEGMENT_ENTRY_ORIGIN	~0x7ffUL/* segment table origin		    */
#define _SEGMENT_ENTRY_PROTECT	0x200	/* page protection bit		    */
#define _SEGMENT_ENTRY_NOEXEC	0x100	/* region no-execute bit	    */
#define _SEGMENT_ENTRY_INVALID	0x20	/* invalid segment table entry	    */

#define _SEGMENT_ENTRY		(0)
#define _SEGMENT_ENTRY_EMPTY	(_SEGMENT_ENTRY_INVALID)

#define _SEGMENT_ENTRY_DIRTY	0x2000	/* SW segment dirty bit */
#define _SEGMENT_ENTRY_YOUNG	0x1000	/* SW segment young bit */
#define _SEGMENT_ENTRY_LARGE	0x0400	/* STE-format control, large page */
#define _SEGMENT_ENTRY_WRITE	0x0002	/* SW segment write bit */
#define _SEGMENT_ENTRY_READ	0x0001	/* SW segment read bit */

#ifdef CONFIG_MEM_SOFT_DIRTY
#define _SEGMENT_ENTRY_SOFT_DIRTY 0x4000 /* SW segment soft dirty bit */
#else
#define _SEGMENT_ENTRY_SOFT_DIRTY 0x0000 /* SW segment soft dirty bit */
#endif

/*
 * Segment table and region3 table entry encoding
 * (R = read-only, I = invalid, y = young bit):
 *				dy..R...I...wr
 * prot-none, clean, old	00..1...1...00
 * prot-none, clean, young	01..1...1...00
 * prot-none, dirty, old	10..1...1...00
 * prot-none, dirty, young	11..1...1...00
 * read-only, clean, old	00..1...1...01
 * read-only, clean, young	01..1...0...01
 * read-only, dirty, old	10..1...1...01
 * read-only, dirty, young	11..1...0...01
 * read-write, clean, old	00..1...1...11
 * read-write, clean, young	01..1...0...11
 * read-write, dirty, old	10..0...1...11
 * read-write, dirty, young	11..0...0...11
 * The segment table origin is used to distinguish empty (origin==0) from
 * read-write, old segment table entries (origin!=0)
 * HW-bits: R read-only, I invalid
 * SW-bits: y young, d dirty, r read, w write
 */

/* Page status table bits for virtualization */
#define PGSTE_ACC_BITS	0xf000000000000000UL
#define PGSTE_FP_BIT	0x0800000000000000UL
#define PGSTE_PCL_BIT	0x0080000000000000UL
#define PGSTE_HR_BIT	0x0040000000000000UL
#define PGSTE_HC_BIT	0x0020000000000000UL
#define PGSTE_GR_BIT	0x0004000000000000UL
#define PGSTE_GC_BIT	0x0002000000000000UL
#define PGSTE_UC_BIT	0x0000800000000000UL	/* user dirty (migration) */
#define PGSTE_IN_BIT	0x0000400000000000UL	/* IPTE notify bit */
#define PGSTE_VSIE_BIT	0x0000200000000000UL	/* ref'd in a shadow table */

/* Guest Page State used for virtualization */
#define _PGSTE_GPS_ZERO			0x0000000080000000UL
#define _PGSTE_GPS_USAGE_MASK		0x0000000003000000UL
#define _PGSTE_GPS_USAGE_STABLE		0x0000000000000000UL
#define _PGSTE_GPS_USAGE_UNUSED		0x0000000001000000UL
#define _PGSTE_GPS_USAGE_POT_VOLATILE	0x0000000002000000UL
#define _PGSTE_GPS_USAGE_VOLATILE	_PGSTE_GPS_USAGE_MASK

/*
 * A user page table pointer has the space-switch-event bit, the
 * private-space-control bit and the storage-alteration-event-control
 * bit set. A kernel page table pointer doesn't need them.
 */
#define _ASCE_USER_BITS		(_ASCE_SPACE_SWITCH | _ASCE_PRIVATE_SPACE | \
				 _ASCE_ALT_EVENT)

/*
 * Page protection definitions.
 */
#define PAGE_NONE	__pgprot(_PAGE_PRESENT | _PAGE_INVALID | _PAGE_PROTECT)
#define PAGE_RO		__pgprot(_PAGE_PRESENT | _PAGE_READ | \
				 _PAGE_NOEXEC  | _PAGE_INVALID | _PAGE_PROTECT)
#define PAGE_RX		__pgprot(_PAGE_PRESENT | _PAGE_READ | \
				 _PAGE_INVALID | _PAGE_PROTECT)
#define PAGE_RW		__pgprot(_PAGE_PRESENT | _PAGE_READ | _PAGE_WRITE | \
				 _PAGE_NOEXEC  | _PAGE_INVALID | _PAGE_PROTECT)
#define PAGE_RWX	__pgprot(_PAGE_PRESENT | _PAGE_READ | _PAGE_WRITE | \
				 _PAGE_INVALID | _PAGE_PROTECT)

#define PAGE_SHARED	__pgprot(_PAGE_PRESENT | _PAGE_READ | _PAGE_WRITE | \
				 _PAGE_YOUNG | _PAGE_DIRTY | _PAGE_NOEXEC)
#define PAGE_KERNEL	__pgprot(_PAGE_PRESENT | _PAGE_READ | _PAGE_WRITE | \
				 _PAGE_YOUNG | _PAGE_DIRTY | _PAGE_NOEXEC)
#define PAGE_KERNEL_RO	__pgprot(_PAGE_PRESENT | _PAGE_READ | _PAGE_YOUNG | \
				 _PAGE_PROTECT | _PAGE_NOEXEC)
#define PAGE_KERNEL_EXEC __pgprot(_PAGE_PRESENT | _PAGE_READ | _PAGE_WRITE | \
				  _PAGE_YOUNG |	_PAGE_DIRTY)

/*
 * On s390 the page table entry has an invalid bit and a read-only bit.
 * Read permission implies execute permission and write permission
 * implies read permission.
 */
         /*xwr*/
#define __P000	PAGE_NONE
#define __P001	PAGE_RO
#define __P010	PAGE_RO
#define __P011	PAGE_RO
#define __P100	PAGE_RX
#define __P101	PAGE_RX
#define __P110	PAGE_RX
#define __P111	PAGE_RX

#define __S000	PAGE_NONE
#define __S001	PAGE_RO
#define __S010	PAGE_RW
#define __S011	PAGE_RW
#define __S100	PAGE_RX
#define __S101	PAGE_RX
#define __S110	PAGE_RWX
#define __S111	PAGE_RWX

/*
 * Segment entry (large page) protection definitions.
 */
#define SEGMENT_NONE	__pgprot(_SEGMENT_ENTRY_INVALID | \
				 _SEGMENT_ENTRY_PROTECT)
#define SEGMENT_RO	__pgprot(_SEGMENT_ENTRY_PROTECT | \
				 _SEGMENT_ENTRY_READ | \
				 _SEGMENT_ENTRY_NOEXEC)
#define SEGMENT_RX	__pgprot(_SEGMENT_ENTRY_PROTECT | \
				 _SEGMENT_ENTRY_READ)
#define SEGMENT_RW	__pgprot(_SEGMENT_ENTRY_READ | \
				 _SEGMENT_ENTRY_WRITE | \
				 _SEGMENT_ENTRY_NOEXEC)
#define SEGMENT_RWX	__pgprot(_SEGMENT_ENTRY_READ | \
				 _SEGMENT_ENTRY_WRITE)
#define SEGMENT_KERNEL	__pgprot(_SEGMENT_ENTRY |	\
				 _SEGMENT_ENTRY_LARGE |	\
				 _SEGMENT_ENTRY_READ |	\
				 _SEGMENT_ENTRY_WRITE | \
				 _SEGMENT_ENTRY_YOUNG | \
				 _SEGMENT_ENTRY_DIRTY | \
				 _SEGMENT_ENTRY_NOEXEC)
#define SEGMENT_KERNEL_RO __pgprot(_SEGMENT_ENTRY |	\
				 _SEGMENT_ENTRY_LARGE |	\
				 _SEGMENT_ENTRY_READ |	\
				 _SEGMENT_ENTRY_YOUNG |	\
				 _SEGMENT_ENTRY_PROTECT | \
				 _SEGMENT_ENTRY_NOEXEC)

/*
 * Region3 entry (large page) protection definitions.
 */

#define REGION3_KERNEL	__pgprot(_REGION_ENTRY_TYPE_R3 | \
				 _REGION3_ENTRY_LARGE |	 \
				 _REGION3_ENTRY_READ |	 \
				 _REGION3_ENTRY_WRITE |	 \
				 _REGION3_ENTRY_YOUNG |	 \
				 _REGION3_ENTRY_DIRTY | \
				 _REGION_ENTRY_NOEXEC)
#define REGION3_KERNEL_RO __pgprot(_REGION_ENTRY_TYPE_R3 | \
				   _REGION3_ENTRY_LARGE |  \
				   _REGION3_ENTRY_READ |   \
				   _REGION3_ENTRY_YOUNG |  \
				   _REGION_ENTRY_PROTECT | \
				   _REGION_ENTRY_NOEXEC)

static inline int mm_has_pgste(struct mm_struct *mm)
{
#ifdef CONFIG_PGSTE
	if (unlikely(mm->context.has_pgste))
		return 1;
#endif
	return 0;
}

static inline int mm_alloc_pgste(struct mm_struct *mm)
{
#ifdef CONFIG_PGSTE
	if (unlikely(mm->context.alloc_pgste))
		return 1;
#endif
	return 0;
}

/*
 * In the case that a guest uses storage keys
 * faults should no longer be backed by zero pages
 */
#define mm_forbids_zeropage mm_use_skey
static inline int mm_use_skey(struct mm_struct *mm)
{
#ifdef CONFIG_PGSTE
	if (mm->context.use_skey)
		return 1;
#endif
	return 0;
}

static inline void csp(unsigned int *ptr, unsigned int old, unsigned int new)
{
	register unsigned long reg2 asm("2") = old;
	register unsigned long reg3 asm("3") = new;
	unsigned long address = (unsigned long)ptr | 1;

	asm volatile(
		"	csp	%0,%3"
		: "+d" (reg2), "+m" (*ptr)
		: "d" (reg3), "d" (address)
		: "cc");
}

static inline void cspg(unsigned long *ptr, unsigned long old, unsigned long new)
{
	register unsigned long reg2 asm("2") = old;
	register unsigned long reg3 asm("3") = new;
	unsigned long address = (unsigned long)ptr | 1;

	asm volatile(
		"	.insn	rre,0xb98a0000,%0,%3"
		: "+d" (reg2), "+m" (*ptr)
		: "d" (reg3), "d" (address)
		: "cc");
}

#define CRDTE_DTT_PAGE		0x00UL
#define CRDTE_DTT_SEGMENT	0x10UL
#define CRDTE_DTT_REGION3	0x14UL
#define CRDTE_DTT_REGION2	0x18UL
#define CRDTE_DTT_REGION1	0x1cUL

static inline void crdte(unsigned long old, unsigned long new,
			 unsigned long table, unsigned long dtt,
			 unsigned long address, unsigned long asce)
{
	register unsigned long reg2 asm("2") = old;
	register unsigned long reg3 asm("3") = new;
	register unsigned long reg4 asm("4") = table | dtt;
	register unsigned long reg5 asm("5") = address;

	asm volatile(".insn rrf,0xb98f0000,%0,%2,%4,0"
		     : "+d" (reg2)
		     : "d" (reg3), "d" (reg4), "d" (reg5), "a" (asce)
		     : "memory", "cc");
}

/*
 * pgd/pmd/pte query functions
 */
static inline int pgd_present(pgd_t pgd)
{
	if ((pgd_val(pgd) & _REGION_ENTRY_TYPE_MASK) < _REGION_ENTRY_TYPE_R2)
		return 1;
	return (pgd_val(pgd) & _REGION_ENTRY_ORIGIN) != 0UL;
}

static inline int pgd_none(pgd_t pgd)
{
	if ((pgd_val(pgd) & _REGION_ENTRY_TYPE_MASK) < _REGION_ENTRY_TYPE_R2)
		return 0;
	return (pgd_val(pgd) & _REGION_ENTRY_INVALID) != 0UL;
}

static inline int pgd_bad(pgd_t pgd)
{
	/*
	 * With dynamic page table levels the pgd can be a region table
	 * entry or a segment table entry. Check for the bit that are
	 * invalid for either table entry.
	 */
	unsigned long mask =
		~_SEGMENT_ENTRY_ORIGIN & ~_REGION_ENTRY_INVALID &
		~_REGION_ENTRY_TYPE_MASK & ~_REGION_ENTRY_LENGTH;
	return (pgd_val(pgd) & mask) != 0;
}

static inline int pud_present(pud_t pud)
{
	if ((pud_val(pud) & _REGION_ENTRY_TYPE_MASK) < _REGION_ENTRY_TYPE_R3)
		return 1;
	return (pud_val(pud) & _REGION_ENTRY_ORIGIN) != 0UL;
}

static inline int pud_none(pud_t pud)
{
	if ((pud_val(pud) & _REGION_ENTRY_TYPE_MASK) < _REGION_ENTRY_TYPE_R3)
		return 0;
	return pud_val(pud) == _REGION3_ENTRY_EMPTY;
}

static inline int pud_large(pud_t pud)
{
	if ((pud_val(pud) & _REGION_ENTRY_TYPE_MASK) != _REGION_ENTRY_TYPE_R3)
		return 0;
	return !!(pud_val(pud) & _REGION3_ENTRY_LARGE);
}

static inline unsigned long pud_pfn(pud_t pud)
{
	unsigned long origin_mask;

	origin_mask = _REGION3_ENTRY_ORIGIN;
	if (pud_large(pud))
		origin_mask = _REGION3_ENTRY_ORIGIN_LARGE;
	return (pud_val(pud) & origin_mask) >> PAGE_SHIFT;
}

static inline int pmd_large(pmd_t pmd)
{
	return (pmd_val(pmd) & _SEGMENT_ENTRY_LARGE) != 0;
}

static inline int pmd_bad(pmd_t pmd)
{
	if (pmd_large(pmd))
		return (pmd_val(pmd) & ~_SEGMENT_ENTRY_BITS_LARGE) != 0;
	return (pmd_val(pmd) & ~_SEGMENT_ENTRY_BITS) != 0;
}

static inline int pud_bad(pud_t pud)
{
	if ((pud_val(pud) & _REGION_ENTRY_TYPE_MASK) < _REGION_ENTRY_TYPE_R3)
		return pmd_bad(__pmd(pud_val(pud)));
	if (pud_large(pud))
		return (pud_val(pud) & ~_REGION_ENTRY_BITS_LARGE) != 0;
	return (pud_val(pud) & ~_REGION_ENTRY_BITS) != 0;
}

static inline int pmd_present(pmd_t pmd)
{
	return pmd_val(pmd) != _SEGMENT_ENTRY_EMPTY;
}

static inline int pmd_none(pmd_t pmd)
{
	return pmd_val(pmd) == _SEGMENT_ENTRY_EMPTY;
}

static inline unsigned long pmd_pfn(pmd_t pmd)
{
	unsigned long origin_mask;

	origin_mask = _SEGMENT_ENTRY_ORIGIN;
	if (pmd_large(pmd))
		origin_mask = _SEGMENT_ENTRY_ORIGIN_LARGE;
	return (pmd_val(pmd) & origin_mask) >> PAGE_SHIFT;
}

#define __HAVE_ARCH_PMD_WRITE
static inline int pmd_write(pmd_t pmd)
{
	return (pmd_val(pmd) & _SEGMENT_ENTRY_WRITE) != 0;
}

static inline int pmd_dirty(pmd_t pmd)
{
	int dirty = 1;
	if (pmd_large(pmd))
		dirty = (pmd_val(pmd) & _SEGMENT_ENTRY_DIRTY) != 0;
	return dirty;
}

static inline int pmd_young(pmd_t pmd)
{
	int young = 1;
	if (pmd_large(pmd))
		young = (pmd_val(pmd) & _SEGMENT_ENTRY_YOUNG) != 0;
	return young;
}

static inline int pte_present(pte_t pte)
{
	/* Bit pattern: (pte & 0x001) == 0x001 */
	return (pte_val(pte) & _PAGE_PRESENT) != 0;
}

static inline int pte_none(pte_t pte)
{
	/* Bit pattern: pte == 0x400 */
	return pte_val(pte) == _PAGE_INVALID;
}

static inline int pte_swap(pte_t pte)
{
	/* Bit pattern: (pte & 0x201) == 0x200 */
	return (pte_val(pte) & (_PAGE_PROTECT | _PAGE_PRESENT))
		== _PAGE_PROTECT;
}

static inline int pte_special(pte_t pte)
{
	return (pte_val(pte) & _PAGE_SPECIAL);
}

#define __HAVE_ARCH_PTE_SAME
static inline int pte_same(pte_t a, pte_t b)
{
	return pte_val(a) == pte_val(b);
}

#ifdef CONFIG_NUMA_BALANCING
static inline int pte_protnone(pte_t pte)
{
	return pte_present(pte) && !(pte_val(pte) & _PAGE_READ);
}

static inline int pmd_protnone(pmd_t pmd)
{
	/* pmd_large(pmd) implies pmd_present(pmd) */
	return pmd_large(pmd) && !(pmd_val(pmd) & _SEGMENT_ENTRY_READ);
}
#endif

static inline int pte_soft_dirty(pte_t pte)
{
	return pte_val(pte) & _PAGE_SOFT_DIRTY;
}
#define pte_swp_soft_dirty pte_soft_dirty

static inline pte_t pte_mksoft_dirty(pte_t pte)
{
	pte_val(pte) |= _PAGE_SOFT_DIRTY;
	return pte;
}
#define pte_swp_mksoft_dirty pte_mksoft_dirty

static inline pte_t pte_clear_soft_dirty(pte_t pte)
{
	pte_val(pte) &= ~_PAGE_SOFT_DIRTY;
	return pte;
}
#define pte_swp_clear_soft_dirty pte_clear_soft_dirty

static inline int pmd_soft_dirty(pmd_t pmd)
{
	return pmd_val(pmd) & _SEGMENT_ENTRY_SOFT_DIRTY;
}

static inline pmd_t pmd_mksoft_dirty(pmd_t pmd)
{
	pmd_val(pmd) |= _SEGMENT_ENTRY_SOFT_DIRTY;
	return pmd;
}

static inline pmd_t pmd_clear_soft_dirty(pmd_t pmd)
{
	pmd_val(pmd) &= ~_SEGMENT_ENTRY_SOFT_DIRTY;
	return pmd;
}

/*
 * query functions pte_write/pte_dirty/pte_young only work if
 * pte_present() is true. Undefined behaviour if not..
 */
static inline int pte_write(pte_t pte)
{
	return (pte_val(pte) & _PAGE_WRITE) != 0;
}

static inline int pte_dirty(pte_t pte)
{
	return (pte_val(pte) & _PAGE_DIRTY) != 0;
}

static inline int pte_young(pte_t pte)
{
	return (pte_val(pte) & _PAGE_YOUNG) != 0;
}

#define __HAVE_ARCH_PTE_UNUSED
static inline int pte_unused(pte_t pte)
{
	return pte_val(pte) & _PAGE_UNUSED;
}

/*
 * pgd/pmd/pte modification functions
 */

static inline void pgd_clear(pgd_t *pgd)
{
	if ((pgd_val(*pgd) & _REGION_ENTRY_TYPE_MASK) == _REGION_ENTRY_TYPE_R2)
		pgd_val(*pgd) = _REGION2_ENTRY_EMPTY;
}

static inline void pud_clear(pud_t *pud)
{
	if ((pud_val(*pud) & _REGION_ENTRY_TYPE_MASK) == _REGION_ENTRY_TYPE_R3)
		pud_val(*pud) = _REGION3_ENTRY_EMPTY;
}

static inline void pmd_clear(pmd_t *pmdp)
{
	pmd_val(*pmdp) = _SEGMENT_ENTRY_EMPTY;
}

static inline void pte_clear(struct mm_struct *mm, unsigned long addr, pte_t *ptep)
{
	pte_val(*ptep) = _PAGE_INVALID;
}

/*
 * The following pte modification functions only work if
 * pte_present() is true. Undefined behaviour if not..
 */
static inline pte_t pte_modify(pte_t pte, pgprot_t newprot)
{
	pte_val(pte) &= _PAGE_CHG_MASK;
	pte_val(pte) |= pgprot_val(newprot);
	/*
	 * newprot for PAGE_NONE, PAGE_RO, PAGE_RX, PAGE_RW and PAGE_RWX
	 * has the invalid bit set, clear it again for readable, young pages
	 */
	if ((pte_val(pte) & _PAGE_YOUNG) && (pte_val(pte) & _PAGE_READ))
		pte_val(pte) &= ~_PAGE_INVALID;
	/*
	 * newprot for PAGE_RO, PAGE_RX, PAGE_RW and PAGE_RWX has the page
	 * protection bit set, clear it again for writable, dirty pages
	 */
	if ((pte_val(pte) & _PAGE_DIRTY) && (pte_val(pte) & _PAGE_WRITE))
		pte_val(pte) &= ~_PAGE_PROTECT;
	return pte;
}

static inline pte_t pte_wrprotect(pte_t pte)
{
	pte_val(pte) &= ~_PAGE_WRITE;
	pte_val(pte) |= _PAGE_PROTECT;
	return pte;
}

static inline pte_t pte_mkwrite(pte_t pte)
{
	pte_val(pte) |= _PAGE_WRITE;
	if (pte_val(pte) & _PAGE_DIRTY)
		pte_val(pte) &= ~_PAGE_PROTECT;
	return pte;
}

static inline pte_t pte_mkclean(pte_t pte)
{
	pte_val(pte) &= ~_PAGE_DIRTY;
	pte_val(pte) |= _PAGE_PROTECT;
	return pte;
}

static inline pte_t pte_mkdirty(pte_t pte)
{
	pte_val(pte) |= _PAGE_DIRTY | _PAGE_SOFT_DIRTY;
	if (pte_val(pte) & _PAGE_WRITE)
		pte_val(pte) &= ~_PAGE_PROTECT;
	return pte;
}

static inline pte_t pte_mkold(pte_t pte)
{
	pte_val(pte) &= ~_PAGE_YOUNG;
	pte_val(pte) |= _PAGE_INVALID;
	return pte;
}

static inline pte_t pte_mkyoung(pte_t pte)
{
	pte_val(pte) |= _PAGE_YOUNG;
	if (pte_val(pte) & _PAGE_READ)
		pte_val(pte) &= ~_PAGE_INVALID;
	return pte;
}

static inline pte_t pte_mkspecial(pte_t pte)
{
	pte_val(pte) |= _PAGE_SPECIAL;
	return pte;
}

#ifdef CONFIG_HUGETLB_PAGE
static inline pte_t pte_mkhuge(pte_t pte)
{
	pte_val(pte) |= _PAGE_LARGE;
	return pte;
}
#endif

#define IPTE_GLOBAL	0
#define	IPTE_LOCAL	1

static inline void __ptep_ipte(unsigned long address, pte_t *ptep, int local)
{
	unsigned long pto = (unsigned long) ptep;

	/* Invalidation + TLB flush for the pte */
	asm volatile(
		"       .insn rrf,0xb2210000,%[r1],%[r2],0,%[m4]"
		: "+m" (*ptep) : [r1] "a" (pto), [r2] "a" (address),
		  [m4] "i" (local));
}

static inline void __ptep_ipte_range(unsigned long address, int nr,
				     pte_t *ptep, int local)
{
	unsigned long pto = (unsigned long) ptep;

	/* Invalidate a range of ptes + TLB flush of the ptes */
	do {
		asm volatile(
			"       .insn rrf,0xb2210000,%[r1],%[r2],%[r3],%[m4]"
			: [r2] "+a" (address), [r3] "+a" (nr)
			: [r1] "a" (pto), [m4] "i" (local) : "memory");
	} while (nr != 255);
}

/*
 * This is hard to understand. ptep_get_and_clear and ptep_clear_flush
 * both clear the TLB for the unmapped pte. The reason is that
 * ptep_get_and_clear is used in common code (e.g. change_pte_range)
 * to modify an active pte. The sequence is
 *   1) ptep_get_and_clear
 *   2) set_pte_at
 *   3) flush_tlb_range
 * On s390 the tlb needs to get flushed with the modification of the pte
 * if the pte is active. The only way how this can be implemented is to
 * have ptep_get_and_clear do the tlb flush. In exchange flush_tlb_range
 * is a nop.
 */
pte_t ptep_xchg_direct(struct mm_struct *, unsigned long, pte_t *, pte_t);
pte_t ptep_xchg_lazy(struct mm_struct *, unsigned long, pte_t *, pte_t);

#define __HAVE_ARCH_PTEP_TEST_AND_CLEAR_YOUNG
static inline int ptep_test_and_clear_young(struct vm_area_struct *vma,
					    unsigned long addr, pte_t *ptep)
{
	pte_t pte = *ptep;

	pte = ptep_xchg_direct(vma->vm_mm, addr, ptep, pte_mkold(pte));
	return pte_young(pte);
}

#define __HAVE_ARCH_PTEP_CLEAR_YOUNG_FLUSH
static inline int ptep_clear_flush_young(struct vm_area_struct *vma,
					 unsigned long address, pte_t *ptep)
{
	return ptep_test_and_clear_young(vma, address, ptep);
}

#define __HAVE_ARCH_PTEP_GET_AND_CLEAR
static inline pte_t ptep_get_and_clear(struct mm_struct *mm,
				       unsigned long addr, pte_t *ptep)
{
	return ptep_xchg_lazy(mm, addr, ptep, __pte(_PAGE_INVALID));
}

#define __HAVE_ARCH_PTEP_MODIFY_PROT_TRANSACTION
pte_t ptep_modify_prot_start(struct mm_struct *, unsigned long, pte_t *);
void ptep_modify_prot_commit(struct mm_struct *, unsigned long, pte_t *, pte_t);

#define __HAVE_ARCH_PTEP_CLEAR_FLUSH
static inline pte_t ptep_clear_flush(struct vm_area_struct *vma,
				     unsigned long addr, pte_t *ptep)
{
	return ptep_xchg_direct(vma->vm_mm, addr, ptep, __pte(_PAGE_INVALID));
}

/*
 * The batched pte unmap code uses ptep_get_and_clear_full to clear the
 * ptes. Here an optimization is possible. tlb_gather_mmu flushes all
 * tlbs of an mm if it can guarantee that the ptes of the mm_struct
 * cannot be accessed while the batched unmap is running. In this case
 * full==1 and a simple pte_clear is enough. See tlb.h.
 */
#define __HAVE_ARCH_PTEP_GET_AND_CLEAR_FULL
static inline pte_t ptep_get_and_clear_full(struct mm_struct *mm,
					    unsigned long addr,
					    pte_t *ptep, int full)
{
	if (full) {
		pte_t pte = *ptep;
		*ptep = __pte(_PAGE_INVALID);
		return pte;
	}
	return ptep_xchg_lazy(mm, addr, ptep, __pte(_PAGE_INVALID));
}

#define __HAVE_ARCH_PTEP_SET_WRPROTECT
static inline void ptep_set_wrprotect(struct mm_struct *mm,
				      unsigned long addr, pte_t *ptep)
{
	pte_t pte = *ptep;

	if (pte_write(pte))
		ptep_xchg_lazy(mm, addr, ptep, pte_wrprotect(pte));
}

#define __HAVE_ARCH_PTEP_SET_ACCESS_FLAGS
static inline int ptep_set_access_flags(struct vm_area_struct *vma,
					unsigned long addr, pte_t *ptep,
					pte_t entry, int dirty)
{
	if (pte_same(*ptep, entry))
		return 0;
	ptep_xchg_direct(vma->vm_mm, addr, ptep, entry);
	return 1;
}

/*
 * Additional functions to handle KVM guest page tables
 */
void ptep_set_pte_at(struct mm_struct *mm, unsigned long addr,
		     pte_t *ptep, pte_t entry);
void ptep_set_notify(struct mm_struct *mm, unsigned long addr, pte_t *ptep);
void ptep_notify(struct mm_struct *mm, unsigned long addr,
		 pte_t *ptep, unsigned long bits);
int ptep_force_prot(struct mm_struct *mm, unsigned long gaddr,
		    pte_t *ptep, int prot, unsigned long bit);
void ptep_zap_unused(struct mm_struct *mm, unsigned long addr,
		     pte_t *ptep , int reset);
void ptep_zap_key(struct mm_struct *mm, unsigned long addr, pte_t *ptep);
int ptep_shadow_pte(struct mm_struct *mm, unsigned long saddr,
		    pte_t *sptep, pte_t *tptep, pte_t pte);
void ptep_unshadow_pte(struct mm_struct *mm, unsigned long saddr, pte_t *ptep);

bool test_and_clear_guest_dirty(struct mm_struct *mm, unsigned long address);
int set_guest_storage_key(struct mm_struct *mm, unsigned long addr,
			  unsigned char key, bool nq);
int cond_set_guest_storage_key(struct mm_struct *mm, unsigned long addr,
			       unsigned char key, unsigned char *oldkey,
			       bool nq, bool mr, bool mc);
int reset_guest_reference_bit(struct mm_struct *mm, unsigned long addr);
int get_guest_storage_key(struct mm_struct *mm, unsigned long addr,
			  unsigned char *key);

int set_pgste_bits(struct mm_struct *mm, unsigned long addr,
				unsigned long bits, unsigned long value);
int get_pgste(struct mm_struct *mm, unsigned long hva, unsigned long *pgstep);
int pgste_perform_essa(struct mm_struct *mm, unsigned long hva, int orc,
			unsigned long *oldpte, unsigned long *oldpgste);

/*
 * Certain architectures need to do special things when PTEs
 * within a page table are directly modified.  Thus, the following
 * hook is made available.
 */
static inline void set_pte_at(struct mm_struct *mm, unsigned long addr,
			      pte_t *ptep, pte_t entry)
{
	if (!MACHINE_HAS_NX)
		pte_val(entry) &= ~_PAGE_NOEXEC;
<<<<<<< HEAD
=======
	if (pte_present(entry))
		pte_val(entry) &= ~_PAGE_UNUSED;
>>>>>>> 2ac97f0f
	if (mm_has_pgste(mm))
		ptep_set_pte_at(mm, addr, ptep, entry);
	else
		*ptep = entry;
}

/*
 * Conversion functions: convert a page and protection to a page entry,
 * and a page entry and page directory to the page they refer to.
 */
static inline pte_t mk_pte_phys(unsigned long physpage, pgprot_t pgprot)
{
	pte_t __pte;
	pte_val(__pte) = physpage + pgprot_val(pgprot);
	return pte_mkyoung(__pte);
}

static inline pte_t mk_pte(struct page *page, pgprot_t pgprot)
{
	unsigned long physpage = page_to_phys(page);
	pte_t __pte = mk_pte_phys(physpage, pgprot);

	if (pte_write(__pte) && PageDirty(page))
		__pte = pte_mkdirty(__pte);
	return __pte;
}

#define pgd_index(address) (((address) >> PGDIR_SHIFT) & (PTRS_PER_PGD-1))
#define pud_index(address) (((address) >> PUD_SHIFT) & (PTRS_PER_PUD-1))
#define pmd_index(address) (((address) >> PMD_SHIFT) & (PTRS_PER_PMD-1))
#define pte_index(address) (((address) >> PAGE_SHIFT) & (PTRS_PER_PTE-1))

#define pgd_offset(mm, address) ((mm)->pgd + pgd_index(address))
#define pgd_offset_k(address) pgd_offset(&init_mm, address)

#define pmd_deref(pmd) (pmd_val(pmd) & _SEGMENT_ENTRY_ORIGIN)
#define pud_deref(pud) (pud_val(pud) & _REGION_ENTRY_ORIGIN)
#define pgd_deref(pgd) (pgd_val(pgd) & _REGION_ENTRY_ORIGIN)

static inline pud_t *pud_offset(pgd_t *pgd, unsigned long address)
{
	pud_t *pud = (pud_t *) pgd;
	if ((pgd_val(*pgd) & _REGION_ENTRY_TYPE_MASK) == _REGION_ENTRY_TYPE_R2)
		pud = (pud_t *) pgd_deref(*pgd);
	return pud  + pud_index(address);
}

static inline pmd_t *pmd_offset(pud_t *pud, unsigned long address)
{
	pmd_t *pmd = (pmd_t *) pud;
	if ((pud_val(*pud) & _REGION_ENTRY_TYPE_MASK) == _REGION_ENTRY_TYPE_R3)
		pmd = (pmd_t *) pud_deref(*pud);
	return pmd + pmd_index(address);
}

#define pfn_pte(pfn,pgprot) mk_pte_phys(__pa((pfn) << PAGE_SHIFT),(pgprot))
#define pte_pfn(x) (pte_val(x) >> PAGE_SHIFT)
#define pte_page(x) pfn_to_page(pte_pfn(x))

#define pmd_page(pmd) pfn_to_page(pmd_pfn(pmd))
#define pud_page(pud) pfn_to_page(pud_pfn(pud))

/* Find an entry in the lowest level page table.. */
#define pte_offset(pmd, addr) ((pte_t *) pmd_deref(*(pmd)) + pte_index(addr))
#define pte_offset_kernel(pmd, address) pte_offset(pmd,address)
#define pte_offset_map(pmd, address) pte_offset_kernel(pmd, address)
#define pte_unmap(pte) do { } while (0)

static inline pmd_t pmd_wrprotect(pmd_t pmd)
{
	pmd_val(pmd) &= ~_SEGMENT_ENTRY_WRITE;
	pmd_val(pmd) |= _SEGMENT_ENTRY_PROTECT;
	return pmd;
}

static inline pmd_t pmd_mkwrite(pmd_t pmd)
{
	pmd_val(pmd) |= _SEGMENT_ENTRY_WRITE;
	if (pmd_large(pmd) && !(pmd_val(pmd) & _SEGMENT_ENTRY_DIRTY))
		return pmd;
	pmd_val(pmd) &= ~_SEGMENT_ENTRY_PROTECT;
	return pmd;
}

static inline pmd_t pmd_mkclean(pmd_t pmd)
{
	if (pmd_large(pmd)) {
		pmd_val(pmd) &= ~_SEGMENT_ENTRY_DIRTY;
		pmd_val(pmd) |= _SEGMENT_ENTRY_PROTECT;
	}
	return pmd;
}

static inline pmd_t pmd_mkdirty(pmd_t pmd)
{
	if (pmd_large(pmd)) {
		pmd_val(pmd) |= _SEGMENT_ENTRY_DIRTY |
				_SEGMENT_ENTRY_SOFT_DIRTY;
		if (pmd_val(pmd) & _SEGMENT_ENTRY_WRITE)
			pmd_val(pmd) &= ~_SEGMENT_ENTRY_PROTECT;
	}
	return pmd;
}

static inline pud_t pud_wrprotect(pud_t pud)
{
	pud_val(pud) &= ~_REGION3_ENTRY_WRITE;
	pud_val(pud) |= _REGION_ENTRY_PROTECT;
	return pud;
}

static inline pud_t pud_mkwrite(pud_t pud)
{
	pud_val(pud) |= _REGION3_ENTRY_WRITE;
	if (pud_large(pud) && !(pud_val(pud) & _REGION3_ENTRY_DIRTY))
		return pud;
	pud_val(pud) &= ~_REGION_ENTRY_PROTECT;
	return pud;
}

static inline pud_t pud_mkclean(pud_t pud)
{
	if (pud_large(pud)) {
		pud_val(pud) &= ~_REGION3_ENTRY_DIRTY;
		pud_val(pud) |= _REGION_ENTRY_PROTECT;
	}
	return pud;
}

static inline pud_t pud_mkdirty(pud_t pud)
{
	if (pud_large(pud)) {
		pud_val(pud) |= _REGION3_ENTRY_DIRTY |
				_REGION3_ENTRY_SOFT_DIRTY;
		if (pud_val(pud) & _REGION3_ENTRY_WRITE)
			pud_val(pud) &= ~_REGION_ENTRY_PROTECT;
	}
	return pud;
}

#if defined(CONFIG_TRANSPARENT_HUGEPAGE) || defined(CONFIG_HUGETLB_PAGE)
static inline unsigned long massage_pgprot_pmd(pgprot_t pgprot)
{
	/*
	 * pgprot is PAGE_NONE, PAGE_RO, PAGE_RX, PAGE_RW or PAGE_RWX
	 * (see __Pxxx / __Sxxx). Convert to segment table entry format.
	 */
	if (pgprot_val(pgprot) == pgprot_val(PAGE_NONE))
		return pgprot_val(SEGMENT_NONE);
	if (pgprot_val(pgprot) == pgprot_val(PAGE_RO))
		return pgprot_val(SEGMENT_RO);
	if (pgprot_val(pgprot) == pgprot_val(PAGE_RX))
		return pgprot_val(SEGMENT_RX);
	if (pgprot_val(pgprot) == pgprot_val(PAGE_RW))
		return pgprot_val(SEGMENT_RW);
	return pgprot_val(SEGMENT_RWX);
}

static inline pmd_t pmd_mkyoung(pmd_t pmd)
{
	if (pmd_large(pmd)) {
		pmd_val(pmd) |= _SEGMENT_ENTRY_YOUNG;
		if (pmd_val(pmd) & _SEGMENT_ENTRY_READ)
			pmd_val(pmd) &= ~_SEGMENT_ENTRY_INVALID;
	}
	return pmd;
}

static inline pmd_t pmd_mkold(pmd_t pmd)
{
	if (pmd_large(pmd)) {
		pmd_val(pmd) &= ~_SEGMENT_ENTRY_YOUNG;
		pmd_val(pmd) |= _SEGMENT_ENTRY_INVALID;
	}
	return pmd;
}

static inline pmd_t pmd_modify(pmd_t pmd, pgprot_t newprot)
{
	if (pmd_large(pmd)) {
		pmd_val(pmd) &= _SEGMENT_ENTRY_ORIGIN_LARGE |
			_SEGMENT_ENTRY_DIRTY | _SEGMENT_ENTRY_YOUNG |
			_SEGMENT_ENTRY_LARGE | _SEGMENT_ENTRY_SOFT_DIRTY;
		pmd_val(pmd) |= massage_pgprot_pmd(newprot);
		if (!(pmd_val(pmd) & _SEGMENT_ENTRY_DIRTY))
			pmd_val(pmd) |= _SEGMENT_ENTRY_PROTECT;
		if (!(pmd_val(pmd) & _SEGMENT_ENTRY_YOUNG))
			pmd_val(pmd) |= _SEGMENT_ENTRY_INVALID;
		return pmd;
	}
	pmd_val(pmd) &= _SEGMENT_ENTRY_ORIGIN;
	pmd_val(pmd) |= massage_pgprot_pmd(newprot);
	return pmd;
}

static inline pmd_t mk_pmd_phys(unsigned long physpage, pgprot_t pgprot)
{
	pmd_t __pmd;
	pmd_val(__pmd) = physpage + massage_pgprot_pmd(pgprot);
	return __pmd;
}

#endif /* CONFIG_TRANSPARENT_HUGEPAGE || CONFIG_HUGETLB_PAGE */

static inline void __pmdp_csp(pmd_t *pmdp)
{
	csp((unsigned int *)pmdp + 1, pmd_val(*pmdp),
	    pmd_val(*pmdp) | _SEGMENT_ENTRY_INVALID);
}

#define IDTE_GLOBAL	0
#define IDTE_LOCAL	1

static inline void __pmdp_idte(unsigned long address, pmd_t *pmdp, int local)
{
	unsigned long sto;

	sto = (unsigned long) pmdp - pmd_index(address) * sizeof(pmd_t);
	asm volatile(
		"	.insn	rrf,0xb98e0000,%[r1],%[r2],0,%[m4]"
		: "+m" (*pmdp)
		: [r1] "a" (sto), [r2] "a" ((address & HPAGE_MASK)),
		  [m4] "i" (local)
		: "cc" );
}

static inline void __pudp_idte(unsigned long address, pud_t *pudp, int local)
{
	unsigned long r3o;

	r3o = (unsigned long) pudp - pud_index(address) * sizeof(pud_t);
	r3o |= _ASCE_TYPE_REGION3;
	asm volatile(
		"	.insn	rrf,0xb98e0000,%[r1],%[r2],0,%[m4]"
		: "+m" (*pudp)
		: [r1] "a" (r3o), [r2] "a" ((address & PUD_MASK)),
		  [m4] "i" (local)
		: "cc");
}

pmd_t pmdp_xchg_direct(struct mm_struct *, unsigned long, pmd_t *, pmd_t);
pmd_t pmdp_xchg_lazy(struct mm_struct *, unsigned long, pmd_t *, pmd_t);
pud_t pudp_xchg_direct(struct mm_struct *, unsigned long, pud_t *, pud_t);

#ifdef CONFIG_TRANSPARENT_HUGEPAGE

#define __HAVE_ARCH_PGTABLE_DEPOSIT
void pgtable_trans_huge_deposit(struct mm_struct *mm, pmd_t *pmdp,
				pgtable_t pgtable);

#define __HAVE_ARCH_PGTABLE_WITHDRAW
pgtable_t pgtable_trans_huge_withdraw(struct mm_struct *mm, pmd_t *pmdp);

#define  __HAVE_ARCH_PMDP_SET_ACCESS_FLAGS
static inline int pmdp_set_access_flags(struct vm_area_struct *vma,
					unsigned long addr, pmd_t *pmdp,
					pmd_t entry, int dirty)
{
	VM_BUG_ON(addr & ~HPAGE_MASK);

	entry = pmd_mkyoung(entry);
	if (dirty)
		entry = pmd_mkdirty(entry);
	if (pmd_val(*pmdp) == pmd_val(entry))
		return 0;
	pmdp_xchg_direct(vma->vm_mm, addr, pmdp, entry);
	return 1;
}

#define __HAVE_ARCH_PMDP_TEST_AND_CLEAR_YOUNG
static inline int pmdp_test_and_clear_young(struct vm_area_struct *vma,
					    unsigned long addr, pmd_t *pmdp)
{
	pmd_t pmd = *pmdp;

	pmd = pmdp_xchg_direct(vma->vm_mm, addr, pmdp, pmd_mkold(pmd));
	return pmd_young(pmd);
}

#define __HAVE_ARCH_PMDP_CLEAR_YOUNG_FLUSH
static inline int pmdp_clear_flush_young(struct vm_area_struct *vma,
					 unsigned long addr, pmd_t *pmdp)
{
	VM_BUG_ON(addr & ~HPAGE_MASK);
	return pmdp_test_and_clear_young(vma, addr, pmdp);
}

static inline void set_pmd_at(struct mm_struct *mm, unsigned long addr,
			      pmd_t *pmdp, pmd_t entry)
{
	if (!MACHINE_HAS_NX)
		pmd_val(entry) &= ~_SEGMENT_ENTRY_NOEXEC;
	*pmdp = entry;
}

static inline pmd_t pmd_mkhuge(pmd_t pmd)
{
	pmd_val(pmd) |= _SEGMENT_ENTRY_LARGE;
	pmd_val(pmd) |= _SEGMENT_ENTRY_YOUNG;
	pmd_val(pmd) |= _SEGMENT_ENTRY_PROTECT;
	return pmd;
}

#define __HAVE_ARCH_PMDP_HUGE_GET_AND_CLEAR
static inline pmd_t pmdp_huge_get_and_clear(struct mm_struct *mm,
					    unsigned long addr, pmd_t *pmdp)
{
	return pmdp_xchg_direct(mm, addr, pmdp, __pmd(_SEGMENT_ENTRY_EMPTY));
}

#define __HAVE_ARCH_PMDP_HUGE_GET_AND_CLEAR_FULL
static inline pmd_t pmdp_huge_get_and_clear_full(struct mm_struct *mm,
						 unsigned long addr,
						 pmd_t *pmdp, int full)
{
	if (full) {
		pmd_t pmd = *pmdp;
		*pmdp = __pmd(_SEGMENT_ENTRY_EMPTY);
		return pmd;
	}
	return pmdp_xchg_lazy(mm, addr, pmdp, __pmd(_SEGMENT_ENTRY_EMPTY));
}

#define __HAVE_ARCH_PMDP_HUGE_CLEAR_FLUSH
static inline pmd_t pmdp_huge_clear_flush(struct vm_area_struct *vma,
					  unsigned long addr, pmd_t *pmdp)
{
	return pmdp_huge_get_and_clear(vma->vm_mm, addr, pmdp);
}

#define __HAVE_ARCH_PMDP_INVALIDATE
static inline void pmdp_invalidate(struct vm_area_struct *vma,
				   unsigned long addr, pmd_t *pmdp)
{
	pmdp_xchg_direct(vma->vm_mm, addr, pmdp, __pmd(_SEGMENT_ENTRY_EMPTY));
}

#define __HAVE_ARCH_PMDP_SET_WRPROTECT
static inline void pmdp_set_wrprotect(struct mm_struct *mm,
				      unsigned long addr, pmd_t *pmdp)
{
	pmd_t pmd = *pmdp;

	if (pmd_write(pmd))
		pmd = pmdp_xchg_lazy(mm, addr, pmdp, pmd_wrprotect(pmd));
}

static inline pmd_t pmdp_collapse_flush(struct vm_area_struct *vma,
					unsigned long address,
					pmd_t *pmdp)
{
	return pmdp_huge_get_and_clear(vma->vm_mm, address, pmdp);
}
#define pmdp_collapse_flush pmdp_collapse_flush

#define pfn_pmd(pfn, pgprot)	mk_pmd_phys(__pa((pfn) << PAGE_SHIFT), (pgprot))
#define mk_pmd(page, pgprot)	pfn_pmd(page_to_pfn(page), (pgprot))

static inline int pmd_trans_huge(pmd_t pmd)
{
	return pmd_val(pmd) & _SEGMENT_ENTRY_LARGE;
}

#define has_transparent_hugepage has_transparent_hugepage
static inline int has_transparent_hugepage(void)
{
	return MACHINE_HAS_EDAT1 ? 1 : 0;
}
#endif /* CONFIG_TRANSPARENT_HUGEPAGE */

/*
 * 64 bit swap entry format:
 * A page-table entry has some bits we have to treat in a special way.
 * Bits 52 and bit 55 have to be zero, otherwise a specification
 * exception will occur instead of a page translation exception. The
 * specification exception has the bad habit not to store necessary
 * information in the lowcore.
 * Bits 54 and 63 are used to indicate the page type.
 * A swap pte is indicated by bit pattern (pte & 0x201) == 0x200
 * This leaves the bits 0-51 and bits 56-62 to store type and offset.
 * We use the 5 bits from 57-61 for the type and the 52 bits from 0-51
 * for the offset.
 * |			  offset			|01100|type |00|
 * |0000000000111111111122222222223333333333444444444455|55555|55566|66|
 * |0123456789012345678901234567890123456789012345678901|23456|78901|23|
 */

#define __SWP_OFFSET_MASK	((1UL << 52) - 1)
#define __SWP_OFFSET_SHIFT	12
#define __SWP_TYPE_MASK		((1UL << 5) - 1)
#define __SWP_TYPE_SHIFT	2

static inline pte_t mk_swap_pte(unsigned long type, unsigned long offset)
{
	pte_t pte;

	pte_val(pte) = _PAGE_INVALID | _PAGE_PROTECT;
	pte_val(pte) |= (offset & __SWP_OFFSET_MASK) << __SWP_OFFSET_SHIFT;
	pte_val(pte) |= (type & __SWP_TYPE_MASK) << __SWP_TYPE_SHIFT;
	return pte;
}

static inline unsigned long __swp_type(swp_entry_t entry)
{
	return (entry.val >> __SWP_TYPE_SHIFT) & __SWP_TYPE_MASK;
}

static inline unsigned long __swp_offset(swp_entry_t entry)
{
	return (entry.val >> __SWP_OFFSET_SHIFT) & __SWP_OFFSET_MASK;
}

static inline swp_entry_t __swp_entry(unsigned long type, unsigned long offset)
{
	return (swp_entry_t) { pte_val(mk_swap_pte(type, offset)) };
}

#define __pte_to_swp_entry(pte)	((swp_entry_t) { pte_val(pte) })
#define __swp_entry_to_pte(x)	((pte_t) { (x).val })

#endif /* !__ASSEMBLY__ */

#define kern_addr_valid(addr)   (1)

extern int vmem_add_mapping(unsigned long start, unsigned long size);
extern int vmem_remove_mapping(unsigned long start, unsigned long size);
extern int s390_enable_sie(void);
extern int s390_enable_skey(void);
extern void s390_reset_cmma(struct mm_struct *mm);

/* s390 has a private copy of get unmapped area to deal with cache synonyms */
#define HAVE_ARCH_UNMAPPED_AREA
#define HAVE_ARCH_UNMAPPED_AREA_TOPDOWN

/*
 * No page table caches to initialise
 */
static inline void pgtable_cache_init(void) { }
static inline void check_pgt_cache(void) { }

#include <asm-generic/pgtable.h>

#endif /* _S390_PAGE_H */<|MERGE_RESOLUTION|>--- conflicted
+++ resolved
@@ -1059,11 +1059,8 @@
 {
 	if (!MACHINE_HAS_NX)
 		pte_val(entry) &= ~_PAGE_NOEXEC;
-<<<<<<< HEAD
-=======
 	if (pte_present(entry))
 		pte_val(entry) &= ~_PAGE_UNUSED;
->>>>>>> 2ac97f0f
 	if (mm_has_pgste(mm))
 		ptep_set_pte_at(mm, addr, ptep, entry);
 	else
