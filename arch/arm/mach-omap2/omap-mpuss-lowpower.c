/*
 * OMAP MPUSS low power code
 *
 * Copyright (C) 2011 Texas Instruments, Inc.
 *	Santosh Shilimkar <santosh.shilimkar@ti.com>
 *
 * OMAP4430 MPUSS mainly consists of dual Cortex-A9 with per-CPU
 * Local timer and Watchdog, GIC, SCU, PL310 L2 cache controller,
 * CPU0 and CPU1 LPRM modules.
 * CPU0, CPU1 and MPUSS each have there own power domain and
 * hence multiple low power combinations of MPUSS are possible.
 *
 * The CPU0 and CPU1 can't support Closed switch Retention (CSWR)
 * because the mode is not supported by hw constraints of dormant
 * mode. While waking up from the dormant mode, a reset  signal
 * to the Cortex-A9 processor must be asserted by the external
 * power controller.
 *
 * With architectural inputs and hardware recommendations, only
 * below modes are supported from power gain vs latency point of view.
 *
 *	CPU0		CPU1		MPUSS
 *	----------------------------------------------
 *	ON		ON		ON
 *	ON(Inactive)	OFF		ON(Inactive)
 *	OFF		OFF		CSWR
 *	OFF		OFF		OSWR
 *	OFF		OFF		OFF(Device OFF *TBD)
 *	----------------------------------------------
 *
 * Note: CPU0 is the master core and it is the last CPU to go down
 * and first to wake-up when MPUSS low power states are excercised
 *
 *
 * This program is free software; you can redistribute it and/or modify
 * it under the terms of the GNU General Public License version 2 as
 * published by the Free Software Foundation.
 */

#include <linux/kernel.h>
#include <linux/io.h>
#include <linux/errno.h>
#include <linux/linkage.h>
#include <linux/smp.h>

#include <asm/cacheflush.h>
#include <asm/tlbflush.h>
#include <asm/smp_scu.h>
#include <asm/pgalloc.h>
#include <asm/suspend.h>
#include <asm/virt.h>
#include <asm/hardware/cache-l2x0.h>

#include "soc.h"
#include "common.h"
#include "omap44xx.h"
#include "omap4-sar-layout.h"
#include "pm.h"
#include "prcm_mpu44xx.h"
#include "prcm_mpu54xx.h"
#include "prminst44xx.h"
#include "prcm44xx.h"
#include "prm44xx.h"
#include "prm-regbits-44xx.h"

static void __iomem *sar_base;
static u32 old_cpu1_ns_pa_addr;

#if defined(CONFIG_PM) && defined(CONFIG_SMP)

struct omap4_cpu_pm_info {
	struct powerdomain *pwrdm;
	void __iomem *scu_sar_addr;
	void __iomem *wkup_sar_addr;
	void __iomem *l2x0_sar_addr;
};

/**
 * struct cpu_pm_ops - CPU pm operations
 * @finish_suspend:	CPU suspend finisher function pointer
 * @resume:		CPU resume function pointer
 * @scu_prepare:	CPU Snoop Control program function pointer
 * @hotplug_restart:	CPU restart function pointer
 *
 * Structure holds functions pointer for CPU low power operations like
 * suspend, resume and scu programming.
 */
struct cpu_pm_ops {
	int (*finish_suspend)(unsigned long cpu_state);
	void (*resume)(void);
	void (*scu_prepare)(unsigned int cpu_id, unsigned int cpu_state);
	void (*hotplug_restart)(void);
};

static DEFINE_PER_CPU(struct omap4_cpu_pm_info, omap4_pm_info);
static struct powerdomain *mpuss_pd;
static u32 cpu_context_offset;

static int default_finish_suspend(unsigned long cpu_state)
{
	omap_do_wfi();
	return 0;
}

static void dummy_cpu_resume(void)
{}

static void dummy_scu_prepare(unsigned int cpu_id, unsigned int cpu_state)
{}

static struct cpu_pm_ops omap_pm_ops = {
	.finish_suspend		= default_finish_suspend,
	.resume			= dummy_cpu_resume,
	.scu_prepare		= dummy_scu_prepare,
	.hotplug_restart	= dummy_cpu_resume,
};

/*
 * Program the wakeup routine address for the CPU0 and CPU1
 * used for OFF or DORMANT wakeup.
 */
static inline void set_cpu_wakeup_addr(unsigned int cpu_id, u32 addr)
{
	struct omap4_cpu_pm_info *pm_info = &per_cpu(omap4_pm_info, cpu_id);

	if (pm_info->wkup_sar_addr)
		writel_relaxed(addr, pm_info->wkup_sar_addr);
}

/*
 * Store the SCU power status value to scratchpad memory
 */
static void scu_pwrst_prepare(unsigned int cpu_id, unsigned int cpu_state)
{
	struct omap4_cpu_pm_info *pm_info = &per_cpu(omap4_pm_info, cpu_id);
	u32 scu_pwr_st;

	switch (cpu_state) {
	case PWRDM_POWER_RET:
		scu_pwr_st = SCU_PM_DORMANT;
		break;
	case PWRDM_POWER_OFF:
		scu_pwr_st = SCU_PM_POWEROFF;
		break;
	case PWRDM_POWER_ON:
	case PWRDM_POWER_INACTIVE:
	default:
		scu_pwr_st = SCU_PM_NORMAL;
		break;
	}

	if (pm_info->scu_sar_addr)
		writel_relaxed(scu_pwr_st, pm_info->scu_sar_addr);
}

/* Helper functions for MPUSS OSWR */
static inline void mpuss_clear_prev_logic_pwrst(void)
{
	u32 reg;

	reg = omap4_prminst_read_inst_reg(OMAP4430_PRM_PARTITION,
		OMAP4430_PRM_MPU_INST, OMAP4_RM_MPU_MPU_CONTEXT_OFFSET);
	omap4_prminst_write_inst_reg(reg, OMAP4430_PRM_PARTITION,
		OMAP4430_PRM_MPU_INST, OMAP4_RM_MPU_MPU_CONTEXT_OFFSET);
}

static inline void cpu_clear_prev_logic_pwrst(unsigned int cpu_id)
{
	u32 reg;

	if (cpu_id) {
		reg = omap4_prcm_mpu_read_inst_reg(OMAP4430_PRCM_MPU_CPU1_INST,
					cpu_context_offset);
		omap4_prcm_mpu_write_inst_reg(reg, OMAP4430_PRCM_MPU_CPU1_INST,
					cpu_context_offset);
	} else {
		reg = omap4_prcm_mpu_read_inst_reg(OMAP4430_PRCM_MPU_CPU0_INST,
					cpu_context_offset);
		omap4_prcm_mpu_write_inst_reg(reg, OMAP4430_PRCM_MPU_CPU0_INST,
					cpu_context_offset);
	}
}

/*
 * Store the CPU cluster state for L2X0 low power operations.
 */
static void l2x0_pwrst_prepare(unsigned int cpu_id, unsigned int save_state)
{
	struct omap4_cpu_pm_info *pm_info = &per_cpu(omap4_pm_info, cpu_id);

	if (pm_info->l2x0_sar_addr)
		writel_relaxed(save_state, pm_info->l2x0_sar_addr);
}

/*
 * Save the L2X0 AUXCTRL and POR value to SAR memory. Its used to
 * in every restore MPUSS OFF path.
 */
#ifdef CONFIG_CACHE_L2X0
static void __init save_l2x0_context(void)
{
	void __iomem *l2x0_base = omap4_get_l2cache_base();

	if (l2x0_base && sar_base) {
		writel_relaxed(l2x0_saved_regs.aux_ctrl,
			       sar_base + L2X0_AUXCTRL_OFFSET);
		writel_relaxed(l2x0_saved_regs.prefetch_ctrl,
			       sar_base + L2X0_PREFETCH_CTRL_OFFSET);
	}
}
#else
static void __init save_l2x0_context(void)
{}
#endif

u32 omap4_get_cpu1_ns_pa_addr(void)
{
	return old_cpu1_ns_pa_addr;
}

/**
 * omap4_enter_lowpower: OMAP4 MPUSS Low Power Entry Function
 * The purpose of this function is to manage low power programming
 * of OMAP4 MPUSS subsystem
 * @cpu : CPU ID
 * @power_state: Low power state.
 *
 * MPUSS states for the context save:
 * save_state =
 *	0 - Nothing lost and no need to save: MPUSS INACTIVE
 *	1 - CPUx L1 and logic lost: MPUSS CSWR
 *	2 - CPUx L1 and logic lost + GIC lost: MPUSS OSWR
 *	3 - CPUx L1 and logic lost + GIC + L2 lost: DEVICE OFF
 */
int omap4_enter_lowpower(unsigned int cpu, unsigned int power_state)
{
	struct omap4_cpu_pm_info *pm_info = &per_cpu(omap4_pm_info, cpu);
	unsigned int save_state = 0, cpu_logic_state = PWRDM_POWER_RET;
	unsigned int wakeup_cpu;

	if (omap_rev() == OMAP4430_REV_ES1_0)
		return -ENXIO;

	switch (power_state) {
	case PWRDM_POWER_ON:
	case PWRDM_POWER_INACTIVE:
		save_state = 0;
		break;
	case PWRDM_POWER_OFF:
		cpu_logic_state = PWRDM_POWER_OFF;
		save_state = 1;
		break;
	case PWRDM_POWER_RET:
		if (IS_PM44XX_ERRATUM(PM_OMAP4_CPU_OSWR_DISABLE))
			save_state = 0;
		break;
	default:
		/*
		 * CPUx CSWR is invalid hardware state. Also CPUx OSWR
		 * doesn't make much scense, since logic is lost and $L1
		 * needs to be cleaned because of coherency. This makes
		 * CPUx OSWR equivalent to CPUX OFF and hence not supported
		 */
		WARN_ON(1);
		return -ENXIO;
	}

	pwrdm_pre_transition(NULL);

	/*
	 * Check MPUSS next state and save interrupt controller if needed.
	 * In MPUSS OSWR or device OFF, interrupt controller  contest is lost.
	 */
	mpuss_clear_prev_logic_pwrst();
	if ((pwrdm_read_next_pwrst(mpuss_pd) == PWRDM_POWER_RET) &&
		(pwrdm_read_logic_retst(mpuss_pd) == PWRDM_POWER_OFF))
		save_state = 2;

	cpu_clear_prev_logic_pwrst(cpu);
	pwrdm_set_next_pwrst(pm_info->pwrdm, power_state);
	pwrdm_set_logic_retst(pm_info->pwrdm, cpu_logic_state);
	set_cpu_wakeup_addr(cpu, __pa_symbol(omap_pm_ops.resume));
	omap_pm_ops.scu_prepare(cpu, power_state);
	l2x0_pwrst_prepare(cpu, save_state);

	/*
	 * Call low level function  with targeted low power state.
	 */
	if (save_state)
		cpu_suspend(save_state, omap_pm_ops.finish_suspend);
	else
		omap_pm_ops.finish_suspend(save_state);

	if (IS_PM44XX_ERRATUM(PM_OMAP4_ROM_SMP_BOOT_ERRATUM_GICD) && cpu)
		gic_dist_enable();

	/*
	 * Restore the CPUx power state to ON otherwise CPUx
	 * power domain can transitions to programmed low power
	 * state while doing WFI outside the low powe code. On
	 * secure devices, CPUx does WFI which can result in
	 * domain transition
	 */
	wakeup_cpu = smp_processor_id();
	pwrdm_set_next_pwrst(pm_info->pwrdm, PWRDM_POWER_ON);

	pwrdm_post_transition(NULL);

	return 0;
}

/**
 * omap4_hotplug_cpu: OMAP4 CPU hotplug entry
 * @cpu : CPU ID
 * @power_state: CPU low power state.
 */
int omap4_hotplug_cpu(unsigned int cpu, unsigned int power_state)
{
	struct omap4_cpu_pm_info *pm_info = &per_cpu(omap4_pm_info, cpu);
	unsigned int cpu_state = 0;

	if (omap_rev() == OMAP4430_REV_ES1_0)
		return -ENXIO;

	/* Use the achievable power state for the domain */
	power_state = pwrdm_get_valid_lp_state(pm_info->pwrdm,
					       false, power_state);

	if (power_state == PWRDM_POWER_OFF)
		cpu_state = 1;

	pwrdm_clear_all_prev_pwrst(pm_info->pwrdm);
	pwrdm_set_next_pwrst(pm_info->pwrdm, power_state);
	set_cpu_wakeup_addr(cpu, __pa_symbol(omap_pm_ops.hotplug_restart));
	omap_pm_ops.scu_prepare(cpu, power_state);

	/*
	 * CPU never retuns back if targeted power state is OFF mode.
	 * CPU ONLINE follows normal CPU ONLINE ptah via
	 * omap4_secondary_startup().
	 */
	omap_pm_ops.finish_suspend(cpu_state);

	pwrdm_set_next_pwrst(pm_info->pwrdm, PWRDM_POWER_ON);
	return 0;
}


/*
 * Enable Mercury Fast HG retention mode by default.
 */
static void enable_mercury_retention_mode(void)
{
	u32 reg;

	reg = omap4_prcm_mpu_read_inst_reg(OMAP54XX_PRCM_MPU_DEVICE_INST,
				  OMAP54XX_PRCM_MPU_PRM_PSCON_COUNT_OFFSET);
	/* Enable HG_EN, HG_RAMPUP = fast mode */
	reg |= BIT(24) | BIT(25);
	omap4_prcm_mpu_write_inst_reg(reg, OMAP54XX_PRCM_MPU_DEVICE_INST,
				      OMAP54XX_PRCM_MPU_PRM_PSCON_COUNT_OFFSET);
}

/*
 * Initialise OMAP4 MPUSS
 */
int __init omap4_mpuss_init(void)
{
	struct omap4_cpu_pm_info *pm_info;

	if (omap_rev() == OMAP4430_REV_ES1_0) {
		WARN(1, "Power Management not supported on OMAP4430 ES1.0\n");
		return -ENODEV;
	}

	/* Initilaise per CPU PM information */
	pm_info = &per_cpu(omap4_pm_info, 0x0);
	if (sar_base) {
		pm_info->scu_sar_addr = sar_base + SCU_OFFSET0;
		if (cpu_is_omap44xx())
			pm_info->wkup_sar_addr = sar_base +
				CPU0_WAKEUP_NS_PA_ADDR_OFFSET;
		else
			pm_info->wkup_sar_addr = sar_base +
				OMAP5_CPU0_WAKEUP_NS_PA_ADDR_OFFSET;
		pm_info->l2x0_sar_addr = sar_base + L2X0_SAVE_OFFSET0;
	}
	pm_info->pwrdm = pwrdm_lookup("cpu0_pwrdm");
	if (!pm_info->pwrdm) {
		pr_err("Lookup failed for CPU0 pwrdm\n");
		return -ENODEV;
	}

	/* Clear CPU previous power domain state */
	pwrdm_clear_all_prev_pwrst(pm_info->pwrdm);
	cpu_clear_prev_logic_pwrst(0);

	/* Initialise CPU0 power domain state to ON */
	pwrdm_set_next_pwrst(pm_info->pwrdm, PWRDM_POWER_ON);

	pm_info = &per_cpu(omap4_pm_info, 0x1);
	if (sar_base) {
		pm_info->scu_sar_addr = sar_base + SCU_OFFSET1;
		if (cpu_is_omap44xx())
			pm_info->wkup_sar_addr = sar_base +
				CPU1_WAKEUP_NS_PA_ADDR_OFFSET;
		else
			pm_info->wkup_sar_addr = sar_base +
				OMAP5_CPU1_WAKEUP_NS_PA_ADDR_OFFSET;
		pm_info->l2x0_sar_addr = sar_base + L2X0_SAVE_OFFSET1;
	}

	pm_info->pwrdm = pwrdm_lookup("cpu1_pwrdm");
	if (!pm_info->pwrdm) {
		pr_err("Lookup failed for CPU1 pwrdm\n");
		return -ENODEV;
	}

	/* Clear CPU previous power domain state */
	pwrdm_clear_all_prev_pwrst(pm_info->pwrdm);
	cpu_clear_prev_logic_pwrst(1);

	/* Initialise CPU1 power domain state to ON */
	pwrdm_set_next_pwrst(pm_info->pwrdm, PWRDM_POWER_ON);

	mpuss_pd = pwrdm_lookup("mpu_pwrdm");
	if (!mpuss_pd) {
		pr_err("Failed to lookup MPUSS power domain\n");
		return -ENODEV;
	}
	pwrdm_clear_all_prev_pwrst(mpuss_pd);
	mpuss_clear_prev_logic_pwrst();

	if (sar_base) {
		/* Save device type on scratchpad for low level code to use */
		writel_relaxed((omap_type() != OMAP2_DEVICE_TYPE_GP) ? 1 : 0,
			       sar_base + OMAP_TYPE_OFFSET);
		save_l2x0_context();
	}

	if (cpu_is_omap44xx()) {
		omap_pm_ops.finish_suspend = omap4_finish_suspend;
		omap_pm_ops.resume = omap4_cpu_resume;
		omap_pm_ops.scu_prepare = scu_pwrst_prepare;
		omap_pm_ops.hotplug_restart = omap4_secondary_startup;
		cpu_context_offset = OMAP4_RM_CPU0_CPU0_CONTEXT_OFFSET;
	} else if (soc_is_omap54xx() || soc_is_dra7xx()) {
		cpu_context_offset = OMAP54XX_RM_CPU0_CPU0_CONTEXT_OFFSET;
		enable_mercury_retention_mode();
	}

	if (cpu_is_omap446x())
		omap_pm_ops.hotplug_restart = omap4460_secondary_startup;

	return 0;
}

#endif

/*
 * For kexec, we must set CPU1_WAKEUP_NS_PA_ADDR to point to
 * current kernel's secondary_startup() early before
 * clockdomains_init(). Otherwise clockdomain_init() can
 * wake CPU1 and cause a hang.
 */
void __init omap4_mpuss_early_init(void)
{
	unsigned long startup_pa;
	void __iomem *ns_pa_addr;

	if (!(soc_is_omap44xx() || soc_is_omap54xx()))
		return;

	sar_base = omap4_get_sar_ram_base();

<<<<<<< HEAD
	if (cpu_is_omap443x())
		startup_pa = __pa_symbol(omap4_secondary_startup);
	else if (cpu_is_omap446x())
=======
	/* Save old NS_PA_ADDR for validity checks later on */
	if (soc_is_omap44xx())
		ns_pa_addr = sar_base + CPU1_WAKEUP_NS_PA_ADDR_OFFSET;
	else
		ns_pa_addr = sar_base + OMAP5_CPU1_WAKEUP_NS_PA_ADDR_OFFSET;
	old_cpu1_ns_pa_addr = readl_relaxed(ns_pa_addr);

	if (soc_is_omap443x())
		startup_pa = __pa_symbol(omap4_secondary_startup);
	else if (soc_is_omap446x())
>>>>>>> 2ac97f0f
		startup_pa = __pa_symbol(omap4460_secondary_startup);
	else if ((__boot_cpu_mode & MODE_MASK) == HYP_MODE)
		startup_pa = __pa_symbol(omap5_secondary_hyp_startup);
	else
		startup_pa = __pa_symbol(omap5_secondary_startup);

	if (soc_is_omap44xx())
		writel_relaxed(startup_pa, sar_base +
			       CPU1_WAKEUP_NS_PA_ADDR_OFFSET);
	else
		writel_relaxed(startup_pa, sar_base +
			       OMAP5_CPU1_WAKEUP_NS_PA_ADDR_OFFSET);
}<|MERGE_RESOLUTION|>--- conflicted
+++ resolved
@@ -473,11 +473,6 @@
 
 	sar_base = omap4_get_sar_ram_base();
 
-<<<<<<< HEAD
-	if (cpu_is_omap443x())
-		startup_pa = __pa_symbol(omap4_secondary_startup);
-	else if (cpu_is_omap446x())
-=======
 	/* Save old NS_PA_ADDR for validity checks later on */
 	if (soc_is_omap44xx())
 		ns_pa_addr = sar_base + CPU1_WAKEUP_NS_PA_ADDR_OFFSET;
@@ -488,7 +483,6 @@
 	if (soc_is_omap443x())
 		startup_pa = __pa_symbol(omap4_secondary_startup);
 	else if (soc_is_omap446x())
->>>>>>> 2ac97f0f
 		startup_pa = __pa_symbol(omap4460_secondary_startup);
 	else if ((__boot_cpu_mode & MODE_MASK) == HYP_MODE)
 		startup_pa = __pa_symbol(omap5_secondary_hyp_startup);
