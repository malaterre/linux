--- conflicted
+++ resolved
@@ -150,37 +150,6 @@
 #endif
 
 /**
-<<<<<<< HEAD
- * struct omap_hwmod_irq_info - MPU IRQs used by the hwmod
- * @name: name of the IRQ channel (module local name)
- * @irq: IRQ channel ID (should be non-negative except -1 = terminator)
- *
- * @name should be something short, e.g., "tx" or "rx".  It is for use
- * by platform_get_resource_byname().  It is defined locally to the
- * hwmod.
- */
-struct omap_hwmod_irq_info {
-	const char	*name;
-	s16		irq;
-};
-
-/**
- * struct omap_hwmod_dma_info - DMA channels used by the hwmod
- * @name: name of the DMA channel (module local name)
- * @dma_req: DMA request ID (should be non-negative except -1 = terminator)
- *
- * @name should be something short, e.g., "tx" or "rx".  It is for use
- * by platform_get_resource_byname().  It is defined locally to the
- * hwmod.
- */
-struct omap_hwmod_dma_info {
-	const char	*name;
-	s16		dma_req;
-};
-
-/**
-=======
->>>>>>> 9cffb1a0
  * struct omap_hwmod_rst_info - IPs reset lines use by hwmod
  * @name: name of the reset line (module local name)
  * @rst_shift: Offset of the reset bit
@@ -629,11 +598,6 @@
 	const char			*name;
 	struct omap_hwmod_class		*class;
 	struct omap_device		*od;
-<<<<<<< HEAD
-	struct omap_hwmod_irq_info	*mpu_irqs;
-	struct omap_hwmod_dma_info	*sdma_reqs;
-=======
->>>>>>> 9cffb1a0
 	struct omap_hwmod_rst_info	*rst_lines;
 	union {
 		struct omap_hwmod_omap2_prcm omap2;
