--- conflicted
+++ resolved
@@ -35,8 +35,6 @@
 		vin0 = &vin0;
 		vin1 = &vin1;
 		vin2 = &vin2;
-<<<<<<< HEAD
-=======
 	};
 
 	/*
@@ -68,7 +66,6 @@
 		#clock-cells = <0>;
 		/* This value must be overridden by the board. */
 		clock-frequency = <0>;
->>>>>>> 9c7ff8b7
 	};
 
 	cpus {
@@ -1459,8 +1456,6 @@
 			resets = <&cpg 319>;
 			status = "disabled";
 		};
-<<<<<<< HEAD
-=======
 
 		rcar_sound: sound@ec500000 {
 			/*
@@ -1646,7 +1641,6 @@
 				};
 			};
 		};
->>>>>>> 9c7ff8b7
 	};
 
 	thermal-zones {
@@ -1683,30 +1677,4 @@
 		#clock-cells = <0>;
 		clock-frequency = <48000000>;
 	};
-<<<<<<< HEAD
-
-	/* External CAN clock */
-	can_clk: can {
-		compatible = "fixed-clock";
-		#clock-cells = <0>;
-		/* This value must be overridden by the board. */
-		clock-frequency = <0>;
-	};
-
-	/* External PCIe clock - can be overridden by the board */
-	pcie_bus_clk: pcie_bus {
-		compatible = "fixed-clock";
-		#clock-cells = <0>;
-		clock-frequency = <0>;
-	};
-
-	/* External SCIF clock */
-	scif_clk: scif {
-		compatible = "fixed-clock";
-		#clock-cells = <0>;
-		/* This value must be overridden by the board. */
-		clock-frequency = <0>;
-	};
-=======
->>>>>>> 9c7ff8b7
 };