--- conflicted
+++ resolved
@@ -82,17 +82,13 @@
 			reg = <0x203>;
 		};
 	};
-}; /* end of / */
-
-<<<<<<< HEAD
-=======
+
 	scu@c4300000 {
 		compatible = "arm,cortex-a5-scu";
 		reg = <0xc4300000 0x100>;
 	};
 }; /* end of / */
 
->>>>>>> f99503e9
 &aobus {
 	pinctrl_aobus: pinctrl@84 {
 		compatible = "amlogic,meson8b-aobus-pinctrl";
@@ -110,7 +106,6 @@
 			#gpio-cells = <2>;
 			gpio-ranges = <&pinctrl_aobus 0 130 16>;
 		};
-<<<<<<< HEAD
 
 		uart_ao_a_pins: uart_ao_a {
 			mux {
@@ -181,97 +176,6 @@
 	};
 };
 
-&L2 {
-	arm,data-latency = <3 3 3>;
-	arm,tag-latency = <2 2 2>;
-	arm,filter-ranges = <0x100000 0xc0000000>;
-};
-
-&uart_AO {
-	clocks = <&clkc CLKID_CLK81>;
-};
-
-&uart_A {
-	clocks = <&clkc CLKID_CLK81>;
-};
-
-&uart_B {
-	clocks = <&clkc CLKID_CLK81>;
-};
-
-&uart_C {
-	clocks = <&clkc CLKID_CLK81>;
-=======
-
-		uart_ao_a_pins: uart_ao_a {
-			mux {
-				groups = "uart_tx_ao_a", "uart_rx_ao_a";
-				function = "uart_ao";
-			};
-		};
-	};
-};
-
-&cbus {
-	clkc: clock-controller@4000 {
-		#clock-cells = <1>;
-		compatible = "amlogic,meson8b-clkc";
-		reg = <0x8000 0x4>, <0x4000 0x460>;
-	};
-
-	reset: reset-controller@4404 {
-		compatible = "amlogic,meson8b-reset";
-		reg = <0x4404 0x20>;
-		#reset-cells = <1>;
-	};
-
-	pwm_ab: pwm@8550 {
-		compatible = "amlogic,meson8b-pwm";
-		reg = <0x8550 0x10>;
-		#pwm-cells = <3>;
-		status = "disabled";
-	};
-
-	pwm_cd: pwm@8650 {
-		compatible = "amlogic,meson8b-pwm";
-		reg = <0x8650 0x10>;
-		#pwm-cells = <3>;
-		status = "disabled";
-	};
-
-	pwm_ef: pwm@86c0 {
-		compatible = "amlogic,meson8b-pwm";
-		reg = <0x86c0 0x10>;
-		#pwm-cells = <3>;
-		status = "disabled";
-	};
-
-	wdt: watchdog@9900 {
-		compatible = "amlogic,meson8b-wdt";
-		reg = <0x9900 0x8>;
-		interrupts = <0 0 1>;
-	};
-
-	pinctrl_cbus: pinctrl@9880 {
-		compatible = "amlogic,meson8b-cbus-pinctrl";
-		reg = <0x9880 0x10>;
-		#address-cells = <1>;
-		#size-cells = <1>;
-		ranges;
-
-		gpio: banks@80b0 {
-			reg = <0x80b0 0x28>,
-				<0x80e8 0x18>,
-				<0x8120 0x18>,
-				<0x8030 0x38>;
-			reg-names = "mux", "pull", "pull-enable", "gpio";
-			gpio-controller;
-			#gpio-cells = <2>;
-			gpio-ranges = <&pinctrl_cbus 0 0 130>;
-		};
-	};
-};
-
 &ethmac {
 	clocks = <&clkc CLKID_ETH>;
 	clock-names = "stmmaceth";
@@ -337,5 +241,4 @@
 	clocks = <&clkc CLKID_USB>, <&clkc CLKID_USB1>;
 	clock-names = "usb_general", "usb";
 	resets = <&reset RESET_USB_OTG>;
->>>>>>> f99503e9
 };