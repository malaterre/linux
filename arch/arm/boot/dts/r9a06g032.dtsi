// SPDX-License-Identifier: GPL-2.0
/*
 * Base Device Tree Source for the Renesas RZ/N1D (R9A06G032)
 *
 * Copyright (C) 2018 Renesas Electronics Europe Limited
 *
 */

#include <dt-bindings/interrupt-controller/arm-gic.h>
#include <dt-bindings/clock/r9a06g032-sysctrl.h>

/ {
	compatible = "renesas,r9a06g032";
	#address-cells = <1>;
	#size-cells = <1>;

	cpus {
		#address-cells = <1>;
		#size-cells = <0>;

		cpu@0 {
			device_type = "cpu";
			compatible = "arm,cortex-a7";
			reg = <0>;
			clocks = <&sysctrl R9A06G032_CLK_A7MP>;
		};

		cpu@1 {
			device_type = "cpu";
			compatible = "arm,cortex-a7";
			reg = <1>;
			clocks = <&sysctrl R9A06G032_CLK_A7MP>;
			enable-method = "renesas,r9a06g032-smp";
			cpu-release-addr = <0 0x4000c204>;
		};
	};

	ext_jtag_clk: extjtagclk {
		#clock-cells = <0>;
		compatible = "fixed-clock";
		clock-frequency = <0>;
	};

	ext_mclk: extmclk {
		#clock-cells = <0>;
		compatible = "fixed-clock";
		clock-frequency = <40000000>;
	};

	ext_rgmii_ref: extrgmiiref {
		#clock-cells = <0>;
		compatible = "fixed-clock";
		clock-frequency = <0>;
	};

	ext_rtc_clk: extrtcclk {
		#clock-cells = <0>;
		compatible = "fixed-clock";
		clock-frequency = <0>;
	};

	soc {
		compatible = "simple-bus";
		#address-cells = <1>;
		#size-cells = <1>;
		interrupt-parent = <&gic>;
		ranges;

		sysctrl: system-controller@4000c000 {
			compatible = "renesas,r9a06g032-sysctrl";
			reg = <0x4000c000 0x1000>;
			status = "okay";
			#clock-cells = <1>;

			clocks = <&ext_mclk>, <&ext_rtc_clk>,
					<&ext_jtag_clk>, <&ext_rgmii_ref>;
			clock-names = "mclk", "rtc", "jtag", "rgmii_ref_ext";
		};

		uart0: serial@40060000 {
			compatible = "renesas,r9a06g032-uart", "renesas,rzn1-uart", "snps,dw-apb-uart";
			reg = <0x40060000 0x400>;
			interrupts = <GIC_SPI 6 IRQ_TYPE_LEVEL_HIGH>;
			reg-shift = <2>;
			reg-io-width = <4>;
<<<<<<< HEAD
			clocks = <&sysctrl R9A06G032_CLK_UART0>;
			clock-names = "baudclk";
=======
			clocks = <&sysctrl R9A06G032_CLK_UART0>, <&sysctrl R9A06G032_HCLK_UART0>;
			clock-names = "baudclk", "apb_pclk";
			status = "disabled";
		};

		uart1: serial@40061000 {
			compatible = "renesas,r9a06g032-uart", "renesas,rzn1-uart", "snps,dw-apb-uart";
			reg = <0x40061000 0x400>;
			interrupts = <GIC_SPI 7 IRQ_TYPE_LEVEL_HIGH>;
			reg-shift = <2>;
			reg-io-width = <4>;
			clocks = <&sysctrl R9A06G032_CLK_UART1>, <&sysctrl R9A06G032_HCLK_UART1>;
			clock-names = "baudclk", "apb_pclk";
			status = "disabled";
		};

		uart2: serial@40062000 {
			compatible = "renesas,r9a06g032-uart", "renesas,rzn1-uart", "snps,dw-apb-uart";
			reg = <0x40062000 0x400>;
			interrupts = <GIC_SPI 8 IRQ_TYPE_LEVEL_HIGH>;
			reg-shift = <2>;
			reg-io-width = <4>;
			clocks = <&sysctrl R9A06G032_CLK_UART2>, <&sysctrl R9A06G032_HCLK_UART2>;
			clock-names = "baudclk", "apb_pclk";
			status = "disabled";
		};

		uart3: serial@50000000 {
			compatible = "renesas,r9a06g032-uart", "renesas,rzn1-uart";
			reg = <0x50000000 0x400>;
			interrupts = <GIC_SPI 86 IRQ_TYPE_LEVEL_HIGH>;
			reg-shift = <2>;
			reg-io-width = <4>;
			clocks = <&sysctrl R9A06G032_CLK_UART3>, <&sysctrl R9A06G032_HCLK_UART3>;
			clock-names = "baudclk", "apb_pclk";
			status = "disabled";
		};

		uart4: serial@50001000 {
			compatible = "renesas,r9a06g032-uart", "renesas,rzn1-uart";
			reg = <0x50001000 0x400>;
			interrupts = <GIC_SPI 87 IRQ_TYPE_LEVEL_HIGH>;
			reg-shift = <2>;
			reg-io-width = <4>;
			clocks = <&sysctrl R9A06G032_CLK_UART4>, <&sysctrl R9A06G032_HCLK_UART4>;
			clock-names = "baudclk", "apb_pclk";
			status = "disabled";
		};

		uart5: serial@50002000 {
			compatible = "renesas,r9a06g032-uart", "renesas,rzn1-uart";
			reg = <0x50002000 0x400>;
			interrupts = <GIC_SPI 88 IRQ_TYPE_LEVEL_HIGH>;
			reg-shift = <2>;
			reg-io-width = <4>;
			clocks = <&sysctrl R9A06G032_CLK_UART5>, <&sysctrl R9A06G032_HCLK_UART5>;
			clock-names = "baudclk", "apb_pclk";
			status = "disabled";
		};

		uart6: serial@50003000 {
			compatible = "renesas,r9a06g032-uart", "renesas,rzn1-uart";
			reg = <0x50003000 0x400>;
			interrupts = <GIC_SPI 89 IRQ_TYPE_LEVEL_HIGH>;
			reg-shift = <2>;
			reg-io-width = <4>;
			clocks = <&sysctrl R9A06G032_CLK_UART6>, <&sysctrl R9A06G032_HCLK_UART6>;
			clock-names = "baudclk", "apb_pclk";
			status = "disabled";
		};

		uart7: serial@50004000 {
			compatible = "renesas,r9a06g032-uart", "renesas,rzn1-uart";
			reg = <0x50004000 0x400>;
			interrupts = <GIC_SPI 90 IRQ_TYPE_LEVEL_HIGH>;
			reg-shift = <2>;
			reg-io-width = <4>;
			clocks = <&sysctrl R9A06G032_CLK_UART7>, <&sysctrl R9A06G032_HCLK_UART7>;
			clock-names = "baudclk", "apb_pclk";
>>>>>>> 4919ec13
			status = "disabled";
		};

		gic: gic@44101000 {
			compatible = "arm,cortex-a7-gic", "arm,gic-400";
			interrupt-controller;
			#interrupt-cells = <3>;
			reg = <0x44101000 0x1000>, /* Distributer */
			      <0x44102000 0x2000>, /* CPU interface */
			      <0x44104000 0x2000>, /* Virt interface control */
			      <0x44106000 0x2000>; /* Virt CPU interface */
			interrupts =
				<GIC_PPI 9 (GIC_CPU_MASK_SIMPLE(2) | IRQ_TYPE_LEVEL_HIGH)>;
		};
	};

	timer {
		compatible = "arm,cortex-a7-timer",
			     "arm,armv7-timer";
		interrupt-parent = <&gic>;
		arm,cpu-registers-not-fw-configured;
		always-on;
		interrupts =
			<GIC_PPI 13 (GIC_CPU_MASK_SIMPLE(2) | IRQ_TYPE_LEVEL_LOW)>,
			<GIC_PPI 14 (GIC_CPU_MASK_SIMPLE(2) | IRQ_TYPE_LEVEL_LOW)>,
			<GIC_PPI 11 (GIC_CPU_MASK_SIMPLE(2) | IRQ_TYPE_LEVEL_LOW)>,
			<GIC_PPI 10 (GIC_CPU_MASK_SIMPLE(2) | IRQ_TYPE_LEVEL_LOW)>;
	};
};<|MERGE_RESOLUTION|>--- conflicted
+++ resolved
@@ -83,10 +83,6 @@
 			interrupts = <GIC_SPI 6 IRQ_TYPE_LEVEL_HIGH>;
 			reg-shift = <2>;
 			reg-io-width = <4>;
-<<<<<<< HEAD
-			clocks = <&sysctrl R9A06G032_CLK_UART0>;
-			clock-names = "baudclk";
-=======
 			clocks = <&sysctrl R9A06G032_CLK_UART0>, <&sysctrl R9A06G032_HCLK_UART0>;
 			clock-names = "baudclk", "apb_pclk";
 			status = "disabled";
@@ -166,7 +162,6 @@
 			reg-io-width = <4>;
 			clocks = <&sysctrl R9A06G032_CLK_UART7>, <&sysctrl R9A06G032_HCLK_UART7>;
 			clock-names = "baudclk", "apb_pclk";
->>>>>>> 4919ec13
 			status = "disabled";
 		};
 
