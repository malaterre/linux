/*
 * linux/arch/arm/mach-omap1/board-ams-delta.c
 *
 * Modified from board-generic.c
 *
 * Board specific inits for the Amstrad E3 (codename Delta) videophone
 *
 * Copyright (C) 2006 Jonathan McDowell <noodles@earth.li>
 *
 * This program is free software; you can redistribute it and/or modify
 * it under the terms of the GNU General Public License version 2 as
 * published by the Free Software Foundation.
 */
#include <linux/gpio/driver.h>
#include <linux/gpio/machine.h>
#include <linux/gpio.h>
#include <linux/kernel.h>
#include <linux/init.h>
#include <linux/input.h>
#include <linux/interrupt.h>
#include <linux/leds.h>
#include <linux/platform_device.h>
#include <linux/regulator/consumer.h>
#include <linux/regulator/fixed.h>
#include <linux/regulator/machine.h>
#include <linux/serial_8250.h>
#include <linux/export.h>
#include <linux/omapfb.h>
#include <linux/io.h>
#include <linux/platform_data/gpio-omap.h>

#include <media/soc_camera.h>

#include <asm/serial.h>
#include <asm/mach-types.h>
#include <asm/mach/arch.h>
#include <asm/mach/map.h>

#include <mach/board-ams-delta.h>
#include <linux/platform_data/keypad-omap.h>
#include <mach/mux.h>

#include <mach/hardware.h>
#include "camera.h"
#include <mach/usb.h>

#include "ams-delta-fiq.h"
#include "iomap.h"
#include "common.h"

static const unsigned int ams_delta_keymap[] = {
	KEY(0, 0, KEY_F1),		/* Advert    */

	KEY(0, 3, KEY_COFFEE),		/* Games     */
	KEY(0, 2, KEY_QUESTION),	/* Directory */
	KEY(2, 3, KEY_CONNECT),		/* Internet  */
	KEY(1, 2, KEY_SHOP),		/* Services  */
	KEY(1, 1, KEY_PHONE),		/* VoiceMail */

	KEY(0, 1, KEY_DELETE),		/* Delete    */
	KEY(2, 2, KEY_PLAY),		/* Play      */
	KEY(1, 0, KEY_PAGEUP),		/* Up        */
	KEY(1, 3, KEY_PAGEDOWN),	/* Down      */
	KEY(2, 0, KEY_EMAIL),		/* ReadEmail */
	KEY(2, 1, KEY_STOP),		/* Stop      */

	/* Numeric keypad portion */
	KEY(0, 7, KEY_KP1),
	KEY(0, 6, KEY_KP2),
	KEY(0, 5, KEY_KP3),
	KEY(1, 7, KEY_KP4),
	KEY(1, 6, KEY_KP5),
	KEY(1, 5, KEY_KP6),
	KEY(2, 7, KEY_KP7),
	KEY(2, 6, KEY_KP8),
	KEY(2, 5, KEY_KP9),
	KEY(3, 6, KEY_KP0),
	KEY(3, 7, KEY_KPASTERISK),
	KEY(3, 5, KEY_KPDOT),		/* # key     */
	KEY(7, 2, KEY_NUMLOCK),		/* Mute      */
	KEY(7, 1, KEY_KPMINUS),		/* Recall    */
	KEY(6, 1, KEY_KPPLUS),		/* Redial    */
	KEY(7, 6, KEY_KPSLASH),		/* Handsfree */
	KEY(6, 0, KEY_ENTER),		/* Video     */

	KEY(7, 4, KEY_CAMERA),		/* Photo     */

	KEY(0, 4, KEY_F2),		/* Home      */
	KEY(1, 4, KEY_F3),		/* Office    */
	KEY(2, 4, KEY_F4),		/* Mobile    */
	KEY(7, 7, KEY_F5),		/* SMS       */
	KEY(7, 5, KEY_F6),		/* Email     */

	/* QWERTY portion of keypad */
	KEY(3, 4, KEY_Q),
	KEY(3, 3, KEY_W),
	KEY(3, 2, KEY_E),
	KEY(3, 1, KEY_R),
	KEY(3, 0, KEY_T),
	KEY(4, 7, KEY_Y),
	KEY(4, 6, KEY_U),
	KEY(4, 5, KEY_I),
	KEY(4, 4, KEY_O),
	KEY(4, 3, KEY_P),

	KEY(4, 2, KEY_A),
	KEY(4, 1, KEY_S),
	KEY(4, 0, KEY_D),
	KEY(5, 7, KEY_F),
	KEY(5, 6, KEY_G),
	KEY(5, 5, KEY_H),
	KEY(5, 4, KEY_J),
	KEY(5, 3, KEY_K),
	KEY(5, 2, KEY_L),

	KEY(5, 1, KEY_Z),
	KEY(5, 0, KEY_X),
	KEY(6, 7, KEY_C),
	KEY(6, 6, KEY_V),
	KEY(6, 5, KEY_B),
	KEY(6, 4, KEY_N),
	KEY(6, 3, KEY_M),
	KEY(6, 2, KEY_SPACE),

	KEY(7, 0, KEY_LEFTSHIFT),	/* Vol up    */
	KEY(7, 3, KEY_LEFTCTRL),	/* Vol down  */
};

#define LATCH1_PHYS	0x01000000
#define LATCH1_VIRT	0xEA000000
#define MODEM_PHYS	0x04000000
#define MODEM_VIRT	0xEB000000
#define LATCH2_PHYS	0x08000000
#define LATCH2_VIRT	0xEC000000

static struct map_desc ams_delta_io_desc[] __initdata = {
	/* AMS_DELTA_LATCH1 */
	{
		.virtual	= LATCH1_VIRT,
		.pfn		= __phys_to_pfn(LATCH1_PHYS),
		.length		= 0x01000000,
		.type		= MT_DEVICE
	},
	/* AMS_DELTA_LATCH2 */
	{
		.virtual	= LATCH2_VIRT,
		.pfn		= __phys_to_pfn(LATCH2_PHYS),
		.length		= 0x01000000,
		.type		= MT_DEVICE
	},
	/* AMS_DELTA_MODEM */
	{
		.virtual	= MODEM_VIRT,
		.pfn		= __phys_to_pfn(MODEM_PHYS),
		.length		= 0x01000000,
		.type		= MT_DEVICE
	}
};

static const struct omap_lcd_config ams_delta_lcd_config __initconst = {
	.ctrl_name	= "internal",
};

static struct omap_usb_config ams_delta_usb_config __initdata = {
	.register_host	= 1,
	.hmc_mode	= 16,
	.pins[0]	= 2,
};

#define LATCH1_GPIO_BASE	232
#define LATCH1_NGPIO		8

static struct resource latch1_resources[] = {
	[0] = {
		.name	= "dat",
		.start	= LATCH1_PHYS,
		.end	= LATCH1_PHYS + (LATCH1_NGPIO - 1) / 8,
		.flags	= IORESOURCE_MEM,
	},
};

#define LATCH1_LABEL	"latch1"

static struct bgpio_pdata latch1_pdata = {
	.label	= LATCH1_LABEL,
	.base	= LATCH1_GPIO_BASE,
	.ngpio	= LATCH1_NGPIO,
};

static struct platform_device latch1_gpio_device = {
	.name		= "basic-mmio-gpio",
	.id		= 0,
	.resource	= latch1_resources,
	.num_resources	= ARRAY_SIZE(latch1_resources),
	.dev		= {
		.platform_data	= &latch1_pdata,
	},
};

#define LATCH1_PIN_LED_CAMERA		0
#define LATCH1_PIN_LED_ADVERT		1
#define LATCH1_PIN_LED_MAIL		2
#define LATCH1_PIN_LED_HANDSFREE	3
#define LATCH1_PIN_LED_VOICEMAIL	4
#define LATCH1_PIN_LED_VOICE		5
#define LATCH1_PIN_DOCKIT1		6
#define LATCH1_PIN_DOCKIT2		7

static struct resource latch2_resources[] = {
	[0] = {
		.name	= "dat",
		.start	= LATCH2_PHYS,
		.end	= LATCH2_PHYS + (AMS_DELTA_LATCH2_NGPIO - 1) / 8,
		.flags	= IORESOURCE_MEM,
	},
};

#define LATCH2_LABEL	"latch2"

static struct bgpio_pdata latch2_pdata = {
	.label	= LATCH2_LABEL,
	.base	= AMS_DELTA_LATCH2_GPIO_BASE,
	.ngpio	= AMS_DELTA_LATCH2_NGPIO,
};

static struct platform_device latch2_gpio_device = {
	.name		= "basic-mmio-gpio",
	.id		= 1,
	.resource	= latch2_resources,
	.num_resources	= ARRAY_SIZE(latch2_resources),
	.dev		= {
		.platform_data	= &latch2_pdata,
	},
};

#define LATCH2_PIN_LCD_VBLEN		0
#define LATCH2_PIN_LCD_NDISP		1
#define LATCH2_PIN_NAND_NCE		2
#define LATCH2_PIN_NAND_NRE		3
#define LATCH2_PIN_NAND_NWP		4
#define LATCH2_PIN_NAND_NWE		5
#define LATCH2_PIN_NAND_ALE		6
#define LATCH2_PIN_NAND_CLE		7
#define LATCH2_PIN_KEYBRD_PWR		8
#define LATCH2_PIN_KEYBRD_DATAOUT	9
#define LATCH2_PIN_SCARD_RSTIN		10
#define LATCH2_PIN_SCARD_CMDVCC		11
#define LATCH2_PIN_MODEM_NRESET		12
#define LATCH2_PIN_MODEM_CODEC		13
#define LATCH2_PIN_HOOKFLASH1		14
#define LATCH2_PIN_HOOKFLASH2		15

static struct regulator_consumer_supply modem_nreset_consumers[] = {
	REGULATOR_SUPPLY("RESET#", "serial8250.1"),
	REGULATOR_SUPPLY("POR", "cx20442-codec"),
};

static struct regulator_init_data modem_nreset_data = {
	.constraints		= {
		.valid_ops_mask		= REGULATOR_CHANGE_STATUS,
		.boot_on		= 1,
	},
	.num_consumer_supplies	= ARRAY_SIZE(modem_nreset_consumers),
	.consumer_supplies	= modem_nreset_consumers,
};

static struct fixed_voltage_config modem_nreset_config = {
	.supply_name		= "modem_nreset",
	.microvolts		= 3300000,
	.startup_delay		= 25000,
	.enable_high		= 1,
	.enabled_at_boot	= 1,
	.init_data		= &modem_nreset_data,
};

static struct platform_device modem_nreset_device = {
	.name	= "reg-fixed-voltage",
	.id	= -1,
	.dev	= {
		.platform_data	= &modem_nreset_config,
	},
};

static struct gpiod_lookup_table ams_delta_nreset_gpiod_table = {
	.dev_id = "reg-fixed-voltage",
	.table = {
		GPIO_LOOKUP(LATCH2_LABEL, LATCH2_PIN_MODEM_NRESET,
			    NULL, GPIO_ACTIVE_HIGH),
		{ },
	},
};

struct modem_private_data {
	struct regulator *regulator;
};

static struct modem_private_data modem_priv;

static struct resource ams_delta_nand_resources[] = {
	[0] = {
		.start	= OMAP1_MPUIO_BASE,
		.end	= OMAP1_MPUIO_BASE +
				OMAP_MPUIO_IO_CNTL + sizeof(u32) - 1,
		.flags	= IORESOURCE_MEM,
	},
};

static struct platform_device ams_delta_nand_device = {
	.name	= "ams-delta-nand",
	.id	= -1,
	.num_resources	= ARRAY_SIZE(ams_delta_nand_resources),
	.resource	= ams_delta_nand_resources,
};

#define OMAP_GPIO_LABEL	"gpio-0-15"

static struct gpiod_lookup_table ams_delta_nand_gpio_table = {
	.table = {
		GPIO_LOOKUP(OMAP_GPIO_LABEL, AMS_DELTA_GPIO_PIN_NAND_RB, "rdy",
			    0),
		GPIO_LOOKUP(LATCH2_LABEL, LATCH2_PIN_NAND_NCE, "nce", 0),
		GPIO_LOOKUP(LATCH2_LABEL, LATCH2_PIN_NAND_NRE, "nre", 0),
		GPIO_LOOKUP(LATCH2_LABEL, LATCH2_PIN_NAND_NWP, "nwp", 0),
		GPIO_LOOKUP(LATCH2_LABEL, LATCH2_PIN_NAND_NWE, "nwe", 0),
		GPIO_LOOKUP(LATCH2_LABEL, LATCH2_PIN_NAND_ALE, "ale", 0),
		GPIO_LOOKUP(LATCH2_LABEL, LATCH2_PIN_NAND_CLE, "cle", 0),
		{ },
	},
};

static struct resource ams_delta_kp_resources[] = {
	[0] = {
		.start	= INT_KEYBOARD,
		.end	= INT_KEYBOARD,
		.flags	= IORESOURCE_IRQ,
	},
};

static const struct matrix_keymap_data ams_delta_keymap_data = {
	.keymap		= ams_delta_keymap,
	.keymap_size	= ARRAY_SIZE(ams_delta_keymap),
};

static struct omap_kp_platform_data ams_delta_kp_data = {
	.rows		= 8,
	.cols		= 8,
	.keymap_data	= &ams_delta_keymap_data,
	.delay		= 9,
};

static struct platform_device ams_delta_kp_device = {
	.name		= "omap-keypad",
	.id		= -1,
	.dev		= {
		.platform_data = &ams_delta_kp_data,
	},
	.num_resources	= ARRAY_SIZE(ams_delta_kp_resources),
	.resource	= ams_delta_kp_resources,
};

static struct platform_device ams_delta_lcd_device = {
	.name	= "lcd_ams_delta",
	.id	= -1,
};

static struct gpiod_lookup_table ams_delta_lcd_gpio_table = {
	.table = {
		GPIO_LOOKUP(LATCH2_LABEL, LATCH2_PIN_LCD_VBLEN, "vblen", 0),
		GPIO_LOOKUP(LATCH2_LABEL, LATCH2_PIN_LCD_NDISP, "ndisp", 0),
		{ },
	},
};

/*
 * Dynamically allocated GPIO numbers must be obtained fromm GPIO device
 * before they can be put in the gpio_led table.  Before that happens,
 * initialize the table with invalid GPIO numbers, not 0.
 */
static struct gpio_led gpio_leds[] __initdata = {
	[LATCH1_PIN_LED_CAMERA] = {
		.name		 = "camera",
		.gpio		 = -EINVAL,
		.default_state	 = LEDS_GPIO_DEFSTATE_OFF,
#ifdef CONFIG_LEDS_TRIGGERS
		.default_trigger = "ams_delta_camera",
#endif
	},
	[LATCH1_PIN_LED_ADVERT] = {
		.name		 = "advert",
		.gpio		 = -EINVAL,
		.default_state	 = LEDS_GPIO_DEFSTATE_OFF,
	},
	[LATCH1_PIN_LED_MAIL] = {
		.name		 = "email",
		.gpio		 = -EINVAL,
		.default_state	 = LEDS_GPIO_DEFSTATE_OFF,
	},
	[LATCH1_PIN_LED_HANDSFREE] = {
		.name		 = "handsfree",
		.gpio		 = -EINVAL,
		.default_state	 = LEDS_GPIO_DEFSTATE_OFF,
	},
	[LATCH1_PIN_LED_VOICEMAIL] = {
		.name		 = "voicemail",
		.gpio		 = -EINVAL,
		.default_state	 = LEDS_GPIO_DEFSTATE_OFF,
	},
	[LATCH1_PIN_LED_VOICE] = {
		.name		 = "voice",
		.gpio		 = -EINVAL,
		.default_state	 = LEDS_GPIO_DEFSTATE_OFF,
	},
};

static const struct gpio_led_platform_data leds_pdata __initconst = {
	.leds		= gpio_leds,
	.num_leds	= ARRAY_SIZE(gpio_leds),
};

static struct i2c_board_info ams_delta_camera_board_info[] = {
	{
		I2C_BOARD_INFO("ov6650", 0x60),
	},
};

#ifdef CONFIG_LEDS_TRIGGERS
DEFINE_LED_TRIGGER(ams_delta_camera_led_trigger);

static int ams_delta_camera_power(struct device *dev, int power)
{
	/*
	 * turn on camera LED
	 */
	if (power)
		led_trigger_event(ams_delta_camera_led_trigger, LED_FULL);
	else
		led_trigger_event(ams_delta_camera_led_trigger, LED_OFF);
	return 0;
}
#else
#define ams_delta_camera_power	NULL
#endif

static struct soc_camera_link ams_delta_iclink = {
	.bus_id         = 0,	/* OMAP1 SoC camera bus */
	.i2c_adapter_id = 1,
	.board_info     = &ams_delta_camera_board_info[0],
	.module_name    = "ov6650",
	.power		= ams_delta_camera_power,
};

static struct platform_device ams_delta_camera_device = {
	.name   = "soc-camera-pdrv",
	.id     = 0,
	.dev    = {
		.platform_data = &ams_delta_iclink,
	},
};

static struct omap1_cam_platform_data ams_delta_camera_platform_data = {
	.camexclk_khz	= 12000,	/* default 12MHz clock, no extra DPLL */
	.lclk_khz_max	= 1334,		/* results in 5fps CIF, 10fps QCIF */
};

static struct platform_device ams_delta_audio_device = {
	.name   = "ams-delta-audio",
	.id     = -1,
};

static struct gpiod_lookup_table ams_delta_audio_gpio_table = {
	.table = {
		GPIO_LOOKUP(OMAP_GPIO_LABEL, AMS_DELTA_GPIO_PIN_HOOK_SWITCH,
			    "hook_switch", 0),
		GPIO_LOOKUP(LATCH2_LABEL, LATCH2_PIN_MODEM_CODEC,
			    "modem_codec", 0),
		{ },
	},
};

static struct platform_device cx20442_codec_device = {
	.name   = "cx20442-codec",
	.id     = -1,
};

static struct resource ams_delta_serio_resources[] = {
	{
		.flags	= IORESOURCE_IRQ,
		/*
		 * Initialize IRQ resource with invalid IRQ number.
		 * It will be replaced with dynamically allocated GPIO IRQ
		 * obtained from GPIO chip as soon as the chip is available.
		 */
		.start	= -EINVAL,
		.end	= -EINVAL,
	},
};

static struct platform_device ams_delta_serio_device = {
	.name		= "ams-delta-serio",
	.id		= PLATFORM_DEVID_NONE,
	.dev		= {
		/*
		 * Initialize .platform_data explicitly with NULL to
		 * indicate it is going to be used.  It will be replaced
		 * with FIQ buffer address as soon as FIQ is initialized.
		 */
		.platform_data = NULL,
	},
	.num_resources	= ARRAY_SIZE(ams_delta_serio_resources),
	.resource	= ams_delta_serio_resources,
};

static struct regulator_consumer_supply keybrd_pwr_consumers[] = {
	/*
	 * Initialize supply .dev_name with NULL.  It will be replaced
	 * with serio dev_name() as soon as the serio device is registered.
	 */
	REGULATOR_SUPPLY("vcc", NULL),
};

static struct regulator_init_data keybrd_pwr_initdata = {
	.constraints		= {
		.valid_ops_mask		= REGULATOR_CHANGE_STATUS,
	},
	.num_consumer_supplies	= ARRAY_SIZE(keybrd_pwr_consumers),
	.consumer_supplies	= keybrd_pwr_consumers,
};

static struct fixed_voltage_config keybrd_pwr_config = {
	.supply_name		= "keybrd_pwr",
	.microvolts		= 5000000,
	.enable_high		= 1,
	.init_data		= &keybrd_pwr_initdata,
};

static struct platform_device keybrd_pwr_device = {
	.name	= "reg-fixed-voltage",
	.id	= PLATFORM_DEVID_AUTO,
	.dev	= {
		.platform_data	= &keybrd_pwr_config,
	},
};

static struct gpiod_lookup_table keybrd_pwr_gpio_table = {
	.table = {
		GPIO_LOOKUP(LATCH2_LABEL, LATCH2_PIN_KEYBRD_PWR, NULL,
			    GPIO_ACTIVE_HIGH),
		{ },
	},
};

static struct platform_device *ams_delta_devices[] __initdata = {
	&latch1_gpio_device,
	&latch2_gpio_device,
	&ams_delta_kp_device,
	&ams_delta_camera_device,
	&ams_delta_audio_device,
	&ams_delta_serio_device,
	&ams_delta_nand_device,
	&ams_delta_lcd_device,
	&cx20442_codec_device,
};

static struct gpiod_lookup_table *ams_delta_gpio_tables[] __initdata = {
	&ams_delta_nreset_gpiod_table,
	&ams_delta_audio_gpio_table,
	&keybrd_pwr_gpio_table,
	&ams_delta_lcd_gpio_table,
	&ams_delta_nand_gpio_table,
};

/*
 * Some drivers may not use GPIO lookup tables but need to be provided
 * with GPIO numbers.  The same applies to GPIO based IRQ lines - some
 * drivers may even not use GPIO layer but expect just IRQ numbers.
 * We could either define GPIO lookup tables then use them on behalf
 * of those devices, or we can use GPIO driver level methods for
 * identification of GPIO and IRQ numbers. For the purpose of the latter,
 * defina a helper function which identifies GPIO chips by their labels.
 */
static int gpiochip_match_by_label(struct gpio_chip *chip, void *data)
{
	char *label = data;

	return !strcmp(label, chip->label);
}

static struct gpiod_hog ams_delta_gpio_hogs[] = {
	GPIO_HOG(LATCH2_LABEL, LATCH2_PIN_KEYBRD_DATAOUT, "keybrd_dataout",
		 GPIO_ACTIVE_HIGH, GPIOD_OUT_LOW),
	{},
};

static struct plat_serial8250_port ams_delta_modem_ports[];

/*
 * Obtain MODEM IRQ GPIO descriptor using its hardware pin
 * number and assign related IRQ number to the MODEM port.
 * Keep the GPIO descriptor open so nobody steps in.
 */
static void __init modem_assign_irq(struct gpio_chip *chip)
{
	struct gpio_desc *gpiod;

	gpiod = gpiochip_request_own_desc(chip, AMS_DELTA_GPIO_PIN_MODEM_IRQ,
					  "modem_irq");
	if (IS_ERR(gpiod)) {
		pr_err("%s: modem IRQ GPIO request failed (%ld)\n", __func__,
		       PTR_ERR(gpiod));
	} else {
		gpiod_direction_input(gpiod);
		ams_delta_modem_ports[0].irq = gpiod_to_irq(gpiod);
	}
}

/*
 * The purpose of this function is to take care of proper initialization of
 * devices and data structures which depend on GPIO lines provided by OMAP GPIO
 * banks but their drivers don't use GPIO lookup tables or GPIO layer at all.
 * The function may be called as soon as OMAP GPIO devices are probed.
 * Since that happens at postcore_initcall, it can be called successfully
 * from init_machine or later.
 * Dependent devices may be registered from within this function or later.
 */
static void __init omap_gpio_deps_init(void)
{
	struct gpio_chip *chip;

	chip = gpiochip_find(OMAP_GPIO_LABEL, gpiochip_match_by_label);
	if (!chip) {
		pr_err("%s: OMAP GPIO chip not found\n", __func__);
		return;
	}

	/*
	 * Start with FIQ initialization as it may have to request
	 * and release successfully each OMAP GPIO pin in turn.
	 */
	ams_delta_init_fiq(chip, &ams_delta_serio_device);

	modem_assign_irq(chip);
}

/*
 * Initialize latch2 pins with values which are safe for dependent on-board
 * devices or useful for their successull initialization even before GPIO
 * driver takes control over the latch pins:
 * - LATCH2_PIN_LCD_VBLEN	= 0
 * - LATCH2_PIN_LCD_NDISP	= 0	Keep LCD device powered off before its
 *					driver takes control over it.
 * - LATCH2_PIN_NAND_NCE	= 0
 * - LATCH2_PIN_NAND_NWP	= 0	Keep NAND device down and write-
 *					protected before its driver takes
 *					control over it.
 * - LATCH2_PIN_KEYBRD_PWR	= 0	Keep keyboard powered off before serio
 *					driver takes control over it.
 * - LATCH2_PIN_KEYBRD_DATAOUT	= 0	Keep low to avoid corruption of first
 *					byte of data received from attached
 *					keyboard when serio device is probed;
 *					the pin is also hogged low by the latch2
 *					GPIO driver as soon as it is ready.
 * - LATCH2_PIN_MODEM_NRESET	= 1	Enable voice MODEM device, allowing for
 *					its successful probe even before a
 *					regulator it depends on, which in turn
 *					takes control over the pin, is set up.
 * - LATCH2_PIN_MODEM_CODEC	= 1	Attach voice MODEM CODEC data port
 *					to the MODEM so the CODEC is under
 *					control even if audio driver doesn't
 *					take it over.
 */
static void __init ams_delta_latch2_init(void)
{
	u16 latch2 = 1 << LATCH2_PIN_MODEM_NRESET | 1 << LATCH2_PIN_MODEM_CODEC;

	__raw_writew(latch2, LATCH2_VIRT);
}

static void __init ams_delta_init(void)
{
	/* mux pins for uarts */
	omap_cfg_reg(UART1_TX);
	omap_cfg_reg(UART1_RTS);

	/* parallel camera interface */
	omap_cfg_reg(H19_1610_CAM_EXCLK);
	omap_cfg_reg(J15_1610_CAM_LCLK);
	omap_cfg_reg(L18_1610_CAM_VS);
	omap_cfg_reg(L15_1610_CAM_HS);
	omap_cfg_reg(L19_1610_CAM_D0);
	omap_cfg_reg(K14_1610_CAM_D1);
	omap_cfg_reg(K15_1610_CAM_D2);
	omap_cfg_reg(K19_1610_CAM_D3);
	omap_cfg_reg(K18_1610_CAM_D4);
	omap_cfg_reg(J14_1610_CAM_D5);
	omap_cfg_reg(J19_1610_CAM_D6);
	omap_cfg_reg(J18_1610_CAM_D7);

	omap_gpio_deps_init();
	ams_delta_latch2_init();
	gpiod_add_hogs(ams_delta_gpio_hogs);

	omap_serial_init();
	omap_register_i2c_bus(1, 100, NULL, 0);

	omap1_usb_init(&ams_delta_usb_config);
	omap1_set_camera_info(&ams_delta_camera_platform_data);
#ifdef CONFIG_LEDS_TRIGGERS
	led_trigger_register_simple("ams_delta_camera",
			&ams_delta_camera_led_trigger);
#endif
	platform_add_devices(ams_delta_devices, ARRAY_SIZE(ams_delta_devices));

	/*
	 * As soon as regulator consumers have been registered, assign their
	 * dev_names to consumer supply entries of respective regulators.
	 */
	keybrd_pwr_consumers[0].dev_name =
			dev_name(&ams_delta_serio_device.dev);

	/*
	 * Once consumer supply entries are populated with dev_names,
	 * register regulator devices.  At this stage only the keyboard
	 * power regulator has its consumer supply table fully populated.
	 */
	platform_device_register(&keybrd_pwr_device);

	/*
	 * As soon as GPIO consumers have been registered, assign
	 * their dev_names to respective GPIO lookup tables.
	 */
	ams_delta_audio_gpio_table.dev_id =
			dev_name(&ams_delta_audio_device.dev);
	keybrd_pwr_gpio_table.dev_id = dev_name(&keybrd_pwr_device.dev);
	ams_delta_nand_gpio_table.dev_id = dev_name(&ams_delta_nand_device.dev);
	ams_delta_lcd_gpio_table.dev_id = dev_name(&ams_delta_lcd_device.dev);

	/*
	 * Once GPIO lookup tables are populated with dev_names, register them.
	 */
	gpiod_add_lookup_tables(ams_delta_gpio_tables,
				ARRAY_SIZE(ams_delta_gpio_tables));

	omap_writew(omap_readw(ARM_RSTCT1) | 0x0004, ARM_RSTCT1);

	omapfb_set_lcd_config(&ams_delta_lcd_config);
}

static void modem_pm(struct uart_port *port, unsigned int state, unsigned old)
{
	struct modem_private_data *priv = port->private_data;
	int ret;

	if (IS_ERR(priv->regulator))
		return;

	if (state == old)
		return;

	if (state == 0)
		ret = regulator_enable(priv->regulator);
	else if (old == 0)
		ret = regulator_disable(priv->regulator);
	else
		ret = 0;

	if (ret)
		dev_warn(port->dev,
			 "ams_delta modem_pm: failed to %sable regulator: %d\n",
			 state ? "dis" : "en", ret);
}

static struct plat_serial8250_port ams_delta_modem_ports[] = {
	{
		.membase	= IOMEM(MODEM_VIRT),
		.mapbase	= MODEM_PHYS,
		.irq		= IRQ_NOTCONNECTED, /* changed later */
		.flags		= UPF_BOOT_AUTOCONF,
		.irqflags	= IRQF_TRIGGER_RISING,
		.iotype		= UPIO_MEM,
		.regshift	= 1,
		.uartclk	= BASE_BAUD * 16,
		.pm		= modem_pm,
		.private_data	= &modem_priv,
	},
	{ },
};

static struct platform_device ams_delta_modem_device = {
	.name	= "serial8250",
	.id	= PLAT8250_DEV_PLATFORM1,
	.dev		= {
		.platform_data = ams_delta_modem_ports,
	},
};

/*
 * leds-gpio driver doesn't make use of GPIO lookup tables,
 * it has to be provided with GPIO numbers over platform data
 * if GPIO descriptor info can't be obtained from device tree.
 * We could either define GPIO lookup tables and use them on behalf
 * of the leds-gpio device, or we can use GPIO driver level methods
 * for identification of GPIO numbers as long as we don't support
 * device tree.  Let's do the latter.
 */
static void __init ams_delta_led_init(struct gpio_chip *chip)
{
	struct gpio_desc *gpiod;
	int i;

	for (i = LATCH1_PIN_LED_CAMERA; i < LATCH1_PIN_DOCKIT1; i++) {
		gpiod = gpiochip_request_own_desc(chip, i, NULL);
		if (IS_ERR(gpiod)) {
			pr_warn("%s: %s GPIO %d request failed (%ld)\n",
				__func__, LATCH1_LABEL, i, PTR_ERR(gpiod));
			continue;
		}

		/* Assign GPIO numbers to LED device. */
		gpio_leds[i].gpio = desc_to_gpio(gpiod);

		gpiochip_free_own_desc(gpiod);
	}

	gpio_led_register_device(PLATFORM_DEVID_NONE, &leds_pdata);
}

/*
 * The purpose of this function is to take care of assignment of GPIO numbers
 * to platform devices which depend on GPIO lines provided by Amstrad Delta
 * latch1 and/or latch2 GPIO devices but don't use GPIO lookup tables.
 * The function may be called as soon as latch1/latch2 GPIO devices are
 * initilized.  Since basic-mmio-gpio driver is not registered before
 * device_initcall, this may happen at erliest during device_initcall_sync.
 * Dependent devices shouldn't be registered before that, their
 * registration may be performed from within this function or later.
 */
static int __init ams_delta_gpio_init(void)
{
	struct gpio_chip *chip;

	if (!machine_is_ams_delta())
		return -ENODEV;

	chip = gpiochip_find(LATCH1_LABEL, gpiochip_match_by_label);
	if (!chip)
		pr_err("%s: latch1 GPIO chip not found\n", __func__);
	else
		ams_delta_led_init(chip);

	return 0;
}
device_initcall_sync(ams_delta_gpio_init);

static int __init modem_nreset_init(void)
{
	int err;

	err = platform_device_register(&modem_nreset_device);
	if (err)
		pr_err("Couldn't register the modem regulator device\n");

	return err;
}


/*
<<<<<<< HEAD
 * This function expects MODEM IRQ number already assigned to the port
 * and fails if it's not.
=======
 * This function expects MODEM IRQ number already assigned to the port.
>>>>>>> 21f0bd42
 * The MODEM device requires its RESET# pin kept high during probe.
 * That requirement can be fulfilled in several ways:
 * - with a descriptor of already functional modem_nreset regulator
 *   assigned to the MODEM private data,
 * - with the regulator not yet controlled by modem_pm function but
 *   already enabled by default on probe,
 * - before the modem_nreset regulator is probed, with the pin already
 *   set high explicitly.
 * The last one is already guaranteed by ams_delta_latch2_init() called
 * from machine_init.
 * In order to avoid taking over ttyS0 device slot, the MODEM device
 * should be registered after OMAP serial ports.  Since those ports
 * are registered at arch_initcall, this function can be called safely
 * at arch_initcall_sync earliest.
 */
static int __init ams_delta_modem_init(void)
{
	int err;

	if (!machine_is_ams_delta())
		return -ENODEV;

<<<<<<< HEAD
	if (ams_delta_modem_ports[0].irq < 0)
		return ams_delta_modem_ports[0].irq;

=======
>>>>>>> 21f0bd42
	omap_cfg_reg(M14_1510_GPIO2);

	/* Initialize the modem_nreset regulator consumer before use */
	modem_priv.regulator = ERR_PTR(-ENODEV);

	err = platform_device_register(&ams_delta_modem_device);

	return err;
}
arch_initcall_sync(ams_delta_modem_init);

static int __init late_init(void)
{
	int err;

	err = modem_nreset_init();
	if (err)
		return err;

	/*
	 * Once the modem device is registered, the modem_nreset
	 * regulator can be requested on behalf of that device.
	 */
	modem_priv.regulator = regulator_get(&ams_delta_modem_device.dev,
			"RESET#");
	if (IS_ERR(modem_priv.regulator)) {
		err = PTR_ERR(modem_priv.regulator);
		goto unregister;
	}
	return 0;

unregister:
	platform_device_unregister(&ams_delta_modem_device);
	return err;
}

static void __init ams_delta_init_late(void)
{
	omap1_init_late();
	late_init();
}

static void __init ams_delta_map_io(void)
{
	omap15xx_map_io();
	iotable_init(ams_delta_io_desc, ARRAY_SIZE(ams_delta_io_desc));
}

MACHINE_START(AMS_DELTA, "Amstrad E3 (Delta)")
	/* Maintainer: Jonathan McDowell <noodles@earth.li> */
	.atag_offset	= 0x100,
	.map_io		= ams_delta_map_io,
	.init_early	= omap1_init_early,
	.init_irq	= omap1_init_irq,
	.handle_irq	= omap1_handle_irq,
	.init_machine	= ams_delta_init,
	.init_late	= ams_delta_init_late,
	.init_time	= omap1_timer_init,
	.restart	= omap1_restart,
MACHINE_END<|MERGE_RESOLUTION|>--- conflicted
+++ resolved
@@ -864,12 +864,7 @@
 
 
 /*
-<<<<<<< HEAD
- * This function expects MODEM IRQ number already assigned to the port
- * and fails if it's not.
-=======
  * This function expects MODEM IRQ number already assigned to the port.
->>>>>>> 21f0bd42
  * The MODEM device requires its RESET# pin kept high during probe.
  * That requirement can be fulfilled in several ways:
  * - with a descriptor of already functional modem_nreset regulator
@@ -892,12 +887,6 @@
 	if (!machine_is_ams_delta())
 		return -ENODEV;
 
-<<<<<<< HEAD
-	if (ams_delta_modem_ports[0].irq < 0)
-		return ams_delta_modem_ports[0].irq;
-
-=======
->>>>>>> 21f0bd42
 	omap_cfg_reg(M14_1510_GPIO2);
 
 	/* Initialize the modem_nreset regulator consumer before use */
