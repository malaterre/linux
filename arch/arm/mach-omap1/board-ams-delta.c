--- conflicted
+++ resolved
@@ -203,14 +203,10 @@
 	},
 };
 
-#define LATCH2_LABEL	"latch2"
+#define LATCH2_LABEL	"ams-delta-latch2"
 
 static struct bgpio_pdata latch2_pdata = {
-<<<<<<< HEAD
 	.label	= LATCH2_LABEL,
-=======
-	.label	= "ams-delta-latch2",
->>>>>>> 7a5421d2
 	.base	= AMS_DELTA_LATCH2_GPIO_BASE,
 	.ngpio	= AMS_DELTA_LATCH2_NGPIO,
 };
@@ -309,8 +305,7 @@
 static struct gpiod_lookup_table modem_nreset_gpiod_table = {
 	.dev_id = "reg-fixed-voltage",
 	.table = {
-		/* The AMS_DELTA_GPIO_PIN_MODEM_NRESET is at offset 12 */
-		GPIO_LOOKUP("ams-delta-latch2", 12,
+		GPIO_LOOKUP(LATCH2_LABEL, LATCH2_PIN_MODEM_NRESET,
 			    "enable", GPIO_ACTIVE_HIGH),
 		{ },
 	},
@@ -671,7 +666,6 @@
 
 	platform_add_devices(late_devices, ARRAY_SIZE(late_devices));
 
-<<<<<<< HEAD
 	/*
 	 * As soon as devices have been registered, assign their dev_names
 	 * to respective GPIO lookup tables before they are added.
@@ -680,10 +674,7 @@
 	ams_delta_nand_gpio_table.dev_id = dev_name(&ams_delta_nand_device.dev);
 
 	gpiod_add_lookup_tables(late_gpio_tables, ARRAY_SIZE(late_gpio_tables));
-
-=======
 	gpiod_add_lookup_table(&modem_nreset_gpiod_table);
->>>>>>> 7a5421d2
 	err = platform_device_register(&modem_nreset_device);
 	if (err) {
 		pr_err("Couldn't register the modem regulator device\n");
