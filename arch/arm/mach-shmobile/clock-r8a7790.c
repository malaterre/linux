/*
 * r8a7790 clock framework support
 *
 * Copyright (C) 2013  Renesas Solutions Corp.
 * Copyright (C) 2013  Magnus Damm
 *
 * This program is free software; you can redistribute it and/or modify
 * it under the terms of the GNU General Public License as published by
 * the Free Software Foundation; version 2 of the License.
 *
 * This program is distributed in the hope that it will be useful,
 * but WITHOUT ANY WARRANTY; without even the implied warranty of
 * MERCHANTABILITY or FITNESS FOR A PARTICULAR PURPOSE.  See the
 * GNU General Public License for more details.
 *
 * You should have received a copy of the GNU General Public License
 * along with this program; if not, write to the Free Software
 * Foundation, Inc., 51 Franklin St, Fifth Floor, Boston, MA  02110-1301  USA
 */
#include <linux/init.h>
#include <linux/io.h>
#include <linux/kernel.h>
#include <linux/sh_clk.h>
#include <linux/clkdev.h>
#include <mach/clock.h>
#include <mach/common.h>
#include <mach/r8a7790.h>

/*
 *   MD		EXTAL		PLL0	PLL1	PLL3
 * 14 13 19	(MHz)		*1	*1
 *---------------------------------------------------
 * 0  0  0	15 x 1		x172/2	x208/2	x106
 * 0  0  1	15 x 1		x172/2	x208/2	x88
 * 0  1  0	20 x 1		x130/2	x156/2	x80
 * 0  1  1	20 x 1		x130/2	x156/2	x66
 * 1  0  0	26 / 2		x200/2	x240/2	x122
 * 1  0  1	26 / 2		x200/2	x240/2	x102
 * 1  1  0	30 / 2		x172/2	x208/2	x106
 * 1  1  1	30 / 2		x172/2	x208/2	x88
 *
 * *1 :	Table 7.6 indicates VCO ouput (PLLx = VCO/2)
 *	see "p1 / 2" on R8A7790_CLOCK_ROOT() below
 */

#define CPG_BASE 0xe6150000
#define CPG_LEN 0x1000

#define SMSTPCR1 0xe6150134
#define SMSTPCR2 0xe6150138
#define SMSTPCR3 0xe615013c
#define SMSTPCR5 0xe6150144
#define SMSTPCR7 0xe615014c
#define SMSTPCR8 0xe6150990
<<<<<<< HEAD
=======
#define SMSTPCR9 0xe6150994
>>>>>>> d8ec26d7

#define SDCKCR		0xE6150074
#define SD2CKCR		0xE6150078
#define SD3CKCR		0xE615007C
#define MMC0CKCR	0xE6150240
#define MMC1CKCR	0xE6150244
#define SSPCKCR		0xE6150248
#define SSPRSCKCR	0xE615024C

static struct clk_mapping cpg_mapping = {
	.phys   = CPG_BASE,
	.len    = CPG_LEN,
};

static struct clk extal_clk = {
	/* .rate will be updated on r8a7790_clock_init() */
	.mapping	= &cpg_mapping,
};

static struct sh_clk_ops followparent_clk_ops = {
	.recalc	= followparent_recalc,
};

static struct clk main_clk = {
	/* .parent will be set r8a73a4_clock_init */
	.ops	= &followparent_clk_ops,
};

/*
 * clock ratio of these clock will be updated
 * on r8a7790_clock_init()
 */
SH_FIXED_RATIO_CLK_SET(pll1_clk,		main_clk,	1, 1);
SH_FIXED_RATIO_CLK_SET(pll3_clk,		main_clk,	1, 1);
SH_FIXED_RATIO_CLK_SET(lb_clk,			pll1_clk,	1, 1);
SH_FIXED_RATIO_CLK_SET(qspi_clk,		pll1_clk,	1, 1);

/* fixed ratio clock */
SH_FIXED_RATIO_CLK_SET(extal_div2_clk,		extal_clk,	1, 2);
SH_FIXED_RATIO_CLK_SET(cp_clk,			extal_clk,	1, 2);

SH_FIXED_RATIO_CLK_SET(pll1_div2_clk,		pll1_clk,	1, 2);
SH_FIXED_RATIO_CLK_SET(zg_clk,			pll1_clk,	1, 3);
SH_FIXED_RATIO_CLK_SET(zx_clk,			pll1_clk,	1, 3);
SH_FIXED_RATIO_CLK_SET(zs_clk,			pll1_clk,	1, 6);
SH_FIXED_RATIO_CLK_SET(hp_clk,			pll1_clk,	1, 12);
SH_FIXED_RATIO_CLK_SET(i_clk,			pll1_clk,	1, 2);
SH_FIXED_RATIO_CLK_SET(b_clk,			pll1_clk,	1, 12);
SH_FIXED_RATIO_CLK_SET(p_clk,			pll1_clk,	1, 24);
SH_FIXED_RATIO_CLK_SET(cl_clk,			pll1_clk,	1, 48);
SH_FIXED_RATIO_CLK_SET(m2_clk,			pll1_clk,	1, 8);
SH_FIXED_RATIO_CLK_SET(imp_clk,			pll1_clk,	1, 4);
SH_FIXED_RATIO_CLK_SET(rclk_clk,		pll1_clk,	1, (48 * 1024));
SH_FIXED_RATIO_CLK_SET(oscclk_clk,		pll1_clk,	1, (12 * 1024));

SH_FIXED_RATIO_CLK_SET(zb3_clk,			pll3_clk,	1, 4);
SH_FIXED_RATIO_CLK_SET(zb3d2_clk,		pll3_clk,	1, 8);
SH_FIXED_RATIO_CLK_SET(ddr_clk,			pll3_clk,	1, 8);
SH_FIXED_RATIO_CLK_SET(mp_clk,			pll1_div2_clk,	1, 15);

static struct clk *main_clks[] = {
	&extal_clk,
	&extal_div2_clk,
	&main_clk,
	&pll1_clk,
	&pll1_div2_clk,
	&pll3_clk,
	&lb_clk,
	&qspi_clk,
	&zg_clk,
	&zx_clk,
	&zs_clk,
	&hp_clk,
	&i_clk,
	&b_clk,
	&p_clk,
	&cl_clk,
	&m2_clk,
	&imp_clk,
	&rclk_clk,
	&oscclk_clk,
	&zb3_clk,
	&zb3d2_clk,
	&ddr_clk,
	&mp_clk,
	&cp_clk,
};

/* SDHI (DIV4) clock */
static int divisors[] = { 2, 3, 4, 6, 8, 12, 16, 18, 24, 0, 36, 48, 10 };

static struct clk_div_mult_table div4_div_mult_table = {
	.divisors = divisors,
	.nr_divisors = ARRAY_SIZE(divisors),
};

static struct clk_div4_table div4_table = {
	.div_mult_table = &div4_div_mult_table,
};

enum {
	DIV4_SDH, DIV4_SD0, DIV4_SD1, DIV4_NR
};

static struct clk div4_clks[DIV4_NR] = {
	[DIV4_SDH] = SH_CLK_DIV4(&pll1_clk, SDCKCR, 8, 0x0dff, CLK_ENABLE_ON_INIT),
	[DIV4_SD0] = SH_CLK_DIV4(&pll1_clk, SDCKCR, 4, 0x1de0, CLK_ENABLE_ON_INIT),
	[DIV4_SD1] = SH_CLK_DIV4(&pll1_clk, SDCKCR, 0, 0x1de0, CLK_ENABLE_ON_INIT),
};

/* DIV6 clocks */
enum {
	DIV6_SD2, DIV6_SD3,
	DIV6_MMC0, DIV6_MMC1,
	DIV6_SSP, DIV6_SSPRS,
	DIV6_NR
};

static struct clk div6_clks[DIV6_NR] = {
	[DIV6_SD2]	= SH_CLK_DIV6(&pll1_div2_clk, SD2CKCR, 0),
	[DIV6_SD3]	= SH_CLK_DIV6(&pll1_div2_clk, SD3CKCR, 0),
	[DIV6_MMC0]	= SH_CLK_DIV6(&pll1_div2_clk, MMC0CKCR, 0),
	[DIV6_MMC1]	= SH_CLK_DIV6(&pll1_div2_clk, MMC1CKCR, 0),
	[DIV6_SSP]	= SH_CLK_DIV6(&pll1_div2_clk, SSPCKCR, 0),
	[DIV6_SSPRS]	= SH_CLK_DIV6(&pll1_div2_clk, SSPRSCKCR, 0),
};

/* MSTP */
enum {
<<<<<<< HEAD
	MSTP813,
	MSTP721, MSTP720,
=======
	MSTP931, MSTP930, MSTP929, MSTP928,
	MSTP813,
	MSTP726, MSTP725, MSTP724, MSTP723, MSTP722, MSTP721, MSTP720,
>>>>>>> d8ec26d7
	MSTP717, MSTP716,
	MSTP522,
	MSTP315, MSTP314, MSTP313, MSTP312, MSTP311, MSTP305, MSTP304,
	MSTP216, MSTP207, MSTP206, MSTP204, MSTP203, MSTP202,
	MSTP124,
	MSTP_NR
};

static struct clk mstp_clks[MSTP_NR] = {
<<<<<<< HEAD
	[MSTP813] = SH_CLK_MSTP32(&p_clk, SMSTPCR8, 13, 0), /* Ether */
=======
	[MSTP931] = SH_CLK_MSTP32(&hp_clk, SMSTPCR9, 31, 0), /* I2C0 */
	[MSTP930] = SH_CLK_MSTP32(&hp_clk, SMSTPCR9, 30, 0), /* I2C1 */
	[MSTP929] = SH_CLK_MSTP32(&hp_clk, SMSTPCR9, 29, 0), /* I2C2 */
	[MSTP928] = SH_CLK_MSTP32(&hp_clk, SMSTPCR9, 28, 0), /* I2C3 */
	[MSTP813] = SH_CLK_MSTP32(&p_clk, SMSTPCR8, 13, 0), /* Ether */
	[MSTP726] = SH_CLK_MSTP32(&zx_clk, SMSTPCR7, 26, 0), /* LVDS0 */
	[MSTP725] = SH_CLK_MSTP32(&zx_clk, SMSTPCR7, 25, 0), /* LVDS1 */
	[MSTP724] = SH_CLK_MSTP32(&zx_clk, SMSTPCR7, 24, 0), /* DU0 */
	[MSTP723] = SH_CLK_MSTP32(&zx_clk, SMSTPCR7, 23, 0), /* DU1 */
	[MSTP722] = SH_CLK_MSTP32(&zx_clk, SMSTPCR7, 22, 0), /* DU2 */
>>>>>>> d8ec26d7
	[MSTP721] = SH_CLK_MSTP32(&p_clk, SMSTPCR7, 21, 0), /* SCIF0 */
	[MSTP720] = SH_CLK_MSTP32(&p_clk, SMSTPCR7, 20, 0), /* SCIF1 */
	[MSTP717] = SH_CLK_MSTP32(&zs_clk, SMSTPCR7, 17, 0), /* HSCIF0 */
	[MSTP716] = SH_CLK_MSTP32(&zs_clk, SMSTPCR7, 16, 0), /* HSCIF1 */
	[MSTP522] = SH_CLK_MSTP32(&extal_clk, SMSTPCR5, 22, 0), /* Thermal */
	[MSTP315] = SH_CLK_MSTP32(&div6_clks[DIV6_MMC0], SMSTPCR3, 15, 0), /* MMC0 */
	[MSTP314] = SH_CLK_MSTP32(&div4_clks[DIV4_SD0], SMSTPCR3, 14, 0), /* SDHI0 */
	[MSTP313] = SH_CLK_MSTP32(&div4_clks[DIV4_SD1], SMSTPCR3, 13, 0), /* SDHI1 */
	[MSTP312] = SH_CLK_MSTP32(&div6_clks[DIV6_SD2], SMSTPCR3, 12, 0), /* SDHI2 */
	[MSTP311] = SH_CLK_MSTP32(&div6_clks[DIV6_SD3], SMSTPCR3, 11, 0), /* SDHI3 */
	[MSTP305] = SH_CLK_MSTP32(&div6_clks[DIV6_MMC1], SMSTPCR3, 5, 0), /* MMC1 */
	[MSTP304] = SH_CLK_MSTP32(&cp_clk, SMSTPCR3, 4, 0), /* TPU0 */
	[MSTP216] = SH_CLK_MSTP32(&mp_clk, SMSTPCR2, 16, 0), /* SCIFB2 */
	[MSTP207] = SH_CLK_MSTP32(&mp_clk, SMSTPCR2, 7, 0), /* SCIFB1 */
	[MSTP206] = SH_CLK_MSTP32(&mp_clk, SMSTPCR2, 6, 0), /* SCIFB0 */
	[MSTP204] = SH_CLK_MSTP32(&mp_clk, SMSTPCR2, 4, 0), /* SCIFA0 */
	[MSTP203] = SH_CLK_MSTP32(&mp_clk, SMSTPCR2, 3, 0), /* SCIFA1 */
	[MSTP202] = SH_CLK_MSTP32(&mp_clk, SMSTPCR2, 2, 0), /* SCIFA2 */
	[MSTP124] = SH_CLK_MSTP32(&rclk_clk, SMSTPCR1, 24, 0), /* CMT0 */
};

static struct clk_lookup lookups[] = {

	/* main clocks */
	CLKDEV_CON_ID("extal",		&extal_clk),
	CLKDEV_CON_ID("extal_div2",	&extal_div2_clk),
	CLKDEV_CON_ID("main",		&main_clk),
	CLKDEV_CON_ID("pll1",		&pll1_clk),
	CLKDEV_CON_ID("pll1_div2",	&pll1_div2_clk),
	CLKDEV_CON_ID("pll3",		&pll3_clk),
	CLKDEV_CON_ID("zg",		&zg_clk),
	CLKDEV_CON_ID("zx",		&zx_clk),
	CLKDEV_CON_ID("zs",		&zs_clk),
	CLKDEV_CON_ID("hp",		&hp_clk),
	CLKDEV_CON_ID("i",		&i_clk),
	CLKDEV_CON_ID("b",		&b_clk),
	CLKDEV_CON_ID("lb",		&lb_clk),
	CLKDEV_CON_ID("p",		&p_clk),
	CLKDEV_CON_ID("cl",		&cl_clk),
	CLKDEV_CON_ID("m2",		&m2_clk),
	CLKDEV_CON_ID("imp",		&imp_clk),
	CLKDEV_CON_ID("rclk",		&rclk_clk),
	CLKDEV_CON_ID("oscclk",		&oscclk_clk),
	CLKDEV_CON_ID("zb3",		&zb3_clk),
	CLKDEV_CON_ID("zb3d2",		&zb3d2_clk),
	CLKDEV_CON_ID("ddr",		&ddr_clk),
	CLKDEV_CON_ID("mp",		&mp_clk),
	CLKDEV_CON_ID("qspi",		&qspi_clk),
	CLKDEV_CON_ID("cp",		&cp_clk),

	/* DIV4 */
	CLKDEV_CON_ID("sdh",		&div4_clks[DIV4_SDH]),

	/* DIV6 */
	CLKDEV_CON_ID("ssp",		&div6_clks[DIV6_SSP]),
	CLKDEV_CON_ID("ssprs",		&div6_clks[DIV6_SSPRS]),

	/* MSTP */
	CLKDEV_ICK_ID("lvds.0", "rcar-du-r8a7790", &mstp_clks[MSTP726]),
	CLKDEV_ICK_ID("lvds.1", "rcar-du-r8a7790", &mstp_clks[MSTP725]),
	CLKDEV_ICK_ID("du.0", "rcar-du-r8a7790", &mstp_clks[MSTP724]),
	CLKDEV_ICK_ID("du.1", "rcar-du-r8a7790", &mstp_clks[MSTP723]),
	CLKDEV_ICK_ID("du.2", "rcar-du-r8a7790", &mstp_clks[MSTP722]),
	CLKDEV_DEV_ID("sh-sci.0", &mstp_clks[MSTP204]),
	CLKDEV_DEV_ID("sh-sci.1", &mstp_clks[MSTP203]),
	CLKDEV_DEV_ID("sh-sci.2", &mstp_clks[MSTP206]),
	CLKDEV_DEV_ID("sh-sci.3", &mstp_clks[MSTP207]),
	CLKDEV_DEV_ID("sh-sci.4", &mstp_clks[MSTP216]),
	CLKDEV_DEV_ID("sh-sci.5", &mstp_clks[MSTP202]),
	CLKDEV_DEV_ID("sh-sci.6", &mstp_clks[MSTP721]),
	CLKDEV_DEV_ID("sh-sci.7", &mstp_clks[MSTP720]),
	CLKDEV_DEV_ID("sh-sci.8", &mstp_clks[MSTP717]),
	CLKDEV_DEV_ID("sh-sci.9", &mstp_clks[MSTP716]),
<<<<<<< HEAD
=======
	CLKDEV_DEV_ID("e6508000.i2c", &mstp_clks[MSTP931]),
	CLKDEV_DEV_ID("e6518000.i2c", &mstp_clks[MSTP930]),
	CLKDEV_DEV_ID("e6530000.i2c", &mstp_clks[MSTP929]),
	CLKDEV_DEV_ID("e6540000.i2c", &mstp_clks[MSTP928]),
>>>>>>> d8ec26d7
	CLKDEV_DEV_ID("r8a7790-ether", &mstp_clks[MSTP813]),
	CLKDEV_DEV_ID("rcar_thermal", &mstp_clks[MSTP522]),
	CLKDEV_DEV_ID("ee200000.mmcif", &mstp_clks[MSTP315]),
	CLKDEV_DEV_ID("sh_mmcif.0", &mstp_clks[MSTP315]),
	CLKDEV_DEV_ID("ee100000.sdhi", &mstp_clks[MSTP314]),
	CLKDEV_DEV_ID("sh_mobile_sdhi.0", &mstp_clks[MSTP314]),
	CLKDEV_DEV_ID("ee120000.sdhi", &mstp_clks[MSTP313]),
	CLKDEV_DEV_ID("sh_mobile_sdhi.1", &mstp_clks[MSTP313]),
	CLKDEV_DEV_ID("ee140000.sdhi", &mstp_clks[MSTP312]),
	CLKDEV_DEV_ID("sh_mobile_sdhi.2", &mstp_clks[MSTP312]),
	CLKDEV_DEV_ID("ee160000.sdhi", &mstp_clks[MSTP311]),
	CLKDEV_DEV_ID("sh_mobile_sdhi.3", &mstp_clks[MSTP311]),
	CLKDEV_DEV_ID("ee220000.mmcif", &mstp_clks[MSTP305]),
	CLKDEV_DEV_ID("sh_mmcif.1", &mstp_clks[MSTP305]),
	CLKDEV_DEV_ID("sh_cmt.0", &mstp_clks[MSTP124]),
};

#define R8A7790_CLOCK_ROOT(e, m, p0, p1, p30, p31)		\
	extal_clk.rate	= e * 1000 * 1000;			\
	main_clk.parent	= m;					\
	SH_CLK_SET_RATIO(&pll1_clk_ratio, p1 / 2, 1);		\
	if (mode & MD(19))					\
		SH_CLK_SET_RATIO(&pll3_clk_ratio, p31, 1);	\
	else							\
		SH_CLK_SET_RATIO(&pll3_clk_ratio, p30, 1)


void __init r8a7790_clock_init(void)
{
<<<<<<< HEAD
	u32 mode = r8a7790_read_mode_pins();
=======
	u32 mode = rcar_gen2_read_mode_pins();
>>>>>>> d8ec26d7
	int k, ret = 0;

	switch (mode & (MD(14) | MD(13))) {
	case 0:
		R8A7790_CLOCK_ROOT(15, &extal_clk, 172, 208, 106, 88);
		break;
	case MD(13):
		R8A7790_CLOCK_ROOT(20, &extal_clk, 130, 156, 80, 66);
		break;
	case MD(14):
		R8A7790_CLOCK_ROOT(26, &extal_div2_clk, 200, 240, 122, 102);
		break;
	case MD(13) | MD(14):
		R8A7790_CLOCK_ROOT(30, &extal_div2_clk, 172, 208, 106, 88);
		break;
	}

	if (mode & (MD(18)))
		SH_CLK_SET_RATIO(&lb_clk_ratio, 1, 36);
	else
		SH_CLK_SET_RATIO(&lb_clk_ratio, 1, 24);

	if ((mode & (MD(3) | MD(2) | MD(1))) == MD(2))
		SH_CLK_SET_RATIO(&qspi_clk_ratio, 1, 16);
	else
		SH_CLK_SET_RATIO(&qspi_clk_ratio, 1, 20);

	for (k = 0; !ret && (k < ARRAY_SIZE(main_clks)); k++)
		ret = clk_register(main_clks[k]);

	if (!ret)
		ret = sh_clk_div4_register(div4_clks, DIV4_NR, &div4_table);

	if (!ret)
		ret = sh_clk_div6_register(div6_clks, DIV6_NR);

	if (!ret)
		ret = sh_clk_mstp_register(mstp_clks, MSTP_NR);

	clkdev_add_table(lookups, ARRAY_SIZE(lookups));

	if (!ret)
		shmobile_clk_init();
	else
		panic("failed to setup r8a7790 clocks\n");
}<|MERGE_RESOLUTION|>--- conflicted
+++ resolved
@@ -52,10 +52,7 @@
 #define SMSTPCR5 0xe6150144
 #define SMSTPCR7 0xe615014c
 #define SMSTPCR8 0xe6150990
-<<<<<<< HEAD
-=======
 #define SMSTPCR9 0xe6150994
->>>>>>> d8ec26d7
 
 #define SDCKCR		0xE6150074
 #define SD2CKCR		0xE6150078
@@ -185,14 +182,9 @@
 
 /* MSTP */
 enum {
-<<<<<<< HEAD
-	MSTP813,
-	MSTP721, MSTP720,
-=======
 	MSTP931, MSTP930, MSTP929, MSTP928,
 	MSTP813,
 	MSTP726, MSTP725, MSTP724, MSTP723, MSTP722, MSTP721, MSTP720,
->>>>>>> d8ec26d7
 	MSTP717, MSTP716,
 	MSTP522,
 	MSTP315, MSTP314, MSTP313, MSTP312, MSTP311, MSTP305, MSTP304,
@@ -202,9 +194,6 @@
 };
 
 static struct clk mstp_clks[MSTP_NR] = {
-<<<<<<< HEAD
-	[MSTP813] = SH_CLK_MSTP32(&p_clk, SMSTPCR8, 13, 0), /* Ether */
-=======
 	[MSTP931] = SH_CLK_MSTP32(&hp_clk, SMSTPCR9, 31, 0), /* I2C0 */
 	[MSTP930] = SH_CLK_MSTP32(&hp_clk, SMSTPCR9, 30, 0), /* I2C1 */
 	[MSTP929] = SH_CLK_MSTP32(&hp_clk, SMSTPCR9, 29, 0), /* I2C2 */
@@ -215,7 +204,6 @@
 	[MSTP724] = SH_CLK_MSTP32(&zx_clk, SMSTPCR7, 24, 0), /* DU0 */
 	[MSTP723] = SH_CLK_MSTP32(&zx_clk, SMSTPCR7, 23, 0), /* DU1 */
 	[MSTP722] = SH_CLK_MSTP32(&zx_clk, SMSTPCR7, 22, 0), /* DU2 */
->>>>>>> d8ec26d7
 	[MSTP721] = SH_CLK_MSTP32(&p_clk, SMSTPCR7, 21, 0), /* SCIF0 */
 	[MSTP720] = SH_CLK_MSTP32(&p_clk, SMSTPCR7, 20, 0), /* SCIF1 */
 	[MSTP717] = SH_CLK_MSTP32(&zs_clk, SMSTPCR7, 17, 0), /* HSCIF0 */
@@ -289,13 +277,10 @@
 	CLKDEV_DEV_ID("sh-sci.7", &mstp_clks[MSTP720]),
 	CLKDEV_DEV_ID("sh-sci.8", &mstp_clks[MSTP717]),
 	CLKDEV_DEV_ID("sh-sci.9", &mstp_clks[MSTP716]),
-<<<<<<< HEAD
-=======
 	CLKDEV_DEV_ID("e6508000.i2c", &mstp_clks[MSTP931]),
 	CLKDEV_DEV_ID("e6518000.i2c", &mstp_clks[MSTP930]),
 	CLKDEV_DEV_ID("e6530000.i2c", &mstp_clks[MSTP929]),
 	CLKDEV_DEV_ID("e6540000.i2c", &mstp_clks[MSTP928]),
->>>>>>> d8ec26d7
 	CLKDEV_DEV_ID("r8a7790-ether", &mstp_clks[MSTP813]),
 	CLKDEV_DEV_ID("rcar_thermal", &mstp_clks[MSTP522]),
 	CLKDEV_DEV_ID("ee200000.mmcif", &mstp_clks[MSTP315]),
@@ -325,11 +310,7 @@
 
 void __init r8a7790_clock_init(void)
 {
-<<<<<<< HEAD
-	u32 mode = r8a7790_read_mode_pins();
-=======
 	u32 mode = rcar_gen2_read_mode_pins();
->>>>>>> d8ec26d7
 	int k, ret = 0;
 
 	switch (mode & (MD(14) | MD(13))) {
