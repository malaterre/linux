--- conflicted
+++ resolved
@@ -71,15 +71,6 @@
 config LOCKDEP_SUPPORT
 	def_bool  y
 
-<<<<<<< HEAD
-config MULTI_IRQ_HANDLER
-	def_bool y
-=======
-source "init/Kconfig"
-
-source "kernel/Kconfig.freezer"
->>>>>>> 68c83eca
-
 menu "Processor type and features"
 
 choice
