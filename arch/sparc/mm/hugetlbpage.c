/*
 * SPARC64 Huge TLB page support.
 *
 * Copyright (C) 2002, 2003, 2006 David S. Miller (davem@davemloft.net)
 */

#include <linux/fs.h>
#include <linux/mm.h>
#include <linux/sched/mm.h>
#include <linux/hugetlb.h>
#include <linux/pagemap.h>
#include <linux/sysctl.h>

#include <asm/mman.h>
#include <asm/pgalloc.h>
#include <asm/pgtable.h>
#include <asm/tlb.h>
#include <asm/tlbflush.h>
#include <asm/cacheflush.h>
#include <asm/mmu_context.h>

/* Slightly simplified from the non-hugepage variant because by
 * definition we don't have to worry about any page coloring stuff
 */

static unsigned long hugetlb_get_unmapped_area_bottomup(struct file *filp,
							unsigned long addr,
							unsigned long len,
							unsigned long pgoff,
							unsigned long flags)
{
	struct hstate *h = hstate_file(filp);
	unsigned long task_size = TASK_SIZE;
	struct vm_unmapped_area_info info;

	if (test_thread_flag(TIF_32BIT))
		task_size = STACK_TOP32;

	info.flags = 0;
	info.length = len;
	info.low_limit = TASK_UNMAPPED_BASE;
	info.high_limit = min(task_size, VA_EXCLUDE_START);
	info.align_mask = PAGE_MASK & ~huge_page_mask(h);
	info.align_offset = 0;
	addr = vm_unmapped_area(&info);

	if ((addr & ~PAGE_MASK) && task_size > VA_EXCLUDE_END) {
		VM_BUG_ON(addr != -ENOMEM);
		info.low_limit = VA_EXCLUDE_END;
		info.high_limit = task_size;
		addr = vm_unmapped_area(&info);
	}

	return addr;
}

static unsigned long
hugetlb_get_unmapped_area_topdown(struct file *filp, const unsigned long addr0,
				  const unsigned long len,
				  const unsigned long pgoff,
				  const unsigned long flags)
{
	struct hstate *h = hstate_file(filp);
	struct mm_struct *mm = current->mm;
	unsigned long addr = addr0;
	struct vm_unmapped_area_info info;

	/* This should only ever run for 32-bit processes.  */
	BUG_ON(!test_thread_flag(TIF_32BIT));

	info.flags = VM_UNMAPPED_AREA_TOPDOWN;
	info.length = len;
	info.low_limit = PAGE_SIZE;
	info.high_limit = mm->mmap_base;
	info.align_mask = PAGE_MASK & ~huge_page_mask(h);
	info.align_offset = 0;
	addr = vm_unmapped_area(&info);

	/*
	 * A failed mmap() very likely causes application failure,
	 * so fall back to the bottom-up function here. This scenario
	 * can happen with large stack limits and large mmap()
	 * allocations.
	 */
	if (addr & ~PAGE_MASK) {
		VM_BUG_ON(addr != -ENOMEM);
		info.flags = 0;
		info.low_limit = TASK_UNMAPPED_BASE;
		info.high_limit = STACK_TOP32;
		addr = vm_unmapped_area(&info);
	}

	return addr;
}

unsigned long
hugetlb_get_unmapped_area(struct file *file, unsigned long addr,
		unsigned long len, unsigned long pgoff, unsigned long flags)
{
	struct hstate *h = hstate_file(file);
	struct mm_struct *mm = current->mm;
	struct vm_area_struct *vma;
	unsigned long task_size = TASK_SIZE;

	if (test_thread_flag(TIF_32BIT))
		task_size = STACK_TOP32;

	if (len & ~huge_page_mask(h))
		return -EINVAL;
	if (len > task_size)
		return -ENOMEM;

	if (flags & MAP_FIXED) {
		if (prepare_hugepage_range(file, addr, len))
			return -EINVAL;
		return addr;
	}

	if (addr) {
		addr = ALIGN(addr, huge_page_size(h));
		vma = find_vma(mm, addr);
		if (task_size - len >= addr &&
		    (!vma || addr + len <= vma->vm_start))
			return addr;
	}
	if (mm->get_unmapped_area == arch_get_unmapped_area)
		return hugetlb_get_unmapped_area_bottomup(file, addr, len,
				pgoff, flags);
	else
		return hugetlb_get_unmapped_area_topdown(file, addr, len,
				pgoff, flags);
}

static pte_t sun4u_hugepage_shift_to_tte(pte_t entry, unsigned int shift)
{
	return entry;
}

static pte_t sun4v_hugepage_shift_to_tte(pte_t entry, unsigned int shift)
{
	unsigned long hugepage_size = _PAGE_SZ4MB_4V;

	pte_val(entry) = pte_val(entry) & ~_PAGE_SZALL_4V;

	switch (shift) {
<<<<<<< HEAD
=======
	case HPAGE_2GB_SHIFT:
		hugepage_size = _PAGE_SZ2GB_4V;
		pte_val(entry) |= _PAGE_PMD_HUGE;
		break;
>>>>>>> 2ac97f0f
	case HPAGE_256MB_SHIFT:
		hugepage_size = _PAGE_SZ256MB_4V;
		pte_val(entry) |= _PAGE_PMD_HUGE;
		break;
	case HPAGE_SHIFT:
		pte_val(entry) |= _PAGE_PMD_HUGE;
		break;
	case HPAGE_64K_SHIFT:
		hugepage_size = _PAGE_SZ64K_4V;
		break;
	default:
		WARN_ONCE(1, "unsupported hugepage shift=%u\n", shift);
	}

	pte_val(entry) = pte_val(entry) | hugepage_size;
	return entry;
}

static pte_t hugepage_shift_to_tte(pte_t entry, unsigned int shift)
{
	if (tlb_type == hypervisor)
		return sun4v_hugepage_shift_to_tte(entry, shift);
	else
		return sun4u_hugepage_shift_to_tte(entry, shift);
}

pte_t arch_make_huge_pte(pte_t entry, struct vm_area_struct *vma,
			 struct page *page, int writeable)
{
	unsigned int shift = huge_page_shift(hstate_vma(vma));

	return hugepage_shift_to_tte(entry, shift);
}

static unsigned int sun4v_huge_tte_to_shift(pte_t entry)
{
	unsigned long tte_szbits = pte_val(entry) & _PAGE_SZALL_4V;
	unsigned int shift;

	switch (tte_szbits) {
<<<<<<< HEAD
=======
	case _PAGE_SZ2GB_4V:
		shift = HPAGE_2GB_SHIFT;
		break;
>>>>>>> 2ac97f0f
	case _PAGE_SZ256MB_4V:
		shift = HPAGE_256MB_SHIFT;
		break;
	case _PAGE_SZ4MB_4V:
		shift = REAL_HPAGE_SHIFT;
		break;
	case _PAGE_SZ64K_4V:
		shift = HPAGE_64K_SHIFT;
		break;
	default:
		shift = PAGE_SHIFT;
		break;
	}
	return shift;
}

static unsigned int sun4u_huge_tte_to_shift(pte_t entry)
{
	unsigned long tte_szbits = pte_val(entry) & _PAGE_SZALL_4U;
	unsigned int shift;

	switch (tte_szbits) {
	case _PAGE_SZ256MB_4U:
		shift = HPAGE_256MB_SHIFT;
		break;
	case _PAGE_SZ4MB_4U:
		shift = REAL_HPAGE_SHIFT;
		break;
	case _PAGE_SZ64K_4U:
		shift = HPAGE_64K_SHIFT;
		break;
	default:
		shift = PAGE_SHIFT;
		break;
	}
	return shift;
}

static unsigned int huge_tte_to_shift(pte_t entry)
{
	unsigned long shift;

	if (tlb_type == hypervisor)
		shift = sun4v_huge_tte_to_shift(entry);
	else
		shift = sun4u_huge_tte_to_shift(entry);

	if (shift == PAGE_SHIFT)
		WARN_ONCE(1, "tto_to_shift: invalid hugepage tte=0x%lx\n",
			  pte_val(entry));

	return shift;
}

static unsigned long huge_tte_to_size(pte_t pte)
{
	unsigned long size = 1UL << huge_tte_to_shift(pte);

	if (size == REAL_HPAGE_SIZE)
		size = HPAGE_SIZE;
	return size;
}

pte_t *huge_pte_alloc(struct mm_struct *mm,
			unsigned long addr, unsigned long sz)
{
	pgd_t *pgd;
	pud_t *pud;
	pmd_t *pmd;
	pte_t *pte = NULL;

	pgd = pgd_offset(mm, addr);
	pud = pud_alloc(mm, pgd, addr);
	if (pud) {
		pmd = pmd_alloc(mm, pud, addr);
		if (!pmd)
			return NULL;

<<<<<<< HEAD
		if (sz == PMD_SHIFT)
=======
		if (sz >= PMD_SIZE)
>>>>>>> 2ac97f0f
			pte = (pte_t *)pmd;
		else
			pte = pte_alloc_map(mm, pmd, addr);
	}

	return pte;
}

pte_t *huge_pte_offset(struct mm_struct *mm, unsigned long addr)
{
	pgd_t *pgd;
	pud_t *pud;
	pmd_t *pmd;
	pte_t *pte = NULL;

	pgd = pgd_offset(mm, addr);
	if (!pgd_none(*pgd)) {
		pud = pud_offset(pgd, addr);
		if (!pud_none(*pud)) {
			pmd = pmd_offset(pud, addr);
			if (!pmd_none(*pmd)) {
				if (is_hugetlb_pmd(*pmd))
					pte = (pte_t *)pmd;
				else
					pte = pte_offset_map(pmd, addr);
			}
		}
	}

	return pte;
}

void set_huge_pte_at(struct mm_struct *mm, unsigned long addr,
		     pte_t *ptep, pte_t entry)
{
	unsigned int i, nptes, orig_shift, shift;
	unsigned long size;
	pte_t orig;

	size = huge_tte_to_size(entry);
	shift = size >= HPAGE_SIZE ? PMD_SHIFT : PAGE_SHIFT;
	nptes = size >> shift;

	if (!pte_present(*ptep) && pte_present(entry))
		mm->context.hugetlb_pte_count += nptes;

	addr &= ~(size - 1);
	orig = *ptep;
	orig_shift = pte_none(orig) ? PAGE_SHIFT : huge_tte_to_shift(orig);

	for (i = 0; i < nptes; i++)
		ptep[i] = __pte(pte_val(entry) + (i << shift));

	maybe_tlb_batch_add(mm, addr, ptep, orig, 0, orig_shift);
	/* An HPAGE_SIZE'ed page is composed of two REAL_HPAGE_SIZE'ed pages */
	if (size == HPAGE_SIZE)
		maybe_tlb_batch_add(mm, addr + REAL_HPAGE_SIZE, ptep, orig, 0,
				    orig_shift);
}

pte_t huge_ptep_get_and_clear(struct mm_struct *mm, unsigned long addr,
			      pte_t *ptep)
{
	unsigned int i, nptes, hugepage_shift;
	unsigned long size;
	pte_t entry;

	entry = *ptep;
	size = huge_tte_to_size(entry);
	if (size >= HPAGE_SIZE)
		nptes = size >> PMD_SHIFT;
	else
		nptes = size >> PAGE_SHIFT;

	hugepage_shift = pte_none(entry) ? PAGE_SHIFT :
		huge_tte_to_shift(entry);

	if (pte_present(entry))
		mm->context.hugetlb_pte_count -= nptes;

	addr &= ~(size - 1);
	for (i = 0; i < nptes; i++)
		ptep[i] = __pte(0UL);

	maybe_tlb_batch_add(mm, addr, ptep, entry, 0, hugepage_shift);
	/* An HPAGE_SIZE'ed page is composed of two REAL_HPAGE_SIZE'ed pages */
	if (size == HPAGE_SIZE)
		maybe_tlb_batch_add(mm, addr + REAL_HPAGE_SIZE, ptep, entry, 0,
				    hugepage_shift);

	return entry;
}

int pmd_huge(pmd_t pmd)
{
	return !pmd_none(pmd) &&
		(pmd_val(pmd) & (_PAGE_VALID|_PAGE_PMD_HUGE)) != _PAGE_VALID;
}

int pud_huge(pud_t pud)
{
	return 0;
}

static void hugetlb_free_pte_range(struct mmu_gather *tlb, pmd_t *pmd,
			   unsigned long addr)
{
	pgtable_t token = pmd_pgtable(*pmd);

	pmd_clear(pmd);
	pte_free_tlb(tlb, token, addr);
	atomic_long_dec(&tlb->mm->nr_ptes);
}

static void hugetlb_free_pmd_range(struct mmu_gather *tlb, pud_t *pud,
				   unsigned long addr, unsigned long end,
				   unsigned long floor, unsigned long ceiling)
{
	pmd_t *pmd;
	unsigned long next;
	unsigned long start;

	start = addr;
	pmd = pmd_offset(pud, addr);
	do {
		next = pmd_addr_end(addr, end);
		if (pmd_none(*pmd))
			continue;
		if (is_hugetlb_pmd(*pmd))
			pmd_clear(pmd);
		else
			hugetlb_free_pte_range(tlb, pmd, addr);
	} while (pmd++, addr = next, addr != end);

	start &= PUD_MASK;
	if (start < floor)
		return;
	if (ceiling) {
		ceiling &= PUD_MASK;
		if (!ceiling)
			return;
	}
	if (end - 1 > ceiling - 1)
		return;

	pmd = pmd_offset(pud, start);
	pud_clear(pud);
	pmd_free_tlb(tlb, pmd, start);
	mm_dec_nr_pmds(tlb->mm);
}

static void hugetlb_free_pud_range(struct mmu_gather *tlb, pgd_t *pgd,
				   unsigned long addr, unsigned long end,
				   unsigned long floor, unsigned long ceiling)
{
	pud_t *pud;
	unsigned long next;
	unsigned long start;

	start = addr;
	pud = pud_offset(pgd, addr);
	do {
		next = pud_addr_end(addr, end);
		if (pud_none_or_clear_bad(pud))
			continue;
		hugetlb_free_pmd_range(tlb, pud, addr, next, floor,
				       ceiling);
	} while (pud++, addr = next, addr != end);

	start &= PGDIR_MASK;
	if (start < floor)
		return;
	if (ceiling) {
		ceiling &= PGDIR_MASK;
		if (!ceiling)
			return;
	}
	if (end - 1 > ceiling - 1)
		return;

	pud = pud_offset(pgd, start);
	pgd_clear(pgd);
	pud_free_tlb(tlb, pud, start);
}

void hugetlb_free_pgd_range(struct mmu_gather *tlb,
			    unsigned long addr, unsigned long end,
			    unsigned long floor, unsigned long ceiling)
{
	pgd_t *pgd;
	unsigned long next;

	addr &= PMD_MASK;
	if (addr < floor) {
		addr += PMD_SIZE;
		if (!addr)
			return;
	}
	if (ceiling) {
		ceiling &= PMD_MASK;
		if (!ceiling)
			return;
	}
	if (end - 1 > ceiling - 1)
		end -= PMD_SIZE;
	if (addr > end - 1)
		return;

	pgd = pgd_offset(tlb->mm, addr);
	do {
		next = pgd_addr_end(addr, end);
		if (pgd_none_or_clear_bad(pgd))
			continue;
		hugetlb_free_pud_range(tlb, pgd, addr, next, floor, ceiling);
	} while (pgd++, addr = next, addr != end);
}<|MERGE_RESOLUTION|>--- conflicted
+++ resolved
@@ -143,13 +143,10 @@
 	pte_val(entry) = pte_val(entry) & ~_PAGE_SZALL_4V;
 
 	switch (shift) {
-<<<<<<< HEAD
-=======
 	case HPAGE_2GB_SHIFT:
 		hugepage_size = _PAGE_SZ2GB_4V;
 		pte_val(entry) |= _PAGE_PMD_HUGE;
 		break;
->>>>>>> 2ac97f0f
 	case HPAGE_256MB_SHIFT:
 		hugepage_size = _PAGE_SZ256MB_4V;
 		pte_val(entry) |= _PAGE_PMD_HUGE;
@@ -190,12 +187,9 @@
 	unsigned int shift;
 
 	switch (tte_szbits) {
-<<<<<<< HEAD
-=======
 	case _PAGE_SZ2GB_4V:
 		shift = HPAGE_2GB_SHIFT;
 		break;
->>>>>>> 2ac97f0f
 	case _PAGE_SZ256MB_4V:
 		shift = HPAGE_256MB_SHIFT;
 		break;
@@ -274,11 +268,7 @@
 		if (!pmd)
 			return NULL;
 
-<<<<<<< HEAD
-		if (sz == PMD_SHIFT)
-=======
 		if (sz >= PMD_SIZE)
->>>>>>> 2ac97f0f
 			pte = (pte_t *)pmd;
 		else
 			pte = pte_alloc_map(mm, pmd, addr);
