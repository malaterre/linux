// SPDX-License-Identifier: GPL-2.0
/*
 * Shared Memory Communications over RDMA (SMC-R) and RoCE
 *
 * Manage send buffer.
 * Producer:
 * Copy user space data into send buffer, if send buffer space available.
 * Consumer:
 * Trigger RDMA write into RMBE of peer and send CDC, if RMBE space available.
 *
 * Copyright IBM Corp. 2016
 *
 * Author(s):  Ursula Braun <ubraun@linux.vnet.ibm.com>
 */

#include <linux/net.h>
#include <linux/rcupdate.h>
#include <linux/workqueue.h>
#include <linux/sched/signal.h>

#include <net/sock.h>
#include <net/tcp.h>

#include "smc.h"
#include "smc_wr.h"
#include "smc_cdc.h"
#include "smc_tx.h"

#define SMC_TX_WORK_DELAY	HZ
#define SMC_TX_CORK_DELAY	(HZ >> 2)	/* 250 ms */

/***************************** sndbuf producer *******************************/

/* callback implementation for sk.sk_write_space()
 * to wakeup sndbuf producers that blocked with smc_tx_wait().
 * called under sk_socket lock.
 */
static void smc_tx_write_space(struct sock *sk)
{
	struct socket *sock = sk->sk_socket;
	struct smc_sock *smc = smc_sk(sk);
	struct socket_wq *wq;

	/* similar to sk_stream_write_space */
	if (atomic_read(&smc->conn.sndbuf_space) && sock) {
		clear_bit(SOCK_NOSPACE, &sock->flags);
		rcu_read_lock();
		wq = rcu_dereference(sk->sk_wq);
		if (skwq_has_sleeper(wq))
			wake_up_interruptible_poll(&wq->wait,
						   EPOLLOUT | EPOLLWRNORM |
						   EPOLLWRBAND);
		if (wq && wq->fasync_list && !(sk->sk_shutdown & SEND_SHUTDOWN))
			sock_wake_async(wq, SOCK_WAKE_SPACE, POLL_OUT);
		rcu_read_unlock();
	}
}

/* Wakeup sndbuf producers that blocked with smc_tx_wait().
 * Cf. tcp_data_snd_check()=>tcp_check_space()=>tcp_new_space().
 */
void smc_tx_sndbuf_nonfull(struct smc_sock *smc)
{
	if (smc->sk.sk_socket &&
	    test_bit(SOCK_NOSPACE, &smc->sk.sk_socket->flags))
		smc->sk.sk_write_space(&smc->sk);
}

/* blocks sndbuf producer until at least one byte of free space available
 * or urgent Byte was consumed
 */
static int smc_tx_wait(struct smc_sock *smc, int flags)
{
	DEFINE_WAIT_FUNC(wait, woken_wake_function);
	struct smc_connection *conn = &smc->conn;
	struct sock *sk = &smc->sk;
	bool noblock;
	long timeo;
	int rc = 0;

	/* similar to sk_stream_wait_memory */
	timeo = sock_sndtimeo(sk, flags & MSG_DONTWAIT);
	noblock = timeo ? false : true;
	add_wait_queue(sk_sleep(sk), &wait);
	while (1) {
		sk_set_bit(SOCKWQ_ASYNC_NOSPACE, sk);
		if (sk->sk_err ||
		    (sk->sk_shutdown & SEND_SHUTDOWN) ||
		    conn->local_tx_ctrl.conn_state_flags.peer_done_writing) {
			rc = -EPIPE;
			break;
		}
		if (smc_cdc_rxed_any_close(conn)) {
			rc = -ECONNRESET;
			break;
		}
		if (!timeo) {
			if (noblock)
				set_bit(SOCK_NOSPACE, &sk->sk_socket->flags);
			rc = -EAGAIN;
			break;
		}
		if (signal_pending(current)) {
			rc = sock_intr_errno(timeo);
			break;
		}
		sk_clear_bit(SOCKWQ_ASYNC_NOSPACE, sk);
		if (atomic_read(&conn->sndbuf_space) && !conn->urg_tx_pend)
			break; /* at least 1 byte of free & no urgent data */
		set_bit(SOCK_NOSPACE, &sk->sk_socket->flags);
		sk_wait_event(sk, &timeo,
			      sk->sk_err ||
			      (sk->sk_shutdown & SEND_SHUTDOWN) ||
			      smc_cdc_rxed_any_close(conn) ||
			      (atomic_read(&conn->sndbuf_space) &&
			       !conn->urg_tx_pend),
			      &wait);
	}
	remove_wait_queue(sk_sleep(sk), &wait);
	return rc;
}

static bool smc_tx_is_corked(struct smc_sock *smc)
{
	struct tcp_sock *tp = tcp_sk(smc->clcsock->sk);

	return (tp->nonagle & TCP_NAGLE_CORK) ? true : false;
}

/* sndbuf producer: main API called by socket layer.
 * called under sock lock.
 */
int smc_tx_sendmsg(struct smc_sock *smc, struct msghdr *msg, size_t len)
{
	size_t copylen, send_done = 0, send_remaining = len;
	size_t chunk_len, chunk_off, chunk_len_sum;
	struct smc_connection *conn = &smc->conn;
	union smc_host_cursor prep;
	struct sock *sk = &smc->sk;
	char *sndbuf_base;
	int tx_cnt_prep;
	int writespace;
	int rc, chunk;

	/* This should be in poll */
	sk_clear_bit(SOCKWQ_ASYNC_NOSPACE, sk);

	if (sk->sk_err || (sk->sk_shutdown & SEND_SHUTDOWN)) {
		rc = -EPIPE;
		goto out_err;
	}

	while (msg_data_left(msg)) {
		if (sk->sk_state == SMC_INIT)
			return -ENOTCONN;
		if (smc->sk.sk_shutdown & SEND_SHUTDOWN ||
		    (smc->sk.sk_err == ECONNABORTED) ||
		    conn->local_tx_ctrl.conn_state_flags.peer_conn_abort)
			return -EPIPE;
		if (smc_cdc_rxed_any_close(conn))
			return send_done ?: -ECONNRESET;

		if (msg->msg_flags & MSG_OOB)
			conn->local_tx_ctrl.prod_flags.urg_data_pending = 1;

		if (!atomic_read(&conn->sndbuf_space) || conn->urg_tx_pend) {
			rc = smc_tx_wait(smc, msg->msg_flags);
			if (rc) {
				if (send_done)
					return send_done;
				goto out_err;
			}
			continue;
		}

		/* initialize variables for 1st iteration of subsequent loop */
		/* could be just 1 byte, even after smc_tx_wait above */
		writespace = atomic_read(&conn->sndbuf_space);
		/* not more than what user space asked for */
		copylen = min_t(size_t, send_remaining, writespace);
		/* determine start of sndbuf */
		sndbuf_base = conn->sndbuf_desc->cpu_addr;
		smc_curs_write(&prep,
			       smc_curs_read(&conn->tx_curs_prep, conn),
			       conn);
		tx_cnt_prep = prep.count;
		/* determine chunks where to write into sndbuf */
		/* either unwrapped case, or 1st chunk of wrapped case */
		chunk_len = min_t(size_t, copylen, conn->sndbuf_desc->len -
				  tx_cnt_prep);
		chunk_len_sum = chunk_len;
		chunk_off = tx_cnt_prep;
		smc_sndbuf_sync_sg_for_cpu(conn);
		for (chunk = 0; chunk < 2; chunk++) {
			rc = memcpy_from_msg(sndbuf_base + chunk_off,
					     msg, chunk_len);
			if (rc) {
				smc_sndbuf_sync_sg_for_device(conn);
				if (send_done)
					return send_done;
				goto out_err;
			}
			send_done += chunk_len;
			send_remaining -= chunk_len;

			if (chunk_len_sum == copylen)
				break; /* either on 1st or 2nd iteration */
			/* prepare next (== 2nd) iteration */
			chunk_len = copylen - chunk_len; /* remainder */
			chunk_len_sum += chunk_len;
			chunk_off = 0; /* modulo offset in send ring buffer */
		}
		smc_sndbuf_sync_sg_for_device(conn);
		/* update cursors */
		smc_curs_add(conn->sndbuf_desc->len, &prep, copylen);
		smc_curs_write(&conn->tx_curs_prep,
			       smc_curs_read(&prep, conn),
			       conn);
		/* increased in send tasklet smc_cdc_tx_handler() */
		smp_mb__before_atomic();
		atomic_sub(copylen, &conn->sndbuf_space);
		/* guarantee 0 <= sndbuf_space <= sndbuf_desc->len */
		smp_mb__after_atomic();
		/* since we just produced more new data into sndbuf,
		 * trigger sndbuf consumer: RDMA write into peer RMBE and CDC
		 */
		if ((msg->msg_flags & MSG_OOB) && !send_remaining)
			conn->urg_tx_pend = true;
		if ((msg->msg_flags & MSG_MORE || smc_tx_is_corked(smc)) &&
		    (atomic_read(&conn->sndbuf_space) >
						(conn->sndbuf_desc->len >> 1)))
			/* for a corked socket defer the RDMA writes if there
			 * is still sufficient sndbuf_space available
			 */
			schedule_delayed_work(&conn->tx_work,
					      SMC_TX_CORK_DELAY);
		else
			smc_tx_sndbuf_nonempty(conn);
	} /* while (msg_data_left(msg)) */

	return send_done;

out_err:
	rc = sk_stream_error(sk, msg->msg_flags, rc);
	/* make sure we wake any epoll edge trigger waiter */
	if (unlikely(rc == -EAGAIN))
		sk->sk_write_space(sk);
	return rc;
}

/***************************** sndbuf consumer *******************************/

/* sndbuf consumer: actual data transfer of one target chunk with RDMA write */
static int smc_tx_rdma_write(struct smc_connection *conn, int peer_rmbe_offset,
			     int num_sges, struct ib_sge sges[])
{
	struct smc_link_group *lgr = conn->lgr;
	struct ib_send_wr *failed_wr = NULL;
	struct ib_rdma_wr rdma_wr;
	struct smc_link *link;
	int rc;

	memset(&rdma_wr, 0, sizeof(rdma_wr));
	link = &lgr->lnk[SMC_SINGLE_LINK];
	rdma_wr.wr.wr_id = smc_wr_tx_get_next_wr_id(link);
	rdma_wr.wr.sg_list = sges;
	rdma_wr.wr.num_sge = num_sges;
	rdma_wr.wr.opcode = IB_WR_RDMA_WRITE;
	rdma_wr.remote_addr =
		lgr->rtokens[conn->rtoken_idx][SMC_SINGLE_LINK].dma_addr +
		/* RMBE within RMB */
		conn->tx_off +
		/* offset within RMBE */
		peer_rmbe_offset;
	rdma_wr.rkey = lgr->rtokens[conn->rtoken_idx][SMC_SINGLE_LINK].rkey;
	rc = ib_post_send(link->roce_qp, &rdma_wr.wr, &failed_wr);
	if (rc) {
		conn->local_tx_ctrl.conn_state_flags.peer_conn_abort = 1;
		smc_lgr_terminate(lgr);
	}
	return rc;
}

/* sndbuf consumer */
static inline void smc_tx_advance_cursors(struct smc_connection *conn,
					  union smc_host_cursor *prod,
					  union smc_host_cursor *sent,
					  size_t len)
{
	smc_curs_add(conn->peer_rmbe_size, prod, len);
	/* increased in recv tasklet smc_cdc_msg_rcv() */
	smp_mb__before_atomic();
	/* data in flight reduces usable snd_wnd */
	atomic_sub(len, &conn->peer_rmbe_space);
	/* guarantee 0 <= peer_rmbe_space <= peer_rmbe_size */
	smp_mb__after_atomic();
	smc_curs_add(conn->sndbuf_desc->len, sent, len);
}

/* sndbuf consumer: prepare all necessary (src&dst) chunks of data transmit;
 * usable snd_wnd as max transmit
 */
static int smc_tx_rdma_writes(struct smc_connection *conn)
{
	size_t src_off, src_len, dst_off, dst_len; /* current chunk values */
	size_t len, dst_len_sum, src_len_sum, dstchunk, srcchunk;
	union smc_host_cursor sent, prep, prod, cons;
	struct ib_sge sges[SMC_IB_MAX_SEND_SGE];
	struct smc_link_group *lgr = conn->lgr;
	struct smc_cdc_producer_flags *pflags;
	int to_send, rmbespace;
	struct smc_link *link;
	dma_addr_t dma_addr;
	int num_sges;
	int rc;

	/* source: sndbuf */
	smc_curs_write(&sent, smc_curs_read(&conn->tx_curs_sent, conn), conn);
	smc_curs_write(&prep, smc_curs_read(&conn->tx_curs_prep, conn), conn);
	/* cf. wmem_alloc - (snd_max - snd_una) */
	to_send = smc_curs_diff(conn->sndbuf_desc->len, &sent, &prep);
	if (to_send <= 0)
		return 0;

	/* destination: RMBE */
	/* cf. snd_wnd */
	rmbespace = atomic_read(&conn->peer_rmbe_space);
	if (rmbespace <= 0)
		return 0;
	smc_curs_write(&prod,
		       smc_curs_read(&conn->local_tx_ctrl.prod, conn),
		       conn);
	smc_curs_write(&cons,
		       smc_curs_read(&conn->local_rx_ctrl.cons, conn),
		       conn);

	/* if usable snd_wnd closes ask peer to advertise once it opens again */
	pflags = &conn->local_tx_ctrl.prod_flags;
	pflags->write_blocked = (to_send >= rmbespace);
	/* cf. usable snd_wnd */
	len = min(to_send, rmbespace);

	/* initialize variables for first iteration of subsequent nested loop */
	link = &lgr->lnk[SMC_SINGLE_LINK];
	dst_off = prod.count;
	if (prod.wrap == cons.wrap) {
		/* the filled destination area is unwrapped,
		 * hence the available free destination space is wrapped
		 * and we need 2 destination chunks of sum len; start with 1st
		 * which is limited by what's available in sndbuf
		 */
		dst_len = min_t(size_t,
				conn->peer_rmbe_size - prod.count, len);
	} else {
		/* the filled destination area is wrapped,
		 * hence the available free destination space is unwrapped
		 * and we need a single destination chunk of entire len
		 */
		dst_len = len;
	}
	dst_len_sum = dst_len;
	src_off = sent.count;
	/* dst_len determines the maximum src_len */
	if (sent.count + dst_len <= conn->sndbuf_desc->len) {
		/* unwrapped src case: single chunk of entire dst_len */
		src_len = dst_len;
	} else {
		/* wrapped src case: 2 chunks of sum dst_len; start with 1st: */
		src_len = conn->sndbuf_desc->len - sent.count;
	}
	src_len_sum = src_len;
	dma_addr = sg_dma_address(conn->sndbuf_desc->sgt[SMC_SINGLE_LINK].sgl);
	for (dstchunk = 0; dstchunk < 2; dstchunk++) {
		num_sges = 0;
		for (srcchunk = 0; srcchunk < 2; srcchunk++) {
			sges[srcchunk].addr = dma_addr + src_off;
			sges[srcchunk].length = src_len;
			sges[srcchunk].lkey = link->roce_pd->local_dma_lkey;
			num_sges++;
			src_off += src_len;
			if (src_off >= conn->sndbuf_desc->len)
				src_off -= conn->sndbuf_desc->len;
						/* modulo in send ring */
			if (src_len_sum == dst_len)
				break; /* either on 1st or 2nd iteration */
			/* prepare next (== 2nd) iteration */
			src_len = dst_len - src_len; /* remainder */
			src_len_sum += src_len;
		}
		rc = smc_tx_rdma_write(conn, dst_off, num_sges, sges);
		if (rc)
			return rc;
		if (dst_len_sum == len)
			break; /* either on 1st or 2nd iteration */
		/* prepare next (== 2nd) iteration */
		dst_off = 0; /* modulo offset in RMBE ring buffer */
		dst_len = len - dst_len; /* remainder */
		dst_len_sum += dst_len;
		src_len = min_t(int,
				dst_len, conn->sndbuf_desc->len - sent.count);
		src_len_sum = src_len;
	}

	if (conn->urg_tx_pend && len == to_send)
		pflags->urg_data_present = 1;
	smc_tx_advance_cursors(conn, &prod, &sent, len);
	/* update connection's cursors with advanced local cursors */
	smc_curs_write(&conn->local_tx_ctrl.prod,
		       smc_curs_read(&prod, conn),
		       conn);
							/* dst: peer RMBE */
	smc_curs_write(&conn->tx_curs_sent,
		       smc_curs_read(&sent, conn),
		       conn);
							/* src: local sndbuf */

	return 0;
}

/* Wakeup sndbuf consumers from any context (IRQ or process)
 * since there is more data to transmit; usable snd_wnd as max transmit
 */
int smc_tx_sndbuf_nonempty(struct smc_connection *conn)
{
	struct smc_cdc_producer_flags *pflags;
	struct smc_cdc_tx_pend *pend;
	struct smc_wr_buf *wr_buf;
	int rc;

	spin_lock_bh(&conn->send_lock);
	rc = smc_cdc_get_free_slot(conn, &wr_buf, &pend);
	if (rc < 0) {
		if (rc == -EBUSY) {
			struct smc_sock *smc =
				container_of(conn, struct smc_sock, conn);

			if (smc->sk.sk_err == ECONNABORTED) {
				rc = sock_error(&smc->sk);
				goto out_unlock;
			}
			rc = 0;
			if (conn->alert_token_local) /* connection healthy */
				mod_delayed_work(system_wq, &conn->tx_work,
						 SMC_TX_WORK_DELAY);
		}
		goto out_unlock;
	}

	if (!conn->local_tx_ctrl.prod_flags.urg_data_present) {
		rc = smc_tx_rdma_writes(conn);
		if (rc) {
			smc_wr_tx_put_slot(&conn->lgr->lnk[SMC_SINGLE_LINK],
					   (struct smc_wr_tx_pend_priv *)pend);
			goto out_unlock;
		}
	}

	rc = smc_cdc_msg_send(conn, wr_buf, pend);
	pflags = &conn->local_tx_ctrl.prod_flags;
	if (!rc && pflags->urg_data_present) {
		pflags->urg_data_pending = 0;
		pflags->urg_data_present = 0;
	}

out_unlock:
	spin_unlock_bh(&conn->send_lock);
	return rc;
}

/* Wakeup sndbuf consumers from process context
 * since there is more data to transmit
 */
void smc_tx_work(struct work_struct *work)
{
	struct smc_connection *conn = container_of(to_delayed_work(work),
						   struct smc_connection,
						   tx_work);
	struct smc_sock *smc = container_of(conn, struct smc_sock, conn);
	int rc;

	lock_sock(&smc->sk);
	if (smc->sk.sk_err ||
	    !conn->alert_token_local ||
	    conn->local_rx_ctrl.conn_state_flags.peer_conn_abort)
		goto out;

	rc = smc_tx_sndbuf_nonempty(conn);
	if (!rc && conn->local_rx_ctrl.prod_flags.write_blocked &&
	    !atomic_read(&conn->bytes_to_rcv))
		conn->local_rx_ctrl.prod_flags.write_blocked = 0;

out:
	release_sock(&smc->sk);
}

void smc_tx_consumer_update(struct smc_connection *conn, bool force)
{
	union smc_host_cursor cfed, cons, prod;
	int sender_free = conn->rmb_desc->len;
	int to_confirm;

	smc_curs_write(&cons,
		       smc_curs_read(&conn->local_tx_ctrl.cons, conn),
		       conn);
	smc_curs_write(&cfed,
		       smc_curs_read(&conn->rx_curs_confirmed, conn),
		       conn);
	to_confirm = smc_curs_diff(conn->rmb_desc->len, &cfed, &cons);
<<<<<<< HEAD
=======
	if (to_confirm > conn->rmbe_update_limit) {
		smc_curs_write(&prod,
			       smc_curs_read(&conn->local_rx_ctrl.prod, conn),
			       conn);
		sender_free = conn->rmb_desc->len -
			      smc_curs_diff(conn->rmb_desc->len, &prod, &cfed);
	}
>>>>>>> 8013d1fc

	if (conn->local_rx_ctrl.prod_flags.cons_curs_upd_req ||
	    force ||
	    ((to_confirm > conn->rmbe_update_limit) &&
<<<<<<< HEAD
	     ((to_confirm > (conn->rmb_desc->len / 2)) ||
=======
	     ((sender_free <= (conn->rmb_desc->len / 2)) ||
>>>>>>> 8013d1fc
	      conn->local_rx_ctrl.prod_flags.write_blocked))) {
		if ((smc_cdc_get_slot_and_msg_send(conn) < 0) &&
		    conn->alert_token_local) { /* connection healthy */
			schedule_delayed_work(&conn->tx_work,
					      SMC_TX_WORK_DELAY);
			return;
		}
		smc_curs_write(&conn->rx_curs_confirmed,
			       smc_curs_read(&conn->local_tx_ctrl.cons, conn),
			       conn);
		conn->local_rx_ctrl.prod_flags.cons_curs_upd_req = 0;
	}
	if (conn->local_rx_ctrl.prod_flags.write_blocked &&
	    !atomic_read(&conn->bytes_to_rcv))
		conn->local_rx_ctrl.prod_flags.write_blocked = 0;
}

/***************************** send initialize *******************************/

/* Initialize send properties on connection establishment. NB: not __init! */
void smc_tx_init(struct smc_sock *smc)
{
	smc->sk.sk_write_space = smc_tx_write_space;
}<|MERGE_RESOLUTION|>--- conflicted
+++ resolved
@@ -506,8 +506,6 @@
 		       smc_curs_read(&conn->rx_curs_confirmed, conn),
 		       conn);
 	to_confirm = smc_curs_diff(conn->rmb_desc->len, &cfed, &cons);
-<<<<<<< HEAD
-=======
 	if (to_confirm > conn->rmbe_update_limit) {
 		smc_curs_write(&prod,
 			       smc_curs_read(&conn->local_rx_ctrl.prod, conn),
@@ -515,16 +513,11 @@
 		sender_free = conn->rmb_desc->len -
 			      smc_curs_diff(conn->rmb_desc->len, &prod, &cfed);
 	}
->>>>>>> 8013d1fc
 
 	if (conn->local_rx_ctrl.prod_flags.cons_curs_upd_req ||
 	    force ||
 	    ((to_confirm > conn->rmbe_update_limit) &&
-<<<<<<< HEAD
-	     ((to_confirm > (conn->rmb_desc->len / 2)) ||
-=======
 	     ((sender_free <= (conn->rmb_desc->len / 2)) ||
->>>>>>> 8013d1fc
 	      conn->local_rx_ctrl.prod_flags.write_blocked))) {
 		if ((smc_cdc_get_slot_and_msg_send(conn) < 0) &&
 		    conn->alert_token_local) { /* connection healthy */
