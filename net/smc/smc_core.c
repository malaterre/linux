// SPDX-License-Identifier: GPL-2.0
/*
 *  Shared Memory Communications over RDMA (SMC-R) and RoCE
 *
 *  Basic Transport Functions exploiting Infiniband API
 *
 *  Copyright IBM Corp. 2016
 *
 *  Author(s):  Ursula Braun <ubraun@linux.vnet.ibm.com>
 */

#include <linux/socket.h>
#include <linux/if_vlan.h>
#include <linux/random.h>
#include <linux/workqueue.h>
#include <net/tcp.h>
#include <net/sock.h>
#include <rdma/ib_verbs.h>
#include <rdma/ib_cache.h>

#include "smc.h"
#include "smc_clc.h"
#include "smc_core.h"
#include "smc_ib.h"
#include "smc_wr.h"
#include "smc_llc.h"
#include "smc_cdc.h"
#include "smc_close.h"
#include "smc_ism.h"

#define SMC_LGR_NUM_INCR		256
#define SMC_LGR_FREE_DELAY_SERV		(600 * HZ)
#define SMC_LGR_FREE_DELAY_CLNT		(SMC_LGR_FREE_DELAY_SERV + 10 * HZ)
#define SMC_LGR_FREE_DELAY_FAST		(8 * HZ)

static struct smc_lgr_list smc_lgr_list = {	/* established link groups */
	.lock = __SPIN_LOCK_UNLOCKED(smc_lgr_list.lock),
	.list = LIST_HEAD_INIT(smc_lgr_list.list),
	.num = 0,
};

static void smc_buf_free(struct smc_link_group *lgr, bool is_rmb,
			 struct smc_buf_desc *buf_desc);

static void smc_lgr_schedule_free_work(struct smc_link_group *lgr)
{
	/* client link group creation always follows the server link group
	 * creation. For client use a somewhat higher removal delay time,
	 * otherwise there is a risk of out-of-sync link groups.
	 */
	mod_delayed_work(system_wq, &lgr->free_work,
			 (!lgr->is_smcd && lgr->role == SMC_CLNT) ?
			 SMC_LGR_FREE_DELAY_CLNT : SMC_LGR_FREE_DELAY_SERV);
}

void smc_lgr_schedule_free_work_fast(struct smc_link_group *lgr)
{
	mod_delayed_work(system_wq, &lgr->free_work, SMC_LGR_FREE_DELAY_FAST);
}

/* Register connection's alert token in our lookup structure.
 * To use rbtrees we have to implement our own insert core.
 * Requires @conns_lock
 * @smc		connection to register
 * Returns 0 on success, != otherwise.
 */
static void smc_lgr_add_alert_token(struct smc_connection *conn)
{
	struct rb_node **link, *parent = NULL;
	u32 token = conn->alert_token_local;

	link = &conn->lgr->conns_all.rb_node;
	while (*link) {
		struct smc_connection *cur = rb_entry(*link,
					struct smc_connection, alert_node);

		parent = *link;
		if (cur->alert_token_local > token)
			link = &parent->rb_left;
		else
			link = &parent->rb_right;
	}
	/* Put the new node there */
	rb_link_node(&conn->alert_node, parent, link);
	rb_insert_color(&conn->alert_node, &conn->lgr->conns_all);
}

/* Register connection in link group by assigning an alert token
 * registered in a search tree.
 * Requires @conns_lock
 * Note that '0' is a reserved value and not assigned.
 */
static void smc_lgr_register_conn(struct smc_connection *conn)
{
	struct smc_sock *smc = container_of(conn, struct smc_sock, conn);
	static atomic_t nexttoken = ATOMIC_INIT(0);

	/* find a new alert_token_local value not yet used by some connection
	 * in this link group
	 */
	sock_hold(&smc->sk); /* sock_put in smc_lgr_unregister_conn() */
	while (!conn->alert_token_local) {
		conn->alert_token_local = atomic_inc_return(&nexttoken);
		if (smc_lgr_find_conn(conn->alert_token_local, conn->lgr))
			conn->alert_token_local = 0;
	}
	smc_lgr_add_alert_token(conn);
	conn->lgr->conns_num++;
}

/* Unregister connection and reset the alert token of the given connection<
 */
static void __smc_lgr_unregister_conn(struct smc_connection *conn)
{
	struct smc_sock *smc = container_of(conn, struct smc_sock, conn);
	struct smc_link_group *lgr = conn->lgr;

	rb_erase(&conn->alert_node, &lgr->conns_all);
	lgr->conns_num--;
	conn->alert_token_local = 0;
	conn->lgr = NULL;
	sock_put(&smc->sk); /* sock_hold in smc_lgr_register_conn() */
}

/* Unregister connection and trigger lgr freeing if applicable
 */
static void smc_lgr_unregister_conn(struct smc_connection *conn)
{
	struct smc_link_group *lgr = conn->lgr;
	int reduced = 0;

	write_lock_bh(&lgr->conns_lock);
	if (conn->alert_token_local) {
		reduced = 1;
		__smc_lgr_unregister_conn(conn);
	}
	write_unlock_bh(&lgr->conns_lock);
	if (!reduced || lgr->conns_num)
		return;
	smc_lgr_schedule_free_work(lgr);
}

/* Send delete link, either as client to request the initiation
 * of the DELETE LINK sequence from server; or as server to
 * initiate the delete processing. See smc_llc_rx_delete_link().
 */
static int smc_link_send_delete(struct smc_link *lnk)
{
	if (lnk->state == SMC_LNK_ACTIVE &&
	    !smc_llc_send_delete_link(lnk, SMC_LLC_REQ, true)) {
		smc_llc_link_deleting(lnk);
		return 0;
	}
	return -ENOTCONN;
}

static void smc_lgr_free_work(struct work_struct *work)
{
	struct smc_link_group *lgr = container_of(to_delayed_work(work),
						  struct smc_link_group,
						  free_work);
	bool conns;

	spin_lock_bh(&smc_lgr_list.lock);
	if (list_empty(&lgr->list))
		goto free;
	read_lock_bh(&lgr->conns_lock);
	conns = RB_EMPTY_ROOT(&lgr->conns_all);
	read_unlock_bh(&lgr->conns_lock);
	if (!conns) { /* number of lgr connections is no longer zero */
		spin_unlock_bh(&smc_lgr_list.lock);
		return;
	}
	list_del_init(&lgr->list); /* remove from smc_lgr_list */
free:
	spin_unlock_bh(&smc_lgr_list.lock);

	if (!lgr->is_smcd && !lgr->terminating)	{
		/* try to send del link msg, on error free lgr immediately */
		if (!smc_link_send_delete(&lgr->lnk[SMC_SINGLE_LINK])) {
			/* reschedule in case we never receive a response */
			smc_lgr_schedule_free_work(lgr);
			return;
		}
	}

	if (!delayed_work_pending(&lgr->free_work)) {
		struct smc_link *lnk = &lgr->lnk[SMC_SINGLE_LINK];

		if (!lgr->is_smcd && lnk->state != SMC_LNK_INACTIVE)
			smc_llc_link_inactive(lnk);
		smc_lgr_free(lgr);
	}
}

/* create a new SMC link group */
static int smc_lgr_create(struct smc_sock *smc, bool is_smcd,
			  struct smc_ib_device *smcibdev, u8 ibport,
			  char *peer_systemid, unsigned short vlan_id,
			  struct smcd_dev *smcismdev, u64 peer_gid)
{
	struct smc_link_group *lgr;
	struct smc_link *lnk;
	u8 rndvec[3];
	int rc = 0;
	int i;

	if (is_smcd && vlan_id) {
		rc = smc_ism_get_vlan(smcismdev, vlan_id);
		if (rc)
			goto out;
	}

	lgr = kzalloc(sizeof(*lgr), GFP_KERNEL);
	if (!lgr) {
		rc = -ENOMEM;
		goto out;
	}
	lgr->is_smcd = is_smcd;
	lgr->sync_err = 0;
	lgr->vlan_id = vlan_id;
	rwlock_init(&lgr->sndbufs_lock);
	rwlock_init(&lgr->rmbs_lock);
	rwlock_init(&lgr->conns_lock);
	for (i = 0; i < SMC_RMBE_SIZES; i++) {
		INIT_LIST_HEAD(&lgr->sndbufs[i]);
		INIT_LIST_HEAD(&lgr->rmbs[i]);
	}
	smc_lgr_list.num += SMC_LGR_NUM_INCR;
	memcpy(&lgr->id, (u8 *)&smc_lgr_list.num, SMC_LGR_ID_SIZE);
	INIT_DELAYED_WORK(&lgr->free_work, smc_lgr_free_work);
	lgr->conns_all = RB_ROOT;
	if (is_smcd) {
		/* SMC-D specific settings */
		lgr->peer_gid = peer_gid;
		lgr->smcd = smcismdev;
	} else {
		/* SMC-R specific settings */
		lgr->role = smc->listen_smc ? SMC_SERV : SMC_CLNT;
		memcpy(lgr->peer_systemid, peer_systemid, SMC_SYSTEMID_LEN);

		lnk = &lgr->lnk[SMC_SINGLE_LINK];
		/* initialize link */
		lnk->state = SMC_LNK_ACTIVATING;
		lnk->link_id = SMC_SINGLE_LINK;
		lnk->smcibdev = smcibdev;
		lnk->ibport = ibport;
		lnk->path_mtu = smcibdev->pattr[ibport - 1].active_mtu;
		if (!smcibdev->initialized)
			smc_ib_setup_per_ibdev(smcibdev);
		get_random_bytes(rndvec, sizeof(rndvec));
		lnk->psn_initial = rndvec[0] + (rndvec[1] << 8) +
			(rndvec[2] << 16);
		rc = smc_ib_determine_gid(lnk->smcibdev, lnk->ibport,
					  vlan_id, lnk->gid, &lnk->sgid_index);
		if (rc)
			goto free_lgr;
		rc = smc_llc_link_init(lnk);
		if (rc)
			goto free_lgr;
		rc = smc_wr_alloc_link_mem(lnk);
		if (rc)
			goto clear_llc_lnk;
		rc = smc_ib_create_protection_domain(lnk);
		if (rc)
			goto free_link_mem;
		rc = smc_ib_create_queue_pair(lnk);
		if (rc)
			goto dealloc_pd;
		rc = smc_wr_create_link(lnk);
		if (rc)
			goto destroy_qp;
	}
	smc->conn.lgr = lgr;
	spin_lock_bh(&smc_lgr_list.lock);
	list_add(&lgr->list, &smc_lgr_list.list);
	spin_unlock_bh(&smc_lgr_list.lock);
	return 0;

destroy_qp:
	smc_ib_destroy_queue_pair(lnk);
dealloc_pd:
	smc_ib_dealloc_protection_domain(lnk);
free_link_mem:
	smc_wr_free_link_mem(lnk);
clear_llc_lnk:
	smc_llc_link_clear(lnk);
free_lgr:
	kfree(lgr);
out:
	return rc;
}

static void smc_buf_unuse(struct smc_connection *conn)
{
	if (conn->sndbuf_desc)
		conn->sndbuf_desc->used = 0;
	if (conn->rmb_desc) {
		if (!conn->rmb_desc->regerr) {
			conn->rmb_desc->reused = 1;
			conn->rmb_desc->used = 0;
		} else {
			/* buf registration failed, reuse not possible */
			struct smc_link_group *lgr = conn->lgr;

			write_lock_bh(&lgr->rmbs_lock);
			list_del(&conn->rmb_desc->list);
			write_unlock_bh(&lgr->rmbs_lock);

			smc_buf_free(lgr, true, conn->rmb_desc);
		}
	}
}

/* remove a finished connection from its link group */
void smc_conn_free(struct smc_connection *conn)
{
	if (!conn->lgr)
		return;
	if (conn->lgr->is_smcd) {
		smc_ism_unset_conn(conn);
		tasklet_kill(&conn->rx_tsklet);
	} else {
		smc_cdc_tx_dismiss_slots(conn);
	}
	smc_lgr_unregister_conn(conn);
	smc_buf_unuse(conn);
}

static void smc_link_clear(struct smc_link *lnk)
{
	lnk->peer_qpn = 0;
	smc_llc_link_clear(lnk);
	smc_ib_modify_qp_reset(lnk);
	smc_wr_free_link(lnk);
	smc_ib_destroy_queue_pair(lnk);
	smc_ib_dealloc_protection_domain(lnk);
	smc_wr_free_link_mem(lnk);
}

static void smcr_buf_free(struct smc_link_group *lgr, bool is_rmb,
			  struct smc_buf_desc *buf_desc)
{
	struct smc_link *lnk = &lgr->lnk[SMC_SINGLE_LINK];

	if (is_rmb) {
		if (buf_desc->mr_rx[SMC_SINGLE_LINK])
			smc_ib_put_memory_region(
					buf_desc->mr_rx[SMC_SINGLE_LINK]);
		smc_ib_buf_unmap_sg(lnk->smcibdev, buf_desc,
				    DMA_FROM_DEVICE);
	} else {
		smc_ib_buf_unmap_sg(lnk->smcibdev, buf_desc,
				    DMA_TO_DEVICE);
	}
	sg_free_table(&buf_desc->sgt[SMC_SINGLE_LINK]);
	if (buf_desc->pages)
		__free_pages(buf_desc->pages, buf_desc->order);
	kfree(buf_desc);
}

static void smcd_buf_free(struct smc_link_group *lgr, bool is_dmb,
			  struct smc_buf_desc *buf_desc)
{
	if (is_dmb) {
		/* restore original buf len */
		buf_desc->len += sizeof(struct smcd_cdc_msg);
		smc_ism_unregister_dmb(lgr->smcd, buf_desc);
	} else {
		kfree(buf_desc->cpu_addr);
	}
	kfree(buf_desc);
}

static void smc_buf_free(struct smc_link_group *lgr, bool is_rmb,
			 struct smc_buf_desc *buf_desc)
{
	if (lgr->is_smcd)
		smcd_buf_free(lgr, is_rmb, buf_desc);
	else
		smcr_buf_free(lgr, is_rmb, buf_desc);
}

static void __smc_lgr_free_bufs(struct smc_link_group *lgr, bool is_rmb)
{
	struct smc_buf_desc *buf_desc, *bf_desc;
	struct list_head *buf_list;
	int i;

	for (i = 0; i < SMC_RMBE_SIZES; i++) {
		if (is_rmb)
			buf_list = &lgr->rmbs[i];
		else
			buf_list = &lgr->sndbufs[i];
		list_for_each_entry_safe(buf_desc, bf_desc, buf_list,
					 list) {
			list_del(&buf_desc->list);
			smc_buf_free(lgr, is_rmb, buf_desc);
		}
	}
}

static void smc_lgr_free_bufs(struct smc_link_group *lgr)
{
	/* free send buffers */
	__smc_lgr_free_bufs(lgr, false);
	/* free rmbs */
	__smc_lgr_free_bufs(lgr, true);
}

/* remove a link group */
void smc_lgr_free(struct smc_link_group *lgr)
{
	smc_lgr_free_bufs(lgr);
	if (lgr->is_smcd)
		smc_ism_put_vlan(lgr->smcd, lgr->vlan_id);
	else
		smc_link_clear(&lgr->lnk[SMC_SINGLE_LINK]);
	kfree(lgr);
}

void smc_lgr_forget(struct smc_link_group *lgr)
{
	spin_lock_bh(&smc_lgr_list.lock);
	/* do not use this link group for new connections */
	if (!list_empty(&lgr->list))
		list_del_init(&lgr->list);
	spin_unlock_bh(&smc_lgr_list.lock);
}

/* terminate linkgroup abnormally */
static void __smc_lgr_terminate(struct smc_link_group *lgr)
{
	struct smc_connection *conn;
	struct smc_sock *smc;
	struct rb_node *node;

	if (lgr->terminating)
		return;	/* lgr already terminating */
	lgr->terminating = 1;
	if (!list_empty(&lgr->list)) /* forget lgr */
		list_del_init(&lgr->list);
	if (!lgr->is_smcd)
		smc_llc_link_inactive(&lgr->lnk[SMC_SINGLE_LINK]);

	write_lock_bh(&lgr->conns_lock);
	node = rb_first(&lgr->conns_all);
	while (node) {
		conn = rb_entry(node, struct smc_connection, alert_node);
		smc = container_of(conn, struct smc_sock, conn);
		sock_hold(&smc->sk); /* sock_put in close work */
		conn->local_tx_ctrl.conn_state_flags.peer_conn_abort = 1;
		__smc_lgr_unregister_conn(conn);
		write_unlock_bh(&lgr->conns_lock);
		if (!schedule_work(&conn->close_work))
			sock_put(&smc->sk);
		write_lock_bh(&lgr->conns_lock);
		node = rb_first(&lgr->conns_all);
	}
	write_unlock_bh(&lgr->conns_lock);
	if (!lgr->is_smcd)
		wake_up(&lgr->lnk[SMC_SINGLE_LINK].wr_reg_wait);
	smc_lgr_schedule_free_work(lgr);
}

void smc_lgr_terminate(struct smc_link_group *lgr)
{
	spin_lock_bh(&smc_lgr_list.lock);
	__smc_lgr_terminate(lgr);
	spin_unlock_bh(&smc_lgr_list.lock);
}

/* Called when IB port is terminated */
void smc_port_terminate(struct smc_ib_device *smcibdev, u8 ibport)
{
	struct smc_link_group *lgr, *l;

	spin_lock_bh(&smc_lgr_list.lock);
	list_for_each_entry_safe(lgr, l, &smc_lgr_list.list, list) {
		if (!lgr->is_smcd &&
		    lgr->lnk[SMC_SINGLE_LINK].smcibdev == smcibdev &&
		    lgr->lnk[SMC_SINGLE_LINK].ibport == ibport)
			__smc_lgr_terminate(lgr);
	}
	spin_unlock_bh(&smc_lgr_list.lock);
}

/* Called when SMC-D device is terminated or peer is lost */
void smc_smcd_terminate(struct smcd_dev *dev, u64 peer_gid)
{
	struct smc_link_group *lgr, *l;
	LIST_HEAD(lgr_free_list);

	/* run common cleanup function and build free list */
	spin_lock_bh(&smc_lgr_list.lock);
	list_for_each_entry_safe(lgr, l, &smc_lgr_list.list, list) {
		if (lgr->is_smcd && lgr->smcd == dev &&
		    (!peer_gid || lgr->peer_gid == peer_gid) &&
		    !list_empty(&lgr->list)) {
			__smc_lgr_terminate(lgr);
			list_move(&lgr->list, &lgr_free_list);
		}
	}
	spin_unlock_bh(&smc_lgr_list.lock);

	/* cancel the regular free workers and actually free lgrs */
	list_for_each_entry_safe(lgr, l, &lgr_free_list, list) {
		list_del_init(&lgr->list);
		cancel_delayed_work_sync(&lgr->free_work);
		smc_lgr_free(lgr);
	}
}

/* Determine vlan of internal TCP socket.
 * @vlan_id: address to store the determined vlan id into
 */
int smc_vlan_by_tcpsk(struct socket *clcsock, unsigned short *vlan_id)
{
	struct dst_entry *dst = sk_dst_get(clcsock->sk);
	struct net_device *ndev;
	int i, nest_lvl, rc = 0;

	*vlan_id = 0;
	if (!dst) {
		rc = -ENOTCONN;
		goto out;
	}
	if (!dst->dev) {
		rc = -ENODEV;
		goto out_rel;
	}

	ndev = dst->dev;
	if (is_vlan_dev(ndev)) {
		*vlan_id = vlan_dev_vlan_id(ndev);
		goto out_rel;
	}

	rtnl_lock();
	nest_lvl = dev_get_nest_level(ndev);
	for (i = 0; i < nest_lvl; i++) {
		struct list_head *lower = &ndev->adj_list.lower;

		if (list_empty(lower))
			break;
		lower = lower->next;
		ndev = (struct net_device *)netdev_lower_get_next(ndev, &lower);
		if (is_vlan_dev(ndev)) {
			*vlan_id = vlan_dev_vlan_id(ndev);
			break;
		}
	}
	rtnl_unlock();

out_rel:
	dst_release(dst);
out:
	return rc;
}

static bool smcr_lgr_match(struct smc_link_group *lgr,
			   struct smc_clc_msg_local *lcl,
			   enum smc_lgr_role role)
{
<<<<<<< HEAD
	struct smc_link *lnk = &lgr->lnk[SMC_SINGLE_LINK];
	const struct ib_gid_attr *gattr;
	int i;

	if (!lgr->vlan_id) {
		lnk->gid = lnk->smcibdev->gid[lnk->ibport - 1];
		return 0;
	}

	for (i = 0; i < lnk->smcibdev->pattr[lnk->ibport - 1].gid_tbl_len;
	     i++) {
		gattr = rdma_get_gid_attr(lnk->smcibdev->ibdev, lnk->ibport, i);
		if (IS_ERR(gattr))
			continue;
		if (gattr->ndev) {
			if (is_vlan_dev(gattr->ndev) &&
			    vlan_dev_vlan_id(gattr->ndev) == lgr->vlan_id) {
				lnk->gid = gattr->gid;
				rdma_put_gid_attr(gattr);
				return 0;
			}
		}
		rdma_put_gid_attr(gattr);
	}
	return -ENODEV;
=======
	return !memcmp(lgr->peer_systemid, lcl->id_for_peer,
		       SMC_SYSTEMID_LEN) &&
		!memcmp(lgr->lnk[SMC_SINGLE_LINK].peer_gid, &lcl->gid,
			SMC_GID_SIZE) &&
		!memcmp(lgr->lnk[SMC_SINGLE_LINK].peer_mac, lcl->mac,
			sizeof(lcl->mac)) &&
		lgr->role == role;
}

static bool smcd_lgr_match(struct smc_link_group *lgr,
			   struct smcd_dev *smcismdev, u64 peer_gid)
{
	return lgr->peer_gid == peer_gid && lgr->smcd == smcismdev;
>>>>>>> 78cbac64
}

/* create a new SMC connection (and a new link group if necessary) */
int smc_conn_create(struct smc_sock *smc, bool is_smcd, int srv_first_contact,
		    struct smc_ib_device *smcibdev, u8 ibport,
		    struct smc_clc_msg_local *lcl, struct smcd_dev *smcd,
		    u64 peer_gid)
{
	struct smc_connection *conn = &smc->conn;
	int local_contact = SMC_FIRST_CONTACT;
	struct smc_link_group *lgr;
	unsigned short vlan_id;
	enum smc_lgr_role role;
	int rc = 0;

	role = smc->listen_smc ? SMC_SERV : SMC_CLNT;
	rc = smc_vlan_by_tcpsk(smc->clcsock, &vlan_id);
	if (rc)
		return rc;

	if ((role == SMC_CLNT) && srv_first_contact)
		/* create new link group as well */
		goto create;

	/* determine if an existing link group can be reused */
	spin_lock_bh(&smc_lgr_list.lock);
	list_for_each_entry(lgr, &smc_lgr_list.list, list) {
		write_lock_bh(&lgr->conns_lock);
		if ((is_smcd ? smcd_lgr_match(lgr, smcd, peer_gid) :
		     smcr_lgr_match(lgr, lcl, role)) &&
		    !lgr->sync_err &&
		    lgr->vlan_id == vlan_id &&
		    (role == SMC_CLNT ||
		     lgr->conns_num < SMC_RMBS_PER_LGR_MAX)) {
			/* link group found */
			local_contact = SMC_REUSE_CONTACT;
			conn->lgr = lgr;
			smc_lgr_register_conn(conn); /* add smc conn to lgr */
			write_unlock_bh(&lgr->conns_lock);
			break;
		}
		write_unlock_bh(&lgr->conns_lock);
	}
	spin_unlock_bh(&smc_lgr_list.lock);

	if (role == SMC_CLNT && !srv_first_contact &&
	    (local_contact == SMC_FIRST_CONTACT)) {
		/* Server reuses a link group, but Client wants to start
		 * a new one
		 * send out_of_sync decline, reason synchr. error
		 */
		return -ENOLINK;
	}

create:
	if (local_contact == SMC_FIRST_CONTACT) {
		rc = smc_lgr_create(smc, is_smcd, smcibdev, ibport,
				    lcl->id_for_peer, vlan_id, smcd, peer_gid);
		if (rc)
			goto out;
		smc_lgr_register_conn(conn); /* add smc conn to lgr */
	}
	conn->local_tx_ctrl.common.type = SMC_CDC_MSG_TYPE;
	conn->local_tx_ctrl.len = SMC_WR_TX_SIZE;
	conn->urg_state = SMC_URG_READ;
	if (is_smcd) {
		conn->rx_off = sizeof(struct smcd_cdc_msg);
		smcd_cdc_rx_init(conn); /* init tasklet for this conn */
	}
#ifndef KERNEL_HAS_ATOMIC64
	spin_lock_init(&conn->acurs_lock);
#endif

out:
	return rc ? rc : local_contact;
}

/* convert the RMB size into the compressed notation - minimum 16K.
 * In contrast to plain ilog2, this rounds towards the next power of 2,
 * so the socket application gets at least its desired sndbuf / rcvbuf size.
 */
static u8 smc_compress_bufsize(int size)
{
	u8 compressed;

	if (size <= SMC_BUF_MIN_SIZE)
		return 0;

	size = (size - 1) >> 14;
	compressed = ilog2(size) + 1;
	if (compressed >= SMC_RMBE_SIZES)
		compressed = SMC_RMBE_SIZES - 1;
	return compressed;
}

/* convert the RMB size from compressed notation into integer */
int smc_uncompress_bufsize(u8 compressed)
{
	u32 size;

	size = 0x00000001 << (((int)compressed) + 14);
	return (int)size;
}

/* try to reuse a sndbuf or rmb description slot for a certain
 * buffer size; if not available, return NULL
 */
static struct smc_buf_desc *smc_buf_get_slot(int compressed_bufsize,
					     rwlock_t *lock,
					     struct list_head *buf_list)
{
	struct smc_buf_desc *buf_slot;

	read_lock_bh(lock);
	list_for_each_entry(buf_slot, buf_list, list) {
		if (cmpxchg(&buf_slot->used, 0, 1) == 0) {
			read_unlock_bh(lock);
			return buf_slot;
		}
	}
	read_unlock_bh(lock);
	return NULL;
}

/* one of the conditions for announcing a receiver's current window size is
 * that it "results in a minimum increase in the window size of 10% of the
 * receive buffer space" [RFC7609]
 */
static inline int smc_rmb_wnd_update_limit(int rmbe_size)
{
	return min_t(int, rmbe_size / 10, SOCK_MIN_SNDBUF / 2);
}

static struct smc_buf_desc *smcr_new_buf_create(struct smc_link_group *lgr,
						bool is_rmb, int bufsize)
{
	struct smc_buf_desc *buf_desc;
	struct smc_link *lnk;
	int rc;

	/* try to alloc a new buffer */
	buf_desc = kzalloc(sizeof(*buf_desc), GFP_KERNEL);
	if (!buf_desc)
		return ERR_PTR(-ENOMEM);

	buf_desc->order = get_order(bufsize);
	buf_desc->pages = alloc_pages(GFP_KERNEL | __GFP_NOWARN |
				      __GFP_NOMEMALLOC | __GFP_COMP |
				      __GFP_NORETRY | __GFP_ZERO,
				      buf_desc->order);
	if (!buf_desc->pages) {
		kfree(buf_desc);
		return ERR_PTR(-EAGAIN);
	}
	buf_desc->cpu_addr = (void *)page_address(buf_desc->pages);

	/* build the sg table from the pages */
	lnk = &lgr->lnk[SMC_SINGLE_LINK];
	rc = sg_alloc_table(&buf_desc->sgt[SMC_SINGLE_LINK], 1,
			    GFP_KERNEL);
	if (rc) {
		smc_buf_free(lgr, is_rmb, buf_desc);
		return ERR_PTR(rc);
	}
	sg_set_buf(buf_desc->sgt[SMC_SINGLE_LINK].sgl,
		   buf_desc->cpu_addr, bufsize);

	/* map sg table to DMA address */
	rc = smc_ib_buf_map_sg(lnk->smcibdev, buf_desc,
			       is_rmb ? DMA_FROM_DEVICE : DMA_TO_DEVICE);
	/* SMC protocol depends on mapping to one DMA address only */
	if (rc != 1)  {
		smc_buf_free(lgr, is_rmb, buf_desc);
		return ERR_PTR(-EAGAIN);
	}

	/* create a new memory region for the RMB */
	if (is_rmb) {
		rc = smc_ib_get_memory_region(lnk->roce_pd,
					      IB_ACCESS_REMOTE_WRITE |
					      IB_ACCESS_LOCAL_WRITE,
					      buf_desc);
		if (rc) {
			smc_buf_free(lgr, is_rmb, buf_desc);
			return ERR_PTR(rc);
		}
	}

	buf_desc->len = bufsize;
	return buf_desc;
}

#define SMCD_DMBE_SIZES		7 /* 0 -> 16KB, 1 -> 32KB, .. 6 -> 1MB */

static struct smc_buf_desc *smcd_new_buf_create(struct smc_link_group *lgr,
						bool is_dmb, int bufsize)
{
	struct smc_buf_desc *buf_desc;
	int rc;

	if (smc_compress_bufsize(bufsize) > SMCD_DMBE_SIZES)
		return ERR_PTR(-EAGAIN);

	/* try to alloc a new DMB */
	buf_desc = kzalloc(sizeof(*buf_desc), GFP_KERNEL);
	if (!buf_desc)
		return ERR_PTR(-ENOMEM);
	if (is_dmb) {
		rc = smc_ism_register_dmb(lgr, bufsize, buf_desc);
		if (rc) {
			kfree(buf_desc);
			return ERR_PTR(-EAGAIN);
		}
		buf_desc->pages = virt_to_page(buf_desc->cpu_addr);
		/* CDC header stored in buf. So, pretend it was smaller */
		buf_desc->len = bufsize - sizeof(struct smcd_cdc_msg);
	} else {
		buf_desc->cpu_addr = kzalloc(bufsize, GFP_KERNEL |
					     __GFP_NOWARN | __GFP_NORETRY |
					     __GFP_NOMEMALLOC);
		if (!buf_desc->cpu_addr) {
			kfree(buf_desc);
			return ERR_PTR(-EAGAIN);
		}
		buf_desc->len = bufsize;
	}
	return buf_desc;
}

static int __smc_buf_create(struct smc_sock *smc, bool is_smcd, bool is_rmb)
{
	struct smc_buf_desc *buf_desc = ERR_PTR(-ENOMEM);
	struct smc_connection *conn = &smc->conn;
	struct smc_link_group *lgr = conn->lgr;
	struct list_head *buf_list;
	int bufsize, bufsize_short;
	int sk_buf_size;
	rwlock_t *lock;

	if (is_rmb)
		/* use socket recv buffer size (w/o overhead) as start value */
		sk_buf_size = smc->sk.sk_rcvbuf / 2;
	else
		/* use socket send buffer size (w/o overhead) as start value */
		sk_buf_size = smc->sk.sk_sndbuf / 2;

	for (bufsize_short = smc_compress_bufsize(sk_buf_size);
	     bufsize_short >= 0; bufsize_short--) {

		if (is_rmb) {
			lock = &lgr->rmbs_lock;
			buf_list = &lgr->rmbs[bufsize_short];
		} else {
			lock = &lgr->sndbufs_lock;
			buf_list = &lgr->sndbufs[bufsize_short];
		}
		bufsize = smc_uncompress_bufsize(bufsize_short);
		if ((1 << get_order(bufsize)) > SG_MAX_SINGLE_ALLOC)
			continue;

		/* check for reusable slot in the link group */
		buf_desc = smc_buf_get_slot(bufsize_short, lock, buf_list);
		if (buf_desc) {
			memset(buf_desc->cpu_addr, 0, bufsize);
			break; /* found reusable slot */
		}

		if (is_smcd)
			buf_desc = smcd_new_buf_create(lgr, is_rmb, bufsize);
		else
			buf_desc = smcr_new_buf_create(lgr, is_rmb, bufsize);

		if (PTR_ERR(buf_desc) == -ENOMEM)
			break;
		if (IS_ERR(buf_desc))
			continue;

		buf_desc->used = 1;
		write_lock_bh(lock);
		list_add(&buf_desc->list, buf_list);
		write_unlock_bh(lock);
		break; /* found */
	}

	if (IS_ERR(buf_desc))
		return -ENOMEM;

	if (is_rmb) {
		conn->rmb_desc = buf_desc;
		conn->rmbe_size_short = bufsize_short;
		smc->sk.sk_rcvbuf = bufsize * 2;
		atomic_set(&conn->bytes_to_rcv, 0);
		conn->rmbe_update_limit =
			smc_rmb_wnd_update_limit(buf_desc->len);
		if (is_smcd)
			smc_ism_set_conn(conn); /* map RMB/smcd_dev to conn */
	} else {
		conn->sndbuf_desc = buf_desc;
		smc->sk.sk_sndbuf = bufsize * 2;
		atomic_set(&conn->sndbuf_space, bufsize);
	}
	return 0;
}

void smc_sndbuf_sync_sg_for_cpu(struct smc_connection *conn)
{
	struct smc_link_group *lgr = conn->lgr;

	if (!conn->lgr || conn->lgr->is_smcd)
		return;
	smc_ib_sync_sg_for_cpu(lgr->lnk[SMC_SINGLE_LINK].smcibdev,
			       conn->sndbuf_desc, DMA_TO_DEVICE);
}

void smc_sndbuf_sync_sg_for_device(struct smc_connection *conn)
{
	struct smc_link_group *lgr = conn->lgr;

	if (!conn->lgr || conn->lgr->is_smcd)
		return;
	smc_ib_sync_sg_for_device(lgr->lnk[SMC_SINGLE_LINK].smcibdev,
				  conn->sndbuf_desc, DMA_TO_DEVICE);
}

void smc_rmb_sync_sg_for_cpu(struct smc_connection *conn)
{
	struct smc_link_group *lgr = conn->lgr;

	if (!conn->lgr || conn->lgr->is_smcd)
		return;
	smc_ib_sync_sg_for_cpu(lgr->lnk[SMC_SINGLE_LINK].smcibdev,
			       conn->rmb_desc, DMA_FROM_DEVICE);
}

void smc_rmb_sync_sg_for_device(struct smc_connection *conn)
{
	struct smc_link_group *lgr = conn->lgr;

	if (!conn->lgr || conn->lgr->is_smcd)
		return;
	smc_ib_sync_sg_for_device(lgr->lnk[SMC_SINGLE_LINK].smcibdev,
				  conn->rmb_desc, DMA_FROM_DEVICE);
}

/* create the send and receive buffer for an SMC socket;
 * receive buffers are called RMBs;
 * (even though the SMC protocol allows more than one RMB-element per RMB,
 * the Linux implementation uses just one RMB-element per RMB, i.e. uses an
 * extra RMB for every connection in a link group
 */
int smc_buf_create(struct smc_sock *smc, bool is_smcd)
{
	int rc;

	/* create send buffer */
	rc = __smc_buf_create(smc, is_smcd, false);
	if (rc)
		return rc;
	/* create rmb */
	rc = __smc_buf_create(smc, is_smcd, true);
	if (rc)
		smc_buf_free(smc->conn.lgr, false, smc->conn.sndbuf_desc);
	return rc;
}

static inline int smc_rmb_reserve_rtoken_idx(struct smc_link_group *lgr)
{
	int i;

	for_each_clear_bit(i, lgr->rtokens_used_mask, SMC_RMBS_PER_LGR_MAX) {
		if (!test_and_set_bit(i, lgr->rtokens_used_mask))
			return i;
	}
	return -ENOSPC;
}

/* add a new rtoken from peer */
int smc_rtoken_add(struct smc_link_group *lgr, __be64 nw_vaddr, __be32 nw_rkey)
{
	u64 dma_addr = be64_to_cpu(nw_vaddr);
	u32 rkey = ntohl(nw_rkey);
	int i;

	for (i = 0; i < SMC_RMBS_PER_LGR_MAX; i++) {
		if ((lgr->rtokens[i][SMC_SINGLE_LINK].rkey == rkey) &&
		    (lgr->rtokens[i][SMC_SINGLE_LINK].dma_addr == dma_addr) &&
		    test_bit(i, lgr->rtokens_used_mask)) {
			/* already in list */
			return i;
		}
	}
	i = smc_rmb_reserve_rtoken_idx(lgr);
	if (i < 0)
		return i;
	lgr->rtokens[i][SMC_SINGLE_LINK].rkey = rkey;
	lgr->rtokens[i][SMC_SINGLE_LINK].dma_addr = dma_addr;
	return i;
}

/* delete an rtoken */
int smc_rtoken_delete(struct smc_link_group *lgr, __be32 nw_rkey)
{
	u32 rkey = ntohl(nw_rkey);
	int i;

	for (i = 0; i < SMC_RMBS_PER_LGR_MAX; i++) {
		if (lgr->rtokens[i][SMC_SINGLE_LINK].rkey == rkey &&
		    test_bit(i, lgr->rtokens_used_mask)) {
			lgr->rtokens[i][SMC_SINGLE_LINK].rkey = 0;
			lgr->rtokens[i][SMC_SINGLE_LINK].dma_addr = 0;

			clear_bit(i, lgr->rtokens_used_mask);
			return 0;
		}
	}
	return -ENOENT;
}

/* save rkey and dma_addr received from peer during clc handshake */
int smc_rmb_rtoken_handling(struct smc_connection *conn,
			    struct smc_clc_msg_accept_confirm *clc)
{
	conn->rtoken_idx = smc_rtoken_add(conn->lgr, clc->rmb_dma_addr,
					  clc->rmb_rkey);
	if (conn->rtoken_idx < 0)
		return conn->rtoken_idx;
	return 0;
}

/* Called (from smc_exit) when module is removed */
void smc_core_exit(void)
{
	struct smc_link_group *lgr, *lg;
	LIST_HEAD(lgr_freeing_list);

	spin_lock_bh(&smc_lgr_list.lock);
	if (!list_empty(&smc_lgr_list.list))
		list_splice_init(&smc_lgr_list.list, &lgr_freeing_list);
	spin_unlock_bh(&smc_lgr_list.lock);
	list_for_each_entry_safe(lgr, lg, &lgr_freeing_list, list) {
		list_del_init(&lgr->list);
		if (!lgr->is_smcd) {
			struct smc_link *lnk = &lgr->lnk[SMC_SINGLE_LINK];

			if (lnk->state == SMC_LNK_ACTIVE)
				smc_llc_send_delete_link(lnk, SMC_LLC_REQ,
							 false);
			smc_llc_link_inactive(lnk);
		}
		cancel_delayed_work_sync(&lgr->free_work);
		smc_lgr_free(lgr); /* free link group */
	}
}<|MERGE_RESOLUTION|>--- conflicted
+++ resolved
@@ -16,7 +16,6 @@
 #include <net/tcp.h>
 #include <net/sock.h>
 #include <rdma/ib_verbs.h>
-#include <rdma/ib_cache.h>
 
 #include "smc.h"
 #include "smc_clc.h"
@@ -562,33 +561,6 @@
 			   struct smc_clc_msg_local *lcl,
 			   enum smc_lgr_role role)
 {
-<<<<<<< HEAD
-	struct smc_link *lnk = &lgr->lnk[SMC_SINGLE_LINK];
-	const struct ib_gid_attr *gattr;
-	int i;
-
-	if (!lgr->vlan_id) {
-		lnk->gid = lnk->smcibdev->gid[lnk->ibport - 1];
-		return 0;
-	}
-
-	for (i = 0; i < lnk->smcibdev->pattr[lnk->ibport - 1].gid_tbl_len;
-	     i++) {
-		gattr = rdma_get_gid_attr(lnk->smcibdev->ibdev, lnk->ibport, i);
-		if (IS_ERR(gattr))
-			continue;
-		if (gattr->ndev) {
-			if (is_vlan_dev(gattr->ndev) &&
-			    vlan_dev_vlan_id(gattr->ndev) == lgr->vlan_id) {
-				lnk->gid = gattr->gid;
-				rdma_put_gid_attr(gattr);
-				return 0;
-			}
-		}
-		rdma_put_gid_attr(gattr);
-	}
-	return -ENODEV;
-=======
 	return !memcmp(lgr->peer_systemid, lcl->id_for_peer,
 		       SMC_SYSTEMID_LEN) &&
 		!memcmp(lgr->lnk[SMC_SINGLE_LINK].peer_gid, &lcl->gid,
@@ -602,7 +574,6 @@
 			   struct smcd_dev *smcismdev, u64 peer_gid)
 {
 	return lgr->peer_gid == peer_gid && lgr->smcd == smcismdev;
->>>>>>> 78cbac64
 }
 
 /* create a new SMC connection (and a new link group if necessary) */
