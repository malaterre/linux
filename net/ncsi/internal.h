--- conflicted
+++ resolved
@@ -286,10 +286,7 @@
 	struct work_struct  work;            /* For channel management     */
 	struct packet_type  ptype;           /* NCSI packet Rx handler     */
 	struct list_head    node;            /* Form NCSI device list      */
-<<<<<<< HEAD
-=======
 #define NCSI_MAX_VLAN_VIDS	15
->>>>>>> 9abd04af
 	struct list_head    vlan_vids;       /* List of active VLAN IDs */
 };
 
