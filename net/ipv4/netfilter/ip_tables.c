--- conflicted
+++ resolved
@@ -830,11 +830,7 @@
 		const struct xt_entry_match *m;
 		const struct xt_entry_target *t;
 
-<<<<<<< HEAD
-		e = (struct ipt_entry *)(loc_cpu_entry + off);
-=======
 		e = loc_cpu_entry + off;
->>>>>>> 2ac97f0f
 		if (copy_to_user(userptr + off, e, sizeof(*e))) {
 			ret = -EFAULT;
 			goto free_counters;
