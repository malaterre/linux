/*
 *	Linux NET3:	GRE over IP protocol decoder.
 *
 *	Authors: Alexey Kuznetsov (kuznet@ms2.inr.ac.ru)
 *
 *	This program is free software; you can redistribute it and/or
 *	modify it under the terms of the GNU General Public License
 *	as published by the Free Software Foundation; either version
 *	2 of the License, or (at your option) any later version.
 *
 */

#define pr_fmt(fmt) KBUILD_MODNAME ": " fmt

#include <linux/capability.h>
#include <linux/module.h>
#include <linux/types.h>
#include <linux/kernel.h>
#include <linux/slab.h>
#include <linux/uaccess.h>
#include <linux/skbuff.h>
#include <linux/netdevice.h>
#include <linux/in.h>
#include <linux/tcp.h>
#include <linux/udp.h>
#include <linux/if_arp.h>
#include <linux/if_vlan.h>
#include <linux/init.h>
#include <linux/in6.h>
#include <linux/inetdevice.h>
#include <linux/igmp.h>
#include <linux/netfilter_ipv4.h>
#include <linux/etherdevice.h>
#include <linux/if_ether.h>

#include <net/sock.h>
#include <net/ip.h>
#include <net/icmp.h>
#include <net/protocol.h>
#include <net/ip_tunnels.h>
#include <net/arp.h>
#include <net/checksum.h>
#include <net/dsfield.h>
#include <net/inet_ecn.h>
#include <net/xfrm.h>
#include <net/net_namespace.h>
#include <net/netns/generic.h>
#include <net/rtnetlink.h>
#include <net/gre.h>
#include <net/dst_metadata.h>
#include <net/erspan.h>

/*
   Problems & solutions
   --------------------

   1. The most important issue is detecting local dead loops.
   They would cause complete host lockup in transmit, which
   would be "resolved" by stack overflow or, if queueing is enabled,
   with infinite looping in net_bh.

   We cannot track such dead loops during route installation,
   it is infeasible task. The most general solutions would be
   to keep skb->encapsulation counter (sort of local ttl),
   and silently drop packet when it expires. It is a good
   solution, but it supposes maintaining new variable in ALL
   skb, even if no tunneling is used.

   Current solution: xmit_recursion breaks dead loops. This is a percpu
   counter, since when we enter the first ndo_xmit(), cpu migration is
   forbidden. We force an exit if this counter reaches RECURSION_LIMIT

   2. Networking dead loops would not kill routers, but would really
   kill network. IP hop limit plays role of "t->recursion" in this case,
   if we copy it from packet being encapsulated to upper header.
   It is very good solution, but it introduces two problems:

   - Routing protocols, using packets with ttl=1 (OSPF, RIP2),
     do not work over tunnels.
   - traceroute does not work. I planned to relay ICMP from tunnel,
     so that this problem would be solved and traceroute output
     would even more informative. This idea appeared to be wrong:
     only Linux complies to rfc1812 now (yes, guys, Linux is the only
     true router now :-)), all routers (at least, in neighbourhood of mine)
     return only 8 bytes of payload. It is the end.

   Hence, if we want that OSPF worked or traceroute said something reasonable,
   we should search for another solution.

   One of them is to parse packet trying to detect inner encapsulation
   made by our node. It is difficult or even impossible, especially,
   taking into account fragmentation. TO be short, ttl is not solution at all.

   Current solution: The solution was UNEXPECTEDLY SIMPLE.
   We force DF flag on tunnels with preconfigured hop limit,
   that is ALL. :-) Well, it does not remove the problem completely,
   but exponential growth of network traffic is changed to linear
   (branches, that exceed pmtu are pruned) and tunnel mtu
   rapidly degrades to value <68, where looping stops.
   Yes, it is not good if there exists a router in the loop,
   which does not force DF, even when encapsulating packets have DF set.
   But it is not our problem! Nobody could accuse us, we made
   all that we could make. Even if it is your gated who injected
   fatal route to network, even if it were you who configured
   fatal static route: you are innocent. :-)

   Alexey Kuznetsov.
 */

static bool log_ecn_error = true;
module_param(log_ecn_error, bool, 0644);
MODULE_PARM_DESC(log_ecn_error, "Log packets received with corrupted ECN");

static struct rtnl_link_ops ipgre_link_ops __read_mostly;
static int ipgre_tunnel_init(struct net_device *dev);
static void erspan_build_header(struct sk_buff *skb,
				__be32 id, u32 index, bool truncate);

static unsigned int ipgre_net_id __read_mostly;
static unsigned int gre_tap_net_id __read_mostly;
static unsigned int erspan_net_id __read_mostly;

static void ipgre_err(struct sk_buff *skb, u32 info,
		      const struct tnl_ptk_info *tpi)
{

	/* All the routers (except for Linux) return only
	   8 bytes of packet payload. It means, that precise relaying of
	   ICMP in the real Internet is absolutely infeasible.

	   Moreover, Cisco "wise men" put GRE key to the third word
	   in GRE header. It makes impossible maintaining even soft
	   state for keyed GRE tunnels with enabled checksum. Tell
	   them "thank you".

	   Well, I wonder, rfc1812 was written by Cisco employee,
	   what the hell these idiots break standards established
	   by themselves???
	   */
	struct net *net = dev_net(skb->dev);
	struct ip_tunnel_net *itn;
	const struct iphdr *iph;
	const int type = icmp_hdr(skb)->type;
	const int code = icmp_hdr(skb)->code;
	unsigned int data_len = 0;
	struct ip_tunnel *t;

	switch (type) {
	default:
	case ICMP_PARAMETERPROB:
		return;

	case ICMP_DEST_UNREACH:
		switch (code) {
		case ICMP_SR_FAILED:
		case ICMP_PORT_UNREACH:
			/* Impossible event. */
			return;
		default:
			/* All others are translated to HOST_UNREACH.
			   rfc2003 contains "deep thoughts" about NET_UNREACH,
			   I believe they are just ether pollution. --ANK
			 */
			break;
		}
		break;

	case ICMP_TIME_EXCEEDED:
		if (code != ICMP_EXC_TTL)
			return;
		data_len = icmp_hdr(skb)->un.reserved[1] * 4; /* RFC 4884 4.1 */
		break;

	case ICMP_REDIRECT:
		break;
	}

	if (tpi->proto == htons(ETH_P_TEB))
		itn = net_generic(net, gre_tap_net_id);
	else
		itn = net_generic(net, ipgre_net_id);

	iph = (const struct iphdr *)(icmp_hdr(skb) + 1);
	t = ip_tunnel_lookup(itn, skb->dev->ifindex, tpi->flags,
			     iph->daddr, iph->saddr, tpi->key);

	if (!t)
		return;

#if IS_ENABLED(CONFIG_IPV6)
       if (tpi->proto == htons(ETH_P_IPV6) &&
           !ip6_err_gen_icmpv6_unreach(skb, iph->ihl * 4 + tpi->hdr_len,
				       type, data_len))
               return;
#endif

	if (t->parms.iph.daddr == 0 ||
	    ipv4_is_multicast(t->parms.iph.daddr))
		return;

	if (t->parms.iph.ttl == 0 && type == ICMP_TIME_EXCEEDED)
		return;

	if (time_before(jiffies, t->err_time + IPTUNNEL_ERR_TIMEO))
		t->err_count++;
	else
		t->err_count = 1;
	t->err_time = jiffies;
}

static void gre_err(struct sk_buff *skb, u32 info)
{
	/* All the routers (except for Linux) return only
	 * 8 bytes of packet payload. It means, that precise relaying of
	 * ICMP in the real Internet is absolutely infeasible.
	 *
	 * Moreover, Cisco "wise men" put GRE key to the third word
	 * in GRE header. It makes impossible maintaining even soft
	 * state for keyed
	 * GRE tunnels with enabled checksum. Tell them "thank you".
	 *
	 * Well, I wonder, rfc1812 was written by Cisco employee,
	 * what the hell these idiots break standards established
	 * by themselves???
	 */

	const struct iphdr *iph = (struct iphdr *)skb->data;
	const int type = icmp_hdr(skb)->type;
	const int code = icmp_hdr(skb)->code;
	struct tnl_ptk_info tpi;
	bool csum_err = false;

	if (gre_parse_header(skb, &tpi, &csum_err, htons(ETH_P_IP),
			     iph->ihl * 4) < 0) {
		if (!csum_err)		/* ignore csum errors. */
			return;
	}

	if (type == ICMP_DEST_UNREACH && code == ICMP_FRAG_NEEDED) {
		ipv4_update_pmtu(skb, dev_net(skb->dev), info,
				 skb->dev->ifindex, 0, IPPROTO_GRE, 0);
		return;
	}
	if (type == ICMP_REDIRECT) {
		ipv4_redirect(skb, dev_net(skb->dev), skb->dev->ifindex, 0,
			      IPPROTO_GRE, 0);
		return;
	}

	ipgre_err(skb, info, &tpi);
}

static int erspan_rcv(struct sk_buff *skb, struct tnl_ptk_info *tpi,
		      int gre_hdr_len)
{
	struct net *net = dev_net(skb->dev);
	struct metadata_dst *tun_dst = NULL;
	struct ip_tunnel_net *itn;
	struct ip_tunnel *tunnel;
	struct erspanhdr *ershdr;
	const struct iphdr *iph;
<<<<<<< HEAD
	__be32 session_id;
=======
>>>>>>> 6c3cc51a
	__be32 index;
	int len;

	itn = net_generic(net, erspan_net_id);
	len = gre_hdr_len + sizeof(*ershdr);

	if (unlikely(!pskb_may_pull(skb, len)))
		return -ENOMEM;

	iph = ip_hdr(skb);
	ershdr = (struct erspanhdr *)(skb->data + gre_hdr_len);

	/* The original GRE header does not have key field,
	 * Use ERSPAN 10-bit session ID as key.
	 */
<<<<<<< HEAD
	session_id = cpu_to_be32(ntohs(ershdr->session_id));
	tpi->key = session_id;
=======
	tpi->key = cpu_to_be32(ntohs(ershdr->session_id) & ID_MASK);
>>>>>>> 6c3cc51a
	index = ershdr->md.index;
	tunnel = ip_tunnel_lookup(itn, skb->dev->ifindex,
				  tpi->flags | TUNNEL_KEY,
				  iph->saddr, iph->daddr, tpi->key);

	if (tunnel) {
		if (__iptunnel_pull_header(skb,
					   gre_hdr_len + sizeof(*ershdr),
					   htons(ETH_P_TEB),
					   false, false) < 0)
			goto drop;

		if (tunnel->collect_md) {
			struct ip_tunnel_info *info;
			struct erspan_metadata *md;
			__be64 tun_id;
			__be16 flags;

			tpi->flags |= TUNNEL_KEY;
			flags = tpi->flags;
			tun_id = key32_to_tunnel_id(tpi->key);

			tun_dst = ip_tun_rx_dst(skb, flags,
						tun_id, sizeof(*md));
			if (!tun_dst)
				return PACKET_REJECT;

			md = ip_tunnel_info_opts(&tun_dst->u.tun_info);
			if (!md)
				return PACKET_REJECT;

			md->index = index;
			info = &tun_dst->u.tun_info;
			info->key.tun_flags |= TUNNEL_ERSPAN_OPT;
			info->options_len = sizeof(*md);
		} else {
			tunnel->index = ntohl(index);
		}

		skb_reset_mac_header(skb);
		ip_tunnel_rcv(tunnel, skb, tpi, tun_dst, log_ecn_error);
		return PACKET_RCVD;
	}
drop:
	kfree_skb(skb);
	return PACKET_RCVD;
}

static int __ipgre_rcv(struct sk_buff *skb, const struct tnl_ptk_info *tpi,
		       struct ip_tunnel_net *itn, int hdr_len, bool raw_proto)
{
	struct metadata_dst *tun_dst = NULL;
	const struct iphdr *iph;
	struct ip_tunnel *tunnel;

	iph = ip_hdr(skb);
	tunnel = ip_tunnel_lookup(itn, skb->dev->ifindex, tpi->flags,
				  iph->saddr, iph->daddr, tpi->key);

	if (tunnel) {
		if (__iptunnel_pull_header(skb, hdr_len, tpi->proto,
					   raw_proto, false) < 0)
			goto drop;

		if (tunnel->dev->type != ARPHRD_NONE)
			skb_pop_mac_header(skb);
		else
			skb_reset_mac_header(skb);
		if (tunnel->collect_md) {
			__be16 flags;
			__be64 tun_id;

			flags = tpi->flags & (TUNNEL_CSUM | TUNNEL_KEY);
			tun_id = key32_to_tunnel_id(tpi->key);
			tun_dst = ip_tun_rx_dst(skb, flags, tun_id, 0);
			if (!tun_dst)
				return PACKET_REJECT;
		}

		ip_tunnel_rcv(tunnel, skb, tpi, tun_dst, log_ecn_error);
		return PACKET_RCVD;
	}
	return PACKET_NEXT;

drop:
	kfree_skb(skb);
	return PACKET_RCVD;
}

static int ipgre_rcv(struct sk_buff *skb, const struct tnl_ptk_info *tpi,
		     int hdr_len)
{
	struct net *net = dev_net(skb->dev);
	struct ip_tunnel_net *itn;
	int res;

	if (tpi->proto == htons(ETH_P_TEB))
		itn = net_generic(net, gre_tap_net_id);
	else
		itn = net_generic(net, ipgre_net_id);

	res = __ipgre_rcv(skb, tpi, itn, hdr_len, false);
	if (res == PACKET_NEXT && tpi->proto == htons(ETH_P_TEB)) {
		/* ipgre tunnels in collect metadata mode should receive
		 * also ETH_P_TEB traffic.
		 */
		itn = net_generic(net, ipgre_net_id);
		res = __ipgre_rcv(skb, tpi, itn, hdr_len, true);
	}
	return res;
}

static int gre_rcv(struct sk_buff *skb)
{
	struct tnl_ptk_info tpi;
	bool csum_err = false;
	int hdr_len;

#ifdef CONFIG_NET_IPGRE_BROADCAST
	if (ipv4_is_multicast(ip_hdr(skb)->daddr)) {
		/* Looped back packet, drop it! */
		if (rt_is_output_route(skb_rtable(skb)))
			goto drop;
	}
#endif

	hdr_len = gre_parse_header(skb, &tpi, &csum_err, htons(ETH_P_IP), 0);
	if (hdr_len < 0)
		goto drop;

	if (unlikely(tpi.proto == htons(ETH_P_ERSPAN))) {
		if (erspan_rcv(skb, &tpi, hdr_len) == PACKET_RCVD)
			return 0;
	}

	if (ipgre_rcv(skb, &tpi, hdr_len) == PACKET_RCVD)
		return 0;

	icmp_send(skb, ICMP_DEST_UNREACH, ICMP_PORT_UNREACH, 0);
drop:
	kfree_skb(skb);
	return 0;
}

static void __gre_xmit(struct sk_buff *skb, struct net_device *dev,
		       const struct iphdr *tnl_params,
		       __be16 proto)
{
	struct ip_tunnel *tunnel = netdev_priv(dev);

	if (tunnel->parms.o_flags & TUNNEL_SEQ)
		tunnel->o_seqno++;

	/* Push GRE header. */
	gre_build_header(skb, tunnel->tun_hlen,
			 tunnel->parms.o_flags, proto, tunnel->parms.o_key,
			 htonl(tunnel->o_seqno));

	ip_tunnel_xmit(skb, dev, tnl_params, tnl_params->protocol);
}

static int gre_handle_offloads(struct sk_buff *skb, bool csum)
{
	return iptunnel_handle_offloads(skb, csum ? SKB_GSO_GRE_CSUM : SKB_GSO_GRE);
}

static struct rtable *gre_get_rt(struct sk_buff *skb,
				 struct net_device *dev,
				 struct flowi4 *fl,
				 const struct ip_tunnel_key *key)
{
	struct net *net = dev_net(dev);

	memset(fl, 0, sizeof(*fl));
	fl->daddr = key->u.ipv4.dst;
	fl->saddr = key->u.ipv4.src;
	fl->flowi4_tos = RT_TOS(key->tos);
	fl->flowi4_mark = skb->mark;
	fl->flowi4_proto = IPPROTO_GRE;

	return ip_route_output_key(net, fl);
}

static struct rtable *prepare_fb_xmit(struct sk_buff *skb,
				      struct net_device *dev,
				      struct flowi4 *fl,
				      int tunnel_hlen)
{
	struct ip_tunnel_info *tun_info;
	const struct ip_tunnel_key *key;
	struct rtable *rt = NULL;
	int min_headroom;
	bool use_cache;
	int err;

	tun_info = skb_tunnel_info(skb);
	key = &tun_info->key;
	use_cache = ip_tunnel_dst_cache_usable(skb, tun_info);

	if (use_cache)
		rt = dst_cache_get_ip4(&tun_info->dst_cache, &fl->saddr);
	if (!rt) {
		rt = gre_get_rt(skb, dev, fl, key);
		if (IS_ERR(rt))
			goto err_free_skb;
		if (use_cache)
			dst_cache_set_ip4(&tun_info->dst_cache, &rt->dst,
					  fl->saddr);
	}

	min_headroom = LL_RESERVED_SPACE(rt->dst.dev) + rt->dst.header_len
			+ tunnel_hlen + sizeof(struct iphdr);
	if (skb_headroom(skb) < min_headroom || skb_header_cloned(skb)) {
		int head_delta = SKB_DATA_ALIGN(min_headroom -
						skb_headroom(skb) +
						16);
		err = pskb_expand_head(skb, max_t(int, head_delta, 0),
				       0, GFP_ATOMIC);
		if (unlikely(err))
			goto err_free_rt;
	}
	return rt;

err_free_rt:
	ip_rt_put(rt);
err_free_skb:
	kfree_skb(skb);
	dev->stats.tx_dropped++;
	return NULL;
}

static void gre_fb_xmit(struct sk_buff *skb, struct net_device *dev,
			__be16 proto)
{
	struct ip_tunnel_info *tun_info;
	const struct ip_tunnel_key *key;
	struct rtable *rt = NULL;
	struct flowi4 fl;
	int tunnel_hlen;
	__be16 df, flags;

	tun_info = skb_tunnel_info(skb);
	if (unlikely(!tun_info || !(tun_info->mode & IP_TUNNEL_INFO_TX) ||
		     ip_tunnel_info_af(tun_info) != AF_INET))
		goto err_free_skb;

	key = &tun_info->key;
	tunnel_hlen = gre_calc_hlen(key->tun_flags);

	rt = prepare_fb_xmit(skb, dev, &fl, tunnel_hlen);
	if (!rt)
		return;

	/* Push Tunnel header. */
	if (gre_handle_offloads(skb, !!(tun_info->key.tun_flags & TUNNEL_CSUM)))
		goto err_free_rt;

	flags = tun_info->key.tun_flags & (TUNNEL_CSUM | TUNNEL_KEY);
	gre_build_header(skb, tunnel_hlen, flags, proto,
			 tunnel_id_to_key32(tun_info->key.tun_id), 0);

	df = key->tun_flags & TUNNEL_DONT_FRAGMENT ?  htons(IP_DF) : 0;

	iptunnel_xmit(skb->sk, rt, skb, fl.saddr, key->u.ipv4.dst, IPPROTO_GRE,
		      key->tos, key->ttl, df, false);
	return;

err_free_rt:
	ip_rt_put(rt);
err_free_skb:
	kfree_skb(skb);
	dev->stats.tx_dropped++;
}

static void erspan_fb_xmit(struct sk_buff *skb, struct net_device *dev,
			   __be16 proto)
{
	struct ip_tunnel *tunnel = netdev_priv(dev);
	struct ip_tunnel_info *tun_info;
	const struct ip_tunnel_key *key;
	struct erspan_metadata *md;
	struct rtable *rt = NULL;
	bool truncate = false;
	struct flowi4 fl;
	int tunnel_hlen;
	__be16 df;

	tun_info = skb_tunnel_info(skb);
	if (unlikely(!tun_info || !(tun_info->mode & IP_TUNNEL_INFO_TX) ||
		     ip_tunnel_info_af(tun_info) != AF_INET))
		goto err_free_skb;

	key = &tun_info->key;

	/* ERSPAN has fixed 8 byte GRE header */
	tunnel_hlen = 8 + sizeof(struct erspanhdr);

	rt = prepare_fb_xmit(skb, dev, &fl, tunnel_hlen);
	if (!rt)
		return;

	if (gre_handle_offloads(skb, false))
		goto err_free_rt;

	if (skb->len > dev->mtu) {
		pskb_trim(skb, dev->mtu);
		truncate = true;
	}

	md = ip_tunnel_info_opts(tun_info);
	if (!md)
		goto err_free_rt;

	erspan_build_header(skb, tunnel_id_to_key32(key->tun_id),
			    ntohl(md->index), truncate);

	gre_build_header(skb, 8, TUNNEL_SEQ,
			 htons(ETH_P_ERSPAN), 0, htonl(tunnel->o_seqno++));

	df = key->tun_flags & TUNNEL_DONT_FRAGMENT ?  htons(IP_DF) : 0;

	iptunnel_xmit(skb->sk, rt, skb, fl.saddr, key->u.ipv4.dst, IPPROTO_GRE,
		      key->tos, key->ttl, df, false);
	return;

err_free_rt:
	ip_rt_put(rt);
err_free_skb:
	kfree_skb(skb);
	dev->stats.tx_dropped++;
}

static int gre_fill_metadata_dst(struct net_device *dev, struct sk_buff *skb)
{
	struct ip_tunnel_info *info = skb_tunnel_info(skb);
	struct rtable *rt;
	struct flowi4 fl4;

	if (ip_tunnel_info_af(info) != AF_INET)
		return -EINVAL;

	rt = gre_get_rt(skb, dev, &fl4, &info->key);
	if (IS_ERR(rt))
		return PTR_ERR(rt);

	ip_rt_put(rt);
	info->key.u.ipv4.src = fl4.saddr;
	return 0;
}

static netdev_tx_t ipgre_xmit(struct sk_buff *skb,
			      struct net_device *dev)
{
	struct ip_tunnel *tunnel = netdev_priv(dev);
	const struct iphdr *tnl_params;

	if (tunnel->collect_md) {
		gre_fb_xmit(skb, dev, skb->protocol);
		return NETDEV_TX_OK;
	}

	if (dev->header_ops) {
		/* Need space for new headers */
		if (skb_cow_head(skb, dev->needed_headroom -
				      (tunnel->hlen + sizeof(struct iphdr))))
			goto free_skb;

		tnl_params = (const struct iphdr *)skb->data;

		/* Pull skb since ip_tunnel_xmit() needs skb->data pointing
		 * to gre header.
		 */
		skb_pull(skb, tunnel->hlen + sizeof(struct iphdr));
		skb_reset_mac_header(skb);
	} else {
		if (skb_cow_head(skb, dev->needed_headroom))
			goto free_skb;

		tnl_params = &tunnel->parms.iph;
	}

	if (gre_handle_offloads(skb, !!(tunnel->parms.o_flags & TUNNEL_CSUM)))
		goto free_skb;

	__gre_xmit(skb, dev, tnl_params, skb->protocol);
	return NETDEV_TX_OK;

free_skb:
	kfree_skb(skb);
	dev->stats.tx_dropped++;
	return NETDEV_TX_OK;
}

static inline u8 tos_to_cos(u8 tos)
{
	u8 dscp, cos;

	dscp = tos >> 2;
	cos = dscp >> 3;
	return cos;
}

static void erspan_build_header(struct sk_buff *skb,
				__be32 id, u32 index, bool truncate)
{
	struct iphdr *iphdr = ip_hdr(skb);
	struct ethhdr *eth = eth_hdr(skb);
	enum erspan_encap_type enc_type;
	struct erspanhdr *ershdr;
	struct qtag_prefix {
		__be16 eth_type;
		__be16 tci;
	} *qp;
	u16 vlan_tci = 0;

	enc_type = ERSPAN_ENCAP_NOVLAN;

	/* If mirrored packet has vlan tag, extract tci and
	 *  perserve vlan header in the mirrored frame.
	 */
	if (eth->h_proto == htons(ETH_P_8021Q)) {
		qp = (struct qtag_prefix *)(skb->data + 2 * ETH_ALEN);
		vlan_tci = ntohs(qp->tci);
		enc_type = ERSPAN_ENCAP_INFRAME;
	}

	skb_push(skb, sizeof(*ershdr));
	ershdr = (struct erspanhdr *)skb->data;
	memset(ershdr, 0, sizeof(*ershdr));

	ershdr->ver_vlan = htons((vlan_tci & VLAN_MASK) |
				 (ERSPAN_VERSION << VER_OFFSET));
	ershdr->session_id = htons((u16)(ntohl(id) & ID_MASK) |
			   ((tos_to_cos(iphdr->tos) << COS_OFFSET) & COS_MASK) |
			   (enc_type << EN_OFFSET & EN_MASK) |
			   ((truncate << T_OFFSET) & T_MASK));
	ershdr->md.index = htonl(index & INDEX_MASK);
}

static netdev_tx_t erspan_xmit(struct sk_buff *skb,
			       struct net_device *dev)
{
	struct ip_tunnel *tunnel = netdev_priv(dev);
	bool truncate = false;

	if (tunnel->collect_md) {
		erspan_fb_xmit(skb, dev, skb->protocol);
		return NETDEV_TX_OK;
	}

	if (gre_handle_offloads(skb, false))
		goto free_skb;

	if (skb_cow_head(skb, dev->needed_headroom))
		goto free_skb;

<<<<<<< HEAD
	if (skb->len > dev->mtu) {
=======
	if (skb->len - dev->hard_header_len > dev->mtu) {
>>>>>>> 6c3cc51a
		pskb_trim(skb, dev->mtu);
		truncate = true;
	}

	/* Push ERSPAN header */
	erspan_build_header(skb, tunnel->parms.o_key, tunnel->index, truncate);
	tunnel->parms.o_flags &= ~TUNNEL_KEY;
	__gre_xmit(skb, dev, &tunnel->parms.iph, htons(ETH_P_ERSPAN));
	return NETDEV_TX_OK;

free_skb:
	kfree_skb(skb);
	dev->stats.tx_dropped++;
	return NETDEV_TX_OK;
}

static netdev_tx_t gre_tap_xmit(struct sk_buff *skb,
				struct net_device *dev)
{
	struct ip_tunnel *tunnel = netdev_priv(dev);

	if (tunnel->collect_md) {
		gre_fb_xmit(skb, dev, htons(ETH_P_TEB));
		return NETDEV_TX_OK;
	}

	if (gre_handle_offloads(skb, !!(tunnel->parms.o_flags & TUNNEL_CSUM)))
		goto free_skb;

	if (skb_cow_head(skb, dev->needed_headroom))
		goto free_skb;

	__gre_xmit(skb, dev, &tunnel->parms.iph, htons(ETH_P_TEB));
	return NETDEV_TX_OK;

free_skb:
	kfree_skb(skb);
	dev->stats.tx_dropped++;
	return NETDEV_TX_OK;
}

static int ipgre_tunnel_ioctl(struct net_device *dev,
			      struct ifreq *ifr, int cmd)
{
	int err;
	struct ip_tunnel_parm p;

	if (copy_from_user(&p, ifr->ifr_ifru.ifru_data, sizeof(p)))
		return -EFAULT;
	if (cmd == SIOCADDTUNNEL || cmd == SIOCCHGTUNNEL) {
		if (p.iph.version != 4 || p.iph.protocol != IPPROTO_GRE ||
		    p.iph.ihl != 5 || (p.iph.frag_off&htons(~IP_DF)) ||
		    ((p.i_flags|p.o_flags)&(GRE_VERSION|GRE_ROUTING)))
			return -EINVAL;
	}
	p.i_flags = gre_flags_to_tnl_flags(p.i_flags);
	p.o_flags = gre_flags_to_tnl_flags(p.o_flags);

	err = ip_tunnel_ioctl(dev, &p, cmd);
	if (err)
		return err;

	p.i_flags = gre_tnl_flags_to_gre_flags(p.i_flags);
	p.o_flags = gre_tnl_flags_to_gre_flags(p.o_flags);

	if (copy_to_user(ifr->ifr_ifru.ifru_data, &p, sizeof(p)))
		return -EFAULT;
	return 0;
}

/* Nice toy. Unfortunately, useless in real life :-)
   It allows to construct virtual multiprotocol broadcast "LAN"
   over the Internet, provided multicast routing is tuned.


   I have no idea was this bicycle invented before me,
   so that I had to set ARPHRD_IPGRE to a random value.
   I have an impression, that Cisco could make something similar,
   but this feature is apparently missing in IOS<=11.2(8).

   I set up 10.66.66/24 and fec0:6666:6666::0/96 as virtual networks
   with broadcast 224.66.66.66. If you have access to mbone, play with me :-)

   ping -t 255 224.66.66.66

   If nobody answers, mbone does not work.

   ip tunnel add Universe mode gre remote 224.66.66.66 local <Your_real_addr> ttl 255
   ip addr add 10.66.66.<somewhat>/24 dev Universe
   ifconfig Universe up
   ifconfig Universe add fe80::<Your_real_addr>/10
   ifconfig Universe add fec0:6666:6666::<Your_real_addr>/96
   ftp 10.66.66.66
   ...
   ftp fec0:6666:6666::193.233.7.65
   ...
 */
static int ipgre_header(struct sk_buff *skb, struct net_device *dev,
			unsigned short type,
			const void *daddr, const void *saddr, unsigned int len)
{
	struct ip_tunnel *t = netdev_priv(dev);
	struct iphdr *iph;
	struct gre_base_hdr *greh;

	iph = skb_push(skb, t->hlen + sizeof(*iph));
	greh = (struct gre_base_hdr *)(iph+1);
	greh->flags = gre_tnl_flags_to_gre_flags(t->parms.o_flags);
	greh->protocol = htons(type);

	memcpy(iph, &t->parms.iph, sizeof(struct iphdr));

	/* Set the source hardware address. */
	if (saddr)
		memcpy(&iph->saddr, saddr, 4);
	if (daddr)
		memcpy(&iph->daddr, daddr, 4);
	if (iph->daddr)
		return t->hlen + sizeof(*iph);

	return -(t->hlen + sizeof(*iph));
}

static int ipgre_header_parse(const struct sk_buff *skb, unsigned char *haddr)
{
	const struct iphdr *iph = (const struct iphdr *) skb_mac_header(skb);
	memcpy(haddr, &iph->saddr, 4);
	return 4;
}

static const struct header_ops ipgre_header_ops = {
	.create	= ipgre_header,
	.parse	= ipgre_header_parse,
};

#ifdef CONFIG_NET_IPGRE_BROADCAST
static int ipgre_open(struct net_device *dev)
{
	struct ip_tunnel *t = netdev_priv(dev);

	if (ipv4_is_multicast(t->parms.iph.daddr)) {
		struct flowi4 fl4;
		struct rtable *rt;

		rt = ip_route_output_gre(t->net, &fl4,
					 t->parms.iph.daddr,
					 t->parms.iph.saddr,
					 t->parms.o_key,
					 RT_TOS(t->parms.iph.tos),
					 t->parms.link);
		if (IS_ERR(rt))
			return -EADDRNOTAVAIL;
		dev = rt->dst.dev;
		ip_rt_put(rt);
		if (!__in_dev_get_rtnl(dev))
			return -EADDRNOTAVAIL;
		t->mlink = dev->ifindex;
		ip_mc_inc_group(__in_dev_get_rtnl(dev), t->parms.iph.daddr);
	}
	return 0;
}

static int ipgre_close(struct net_device *dev)
{
	struct ip_tunnel *t = netdev_priv(dev);

	if (ipv4_is_multicast(t->parms.iph.daddr) && t->mlink) {
		struct in_device *in_dev;
		in_dev = inetdev_by_index(t->net, t->mlink);
		if (in_dev)
			ip_mc_dec_group(in_dev, t->parms.iph.daddr);
	}
	return 0;
}
#endif

static const struct net_device_ops ipgre_netdev_ops = {
	.ndo_init		= ipgre_tunnel_init,
	.ndo_uninit		= ip_tunnel_uninit,
#ifdef CONFIG_NET_IPGRE_BROADCAST
	.ndo_open		= ipgre_open,
	.ndo_stop		= ipgre_close,
#endif
	.ndo_start_xmit		= ipgre_xmit,
	.ndo_do_ioctl		= ipgre_tunnel_ioctl,
	.ndo_change_mtu		= ip_tunnel_change_mtu,
	.ndo_get_stats64	= ip_tunnel_get_stats64,
	.ndo_get_iflink		= ip_tunnel_get_iflink,
};

#define GRE_FEATURES (NETIF_F_SG |		\
		      NETIF_F_FRAGLIST |	\
		      NETIF_F_HIGHDMA |		\
		      NETIF_F_HW_CSUM)

static void ipgre_tunnel_setup(struct net_device *dev)
{
	dev->netdev_ops		= &ipgre_netdev_ops;
	dev->type		= ARPHRD_IPGRE;
	ip_tunnel_setup(dev, ipgre_net_id);
}

static void __gre_tunnel_init(struct net_device *dev)
{
	struct ip_tunnel *tunnel;
	int t_hlen;

	tunnel = netdev_priv(dev);
	tunnel->tun_hlen = gre_calc_hlen(tunnel->parms.o_flags);
	tunnel->parms.iph.protocol = IPPROTO_GRE;

	tunnel->hlen = tunnel->tun_hlen + tunnel->encap_hlen;

	t_hlen = tunnel->hlen + sizeof(struct iphdr);

	dev->needed_headroom	= LL_MAX_HEADER + t_hlen + 4;
	dev->mtu		= ETH_DATA_LEN - t_hlen - 4;

	dev->features		|= GRE_FEATURES;
	dev->hw_features	|= GRE_FEATURES;

	if (!(tunnel->parms.o_flags & TUNNEL_SEQ)) {
		/* TCP offload with GRE SEQ is not supported, nor
		 * can we support 2 levels of outer headers requiring
		 * an update.
		 */
		if (!(tunnel->parms.o_flags & TUNNEL_CSUM) ||
		    (tunnel->encap.type == TUNNEL_ENCAP_NONE)) {
			dev->features    |= NETIF_F_GSO_SOFTWARE;
			dev->hw_features |= NETIF_F_GSO_SOFTWARE;
		}

		/* Can use a lockless transmit, unless we generate
		 * output sequences
		 */
		dev->features |= NETIF_F_LLTX;
	}
}

static int ipgre_tunnel_init(struct net_device *dev)
{
	struct ip_tunnel *tunnel = netdev_priv(dev);
	struct iphdr *iph = &tunnel->parms.iph;

	__gre_tunnel_init(dev);

	memcpy(dev->dev_addr, &iph->saddr, 4);
	memcpy(dev->broadcast, &iph->daddr, 4);

	dev->flags		= IFF_NOARP;
	netif_keep_dst(dev);
	dev->addr_len		= 4;

	if (iph->daddr && !tunnel->collect_md) {
#ifdef CONFIG_NET_IPGRE_BROADCAST
		if (ipv4_is_multicast(iph->daddr)) {
			if (!iph->saddr)
				return -EINVAL;
			dev->flags = IFF_BROADCAST;
			dev->header_ops = &ipgre_header_ops;
		}
#endif
	} else if (!tunnel->collect_md) {
		dev->header_ops = &ipgre_header_ops;
	}

	return ip_tunnel_init(dev);
}

static const struct gre_protocol ipgre_protocol = {
	.handler     = gre_rcv,
	.err_handler = gre_err,
};

static int __net_init ipgre_init_net(struct net *net)
{
	return ip_tunnel_init_net(net, ipgre_net_id, &ipgre_link_ops, NULL);
}

static void __net_exit ipgre_exit_net(struct net *net)
{
	struct ip_tunnel_net *itn = net_generic(net, ipgre_net_id);
	ip_tunnel_delete_net(itn, &ipgre_link_ops);
}

static struct pernet_operations ipgre_net_ops = {
	.init = ipgre_init_net,
	.exit = ipgre_exit_net,
	.id   = &ipgre_net_id,
	.size = sizeof(struct ip_tunnel_net),
};

static int ipgre_tunnel_validate(struct nlattr *tb[], struct nlattr *data[],
				 struct netlink_ext_ack *extack)
{
	__be16 flags;

	if (!data)
		return 0;

	flags = 0;
	if (data[IFLA_GRE_IFLAGS])
		flags |= nla_get_be16(data[IFLA_GRE_IFLAGS]);
	if (data[IFLA_GRE_OFLAGS])
		flags |= nla_get_be16(data[IFLA_GRE_OFLAGS]);
	if (flags & (GRE_VERSION|GRE_ROUTING))
		return -EINVAL;

	if (data[IFLA_GRE_COLLECT_METADATA] &&
	    data[IFLA_GRE_ENCAP_TYPE] &&
	    nla_get_u16(data[IFLA_GRE_ENCAP_TYPE]) != TUNNEL_ENCAP_NONE)
		return -EINVAL;

	return 0;
}

static int ipgre_tap_validate(struct nlattr *tb[], struct nlattr *data[],
			      struct netlink_ext_ack *extack)
{
	__be32 daddr;

	if (tb[IFLA_ADDRESS]) {
		if (nla_len(tb[IFLA_ADDRESS]) != ETH_ALEN)
			return -EINVAL;
		if (!is_valid_ether_addr(nla_data(tb[IFLA_ADDRESS])))
			return -EADDRNOTAVAIL;
	}

	if (!data)
		goto out;

	if (data[IFLA_GRE_REMOTE]) {
		memcpy(&daddr, nla_data(data[IFLA_GRE_REMOTE]), 4);
		if (!daddr)
			return -EINVAL;
	}

out:
	return ipgre_tunnel_validate(tb, data, extack);
}

static int erspan_validate(struct nlattr *tb[], struct nlattr *data[],
			   struct netlink_ext_ack *extack)
{
	__be16 flags = 0;
	int ret;

	if (!data)
		return 0;

	ret = ipgre_tap_validate(tb, data, extack);
	if (ret)
		return ret;

	/* ERSPAN should only have GRE sequence and key flag */
	if (data[IFLA_GRE_OFLAGS])
		flags |= nla_get_be16(data[IFLA_GRE_OFLAGS]);
	if (data[IFLA_GRE_IFLAGS])
		flags |= nla_get_be16(data[IFLA_GRE_IFLAGS]);
	if (!data[IFLA_GRE_COLLECT_METADATA] &&
	    flags != (GRE_SEQ | GRE_KEY))
		return -EINVAL;

	/* ERSPAN Session ID only has 10-bit. Since we reuse
	 * 32-bit key field as ID, check it's range.
	 */
	if (data[IFLA_GRE_IKEY] &&
	    (ntohl(nla_get_be32(data[IFLA_GRE_IKEY])) & ~ID_MASK))
		return -EINVAL;

	if (data[IFLA_GRE_OKEY] &&
	    (ntohl(nla_get_be32(data[IFLA_GRE_OKEY])) & ~ID_MASK))
		return -EINVAL;

	return 0;
}

static int ipgre_netlink_parms(struct net_device *dev,
				struct nlattr *data[],
				struct nlattr *tb[],
				struct ip_tunnel_parm *parms,
				__u32 *fwmark)
{
	struct ip_tunnel *t = netdev_priv(dev);

	memset(parms, 0, sizeof(*parms));

	parms->iph.protocol = IPPROTO_GRE;

	if (!data)
		return 0;

	if (data[IFLA_GRE_LINK])
		parms->link = nla_get_u32(data[IFLA_GRE_LINK]);

	if (data[IFLA_GRE_IFLAGS])
		parms->i_flags = gre_flags_to_tnl_flags(nla_get_be16(data[IFLA_GRE_IFLAGS]));

	if (data[IFLA_GRE_OFLAGS])
		parms->o_flags = gre_flags_to_tnl_flags(nla_get_be16(data[IFLA_GRE_OFLAGS]));

	if (data[IFLA_GRE_IKEY])
		parms->i_key = nla_get_be32(data[IFLA_GRE_IKEY]);

	if (data[IFLA_GRE_OKEY])
		parms->o_key = nla_get_be32(data[IFLA_GRE_OKEY]);

	if (data[IFLA_GRE_LOCAL])
		parms->iph.saddr = nla_get_in_addr(data[IFLA_GRE_LOCAL]);

	if (data[IFLA_GRE_REMOTE])
		parms->iph.daddr = nla_get_in_addr(data[IFLA_GRE_REMOTE]);

	if (data[IFLA_GRE_TTL])
		parms->iph.ttl = nla_get_u8(data[IFLA_GRE_TTL]);

	if (data[IFLA_GRE_TOS])
		parms->iph.tos = nla_get_u8(data[IFLA_GRE_TOS]);

	if (!data[IFLA_GRE_PMTUDISC] || nla_get_u8(data[IFLA_GRE_PMTUDISC])) {
		if (t->ignore_df)
			return -EINVAL;
		parms->iph.frag_off = htons(IP_DF);
	}

	if (data[IFLA_GRE_COLLECT_METADATA]) {
		t->collect_md = true;
		if (dev->type == ARPHRD_IPGRE)
			dev->type = ARPHRD_NONE;
	}

	if (data[IFLA_GRE_IGNORE_DF]) {
		if (nla_get_u8(data[IFLA_GRE_IGNORE_DF])
		  && (parms->iph.frag_off & htons(IP_DF)))
			return -EINVAL;
		t->ignore_df = !!nla_get_u8(data[IFLA_GRE_IGNORE_DF]);
	}

	if (data[IFLA_GRE_FWMARK])
		*fwmark = nla_get_u32(data[IFLA_GRE_FWMARK]);

	if (data[IFLA_GRE_ERSPAN_INDEX]) {
		t->index = nla_get_u32(data[IFLA_GRE_ERSPAN_INDEX]);

		if (t->index & ~INDEX_MASK)
			return -EINVAL;
	}

	return 0;
}

/* This function returns true when ENCAP attributes are present in the nl msg */
static bool ipgre_netlink_encap_parms(struct nlattr *data[],
				      struct ip_tunnel_encap *ipencap)
{
	bool ret = false;

	memset(ipencap, 0, sizeof(*ipencap));

	if (!data)
		return ret;

	if (data[IFLA_GRE_ENCAP_TYPE]) {
		ret = true;
		ipencap->type = nla_get_u16(data[IFLA_GRE_ENCAP_TYPE]);
	}

	if (data[IFLA_GRE_ENCAP_FLAGS]) {
		ret = true;
		ipencap->flags = nla_get_u16(data[IFLA_GRE_ENCAP_FLAGS]);
	}

	if (data[IFLA_GRE_ENCAP_SPORT]) {
		ret = true;
		ipencap->sport = nla_get_be16(data[IFLA_GRE_ENCAP_SPORT]);
	}

	if (data[IFLA_GRE_ENCAP_DPORT]) {
		ret = true;
		ipencap->dport = nla_get_be16(data[IFLA_GRE_ENCAP_DPORT]);
	}

	return ret;
}

static int gre_tap_init(struct net_device *dev)
{
	__gre_tunnel_init(dev);
	dev->priv_flags |= IFF_LIVE_ADDR_CHANGE;
	netif_keep_dst(dev);

	return ip_tunnel_init(dev);
}

static const struct net_device_ops gre_tap_netdev_ops = {
	.ndo_init		= gre_tap_init,
	.ndo_uninit		= ip_tunnel_uninit,
	.ndo_start_xmit		= gre_tap_xmit,
	.ndo_set_mac_address 	= eth_mac_addr,
	.ndo_validate_addr	= eth_validate_addr,
	.ndo_change_mtu		= ip_tunnel_change_mtu,
	.ndo_get_stats64	= ip_tunnel_get_stats64,
	.ndo_get_iflink		= ip_tunnel_get_iflink,
	.ndo_fill_metadata_dst	= gre_fill_metadata_dst,
};

static int erspan_tunnel_init(struct net_device *dev)
{
	struct ip_tunnel *tunnel = netdev_priv(dev);
	int t_hlen;

	tunnel->tun_hlen = 8;
	tunnel->parms.iph.protocol = IPPROTO_GRE;
<<<<<<< HEAD
	t_hlen = tunnel->hlen + sizeof(struct iphdr) + sizeof(struct erspanhdr);
=======
	tunnel->hlen = tunnel->tun_hlen + tunnel->encap_hlen +
		       sizeof(struct erspanhdr);
	t_hlen = tunnel->hlen + sizeof(struct iphdr);
>>>>>>> 6c3cc51a

	dev->needed_headroom = LL_MAX_HEADER + t_hlen + 4;
	dev->mtu = ETH_DATA_LEN - t_hlen - 4;
	dev->features		|= GRE_FEATURES;
	dev->hw_features	|= GRE_FEATURES;
	dev->priv_flags		|= IFF_LIVE_ADDR_CHANGE;
<<<<<<< HEAD
=======
	netif_keep_dst(dev);
>>>>>>> 6c3cc51a

	return ip_tunnel_init(dev);
}

static const struct net_device_ops erspan_netdev_ops = {
	.ndo_init		= erspan_tunnel_init,
	.ndo_uninit		= ip_tunnel_uninit,
	.ndo_start_xmit		= erspan_xmit,
	.ndo_set_mac_address	= eth_mac_addr,
	.ndo_validate_addr	= eth_validate_addr,
	.ndo_change_mtu		= ip_tunnel_change_mtu,
	.ndo_get_stats64	= ip_tunnel_get_stats64,
	.ndo_get_iflink		= ip_tunnel_get_iflink,
	.ndo_fill_metadata_dst	= gre_fill_metadata_dst,
};

static void ipgre_tap_setup(struct net_device *dev)
{
	ether_setup(dev);
	dev->netdev_ops	= &gre_tap_netdev_ops;
	dev->priv_flags &= ~IFF_TX_SKB_SHARING;
	dev->priv_flags	|= IFF_LIVE_ADDR_CHANGE;
	ip_tunnel_setup(dev, gre_tap_net_id);
}

static int ipgre_newlink(struct net *src_net, struct net_device *dev,
			 struct nlattr *tb[], struct nlattr *data[],
			 struct netlink_ext_ack *extack)
{
	struct ip_tunnel_parm p;
	struct ip_tunnel_encap ipencap;
	__u32 fwmark = 0;
	int err;

	if (ipgre_netlink_encap_parms(data, &ipencap)) {
		struct ip_tunnel *t = netdev_priv(dev);
		err = ip_tunnel_encap_setup(t, &ipencap);

		if (err < 0)
			return err;
	}

	err = ipgre_netlink_parms(dev, data, tb, &p, &fwmark);
	if (err < 0)
		return err;
	return ip_tunnel_newlink(dev, tb, &p, fwmark);
}

static int ipgre_changelink(struct net_device *dev, struct nlattr *tb[],
			    struct nlattr *data[],
			    struct netlink_ext_ack *extack)
{
	struct ip_tunnel *t = netdev_priv(dev);
	struct ip_tunnel_parm p;
	struct ip_tunnel_encap ipencap;
	__u32 fwmark = t->fwmark;
	int err;

	if (ipgre_netlink_encap_parms(data, &ipencap)) {
		err = ip_tunnel_encap_setup(t, &ipencap);

		if (err < 0)
			return err;
	}

	err = ipgre_netlink_parms(dev, data, tb, &p, &fwmark);
	if (err < 0)
		return err;
	return ip_tunnel_changelink(dev, tb, &p, fwmark);
}

static size_t ipgre_get_size(const struct net_device *dev)
{
	return
		/* IFLA_GRE_LINK */
		nla_total_size(4) +
		/* IFLA_GRE_IFLAGS */
		nla_total_size(2) +
		/* IFLA_GRE_OFLAGS */
		nla_total_size(2) +
		/* IFLA_GRE_IKEY */
		nla_total_size(4) +
		/* IFLA_GRE_OKEY */
		nla_total_size(4) +
		/* IFLA_GRE_LOCAL */
		nla_total_size(4) +
		/* IFLA_GRE_REMOTE */
		nla_total_size(4) +
		/* IFLA_GRE_TTL */
		nla_total_size(1) +
		/* IFLA_GRE_TOS */
		nla_total_size(1) +
		/* IFLA_GRE_PMTUDISC */
		nla_total_size(1) +
		/* IFLA_GRE_ENCAP_TYPE */
		nla_total_size(2) +
		/* IFLA_GRE_ENCAP_FLAGS */
		nla_total_size(2) +
		/* IFLA_GRE_ENCAP_SPORT */
		nla_total_size(2) +
		/* IFLA_GRE_ENCAP_DPORT */
		nla_total_size(2) +
		/* IFLA_GRE_COLLECT_METADATA */
		nla_total_size(0) +
		/* IFLA_GRE_IGNORE_DF */
		nla_total_size(1) +
		/* IFLA_GRE_FWMARK */
		nla_total_size(4) +
		/* IFLA_GRE_ERSPAN_INDEX */
		nla_total_size(4) +
		0;
}

static int ipgre_fill_info(struct sk_buff *skb, const struct net_device *dev)
{
	struct ip_tunnel *t = netdev_priv(dev);
	struct ip_tunnel_parm *p = &t->parms;

	if (nla_put_u32(skb, IFLA_GRE_LINK, p->link) ||
	    nla_put_be16(skb, IFLA_GRE_IFLAGS,
			 gre_tnl_flags_to_gre_flags(p->i_flags)) ||
	    nla_put_be16(skb, IFLA_GRE_OFLAGS,
			 gre_tnl_flags_to_gre_flags(p->o_flags)) ||
	    nla_put_be32(skb, IFLA_GRE_IKEY, p->i_key) ||
	    nla_put_be32(skb, IFLA_GRE_OKEY, p->o_key) ||
	    nla_put_in_addr(skb, IFLA_GRE_LOCAL, p->iph.saddr) ||
	    nla_put_in_addr(skb, IFLA_GRE_REMOTE, p->iph.daddr) ||
	    nla_put_u8(skb, IFLA_GRE_TTL, p->iph.ttl) ||
	    nla_put_u8(skb, IFLA_GRE_TOS, p->iph.tos) ||
	    nla_put_u8(skb, IFLA_GRE_PMTUDISC,
		       !!(p->iph.frag_off & htons(IP_DF))) ||
	    nla_put_u32(skb, IFLA_GRE_FWMARK, t->fwmark))
		goto nla_put_failure;

	if (nla_put_u16(skb, IFLA_GRE_ENCAP_TYPE,
			t->encap.type) ||
	    nla_put_be16(skb, IFLA_GRE_ENCAP_SPORT,
			 t->encap.sport) ||
	    nla_put_be16(skb, IFLA_GRE_ENCAP_DPORT,
			 t->encap.dport) ||
	    nla_put_u16(skb, IFLA_GRE_ENCAP_FLAGS,
			t->encap.flags))
		goto nla_put_failure;

	if (nla_put_u8(skb, IFLA_GRE_IGNORE_DF, t->ignore_df))
		goto nla_put_failure;

	if (t->collect_md) {
		if (nla_put_flag(skb, IFLA_GRE_COLLECT_METADATA))
			goto nla_put_failure;
	}

	if (t->index)
		if (nla_put_u32(skb, IFLA_GRE_ERSPAN_INDEX, t->index))
			goto nla_put_failure;

	return 0;

nla_put_failure:
	return -EMSGSIZE;
}

static void erspan_setup(struct net_device *dev)
{
	ether_setup(dev);
	dev->netdev_ops = &erspan_netdev_ops;
	dev->priv_flags &= ~IFF_TX_SKB_SHARING;
	dev->priv_flags |= IFF_LIVE_ADDR_CHANGE;
	ip_tunnel_setup(dev, erspan_net_id);
}

static const struct nla_policy ipgre_policy[IFLA_GRE_MAX + 1] = {
	[IFLA_GRE_LINK]		= { .type = NLA_U32 },
	[IFLA_GRE_IFLAGS]	= { .type = NLA_U16 },
	[IFLA_GRE_OFLAGS]	= { .type = NLA_U16 },
	[IFLA_GRE_IKEY]		= { .type = NLA_U32 },
	[IFLA_GRE_OKEY]		= { .type = NLA_U32 },
	[IFLA_GRE_LOCAL]	= { .len = FIELD_SIZEOF(struct iphdr, saddr) },
	[IFLA_GRE_REMOTE]	= { .len = FIELD_SIZEOF(struct iphdr, daddr) },
	[IFLA_GRE_TTL]		= { .type = NLA_U8 },
	[IFLA_GRE_TOS]		= { .type = NLA_U8 },
	[IFLA_GRE_PMTUDISC]	= { .type = NLA_U8 },
	[IFLA_GRE_ENCAP_TYPE]	= { .type = NLA_U16 },
	[IFLA_GRE_ENCAP_FLAGS]	= { .type = NLA_U16 },
	[IFLA_GRE_ENCAP_SPORT]	= { .type = NLA_U16 },
	[IFLA_GRE_ENCAP_DPORT]	= { .type = NLA_U16 },
	[IFLA_GRE_COLLECT_METADATA]	= { .type = NLA_FLAG },
	[IFLA_GRE_IGNORE_DF]	= { .type = NLA_U8 },
	[IFLA_GRE_FWMARK]	= { .type = NLA_U32 },
	[IFLA_GRE_ERSPAN_INDEX]	= { .type = NLA_U32 },
};

static struct rtnl_link_ops ipgre_link_ops __read_mostly = {
	.kind		= "gre",
	.maxtype	= IFLA_GRE_MAX,
	.policy		= ipgre_policy,
	.priv_size	= sizeof(struct ip_tunnel),
	.setup		= ipgre_tunnel_setup,
	.validate	= ipgre_tunnel_validate,
	.newlink	= ipgre_newlink,
	.changelink	= ipgre_changelink,
	.dellink	= ip_tunnel_dellink,
	.get_size	= ipgre_get_size,
	.fill_info	= ipgre_fill_info,
	.get_link_net	= ip_tunnel_get_link_net,
};

static struct rtnl_link_ops ipgre_tap_ops __read_mostly = {
	.kind		= "gretap",
	.maxtype	= IFLA_GRE_MAX,
	.policy		= ipgre_policy,
	.priv_size	= sizeof(struct ip_tunnel),
	.setup		= ipgre_tap_setup,
	.validate	= ipgre_tap_validate,
	.newlink	= ipgre_newlink,
	.changelink	= ipgre_changelink,
	.dellink	= ip_tunnel_dellink,
	.get_size	= ipgre_get_size,
	.fill_info	= ipgre_fill_info,
	.get_link_net	= ip_tunnel_get_link_net,
};

static struct rtnl_link_ops erspan_link_ops __read_mostly = {
	.kind		= "erspan",
	.maxtype	= IFLA_GRE_MAX,
	.policy		= ipgre_policy,
	.priv_size	= sizeof(struct ip_tunnel),
	.setup		= erspan_setup,
	.validate	= erspan_validate,
	.newlink	= ipgre_newlink,
	.changelink	= ipgre_changelink,
	.dellink	= ip_tunnel_dellink,
	.get_size	= ipgre_get_size,
	.fill_info	= ipgre_fill_info,
	.get_link_net	= ip_tunnel_get_link_net,
};

struct net_device *gretap_fb_dev_create(struct net *net, const char *name,
					u8 name_assign_type)
{
	struct nlattr *tb[IFLA_MAX + 1];
	struct net_device *dev;
	LIST_HEAD(list_kill);
	struct ip_tunnel *t;
	int err;

	memset(&tb, 0, sizeof(tb));

	dev = rtnl_create_link(net, name, name_assign_type,
			       &ipgre_tap_ops, tb);
	if (IS_ERR(dev))
		return dev;

	/* Configure flow based GRE device. */
	t = netdev_priv(dev);
	t->collect_md = true;

	err = ipgre_newlink(net, dev, tb, NULL, NULL);
	if (err < 0) {
		free_netdev(dev);
		return ERR_PTR(err);
	}

	/* openvswitch users expect packet sizes to be unrestricted,
	 * so set the largest MTU we can.
	 */
	err = __ip_tunnel_change_mtu(dev, IP_MAX_MTU, false);
	if (err)
		goto out;

	err = rtnl_configure_link(dev, NULL);
	if (err < 0)
		goto out;

	return dev;
out:
	ip_tunnel_dellink(dev, &list_kill);
	unregister_netdevice_many(&list_kill);
	return ERR_PTR(err);
}
EXPORT_SYMBOL_GPL(gretap_fb_dev_create);

static int __net_init ipgre_tap_init_net(struct net *net)
{
	return ip_tunnel_init_net(net, gre_tap_net_id, &ipgre_tap_ops, "gretap0");
}

static void __net_exit ipgre_tap_exit_net(struct net *net)
{
	struct ip_tunnel_net *itn = net_generic(net, gre_tap_net_id);
	ip_tunnel_delete_net(itn, &ipgre_tap_ops);
}

static struct pernet_operations ipgre_tap_net_ops = {
	.init = ipgre_tap_init_net,
	.exit = ipgre_tap_exit_net,
	.id   = &gre_tap_net_id,
	.size = sizeof(struct ip_tunnel_net),
};

static int __net_init erspan_init_net(struct net *net)
{
	return ip_tunnel_init_net(net, erspan_net_id,
				  &erspan_link_ops, "erspan0");
}

static void __net_exit erspan_exit_net(struct net *net)
{
	struct ip_tunnel_net *itn = net_generic(net, erspan_net_id);

	ip_tunnel_delete_net(itn, &erspan_link_ops);
}

static struct pernet_operations erspan_net_ops = {
	.init = erspan_init_net,
	.exit = erspan_exit_net,
	.id   = &erspan_net_id,
	.size = sizeof(struct ip_tunnel_net),
};

static int __init ipgre_init(void)
{
	int err;

	pr_info("GRE over IPv4 tunneling driver\n");

	err = register_pernet_device(&ipgre_net_ops);
	if (err < 0)
		return err;

	err = register_pernet_device(&ipgre_tap_net_ops);
	if (err < 0)
		goto pnet_tap_failed;

	err = register_pernet_device(&erspan_net_ops);
	if (err < 0)
		goto pnet_erspan_failed;

	err = gre_add_protocol(&ipgre_protocol, GREPROTO_CISCO);
	if (err < 0) {
		pr_info("%s: can't add protocol\n", __func__);
		goto add_proto_failed;
	}

	err = rtnl_link_register(&ipgre_link_ops);
	if (err < 0)
		goto rtnl_link_failed;

	err = rtnl_link_register(&ipgre_tap_ops);
	if (err < 0)
		goto tap_ops_failed;

	err = rtnl_link_register(&erspan_link_ops);
	if (err < 0)
		goto erspan_link_failed;

	return 0;

erspan_link_failed:
	rtnl_link_unregister(&ipgre_tap_ops);
tap_ops_failed:
	rtnl_link_unregister(&ipgre_link_ops);
rtnl_link_failed:
	gre_del_protocol(&ipgre_protocol, GREPROTO_CISCO);
add_proto_failed:
	unregister_pernet_device(&erspan_net_ops);
pnet_erspan_failed:
	unregister_pernet_device(&ipgre_tap_net_ops);
pnet_tap_failed:
	unregister_pernet_device(&ipgre_net_ops);
	return err;
}

static void __exit ipgre_fini(void)
{
	rtnl_link_unregister(&ipgre_tap_ops);
	rtnl_link_unregister(&ipgre_link_ops);
	rtnl_link_unregister(&erspan_link_ops);
	gre_del_protocol(&ipgre_protocol, GREPROTO_CISCO);
	unregister_pernet_device(&ipgre_tap_net_ops);
	unregister_pernet_device(&ipgre_net_ops);
	unregister_pernet_device(&erspan_net_ops);
}

module_init(ipgre_init);
module_exit(ipgre_fini);
MODULE_LICENSE("GPL");
MODULE_ALIAS_RTNL_LINK("gre");
MODULE_ALIAS_RTNL_LINK("gretap");
MODULE_ALIAS_RTNL_LINK("erspan");
MODULE_ALIAS_NETDEV("gre0");
MODULE_ALIAS_NETDEV("gretap0");
MODULE_ALIAS_NETDEV("erspan0");<|MERGE_RESOLUTION|>--- conflicted
+++ resolved
@@ -259,10 +259,6 @@
 	struct ip_tunnel *tunnel;
 	struct erspanhdr *ershdr;
 	const struct iphdr *iph;
-<<<<<<< HEAD
-	__be32 session_id;
-=======
->>>>>>> 6c3cc51a
 	__be32 index;
 	int len;
 
@@ -278,12 +274,7 @@
 	/* The original GRE header does not have key field,
 	 * Use ERSPAN 10-bit session ID as key.
 	 */
-<<<<<<< HEAD
-	session_id = cpu_to_be32(ntohs(ershdr->session_id));
-	tpi->key = session_id;
-=======
 	tpi->key = cpu_to_be32(ntohs(ershdr->session_id) & ID_MASK);
->>>>>>> 6c3cc51a
 	index = ershdr->md.index;
 	tunnel = ip_tunnel_lookup(itn, skb->dev->ifindex,
 				  tpi->flags | TUNNEL_KEY,
@@ -740,11 +731,7 @@
 	if (skb_cow_head(skb, dev->needed_headroom))
 		goto free_skb;
 
-<<<<<<< HEAD
-	if (skb->len > dev->mtu) {
-=======
 	if (skb->len - dev->hard_header_len > dev->mtu) {
->>>>>>> 6c3cc51a
 		pskb_trim(skb, dev->mtu);
 		truncate = true;
 	}
@@ -1258,23 +1245,16 @@
 
 	tunnel->tun_hlen = 8;
 	tunnel->parms.iph.protocol = IPPROTO_GRE;
-<<<<<<< HEAD
-	t_hlen = tunnel->hlen + sizeof(struct iphdr) + sizeof(struct erspanhdr);
-=======
 	tunnel->hlen = tunnel->tun_hlen + tunnel->encap_hlen +
 		       sizeof(struct erspanhdr);
 	t_hlen = tunnel->hlen + sizeof(struct iphdr);
->>>>>>> 6c3cc51a
 
 	dev->needed_headroom = LL_MAX_HEADER + t_hlen + 4;
 	dev->mtu = ETH_DATA_LEN - t_hlen - 4;
 	dev->features		|= GRE_FEATURES;
 	dev->hw_features	|= GRE_FEATURES;
 	dev->priv_flags		|= IFF_LIVE_ADDR_CHANGE;
-<<<<<<< HEAD
-=======
 	netif_keep_dst(dev);
->>>>>>> 6c3cc51a
 
 	return ip_tunnel_init(dev);
 }
