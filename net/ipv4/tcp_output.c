--- conflicted
+++ resolved
@@ -2722,11 +2722,6 @@
 			return false;
 	}
 	tcp_highest_sack_replace(sk, next_skb, skb);
-<<<<<<< HEAD
-
-	tcp_unlink_write_queue(next_skb, sk);
-=======
->>>>>>> 0c86a6bd
 
 	if (next_skb->ip_summed == CHECKSUM_PARTIAL)
 		skb->ip_summed = CHECKSUM_PARTIAL;
@@ -2898,13 +2893,6 @@
 		     skb_headroom(skb) >= 0xFFFF)) {
 		struct sk_buff *nskb;
 
-<<<<<<< HEAD
-		nskb = __pskb_copy(skb, MAX_TCP_HEADER, GFP_ATOMIC);
-		err = nskb ? tcp_transmit_skb(sk, nskb, 0, GFP_ATOMIC) :
-			     -ENOBUFS;
-		if (!err) {
-			skb->skb_mstamp = tp->tcp_mstamp;
-=======
 		tcp_skb_tsorted_save(skb) {
 			nskb = __pskb_copy(skb, MAX_TCP_HEADER, GFP_ATOMIC);
 			err = nskb ? tcp_transmit_skb(sk, nskb, 0, GFP_ATOMIC) :
@@ -2913,7 +2901,6 @@
 
 		if (!err) {
 			tcp_update_skb_after_send(tp, skb);
->>>>>>> 0c86a6bd
 			tcp_rate_skb_sent(sk, skb);
 		}
 	} else {
