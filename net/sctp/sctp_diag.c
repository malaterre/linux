--- conflicted
+++ resolved
@@ -494,12 +494,8 @@
 		goto done;
 
 	sctp_for_each_transport(sctp_sock_filter, sctp_sock_dump,
-<<<<<<< HEAD
-				net, (int *)&cb->args[2], &commp);
-=======
 				net, &pos, &commp);
 	cb->args[2] = pos;
->>>>>>> 6c3cc51a
 
 done:
 	cb->args[1] = cb->args[4];
