--- conflicted
+++ resolved
@@ -232,12 +232,6 @@
 	size_t chunksize;
 	__be16 types[2];
 	int num_ext = 0;
-<<<<<<< HEAD
-	__u8 extensions[4];
-	struct sctp_paramhdr *auth_chunks = NULL,
-			*auth_hmacs = NULL;
-=======
->>>>>>> 69ad0e7f
 
 	/* RFC 2960 3.3.2 Initiation (INIT) (1)
 	 *
@@ -401,17 +395,8 @@
 	__u8 extensions[4];
 	size_t chunksize;
 	int num_ext = 0;
-<<<<<<< HEAD
-	__u8 extensions[4];
-	struct sctp_paramhdr *auth_chunks = NULL,
-			*auth_hmacs = NULL,
-			*auth_random = NULL;
-
-	retval = NULL;
-=======
 	int cookie_len;
 	int addrs_len;
->>>>>>> 69ad0e7f
 
 	/* Note: there may be no addresses to embed. */
 	addrs = sctp_bind_addrs_to_raw(&asoc->base.bind_addr, &addrs_len, gfp);
