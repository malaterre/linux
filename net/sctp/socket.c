/* SCTP kernel implementation
 * (C) Copyright IBM Corp. 2001, 2004
 * Copyright (c) 1999-2000 Cisco, Inc.
 * Copyright (c) 1999-2001 Motorola, Inc.
 * Copyright (c) 2001-2003 Intel Corp.
 * Copyright (c) 2001-2002 Nokia, Inc.
 * Copyright (c) 2001 La Monte H.P. Yarroll
 *
 * This file is part of the SCTP kernel implementation
 *
 * These functions interface with the sockets layer to implement the
 * SCTP Extensions for the Sockets API.
 *
 * Note that the descriptions from the specification are USER level
 * functions--this file is the functions which populate the struct proto
 * for SCTP which is the BOTTOM of the sockets interface.
 *
 * This SCTP implementation is free software;
 * you can redistribute it and/or modify it under the terms of
 * the GNU General Public License as published by
 * the Free Software Foundation; either version 2, or (at your option)
 * any later version.
 *
 * This SCTP implementation is distributed in the hope that it
 * will be useful, but WITHOUT ANY WARRANTY; without even the implied
 *                 ************************
 * warranty of MERCHANTABILITY or FITNESS FOR A PARTICULAR PURPOSE.
 * See the GNU General Public License for more details.
 *
 * You should have received a copy of the GNU General Public License
 * along with GNU CC; see the file COPYING.  If not, see
 * <http://www.gnu.org/licenses/>.
 *
 * Please send any bug reports or fixes you make to the
 * email address(es):
 *    lksctp developers <linux-sctp@vger.kernel.org>
 *
 * Written or modified by:
 *    La Monte H.P. Yarroll <piggy@acm.org>
 *    Narasimha Budihal     <narsi@refcode.org>
 *    Karl Knutson          <karl@athena.chicago.il.us>
 *    Jon Grimm             <jgrimm@us.ibm.com>
 *    Xingang Guo           <xingang.guo@intel.com>
 *    Daisy Chang           <daisyc@us.ibm.com>
 *    Sridhar Samudrala     <samudrala@us.ibm.com>
 *    Inaky Perez-Gonzalez  <inaky.gonzalez@intel.com>
 *    Ardelle Fan	    <ardelle.fan@intel.com>
 *    Ryan Layer	    <rmlayer@us.ibm.com>
 *    Anup Pemmaiah         <pemmaiah@cc.usu.edu>
 *    Kevin Gao             <kevin.gao@intel.com>
 */

#define pr_fmt(fmt) KBUILD_MODNAME ": " fmt

#include <crypto/hash.h>
#include <linux/types.h>
#include <linux/kernel.h>
#include <linux/wait.h>
#include <linux/time.h>
#include <linux/sched/signal.h>
#include <linux/ip.h>
#include <linux/capability.h>
#include <linux/fcntl.h>
#include <linux/poll.h>
#include <linux/init.h>
#include <linux/slab.h>
#include <linux/file.h>
#include <linux/compat.h>

#include <net/ip.h>
#include <net/icmp.h>
#include <net/route.h>
#include <net/ipv6.h>
#include <net/inet_common.h>
#include <net/busy_poll.h>

#include <linux/socket.h> /* for sa_family_t */
#include <linux/export.h>
#include <net/sock.h>
#include <net/sctp/sctp.h>
#include <net/sctp/sm.h>
#include <net/sctp/stream_sched.h>

/* Forward declarations for internal helper functions. */
static int sctp_writeable(struct sock *sk);
static void sctp_wfree(struct sk_buff *skb);
static int sctp_wait_for_sndbuf(struct sctp_association *asoc, long *timeo_p,
				size_t msg_len, struct sock **orig_sk);
static int sctp_wait_for_packet(struct sock *sk, int *err, long *timeo_p);
static int sctp_wait_for_connect(struct sctp_association *, long *timeo_p);
static int sctp_wait_for_accept(struct sock *sk, long timeo);
static void sctp_wait_for_close(struct sock *sk, long timeo);
static void sctp_destruct_sock(struct sock *sk);
static struct sctp_af *sctp_sockaddr_af(struct sctp_sock *opt,
					union sctp_addr *addr, int len);
static int sctp_bindx_add(struct sock *, struct sockaddr *, int);
static int sctp_bindx_rem(struct sock *, struct sockaddr *, int);
static int sctp_send_asconf_add_ip(struct sock *, struct sockaddr *, int);
static int sctp_send_asconf_del_ip(struct sock *, struct sockaddr *, int);
static int sctp_send_asconf(struct sctp_association *asoc,
			    struct sctp_chunk *chunk);
static int sctp_do_bind(struct sock *, union sctp_addr *, int);
static int sctp_autobind(struct sock *sk);
static void sctp_sock_migrate(struct sock *oldsk, struct sock *newsk,
			      struct sctp_association *assoc,
			      enum sctp_socket_type type);

static unsigned long sctp_memory_pressure;
static atomic_long_t sctp_memory_allocated;
struct percpu_counter sctp_sockets_allocated;

static void sctp_enter_memory_pressure(struct sock *sk)
{
	sctp_memory_pressure = 1;
}


/* Get the sndbuf space available at the time on the association.  */
static inline int sctp_wspace(struct sctp_association *asoc)
{
	int amt;

	if (asoc->ep->sndbuf_policy)
		amt = asoc->sndbuf_used;
	else
		amt = sk_wmem_alloc_get(asoc->base.sk);

	if (amt >= asoc->base.sk->sk_sndbuf) {
		if (asoc->base.sk->sk_userlocks & SOCK_SNDBUF_LOCK)
			amt = 0;
		else {
			amt = sk_stream_wspace(asoc->base.sk);
			if (amt < 0)
				amt = 0;
		}
	} else {
		amt = asoc->base.sk->sk_sndbuf - amt;
	}
	return amt;
}

/* Increment the used sndbuf space count of the corresponding association by
 * the size of the outgoing data chunk.
 * Also, set the skb destructor for sndbuf accounting later.
 *
 * Since it is always 1-1 between chunk and skb, and also a new skb is always
 * allocated for chunk bundling in sctp_packet_transmit(), we can use the
 * destructor in the data chunk skb for the purpose of the sndbuf space
 * tracking.
 */
static inline void sctp_set_owner_w(struct sctp_chunk *chunk)
{
	struct sctp_association *asoc = chunk->asoc;
	struct sock *sk = asoc->base.sk;

	/* The sndbuf space is tracked per association.  */
	sctp_association_hold(asoc);

	skb_set_owner_w(chunk->skb, sk);

	chunk->skb->destructor = sctp_wfree;
	/* Save the chunk pointer in skb for sctp_wfree to use later.  */
	skb_shinfo(chunk->skb)->destructor_arg = chunk;

	asoc->sndbuf_used += SCTP_DATA_SNDSIZE(chunk) +
				sizeof(struct sk_buff) +
				sizeof(struct sctp_chunk);

	refcount_add(sizeof(struct sctp_chunk), &sk->sk_wmem_alloc);
	sk->sk_wmem_queued += chunk->skb->truesize;
	sk_mem_charge(sk, chunk->skb->truesize);
}

static void sctp_clear_owner_w(struct sctp_chunk *chunk)
{
	skb_orphan(chunk->skb);
}

static void sctp_for_each_tx_datachunk(struct sctp_association *asoc,
				       void (*cb)(struct sctp_chunk *))

{
	struct sctp_outq *q = &asoc->outqueue;
	struct sctp_transport *t;
	struct sctp_chunk *chunk;

	list_for_each_entry(t, &asoc->peer.transport_addr_list, transports)
		list_for_each_entry(chunk, &t->transmitted, transmitted_list)
			cb(chunk);

	list_for_each_entry(chunk, &q->retransmit, list)
		cb(chunk);

	list_for_each_entry(chunk, &q->sacked, list)
		cb(chunk);

	list_for_each_entry(chunk, &q->abandoned, list)
		cb(chunk);

	list_for_each_entry(chunk, &q->out_chunk_list, list)
		cb(chunk);
}

/* Verify that this is a valid address. */
static inline int sctp_verify_addr(struct sock *sk, union sctp_addr *addr,
				   int len)
{
	struct sctp_af *af;

	/* Verify basic sockaddr. */
	af = sctp_sockaddr_af(sctp_sk(sk), addr, len);
	if (!af)
		return -EINVAL;

	/* Is this a valid SCTP address?  */
	if (!af->addr_valid(addr, sctp_sk(sk), NULL))
		return -EINVAL;

	if (!sctp_sk(sk)->pf->send_verify(sctp_sk(sk), (addr)))
		return -EINVAL;

	return 0;
}

/* Look up the association by its id.  If this is not a UDP-style
 * socket, the ID field is always ignored.
 */
struct sctp_association *sctp_id2assoc(struct sock *sk, sctp_assoc_t id)
{
	struct sctp_association *asoc = NULL;

	/* If this is not a UDP-style socket, assoc id should be ignored. */
	if (!sctp_style(sk, UDP)) {
		/* Return NULL if the socket state is not ESTABLISHED. It
		 * could be a TCP-style listening socket or a socket which
		 * hasn't yet called connect() to establish an association.
		 */
		if (!sctp_sstate(sk, ESTABLISHED) && !sctp_sstate(sk, CLOSING))
			return NULL;

		/* Get the first and the only association from the list. */
		if (!list_empty(&sctp_sk(sk)->ep->asocs))
			asoc = list_entry(sctp_sk(sk)->ep->asocs.next,
					  struct sctp_association, asocs);
		return asoc;
	}

	/* Otherwise this is a UDP-style socket. */
	if (!id || (id == (sctp_assoc_t)-1))
		return NULL;

	spin_lock_bh(&sctp_assocs_id_lock);
	asoc = (struct sctp_association *)idr_find(&sctp_assocs_id, (int)id);
	spin_unlock_bh(&sctp_assocs_id_lock);

	if (!asoc || (asoc->base.sk != sk) || asoc->base.dead)
		return NULL;

	return asoc;
}

/* Look up the transport from an address and an assoc id. If both address and
 * id are specified, the associations matching the address and the id should be
 * the same.
 */
static struct sctp_transport *sctp_addr_id2transport(struct sock *sk,
					      struct sockaddr_storage *addr,
					      sctp_assoc_t id)
{
	struct sctp_association *addr_asoc = NULL, *id_asoc = NULL;
	struct sctp_af *af = sctp_get_af_specific(addr->ss_family);
	union sctp_addr *laddr = (union sctp_addr *)addr;
	struct sctp_transport *transport;

	if (!af || sctp_verify_addr(sk, laddr, af->sockaddr_len))
		return NULL;

	addr_asoc = sctp_endpoint_lookup_assoc(sctp_sk(sk)->ep,
					       laddr,
					       &transport);

	if (!addr_asoc)
		return NULL;

	id_asoc = sctp_id2assoc(sk, id);
	if (id_asoc && (id_asoc != addr_asoc))
		return NULL;

	sctp_get_pf_specific(sk->sk_family)->addr_to_user(sctp_sk(sk),
						(union sctp_addr *)addr);

	return transport;
}

/* API 3.1.2 bind() - UDP Style Syntax
 * The syntax of bind() is,
 *
 *   ret = bind(int sd, struct sockaddr *addr, int addrlen);
 *
 *   sd      - the socket descriptor returned by socket().
 *   addr    - the address structure (struct sockaddr_in or struct
 *             sockaddr_in6 [RFC 2553]),
 *   addr_len - the size of the address structure.
 */
static int sctp_bind(struct sock *sk, struct sockaddr *addr, int addr_len)
{
	int retval = 0;

	lock_sock(sk);

	pr_debug("%s: sk:%p, addr:%p, addr_len:%d\n", __func__, sk,
		 addr, addr_len);

	/* Disallow binding twice. */
	if (!sctp_sk(sk)->ep->base.bind_addr.port)
		retval = sctp_do_bind(sk, (union sctp_addr *)addr,
				      addr_len);
	else
		retval = -EINVAL;

	release_sock(sk);

	return retval;
}

static long sctp_get_port_local(struct sock *, union sctp_addr *);

/* Verify this is a valid sockaddr. */
static struct sctp_af *sctp_sockaddr_af(struct sctp_sock *opt,
					union sctp_addr *addr, int len)
{
	struct sctp_af *af;

	/* Check minimum size.  */
	if (len < sizeof (struct sockaddr))
		return NULL;

	/* V4 mapped address are really of AF_INET family */
	if (addr->sa.sa_family == AF_INET6 &&
	    ipv6_addr_v4mapped(&addr->v6.sin6_addr)) {
		if (!opt->pf->af_supported(AF_INET, opt))
			return NULL;
	} else {
		/* Does this PF support this AF? */
		if (!opt->pf->af_supported(addr->sa.sa_family, opt))
			return NULL;
	}

	/* If we get this far, af is valid. */
	af = sctp_get_af_specific(addr->sa.sa_family);

	if (len < af->sockaddr_len)
		return NULL;

	return af;
}

/* Bind a local address either to an endpoint or to an association.  */
static int sctp_do_bind(struct sock *sk, union sctp_addr *addr, int len)
{
	struct net *net = sock_net(sk);
	struct sctp_sock *sp = sctp_sk(sk);
	struct sctp_endpoint *ep = sp->ep;
	struct sctp_bind_addr *bp = &ep->base.bind_addr;
	struct sctp_af *af;
	unsigned short snum;
	int ret = 0;

	/* Common sockaddr verification. */
	af = sctp_sockaddr_af(sp, addr, len);
	if (!af) {
		pr_debug("%s: sk:%p, newaddr:%p, len:%d EINVAL\n",
			 __func__, sk, addr, len);
		return -EINVAL;
	}

	snum = ntohs(addr->v4.sin_port);

	pr_debug("%s: sk:%p, new addr:%pISc, port:%d, new port:%d, len:%d\n",
		 __func__, sk, &addr->sa, bp->port, snum, len);

	/* PF specific bind() address verification. */
	if (!sp->pf->bind_verify(sp, addr))
		return -EADDRNOTAVAIL;

	/* We must either be unbound, or bind to the same port.
	 * It's OK to allow 0 ports if we are already bound.
	 * We'll just inhert an already bound port in this case
	 */
	if (bp->port) {
		if (!snum)
			snum = bp->port;
		else if (snum != bp->port) {
			pr_debug("%s: new port %d doesn't match existing port "
				 "%d\n", __func__, snum, bp->port);
			return -EINVAL;
		}
	}

	if (snum && snum < inet_prot_sock(net) &&
	    !ns_capable(net->user_ns, CAP_NET_BIND_SERVICE))
		return -EACCES;

	/* See if the address matches any of the addresses we may have
	 * already bound before checking against other endpoints.
	 */
	if (sctp_bind_addr_match(bp, addr, sp))
		return -EINVAL;

	/* Make sure we are allowed to bind here.
	 * The function sctp_get_port_local() does duplicate address
	 * detection.
	 */
	addr->v4.sin_port = htons(snum);
	if ((ret = sctp_get_port_local(sk, addr))) {
		return -EADDRINUSE;
	}

	/* Refresh ephemeral port.  */
	if (!bp->port)
		bp->port = inet_sk(sk)->inet_num;

	/* Add the address to the bind address list.
	 * Use GFP_ATOMIC since BHs will be disabled.
	 */
	ret = sctp_add_bind_addr(bp, addr, af->sockaddr_len,
				 SCTP_ADDR_SRC, GFP_ATOMIC);

	/* Copy back into socket for getsockname() use. */
	if (!ret) {
		inet_sk(sk)->inet_sport = htons(inet_sk(sk)->inet_num);
		sp->pf->to_sk_saddr(addr, sk);
	}

	return ret;
}

 /* ADDIP Section 4.1.1 Congestion Control of ASCONF Chunks
 *
 * R1) One and only one ASCONF Chunk MAY be in transit and unacknowledged
 * at any one time.  If a sender, after sending an ASCONF chunk, decides
 * it needs to transfer another ASCONF Chunk, it MUST wait until the
 * ASCONF-ACK Chunk returns from the previous ASCONF Chunk before sending a
 * subsequent ASCONF. Note this restriction binds each side, so at any
 * time two ASCONF may be in-transit on any given association (one sent
 * from each endpoint).
 */
static int sctp_send_asconf(struct sctp_association *asoc,
			    struct sctp_chunk *chunk)
{
	struct net 	*net = sock_net(asoc->base.sk);
	int		retval = 0;

	/* If there is an outstanding ASCONF chunk, queue it for later
	 * transmission.
	 */
	if (asoc->addip_last_asconf) {
		list_add_tail(&chunk->list, &asoc->addip_chunk_list);
		goto out;
	}

	/* Hold the chunk until an ASCONF_ACK is received. */
	sctp_chunk_hold(chunk);
	retval = sctp_primitive_ASCONF(net, asoc, chunk);
	if (retval)
		sctp_chunk_free(chunk);
	else
		asoc->addip_last_asconf = chunk;

out:
	return retval;
}

/* Add a list of addresses as bind addresses to local endpoint or
 * association.
 *
 * Basically run through each address specified in the addrs/addrcnt
 * array/length pair, determine if it is IPv6 or IPv4 and call
 * sctp_do_bind() on it.
 *
 * If any of them fails, then the operation will be reversed and the
 * ones that were added will be removed.
 *
 * Only sctp_setsockopt_bindx() is supposed to call this function.
 */
static int sctp_bindx_add(struct sock *sk, struct sockaddr *addrs, int addrcnt)
{
	int cnt;
	int retval = 0;
	void *addr_buf;
	struct sockaddr *sa_addr;
	struct sctp_af *af;

	pr_debug("%s: sk:%p, addrs:%p, addrcnt:%d\n", __func__, sk,
		 addrs, addrcnt);

	addr_buf = addrs;
	for (cnt = 0; cnt < addrcnt; cnt++) {
		/* The list may contain either IPv4 or IPv6 address;
		 * determine the address length for walking thru the list.
		 */
		sa_addr = addr_buf;
		af = sctp_get_af_specific(sa_addr->sa_family);
		if (!af) {
			retval = -EINVAL;
			goto err_bindx_add;
		}

		retval = sctp_do_bind(sk, (union sctp_addr *)sa_addr,
				      af->sockaddr_len);

		addr_buf += af->sockaddr_len;

err_bindx_add:
		if (retval < 0) {
			/* Failed. Cleanup the ones that have been added */
			if (cnt > 0)
				sctp_bindx_rem(sk, addrs, cnt);
			return retval;
		}
	}

	return retval;
}

/* Send an ASCONF chunk with Add IP address parameters to all the peers of the
 * associations that are part of the endpoint indicating that a list of local
 * addresses are added to the endpoint.
 *
 * If any of the addresses is already in the bind address list of the
 * association, we do not send the chunk for that association.  But it will not
 * affect other associations.
 *
 * Only sctp_setsockopt_bindx() is supposed to call this function.
 */
static int sctp_send_asconf_add_ip(struct sock		*sk,
				   struct sockaddr	*addrs,
				   int 			addrcnt)
{
	struct net *net = sock_net(sk);
	struct sctp_sock		*sp;
	struct sctp_endpoint		*ep;
	struct sctp_association		*asoc;
	struct sctp_bind_addr		*bp;
	struct sctp_chunk		*chunk;
	struct sctp_sockaddr_entry	*laddr;
	union sctp_addr			*addr;
	union sctp_addr			saveaddr;
	void				*addr_buf;
	struct sctp_af			*af;
	struct list_head		*p;
	int 				i;
	int 				retval = 0;

	if (!net->sctp.addip_enable)
		return retval;

	sp = sctp_sk(sk);
	ep = sp->ep;

	pr_debug("%s: sk:%p, addrs:%p, addrcnt:%d\n",
		 __func__, sk, addrs, addrcnt);

	list_for_each_entry(asoc, &ep->asocs, asocs) {
		if (!asoc->peer.asconf_capable)
			continue;

		if (asoc->peer.addip_disabled_mask & SCTP_PARAM_ADD_IP)
			continue;

		if (!sctp_state(asoc, ESTABLISHED))
			continue;

		/* Check if any address in the packed array of addresses is
		 * in the bind address list of the association. If so,
		 * do not send the asconf chunk to its peer, but continue with
		 * other associations.
		 */
		addr_buf = addrs;
		for (i = 0; i < addrcnt; i++) {
			addr = addr_buf;
			af = sctp_get_af_specific(addr->v4.sin_family);
			if (!af) {
				retval = -EINVAL;
				goto out;
			}

			if (sctp_assoc_lookup_laddr(asoc, addr))
				break;

			addr_buf += af->sockaddr_len;
		}
		if (i < addrcnt)
			continue;

		/* Use the first valid address in bind addr list of
		 * association as Address Parameter of ASCONF CHUNK.
		 */
		bp = &asoc->base.bind_addr;
		p = bp->address_list.next;
		laddr = list_entry(p, struct sctp_sockaddr_entry, list);
		chunk = sctp_make_asconf_update_ip(asoc, &laddr->a, addrs,
						   addrcnt, SCTP_PARAM_ADD_IP);
		if (!chunk) {
			retval = -ENOMEM;
			goto out;
		}

		/* Add the new addresses to the bind address list with
		 * use_as_src set to 0.
		 */
		addr_buf = addrs;
		for (i = 0; i < addrcnt; i++) {
			addr = addr_buf;
			af = sctp_get_af_specific(addr->v4.sin_family);
			memcpy(&saveaddr, addr, af->sockaddr_len);
			retval = sctp_add_bind_addr(bp, &saveaddr,
						    sizeof(saveaddr),
						    SCTP_ADDR_NEW, GFP_ATOMIC);
			addr_buf += af->sockaddr_len;
		}
		if (asoc->src_out_of_asoc_ok) {
			struct sctp_transport *trans;

			list_for_each_entry(trans,
			    &asoc->peer.transport_addr_list, transports) {
				/* Clear the source and route cache */
				sctp_transport_dst_release(trans);
				trans->cwnd = min(4*asoc->pathmtu, max_t(__u32,
				    2*asoc->pathmtu, 4380));
				trans->ssthresh = asoc->peer.i.a_rwnd;
				trans->rto = asoc->rto_initial;
				sctp_max_rto(asoc, trans);
				trans->rtt = trans->srtt = trans->rttvar = 0;
				sctp_transport_route(trans, NULL,
				    sctp_sk(asoc->base.sk));
			}
		}
		retval = sctp_send_asconf(asoc, chunk);
	}

out:
	return retval;
}

/* Remove a list of addresses from bind addresses list.  Do not remove the
 * last address.
 *
 * Basically run through each address specified in the addrs/addrcnt
 * array/length pair, determine if it is IPv6 or IPv4 and call
 * sctp_del_bind() on it.
 *
 * If any of them fails, then the operation will be reversed and the
 * ones that were removed will be added back.
 *
 * At least one address has to be left; if only one address is
 * available, the operation will return -EBUSY.
 *
 * Only sctp_setsockopt_bindx() is supposed to call this function.
 */
static int sctp_bindx_rem(struct sock *sk, struct sockaddr *addrs, int addrcnt)
{
	struct sctp_sock *sp = sctp_sk(sk);
	struct sctp_endpoint *ep = sp->ep;
	int cnt;
	struct sctp_bind_addr *bp = &ep->base.bind_addr;
	int retval = 0;
	void *addr_buf;
	union sctp_addr *sa_addr;
	struct sctp_af *af;

	pr_debug("%s: sk:%p, addrs:%p, addrcnt:%d\n",
		 __func__, sk, addrs, addrcnt);

	addr_buf = addrs;
	for (cnt = 0; cnt < addrcnt; cnt++) {
		/* If the bind address list is empty or if there is only one
		 * bind address, there is nothing more to be removed (we need
		 * at least one address here).
		 */
		if (list_empty(&bp->address_list) ||
		    (sctp_list_single_entry(&bp->address_list))) {
			retval = -EBUSY;
			goto err_bindx_rem;
		}

		sa_addr = addr_buf;
		af = sctp_get_af_specific(sa_addr->sa.sa_family);
		if (!af) {
			retval = -EINVAL;
			goto err_bindx_rem;
		}

		if (!af->addr_valid(sa_addr, sp, NULL)) {
			retval = -EADDRNOTAVAIL;
			goto err_bindx_rem;
		}

		if (sa_addr->v4.sin_port &&
		    sa_addr->v4.sin_port != htons(bp->port)) {
			retval = -EINVAL;
			goto err_bindx_rem;
		}

		if (!sa_addr->v4.sin_port)
			sa_addr->v4.sin_port = htons(bp->port);

		/* FIXME - There is probably a need to check if sk->sk_saddr and
		 * sk->sk_rcv_addr are currently set to one of the addresses to
		 * be removed. This is something which needs to be looked into
		 * when we are fixing the outstanding issues with multi-homing
		 * socket routing and failover schemes. Refer to comments in
		 * sctp_do_bind(). -daisy
		 */
		retval = sctp_del_bind_addr(bp, sa_addr);

		addr_buf += af->sockaddr_len;
err_bindx_rem:
		if (retval < 0) {
			/* Failed. Add the ones that has been removed back */
			if (cnt > 0)
				sctp_bindx_add(sk, addrs, cnt);
			return retval;
		}
	}

	return retval;
}

/* Send an ASCONF chunk with Delete IP address parameters to all the peers of
 * the associations that are part of the endpoint indicating that a list of
 * local addresses are removed from the endpoint.
 *
 * If any of the addresses is already in the bind address list of the
 * association, we do not send the chunk for that association.  But it will not
 * affect other associations.
 *
 * Only sctp_setsockopt_bindx() is supposed to call this function.
 */
static int sctp_send_asconf_del_ip(struct sock		*sk,
				   struct sockaddr	*addrs,
				   int			addrcnt)
{
	struct net *net = sock_net(sk);
	struct sctp_sock	*sp;
	struct sctp_endpoint	*ep;
	struct sctp_association	*asoc;
	struct sctp_transport	*transport;
	struct sctp_bind_addr	*bp;
	struct sctp_chunk	*chunk;
	union sctp_addr		*laddr;
	void			*addr_buf;
	struct sctp_af		*af;
	struct sctp_sockaddr_entry *saddr;
	int 			i;
	int 			retval = 0;
	int			stored = 0;

	chunk = NULL;
	if (!net->sctp.addip_enable)
		return retval;

	sp = sctp_sk(sk);
	ep = sp->ep;

	pr_debug("%s: sk:%p, addrs:%p, addrcnt:%d\n",
		 __func__, sk, addrs, addrcnt);

	list_for_each_entry(asoc, &ep->asocs, asocs) {

		if (!asoc->peer.asconf_capable)
			continue;

		if (asoc->peer.addip_disabled_mask & SCTP_PARAM_DEL_IP)
			continue;

		if (!sctp_state(asoc, ESTABLISHED))
			continue;

		/* Check if any address in the packed array of addresses is
		 * not present in the bind address list of the association.
		 * If so, do not send the asconf chunk to its peer, but
		 * continue with other associations.
		 */
		addr_buf = addrs;
		for (i = 0; i < addrcnt; i++) {
			laddr = addr_buf;
			af = sctp_get_af_specific(laddr->v4.sin_family);
			if (!af) {
				retval = -EINVAL;
				goto out;
			}

			if (!sctp_assoc_lookup_laddr(asoc, laddr))
				break;

			addr_buf += af->sockaddr_len;
		}
		if (i < addrcnt)
			continue;

		/* Find one address in the association's bind address list
		 * that is not in the packed array of addresses. This is to
		 * make sure that we do not delete all the addresses in the
		 * association.
		 */
		bp = &asoc->base.bind_addr;
		laddr = sctp_find_unmatch_addr(bp, (union sctp_addr *)addrs,
					       addrcnt, sp);
		if ((laddr == NULL) && (addrcnt == 1)) {
			if (asoc->asconf_addr_del_pending)
				continue;
			asoc->asconf_addr_del_pending =
			    kzalloc(sizeof(union sctp_addr), GFP_ATOMIC);
			if (asoc->asconf_addr_del_pending == NULL) {
				retval = -ENOMEM;
				goto out;
			}
			asoc->asconf_addr_del_pending->sa.sa_family =
				    addrs->sa_family;
			asoc->asconf_addr_del_pending->v4.sin_port =
				    htons(bp->port);
			if (addrs->sa_family == AF_INET) {
				struct sockaddr_in *sin;

				sin = (struct sockaddr_in *)addrs;
				asoc->asconf_addr_del_pending->v4.sin_addr.s_addr = sin->sin_addr.s_addr;
			} else if (addrs->sa_family == AF_INET6) {
				struct sockaddr_in6 *sin6;

				sin6 = (struct sockaddr_in6 *)addrs;
				asoc->asconf_addr_del_pending->v6.sin6_addr = sin6->sin6_addr;
			}

			pr_debug("%s: keep the last address asoc:%p %pISc at %p\n",
				 __func__, asoc, &asoc->asconf_addr_del_pending->sa,
				 asoc->asconf_addr_del_pending);

			asoc->src_out_of_asoc_ok = 1;
			stored = 1;
			goto skip_mkasconf;
		}

		if (laddr == NULL)
			return -EINVAL;

		/* We do not need RCU protection throughout this loop
		 * because this is done under a socket lock from the
		 * setsockopt call.
		 */
		chunk = sctp_make_asconf_update_ip(asoc, laddr, addrs, addrcnt,
						   SCTP_PARAM_DEL_IP);
		if (!chunk) {
			retval = -ENOMEM;
			goto out;
		}

skip_mkasconf:
		/* Reset use_as_src flag for the addresses in the bind address
		 * list that are to be deleted.
		 */
		addr_buf = addrs;
		for (i = 0; i < addrcnt; i++) {
			laddr = addr_buf;
			af = sctp_get_af_specific(laddr->v4.sin_family);
			list_for_each_entry(saddr, &bp->address_list, list) {
				if (sctp_cmp_addr_exact(&saddr->a, laddr))
					saddr->state = SCTP_ADDR_DEL;
			}
			addr_buf += af->sockaddr_len;
		}

		/* Update the route and saddr entries for all the transports
		 * as some of the addresses in the bind address list are
		 * about to be deleted and cannot be used as source addresses.
		 */
		list_for_each_entry(transport, &asoc->peer.transport_addr_list,
					transports) {
			sctp_transport_dst_release(transport);
			sctp_transport_route(transport, NULL,
					     sctp_sk(asoc->base.sk));
		}

		if (stored)
			/* We don't need to transmit ASCONF */
			continue;
		retval = sctp_send_asconf(asoc, chunk);
	}
out:
	return retval;
}

/* set addr events to assocs in the endpoint.  ep and addr_wq must be locked */
int sctp_asconf_mgmt(struct sctp_sock *sp, struct sctp_sockaddr_entry *addrw)
{
	struct sock *sk = sctp_opt2sk(sp);
	union sctp_addr *addr;
	struct sctp_af *af;

	/* It is safe to write port space in caller. */
	addr = &addrw->a;
	addr->v4.sin_port = htons(sp->ep->base.bind_addr.port);
	af = sctp_get_af_specific(addr->sa.sa_family);
	if (!af)
		return -EINVAL;
	if (sctp_verify_addr(sk, addr, af->sockaddr_len))
		return -EINVAL;

	if (addrw->state == SCTP_ADDR_NEW)
		return sctp_send_asconf_add_ip(sk, (struct sockaddr *)addr, 1);
	else
		return sctp_send_asconf_del_ip(sk, (struct sockaddr *)addr, 1);
}

/* Helper for tunneling sctp_bindx() requests through sctp_setsockopt()
 *
 * API 8.1
 * int sctp_bindx(int sd, struct sockaddr *addrs, int addrcnt,
 *                int flags);
 *
 * If sd is an IPv4 socket, the addresses passed must be IPv4 addresses.
 * If the sd is an IPv6 socket, the addresses passed can either be IPv4
 * or IPv6 addresses.
 *
 * A single address may be specified as INADDR_ANY or IN6ADDR_ANY, see
 * Section 3.1.2 for this usage.
 *
 * addrs is a pointer to an array of one or more socket addresses. Each
 * address is contained in its appropriate structure (i.e. struct
 * sockaddr_in or struct sockaddr_in6) the family of the address type
 * must be used to distinguish the address length (note that this
 * representation is termed a "packed array" of addresses). The caller
 * specifies the number of addresses in the array with addrcnt.
 *
 * On success, sctp_bindx() returns 0. On failure, sctp_bindx() returns
 * -1, and sets errno to the appropriate error code.
 *
 * For SCTP, the port given in each socket address must be the same, or
 * sctp_bindx() will fail, setting errno to EINVAL.
 *
 * The flags parameter is formed from the bitwise OR of zero or more of
 * the following currently defined flags:
 *
 * SCTP_BINDX_ADD_ADDR
 *
 * SCTP_BINDX_REM_ADDR
 *
 * SCTP_BINDX_ADD_ADDR directs SCTP to add the given addresses to the
 * association, and SCTP_BINDX_REM_ADDR directs SCTP to remove the given
 * addresses from the association. The two flags are mutually exclusive;
 * if both are given, sctp_bindx() will fail with EINVAL. A caller may
 * not remove all addresses from an association; sctp_bindx() will
 * reject such an attempt with EINVAL.
 *
 * An application can use sctp_bindx(SCTP_BINDX_ADD_ADDR) to associate
 * additional addresses with an endpoint after calling bind().  Or use
 * sctp_bindx(SCTP_BINDX_REM_ADDR) to remove some addresses a listening
 * socket is associated with so that no new association accepted will be
 * associated with those addresses. If the endpoint supports dynamic
 * address a SCTP_BINDX_REM_ADDR or SCTP_BINDX_ADD_ADDR may cause a
 * endpoint to send the appropriate message to the peer to change the
 * peers address lists.
 *
 * Adding and removing addresses from a connected association is
 * optional functionality. Implementations that do not support this
 * functionality should return EOPNOTSUPP.
 *
 * Basically do nothing but copying the addresses from user to kernel
 * land and invoking either sctp_bindx_add() or sctp_bindx_rem() on the sk.
 * This is used for tunneling the sctp_bindx() request through sctp_setsockopt()
 * from userspace.
 *
 * We don't use copy_from_user() for optimization: we first do the
 * sanity checks (buffer size -fast- and access check-healthy
 * pointer); if all of those succeed, then we can alloc the memory
 * (expensive operation) needed to copy the data to kernel. Then we do
 * the copying without checking the user space area
 * (__copy_from_user()).
 *
 * On exit there is no need to do sockfd_put(), sys_setsockopt() does
 * it.
 *
 * sk        The sk of the socket
 * addrs     The pointer to the addresses in user land
 * addrssize Size of the addrs buffer
 * op        Operation to perform (add or remove, see the flags of
 *           sctp_bindx)
 *
 * Returns 0 if ok, <0 errno code on error.
 */
static int sctp_setsockopt_bindx(struct sock *sk,
				 struct sockaddr __user *addrs,
				 int addrs_size, int op)
{
	struct sockaddr *kaddrs;
	int err;
	int addrcnt = 0;
	int walk_size = 0;
	struct sockaddr *sa_addr;
	void *addr_buf;
	struct sctp_af *af;

	pr_debug("%s: sk:%p addrs:%p addrs_size:%d opt:%d\n",
		 __func__, sk, addrs, addrs_size, op);

	if (unlikely(addrs_size <= 0))
		return -EINVAL;

	/* Check the user passed a healthy pointer.  */
	if (unlikely(!access_ok(VERIFY_READ, addrs, addrs_size)))
		return -EFAULT;

	/* Alloc space for the address array in kernel memory.  */
	kaddrs = kmalloc(addrs_size, GFP_USER | __GFP_NOWARN);
	if (unlikely(!kaddrs))
		return -ENOMEM;

	if (__copy_from_user(kaddrs, addrs, addrs_size)) {
		kfree(kaddrs);
		return -EFAULT;
	}

	/* Walk through the addrs buffer and count the number of addresses. */
	addr_buf = kaddrs;
	while (walk_size < addrs_size) {
		if (walk_size + sizeof(sa_family_t) > addrs_size) {
			kfree(kaddrs);
			return -EINVAL;
		}

		sa_addr = addr_buf;
		af = sctp_get_af_specific(sa_addr->sa_family);

		/* If the address family is not supported or if this address
		 * causes the address buffer to overflow return EINVAL.
		 */
		if (!af || (walk_size + af->sockaddr_len) > addrs_size) {
			kfree(kaddrs);
			return -EINVAL;
		}
		addrcnt++;
		addr_buf += af->sockaddr_len;
		walk_size += af->sockaddr_len;
	}

	/* Do the work. */
	switch (op) {
	case SCTP_BINDX_ADD_ADDR:
		err = sctp_bindx_add(sk, kaddrs, addrcnt);
		if (err)
			goto out;
		err = sctp_send_asconf_add_ip(sk, kaddrs, addrcnt);
		break;

	case SCTP_BINDX_REM_ADDR:
		err = sctp_bindx_rem(sk, kaddrs, addrcnt);
		if (err)
			goto out;
		err = sctp_send_asconf_del_ip(sk, kaddrs, addrcnt);
		break;

	default:
		err = -EINVAL;
		break;
	}

out:
	kfree(kaddrs);

	return err;
}

/* __sctp_connect(struct sock* sk, struct sockaddr *kaddrs, int addrs_size)
 *
 * Common routine for handling connect() and sctp_connectx().
 * Connect will come in with just a single address.
 */
static int __sctp_connect(struct sock *sk,
			  struct sockaddr *kaddrs,
			  int addrs_size,
			  sctp_assoc_t *assoc_id)
{
	struct net *net = sock_net(sk);
	struct sctp_sock *sp;
	struct sctp_endpoint *ep;
	struct sctp_association *asoc = NULL;
	struct sctp_association *asoc2;
	struct sctp_transport *transport;
	union sctp_addr to;
	enum sctp_scope scope;
	long timeo;
	int err = 0;
	int addrcnt = 0;
	int walk_size = 0;
	union sctp_addr *sa_addr = NULL;
	void *addr_buf;
	unsigned short port;
	unsigned int f_flags = 0;

	sp = sctp_sk(sk);
	ep = sp->ep;

	/* connect() cannot be done on a socket that is already in ESTABLISHED
	 * state - UDP-style peeled off socket or a TCP-style socket that
	 * is already connected.
	 * It cannot be done even on a TCP-style listening socket.
	 */
	if (sctp_sstate(sk, ESTABLISHED) || sctp_sstate(sk, CLOSING) ||
	    (sctp_style(sk, TCP) && sctp_sstate(sk, LISTENING))) {
		err = -EISCONN;
		goto out_free;
	}

	/* Walk through the addrs buffer and count the number of addresses. */
	addr_buf = kaddrs;
	while (walk_size < addrs_size) {
		struct sctp_af *af;

		if (walk_size + sizeof(sa_family_t) > addrs_size) {
			err = -EINVAL;
			goto out_free;
		}

		sa_addr = addr_buf;
		af = sctp_get_af_specific(sa_addr->sa.sa_family);

		/* If the address family is not supported or if this address
		 * causes the address buffer to overflow return EINVAL.
		 */
		if (!af || (walk_size + af->sockaddr_len) > addrs_size) {
			err = -EINVAL;
			goto out_free;
		}

		port = ntohs(sa_addr->v4.sin_port);

		/* Save current address so we can work with it */
		memcpy(&to, sa_addr, af->sockaddr_len);

		err = sctp_verify_addr(sk, &to, af->sockaddr_len);
		if (err)
			goto out_free;

		/* Make sure the destination port is correctly set
		 * in all addresses.
		 */
		if (asoc && asoc->peer.port && asoc->peer.port != port) {
			err = -EINVAL;
			goto out_free;
		}

		/* Check if there already is a matching association on the
		 * endpoint (other than the one created here).
		 */
		asoc2 = sctp_endpoint_lookup_assoc(ep, &to, &transport);
		if (asoc2 && asoc2 != asoc) {
			if (asoc2->state >= SCTP_STATE_ESTABLISHED)
				err = -EISCONN;
			else
				err = -EALREADY;
			goto out_free;
		}

		/* If we could not find a matching association on the endpoint,
		 * make sure that there is no peeled-off association matching
		 * the peer address even on another socket.
		 */
		if (sctp_endpoint_is_peeled_off(ep, &to)) {
			err = -EADDRNOTAVAIL;
			goto out_free;
		}

		if (!asoc) {
			/* If a bind() or sctp_bindx() is not called prior to
			 * an sctp_connectx() call, the system picks an
			 * ephemeral port and will choose an address set
			 * equivalent to binding with a wildcard address.
			 */
			if (!ep->base.bind_addr.port) {
				if (sctp_autobind(sk)) {
					err = -EAGAIN;
					goto out_free;
				}
			} else {
				/*
				 * If an unprivileged user inherits a 1-many
				 * style socket with open associations on a
				 * privileged port, it MAY be permitted to
				 * accept new associations, but it SHOULD NOT
				 * be permitted to open new associations.
				 */
				if (ep->base.bind_addr.port <
				    inet_prot_sock(net) &&
				    !ns_capable(net->user_ns,
				    CAP_NET_BIND_SERVICE)) {
					err = -EACCES;
					goto out_free;
				}
			}

			scope = sctp_scope(&to);
			asoc = sctp_association_new(ep, sk, scope, GFP_KERNEL);
			if (!asoc) {
				err = -ENOMEM;
				goto out_free;
			}

			err = sctp_assoc_set_bind_addr_from_ep(asoc, scope,
							      GFP_KERNEL);
			if (err < 0) {
				goto out_free;
			}

		}

		/* Prime the peer's transport structures.  */
		transport = sctp_assoc_add_peer(asoc, &to, GFP_KERNEL,
						SCTP_UNKNOWN);
		if (!transport) {
			err = -ENOMEM;
			goto out_free;
		}

		addrcnt++;
		addr_buf += af->sockaddr_len;
		walk_size += af->sockaddr_len;
	}

	/* In case the user of sctp_connectx() wants an association
	 * id back, assign one now.
	 */
	if (assoc_id) {
		err = sctp_assoc_set_id(asoc, GFP_KERNEL);
		if (err < 0)
			goto out_free;
	}

	err = sctp_primitive_ASSOCIATE(net, asoc, NULL);
	if (err < 0) {
		goto out_free;
	}

	/* Initialize sk's dport and daddr for getpeername() */
	inet_sk(sk)->inet_dport = htons(asoc->peer.port);
	sp->pf->to_sk_daddr(sa_addr, sk);
	sk->sk_err = 0;

	/* in-kernel sockets don't generally have a file allocated to them
	 * if all they do is call sock_create_kern().
	 */
	if (sk->sk_socket->file)
		f_flags = sk->sk_socket->file->f_flags;

	timeo = sock_sndtimeo(sk, f_flags & O_NONBLOCK);

	if (assoc_id)
		*assoc_id = asoc->assoc_id;
	err = sctp_wait_for_connect(asoc, &timeo);
	/* Note: the asoc may be freed after the return of
	 * sctp_wait_for_connect.
	 */

	/* Don't free association on exit. */
	asoc = NULL;

out_free:
	pr_debug("%s: took out_free path with asoc:%p kaddrs:%p err:%d\n",
		 __func__, asoc, kaddrs, err);

	if (asoc) {
		/* sctp_primitive_ASSOCIATE may have added this association
		 * To the hash table, try to unhash it, just in case, its a noop
		 * if it wasn't hashed so we're safe
		 */
		sctp_association_free(asoc);
	}
	return err;
}

/* Helper for tunneling sctp_connectx() requests through sctp_setsockopt()
 *
 * API 8.9
 * int sctp_connectx(int sd, struct sockaddr *addrs, int addrcnt,
 * 			sctp_assoc_t *asoc);
 *
 * If sd is an IPv4 socket, the addresses passed must be IPv4 addresses.
 * If the sd is an IPv6 socket, the addresses passed can either be IPv4
 * or IPv6 addresses.
 *
 * A single address may be specified as INADDR_ANY or IN6ADDR_ANY, see
 * Section 3.1.2 for this usage.
 *
 * addrs is a pointer to an array of one or more socket addresses. Each
 * address is contained in its appropriate structure (i.e. struct
 * sockaddr_in or struct sockaddr_in6) the family of the address type
 * must be used to distengish the address length (note that this
 * representation is termed a "packed array" of addresses). The caller
 * specifies the number of addresses in the array with addrcnt.
 *
 * On success, sctp_connectx() returns 0. It also sets the assoc_id to
 * the association id of the new association.  On failure, sctp_connectx()
 * returns -1, and sets errno to the appropriate error code.  The assoc_id
 * is not touched by the kernel.
 *
 * For SCTP, the port given in each socket address must be the same, or
 * sctp_connectx() will fail, setting errno to EINVAL.
 *
 * An application can use sctp_connectx to initiate an association with
 * an endpoint that is multi-homed.  Much like sctp_bindx() this call
 * allows a caller to specify multiple addresses at which a peer can be
 * reached.  The way the SCTP stack uses the list of addresses to set up
 * the association is implementation dependent.  This function only
 * specifies that the stack will try to make use of all the addresses in
 * the list when needed.
 *
 * Note that the list of addresses passed in is only used for setting up
 * the association.  It does not necessarily equal the set of addresses
 * the peer uses for the resulting association.  If the caller wants to
 * find out the set of peer addresses, it must use sctp_getpaddrs() to
 * retrieve them after the association has been set up.
 *
 * Basically do nothing but copying the addresses from user to kernel
 * land and invoking either sctp_connectx(). This is used for tunneling
 * the sctp_connectx() request through sctp_setsockopt() from userspace.
 *
 * We don't use copy_from_user() for optimization: we first do the
 * sanity checks (buffer size -fast- and access check-healthy
 * pointer); if all of those succeed, then we can alloc the memory
 * (expensive operation) needed to copy the data to kernel. Then we do
 * the copying without checking the user space area
 * (__copy_from_user()).
 *
 * On exit there is no need to do sockfd_put(), sys_setsockopt() does
 * it.
 *
 * sk        The sk of the socket
 * addrs     The pointer to the addresses in user land
 * addrssize Size of the addrs buffer
 *
 * Returns >=0 if ok, <0 errno code on error.
 */
static int __sctp_setsockopt_connectx(struct sock *sk,
				      struct sockaddr __user *addrs,
				      int addrs_size,
				      sctp_assoc_t *assoc_id)
{
	struct sockaddr *kaddrs;
	gfp_t gfp = GFP_KERNEL;
	int err = 0;

	pr_debug("%s: sk:%p addrs:%p addrs_size:%d\n",
		 __func__, sk, addrs, addrs_size);

	if (unlikely(addrs_size <= 0))
		return -EINVAL;

	/* Check the user passed a healthy pointer.  */
	if (unlikely(!access_ok(VERIFY_READ, addrs, addrs_size)))
		return -EFAULT;

	/* Alloc space for the address array in kernel memory.  */
	if (sk->sk_socket->file)
		gfp = GFP_USER | __GFP_NOWARN;
	kaddrs = kmalloc(addrs_size, gfp);
	if (unlikely(!kaddrs))
		return -ENOMEM;

	if (__copy_from_user(kaddrs, addrs, addrs_size)) {
		err = -EFAULT;
	} else {
		err = __sctp_connect(sk, kaddrs, addrs_size, assoc_id);
	}

	kfree(kaddrs);

	return err;
}

/*
 * This is an older interface.  It's kept for backward compatibility
 * to the option that doesn't provide association id.
 */
static int sctp_setsockopt_connectx_old(struct sock *sk,
					struct sockaddr __user *addrs,
					int addrs_size)
{
	return __sctp_setsockopt_connectx(sk, addrs, addrs_size, NULL);
}

/*
 * New interface for the API.  The since the API is done with a socket
 * option, to make it simple we feed back the association id is as a return
 * indication to the call.  Error is always negative and association id is
 * always positive.
 */
static int sctp_setsockopt_connectx(struct sock *sk,
				    struct sockaddr __user *addrs,
				    int addrs_size)
{
	sctp_assoc_t assoc_id = 0;
	int err = 0;

	err = __sctp_setsockopt_connectx(sk, addrs, addrs_size, &assoc_id);

	if (err)
		return err;
	else
		return assoc_id;
}

/*
 * New (hopefully final) interface for the API.
 * We use the sctp_getaddrs_old structure so that use-space library
 * can avoid any unnecessary allocations. The only different part
 * is that we store the actual length of the address buffer into the
 * addrs_num structure member. That way we can re-use the existing
 * code.
 */
#ifdef CONFIG_COMPAT
struct compat_sctp_getaddrs_old {
	sctp_assoc_t	assoc_id;
	s32		addr_num;
	compat_uptr_t	addrs;		/* struct sockaddr * */
};
#endif

static int sctp_getsockopt_connectx3(struct sock *sk, int len,
				     char __user *optval,
				     int __user *optlen)
{
	struct sctp_getaddrs_old param;
	sctp_assoc_t assoc_id = 0;
	int err = 0;

#ifdef CONFIG_COMPAT
	if (in_compat_syscall()) {
		struct compat_sctp_getaddrs_old param32;

		if (len < sizeof(param32))
			return -EINVAL;
		if (copy_from_user(&param32, optval, sizeof(param32)))
			return -EFAULT;

		param.assoc_id = param32.assoc_id;
		param.addr_num = param32.addr_num;
		param.addrs = compat_ptr(param32.addrs);
	} else
#endif
	{
		if (len < sizeof(param))
			return -EINVAL;
		if (copy_from_user(&param, optval, sizeof(param)))
			return -EFAULT;
	}

	err = __sctp_setsockopt_connectx(sk, (struct sockaddr __user *)
					 param.addrs, param.addr_num,
					 &assoc_id);
	if (err == 0 || err == -EINPROGRESS) {
		if (copy_to_user(optval, &assoc_id, sizeof(assoc_id)))
			return -EFAULT;
		if (put_user(sizeof(assoc_id), optlen))
			return -EFAULT;
	}

	return err;
}

/* API 3.1.4 close() - UDP Style Syntax
 * Applications use close() to perform graceful shutdown (as described in
 * Section 10.1 of [SCTP]) on ALL the associations currently represented
 * by a UDP-style socket.
 *
 * The syntax is
 *
 *   ret = close(int sd);
 *
 *   sd      - the socket descriptor of the associations to be closed.
 *
 * To gracefully shutdown a specific association represented by the
 * UDP-style socket, an application should use the sendmsg() call,
 * passing no user data, but including the appropriate flag in the
 * ancillary data (see Section xxxx).
 *
 * If sd in the close() call is a branched-off socket representing only
 * one association, the shutdown is performed on that association only.
 *
 * 4.1.6 close() - TCP Style Syntax
 *
 * Applications use close() to gracefully close down an association.
 *
 * The syntax is:
 *
 *    int close(int sd);
 *
 *      sd      - the socket descriptor of the association to be closed.
 *
 * After an application calls close() on a socket descriptor, no further
 * socket operations will succeed on that descriptor.
 *
 * API 7.1.4 SO_LINGER
 *
 * An application using the TCP-style socket can use this option to
 * perform the SCTP ABORT primitive.  The linger option structure is:
 *
 *  struct  linger {
 *     int     l_onoff;                // option on/off
 *     int     l_linger;               // linger time
 * };
 *
 * To enable the option, set l_onoff to 1.  If the l_linger value is set
 * to 0, calling close() is the same as the ABORT primitive.  If the
 * value is set to a negative value, the setsockopt() call will return
 * an error.  If the value is set to a positive value linger_time, the
 * close() can be blocked for at most linger_time ms.  If the graceful
 * shutdown phase does not finish during this period, close() will
 * return but the graceful shutdown phase continues in the system.
 */
static void sctp_close(struct sock *sk, long timeout)
{
	struct net *net = sock_net(sk);
	struct sctp_endpoint *ep;
	struct sctp_association *asoc;
	struct list_head *pos, *temp;
	unsigned int data_was_unread;

	pr_debug("%s: sk:%p, timeout:%ld\n", __func__, sk, timeout);

	lock_sock_nested(sk, SINGLE_DEPTH_NESTING);
	sk->sk_shutdown = SHUTDOWN_MASK;
	sk->sk_state = SCTP_SS_CLOSING;

	ep = sctp_sk(sk)->ep;

	/* Clean up any skbs sitting on the receive queue.  */
	data_was_unread = sctp_queue_purge_ulpevents(&sk->sk_receive_queue);
	data_was_unread += sctp_queue_purge_ulpevents(&sctp_sk(sk)->pd_lobby);

	/* Walk all associations on an endpoint.  */
	list_for_each_safe(pos, temp, &ep->asocs) {
		asoc = list_entry(pos, struct sctp_association, asocs);

		if (sctp_style(sk, TCP)) {
			/* A closed association can still be in the list if
			 * it belongs to a TCP-style listening socket that is
			 * not yet accepted. If so, free it. If not, send an
			 * ABORT or SHUTDOWN based on the linger options.
			 */
			if (sctp_state(asoc, CLOSED)) {
				sctp_association_free(asoc);
				continue;
			}
		}

		if (data_was_unread || !skb_queue_empty(&asoc->ulpq.lobby) ||
		    !skb_queue_empty(&asoc->ulpq.reasm) ||
		    (sock_flag(sk, SOCK_LINGER) && !sk->sk_lingertime)) {
			struct sctp_chunk *chunk;

			chunk = sctp_make_abort_user(asoc, NULL, 0);
			sctp_primitive_ABORT(net, asoc, chunk);
		} else
			sctp_primitive_SHUTDOWN(net, asoc, NULL);
	}

	/* On a TCP-style socket, block for at most linger_time if set. */
	if (sctp_style(sk, TCP) && timeout)
		sctp_wait_for_close(sk, timeout);

	/* This will run the backlog queue.  */
	release_sock(sk);

	/* Supposedly, no process has access to the socket, but
	 * the net layers still may.
	 * Also, sctp_destroy_sock() needs to be called with addr_wq_lock
	 * held and that should be grabbed before socket lock.
	 */
	spin_lock_bh(&net->sctp.addr_wq_lock);
	bh_lock_sock_nested(sk);

	/* Hold the sock, since sk_common_release() will put sock_put()
	 * and we have just a little more cleanup.
	 */
	sock_hold(sk);
	sk_common_release(sk);

	bh_unlock_sock(sk);
	spin_unlock_bh(&net->sctp.addr_wq_lock);

	sock_put(sk);

	SCTP_DBG_OBJCNT_DEC(sock);
}

/* Handle EPIPE error. */
static int sctp_error(struct sock *sk, int flags, int err)
{
	if (err == -EPIPE)
		err = sock_error(sk) ? : -EPIPE;
	if (err == -EPIPE && !(flags & MSG_NOSIGNAL))
		send_sig(SIGPIPE, current, 0);
	return err;
}

/* API 3.1.3 sendmsg() - UDP Style Syntax
 *
 * An application uses sendmsg() and recvmsg() calls to transmit data to
 * and receive data from its peer.
 *
 *  ssize_t sendmsg(int socket, const struct msghdr *message,
 *                  int flags);
 *
 *  socket  - the socket descriptor of the endpoint.
 *  message - pointer to the msghdr structure which contains a single
 *            user message and possibly some ancillary data.
 *
 *            See Section 5 for complete description of the data
 *            structures.
 *
 *  flags   - flags sent or received with the user message, see Section
 *            5 for complete description of the flags.
 *
 * Note:  This function could use a rewrite especially when explicit
 * connect support comes in.
 */
/* BUG:  We do not implement the equivalent of sk_stream_wait_memory(). */

static int sctp_msghdr_parse(const struct msghdr *msg,
			     struct sctp_cmsgs *cmsgs);

static int sctp_sendmsg(struct sock *sk, struct msghdr *msg, size_t msg_len)
{
	struct net *net = sock_net(sk);
	struct sctp_sock *sp;
	struct sctp_endpoint *ep;
	struct sctp_association *new_asoc = NULL, *asoc = NULL;
	struct sctp_transport *transport, *chunk_tp;
	struct sctp_chunk *chunk;
	union sctp_addr to;
	struct sockaddr *msg_name = NULL;
	struct sctp_sndrcvinfo default_sinfo;
	struct sctp_sndrcvinfo *sinfo;
	struct sctp_initmsg *sinit;
	sctp_assoc_t associd = 0;
	struct sctp_cmsgs cmsgs = { NULL };
	enum sctp_scope scope;
	bool fill_sinfo_ttl = false, wait_connect = false;
	struct sctp_datamsg *datamsg;
	int msg_flags = msg->msg_flags;
	__u16 sinfo_flags = 0;
	long timeo;
	int err;

	err = 0;
	sp = sctp_sk(sk);
	ep = sp->ep;

	pr_debug("%s: sk:%p, msg:%p, msg_len:%zu ep:%p\n", __func__, sk,
		 msg, msg_len, ep);

	/* We cannot send a message over a TCP-style listening socket. */
	if (sctp_style(sk, TCP) && sctp_sstate(sk, LISTENING)) {
		err = -EPIPE;
		goto out_nounlock;
	}

	/* Parse out the SCTP CMSGs.  */
	err = sctp_msghdr_parse(msg, &cmsgs);
	if (err) {
		pr_debug("%s: msghdr parse err:%x\n", __func__, err);
		goto out_nounlock;
	}

	/* Fetch the destination address for this packet.  This
	 * address only selects the association--it is not necessarily
	 * the address we will send to.
	 * For a peeled-off socket, msg_name is ignored.
	 */
	if (!sctp_style(sk, UDP_HIGH_BANDWIDTH) && msg->msg_name) {
		int msg_namelen = msg->msg_namelen;

		err = sctp_verify_addr(sk, (union sctp_addr *)msg->msg_name,
				       msg_namelen);
		if (err)
			return err;

		if (msg_namelen > sizeof(to))
			msg_namelen = sizeof(to);
		memcpy(&to, msg->msg_name, msg_namelen);
		msg_name = msg->msg_name;
	}

	sinit = cmsgs.init;
	if (cmsgs.sinfo != NULL) {
		memset(&default_sinfo, 0, sizeof(default_sinfo));
		default_sinfo.sinfo_stream = cmsgs.sinfo->snd_sid;
		default_sinfo.sinfo_flags = cmsgs.sinfo->snd_flags;
		default_sinfo.sinfo_ppid = cmsgs.sinfo->snd_ppid;
		default_sinfo.sinfo_context = cmsgs.sinfo->snd_context;
		default_sinfo.sinfo_assoc_id = cmsgs.sinfo->snd_assoc_id;

		sinfo = &default_sinfo;
		fill_sinfo_ttl = true;
	} else {
		sinfo = cmsgs.srinfo;
	}
	/* Did the user specify SNDINFO/SNDRCVINFO? */
	if (sinfo) {
		sinfo_flags = sinfo->sinfo_flags;
		associd = sinfo->sinfo_assoc_id;
	}

	pr_debug("%s: msg_len:%zu, sinfo_flags:0x%x\n", __func__,
		 msg_len, sinfo_flags);

	/* SCTP_EOF or SCTP_ABORT cannot be set on a TCP-style socket. */
	if (sctp_style(sk, TCP) && (sinfo_flags & (SCTP_EOF | SCTP_ABORT))) {
		err = -EINVAL;
		goto out_nounlock;
	}

	/* If SCTP_EOF is set, no data can be sent. Disallow sending zero
	 * length messages when SCTP_EOF|SCTP_ABORT is not set.
	 * If SCTP_ABORT is set, the message length could be non zero with
	 * the msg_iov set to the user abort reason.
	 */
	if (((sinfo_flags & SCTP_EOF) && (msg_len > 0)) ||
	    (!(sinfo_flags & (SCTP_EOF|SCTP_ABORT)) && (msg_len == 0))) {
		err = -EINVAL;
		goto out_nounlock;
	}

	/* If SCTP_ADDR_OVER is set, there must be an address
	 * specified in msg_name.
	 */
	if ((sinfo_flags & SCTP_ADDR_OVER) && (!msg->msg_name)) {
		err = -EINVAL;
		goto out_nounlock;
	}

	transport = NULL;

	pr_debug("%s: about to look up association\n", __func__);

	lock_sock(sk);

	/* If a msg_name has been specified, assume this is to be used.  */
	if (msg_name) {
		/* Look for a matching association on the endpoint. */
		asoc = sctp_endpoint_lookup_assoc(ep, &to, &transport);

		/* If we could not find a matching association on the
		 * endpoint, make sure that it is not a TCP-style
		 * socket that already has an association or there is
		 * no peeled-off association on another socket.
		 */
		if (!asoc &&
		    ((sctp_style(sk, TCP) &&
		      (sctp_sstate(sk, ESTABLISHED) ||
		       sctp_sstate(sk, CLOSING))) ||
		     sctp_endpoint_is_peeled_off(ep, &to))) {
			err = -EADDRNOTAVAIL;
			goto out_unlock;
		}
	} else {
		asoc = sctp_id2assoc(sk, associd);
		if (!asoc) {
			err = -EPIPE;
			goto out_unlock;
		}
	}

	if (asoc) {
		pr_debug("%s: just looked up association:%p\n", __func__, asoc);

		/* We cannot send a message on a TCP-style SCTP_SS_ESTABLISHED
		 * socket that has an association in CLOSED state. This can
		 * happen when an accepted socket has an association that is
		 * already CLOSED.
		 */
		if (sctp_state(asoc, CLOSED) && sctp_style(sk, TCP)) {
			err = -EPIPE;
			goto out_unlock;
		}

		if (sinfo_flags & SCTP_EOF) {
			pr_debug("%s: shutting down association:%p\n",
				 __func__, asoc);

			sctp_primitive_SHUTDOWN(net, asoc, NULL);
			err = 0;
			goto out_unlock;
		}
		if (sinfo_flags & SCTP_ABORT) {

			chunk = sctp_make_abort_user(asoc, msg, msg_len);
			if (!chunk) {
				err = -ENOMEM;
				goto out_unlock;
			}

			pr_debug("%s: aborting association:%p\n",
				 __func__, asoc);

			sctp_primitive_ABORT(net, asoc, chunk);
			err = 0;
			goto out_unlock;
		}
	}

	/* Do we need to create the association?  */
	if (!asoc) {
		pr_debug("%s: there is no association yet\n", __func__);

		if (sinfo_flags & (SCTP_EOF | SCTP_ABORT)) {
			err = -EINVAL;
			goto out_unlock;
		}

		/* Check for invalid stream against the stream counts,
		 * either the default or the user specified stream counts.
		 */
		if (sinfo) {
			if (!sinit || !sinit->sinit_num_ostreams) {
				/* Check against the defaults. */
				if (sinfo->sinfo_stream >=
				    sp->initmsg.sinit_num_ostreams) {
					err = -EINVAL;
					goto out_unlock;
				}
			} else {
				/* Check against the requested.  */
				if (sinfo->sinfo_stream >=
				    sinit->sinit_num_ostreams) {
					err = -EINVAL;
					goto out_unlock;
				}
			}
		}

		/*
		 * API 3.1.2 bind() - UDP Style Syntax
		 * If a bind() or sctp_bindx() is not called prior to a
		 * sendmsg() call that initiates a new association, the
		 * system picks an ephemeral port and will choose an address
		 * set equivalent to binding with a wildcard address.
		 */
		if (!ep->base.bind_addr.port) {
			if (sctp_autobind(sk)) {
				err = -EAGAIN;
				goto out_unlock;
			}
		} else {
			/*
			 * If an unprivileged user inherits a one-to-many
			 * style socket with open associations on a privileged
			 * port, it MAY be permitted to accept new associations,
			 * but it SHOULD NOT be permitted to open new
			 * associations.
			 */
			if (ep->base.bind_addr.port < inet_prot_sock(net) &&
			    !ns_capable(net->user_ns, CAP_NET_BIND_SERVICE)) {
				err = -EACCES;
				goto out_unlock;
			}
		}

		scope = sctp_scope(&to);
		new_asoc = sctp_association_new(ep, sk, scope, GFP_KERNEL);
		if (!new_asoc) {
			err = -ENOMEM;
			goto out_unlock;
		}
		asoc = new_asoc;
		err = sctp_assoc_set_bind_addr_from_ep(asoc, scope, GFP_KERNEL);
		if (err < 0) {
			err = -ENOMEM;
			goto out_free;
		}

		/* If the SCTP_INIT ancillary data is specified, set all
		 * the association init values accordingly.
		 */
		if (sinit) {
			if (sinit->sinit_num_ostreams) {
				asoc->c.sinit_num_ostreams =
					sinit->sinit_num_ostreams;
			}
			if (sinit->sinit_max_instreams) {
				asoc->c.sinit_max_instreams =
					sinit->sinit_max_instreams;
			}
			if (sinit->sinit_max_attempts) {
				asoc->max_init_attempts
					= sinit->sinit_max_attempts;
			}
			if (sinit->sinit_max_init_timeo) {
				asoc->max_init_timeo =
				 msecs_to_jiffies(sinit->sinit_max_init_timeo);
			}
		}

		/* Prime the peer's transport structures.  */
		transport = sctp_assoc_add_peer(asoc, &to, GFP_KERNEL, SCTP_UNKNOWN);
		if (!transport) {
			err = -ENOMEM;
			goto out_free;
		}
	}

	/* ASSERT: we have a valid association at this point.  */
	pr_debug("%s: we have a valid association\n", __func__);

	if (!sinfo) {
		/* If the user didn't specify SNDINFO/SNDRCVINFO, make up
		 * one with some defaults.
		 */
		memset(&default_sinfo, 0, sizeof(default_sinfo));
		default_sinfo.sinfo_stream = asoc->default_stream;
		default_sinfo.sinfo_flags = asoc->default_flags;
		default_sinfo.sinfo_ppid = asoc->default_ppid;
		default_sinfo.sinfo_context = asoc->default_context;
		default_sinfo.sinfo_timetolive = asoc->default_timetolive;
		default_sinfo.sinfo_assoc_id = sctp_assoc2id(asoc);

		sinfo = &default_sinfo;
	} else if (fill_sinfo_ttl) {
		/* In case SNDINFO was specified, we still need to fill
		 * it with a default ttl from the assoc here.
		 */
		sinfo->sinfo_timetolive = asoc->default_timetolive;
	}

	/* API 7.1.7, the sndbuf size per association bounds the
	 * maximum size of data that can be sent in a single send call.
	 */
	if (msg_len > sk->sk_sndbuf) {
		err = -EMSGSIZE;
		goto out_free;
	}

	if (asoc->pmtu_pending)
		sctp_assoc_pending_pmtu(asoc);

	/* If fragmentation is disabled and the message length exceeds the
	 * association fragmentation point, return EMSGSIZE.  The I-D
	 * does not specify what this error is, but this looks like
	 * a great fit.
	 */
	if (sctp_sk(sk)->disable_fragments && (msg_len > asoc->frag_point)) {
		err = -EMSGSIZE;
		goto out_free;
	}

	/* Check for invalid stream. */
	if (sinfo->sinfo_stream >= asoc->stream.outcnt) {
		err = -EINVAL;
		goto out_free;
	}

	/* Allocate sctp_stream_out_ext if not already done */
	if (unlikely(!asoc->stream.out[sinfo->sinfo_stream].ext)) {
		err = sctp_stream_init_ext(&asoc->stream, sinfo->sinfo_stream);
		if (err)
			goto out_free;
	}

	if (sctp_wspace(asoc) < msg_len)
		sctp_prsctp_prune(asoc, sinfo, msg_len - sctp_wspace(asoc));

	timeo = sock_sndtimeo(sk, msg->msg_flags & MSG_DONTWAIT);
	if (!sctp_wspace(asoc)) {
		/* sk can be changed by peel off when waiting for buf. */
		err = sctp_wait_for_sndbuf(asoc, &timeo, msg_len, &sk);
		if (err) {
			if (err == -ESRCH) {
				/* asoc is already dead. */
				new_asoc = NULL;
				err = -EPIPE;
			}
			goto out_free;
		}
	}

	/* If an address is passed with the sendto/sendmsg call, it is used
	 * to override the primary destination address in the TCP model, or
	 * when SCTP_ADDR_OVER flag is set in the UDP model.
	 */
	if ((sctp_style(sk, TCP) && msg_name) ||
	    (sinfo_flags & SCTP_ADDR_OVER)) {
		chunk_tp = sctp_assoc_lookup_paddr(asoc, &to);
		if (!chunk_tp) {
			err = -EINVAL;
			goto out_free;
		}
	} else
		chunk_tp = NULL;

	/* Auto-connect, if we aren't connected already. */
	if (sctp_state(asoc, CLOSED)) {
		err = sctp_primitive_ASSOCIATE(net, asoc, NULL);
		if (err < 0)
			goto out_free;

		wait_connect = true;
		pr_debug("%s: we associated primitively\n", __func__);
	}

	/* Break the message into multiple chunks of maximum size. */
	datamsg = sctp_datamsg_from_user(asoc, sinfo, &msg->msg_iter);
	if (IS_ERR(datamsg)) {
		err = PTR_ERR(datamsg);
		goto out_free;
	}
	asoc->force_delay = !!(msg->msg_flags & MSG_MORE);

	/* Now send the (possibly) fragmented message. */
	list_for_each_entry(chunk, &datamsg->chunks, frag_list) {
		sctp_chunk_hold(chunk);

		/* Do accounting for the write space.  */
		sctp_set_owner_w(chunk);

		chunk->transport = chunk_tp;
	}

	/* Send it to the lower layers.  Note:  all chunks
	 * must either fail or succeed.   The lower layer
	 * works that way today.  Keep it that way or this
	 * breaks.
	 */
	err = sctp_primitive_SEND(net, asoc, datamsg);
	/* Did the lower layer accept the chunk? */
	if (err) {
		sctp_datamsg_free(datamsg);
		goto out_free;
	}

	pr_debug("%s: we sent primitively\n", __func__);

	sctp_datamsg_put(datamsg);
	err = msg_len;

	if (unlikely(wait_connect)) {
		timeo = sock_sndtimeo(sk, msg_flags & MSG_DONTWAIT);
		sctp_wait_for_connect(asoc, &timeo);
	}

	/* If we are already past ASSOCIATE, the lower
	 * layers are responsible for association cleanup.
	 */
	goto out_unlock;

out_free:
	if (new_asoc)
		sctp_association_free(asoc);
out_unlock:
	release_sock(sk);

out_nounlock:
	return sctp_error(sk, msg_flags, err);

#if 0
do_sock_err:
	if (msg_len)
		err = msg_len;
	else
		err = sock_error(sk);
	goto out;

do_interrupted:
	if (msg_len)
		err = msg_len;
	goto out;
#endif /* 0 */
}

/* This is an extended version of skb_pull() that removes the data from the
 * start of a skb even when data is spread across the list of skb's in the
 * frag_list. len specifies the total amount of data that needs to be removed.
 * when 'len' bytes could be removed from the skb, it returns 0.
 * If 'len' exceeds the total skb length,  it returns the no. of bytes that
 * could not be removed.
 */
static int sctp_skb_pull(struct sk_buff *skb, int len)
{
	struct sk_buff *list;
	int skb_len = skb_headlen(skb);
	int rlen;

	if (len <= skb_len) {
		__skb_pull(skb, len);
		return 0;
	}
	len -= skb_len;
	__skb_pull(skb, skb_len);

	skb_walk_frags(skb, list) {
		rlen = sctp_skb_pull(list, len);
		skb->len -= (len-rlen);
		skb->data_len -= (len-rlen);

		if (!rlen)
			return 0;

		len = rlen;
	}

	return len;
}

/* API 3.1.3  recvmsg() - UDP Style Syntax
 *
 *  ssize_t recvmsg(int socket, struct msghdr *message,
 *                    int flags);
 *
 *  socket  - the socket descriptor of the endpoint.
 *  message - pointer to the msghdr structure which contains a single
 *            user message and possibly some ancillary data.
 *
 *            See Section 5 for complete description of the data
 *            structures.
 *
 *  flags   - flags sent or received with the user message, see Section
 *            5 for complete description of the flags.
 */
static int sctp_recvmsg(struct sock *sk, struct msghdr *msg, size_t len,
			int noblock, int flags, int *addr_len)
{
	struct sctp_ulpevent *event = NULL;
	struct sctp_sock *sp = sctp_sk(sk);
	struct sk_buff *skb, *head_skb;
	int copied;
	int err = 0;
	int skb_len;

	pr_debug("%s: sk:%p, msghdr:%p, len:%zd, noblock:%d, flags:0x%x, "
		 "addr_len:%p)\n", __func__, sk, msg, len, noblock, flags,
		 addr_len);

	lock_sock(sk);

	if (sctp_style(sk, TCP) && !sctp_sstate(sk, ESTABLISHED) &&
	    !sctp_sstate(sk, CLOSING) && !sctp_sstate(sk, CLOSED)) {
		err = -ENOTCONN;
		goto out;
	}

	skb = sctp_skb_recv_datagram(sk, flags, noblock, &err);
	if (!skb)
		goto out;

	/* Get the total length of the skb including any skb's in the
	 * frag_list.
	 */
	skb_len = skb->len;

	copied = skb_len;
	if (copied > len)
		copied = len;

	err = skb_copy_datagram_msg(skb, 0, msg, copied);

	event = sctp_skb2event(skb);

	if (err)
		goto out_free;

	if (event->chunk && event->chunk->head_skb)
		head_skb = event->chunk->head_skb;
	else
		head_skb = skb;
	sock_recv_ts_and_drops(msg, sk, head_skb);
	if (sctp_ulpevent_is_notification(event)) {
		msg->msg_flags |= MSG_NOTIFICATION;
		sp->pf->event_msgname(event, msg->msg_name, addr_len);
	} else {
		sp->pf->skb_msgname(head_skb, msg->msg_name, addr_len);
	}

	/* Check if we allow SCTP_NXTINFO. */
	if (sp->recvnxtinfo)
		sctp_ulpevent_read_nxtinfo(event, msg, sk);
	/* Check if we allow SCTP_RCVINFO. */
	if (sp->recvrcvinfo)
		sctp_ulpevent_read_rcvinfo(event, msg);
	/* Check if we allow SCTP_SNDRCVINFO. */
	if (sp->subscribe.sctp_data_io_event)
		sctp_ulpevent_read_sndrcvinfo(event, msg);

	err = copied;

	/* If skb's length exceeds the user's buffer, update the skb and
	 * push it back to the receive_queue so that the next call to
	 * recvmsg() will return the remaining data. Don't set MSG_EOR.
	 */
	if (skb_len > copied) {
		msg->msg_flags &= ~MSG_EOR;
		if (flags & MSG_PEEK)
			goto out_free;
		sctp_skb_pull(skb, copied);
		skb_queue_head(&sk->sk_receive_queue, skb);

		/* When only partial message is copied to the user, increase
		 * rwnd by that amount. If all the data in the skb is read,
		 * rwnd is updated when the event is freed.
		 */
		if (!sctp_ulpevent_is_notification(event))
			sctp_assoc_rwnd_increase(event->asoc, copied);
		goto out;
	} else if ((event->msg_flags & MSG_NOTIFICATION) ||
		   (event->msg_flags & MSG_EOR))
		msg->msg_flags |= MSG_EOR;
	else
		msg->msg_flags &= ~MSG_EOR;

out_free:
	if (flags & MSG_PEEK) {
		/* Release the skb reference acquired after peeking the skb in
		 * sctp_skb_recv_datagram().
		 */
		kfree_skb(skb);
	} else {
		/* Free the event which includes releasing the reference to
		 * the owner of the skb, freeing the skb and updating the
		 * rwnd.
		 */
		sctp_ulpevent_free(event);
	}
out:
	release_sock(sk);
	return err;
}

/* 7.1.12 Enable/Disable message fragmentation (SCTP_DISABLE_FRAGMENTS)
 *
 * This option is a on/off flag.  If enabled no SCTP message
 * fragmentation will be performed.  Instead if a message being sent
 * exceeds the current PMTU size, the message will NOT be sent and
 * instead a error will be indicated to the user.
 */
static int sctp_setsockopt_disable_fragments(struct sock *sk,
					     char __user *optval,
					     unsigned int optlen)
{
	int val;

	if (optlen < sizeof(int))
		return -EINVAL;

	if (get_user(val, (int __user *)optval))
		return -EFAULT;

	sctp_sk(sk)->disable_fragments = (val == 0) ? 0 : 1;

	return 0;
}

static int sctp_setsockopt_events(struct sock *sk, char __user *optval,
				  unsigned int optlen)
{
	struct sctp_association *asoc;
	struct sctp_ulpevent *event;

	if (optlen > sizeof(struct sctp_event_subscribe))
		return -EINVAL;
	if (copy_from_user(&sctp_sk(sk)->subscribe, optval, optlen))
		return -EFAULT;

	/* At the time when a user app subscribes to SCTP_SENDER_DRY_EVENT,
	 * if there is no data to be sent or retransmit, the stack will
	 * immediately send up this notification.
	 */
	if (sctp_ulpevent_type_enabled(SCTP_SENDER_DRY_EVENT,
				       &sctp_sk(sk)->subscribe)) {
		asoc = sctp_id2assoc(sk, 0);

		if (asoc && sctp_outq_is_empty(&asoc->outqueue)) {
			event = sctp_ulpevent_make_sender_dry_event(asoc,
					GFP_ATOMIC);
			if (!event)
				return -ENOMEM;

			sctp_ulpq_tail_event(&asoc->ulpq, event);
		}
	}

	return 0;
}

/* 7.1.8 Automatic Close of associations (SCTP_AUTOCLOSE)
 *
 * This socket option is applicable to the UDP-style socket only.  When
 * set it will cause associations that are idle for more than the
 * specified number of seconds to automatically close.  An association
 * being idle is defined an association that has NOT sent or received
 * user data.  The special value of '0' indicates that no automatic
 * close of any associations should be performed.  The option expects an
 * integer defining the number of seconds of idle time before an
 * association is closed.
 */
static int sctp_setsockopt_autoclose(struct sock *sk, char __user *optval,
				     unsigned int optlen)
{
	struct sctp_sock *sp = sctp_sk(sk);
	struct net *net = sock_net(sk);

	/* Applicable to UDP-style socket only */
	if (sctp_style(sk, TCP))
		return -EOPNOTSUPP;
	if (optlen != sizeof(int))
		return -EINVAL;
	if (copy_from_user(&sp->autoclose, optval, optlen))
		return -EFAULT;

	if (sp->autoclose > net->sctp.max_autoclose)
		sp->autoclose = net->sctp.max_autoclose;

	return 0;
}

/* 7.1.13 Peer Address Parameters (SCTP_PEER_ADDR_PARAMS)
 *
 * Applications can enable or disable heartbeats for any peer address of
 * an association, modify an address's heartbeat interval, force a
 * heartbeat to be sent immediately, and adjust the address's maximum
 * number of retransmissions sent before an address is considered
 * unreachable.  The following structure is used to access and modify an
 * address's parameters:
 *
 *  struct sctp_paddrparams {
 *     sctp_assoc_t            spp_assoc_id;
 *     struct sockaddr_storage spp_address;
 *     uint32_t                spp_hbinterval;
 *     uint16_t                spp_pathmaxrxt;
 *     uint32_t                spp_pathmtu;
 *     uint32_t                spp_sackdelay;
 *     uint32_t                spp_flags;
 * };
 *
 *   spp_assoc_id    - (one-to-many style socket) This is filled in the
 *                     application, and identifies the association for
 *                     this query.
 *   spp_address     - This specifies which address is of interest.
 *   spp_hbinterval  - This contains the value of the heartbeat interval,
 *                     in milliseconds.  If a  value of zero
 *                     is present in this field then no changes are to
 *                     be made to this parameter.
 *   spp_pathmaxrxt  - This contains the maximum number of
 *                     retransmissions before this address shall be
 *                     considered unreachable. If a  value of zero
 *                     is present in this field then no changes are to
 *                     be made to this parameter.
 *   spp_pathmtu     - When Path MTU discovery is disabled the value
 *                     specified here will be the "fixed" path mtu.
 *                     Note that if the spp_address field is empty
 *                     then all associations on this address will
 *                     have this fixed path mtu set upon them.
 *
 *   spp_sackdelay   - When delayed sack is enabled, this value specifies
 *                     the number of milliseconds that sacks will be delayed
 *                     for. This value will apply to all addresses of an
 *                     association if the spp_address field is empty. Note
 *                     also, that if delayed sack is enabled and this
 *                     value is set to 0, no change is made to the last
 *                     recorded delayed sack timer value.
 *
 *   spp_flags       - These flags are used to control various features
 *                     on an association. The flag field may contain
 *                     zero or more of the following options.
 *
 *                     SPP_HB_ENABLE  - Enable heartbeats on the
 *                     specified address. Note that if the address
 *                     field is empty all addresses for the association
 *                     have heartbeats enabled upon them.
 *
 *                     SPP_HB_DISABLE - Disable heartbeats on the
 *                     speicifed address. Note that if the address
 *                     field is empty all addresses for the association
 *                     will have their heartbeats disabled. Note also
 *                     that SPP_HB_ENABLE and SPP_HB_DISABLE are
 *                     mutually exclusive, only one of these two should
 *                     be specified. Enabling both fields will have
 *                     undetermined results.
 *
 *                     SPP_HB_DEMAND - Request a user initiated heartbeat
 *                     to be made immediately.
 *
 *                     SPP_HB_TIME_IS_ZERO - Specify's that the time for
 *                     heartbeat delayis to be set to the value of 0
 *                     milliseconds.
 *
 *                     SPP_PMTUD_ENABLE - This field will enable PMTU
 *                     discovery upon the specified address. Note that
 *                     if the address feild is empty then all addresses
 *                     on the association are effected.
 *
 *                     SPP_PMTUD_DISABLE - This field will disable PMTU
 *                     discovery upon the specified address. Note that
 *                     if the address feild is empty then all addresses
 *                     on the association are effected. Not also that
 *                     SPP_PMTUD_ENABLE and SPP_PMTUD_DISABLE are mutually
 *                     exclusive. Enabling both will have undetermined
 *                     results.
 *
 *                     SPP_SACKDELAY_ENABLE - Setting this flag turns
 *                     on delayed sack. The time specified in spp_sackdelay
 *                     is used to specify the sack delay for this address. Note
 *                     that if spp_address is empty then all addresses will
 *                     enable delayed sack and take on the sack delay
 *                     value specified in spp_sackdelay.
 *                     SPP_SACKDELAY_DISABLE - Setting this flag turns
 *                     off delayed sack. If the spp_address field is blank then
 *                     delayed sack is disabled for the entire association. Note
 *                     also that this field is mutually exclusive to
 *                     SPP_SACKDELAY_ENABLE, setting both will have undefined
 *                     results.
 */
static int sctp_apply_peer_addr_params(struct sctp_paddrparams *params,
				       struct sctp_transport   *trans,
				       struct sctp_association *asoc,
				       struct sctp_sock        *sp,
				       int                      hb_change,
				       int                      pmtud_change,
				       int                      sackdelay_change)
{
	int error;

	if (params->spp_flags & SPP_HB_DEMAND && trans) {
		struct net *net = sock_net(trans->asoc->base.sk);

		error = sctp_primitive_REQUESTHEARTBEAT(net, trans->asoc, trans);
		if (error)
			return error;
	}

	/* Note that unless the spp_flag is set to SPP_HB_ENABLE the value of
	 * this field is ignored.  Note also that a value of zero indicates
	 * the current setting should be left unchanged.
	 */
	if (params->spp_flags & SPP_HB_ENABLE) {

		/* Re-zero the interval if the SPP_HB_TIME_IS_ZERO is
		 * set.  This lets us use 0 value when this flag
		 * is set.
		 */
		if (params->spp_flags & SPP_HB_TIME_IS_ZERO)
			params->spp_hbinterval = 0;

		if (params->spp_hbinterval ||
		    (params->spp_flags & SPP_HB_TIME_IS_ZERO)) {
			if (trans) {
				trans->hbinterval =
				    msecs_to_jiffies(params->spp_hbinterval);
			} else if (asoc) {
				asoc->hbinterval =
				    msecs_to_jiffies(params->spp_hbinterval);
			} else {
				sp->hbinterval = params->spp_hbinterval;
			}
		}
	}

	if (hb_change) {
		if (trans) {
			trans->param_flags =
				(trans->param_flags & ~SPP_HB) | hb_change;
		} else if (asoc) {
			asoc->param_flags =
				(asoc->param_flags & ~SPP_HB) | hb_change;
		} else {
			sp->param_flags =
				(sp->param_flags & ~SPP_HB) | hb_change;
		}
	}

	/* When Path MTU discovery is disabled the value specified here will
	 * be the "fixed" path mtu (i.e. the value of the spp_flags field must
	 * include the flag SPP_PMTUD_DISABLE for this field to have any
	 * effect).
	 */
	if ((params->spp_flags & SPP_PMTUD_DISABLE) && params->spp_pathmtu) {
		if (trans) {
			trans->pathmtu = params->spp_pathmtu;
			sctp_assoc_sync_pmtu(asoc);
		} else if (asoc) {
			asoc->pathmtu = params->spp_pathmtu;
		} else {
			sp->pathmtu = params->spp_pathmtu;
		}
	}

	if (pmtud_change) {
		if (trans) {
			int update = (trans->param_flags & SPP_PMTUD_DISABLE) &&
				(params->spp_flags & SPP_PMTUD_ENABLE);
			trans->param_flags =
				(trans->param_flags & ~SPP_PMTUD) | pmtud_change;
			if (update) {
				sctp_transport_pmtu(trans, sctp_opt2sk(sp));
				sctp_assoc_sync_pmtu(asoc);
			}
		} else if (asoc) {
			asoc->param_flags =
				(asoc->param_flags & ~SPP_PMTUD) | pmtud_change;
		} else {
			sp->param_flags =
				(sp->param_flags & ~SPP_PMTUD) | pmtud_change;
		}
	}

	/* Note that unless the spp_flag is set to SPP_SACKDELAY_ENABLE the
	 * value of this field is ignored.  Note also that a value of zero
	 * indicates the current setting should be left unchanged.
	 */
	if ((params->spp_flags & SPP_SACKDELAY_ENABLE) && params->spp_sackdelay) {
		if (trans) {
			trans->sackdelay =
				msecs_to_jiffies(params->spp_sackdelay);
		} else if (asoc) {
			asoc->sackdelay =
				msecs_to_jiffies(params->spp_sackdelay);
		} else {
			sp->sackdelay = params->spp_sackdelay;
		}
	}

	if (sackdelay_change) {
		if (trans) {
			trans->param_flags =
				(trans->param_flags & ~SPP_SACKDELAY) |
				sackdelay_change;
		} else if (asoc) {
			asoc->param_flags =
				(asoc->param_flags & ~SPP_SACKDELAY) |
				sackdelay_change;
		} else {
			sp->param_flags =
				(sp->param_flags & ~SPP_SACKDELAY) |
				sackdelay_change;
		}
	}

	/* Note that a value of zero indicates the current setting should be
	   left unchanged.
	 */
	if (params->spp_pathmaxrxt) {
		if (trans) {
			trans->pathmaxrxt = params->spp_pathmaxrxt;
		} else if (asoc) {
			asoc->pathmaxrxt = params->spp_pathmaxrxt;
		} else {
			sp->pathmaxrxt = params->spp_pathmaxrxt;
		}
	}

	return 0;
}

static int sctp_setsockopt_peer_addr_params(struct sock *sk,
					    char __user *optval,
					    unsigned int optlen)
{
	struct sctp_paddrparams  params;
	struct sctp_transport   *trans = NULL;
	struct sctp_association *asoc = NULL;
	struct sctp_sock        *sp = sctp_sk(sk);
	int error;
	int hb_change, pmtud_change, sackdelay_change;

	if (optlen != sizeof(struct sctp_paddrparams))
		return -EINVAL;

	if (copy_from_user(&params, optval, optlen))
		return -EFAULT;

	/* Validate flags and value parameters. */
	hb_change        = params.spp_flags & SPP_HB;
	pmtud_change     = params.spp_flags & SPP_PMTUD;
	sackdelay_change = params.spp_flags & SPP_SACKDELAY;

	if (hb_change        == SPP_HB ||
	    pmtud_change     == SPP_PMTUD ||
	    sackdelay_change == SPP_SACKDELAY ||
	    params.spp_sackdelay > 500 ||
	    (params.spp_pathmtu &&
	     params.spp_pathmtu < SCTP_DEFAULT_MINSEGMENT))
		return -EINVAL;

	/* If an address other than INADDR_ANY is specified, and
	 * no transport is found, then the request is invalid.
	 */
	if (!sctp_is_any(sk, (union sctp_addr *)&params.spp_address)) {
		trans = sctp_addr_id2transport(sk, &params.spp_address,
					       params.spp_assoc_id);
		if (!trans)
			return -EINVAL;
	}

	/* Get association, if assoc_id != 0 and the socket is a one
	 * to many style socket, and an association was not found, then
	 * the id was invalid.
	 */
	asoc = sctp_id2assoc(sk, params.spp_assoc_id);
	if (!asoc && params.spp_assoc_id && sctp_style(sk, UDP))
		return -EINVAL;

	/* Heartbeat demand can only be sent on a transport or
	 * association, but not a socket.
	 */
	if (params.spp_flags & SPP_HB_DEMAND && !trans && !asoc)
		return -EINVAL;

	/* Process parameters. */
	error = sctp_apply_peer_addr_params(&params, trans, asoc, sp,
					    hb_change, pmtud_change,
					    sackdelay_change);

	if (error)
		return error;

	/* If changes are for association, also apply parameters to each
	 * transport.
	 */
	if (!trans && asoc) {
		list_for_each_entry(trans, &asoc->peer.transport_addr_list,
				transports) {
			sctp_apply_peer_addr_params(&params, trans, asoc, sp,
						    hb_change, pmtud_change,
						    sackdelay_change);
		}
	}

	return 0;
}

static inline __u32 sctp_spp_sackdelay_enable(__u32 param_flags)
{
	return (param_flags & ~SPP_SACKDELAY) | SPP_SACKDELAY_ENABLE;
}

static inline __u32 sctp_spp_sackdelay_disable(__u32 param_flags)
{
	return (param_flags & ~SPP_SACKDELAY) | SPP_SACKDELAY_DISABLE;
}

/*
 * 7.1.23.  Get or set delayed ack timer (SCTP_DELAYED_SACK)
 *
 * This option will effect the way delayed acks are performed.  This
 * option allows you to get or set the delayed ack time, in
 * milliseconds.  It also allows changing the delayed ack frequency.
 * Changing the frequency to 1 disables the delayed sack algorithm.  If
 * the assoc_id is 0, then this sets or gets the endpoints default
 * values.  If the assoc_id field is non-zero, then the set or get
 * effects the specified association for the one to many model (the
 * assoc_id field is ignored by the one to one model).  Note that if
 * sack_delay or sack_freq are 0 when setting this option, then the
 * current values will remain unchanged.
 *
 * struct sctp_sack_info {
 *     sctp_assoc_t            sack_assoc_id;
 *     uint32_t                sack_delay;
 *     uint32_t                sack_freq;
 * };
 *
 * sack_assoc_id -  This parameter, indicates which association the user
 *    is performing an action upon.  Note that if this field's value is
 *    zero then the endpoints default value is changed (effecting future
 *    associations only).
 *
 * sack_delay -  This parameter contains the number of milliseconds that
 *    the user is requesting the delayed ACK timer be set to.  Note that
 *    this value is defined in the standard to be between 200 and 500
 *    milliseconds.
 *
 * sack_freq -  This parameter contains the number of packets that must
 *    be received before a sack is sent without waiting for the delay
 *    timer to expire.  The default value for this is 2, setting this
 *    value to 1 will disable the delayed sack algorithm.
 */

static int sctp_setsockopt_delayed_ack(struct sock *sk,
				       char __user *optval, unsigned int optlen)
{
	struct sctp_sack_info    params;
	struct sctp_transport   *trans = NULL;
	struct sctp_association *asoc = NULL;
	struct sctp_sock        *sp = sctp_sk(sk);

	if (optlen == sizeof(struct sctp_sack_info)) {
		if (copy_from_user(&params, optval, optlen))
			return -EFAULT;

		if (params.sack_delay == 0 && params.sack_freq == 0)
			return 0;
	} else if (optlen == sizeof(struct sctp_assoc_value)) {
		pr_warn_ratelimited(DEPRECATED
				    "%s (pid %d) "
				    "Use of struct sctp_assoc_value in delayed_ack socket option.\n"
				    "Use struct sctp_sack_info instead\n",
				    current->comm, task_pid_nr(current));
		if (copy_from_user(&params, optval, optlen))
			return -EFAULT;

		if (params.sack_delay == 0)
			params.sack_freq = 1;
		else
			params.sack_freq = 0;
	} else
		return -EINVAL;

	/* Validate value parameter. */
	if (params.sack_delay > 500)
		return -EINVAL;

	/* Get association, if sack_assoc_id != 0 and the socket is a one
	 * to many style socket, and an association was not found, then
	 * the id was invalid.
	 */
	asoc = sctp_id2assoc(sk, params.sack_assoc_id);
	if (!asoc && params.sack_assoc_id && sctp_style(sk, UDP))
		return -EINVAL;

	if (params.sack_delay) {
		if (asoc) {
			asoc->sackdelay =
				msecs_to_jiffies(params.sack_delay);
			asoc->param_flags =
				sctp_spp_sackdelay_enable(asoc->param_flags);
		} else {
			sp->sackdelay = params.sack_delay;
			sp->param_flags =
				sctp_spp_sackdelay_enable(sp->param_flags);
		}
	}

	if (params.sack_freq == 1) {
		if (asoc) {
			asoc->param_flags =
				sctp_spp_sackdelay_disable(asoc->param_flags);
		} else {
			sp->param_flags =
				sctp_spp_sackdelay_disable(sp->param_flags);
		}
	} else if (params.sack_freq > 1) {
		if (asoc) {
			asoc->sackfreq = params.sack_freq;
			asoc->param_flags =
				sctp_spp_sackdelay_enable(asoc->param_flags);
		} else {
			sp->sackfreq = params.sack_freq;
			sp->param_flags =
				sctp_spp_sackdelay_enable(sp->param_flags);
		}
	}

	/* If change is for association, also apply to each transport. */
	if (asoc) {
		list_for_each_entry(trans, &asoc->peer.transport_addr_list,
				transports) {
			if (params.sack_delay) {
				trans->sackdelay =
					msecs_to_jiffies(params.sack_delay);
				trans->param_flags =
					sctp_spp_sackdelay_enable(trans->param_flags);
			}
			if (params.sack_freq == 1) {
				trans->param_flags =
					sctp_spp_sackdelay_disable(trans->param_flags);
			} else if (params.sack_freq > 1) {
				trans->sackfreq = params.sack_freq;
				trans->param_flags =
					sctp_spp_sackdelay_enable(trans->param_flags);
			}
		}
	}

	return 0;
}

/* 7.1.3 Initialization Parameters (SCTP_INITMSG)
 *
 * Applications can specify protocol parameters for the default association
 * initialization.  The option name argument to setsockopt() and getsockopt()
 * is SCTP_INITMSG.
 *
 * Setting initialization parameters is effective only on an unconnected
 * socket (for UDP-style sockets only future associations are effected
 * by the change).  With TCP-style sockets, this option is inherited by
 * sockets derived from a listener socket.
 */
static int sctp_setsockopt_initmsg(struct sock *sk, char __user *optval, unsigned int optlen)
{
	struct sctp_initmsg sinit;
	struct sctp_sock *sp = sctp_sk(sk);

	if (optlen != sizeof(struct sctp_initmsg))
		return -EINVAL;
	if (copy_from_user(&sinit, optval, optlen))
		return -EFAULT;

	if (sinit.sinit_num_ostreams)
		sp->initmsg.sinit_num_ostreams = sinit.sinit_num_ostreams;
	if (sinit.sinit_max_instreams)
		sp->initmsg.sinit_max_instreams = sinit.sinit_max_instreams;
	if (sinit.sinit_max_attempts)
		sp->initmsg.sinit_max_attempts = sinit.sinit_max_attempts;
	if (sinit.sinit_max_init_timeo)
		sp->initmsg.sinit_max_init_timeo = sinit.sinit_max_init_timeo;

	return 0;
}

/*
 * 7.1.14 Set default send parameters (SCTP_DEFAULT_SEND_PARAM)
 *
 *   Applications that wish to use the sendto() system call may wish to
 *   specify a default set of parameters that would normally be supplied
 *   through the inclusion of ancillary data.  This socket option allows
 *   such an application to set the default sctp_sndrcvinfo structure.
 *   The application that wishes to use this socket option simply passes
 *   in to this call the sctp_sndrcvinfo structure defined in Section
 *   5.2.2) The input parameters accepted by this call include
 *   sinfo_stream, sinfo_flags, sinfo_ppid, sinfo_context,
 *   sinfo_timetolive.  The user must provide the sinfo_assoc_id field in
 *   to this call if the caller is using the UDP model.
 */
static int sctp_setsockopt_default_send_param(struct sock *sk,
					      char __user *optval,
					      unsigned int optlen)
{
	struct sctp_sock *sp = sctp_sk(sk);
	struct sctp_association *asoc;
	struct sctp_sndrcvinfo info;

	if (optlen != sizeof(info))
		return -EINVAL;
	if (copy_from_user(&info, optval, optlen))
		return -EFAULT;
	if (info.sinfo_flags &
	    ~(SCTP_UNORDERED | SCTP_ADDR_OVER |
	      SCTP_ABORT | SCTP_EOF))
		return -EINVAL;

	asoc = sctp_id2assoc(sk, info.sinfo_assoc_id);
	if (!asoc && info.sinfo_assoc_id && sctp_style(sk, UDP))
		return -EINVAL;
	if (asoc) {
		asoc->default_stream = info.sinfo_stream;
		asoc->default_flags = info.sinfo_flags;
		asoc->default_ppid = info.sinfo_ppid;
		asoc->default_context = info.sinfo_context;
		asoc->default_timetolive = info.sinfo_timetolive;
	} else {
		sp->default_stream = info.sinfo_stream;
		sp->default_flags = info.sinfo_flags;
		sp->default_ppid = info.sinfo_ppid;
		sp->default_context = info.sinfo_context;
		sp->default_timetolive = info.sinfo_timetolive;
	}

	return 0;
}

/* RFC6458, Section 8.1.31. Set/get Default Send Parameters
 * (SCTP_DEFAULT_SNDINFO)
 */
static int sctp_setsockopt_default_sndinfo(struct sock *sk,
					   char __user *optval,
					   unsigned int optlen)
{
	struct sctp_sock *sp = sctp_sk(sk);
	struct sctp_association *asoc;
	struct sctp_sndinfo info;

	if (optlen != sizeof(info))
		return -EINVAL;
	if (copy_from_user(&info, optval, optlen))
		return -EFAULT;
	if (info.snd_flags &
	    ~(SCTP_UNORDERED | SCTP_ADDR_OVER |
	      SCTP_ABORT | SCTP_EOF))
		return -EINVAL;

	asoc = sctp_id2assoc(sk, info.snd_assoc_id);
	if (!asoc && info.snd_assoc_id && sctp_style(sk, UDP))
		return -EINVAL;
	if (asoc) {
		asoc->default_stream = info.snd_sid;
		asoc->default_flags = info.snd_flags;
		asoc->default_ppid = info.snd_ppid;
		asoc->default_context = info.snd_context;
	} else {
		sp->default_stream = info.snd_sid;
		sp->default_flags = info.snd_flags;
		sp->default_ppid = info.snd_ppid;
		sp->default_context = info.snd_context;
	}

	return 0;
}

/* 7.1.10 Set Primary Address (SCTP_PRIMARY_ADDR)
 *
 * Requests that the local SCTP stack use the enclosed peer address as
 * the association primary.  The enclosed address must be one of the
 * association peer's addresses.
 */
static int sctp_setsockopt_primary_addr(struct sock *sk, char __user *optval,
					unsigned int optlen)
{
	struct sctp_prim prim;
	struct sctp_transport *trans;

	if (optlen != sizeof(struct sctp_prim))
		return -EINVAL;

	if (copy_from_user(&prim, optval, sizeof(struct sctp_prim)))
		return -EFAULT;

	trans = sctp_addr_id2transport(sk, &prim.ssp_addr, prim.ssp_assoc_id);
	if (!trans)
		return -EINVAL;

	sctp_assoc_set_primary(trans->asoc, trans);

	return 0;
}

/*
 * 7.1.5 SCTP_NODELAY
 *
 * Turn on/off any Nagle-like algorithm.  This means that packets are
 * generally sent as soon as possible and no unnecessary delays are
 * introduced, at the cost of more packets in the network.  Expects an
 *  integer boolean flag.
 */
static int sctp_setsockopt_nodelay(struct sock *sk, char __user *optval,
				   unsigned int optlen)
{
	int val;

	if (optlen < sizeof(int))
		return -EINVAL;
	if (get_user(val, (int __user *)optval))
		return -EFAULT;

	sctp_sk(sk)->nodelay = (val == 0) ? 0 : 1;
	return 0;
}

/*
 *
 * 7.1.1 SCTP_RTOINFO
 *
 * The protocol parameters used to initialize and bound retransmission
 * timeout (RTO) are tunable. sctp_rtoinfo structure is used to access
 * and modify these parameters.
 * All parameters are time values, in milliseconds.  A value of 0, when
 * modifying the parameters, indicates that the current value should not
 * be changed.
 *
 */
static int sctp_setsockopt_rtoinfo(struct sock *sk, char __user *optval, unsigned int optlen)
{
	struct sctp_rtoinfo rtoinfo;
	struct sctp_association *asoc;
	unsigned long rto_min, rto_max;
	struct sctp_sock *sp = sctp_sk(sk);

	if (optlen != sizeof (struct sctp_rtoinfo))
		return -EINVAL;

	if (copy_from_user(&rtoinfo, optval, optlen))
		return -EFAULT;

	asoc = sctp_id2assoc(sk, rtoinfo.srto_assoc_id);

	/* Set the values to the specific association */
	if (!asoc && rtoinfo.srto_assoc_id && sctp_style(sk, UDP))
		return -EINVAL;

	rto_max = rtoinfo.srto_max;
	rto_min = rtoinfo.srto_min;

	if (rto_max)
		rto_max = asoc ? msecs_to_jiffies(rto_max) : rto_max;
	else
		rto_max = asoc ? asoc->rto_max : sp->rtoinfo.srto_max;

	if (rto_min)
		rto_min = asoc ? msecs_to_jiffies(rto_min) : rto_min;
	else
		rto_min = asoc ? asoc->rto_min : sp->rtoinfo.srto_min;

	if (rto_min > rto_max)
		return -EINVAL;

	if (asoc) {
		if (rtoinfo.srto_initial != 0)
			asoc->rto_initial =
				msecs_to_jiffies(rtoinfo.srto_initial);
		asoc->rto_max = rto_max;
		asoc->rto_min = rto_min;
	} else {
		/* If there is no association or the association-id = 0
		 * set the values to the endpoint.
		 */
		if (rtoinfo.srto_initial != 0)
			sp->rtoinfo.srto_initial = rtoinfo.srto_initial;
		sp->rtoinfo.srto_max = rto_max;
		sp->rtoinfo.srto_min = rto_min;
	}

	return 0;
}

/*
 *
 * 7.1.2 SCTP_ASSOCINFO
 *
 * This option is used to tune the maximum retransmission attempts
 * of the association.
 * Returns an error if the new association retransmission value is
 * greater than the sum of the retransmission value  of the peer.
 * See [SCTP] for more information.
 *
 */
static int sctp_setsockopt_associnfo(struct sock *sk, char __user *optval, unsigned int optlen)
{

	struct sctp_assocparams assocparams;
	struct sctp_association *asoc;

	if (optlen != sizeof(struct sctp_assocparams))
		return -EINVAL;
	if (copy_from_user(&assocparams, optval, optlen))
		return -EFAULT;

	asoc = sctp_id2assoc(sk, assocparams.sasoc_assoc_id);

	if (!asoc && assocparams.sasoc_assoc_id && sctp_style(sk, UDP))
		return -EINVAL;

	/* Set the values to the specific association */
	if (asoc) {
		if (assocparams.sasoc_asocmaxrxt != 0) {
			__u32 path_sum = 0;
			int   paths = 0;
			struct sctp_transport *peer_addr;

			list_for_each_entry(peer_addr, &asoc->peer.transport_addr_list,
					transports) {
				path_sum += peer_addr->pathmaxrxt;
				paths++;
			}

			/* Only validate asocmaxrxt if we have more than
			 * one path/transport.  We do this because path
			 * retransmissions are only counted when we have more
			 * then one path.
			 */
			if (paths > 1 &&
			    assocparams.sasoc_asocmaxrxt > path_sum)
				return -EINVAL;

			asoc->max_retrans = assocparams.sasoc_asocmaxrxt;
		}

		if (assocparams.sasoc_cookie_life != 0)
			asoc->cookie_life = ms_to_ktime(assocparams.sasoc_cookie_life);
	} else {
		/* Set the values to the endpoint */
		struct sctp_sock *sp = sctp_sk(sk);

		if (assocparams.sasoc_asocmaxrxt != 0)
			sp->assocparams.sasoc_asocmaxrxt =
						assocparams.sasoc_asocmaxrxt;
		if (assocparams.sasoc_cookie_life != 0)
			sp->assocparams.sasoc_cookie_life =
						assocparams.sasoc_cookie_life;
	}
	return 0;
}

/*
 * 7.1.16 Set/clear IPv4 mapped addresses (SCTP_I_WANT_MAPPED_V4_ADDR)
 *
 * This socket option is a boolean flag which turns on or off mapped V4
 * addresses.  If this option is turned on and the socket is type
 * PF_INET6, then IPv4 addresses will be mapped to V6 representation.
 * If this option is turned off, then no mapping will be done of V4
 * addresses and a user will receive both PF_INET6 and PF_INET type
 * addresses on the socket.
 */
static int sctp_setsockopt_mappedv4(struct sock *sk, char __user *optval, unsigned int optlen)
{
	int val;
	struct sctp_sock *sp = sctp_sk(sk);

	if (optlen < sizeof(int))
		return -EINVAL;
	if (get_user(val, (int __user *)optval))
		return -EFAULT;
	if (val)
		sp->v4mapped = 1;
	else
		sp->v4mapped = 0;

	return 0;
}

/*
 * 8.1.16.  Get or Set the Maximum Fragmentation Size (SCTP_MAXSEG)
 * This option will get or set the maximum size to put in any outgoing
 * SCTP DATA chunk.  If a message is larger than this size it will be
 * fragmented by SCTP into the specified size.  Note that the underlying
 * SCTP implementation may fragment into smaller sized chunks when the
 * PMTU of the underlying association is smaller than the value set by
 * the user.  The default value for this option is '0' which indicates
 * the user is NOT limiting fragmentation and only the PMTU will effect
 * SCTP's choice of DATA chunk size.  Note also that values set larger
 * than the maximum size of an IP datagram will effectively let SCTP
 * control fragmentation (i.e. the same as setting this option to 0).
 *
 * The following structure is used to access and modify this parameter:
 *
 * struct sctp_assoc_value {
 *   sctp_assoc_t assoc_id;
 *   uint32_t assoc_value;
 * };
 *
 * assoc_id:  This parameter is ignored for one-to-one style sockets.
 *    For one-to-many style sockets this parameter indicates which
 *    association the user is performing an action upon.  Note that if
 *    this field's value is zero then the endpoints default value is
 *    changed (effecting future associations only).
 * assoc_value:  This parameter specifies the maximum size in bytes.
 */
static int sctp_setsockopt_maxseg(struct sock *sk, char __user *optval, unsigned int optlen)
{
	struct sctp_sock *sp = sctp_sk(sk);
	struct sctp_assoc_value params;
	struct sctp_association *asoc;
	int val;

	if (optlen == sizeof(int)) {
		pr_warn_ratelimited(DEPRECATED
				    "%s (pid %d) "
				    "Use of int in maxseg socket option.\n"
				    "Use struct sctp_assoc_value instead\n",
				    current->comm, task_pid_nr(current));
		if (copy_from_user(&val, optval, optlen))
			return -EFAULT;
		params.assoc_id = 0;
	} else if (optlen == sizeof(struct sctp_assoc_value)) {
		if (copy_from_user(&params, optval, optlen))
			return -EFAULT;
		val = params.assoc_value;
	} else {
		return -EINVAL;
	}

	if (val) {
		int min_len, max_len;

		min_len = SCTP_DEFAULT_MINSEGMENT - sp->pf->af->net_header_len;
		min_len -= sizeof(struct sctphdr) +
			   sizeof(struct sctp_data_chunk);

		max_len = SCTP_MAX_CHUNK_LEN - sizeof(struct sctp_data_chunk);

		if (val < min_len || val > max_len)
			return -EINVAL;
	}

	asoc = sctp_id2assoc(sk, params.assoc_id);
	if (asoc) {
		if (val == 0) {
			val = asoc->pathmtu - sp->pf->af->net_header_len;
			val -= sizeof(struct sctphdr) +
			       sizeof(struct sctp_data_chunk);
		}
		asoc->user_frag = val;
		asoc->frag_point = sctp_frag_point(asoc, asoc->pathmtu);
	} else {
		if (params.assoc_id && sctp_style(sk, UDP))
			return -EINVAL;
		sp->user_frag = val;
	}

	return 0;
}


/*
 *  7.1.9 Set Peer Primary Address (SCTP_SET_PEER_PRIMARY_ADDR)
 *
 *   Requests that the peer mark the enclosed address as the association
 *   primary. The enclosed address must be one of the association's
 *   locally bound addresses. The following structure is used to make a
 *   set primary request:
 */
static int sctp_setsockopt_peer_primary_addr(struct sock *sk, char __user *optval,
					     unsigned int optlen)
{
	struct net *net = sock_net(sk);
	struct sctp_sock	*sp;
	struct sctp_association	*asoc = NULL;
	struct sctp_setpeerprim	prim;
	struct sctp_chunk	*chunk;
	struct sctp_af		*af;
	int 			err;

	sp = sctp_sk(sk);

	if (!net->sctp.addip_enable)
		return -EPERM;

	if (optlen != sizeof(struct sctp_setpeerprim))
		return -EINVAL;

	if (copy_from_user(&prim, optval, optlen))
		return -EFAULT;

	asoc = sctp_id2assoc(sk, prim.sspp_assoc_id);
	if (!asoc)
		return -EINVAL;

	if (!asoc->peer.asconf_capable)
		return -EPERM;

	if (asoc->peer.addip_disabled_mask & SCTP_PARAM_SET_PRIMARY)
		return -EPERM;

	if (!sctp_state(asoc, ESTABLISHED))
		return -ENOTCONN;

	af = sctp_get_af_specific(prim.sspp_addr.ss_family);
	if (!af)
		return -EINVAL;

	if (!af->addr_valid((union sctp_addr *)&prim.sspp_addr, sp, NULL))
		return -EADDRNOTAVAIL;

	if (!sctp_assoc_lookup_laddr(asoc, (union sctp_addr *)&prim.sspp_addr))
		return -EADDRNOTAVAIL;

	/* Create an ASCONF chunk with SET_PRIMARY parameter	*/
	chunk = sctp_make_asconf_set_prim(asoc,
					  (union sctp_addr *)&prim.sspp_addr);
	if (!chunk)
		return -ENOMEM;

	err = sctp_send_asconf(asoc, chunk);

	pr_debug("%s: we set peer primary addr primitively\n", __func__);

	return err;
}

static int sctp_setsockopt_adaptation_layer(struct sock *sk, char __user *optval,
					    unsigned int optlen)
{
	struct sctp_setadaptation adaptation;

	if (optlen != sizeof(struct sctp_setadaptation))
		return -EINVAL;
	if (copy_from_user(&adaptation, optval, optlen))
		return -EFAULT;

	sctp_sk(sk)->adaptation_ind = adaptation.ssb_adaptation_ind;

	return 0;
}

/*
 * 7.1.29.  Set or Get the default context (SCTP_CONTEXT)
 *
 * The context field in the sctp_sndrcvinfo structure is normally only
 * used when a failed message is retrieved holding the value that was
 * sent down on the actual send call.  This option allows the setting of
 * a default context on an association basis that will be received on
 * reading messages from the peer.  This is especially helpful in the
 * one-2-many model for an application to keep some reference to an
 * internal state machine that is processing messages on the
 * association.  Note that the setting of this value only effects
 * received messages from the peer and does not effect the value that is
 * saved with outbound messages.
 */
static int sctp_setsockopt_context(struct sock *sk, char __user *optval,
				   unsigned int optlen)
{
	struct sctp_assoc_value params;
	struct sctp_sock *sp;
	struct sctp_association *asoc;

	if (optlen != sizeof(struct sctp_assoc_value))
		return -EINVAL;
	if (copy_from_user(&params, optval, optlen))
		return -EFAULT;

	sp = sctp_sk(sk);

	if (params.assoc_id != 0) {
		asoc = sctp_id2assoc(sk, params.assoc_id);
		if (!asoc)
			return -EINVAL;
		asoc->default_rcv_context = params.assoc_value;
	} else {
		sp->default_rcv_context = params.assoc_value;
	}

	return 0;
}

/*
 * 7.1.24.  Get or set fragmented interleave (SCTP_FRAGMENT_INTERLEAVE)
 *
 * This options will at a minimum specify if the implementation is doing
 * fragmented interleave.  Fragmented interleave, for a one to many
 * socket, is when subsequent calls to receive a message may return
 * parts of messages from different associations.  Some implementations
 * may allow you to turn this value on or off.  If so, when turned off,
 * no fragment interleave will occur (which will cause a head of line
 * blocking amongst multiple associations sharing the same one to many
 * socket).  When this option is turned on, then each receive call may
 * come from a different association (thus the user must receive data
 * with the extended calls (e.g. sctp_recvmsg) to keep track of which
 * association each receive belongs to.
 *
 * This option takes a boolean value.  A non-zero value indicates that
 * fragmented interleave is on.  A value of zero indicates that
 * fragmented interleave is off.
 *
 * Note that it is important that an implementation that allows this
 * option to be turned on, have it off by default.  Otherwise an unaware
 * application using the one to many model may become confused and act
 * incorrectly.
 */
static int sctp_setsockopt_fragment_interleave(struct sock *sk,
					       char __user *optval,
					       unsigned int optlen)
{
	int val;

	if (optlen != sizeof(int))
		return -EINVAL;
	if (get_user(val, (int __user *)optval))
		return -EFAULT;

	sctp_sk(sk)->frag_interleave = (val == 0) ? 0 : 1;

	return 0;
}

/*
 * 8.1.21.  Set or Get the SCTP Partial Delivery Point
 *       (SCTP_PARTIAL_DELIVERY_POINT)
 *
 * This option will set or get the SCTP partial delivery point.  This
 * point is the size of a message where the partial delivery API will be
 * invoked to help free up rwnd space for the peer.  Setting this to a
 * lower value will cause partial deliveries to happen more often.  The
 * calls argument is an integer that sets or gets the partial delivery
 * point.  Note also that the call will fail if the user attempts to set
 * this value larger than the socket receive buffer size.
 *
 * Note that any single message having a length smaller than or equal to
 * the SCTP partial delivery point will be delivered in one single read
 * call as long as the user provided buffer is large enough to hold the
 * message.
 */
static int sctp_setsockopt_partial_delivery_point(struct sock *sk,
						  char __user *optval,
						  unsigned int optlen)
{
	u32 val;

	if (optlen != sizeof(u32))
		return -EINVAL;
	if (get_user(val, (int __user *)optval))
		return -EFAULT;

	/* Note: We double the receive buffer from what the user sets
	 * it to be, also initial rwnd is based on rcvbuf/2.
	 */
	if (val > (sk->sk_rcvbuf >> 1))
		return -EINVAL;

	sctp_sk(sk)->pd_point = val;

	return 0; /* is this the right error code? */
}

/*
 * 7.1.28.  Set or Get the maximum burst (SCTP_MAX_BURST)
 *
 * This option will allow a user to change the maximum burst of packets
 * that can be emitted by this association.  Note that the default value
 * is 4, and some implementations may restrict this setting so that it
 * can only be lowered.
 *
 * NOTE: This text doesn't seem right.  Do this on a socket basis with
 * future associations inheriting the socket value.
 */
static int sctp_setsockopt_maxburst(struct sock *sk,
				    char __user *optval,
				    unsigned int optlen)
{
	struct sctp_assoc_value params;
	struct sctp_sock *sp;
	struct sctp_association *asoc;
	int val;
	int assoc_id = 0;

	if (optlen == sizeof(int)) {
		pr_warn_ratelimited(DEPRECATED
				    "%s (pid %d) "
				    "Use of int in max_burst socket option deprecated.\n"
				    "Use struct sctp_assoc_value instead\n",
				    current->comm, task_pid_nr(current));
		if (copy_from_user(&val, optval, optlen))
			return -EFAULT;
	} else if (optlen == sizeof(struct sctp_assoc_value)) {
		if (copy_from_user(&params, optval, optlen))
			return -EFAULT;
		val = params.assoc_value;
		assoc_id = params.assoc_id;
	} else
		return -EINVAL;

	sp = sctp_sk(sk);

	if (assoc_id != 0) {
		asoc = sctp_id2assoc(sk, assoc_id);
		if (!asoc)
			return -EINVAL;
		asoc->max_burst = val;
	} else
		sp->max_burst = val;

	return 0;
}

/*
 * 7.1.18.  Add a chunk that must be authenticated (SCTP_AUTH_CHUNK)
 *
 * This set option adds a chunk type that the user is requesting to be
 * received only in an authenticated way.  Changes to the list of chunks
 * will only effect future associations on the socket.
 */
static int sctp_setsockopt_auth_chunk(struct sock *sk,
				      char __user *optval,
				      unsigned int optlen)
{
	struct sctp_endpoint *ep = sctp_sk(sk)->ep;
	struct sctp_authchunk val;

	if (!ep->auth_enable)
		return -EACCES;

	if (optlen != sizeof(struct sctp_authchunk))
		return -EINVAL;
	if (copy_from_user(&val, optval, optlen))
		return -EFAULT;

	switch (val.sauth_chunk) {
	case SCTP_CID_INIT:
	case SCTP_CID_INIT_ACK:
	case SCTP_CID_SHUTDOWN_COMPLETE:
	case SCTP_CID_AUTH:
		return -EINVAL;
	}

	/* add this chunk id to the endpoint */
	return sctp_auth_ep_add_chunkid(ep, val.sauth_chunk);
}

/*
 * 7.1.19.  Get or set the list of supported HMAC Identifiers (SCTP_HMAC_IDENT)
 *
 * This option gets or sets the list of HMAC algorithms that the local
 * endpoint requires the peer to use.
 */
static int sctp_setsockopt_hmac_ident(struct sock *sk,
				      char __user *optval,
				      unsigned int optlen)
{
	struct sctp_endpoint *ep = sctp_sk(sk)->ep;
	struct sctp_hmacalgo *hmacs;
	u32 idents;
	int err;

	if (!ep->auth_enable)
		return -EACCES;

	if (optlen < sizeof(struct sctp_hmacalgo))
		return -EINVAL;

	hmacs = memdup_user(optval, optlen);
	if (IS_ERR(hmacs))
		return PTR_ERR(hmacs);

	idents = hmacs->shmac_num_idents;
	if (idents == 0 || idents > SCTP_AUTH_NUM_HMACS ||
	    (idents * sizeof(u16)) > (optlen - sizeof(struct sctp_hmacalgo))) {
		err = -EINVAL;
		goto out;
	}

	err = sctp_auth_ep_set_hmacs(ep, hmacs);
out:
	kfree(hmacs);
	return err;
}

/*
 * 7.1.20.  Set a shared key (SCTP_AUTH_KEY)
 *
 * This option will set a shared secret key which is used to build an
 * association shared key.
 */
static int sctp_setsockopt_auth_key(struct sock *sk,
				    char __user *optval,
				    unsigned int optlen)
{
	struct sctp_endpoint *ep = sctp_sk(sk)->ep;
	struct sctp_authkey *authkey;
	struct sctp_association *asoc;
	int ret;

	if (!ep->auth_enable)
		return -EACCES;

	if (optlen <= sizeof(struct sctp_authkey))
		return -EINVAL;

	authkey = memdup_user(optval, optlen);
	if (IS_ERR(authkey))
		return PTR_ERR(authkey);

	if (authkey->sca_keylength > optlen - sizeof(struct sctp_authkey)) {
		ret = -EINVAL;
		goto out;
	}

	asoc = sctp_id2assoc(sk, authkey->sca_assoc_id);
	if (!asoc && authkey->sca_assoc_id && sctp_style(sk, UDP)) {
		ret = -EINVAL;
		goto out;
	}

	ret = sctp_auth_set_key(ep, asoc, authkey);
out:
	kzfree(authkey);
	return ret;
}

/*
 * 7.1.21.  Get or set the active shared key (SCTP_AUTH_ACTIVE_KEY)
 *
 * This option will get or set the active shared key to be used to build
 * the association shared key.
 */
static int sctp_setsockopt_active_key(struct sock *sk,
				      char __user *optval,
				      unsigned int optlen)
{
	struct sctp_endpoint *ep = sctp_sk(sk)->ep;
	struct sctp_authkeyid val;
	struct sctp_association *asoc;

	if (!ep->auth_enable)
		return -EACCES;

	if (optlen != sizeof(struct sctp_authkeyid))
		return -EINVAL;
	if (copy_from_user(&val, optval, optlen))
		return -EFAULT;

	asoc = sctp_id2assoc(sk, val.scact_assoc_id);
	if (!asoc && val.scact_assoc_id && sctp_style(sk, UDP))
		return -EINVAL;

	return sctp_auth_set_active_key(ep, asoc, val.scact_keynumber);
}

/*
 * 7.1.22.  Delete a shared key (SCTP_AUTH_DELETE_KEY)
 *
 * This set option will delete a shared secret key from use.
 */
static int sctp_setsockopt_del_key(struct sock *sk,
				   char __user *optval,
				   unsigned int optlen)
{
	struct sctp_endpoint *ep = sctp_sk(sk)->ep;
	struct sctp_authkeyid val;
	struct sctp_association *asoc;

	if (!ep->auth_enable)
		return -EACCES;

	if (optlen != sizeof(struct sctp_authkeyid))
		return -EINVAL;
	if (copy_from_user(&val, optval, optlen))
		return -EFAULT;

	asoc = sctp_id2assoc(sk, val.scact_assoc_id);
	if (!asoc && val.scact_assoc_id && sctp_style(sk, UDP))
		return -EINVAL;

	return sctp_auth_del_key_id(ep, asoc, val.scact_keynumber);

}

/*
 * 8.1.23 SCTP_AUTO_ASCONF
 *
 * This option will enable or disable the use of the automatic generation of
 * ASCONF chunks to add and delete addresses to an existing association.  Note
 * that this option has two caveats namely: a) it only affects sockets that
 * are bound to all addresses available to the SCTP stack, and b) the system
 * administrator may have an overriding control that turns the ASCONF feature
 * off no matter what setting the socket option may have.
 * This option expects an integer boolean flag, where a non-zero value turns on
 * the option, and a zero value turns off the option.
 * Note. In this implementation, socket operation overrides default parameter
 * being set by sysctl as well as FreeBSD implementation
 */
static int sctp_setsockopt_auto_asconf(struct sock *sk, char __user *optval,
					unsigned int optlen)
{
	int val;
	struct sctp_sock *sp = sctp_sk(sk);

	if (optlen < sizeof(int))
		return -EINVAL;
	if (get_user(val, (int __user *)optval))
		return -EFAULT;
	if (!sctp_is_ep_boundall(sk) && val)
		return -EINVAL;
	if ((val && sp->do_auto_asconf) || (!val && !sp->do_auto_asconf))
		return 0;

	spin_lock_bh(&sock_net(sk)->sctp.addr_wq_lock);
	if (val == 0 && sp->do_auto_asconf) {
		list_del(&sp->auto_asconf_list);
		sp->do_auto_asconf = 0;
	} else if (val && !sp->do_auto_asconf) {
		list_add_tail(&sp->auto_asconf_list,
		    &sock_net(sk)->sctp.auto_asconf_splist);
		sp->do_auto_asconf = 1;
	}
	spin_unlock_bh(&sock_net(sk)->sctp.addr_wq_lock);
	return 0;
}

/*
 * SCTP_PEER_ADDR_THLDS
 *
 * This option allows us to alter the partially failed threshold for one or all
 * transports in an association.  See Section 6.1 of:
 * http://www.ietf.org/id/draft-nishida-tsvwg-sctp-failover-05.txt
 */
static int sctp_setsockopt_paddr_thresholds(struct sock *sk,
					    char __user *optval,
					    unsigned int optlen)
{
	struct sctp_paddrthlds val;
	struct sctp_transport *trans;
	struct sctp_association *asoc;

	if (optlen < sizeof(struct sctp_paddrthlds))
		return -EINVAL;
	if (copy_from_user(&val, (struct sctp_paddrthlds __user *)optval,
			   sizeof(struct sctp_paddrthlds)))
		return -EFAULT;


	if (sctp_is_any(sk, (const union sctp_addr *)&val.spt_address)) {
		asoc = sctp_id2assoc(sk, val.spt_assoc_id);
		if (!asoc)
			return -ENOENT;
		list_for_each_entry(trans, &asoc->peer.transport_addr_list,
				    transports) {
			if (val.spt_pathmaxrxt)
				trans->pathmaxrxt = val.spt_pathmaxrxt;
			trans->pf_retrans = val.spt_pathpfthld;
		}

		if (val.spt_pathmaxrxt)
			asoc->pathmaxrxt = val.spt_pathmaxrxt;
		asoc->pf_retrans = val.spt_pathpfthld;
	} else {
		trans = sctp_addr_id2transport(sk, &val.spt_address,
					       val.spt_assoc_id);
		if (!trans)
			return -ENOENT;

		if (val.spt_pathmaxrxt)
			trans->pathmaxrxt = val.spt_pathmaxrxt;
		trans->pf_retrans = val.spt_pathpfthld;
	}

	return 0;
}

static int sctp_setsockopt_recvrcvinfo(struct sock *sk,
				       char __user *optval,
				       unsigned int optlen)
{
	int val;

	if (optlen < sizeof(int))
		return -EINVAL;
	if (get_user(val, (int __user *) optval))
		return -EFAULT;

	sctp_sk(sk)->recvrcvinfo = (val == 0) ? 0 : 1;

	return 0;
}

static int sctp_setsockopt_recvnxtinfo(struct sock *sk,
				       char __user *optval,
				       unsigned int optlen)
{
	int val;

	if (optlen < sizeof(int))
		return -EINVAL;
	if (get_user(val, (int __user *) optval))
		return -EFAULT;

	sctp_sk(sk)->recvnxtinfo = (val == 0) ? 0 : 1;

	return 0;
}

static int sctp_setsockopt_pr_supported(struct sock *sk,
					char __user *optval,
					unsigned int optlen)
{
	struct sctp_assoc_value params;
	struct sctp_association *asoc;
	int retval = -EINVAL;

	if (optlen != sizeof(params))
		goto out;

	if (copy_from_user(&params, optval, optlen)) {
		retval = -EFAULT;
		goto out;
	}

	asoc = sctp_id2assoc(sk, params.assoc_id);
	if (asoc) {
		asoc->prsctp_enable = !!params.assoc_value;
	} else if (!params.assoc_id) {
		struct sctp_sock *sp = sctp_sk(sk);

		sp->ep->prsctp_enable = !!params.assoc_value;
	} else {
		goto out;
	}

	retval = 0;

out:
	return retval;
}

static int sctp_setsockopt_default_prinfo(struct sock *sk,
					  char __user *optval,
					  unsigned int optlen)
{
	struct sctp_default_prinfo info;
	struct sctp_association *asoc;
	int retval = -EINVAL;

	if (optlen != sizeof(info))
		goto out;

	if (copy_from_user(&info, optval, sizeof(info))) {
		retval = -EFAULT;
		goto out;
	}

	if (info.pr_policy & ~SCTP_PR_SCTP_MASK)
		goto out;

	if (info.pr_policy == SCTP_PR_SCTP_NONE)
		info.pr_value = 0;

	asoc = sctp_id2assoc(sk, info.pr_assoc_id);
	if (asoc) {
		SCTP_PR_SET_POLICY(asoc->default_flags, info.pr_policy);
		asoc->default_timetolive = info.pr_value;
	} else if (!info.pr_assoc_id) {
		struct sctp_sock *sp = sctp_sk(sk);

		SCTP_PR_SET_POLICY(sp->default_flags, info.pr_policy);
		sp->default_timetolive = info.pr_value;
	} else {
		goto out;
	}

	retval = 0;

out:
	return retval;
}

static int sctp_setsockopt_reconfig_supported(struct sock *sk,
					      char __user *optval,
					      unsigned int optlen)
{
	struct sctp_assoc_value params;
	struct sctp_association *asoc;
	int retval = -EINVAL;

	if (optlen != sizeof(params))
		goto out;

	if (copy_from_user(&params, optval, optlen)) {
		retval = -EFAULT;
		goto out;
	}

	asoc = sctp_id2assoc(sk, params.assoc_id);
	if (asoc) {
		asoc->reconf_enable = !!params.assoc_value;
	} else if (!params.assoc_id) {
		struct sctp_sock *sp = sctp_sk(sk);

		sp->ep->reconf_enable = !!params.assoc_value;
	} else {
		goto out;
	}

	retval = 0;

out:
	return retval;
}

static int sctp_setsockopt_enable_strreset(struct sock *sk,
					   char __user *optval,
					   unsigned int optlen)
{
	struct sctp_assoc_value params;
	struct sctp_association *asoc;
	int retval = -EINVAL;

	if (optlen != sizeof(params))
		goto out;

	if (copy_from_user(&params, optval, optlen)) {
		retval = -EFAULT;
		goto out;
	}

	if (params.assoc_value & (~SCTP_ENABLE_STRRESET_MASK))
		goto out;

	asoc = sctp_id2assoc(sk, params.assoc_id);
	if (asoc) {
		asoc->strreset_enable = params.assoc_value;
	} else if (!params.assoc_id) {
		struct sctp_sock *sp = sctp_sk(sk);

		sp->ep->strreset_enable = params.assoc_value;
	} else {
		goto out;
	}

	retval = 0;

out:
	return retval;
}

static int sctp_setsockopt_reset_streams(struct sock *sk,
					 char __user *optval,
					 unsigned int optlen)
{
	struct sctp_reset_streams *params;
	struct sctp_association *asoc;
	int retval = -EINVAL;

	if (optlen < sizeof(struct sctp_reset_streams))
		return -EINVAL;

	params = memdup_user(optval, optlen);
	if (IS_ERR(params))
		return PTR_ERR(params);

	asoc = sctp_id2assoc(sk, params->srs_assoc_id);
	if (!asoc)
		goto out;

	retval = sctp_send_reset_streams(asoc, params);

out:
	kfree(params);
	return retval;
}

static int sctp_setsockopt_reset_assoc(struct sock *sk,
				       char __user *optval,
				       unsigned int optlen)
{
	struct sctp_association *asoc;
	sctp_assoc_t associd;
	int retval = -EINVAL;

	if (optlen != sizeof(associd))
		goto out;

	if (copy_from_user(&associd, optval, optlen)) {
		retval = -EFAULT;
		goto out;
	}

	asoc = sctp_id2assoc(sk, associd);
	if (!asoc)
		goto out;

	retval = sctp_send_reset_assoc(asoc);

out:
	return retval;
}

static int sctp_setsockopt_add_streams(struct sock *sk,
				       char __user *optval,
				       unsigned int optlen)
{
	struct sctp_association *asoc;
	struct sctp_add_streams params;
	int retval = -EINVAL;

	if (optlen != sizeof(params))
		goto out;

	if (copy_from_user(&params, optval, optlen)) {
		retval = -EFAULT;
		goto out;
	}

	asoc = sctp_id2assoc(sk, params.sas_assoc_id);
	if (!asoc)
		goto out;

	retval = sctp_send_add_streams(asoc, &params);

out:
	return retval;
}

static int sctp_setsockopt_scheduler(struct sock *sk,
				     char __user *optval,
				     unsigned int optlen)
{
	struct sctp_association *asoc;
	struct sctp_assoc_value params;
	int retval = -EINVAL;

	if (optlen < sizeof(params))
		goto out;

	optlen = sizeof(params);
	if (copy_from_user(&params, optval, optlen)) {
		retval = -EFAULT;
		goto out;
	}

	if (params.assoc_value > SCTP_SS_MAX)
		goto out;

	asoc = sctp_id2assoc(sk, params.assoc_id);
	if (!asoc)
		goto out;

	retval = sctp_sched_set_sched(asoc, params.assoc_value);

out:
	return retval;
}

static int sctp_setsockopt_scheduler_value(struct sock *sk,
					   char __user *optval,
					   unsigned int optlen)
{
	struct sctp_association *asoc;
	struct sctp_stream_value params;
	int retval = -EINVAL;

	if (optlen < sizeof(params))
		goto out;

	optlen = sizeof(params);
	if (copy_from_user(&params, optval, optlen)) {
		retval = -EFAULT;
		goto out;
	}

	asoc = sctp_id2assoc(sk, params.assoc_id);
	if (!asoc)
		goto out;

	retval = sctp_sched_set_value(asoc, params.stream_id,
				      params.stream_value, GFP_KERNEL);

out:
	return retval;
}

/* API 6.2 setsockopt(), getsockopt()
 *
 * Applications use setsockopt() and getsockopt() to set or retrieve
 * socket options.  Socket options are used to change the default
 * behavior of sockets calls.  They are described in Section 7.
 *
 * The syntax is:
 *
 *   ret = getsockopt(int sd, int level, int optname, void __user *optval,
 *                    int __user *optlen);
 *   ret = setsockopt(int sd, int level, int optname, const void __user *optval,
 *                    int optlen);
 *
 *   sd      - the socket descript.
 *   level   - set to IPPROTO_SCTP for all SCTP options.
 *   optname - the option name.
 *   optval  - the buffer to store the value of the option.
 *   optlen  - the size of the buffer.
 */
static int sctp_setsockopt(struct sock *sk, int level, int optname,
			   char __user *optval, unsigned int optlen)
{
	int retval = 0;

	pr_debug("%s: sk:%p, optname:%d\n", __func__, sk, optname);

	/* I can hardly begin to describe how wrong this is.  This is
	 * so broken as to be worse than useless.  The API draft
	 * REALLY is NOT helpful here...  I am not convinced that the
	 * semantics of setsockopt() with a level OTHER THAN SOL_SCTP
	 * are at all well-founded.
	 */
	if (level != SOL_SCTP) {
		struct sctp_af *af = sctp_sk(sk)->pf->af;
		retval = af->setsockopt(sk, level, optname, optval, optlen);
		goto out_nounlock;
	}

	lock_sock(sk);

	switch (optname) {
	case SCTP_SOCKOPT_BINDX_ADD:
		/* 'optlen' is the size of the addresses buffer. */
		retval = sctp_setsockopt_bindx(sk, (struct sockaddr __user *)optval,
					       optlen, SCTP_BINDX_ADD_ADDR);
		break;

	case SCTP_SOCKOPT_BINDX_REM:
		/* 'optlen' is the size of the addresses buffer. */
		retval = sctp_setsockopt_bindx(sk, (struct sockaddr __user *)optval,
					       optlen, SCTP_BINDX_REM_ADDR);
		break;

	case SCTP_SOCKOPT_CONNECTX_OLD:
		/* 'optlen' is the size of the addresses buffer. */
		retval = sctp_setsockopt_connectx_old(sk,
					    (struct sockaddr __user *)optval,
					    optlen);
		break;

	case SCTP_SOCKOPT_CONNECTX:
		/* 'optlen' is the size of the addresses buffer. */
		retval = sctp_setsockopt_connectx(sk,
					    (struct sockaddr __user *)optval,
					    optlen);
		break;

	case SCTP_DISABLE_FRAGMENTS:
		retval = sctp_setsockopt_disable_fragments(sk, optval, optlen);
		break;

	case SCTP_EVENTS:
		retval = sctp_setsockopt_events(sk, optval, optlen);
		break;

	case SCTP_AUTOCLOSE:
		retval = sctp_setsockopt_autoclose(sk, optval, optlen);
		break;

	case SCTP_PEER_ADDR_PARAMS:
		retval = sctp_setsockopt_peer_addr_params(sk, optval, optlen);
		break;

	case SCTP_DELAYED_SACK:
		retval = sctp_setsockopt_delayed_ack(sk, optval, optlen);
		break;
	case SCTP_PARTIAL_DELIVERY_POINT:
		retval = sctp_setsockopt_partial_delivery_point(sk, optval, optlen);
		break;

	case SCTP_INITMSG:
		retval = sctp_setsockopt_initmsg(sk, optval, optlen);
		break;
	case SCTP_DEFAULT_SEND_PARAM:
		retval = sctp_setsockopt_default_send_param(sk, optval,
							    optlen);
		break;
	case SCTP_DEFAULT_SNDINFO:
		retval = sctp_setsockopt_default_sndinfo(sk, optval, optlen);
		break;
	case SCTP_PRIMARY_ADDR:
		retval = sctp_setsockopt_primary_addr(sk, optval, optlen);
		break;
	case SCTP_SET_PEER_PRIMARY_ADDR:
		retval = sctp_setsockopt_peer_primary_addr(sk, optval, optlen);
		break;
	case SCTP_NODELAY:
		retval = sctp_setsockopt_nodelay(sk, optval, optlen);
		break;
	case SCTP_RTOINFO:
		retval = sctp_setsockopt_rtoinfo(sk, optval, optlen);
		break;
	case SCTP_ASSOCINFO:
		retval = sctp_setsockopt_associnfo(sk, optval, optlen);
		break;
	case SCTP_I_WANT_MAPPED_V4_ADDR:
		retval = sctp_setsockopt_mappedv4(sk, optval, optlen);
		break;
	case SCTP_MAXSEG:
		retval = sctp_setsockopt_maxseg(sk, optval, optlen);
		break;
	case SCTP_ADAPTATION_LAYER:
		retval = sctp_setsockopt_adaptation_layer(sk, optval, optlen);
		break;
	case SCTP_CONTEXT:
		retval = sctp_setsockopt_context(sk, optval, optlen);
		break;
	case SCTP_FRAGMENT_INTERLEAVE:
		retval = sctp_setsockopt_fragment_interleave(sk, optval, optlen);
		break;
	case SCTP_MAX_BURST:
		retval = sctp_setsockopt_maxburst(sk, optval, optlen);
		break;
	case SCTP_AUTH_CHUNK:
		retval = sctp_setsockopt_auth_chunk(sk, optval, optlen);
		break;
	case SCTP_HMAC_IDENT:
		retval = sctp_setsockopt_hmac_ident(sk, optval, optlen);
		break;
	case SCTP_AUTH_KEY:
		retval = sctp_setsockopt_auth_key(sk, optval, optlen);
		break;
	case SCTP_AUTH_ACTIVE_KEY:
		retval = sctp_setsockopt_active_key(sk, optval, optlen);
		break;
	case SCTP_AUTH_DELETE_KEY:
		retval = sctp_setsockopt_del_key(sk, optval, optlen);
		break;
	case SCTP_AUTO_ASCONF:
		retval = sctp_setsockopt_auto_asconf(sk, optval, optlen);
		break;
	case SCTP_PEER_ADDR_THLDS:
		retval = sctp_setsockopt_paddr_thresholds(sk, optval, optlen);
		break;
	case SCTP_RECVRCVINFO:
		retval = sctp_setsockopt_recvrcvinfo(sk, optval, optlen);
		break;
	case SCTP_RECVNXTINFO:
		retval = sctp_setsockopt_recvnxtinfo(sk, optval, optlen);
		break;
	case SCTP_PR_SUPPORTED:
		retval = sctp_setsockopt_pr_supported(sk, optval, optlen);
		break;
	case SCTP_DEFAULT_PRINFO:
		retval = sctp_setsockopt_default_prinfo(sk, optval, optlen);
		break;
	case SCTP_RECONFIG_SUPPORTED:
		retval = sctp_setsockopt_reconfig_supported(sk, optval, optlen);
		break;
	case SCTP_ENABLE_STREAM_RESET:
		retval = sctp_setsockopt_enable_strreset(sk, optval, optlen);
		break;
	case SCTP_RESET_STREAMS:
		retval = sctp_setsockopt_reset_streams(sk, optval, optlen);
		break;
	case SCTP_RESET_ASSOC:
		retval = sctp_setsockopt_reset_assoc(sk, optval, optlen);
		break;
	case SCTP_ADD_STREAMS:
		retval = sctp_setsockopt_add_streams(sk, optval, optlen);
		break;
	case SCTP_STREAM_SCHEDULER:
		retval = sctp_setsockopt_scheduler(sk, optval, optlen);
		break;
	case SCTP_STREAM_SCHEDULER_VALUE:
		retval = sctp_setsockopt_scheduler_value(sk, optval, optlen);
		break;
	default:
		retval = -ENOPROTOOPT;
		break;
	}

	release_sock(sk);

out_nounlock:
	return retval;
}

/* API 3.1.6 connect() - UDP Style Syntax
 *
 * An application may use the connect() call in the UDP model to initiate an
 * association without sending data.
 *
 * The syntax is:
 *
 * ret = connect(int sd, const struct sockaddr *nam, socklen_t len);
 *
 * sd: the socket descriptor to have a new association added to.
 *
 * nam: the address structure (either struct sockaddr_in or struct
 *    sockaddr_in6 defined in RFC2553 [7]).
 *
 * len: the size of the address.
 */
static int sctp_connect(struct sock *sk, struct sockaddr *addr,
			int addr_len)
{
	int err = 0;
	struct sctp_af *af;

	lock_sock(sk);

	pr_debug("%s: sk:%p, sockaddr:%p, addr_len:%d\n", __func__, sk,
		 addr, addr_len);

	/* Validate addr_len before calling common connect/connectx routine. */
	af = sctp_get_af_specific(addr->sa_family);
	if (!af || addr_len < af->sockaddr_len) {
		err = -EINVAL;
	} else {
		/* Pass correct addr len to common routine (so it knows there
		 * is only one address being passed.
		 */
		err = __sctp_connect(sk, addr, af->sockaddr_len, NULL);
	}

	release_sock(sk);
	return err;
}

/* FIXME: Write comments. */
static int sctp_disconnect(struct sock *sk, int flags)
{
	return -EOPNOTSUPP; /* STUB */
}

/* 4.1.4 accept() - TCP Style Syntax
 *
 * Applications use accept() call to remove an established SCTP
 * association from the accept queue of the endpoint.  A new socket
 * descriptor will be returned from accept() to represent the newly
 * formed association.
 */
static struct sock *sctp_accept(struct sock *sk, int flags, int *err, bool kern)
{
	struct sctp_sock *sp;
	struct sctp_endpoint *ep;
	struct sock *newsk = NULL;
	struct sctp_association *asoc;
	long timeo;
	int error = 0;

	lock_sock(sk);

	sp = sctp_sk(sk);
	ep = sp->ep;

	if (!sctp_style(sk, TCP)) {
		error = -EOPNOTSUPP;
		goto out;
	}

	if (!sctp_sstate(sk, LISTENING)) {
		error = -EINVAL;
		goto out;
	}

	timeo = sock_rcvtimeo(sk, flags & O_NONBLOCK);

	error = sctp_wait_for_accept(sk, timeo);
	if (error)
		goto out;

	/* We treat the list of associations on the endpoint as the accept
	 * queue and pick the first association on the list.
	 */
	asoc = list_entry(ep->asocs.next, struct sctp_association, asocs);

	newsk = sp->pf->create_accept_sk(sk, asoc, kern);
	if (!newsk) {
		error = -ENOMEM;
		goto out;
	}

	/* Populate the fields of the newsk from the oldsk and migrate the
	 * asoc to the newsk.
	 */
	sctp_sock_migrate(sk, newsk, asoc, SCTP_SOCKET_TCP);

out:
	release_sock(sk);
	*err = error;
	return newsk;
}

/* The SCTP ioctl handler. */
static int sctp_ioctl(struct sock *sk, int cmd, unsigned long arg)
{
	int rc = -ENOTCONN;

	lock_sock(sk);

	/*
	 * SEQPACKET-style sockets in LISTENING state are valid, for
	 * SCTP, so only discard TCP-style sockets in LISTENING state.
	 */
	if (sctp_style(sk, TCP) && sctp_sstate(sk, LISTENING))
		goto out;

	switch (cmd) {
	case SIOCINQ: {
		struct sk_buff *skb;
		unsigned int amount = 0;

		skb = skb_peek(&sk->sk_receive_queue);
		if (skb != NULL) {
			/*
			 * We will only return the amount of this packet since
			 * that is all that will be read.
			 */
			amount = skb->len;
		}
		rc = put_user(amount, (int __user *)arg);
		break;
	}
	default:
		rc = -ENOIOCTLCMD;
		break;
	}
out:
	release_sock(sk);
	return rc;
}

/* This is the function which gets called during socket creation to
 * initialized the SCTP-specific portion of the sock.
 * The sock structure should already be zero-filled memory.
 */
static int sctp_init_sock(struct sock *sk)
{
	struct net *net = sock_net(sk);
	struct sctp_sock *sp;

	pr_debug("%s: sk:%p\n", __func__, sk);

	sp = sctp_sk(sk);

	/* Initialize the SCTP per socket area.  */
	switch (sk->sk_type) {
	case SOCK_SEQPACKET:
		sp->type = SCTP_SOCKET_UDP;
		break;
	case SOCK_STREAM:
		sp->type = SCTP_SOCKET_TCP;
		break;
	default:
		return -ESOCKTNOSUPPORT;
	}

	sk->sk_gso_type = SKB_GSO_SCTP;

	/* Initialize default send parameters. These parameters can be
	 * modified with the SCTP_DEFAULT_SEND_PARAM socket option.
	 */
	sp->default_stream = 0;
	sp->default_ppid = 0;
	sp->default_flags = 0;
	sp->default_context = 0;
	sp->default_timetolive = 0;

	sp->default_rcv_context = 0;
	sp->max_burst = net->sctp.max_burst;

	sp->sctp_hmac_alg = net->sctp.sctp_hmac_alg;

	/* Initialize default setup parameters. These parameters
	 * can be modified with the SCTP_INITMSG socket option or
	 * overridden by the SCTP_INIT CMSG.
	 */
	sp->initmsg.sinit_num_ostreams   = sctp_max_outstreams;
	sp->initmsg.sinit_max_instreams  = sctp_max_instreams;
	sp->initmsg.sinit_max_attempts   = net->sctp.max_retrans_init;
	sp->initmsg.sinit_max_init_timeo = net->sctp.rto_max;

	/* Initialize default RTO related parameters.  These parameters can
	 * be modified for with the SCTP_RTOINFO socket option.
	 */
	sp->rtoinfo.srto_initial = net->sctp.rto_initial;
	sp->rtoinfo.srto_max     = net->sctp.rto_max;
	sp->rtoinfo.srto_min     = net->sctp.rto_min;

	/* Initialize default association related parameters. These parameters
	 * can be modified with the SCTP_ASSOCINFO socket option.
	 */
	sp->assocparams.sasoc_asocmaxrxt = net->sctp.max_retrans_association;
	sp->assocparams.sasoc_number_peer_destinations = 0;
	sp->assocparams.sasoc_peer_rwnd = 0;
	sp->assocparams.sasoc_local_rwnd = 0;
	sp->assocparams.sasoc_cookie_life = net->sctp.valid_cookie_life;

	/* Initialize default event subscriptions. By default, all the
	 * options are off.
	 */
	memset(&sp->subscribe, 0, sizeof(struct sctp_event_subscribe));

	/* Default Peer Address Parameters.  These defaults can
	 * be modified via SCTP_PEER_ADDR_PARAMS
	 */
	sp->hbinterval  = net->sctp.hb_interval;
	sp->pathmaxrxt  = net->sctp.max_retrans_path;
	sp->pathmtu     = 0; /* allow default discovery */
	sp->sackdelay   = net->sctp.sack_timeout;
	sp->sackfreq	= 2;
	sp->param_flags = SPP_HB_ENABLE |
			  SPP_PMTUD_ENABLE |
			  SPP_SACKDELAY_ENABLE;

	/* If enabled no SCTP message fragmentation will be performed.
	 * Configure through SCTP_DISABLE_FRAGMENTS socket option.
	 */
	sp->disable_fragments = 0;

	/* Enable Nagle algorithm by default.  */
	sp->nodelay           = 0;

	sp->recvrcvinfo = 0;
	sp->recvnxtinfo = 0;

	/* Enable by default. */
	sp->v4mapped          = 1;

	/* Auto-close idle associations after the configured
	 * number of seconds.  A value of 0 disables this
	 * feature.  Configure through the SCTP_AUTOCLOSE socket option,
	 * for UDP-style sockets only.
	 */
	sp->autoclose         = 0;

	/* User specified fragmentation limit. */
	sp->user_frag         = 0;

	sp->adaptation_ind = 0;

	sp->pf = sctp_get_pf_specific(sk->sk_family);

	/* Control variables for partial data delivery. */
	atomic_set(&sp->pd_mode, 0);
	skb_queue_head_init(&sp->pd_lobby);
	sp->frag_interleave = 0;

	/* Create a per socket endpoint structure.  Even if we
	 * change the data structure relationships, this may still
	 * be useful for storing pre-connect address information.
	 */
	sp->ep = sctp_endpoint_new(sk, GFP_KERNEL);
	if (!sp->ep)
		return -ENOMEM;

	sp->hmac = NULL;

	sk->sk_destruct = sctp_destruct_sock;

	SCTP_DBG_OBJCNT_INC(sock);

	local_bh_disable();
	percpu_counter_inc(&sctp_sockets_allocated);
	sock_prot_inuse_add(net, sk->sk_prot, 1);

	/* Nothing can fail after this block, otherwise
	 * sctp_destroy_sock() will be called without addr_wq_lock held
	 */
	if (net->sctp.default_auto_asconf) {
		spin_lock(&sock_net(sk)->sctp.addr_wq_lock);
		list_add_tail(&sp->auto_asconf_list,
		    &net->sctp.auto_asconf_splist);
		sp->do_auto_asconf = 1;
		spin_unlock(&sock_net(sk)->sctp.addr_wq_lock);
	} else {
		sp->do_auto_asconf = 0;
	}

	local_bh_enable();

	return 0;
}

/* Cleanup any SCTP per socket resources. Must be called with
 * sock_net(sk)->sctp.addr_wq_lock held if sp->do_auto_asconf is true
 */
static void sctp_destroy_sock(struct sock *sk)
{
	struct sctp_sock *sp;

	pr_debug("%s: sk:%p\n", __func__, sk);

	/* Release our hold on the endpoint. */
	sp = sctp_sk(sk);
	/* This could happen during socket init, thus we bail out
	 * early, since the rest of the below is not setup either.
	 */
	if (sp->ep == NULL)
		return;

	if (sp->do_auto_asconf) {
		sp->do_auto_asconf = 0;
		list_del(&sp->auto_asconf_list);
	}
	sctp_endpoint_free(sp->ep);
	local_bh_disable();
	percpu_counter_dec(&sctp_sockets_allocated);
	sock_prot_inuse_add(sock_net(sk), sk->sk_prot, -1);
	local_bh_enable();
}

/* Triggered when there are no references on the socket anymore */
static void sctp_destruct_sock(struct sock *sk)
{
	struct sctp_sock *sp = sctp_sk(sk);

	/* Free up the HMAC transform. */
	crypto_free_shash(sp->hmac);

	inet_sock_destruct(sk);
}

/* API 4.1.7 shutdown() - TCP Style Syntax
 *     int shutdown(int socket, int how);
 *
 *     sd      - the socket descriptor of the association to be closed.
 *     how     - Specifies the type of shutdown.  The  values  are
 *               as follows:
 *               SHUT_RD
 *                     Disables further receive operations. No SCTP
 *                     protocol action is taken.
 *               SHUT_WR
 *                     Disables further send operations, and initiates
 *                     the SCTP shutdown sequence.
 *               SHUT_RDWR
 *                     Disables further send  and  receive  operations
 *                     and initiates the SCTP shutdown sequence.
 */
static void sctp_shutdown(struct sock *sk, int how)
{
	struct net *net = sock_net(sk);
	struct sctp_endpoint *ep;

	if (!sctp_style(sk, TCP))
		return;

	ep = sctp_sk(sk)->ep;
	if (how & SEND_SHUTDOWN && !list_empty(&ep->asocs)) {
		struct sctp_association *asoc;

		sk->sk_state = SCTP_SS_CLOSING;
		asoc = list_entry(ep->asocs.next,
				  struct sctp_association, asocs);
		sctp_primitive_SHUTDOWN(net, asoc, NULL);
	}
}

int sctp_get_sctp_info(struct sock *sk, struct sctp_association *asoc,
		       struct sctp_info *info)
{
	struct sctp_transport *prim;
	struct list_head *pos;
	int mask;

	memset(info, 0, sizeof(*info));
	if (!asoc) {
		struct sctp_sock *sp = sctp_sk(sk);

		info->sctpi_s_autoclose = sp->autoclose;
		info->sctpi_s_adaptation_ind = sp->adaptation_ind;
		info->sctpi_s_pd_point = sp->pd_point;
		info->sctpi_s_nodelay = sp->nodelay;
		info->sctpi_s_disable_fragments = sp->disable_fragments;
		info->sctpi_s_v4mapped = sp->v4mapped;
		info->sctpi_s_frag_interleave = sp->frag_interleave;
		info->sctpi_s_type = sp->type;

		return 0;
	}

	info->sctpi_tag = asoc->c.my_vtag;
	info->sctpi_state = asoc->state;
	info->sctpi_rwnd = asoc->a_rwnd;
	info->sctpi_unackdata = asoc->unack_data;
	info->sctpi_penddata = sctp_tsnmap_pending(&asoc->peer.tsn_map);
	info->sctpi_instrms = asoc->stream.incnt;
	info->sctpi_outstrms = asoc->stream.outcnt;
	list_for_each(pos, &asoc->base.inqueue.in_chunk_list)
		info->sctpi_inqueue++;
	list_for_each(pos, &asoc->outqueue.out_chunk_list)
		info->sctpi_outqueue++;
	info->sctpi_overall_error = asoc->overall_error_count;
	info->sctpi_max_burst = asoc->max_burst;
	info->sctpi_maxseg = asoc->frag_point;
	info->sctpi_peer_rwnd = asoc->peer.rwnd;
	info->sctpi_peer_tag = asoc->c.peer_vtag;

	mask = asoc->peer.ecn_capable << 1;
	mask = (mask | asoc->peer.ipv4_address) << 1;
	mask = (mask | asoc->peer.ipv6_address) << 1;
	mask = (mask | asoc->peer.hostname_address) << 1;
	mask = (mask | asoc->peer.asconf_capable) << 1;
	mask = (mask | asoc->peer.prsctp_capable) << 1;
	mask = (mask | asoc->peer.auth_capable);
	info->sctpi_peer_capable = mask;
	mask = asoc->peer.sack_needed << 1;
	mask = (mask | asoc->peer.sack_generation) << 1;
	mask = (mask | asoc->peer.zero_window_announced);
	info->sctpi_peer_sack = mask;

	info->sctpi_isacks = asoc->stats.isacks;
	info->sctpi_osacks = asoc->stats.osacks;
	info->sctpi_opackets = asoc->stats.opackets;
	info->sctpi_ipackets = asoc->stats.ipackets;
	info->sctpi_rtxchunks = asoc->stats.rtxchunks;
	info->sctpi_outofseqtsns = asoc->stats.outofseqtsns;
	info->sctpi_idupchunks = asoc->stats.idupchunks;
	info->sctpi_gapcnt = asoc->stats.gapcnt;
	info->sctpi_ouodchunks = asoc->stats.ouodchunks;
	info->sctpi_iuodchunks = asoc->stats.iuodchunks;
	info->sctpi_oodchunks = asoc->stats.oodchunks;
	info->sctpi_iodchunks = asoc->stats.iodchunks;
	info->sctpi_octrlchunks = asoc->stats.octrlchunks;
	info->sctpi_ictrlchunks = asoc->stats.ictrlchunks;

	prim = asoc->peer.primary_path;
	memcpy(&info->sctpi_p_address, &prim->ipaddr, sizeof(prim->ipaddr));
	info->sctpi_p_state = prim->state;
	info->sctpi_p_cwnd = prim->cwnd;
	info->sctpi_p_srtt = prim->srtt;
	info->sctpi_p_rto = jiffies_to_msecs(prim->rto);
	info->sctpi_p_hbinterval = prim->hbinterval;
	info->sctpi_p_pathmaxrxt = prim->pathmaxrxt;
	info->sctpi_p_sackdelay = jiffies_to_msecs(prim->sackdelay);
	info->sctpi_p_ssthresh = prim->ssthresh;
	info->sctpi_p_partial_bytes_acked = prim->partial_bytes_acked;
	info->sctpi_p_flight_size = prim->flight_size;
	info->sctpi_p_error = prim->error_count;

	return 0;
}
EXPORT_SYMBOL_GPL(sctp_get_sctp_info);

/* use callback to avoid exporting the core structure */
int sctp_transport_walk_start(struct rhashtable_iter *iter)
{
	int err;

	rhltable_walk_enter(&sctp_transport_hashtable, iter);

	err = rhashtable_walk_start(iter);
	if (err && err != -EAGAIN) {
		rhashtable_walk_stop(iter);
		rhashtable_walk_exit(iter);
		return err;
	}

	return 0;
}

void sctp_transport_walk_stop(struct rhashtable_iter *iter)
{
	rhashtable_walk_stop(iter);
	rhashtable_walk_exit(iter);
}

struct sctp_transport *sctp_transport_get_next(struct net *net,
					       struct rhashtable_iter *iter)
{
	struct sctp_transport *t;

	t = rhashtable_walk_next(iter);
	for (; t; t = rhashtable_walk_next(iter)) {
		if (IS_ERR(t)) {
			if (PTR_ERR(t) == -EAGAIN)
				continue;
			break;
		}

		if (net_eq(sock_net(t->asoc->base.sk), net) &&
		    t->asoc->peer.primary_path == t)
			break;
	}

	return t;
}

struct sctp_transport *sctp_transport_get_idx(struct net *net,
					      struct rhashtable_iter *iter,
					      int pos)
{
	void *obj = SEQ_START_TOKEN;

	while (pos && (obj = sctp_transport_get_next(net, iter)) &&
	       !IS_ERR(obj))
		pos--;

	return obj;
}

int sctp_for_each_endpoint(int (*cb)(struct sctp_endpoint *, void *),
			   void *p) {
	int err = 0;
	int hash = 0;
	struct sctp_ep_common *epb;
	struct sctp_hashbucket *head;

	for (head = sctp_ep_hashtable; hash < sctp_ep_hashsize;
	     hash++, head++) {
		read_lock_bh(&head->lock);
		sctp_for_each_hentry(epb, &head->chain) {
			err = cb(sctp_ep(epb), p);
			if (err)
				break;
		}
		read_unlock_bh(&head->lock);
	}

	return err;
}
EXPORT_SYMBOL_GPL(sctp_for_each_endpoint);

int sctp_transport_lookup_process(int (*cb)(struct sctp_transport *, void *),
				  struct net *net,
				  const union sctp_addr *laddr,
				  const union sctp_addr *paddr, void *p)
{
	struct sctp_transport *transport;
	int err;

	rcu_read_lock();
	transport = sctp_addrs_lookup_transport(net, laddr, paddr);
	rcu_read_unlock();
	if (!transport)
		return -ENOENT;

	err = cb(transport, p);
	sctp_transport_put(transport);

	return err;
}
EXPORT_SYMBOL_GPL(sctp_transport_lookup_process);

int sctp_for_each_transport(int (*cb)(struct sctp_transport *, void *),
			    int (*cb_done)(struct sctp_transport *, void *),
			    struct net *net, int *pos, void *p) {
	struct rhashtable_iter hti;
	struct sctp_transport *tsp;
	int ret;

again:
	ret = sctp_transport_walk_start(&hti);
	if (ret)
		return ret;

	tsp = sctp_transport_get_idx(net, &hti, *pos + 1);
	for (; !IS_ERR_OR_NULL(tsp); tsp = sctp_transport_get_next(net, &hti)) {
		if (!sctp_transport_hold(tsp))
			continue;
		ret = cb(tsp, p);
		if (ret)
			break;
		(*pos)++;
		sctp_transport_put(tsp);
	}
	sctp_transport_walk_stop(&hti);

	if (ret) {
		if (cb_done && !cb_done(tsp, p)) {
			(*pos)++;
			sctp_transport_put(tsp);
			goto again;
		}
		sctp_transport_put(tsp);
	}

	return ret;
}
EXPORT_SYMBOL_GPL(sctp_for_each_transport);

/* 7.2.1 Association Status (SCTP_STATUS)

 * Applications can retrieve current status information about an
 * association, including association state, peer receiver window size,
 * number of unacked data chunks, and number of data chunks pending
 * receipt.  This information is read-only.
 */
static int sctp_getsockopt_sctp_status(struct sock *sk, int len,
				       char __user *optval,
				       int __user *optlen)
{
	struct sctp_status status;
	struct sctp_association *asoc = NULL;
	struct sctp_transport *transport;
	sctp_assoc_t associd;
	int retval = 0;

	if (len < sizeof(status)) {
		retval = -EINVAL;
		goto out;
	}

	len = sizeof(status);
	if (copy_from_user(&status, optval, len)) {
		retval = -EFAULT;
		goto out;
	}

	associd = status.sstat_assoc_id;
	asoc = sctp_id2assoc(sk, associd);
	if (!asoc) {
		retval = -EINVAL;
		goto out;
	}

	transport = asoc->peer.primary_path;

	status.sstat_assoc_id = sctp_assoc2id(asoc);
	status.sstat_state = sctp_assoc_to_state(asoc);
	status.sstat_rwnd =  asoc->peer.rwnd;
	status.sstat_unackdata = asoc->unack_data;

	status.sstat_penddata = sctp_tsnmap_pending(&asoc->peer.tsn_map);
	status.sstat_instrms = asoc->stream.incnt;
	status.sstat_outstrms = asoc->stream.outcnt;
	status.sstat_fragmentation_point = asoc->frag_point;
	status.sstat_primary.spinfo_assoc_id = sctp_assoc2id(transport->asoc);
	memcpy(&status.sstat_primary.spinfo_address, &transport->ipaddr,
			transport->af_specific->sockaddr_len);
	/* Map ipv4 address into v4-mapped-on-v6 address.  */
	sctp_get_pf_specific(sk->sk_family)->addr_to_user(sctp_sk(sk),
		(union sctp_addr *)&status.sstat_primary.spinfo_address);
	status.sstat_primary.spinfo_state = transport->state;
	status.sstat_primary.spinfo_cwnd = transport->cwnd;
	status.sstat_primary.spinfo_srtt = transport->srtt;
	status.sstat_primary.spinfo_rto = jiffies_to_msecs(transport->rto);
	status.sstat_primary.spinfo_mtu = transport->pathmtu;

	if (status.sstat_primary.spinfo_state == SCTP_UNKNOWN)
		status.sstat_primary.spinfo_state = SCTP_ACTIVE;

	if (put_user(len, optlen)) {
		retval = -EFAULT;
		goto out;
	}

	pr_debug("%s: len:%d, state:%d, rwnd:%d, assoc_id:%d\n",
		 __func__, len, status.sstat_state, status.sstat_rwnd,
		 status.sstat_assoc_id);

	if (copy_to_user(optval, &status, len)) {
		retval = -EFAULT;
		goto out;
	}

out:
	return retval;
}


/* 7.2.2 Peer Address Information (SCTP_GET_PEER_ADDR_INFO)
 *
 * Applications can retrieve information about a specific peer address
 * of an association, including its reachability state, congestion
 * window, and retransmission timer values.  This information is
 * read-only.
 */
static int sctp_getsockopt_peer_addr_info(struct sock *sk, int len,
					  char __user *optval,
					  int __user *optlen)
{
	struct sctp_paddrinfo pinfo;
	struct sctp_transport *transport;
	int retval = 0;

	if (len < sizeof(pinfo)) {
		retval = -EINVAL;
		goto out;
	}

	len = sizeof(pinfo);
	if (copy_from_user(&pinfo, optval, len)) {
		retval = -EFAULT;
		goto out;
	}

	transport = sctp_addr_id2transport(sk, &pinfo.spinfo_address,
					   pinfo.spinfo_assoc_id);
	if (!transport)
		return -EINVAL;

	pinfo.spinfo_assoc_id = sctp_assoc2id(transport->asoc);
	pinfo.spinfo_state = transport->state;
	pinfo.spinfo_cwnd = transport->cwnd;
	pinfo.spinfo_srtt = transport->srtt;
	pinfo.spinfo_rto = jiffies_to_msecs(transport->rto);
	pinfo.spinfo_mtu = transport->pathmtu;

	if (pinfo.spinfo_state == SCTP_UNKNOWN)
		pinfo.spinfo_state = SCTP_ACTIVE;

	if (put_user(len, optlen)) {
		retval = -EFAULT;
		goto out;
	}

	if (copy_to_user(optval, &pinfo, len)) {
		retval = -EFAULT;
		goto out;
	}

out:
	return retval;
}

/* 7.1.12 Enable/Disable message fragmentation (SCTP_DISABLE_FRAGMENTS)
 *
 * This option is a on/off flag.  If enabled no SCTP message
 * fragmentation will be performed.  Instead if a message being sent
 * exceeds the current PMTU size, the message will NOT be sent and
 * instead a error will be indicated to the user.
 */
static int sctp_getsockopt_disable_fragments(struct sock *sk, int len,
					char __user *optval, int __user *optlen)
{
	int val;

	if (len < sizeof(int))
		return -EINVAL;

	len = sizeof(int);
	val = (sctp_sk(sk)->disable_fragments == 1);
	if (put_user(len, optlen))
		return -EFAULT;
	if (copy_to_user(optval, &val, len))
		return -EFAULT;
	return 0;
}

/* 7.1.15 Set notification and ancillary events (SCTP_EVENTS)
 *
 * This socket option is used to specify various notifications and
 * ancillary data the user wishes to receive.
 */
static int sctp_getsockopt_events(struct sock *sk, int len, char __user *optval,
				  int __user *optlen)
{
	if (len == 0)
		return -EINVAL;
	if (len > sizeof(struct sctp_event_subscribe))
		len = sizeof(struct sctp_event_subscribe);
	if (put_user(len, optlen))
		return -EFAULT;
	if (copy_to_user(optval, &sctp_sk(sk)->subscribe, len))
		return -EFAULT;
	return 0;
}

/* 7.1.8 Automatic Close of associations (SCTP_AUTOCLOSE)
 *
 * This socket option is applicable to the UDP-style socket only.  When
 * set it will cause associations that are idle for more than the
 * specified number of seconds to automatically close.  An association
 * being idle is defined an association that has NOT sent or received
 * user data.  The special value of '0' indicates that no automatic
 * close of any associations should be performed.  The option expects an
 * integer defining the number of seconds of idle time before an
 * association is closed.
 */
static int sctp_getsockopt_autoclose(struct sock *sk, int len, char __user *optval, int __user *optlen)
{
	/* Applicable to UDP-style socket only */
	if (sctp_style(sk, TCP))
		return -EOPNOTSUPP;
	if (len < sizeof(int))
		return -EINVAL;
	len = sizeof(int);
	if (put_user(len, optlen))
		return -EFAULT;
	if (copy_to_user(optval, &sctp_sk(sk)->autoclose, sizeof(int)))
		return -EFAULT;
	return 0;
}

/* Helper routine to branch off an association to a new socket.  */
int sctp_do_peeloff(struct sock *sk, sctp_assoc_t id, struct socket **sockp)
{
	struct sctp_association *asoc = sctp_id2assoc(sk, id);
	struct sctp_sock *sp = sctp_sk(sk);
	struct socket *sock;
	int err = 0;

	/* Do not peel off from one netns to another one. */
	if (!net_eq(current->nsproxy->net_ns, sock_net(sk)))
<<<<<<< HEAD
		return -EINVAL;

	if (!asoc)
=======
>>>>>>> 0c86a6bd
		return -EINVAL;

	if (!asoc)
		return -EINVAL;

	/* An association cannot be branched off from an already peeled-off
	 * socket, nor is this supported for tcp style sockets.
	 */
	if (!sctp_style(sk, UDP))
		return -EINVAL;

	/* Create a new socket.  */
	err = sock_create(sk->sk_family, SOCK_SEQPACKET, IPPROTO_SCTP, &sock);
	if (err < 0)
		return err;

	sctp_copy_sock(sock->sk, sk, asoc);

	/* Make peeled-off sockets more like 1-1 accepted sockets.
	 * Set the daddr and initialize id to something more random
	 */
	sp->pf->to_sk_daddr(&asoc->peer.primary_addr, sk);

	/* Populate the fields of the newsk from the oldsk and migrate the
	 * asoc to the newsk.
	 */
	sctp_sock_migrate(sk, sock->sk, asoc, SCTP_SOCKET_UDP_HIGH_BANDWIDTH);

	*sockp = sock;

	return err;
}
EXPORT_SYMBOL(sctp_do_peeloff);

static int sctp_getsockopt_peeloff_common(struct sock *sk, sctp_peeloff_arg_t *peeloff,
					  struct file **newfile, unsigned flags)
{
	struct socket *newsock;
	int retval;

	retval = sctp_do_peeloff(sk, peeloff->associd, &newsock);
	if (retval < 0)
		goto out;

	/* Map the socket to an unused fd that can be returned to the user.  */
	retval = get_unused_fd_flags(flags & SOCK_CLOEXEC);
	if (retval < 0) {
		sock_release(newsock);
		goto out;
	}

	*newfile = sock_alloc_file(newsock, 0, NULL);
	if (IS_ERR(*newfile)) {
		put_unused_fd(retval);
		sock_release(newsock);
		retval = PTR_ERR(*newfile);
		*newfile = NULL;
		return retval;
	}

	pr_debug("%s: sk:%p, newsk:%p, sd:%d\n", __func__, sk, newsock->sk,
		 retval);

	peeloff->sd = retval;

	if (flags & SOCK_NONBLOCK)
		(*newfile)->f_flags |= O_NONBLOCK;
out:
	return retval;
}

static int sctp_getsockopt_peeloff(struct sock *sk, int len, char __user *optval, int __user *optlen)
{
	sctp_peeloff_arg_t peeloff;
	struct file *newfile = NULL;
	int retval = 0;

	if (len < sizeof(sctp_peeloff_arg_t))
		return -EINVAL;
	len = sizeof(sctp_peeloff_arg_t);
	if (copy_from_user(&peeloff, optval, len))
		return -EFAULT;

	retval = sctp_getsockopt_peeloff_common(sk, &peeloff, &newfile, 0);
	if (retval < 0)
		goto out;

	/* Return the fd mapped to the new socket.  */
	if (put_user(len, optlen)) {
		fput(newfile);
		put_unused_fd(retval);
		return -EFAULT;
	}

	if (copy_to_user(optval, &peeloff, len)) {
		fput(newfile);
		put_unused_fd(retval);
		return -EFAULT;
	}
	fd_install(retval, newfile);
out:
	return retval;
}

static int sctp_getsockopt_peeloff_flags(struct sock *sk, int len,
					 char __user *optval, int __user *optlen)
{
	sctp_peeloff_flags_arg_t peeloff;
	struct file *newfile = NULL;
	int retval = 0;

	if (len < sizeof(sctp_peeloff_flags_arg_t))
		return -EINVAL;
	len = sizeof(sctp_peeloff_flags_arg_t);
	if (copy_from_user(&peeloff, optval, len))
		return -EFAULT;

	retval = sctp_getsockopt_peeloff_common(sk, &peeloff.p_arg,
						&newfile, peeloff.flags);
	if (retval < 0)
		goto out;

	/* Return the fd mapped to the new socket.  */
	if (put_user(len, optlen)) {
		fput(newfile);
		put_unused_fd(retval);
		return -EFAULT;
	}

	if (copy_to_user(optval, &peeloff, len)) {
		fput(newfile);
		put_unused_fd(retval);
		return -EFAULT;
	}
	fd_install(retval, newfile);
out:
	return retval;
}

/* 7.1.13 Peer Address Parameters (SCTP_PEER_ADDR_PARAMS)
 *
 * Applications can enable or disable heartbeats for any peer address of
 * an association, modify an address's heartbeat interval, force a
 * heartbeat to be sent immediately, and adjust the address's maximum
 * number of retransmissions sent before an address is considered
 * unreachable.  The following structure is used to access and modify an
 * address's parameters:
 *
 *  struct sctp_paddrparams {
 *     sctp_assoc_t            spp_assoc_id;
 *     struct sockaddr_storage spp_address;
 *     uint32_t                spp_hbinterval;
 *     uint16_t                spp_pathmaxrxt;
 *     uint32_t                spp_pathmtu;
 *     uint32_t                spp_sackdelay;
 *     uint32_t                spp_flags;
 * };
 *
 *   spp_assoc_id    - (one-to-many style socket) This is filled in the
 *                     application, and identifies the association for
 *                     this query.
 *   spp_address     - This specifies which address is of interest.
 *   spp_hbinterval  - This contains the value of the heartbeat interval,
 *                     in milliseconds.  If a  value of zero
 *                     is present in this field then no changes are to
 *                     be made to this parameter.
 *   spp_pathmaxrxt  - This contains the maximum number of
 *                     retransmissions before this address shall be
 *                     considered unreachable. If a  value of zero
 *                     is present in this field then no changes are to
 *                     be made to this parameter.
 *   spp_pathmtu     - When Path MTU discovery is disabled the value
 *                     specified here will be the "fixed" path mtu.
 *                     Note that if the spp_address field is empty
 *                     then all associations on this address will
 *                     have this fixed path mtu set upon them.
 *
 *   spp_sackdelay   - When delayed sack is enabled, this value specifies
 *                     the number of milliseconds that sacks will be delayed
 *                     for. This value will apply to all addresses of an
 *                     association if the spp_address field is empty. Note
 *                     also, that if delayed sack is enabled and this
 *                     value is set to 0, no change is made to the last
 *                     recorded delayed sack timer value.
 *
 *   spp_flags       - These flags are used to control various features
 *                     on an association. The flag field may contain
 *                     zero or more of the following options.
 *
 *                     SPP_HB_ENABLE  - Enable heartbeats on the
 *                     specified address. Note that if the address
 *                     field is empty all addresses for the association
 *                     have heartbeats enabled upon them.
 *
 *                     SPP_HB_DISABLE - Disable heartbeats on the
 *                     speicifed address. Note that if the address
 *                     field is empty all addresses for the association
 *                     will have their heartbeats disabled. Note also
 *                     that SPP_HB_ENABLE and SPP_HB_DISABLE are
 *                     mutually exclusive, only one of these two should
 *                     be specified. Enabling both fields will have
 *                     undetermined results.
 *
 *                     SPP_HB_DEMAND - Request a user initiated heartbeat
 *                     to be made immediately.
 *
 *                     SPP_PMTUD_ENABLE - This field will enable PMTU
 *                     discovery upon the specified address. Note that
 *                     if the address feild is empty then all addresses
 *                     on the association are effected.
 *
 *                     SPP_PMTUD_DISABLE - This field will disable PMTU
 *                     discovery upon the specified address. Note that
 *                     if the address feild is empty then all addresses
 *                     on the association are effected. Not also that
 *                     SPP_PMTUD_ENABLE and SPP_PMTUD_DISABLE are mutually
 *                     exclusive. Enabling both will have undetermined
 *                     results.
 *
 *                     SPP_SACKDELAY_ENABLE - Setting this flag turns
 *                     on delayed sack. The time specified in spp_sackdelay
 *                     is used to specify the sack delay for this address. Note
 *                     that if spp_address is empty then all addresses will
 *                     enable delayed sack and take on the sack delay
 *                     value specified in spp_sackdelay.
 *                     SPP_SACKDELAY_DISABLE - Setting this flag turns
 *                     off delayed sack. If the spp_address field is blank then
 *                     delayed sack is disabled for the entire association. Note
 *                     also that this field is mutually exclusive to
 *                     SPP_SACKDELAY_ENABLE, setting both will have undefined
 *                     results.
 */
static int sctp_getsockopt_peer_addr_params(struct sock *sk, int len,
					    char __user *optval, int __user *optlen)
{
	struct sctp_paddrparams  params;
	struct sctp_transport   *trans = NULL;
	struct sctp_association *asoc = NULL;
	struct sctp_sock        *sp = sctp_sk(sk);

	if (len < sizeof(struct sctp_paddrparams))
		return -EINVAL;
	len = sizeof(struct sctp_paddrparams);
	if (copy_from_user(&params, optval, len))
		return -EFAULT;

	/* If an address other than INADDR_ANY is specified, and
	 * no transport is found, then the request is invalid.
	 */
	if (!sctp_is_any(sk, (union sctp_addr *)&params.spp_address)) {
		trans = sctp_addr_id2transport(sk, &params.spp_address,
					       params.spp_assoc_id);
		if (!trans) {
			pr_debug("%s: failed no transport\n", __func__);
			return -EINVAL;
		}
	}

	/* Get association, if assoc_id != 0 and the socket is a one
	 * to many style socket, and an association was not found, then
	 * the id was invalid.
	 */
	asoc = sctp_id2assoc(sk, params.spp_assoc_id);
	if (!asoc && params.spp_assoc_id && sctp_style(sk, UDP)) {
		pr_debug("%s: failed no association\n", __func__);
		return -EINVAL;
	}

	if (trans) {
		/* Fetch transport values. */
		params.spp_hbinterval = jiffies_to_msecs(trans->hbinterval);
		params.spp_pathmtu    = trans->pathmtu;
		params.spp_pathmaxrxt = trans->pathmaxrxt;
		params.spp_sackdelay  = jiffies_to_msecs(trans->sackdelay);

		/*draft-11 doesn't say what to return in spp_flags*/
		params.spp_flags      = trans->param_flags;
	} else if (asoc) {
		/* Fetch association values. */
		params.spp_hbinterval = jiffies_to_msecs(asoc->hbinterval);
		params.spp_pathmtu    = asoc->pathmtu;
		params.spp_pathmaxrxt = asoc->pathmaxrxt;
		params.spp_sackdelay  = jiffies_to_msecs(asoc->sackdelay);

		/*draft-11 doesn't say what to return in spp_flags*/
		params.spp_flags      = asoc->param_flags;
	} else {
		/* Fetch socket values. */
		params.spp_hbinterval = sp->hbinterval;
		params.spp_pathmtu    = sp->pathmtu;
		params.spp_sackdelay  = sp->sackdelay;
		params.spp_pathmaxrxt = sp->pathmaxrxt;

		/*draft-11 doesn't say what to return in spp_flags*/
		params.spp_flags      = sp->param_flags;
	}

	if (copy_to_user(optval, &params, len))
		return -EFAULT;

	if (put_user(len, optlen))
		return -EFAULT;

	return 0;
}

/*
 * 7.1.23.  Get or set delayed ack timer (SCTP_DELAYED_SACK)
 *
 * This option will effect the way delayed acks are performed.  This
 * option allows you to get or set the delayed ack time, in
 * milliseconds.  It also allows changing the delayed ack frequency.
 * Changing the frequency to 1 disables the delayed sack algorithm.  If
 * the assoc_id is 0, then this sets or gets the endpoints default
 * values.  If the assoc_id field is non-zero, then the set or get
 * effects the specified association for the one to many model (the
 * assoc_id field is ignored by the one to one model).  Note that if
 * sack_delay or sack_freq are 0 when setting this option, then the
 * current values will remain unchanged.
 *
 * struct sctp_sack_info {
 *     sctp_assoc_t            sack_assoc_id;
 *     uint32_t                sack_delay;
 *     uint32_t                sack_freq;
 * };
 *
 * sack_assoc_id -  This parameter, indicates which association the user
 *    is performing an action upon.  Note that if this field's value is
 *    zero then the endpoints default value is changed (effecting future
 *    associations only).
 *
 * sack_delay -  This parameter contains the number of milliseconds that
 *    the user is requesting the delayed ACK timer be set to.  Note that
 *    this value is defined in the standard to be between 200 and 500
 *    milliseconds.
 *
 * sack_freq -  This parameter contains the number of packets that must
 *    be received before a sack is sent without waiting for the delay
 *    timer to expire.  The default value for this is 2, setting this
 *    value to 1 will disable the delayed sack algorithm.
 */
static int sctp_getsockopt_delayed_ack(struct sock *sk, int len,
					    char __user *optval,
					    int __user *optlen)
{
	struct sctp_sack_info    params;
	struct sctp_association *asoc = NULL;
	struct sctp_sock        *sp = sctp_sk(sk);

	if (len >= sizeof(struct sctp_sack_info)) {
		len = sizeof(struct sctp_sack_info);

		if (copy_from_user(&params, optval, len))
			return -EFAULT;
	} else if (len == sizeof(struct sctp_assoc_value)) {
		pr_warn_ratelimited(DEPRECATED
				    "%s (pid %d) "
				    "Use of struct sctp_assoc_value in delayed_ack socket option.\n"
				    "Use struct sctp_sack_info instead\n",
				    current->comm, task_pid_nr(current));
		if (copy_from_user(&params, optval, len))
			return -EFAULT;
	} else
		return -EINVAL;

	/* Get association, if sack_assoc_id != 0 and the socket is a one
	 * to many style socket, and an association was not found, then
	 * the id was invalid.
	 */
	asoc = sctp_id2assoc(sk, params.sack_assoc_id);
	if (!asoc && params.sack_assoc_id && sctp_style(sk, UDP))
		return -EINVAL;

	if (asoc) {
		/* Fetch association values. */
		if (asoc->param_flags & SPP_SACKDELAY_ENABLE) {
			params.sack_delay = jiffies_to_msecs(
				asoc->sackdelay);
			params.sack_freq = asoc->sackfreq;

		} else {
			params.sack_delay = 0;
			params.sack_freq = 1;
		}
	} else {
		/* Fetch socket values. */
		if (sp->param_flags & SPP_SACKDELAY_ENABLE) {
			params.sack_delay  = sp->sackdelay;
			params.sack_freq = sp->sackfreq;
		} else {
			params.sack_delay  = 0;
			params.sack_freq = 1;
		}
	}

	if (copy_to_user(optval, &params, len))
		return -EFAULT;

	if (put_user(len, optlen))
		return -EFAULT;

	return 0;
}

/* 7.1.3 Initialization Parameters (SCTP_INITMSG)
 *
 * Applications can specify protocol parameters for the default association
 * initialization.  The option name argument to setsockopt() and getsockopt()
 * is SCTP_INITMSG.
 *
 * Setting initialization parameters is effective only on an unconnected
 * socket (for UDP-style sockets only future associations are effected
 * by the change).  With TCP-style sockets, this option is inherited by
 * sockets derived from a listener socket.
 */
static int sctp_getsockopt_initmsg(struct sock *sk, int len, char __user *optval, int __user *optlen)
{
	if (len < sizeof(struct sctp_initmsg))
		return -EINVAL;
	len = sizeof(struct sctp_initmsg);
	if (put_user(len, optlen))
		return -EFAULT;
	if (copy_to_user(optval, &sctp_sk(sk)->initmsg, len))
		return -EFAULT;
	return 0;
}


static int sctp_getsockopt_peer_addrs(struct sock *sk, int len,
				      char __user *optval, int __user *optlen)
{
	struct sctp_association *asoc;
	int cnt = 0;
	struct sctp_getaddrs getaddrs;
	struct sctp_transport *from;
	void __user *to;
	union sctp_addr temp;
	struct sctp_sock *sp = sctp_sk(sk);
	int addrlen;
	size_t space_left;
	int bytes_copied;

	if (len < sizeof(struct sctp_getaddrs))
		return -EINVAL;

	if (copy_from_user(&getaddrs, optval, sizeof(struct sctp_getaddrs)))
		return -EFAULT;

	/* For UDP-style sockets, id specifies the association to query.  */
	asoc = sctp_id2assoc(sk, getaddrs.assoc_id);
	if (!asoc)
		return -EINVAL;

	to = optval + offsetof(struct sctp_getaddrs, addrs);
	space_left = len - offsetof(struct sctp_getaddrs, addrs);

	list_for_each_entry(from, &asoc->peer.transport_addr_list,
				transports) {
		memcpy(&temp, &from->ipaddr, sizeof(temp));
		addrlen = sctp_get_pf_specific(sk->sk_family)
			      ->addr_to_user(sp, &temp);
		if (space_left < addrlen)
			return -ENOMEM;
		if (copy_to_user(to, &temp, addrlen))
			return -EFAULT;
		to += addrlen;
		cnt++;
		space_left -= addrlen;
	}

	if (put_user(cnt, &((struct sctp_getaddrs __user *)optval)->addr_num))
		return -EFAULT;
	bytes_copied = ((char __user *)to) - optval;
	if (put_user(bytes_copied, optlen))
		return -EFAULT;

	return 0;
}

static int sctp_copy_laddrs(struct sock *sk, __u16 port, void *to,
			    size_t space_left, int *bytes_copied)
{
	struct sctp_sockaddr_entry *addr;
	union sctp_addr temp;
	int cnt = 0;
	int addrlen;
	struct net *net = sock_net(sk);

	rcu_read_lock();
	list_for_each_entry_rcu(addr, &net->sctp.local_addr_list, list) {
		if (!addr->valid)
			continue;

		if ((PF_INET == sk->sk_family) &&
		    (AF_INET6 == addr->a.sa.sa_family))
			continue;
		if ((PF_INET6 == sk->sk_family) &&
		    inet_v6_ipv6only(sk) &&
		    (AF_INET == addr->a.sa.sa_family))
			continue;
		memcpy(&temp, &addr->a, sizeof(temp));
		if (!temp.v4.sin_port)
			temp.v4.sin_port = htons(port);

		addrlen = sctp_get_pf_specific(sk->sk_family)
			      ->addr_to_user(sctp_sk(sk), &temp);

		if (space_left < addrlen) {
			cnt =  -ENOMEM;
			break;
		}
		memcpy(to, &temp, addrlen);

		to += addrlen;
		cnt++;
		space_left -= addrlen;
		*bytes_copied += addrlen;
	}
	rcu_read_unlock();

	return cnt;
}


static int sctp_getsockopt_local_addrs(struct sock *sk, int len,
				       char __user *optval, int __user *optlen)
{
	struct sctp_bind_addr *bp;
	struct sctp_association *asoc;
	int cnt = 0;
	struct sctp_getaddrs getaddrs;
	struct sctp_sockaddr_entry *addr;
	void __user *to;
	union sctp_addr temp;
	struct sctp_sock *sp = sctp_sk(sk);
	int addrlen;
	int err = 0;
	size_t space_left;
	int bytes_copied = 0;
	void *addrs;
	void *buf;

	if (len < sizeof(struct sctp_getaddrs))
		return -EINVAL;

	if (copy_from_user(&getaddrs, optval, sizeof(struct sctp_getaddrs)))
		return -EFAULT;

	/*
	 *  For UDP-style sockets, id specifies the association to query.
	 *  If the id field is set to the value '0' then the locally bound
	 *  addresses are returned without regard to any particular
	 *  association.
	 */
	if (0 == getaddrs.assoc_id) {
		bp = &sctp_sk(sk)->ep->base.bind_addr;
	} else {
		asoc = sctp_id2assoc(sk, getaddrs.assoc_id);
		if (!asoc)
			return -EINVAL;
		bp = &asoc->base.bind_addr;
	}

	to = optval + offsetof(struct sctp_getaddrs, addrs);
	space_left = len - offsetof(struct sctp_getaddrs, addrs);

	addrs = kmalloc(space_left, GFP_USER | __GFP_NOWARN);
	if (!addrs)
		return -ENOMEM;

	/* If the endpoint is bound to 0.0.0.0 or ::0, get the valid
	 * addresses from the global local address list.
	 */
	if (sctp_list_single_entry(&bp->address_list)) {
		addr = list_entry(bp->address_list.next,
				  struct sctp_sockaddr_entry, list);
		if (sctp_is_any(sk, &addr->a)) {
			cnt = sctp_copy_laddrs(sk, bp->port, addrs,
						space_left, &bytes_copied);
			if (cnt < 0) {
				err = cnt;
				goto out;
			}
			goto copy_getaddrs;
		}
	}

	buf = addrs;
	/* Protection on the bound address list is not needed since
	 * in the socket option context we hold a socket lock and
	 * thus the bound address list can't change.
	 */
	list_for_each_entry(addr, &bp->address_list, list) {
		memcpy(&temp, &addr->a, sizeof(temp));
		addrlen = sctp_get_pf_specific(sk->sk_family)
			      ->addr_to_user(sp, &temp);
		if (space_left < addrlen) {
			err =  -ENOMEM; /*fixme: right error?*/
			goto out;
		}
		memcpy(buf, &temp, addrlen);
		buf += addrlen;
		bytes_copied += addrlen;
		cnt++;
		space_left -= addrlen;
	}

copy_getaddrs:
	if (copy_to_user(to, addrs, bytes_copied)) {
		err = -EFAULT;
		goto out;
	}
	if (put_user(cnt, &((struct sctp_getaddrs __user *)optval)->addr_num)) {
		err = -EFAULT;
		goto out;
	}
	if (put_user(bytes_copied, optlen))
		err = -EFAULT;
out:
	kfree(addrs);
	return err;
}

/* 7.1.10 Set Primary Address (SCTP_PRIMARY_ADDR)
 *
 * Requests that the local SCTP stack use the enclosed peer address as
 * the association primary.  The enclosed address must be one of the
 * association peer's addresses.
 */
static int sctp_getsockopt_primary_addr(struct sock *sk, int len,
					char __user *optval, int __user *optlen)
{
	struct sctp_prim prim;
	struct sctp_association *asoc;
	struct sctp_sock *sp = sctp_sk(sk);

	if (len < sizeof(struct sctp_prim))
		return -EINVAL;

	len = sizeof(struct sctp_prim);

	if (copy_from_user(&prim, optval, len))
		return -EFAULT;

	asoc = sctp_id2assoc(sk, prim.ssp_assoc_id);
	if (!asoc)
		return -EINVAL;

	if (!asoc->peer.primary_path)
		return -ENOTCONN;

	memcpy(&prim.ssp_addr, &asoc->peer.primary_path->ipaddr,
		asoc->peer.primary_path->af_specific->sockaddr_len);

	sctp_get_pf_specific(sk->sk_family)->addr_to_user(sp,
			(union sctp_addr *)&prim.ssp_addr);

	if (put_user(len, optlen))
		return -EFAULT;
	if (copy_to_user(optval, &prim, len))
		return -EFAULT;

	return 0;
}

/*
 * 7.1.11  Set Adaptation Layer Indicator (SCTP_ADAPTATION_LAYER)
 *
 * Requests that the local endpoint set the specified Adaptation Layer
 * Indication parameter for all future INIT and INIT-ACK exchanges.
 */
static int sctp_getsockopt_adaptation_layer(struct sock *sk, int len,
				  char __user *optval, int __user *optlen)
{
	struct sctp_setadaptation adaptation;

	if (len < sizeof(struct sctp_setadaptation))
		return -EINVAL;

	len = sizeof(struct sctp_setadaptation);

	adaptation.ssb_adaptation_ind = sctp_sk(sk)->adaptation_ind;

	if (put_user(len, optlen))
		return -EFAULT;
	if (copy_to_user(optval, &adaptation, len))
		return -EFAULT;

	return 0;
}

/*
 *
 * 7.1.14 Set default send parameters (SCTP_DEFAULT_SEND_PARAM)
 *
 *   Applications that wish to use the sendto() system call may wish to
 *   specify a default set of parameters that would normally be supplied
 *   through the inclusion of ancillary data.  This socket option allows
 *   such an application to set the default sctp_sndrcvinfo structure.


 *   The application that wishes to use this socket option simply passes
 *   in to this call the sctp_sndrcvinfo structure defined in Section
 *   5.2.2) The input parameters accepted by this call include
 *   sinfo_stream, sinfo_flags, sinfo_ppid, sinfo_context,
 *   sinfo_timetolive.  The user must provide the sinfo_assoc_id field in
 *   to this call if the caller is using the UDP model.
 *
 *   For getsockopt, it get the default sctp_sndrcvinfo structure.
 */
static int sctp_getsockopt_default_send_param(struct sock *sk,
					int len, char __user *optval,
					int __user *optlen)
{
	struct sctp_sock *sp = sctp_sk(sk);
	struct sctp_association *asoc;
	struct sctp_sndrcvinfo info;

	if (len < sizeof(info))
		return -EINVAL;

	len = sizeof(info);

	if (copy_from_user(&info, optval, len))
		return -EFAULT;

	asoc = sctp_id2assoc(sk, info.sinfo_assoc_id);
	if (!asoc && info.sinfo_assoc_id && sctp_style(sk, UDP))
		return -EINVAL;
	if (asoc) {
		info.sinfo_stream = asoc->default_stream;
		info.sinfo_flags = asoc->default_flags;
		info.sinfo_ppid = asoc->default_ppid;
		info.sinfo_context = asoc->default_context;
		info.sinfo_timetolive = asoc->default_timetolive;
	} else {
		info.sinfo_stream = sp->default_stream;
		info.sinfo_flags = sp->default_flags;
		info.sinfo_ppid = sp->default_ppid;
		info.sinfo_context = sp->default_context;
		info.sinfo_timetolive = sp->default_timetolive;
	}

	if (put_user(len, optlen))
		return -EFAULT;
	if (copy_to_user(optval, &info, len))
		return -EFAULT;

	return 0;
}

/* RFC6458, Section 8.1.31. Set/get Default Send Parameters
 * (SCTP_DEFAULT_SNDINFO)
 */
static int sctp_getsockopt_default_sndinfo(struct sock *sk, int len,
					   char __user *optval,
					   int __user *optlen)
{
	struct sctp_sock *sp = sctp_sk(sk);
	struct sctp_association *asoc;
	struct sctp_sndinfo info;

	if (len < sizeof(info))
		return -EINVAL;

	len = sizeof(info);

	if (copy_from_user(&info, optval, len))
		return -EFAULT;

	asoc = sctp_id2assoc(sk, info.snd_assoc_id);
	if (!asoc && info.snd_assoc_id && sctp_style(sk, UDP))
		return -EINVAL;
	if (asoc) {
		info.snd_sid = asoc->default_stream;
		info.snd_flags = asoc->default_flags;
		info.snd_ppid = asoc->default_ppid;
		info.snd_context = asoc->default_context;
	} else {
		info.snd_sid = sp->default_stream;
		info.snd_flags = sp->default_flags;
		info.snd_ppid = sp->default_ppid;
		info.snd_context = sp->default_context;
	}

	if (put_user(len, optlen))
		return -EFAULT;
	if (copy_to_user(optval, &info, len))
		return -EFAULT;

	return 0;
}

/*
 *
 * 7.1.5 SCTP_NODELAY
 *
 * Turn on/off any Nagle-like algorithm.  This means that packets are
 * generally sent as soon as possible and no unnecessary delays are
 * introduced, at the cost of more packets in the network.  Expects an
 * integer boolean flag.
 */

static int sctp_getsockopt_nodelay(struct sock *sk, int len,
				   char __user *optval, int __user *optlen)
{
	int val;

	if (len < sizeof(int))
		return -EINVAL;

	len = sizeof(int);
	val = (sctp_sk(sk)->nodelay == 1);
	if (put_user(len, optlen))
		return -EFAULT;
	if (copy_to_user(optval, &val, len))
		return -EFAULT;
	return 0;
}

/*
 *
 * 7.1.1 SCTP_RTOINFO
 *
 * The protocol parameters used to initialize and bound retransmission
 * timeout (RTO) are tunable. sctp_rtoinfo structure is used to access
 * and modify these parameters.
 * All parameters are time values, in milliseconds.  A value of 0, when
 * modifying the parameters, indicates that the current value should not
 * be changed.
 *
 */
static int sctp_getsockopt_rtoinfo(struct sock *sk, int len,
				char __user *optval,
				int __user *optlen) {
	struct sctp_rtoinfo rtoinfo;
	struct sctp_association *asoc;

	if (len < sizeof (struct sctp_rtoinfo))
		return -EINVAL;

	len = sizeof(struct sctp_rtoinfo);

	if (copy_from_user(&rtoinfo, optval, len))
		return -EFAULT;

	asoc = sctp_id2assoc(sk, rtoinfo.srto_assoc_id);

	if (!asoc && rtoinfo.srto_assoc_id && sctp_style(sk, UDP))
		return -EINVAL;

	/* Values corresponding to the specific association. */
	if (asoc) {
		rtoinfo.srto_initial = jiffies_to_msecs(asoc->rto_initial);
		rtoinfo.srto_max = jiffies_to_msecs(asoc->rto_max);
		rtoinfo.srto_min = jiffies_to_msecs(asoc->rto_min);
	} else {
		/* Values corresponding to the endpoint. */
		struct sctp_sock *sp = sctp_sk(sk);

		rtoinfo.srto_initial = sp->rtoinfo.srto_initial;
		rtoinfo.srto_max = sp->rtoinfo.srto_max;
		rtoinfo.srto_min = sp->rtoinfo.srto_min;
	}

	if (put_user(len, optlen))
		return -EFAULT;

	if (copy_to_user(optval, &rtoinfo, len))
		return -EFAULT;

	return 0;
}

/*
 *
 * 7.1.2 SCTP_ASSOCINFO
 *
 * This option is used to tune the maximum retransmission attempts
 * of the association.
 * Returns an error if the new association retransmission value is
 * greater than the sum of the retransmission value  of the peer.
 * See [SCTP] for more information.
 *
 */
static int sctp_getsockopt_associnfo(struct sock *sk, int len,
				     char __user *optval,
				     int __user *optlen)
{

	struct sctp_assocparams assocparams;
	struct sctp_association *asoc;
	struct list_head *pos;
	int cnt = 0;

	if (len < sizeof (struct sctp_assocparams))
		return -EINVAL;

	len = sizeof(struct sctp_assocparams);

	if (copy_from_user(&assocparams, optval, len))
		return -EFAULT;

	asoc = sctp_id2assoc(sk, assocparams.sasoc_assoc_id);

	if (!asoc && assocparams.sasoc_assoc_id && sctp_style(sk, UDP))
		return -EINVAL;

	/* Values correspoinding to the specific association */
	if (asoc) {
		assocparams.sasoc_asocmaxrxt = asoc->max_retrans;
		assocparams.sasoc_peer_rwnd = asoc->peer.rwnd;
		assocparams.sasoc_local_rwnd = asoc->a_rwnd;
		assocparams.sasoc_cookie_life = ktime_to_ms(asoc->cookie_life);

		list_for_each(pos, &asoc->peer.transport_addr_list) {
			cnt++;
		}

		assocparams.sasoc_number_peer_destinations = cnt;
	} else {
		/* Values corresponding to the endpoint */
		struct sctp_sock *sp = sctp_sk(sk);

		assocparams.sasoc_asocmaxrxt = sp->assocparams.sasoc_asocmaxrxt;
		assocparams.sasoc_peer_rwnd = sp->assocparams.sasoc_peer_rwnd;
		assocparams.sasoc_local_rwnd = sp->assocparams.sasoc_local_rwnd;
		assocparams.sasoc_cookie_life =
					sp->assocparams.sasoc_cookie_life;
		assocparams.sasoc_number_peer_destinations =
					sp->assocparams.
					sasoc_number_peer_destinations;
	}

	if (put_user(len, optlen))
		return -EFAULT;

	if (copy_to_user(optval, &assocparams, len))
		return -EFAULT;

	return 0;
}

/*
 * 7.1.16 Set/clear IPv4 mapped addresses (SCTP_I_WANT_MAPPED_V4_ADDR)
 *
 * This socket option is a boolean flag which turns on or off mapped V4
 * addresses.  If this option is turned on and the socket is type
 * PF_INET6, then IPv4 addresses will be mapped to V6 representation.
 * If this option is turned off, then no mapping will be done of V4
 * addresses and a user will receive both PF_INET6 and PF_INET type
 * addresses on the socket.
 */
static int sctp_getsockopt_mappedv4(struct sock *sk, int len,
				    char __user *optval, int __user *optlen)
{
	int val;
	struct sctp_sock *sp = sctp_sk(sk);

	if (len < sizeof(int))
		return -EINVAL;

	len = sizeof(int);
	val = sp->v4mapped;
	if (put_user(len, optlen))
		return -EFAULT;
	if (copy_to_user(optval, &val, len))
		return -EFAULT;

	return 0;
}

/*
 * 7.1.29.  Set or Get the default context (SCTP_CONTEXT)
 * (chapter and verse is quoted at sctp_setsockopt_context())
 */
static int sctp_getsockopt_context(struct sock *sk, int len,
				   char __user *optval, int __user *optlen)
{
	struct sctp_assoc_value params;
	struct sctp_sock *sp;
	struct sctp_association *asoc;

	if (len < sizeof(struct sctp_assoc_value))
		return -EINVAL;

	len = sizeof(struct sctp_assoc_value);

	if (copy_from_user(&params, optval, len))
		return -EFAULT;

	sp = sctp_sk(sk);

	if (params.assoc_id != 0) {
		asoc = sctp_id2assoc(sk, params.assoc_id);
		if (!asoc)
			return -EINVAL;
		params.assoc_value = asoc->default_rcv_context;
	} else {
		params.assoc_value = sp->default_rcv_context;
	}

	if (put_user(len, optlen))
		return -EFAULT;
	if (copy_to_user(optval, &params, len))
		return -EFAULT;

	return 0;
}

/*
 * 8.1.16.  Get or Set the Maximum Fragmentation Size (SCTP_MAXSEG)
 * This option will get or set the maximum size to put in any outgoing
 * SCTP DATA chunk.  If a message is larger than this size it will be
 * fragmented by SCTP into the specified size.  Note that the underlying
 * SCTP implementation may fragment into smaller sized chunks when the
 * PMTU of the underlying association is smaller than the value set by
 * the user.  The default value for this option is '0' which indicates
 * the user is NOT limiting fragmentation and only the PMTU will effect
 * SCTP's choice of DATA chunk size.  Note also that values set larger
 * than the maximum size of an IP datagram will effectively let SCTP
 * control fragmentation (i.e. the same as setting this option to 0).
 *
 * The following structure is used to access and modify this parameter:
 *
 * struct sctp_assoc_value {
 *   sctp_assoc_t assoc_id;
 *   uint32_t assoc_value;
 * };
 *
 * assoc_id:  This parameter is ignored for one-to-one style sockets.
 *    For one-to-many style sockets this parameter indicates which
 *    association the user is performing an action upon.  Note that if
 *    this field's value is zero then the endpoints default value is
 *    changed (effecting future associations only).
 * assoc_value:  This parameter specifies the maximum size in bytes.
 */
static int sctp_getsockopt_maxseg(struct sock *sk, int len,
				  char __user *optval, int __user *optlen)
{
	struct sctp_assoc_value params;
	struct sctp_association *asoc;

	if (len == sizeof(int)) {
		pr_warn_ratelimited(DEPRECATED
				    "%s (pid %d) "
				    "Use of int in maxseg socket option.\n"
				    "Use struct sctp_assoc_value instead\n",
				    current->comm, task_pid_nr(current));
		params.assoc_id = 0;
	} else if (len >= sizeof(struct sctp_assoc_value)) {
		len = sizeof(struct sctp_assoc_value);
		if (copy_from_user(&params, optval, sizeof(params)))
			return -EFAULT;
	} else
		return -EINVAL;

	asoc = sctp_id2assoc(sk, params.assoc_id);
	if (!asoc && params.assoc_id && sctp_style(sk, UDP))
		return -EINVAL;

	if (asoc)
		params.assoc_value = asoc->frag_point;
	else
		params.assoc_value = sctp_sk(sk)->user_frag;

	if (put_user(len, optlen))
		return -EFAULT;
	if (len == sizeof(int)) {
		if (copy_to_user(optval, &params.assoc_value, len))
			return -EFAULT;
	} else {
		if (copy_to_user(optval, &params, len))
			return -EFAULT;
	}

	return 0;
}

/*
 * 7.1.24.  Get or set fragmented interleave (SCTP_FRAGMENT_INTERLEAVE)
 * (chapter and verse is quoted at sctp_setsockopt_fragment_interleave())
 */
static int sctp_getsockopt_fragment_interleave(struct sock *sk, int len,
					       char __user *optval, int __user *optlen)
{
	int val;

	if (len < sizeof(int))
		return -EINVAL;

	len = sizeof(int);

	val = sctp_sk(sk)->frag_interleave;
	if (put_user(len, optlen))
		return -EFAULT;
	if (copy_to_user(optval, &val, len))
		return -EFAULT;

	return 0;
}

/*
 * 7.1.25.  Set or Get the sctp partial delivery point
 * (chapter and verse is quoted at sctp_setsockopt_partial_delivery_point())
 */
static int sctp_getsockopt_partial_delivery_point(struct sock *sk, int len,
						  char __user *optval,
						  int __user *optlen)
{
	u32 val;

	if (len < sizeof(u32))
		return -EINVAL;

	len = sizeof(u32);

	val = sctp_sk(sk)->pd_point;
	if (put_user(len, optlen))
		return -EFAULT;
	if (copy_to_user(optval, &val, len))
		return -EFAULT;

	return 0;
}

/*
 * 7.1.28.  Set or Get the maximum burst (SCTP_MAX_BURST)
 * (chapter and verse is quoted at sctp_setsockopt_maxburst())
 */
static int sctp_getsockopt_maxburst(struct sock *sk, int len,
				    char __user *optval,
				    int __user *optlen)
{
	struct sctp_assoc_value params;
	struct sctp_sock *sp;
	struct sctp_association *asoc;

	if (len == sizeof(int)) {
		pr_warn_ratelimited(DEPRECATED
				    "%s (pid %d) "
				    "Use of int in max_burst socket option.\n"
				    "Use struct sctp_assoc_value instead\n",
				    current->comm, task_pid_nr(current));
		params.assoc_id = 0;
	} else if (len >= sizeof(struct sctp_assoc_value)) {
		len = sizeof(struct sctp_assoc_value);
		if (copy_from_user(&params, optval, len))
			return -EFAULT;
	} else
		return -EINVAL;

	sp = sctp_sk(sk);

	if (params.assoc_id != 0) {
		asoc = sctp_id2assoc(sk, params.assoc_id);
		if (!asoc)
			return -EINVAL;
		params.assoc_value = asoc->max_burst;
	} else
		params.assoc_value = sp->max_burst;

	if (len == sizeof(int)) {
		if (copy_to_user(optval, &params.assoc_value, len))
			return -EFAULT;
	} else {
		if (copy_to_user(optval, &params, len))
			return -EFAULT;
	}

	return 0;

}

static int sctp_getsockopt_hmac_ident(struct sock *sk, int len,
				    char __user *optval, int __user *optlen)
{
	struct sctp_endpoint *ep = sctp_sk(sk)->ep;
	struct sctp_hmacalgo  __user *p = (void __user *)optval;
	struct sctp_hmac_algo_param *hmacs;
	__u16 data_len = 0;
	u32 num_idents;
	int i;

	if (!ep->auth_enable)
		return -EACCES;

	hmacs = ep->auth_hmacs_list;
	data_len = ntohs(hmacs->param_hdr.length) -
		   sizeof(struct sctp_paramhdr);

	if (len < sizeof(struct sctp_hmacalgo) + data_len)
		return -EINVAL;

	len = sizeof(struct sctp_hmacalgo) + data_len;
	num_idents = data_len / sizeof(u16);

	if (put_user(len, optlen))
		return -EFAULT;
	if (put_user(num_idents, &p->shmac_num_idents))
		return -EFAULT;
	for (i = 0; i < num_idents; i++) {
		__u16 hmacid = ntohs(hmacs->hmac_ids[i]);

		if (copy_to_user(&p->shmac_idents[i], &hmacid, sizeof(__u16)))
			return -EFAULT;
	}
	return 0;
}

static int sctp_getsockopt_active_key(struct sock *sk, int len,
				    char __user *optval, int __user *optlen)
{
	struct sctp_endpoint *ep = sctp_sk(sk)->ep;
	struct sctp_authkeyid val;
	struct sctp_association *asoc;

	if (!ep->auth_enable)
		return -EACCES;

	if (len < sizeof(struct sctp_authkeyid))
		return -EINVAL;
	if (copy_from_user(&val, optval, sizeof(struct sctp_authkeyid)))
		return -EFAULT;

	asoc = sctp_id2assoc(sk, val.scact_assoc_id);
	if (!asoc && val.scact_assoc_id && sctp_style(sk, UDP))
		return -EINVAL;

	if (asoc)
		val.scact_keynumber = asoc->active_key_id;
	else
		val.scact_keynumber = ep->active_key_id;

	len = sizeof(struct sctp_authkeyid);
	if (put_user(len, optlen))
		return -EFAULT;
	if (copy_to_user(optval, &val, len))
		return -EFAULT;

	return 0;
}

static int sctp_getsockopt_peer_auth_chunks(struct sock *sk, int len,
				    char __user *optval, int __user *optlen)
{
	struct sctp_endpoint *ep = sctp_sk(sk)->ep;
	struct sctp_authchunks __user *p = (void __user *)optval;
	struct sctp_authchunks val;
	struct sctp_association *asoc;
	struct sctp_chunks_param *ch;
	u32    num_chunks = 0;
	char __user *to;

	if (!ep->auth_enable)
		return -EACCES;

	if (len < sizeof(struct sctp_authchunks))
		return -EINVAL;

	if (copy_from_user(&val, optval, sizeof(struct sctp_authchunks)))
		return -EFAULT;

	to = p->gauth_chunks;
	asoc = sctp_id2assoc(sk, val.gauth_assoc_id);
	if (!asoc)
		return -EINVAL;

	ch = asoc->peer.peer_chunks;
	if (!ch)
		goto num;

	/* See if the user provided enough room for all the data */
	num_chunks = ntohs(ch->param_hdr.length) - sizeof(struct sctp_paramhdr);
	if (len < num_chunks)
		return -EINVAL;

	if (copy_to_user(to, ch->chunks, num_chunks))
		return -EFAULT;
num:
	len = sizeof(struct sctp_authchunks) + num_chunks;
	if (put_user(len, optlen))
		return -EFAULT;
	if (put_user(num_chunks, &p->gauth_number_of_chunks))
		return -EFAULT;
	return 0;
}

static int sctp_getsockopt_local_auth_chunks(struct sock *sk, int len,
				    char __user *optval, int __user *optlen)
{
	struct sctp_endpoint *ep = sctp_sk(sk)->ep;
	struct sctp_authchunks __user *p = (void __user *)optval;
	struct sctp_authchunks val;
	struct sctp_association *asoc;
	struct sctp_chunks_param *ch;
	u32    num_chunks = 0;
	char __user *to;

	if (!ep->auth_enable)
		return -EACCES;

	if (len < sizeof(struct sctp_authchunks))
		return -EINVAL;

	if (copy_from_user(&val, optval, sizeof(struct sctp_authchunks)))
		return -EFAULT;

	to = p->gauth_chunks;
	asoc = sctp_id2assoc(sk, val.gauth_assoc_id);
	if (!asoc && val.gauth_assoc_id && sctp_style(sk, UDP))
		return -EINVAL;

	if (asoc)
		ch = (struct sctp_chunks_param *)asoc->c.auth_chunks;
	else
		ch = ep->auth_chunk_list;

	if (!ch)
		goto num;

	num_chunks = ntohs(ch->param_hdr.length) - sizeof(struct sctp_paramhdr);
	if (len < sizeof(struct sctp_authchunks) + num_chunks)
		return -EINVAL;

	if (copy_to_user(to, ch->chunks, num_chunks))
		return -EFAULT;
num:
	len = sizeof(struct sctp_authchunks) + num_chunks;
	if (put_user(len, optlen))
		return -EFAULT;
	if (put_user(num_chunks, &p->gauth_number_of_chunks))
		return -EFAULT;

	return 0;
}

/*
 * 8.2.5.  Get the Current Number of Associations (SCTP_GET_ASSOC_NUMBER)
 * This option gets the current number of associations that are attached
 * to a one-to-many style socket.  The option value is an uint32_t.
 */
static int sctp_getsockopt_assoc_number(struct sock *sk, int len,
				    char __user *optval, int __user *optlen)
{
	struct sctp_sock *sp = sctp_sk(sk);
	struct sctp_association *asoc;
	u32 val = 0;

	if (sctp_style(sk, TCP))
		return -EOPNOTSUPP;

	if (len < sizeof(u32))
		return -EINVAL;

	len = sizeof(u32);

	list_for_each_entry(asoc, &(sp->ep->asocs), asocs) {
		val++;
	}

	if (put_user(len, optlen))
		return -EFAULT;
	if (copy_to_user(optval, &val, len))
		return -EFAULT;

	return 0;
}

/*
 * 8.1.23 SCTP_AUTO_ASCONF
 * See the corresponding setsockopt entry as description
 */
static int sctp_getsockopt_auto_asconf(struct sock *sk, int len,
				   char __user *optval, int __user *optlen)
{
	int val = 0;

	if (len < sizeof(int))
		return -EINVAL;

	len = sizeof(int);
	if (sctp_sk(sk)->do_auto_asconf && sctp_is_ep_boundall(sk))
		val = 1;
	if (put_user(len, optlen))
		return -EFAULT;
	if (copy_to_user(optval, &val, len))
		return -EFAULT;
	return 0;
}

/*
 * 8.2.6. Get the Current Identifiers of Associations
 *        (SCTP_GET_ASSOC_ID_LIST)
 *
 * This option gets the current list of SCTP association identifiers of
 * the SCTP associations handled by a one-to-many style socket.
 */
static int sctp_getsockopt_assoc_ids(struct sock *sk, int len,
				    char __user *optval, int __user *optlen)
{
	struct sctp_sock *sp = sctp_sk(sk);
	struct sctp_association *asoc;
	struct sctp_assoc_ids *ids;
	u32 num = 0;

	if (sctp_style(sk, TCP))
		return -EOPNOTSUPP;

	if (len < sizeof(struct sctp_assoc_ids))
		return -EINVAL;

	list_for_each_entry(asoc, &(sp->ep->asocs), asocs) {
		num++;
	}

	if (len < sizeof(struct sctp_assoc_ids) + sizeof(sctp_assoc_t) * num)
		return -EINVAL;

	len = sizeof(struct sctp_assoc_ids) + sizeof(sctp_assoc_t) * num;

	ids = kmalloc(len, GFP_USER | __GFP_NOWARN);
	if (unlikely(!ids))
		return -ENOMEM;

	ids->gaids_number_of_ids = num;
	num = 0;
	list_for_each_entry(asoc, &(sp->ep->asocs), asocs) {
		ids->gaids_assoc_id[num++] = asoc->assoc_id;
	}

	if (put_user(len, optlen) || copy_to_user(optval, ids, len)) {
		kfree(ids);
		return -EFAULT;
	}

	kfree(ids);
	return 0;
}

/*
 * SCTP_PEER_ADDR_THLDS
 *
 * This option allows us to fetch the partially failed threshold for one or all
 * transports in an association.  See Section 6.1 of:
 * http://www.ietf.org/id/draft-nishida-tsvwg-sctp-failover-05.txt
 */
static int sctp_getsockopt_paddr_thresholds(struct sock *sk,
					    char __user *optval,
					    int len,
					    int __user *optlen)
{
	struct sctp_paddrthlds val;
	struct sctp_transport *trans;
	struct sctp_association *asoc;

	if (len < sizeof(struct sctp_paddrthlds))
		return -EINVAL;
	len = sizeof(struct sctp_paddrthlds);
	if (copy_from_user(&val, (struct sctp_paddrthlds __user *)optval, len))
		return -EFAULT;

	if (sctp_is_any(sk, (const union sctp_addr *)&val.spt_address)) {
		asoc = sctp_id2assoc(sk, val.spt_assoc_id);
		if (!asoc)
			return -ENOENT;

		val.spt_pathpfthld = asoc->pf_retrans;
		val.spt_pathmaxrxt = asoc->pathmaxrxt;
	} else {
		trans = sctp_addr_id2transport(sk, &val.spt_address,
					       val.spt_assoc_id);
		if (!trans)
			return -ENOENT;

		val.spt_pathmaxrxt = trans->pathmaxrxt;
		val.spt_pathpfthld = trans->pf_retrans;
	}

	if (put_user(len, optlen) || copy_to_user(optval, &val, len))
		return -EFAULT;

	return 0;
}

/*
 * SCTP_GET_ASSOC_STATS
 *
 * This option retrieves local per endpoint statistics. It is modeled
 * after OpenSolaris' implementation
 */
static int sctp_getsockopt_assoc_stats(struct sock *sk, int len,
				       char __user *optval,
				       int __user *optlen)
{
	struct sctp_assoc_stats sas;
	struct sctp_association *asoc = NULL;

	/* User must provide at least the assoc id */
	if (len < sizeof(sctp_assoc_t))
		return -EINVAL;

	/* Allow the struct to grow and fill in as much as possible */
	len = min_t(size_t, len, sizeof(sas));

	if (copy_from_user(&sas, optval, len))
		return -EFAULT;

	asoc = sctp_id2assoc(sk, sas.sas_assoc_id);
	if (!asoc)
		return -EINVAL;

	sas.sas_rtxchunks = asoc->stats.rtxchunks;
	sas.sas_gapcnt = asoc->stats.gapcnt;
	sas.sas_outofseqtsns = asoc->stats.outofseqtsns;
	sas.sas_osacks = asoc->stats.osacks;
	sas.sas_isacks = asoc->stats.isacks;
	sas.sas_octrlchunks = asoc->stats.octrlchunks;
	sas.sas_ictrlchunks = asoc->stats.ictrlchunks;
	sas.sas_oodchunks = asoc->stats.oodchunks;
	sas.sas_iodchunks = asoc->stats.iodchunks;
	sas.sas_ouodchunks = asoc->stats.ouodchunks;
	sas.sas_iuodchunks = asoc->stats.iuodchunks;
	sas.sas_idupchunks = asoc->stats.idupchunks;
	sas.sas_opackets = asoc->stats.opackets;
	sas.sas_ipackets = asoc->stats.ipackets;

	/* New high max rto observed, will return 0 if not a single
	 * RTO update took place. obs_rto_ipaddr will be bogus
	 * in such a case
	 */
	sas.sas_maxrto = asoc->stats.max_obs_rto;
	memcpy(&sas.sas_obs_rto_ipaddr, &asoc->stats.obs_rto_ipaddr,
		sizeof(struct sockaddr_storage));

	/* Mark beginning of a new observation period */
	asoc->stats.max_obs_rto = asoc->rto_min;

	if (put_user(len, optlen))
		return -EFAULT;

	pr_debug("%s: len:%d, assoc_id:%d\n", __func__, len, sas.sas_assoc_id);

	if (copy_to_user(optval, &sas, len))
		return -EFAULT;

	return 0;
}

static int sctp_getsockopt_recvrcvinfo(struct sock *sk,	int len,
				       char __user *optval,
				       int __user *optlen)
{
	int val = 0;

	if (len < sizeof(int))
		return -EINVAL;

	len = sizeof(int);
	if (sctp_sk(sk)->recvrcvinfo)
		val = 1;
	if (put_user(len, optlen))
		return -EFAULT;
	if (copy_to_user(optval, &val, len))
		return -EFAULT;

	return 0;
}

static int sctp_getsockopt_recvnxtinfo(struct sock *sk,	int len,
				       char __user *optval,
				       int __user *optlen)
{
	int val = 0;

	if (len < sizeof(int))
		return -EINVAL;

	len = sizeof(int);
	if (sctp_sk(sk)->recvnxtinfo)
		val = 1;
	if (put_user(len, optlen))
		return -EFAULT;
	if (copy_to_user(optval, &val, len))
		return -EFAULT;

	return 0;
}

static int sctp_getsockopt_pr_supported(struct sock *sk, int len,
					char __user *optval,
					int __user *optlen)
{
	struct sctp_assoc_value params;
	struct sctp_association *asoc;
	int retval = -EFAULT;

	if (len < sizeof(params)) {
		retval = -EINVAL;
		goto out;
	}

	len = sizeof(params);
	if (copy_from_user(&params, optval, len))
		goto out;

	asoc = sctp_id2assoc(sk, params.assoc_id);
	if (asoc) {
		params.assoc_value = asoc->prsctp_enable;
	} else if (!params.assoc_id) {
		struct sctp_sock *sp = sctp_sk(sk);

		params.assoc_value = sp->ep->prsctp_enable;
	} else {
		retval = -EINVAL;
		goto out;
	}

	if (put_user(len, optlen))
		goto out;

	if (copy_to_user(optval, &params, len))
		goto out;

	retval = 0;

out:
	return retval;
}

static int sctp_getsockopt_default_prinfo(struct sock *sk, int len,
					  char __user *optval,
					  int __user *optlen)
{
	struct sctp_default_prinfo info;
	struct sctp_association *asoc;
	int retval = -EFAULT;

	if (len < sizeof(info)) {
		retval = -EINVAL;
		goto out;
	}

	len = sizeof(info);
	if (copy_from_user(&info, optval, len))
		goto out;

	asoc = sctp_id2assoc(sk, info.pr_assoc_id);
	if (asoc) {
		info.pr_policy = SCTP_PR_POLICY(asoc->default_flags);
		info.pr_value = asoc->default_timetolive;
	} else if (!info.pr_assoc_id) {
		struct sctp_sock *sp = sctp_sk(sk);

		info.pr_policy = SCTP_PR_POLICY(sp->default_flags);
		info.pr_value = sp->default_timetolive;
	} else {
		retval = -EINVAL;
		goto out;
	}

	if (put_user(len, optlen))
		goto out;

	if (copy_to_user(optval, &info, len))
		goto out;

	retval = 0;

out:
	return retval;
}

static int sctp_getsockopt_pr_assocstatus(struct sock *sk, int len,
					  char __user *optval,
					  int __user *optlen)
{
	struct sctp_prstatus params;
	struct sctp_association *asoc;
	int policy;
	int retval = -EINVAL;

	if (len < sizeof(params))
		goto out;

	len = sizeof(params);
	if (copy_from_user(&params, optval, len)) {
		retval = -EFAULT;
		goto out;
	}

	policy = params.sprstat_policy;
	if (policy & ~SCTP_PR_SCTP_MASK)
		goto out;

	asoc = sctp_id2assoc(sk, params.sprstat_assoc_id);
	if (!asoc)
		goto out;

	if (policy == SCTP_PR_SCTP_NONE) {
		params.sprstat_abandoned_unsent = 0;
		params.sprstat_abandoned_sent = 0;
		for (policy = 0; policy <= SCTP_PR_INDEX(MAX); policy++) {
			params.sprstat_abandoned_unsent +=
				asoc->abandoned_unsent[policy];
			params.sprstat_abandoned_sent +=
				asoc->abandoned_sent[policy];
		}
	} else {
		params.sprstat_abandoned_unsent =
			asoc->abandoned_unsent[__SCTP_PR_INDEX(policy)];
		params.sprstat_abandoned_sent =
			asoc->abandoned_sent[__SCTP_PR_INDEX(policy)];
	}

	if (put_user(len, optlen)) {
		retval = -EFAULT;
		goto out;
	}

	if (copy_to_user(optval, &params, len)) {
		retval = -EFAULT;
		goto out;
	}

	retval = 0;

out:
	return retval;
}

static int sctp_getsockopt_pr_streamstatus(struct sock *sk, int len,
					   char __user *optval,
					   int __user *optlen)
{
	struct sctp_stream_out_ext *streamoute;
	struct sctp_association *asoc;
	struct sctp_prstatus params;
	int retval = -EINVAL;
	int policy;

	if (len < sizeof(params))
		goto out;

	len = sizeof(params);
	if (copy_from_user(&params, optval, len)) {
		retval = -EFAULT;
		goto out;
	}

	policy = params.sprstat_policy;
	if (policy & ~SCTP_PR_SCTP_MASK)
		goto out;

	asoc = sctp_id2assoc(sk, params.sprstat_assoc_id);
	if (!asoc || params.sprstat_sid >= asoc->stream.outcnt)
		goto out;

	streamoute = asoc->stream.out[params.sprstat_sid].ext;
	if (!streamoute) {
		/* Not allocated yet, means all stats are 0 */
		params.sprstat_abandoned_unsent = 0;
		params.sprstat_abandoned_sent = 0;
		retval = 0;
		goto out;
	}

	if (policy == SCTP_PR_SCTP_NONE) {
		params.sprstat_abandoned_unsent = 0;
		params.sprstat_abandoned_sent = 0;
		for (policy = 0; policy <= SCTP_PR_INDEX(MAX); policy++) {
			params.sprstat_abandoned_unsent +=
				streamoute->abandoned_unsent[policy];
			params.sprstat_abandoned_sent +=
				streamoute->abandoned_sent[policy];
		}
	} else {
		params.sprstat_abandoned_unsent =
			streamoute->abandoned_unsent[__SCTP_PR_INDEX(policy)];
		params.sprstat_abandoned_sent =
			streamoute->abandoned_sent[__SCTP_PR_INDEX(policy)];
	}

	if (put_user(len, optlen) || copy_to_user(optval, &params, len)) {
		retval = -EFAULT;
		goto out;
	}

	retval = 0;

out:
	return retval;
}

static int sctp_getsockopt_reconfig_supported(struct sock *sk, int len,
					      char __user *optval,
					      int __user *optlen)
{
	struct sctp_assoc_value params;
	struct sctp_association *asoc;
	int retval = -EFAULT;

	if (len < sizeof(params)) {
		retval = -EINVAL;
		goto out;
	}

	len = sizeof(params);
	if (copy_from_user(&params, optval, len))
		goto out;

	asoc = sctp_id2assoc(sk, params.assoc_id);
	if (asoc) {
		params.assoc_value = asoc->reconf_enable;
	} else if (!params.assoc_id) {
		struct sctp_sock *sp = sctp_sk(sk);

		params.assoc_value = sp->ep->reconf_enable;
	} else {
		retval = -EINVAL;
		goto out;
	}

	if (put_user(len, optlen))
		goto out;

	if (copy_to_user(optval, &params, len))
		goto out;

	retval = 0;

out:
	return retval;
}

static int sctp_getsockopt_enable_strreset(struct sock *sk, int len,
					   char __user *optval,
					   int __user *optlen)
{
	struct sctp_assoc_value params;
	struct sctp_association *asoc;
	int retval = -EFAULT;

	if (len < sizeof(params)) {
		retval = -EINVAL;
		goto out;
	}

	len = sizeof(params);
	if (copy_from_user(&params, optval, len))
		goto out;

	asoc = sctp_id2assoc(sk, params.assoc_id);
	if (asoc) {
		params.assoc_value = asoc->strreset_enable;
	} else if (!params.assoc_id) {
		struct sctp_sock *sp = sctp_sk(sk);

		params.assoc_value = sp->ep->strreset_enable;
	} else {
		retval = -EINVAL;
		goto out;
	}

	if (put_user(len, optlen))
		goto out;

	if (copy_to_user(optval, &params, len))
		goto out;

	retval = 0;

out:
	return retval;
}

static int sctp_getsockopt_scheduler(struct sock *sk, int len,
				     char __user *optval,
				     int __user *optlen)
{
	struct sctp_assoc_value params;
	struct sctp_association *asoc;
	int retval = -EFAULT;

	if (len < sizeof(params)) {
		retval = -EINVAL;
		goto out;
	}

	len = sizeof(params);
	if (copy_from_user(&params, optval, len))
		goto out;

	asoc = sctp_id2assoc(sk, params.assoc_id);
	if (!asoc) {
		retval = -EINVAL;
		goto out;
	}

	params.assoc_value = sctp_sched_get_sched(asoc);

	if (put_user(len, optlen))
		goto out;

	if (copy_to_user(optval, &params, len))
		goto out;

	retval = 0;

out:
	return retval;
}

static int sctp_getsockopt_scheduler_value(struct sock *sk, int len,
					   char __user *optval,
					   int __user *optlen)
{
	struct sctp_stream_value params;
	struct sctp_association *asoc;
	int retval = -EFAULT;

	if (len < sizeof(params)) {
		retval = -EINVAL;
		goto out;
	}

	len = sizeof(params);
	if (copy_from_user(&params, optval, len))
		goto out;

	asoc = sctp_id2assoc(sk, params.assoc_id);
	if (!asoc) {
		retval = -EINVAL;
		goto out;
	}

	retval = sctp_sched_get_value(asoc, params.stream_id,
				      &params.stream_value);
	if (retval)
		goto out;

	if (put_user(len, optlen)) {
		retval = -EFAULT;
		goto out;
	}

	if (copy_to_user(optval, &params, len)) {
		retval = -EFAULT;
		goto out;
	}

out:
	return retval;
}

static int sctp_getsockopt(struct sock *sk, int level, int optname,
			   char __user *optval, int __user *optlen)
{
	int retval = 0;
	int len;

	pr_debug("%s: sk:%p, optname:%d\n", __func__, sk, optname);

	/* I can hardly begin to describe how wrong this is.  This is
	 * so broken as to be worse than useless.  The API draft
	 * REALLY is NOT helpful here...  I am not convinced that the
	 * semantics of getsockopt() with a level OTHER THAN SOL_SCTP
	 * are at all well-founded.
	 */
	if (level != SOL_SCTP) {
		struct sctp_af *af = sctp_sk(sk)->pf->af;

		retval = af->getsockopt(sk, level, optname, optval, optlen);
		return retval;
	}

	if (get_user(len, optlen))
		return -EFAULT;

	if (len < 0)
		return -EINVAL;

	lock_sock(sk);

	switch (optname) {
	case SCTP_STATUS:
		retval = sctp_getsockopt_sctp_status(sk, len, optval, optlen);
		break;
	case SCTP_DISABLE_FRAGMENTS:
		retval = sctp_getsockopt_disable_fragments(sk, len, optval,
							   optlen);
		break;
	case SCTP_EVENTS:
		retval = sctp_getsockopt_events(sk, len, optval, optlen);
		break;
	case SCTP_AUTOCLOSE:
		retval = sctp_getsockopt_autoclose(sk, len, optval, optlen);
		break;
	case SCTP_SOCKOPT_PEELOFF:
		retval = sctp_getsockopt_peeloff(sk, len, optval, optlen);
		break;
	case SCTP_SOCKOPT_PEELOFF_FLAGS:
		retval = sctp_getsockopt_peeloff_flags(sk, len, optval, optlen);
		break;
	case SCTP_PEER_ADDR_PARAMS:
		retval = sctp_getsockopt_peer_addr_params(sk, len, optval,
							  optlen);
		break;
	case SCTP_DELAYED_SACK:
		retval = sctp_getsockopt_delayed_ack(sk, len, optval,
							  optlen);
		break;
	case SCTP_INITMSG:
		retval = sctp_getsockopt_initmsg(sk, len, optval, optlen);
		break;
	case SCTP_GET_PEER_ADDRS:
		retval = sctp_getsockopt_peer_addrs(sk, len, optval,
						    optlen);
		break;
	case SCTP_GET_LOCAL_ADDRS:
		retval = sctp_getsockopt_local_addrs(sk, len, optval,
						     optlen);
		break;
	case SCTP_SOCKOPT_CONNECTX3:
		retval = sctp_getsockopt_connectx3(sk, len, optval, optlen);
		break;
	case SCTP_DEFAULT_SEND_PARAM:
		retval = sctp_getsockopt_default_send_param(sk, len,
							    optval, optlen);
		break;
	case SCTP_DEFAULT_SNDINFO:
		retval = sctp_getsockopt_default_sndinfo(sk, len,
							 optval, optlen);
		break;
	case SCTP_PRIMARY_ADDR:
		retval = sctp_getsockopt_primary_addr(sk, len, optval, optlen);
		break;
	case SCTP_NODELAY:
		retval = sctp_getsockopt_nodelay(sk, len, optval, optlen);
		break;
	case SCTP_RTOINFO:
		retval = sctp_getsockopt_rtoinfo(sk, len, optval, optlen);
		break;
	case SCTP_ASSOCINFO:
		retval = sctp_getsockopt_associnfo(sk, len, optval, optlen);
		break;
	case SCTP_I_WANT_MAPPED_V4_ADDR:
		retval = sctp_getsockopt_mappedv4(sk, len, optval, optlen);
		break;
	case SCTP_MAXSEG:
		retval = sctp_getsockopt_maxseg(sk, len, optval, optlen);
		break;
	case SCTP_GET_PEER_ADDR_INFO:
		retval = sctp_getsockopt_peer_addr_info(sk, len, optval,
							optlen);
		break;
	case SCTP_ADAPTATION_LAYER:
		retval = sctp_getsockopt_adaptation_layer(sk, len, optval,
							optlen);
		break;
	case SCTP_CONTEXT:
		retval = sctp_getsockopt_context(sk, len, optval, optlen);
		break;
	case SCTP_FRAGMENT_INTERLEAVE:
		retval = sctp_getsockopt_fragment_interleave(sk, len, optval,
							     optlen);
		break;
	case SCTP_PARTIAL_DELIVERY_POINT:
		retval = sctp_getsockopt_partial_delivery_point(sk, len, optval,
								optlen);
		break;
	case SCTP_MAX_BURST:
		retval = sctp_getsockopt_maxburst(sk, len, optval, optlen);
		break;
	case SCTP_AUTH_KEY:
	case SCTP_AUTH_CHUNK:
	case SCTP_AUTH_DELETE_KEY:
		retval = -EOPNOTSUPP;
		break;
	case SCTP_HMAC_IDENT:
		retval = sctp_getsockopt_hmac_ident(sk, len, optval, optlen);
		break;
	case SCTP_AUTH_ACTIVE_KEY:
		retval = sctp_getsockopt_active_key(sk, len, optval, optlen);
		break;
	case SCTP_PEER_AUTH_CHUNKS:
		retval = sctp_getsockopt_peer_auth_chunks(sk, len, optval,
							optlen);
		break;
	case SCTP_LOCAL_AUTH_CHUNKS:
		retval = sctp_getsockopt_local_auth_chunks(sk, len, optval,
							optlen);
		break;
	case SCTP_GET_ASSOC_NUMBER:
		retval = sctp_getsockopt_assoc_number(sk, len, optval, optlen);
		break;
	case SCTP_GET_ASSOC_ID_LIST:
		retval = sctp_getsockopt_assoc_ids(sk, len, optval, optlen);
		break;
	case SCTP_AUTO_ASCONF:
		retval = sctp_getsockopt_auto_asconf(sk, len, optval, optlen);
		break;
	case SCTP_PEER_ADDR_THLDS:
		retval = sctp_getsockopt_paddr_thresholds(sk, optval, len, optlen);
		break;
	case SCTP_GET_ASSOC_STATS:
		retval = sctp_getsockopt_assoc_stats(sk, len, optval, optlen);
		break;
	case SCTP_RECVRCVINFO:
		retval = sctp_getsockopt_recvrcvinfo(sk, len, optval, optlen);
		break;
	case SCTP_RECVNXTINFO:
		retval = sctp_getsockopt_recvnxtinfo(sk, len, optval, optlen);
		break;
	case SCTP_PR_SUPPORTED:
		retval = sctp_getsockopt_pr_supported(sk, len, optval, optlen);
		break;
	case SCTP_DEFAULT_PRINFO:
		retval = sctp_getsockopt_default_prinfo(sk, len, optval,
							optlen);
		break;
	case SCTP_PR_ASSOC_STATUS:
		retval = sctp_getsockopt_pr_assocstatus(sk, len, optval,
							optlen);
		break;
	case SCTP_PR_STREAM_STATUS:
		retval = sctp_getsockopt_pr_streamstatus(sk, len, optval,
							 optlen);
		break;
	case SCTP_RECONFIG_SUPPORTED:
		retval = sctp_getsockopt_reconfig_supported(sk, len, optval,
							    optlen);
		break;
	case SCTP_ENABLE_STREAM_RESET:
		retval = sctp_getsockopt_enable_strreset(sk, len, optval,
							 optlen);
		break;
	case SCTP_STREAM_SCHEDULER:
		retval = sctp_getsockopt_scheduler(sk, len, optval,
						   optlen);
		break;
	case SCTP_STREAM_SCHEDULER_VALUE:
		retval = sctp_getsockopt_scheduler_value(sk, len, optval,
							 optlen);
		break;
	default:
		retval = -ENOPROTOOPT;
		break;
	}

	release_sock(sk);
	return retval;
}

static int sctp_hash(struct sock *sk)
{
	/* STUB */
	return 0;
}

static void sctp_unhash(struct sock *sk)
{
	/* STUB */
}

/* Check if port is acceptable.  Possibly find first available port.
 *
 * The port hash table (contained in the 'global' SCTP protocol storage
 * returned by struct sctp_protocol *sctp_get_protocol()). The hash
 * table is an array of 4096 lists (sctp_bind_hashbucket). Each
 * list (the list number is the port number hashed out, so as you
 * would expect from a hash function, all the ports in a given list have
 * such a number that hashes out to the same list number; you were
 * expecting that, right?); so each list has a set of ports, with a
 * link to the socket (struct sock) that uses it, the port number and
 * a fastreuse flag (FIXME: NPI ipg).
 */
static struct sctp_bind_bucket *sctp_bucket_create(
	struct sctp_bind_hashbucket *head, struct net *, unsigned short snum);

static long sctp_get_port_local(struct sock *sk, union sctp_addr *addr)
{
	struct sctp_bind_hashbucket *head; /* hash list */
	struct sctp_bind_bucket *pp;
	unsigned short snum;
	int ret;

	snum = ntohs(addr->v4.sin_port);

	pr_debug("%s: begins, snum:%d\n", __func__, snum);

	local_bh_disable();

	if (snum == 0) {
		/* Search for an available port. */
		int low, high, remaining, index;
		unsigned int rover;
		struct net *net = sock_net(sk);

		inet_get_local_port_range(net, &low, &high);
		remaining = (high - low) + 1;
		rover = prandom_u32() % remaining + low;

		do {
			rover++;
			if ((rover < low) || (rover > high))
				rover = low;
			if (inet_is_local_reserved_port(net, rover))
				continue;
			index = sctp_phashfn(sock_net(sk), rover);
			head = &sctp_port_hashtable[index];
			spin_lock(&head->lock);
			sctp_for_each_hentry(pp, &head->chain)
				if ((pp->port == rover) &&
				    net_eq(sock_net(sk), pp->net))
					goto next;
			break;
		next:
			spin_unlock(&head->lock);
		} while (--remaining > 0);

		/* Exhausted local port range during search? */
		ret = 1;
		if (remaining <= 0)
			goto fail;

		/* OK, here is the one we will use.  HEAD (the port
		 * hash table list entry) is non-NULL and we hold it's
		 * mutex.
		 */
		snum = rover;
	} else {
		/* We are given an specific port number; we verify
		 * that it is not being used. If it is used, we will
		 * exahust the search in the hash list corresponding
		 * to the port number (snum) - we detect that with the
		 * port iterator, pp being NULL.
		 */
		head = &sctp_port_hashtable[sctp_phashfn(sock_net(sk), snum)];
		spin_lock(&head->lock);
		sctp_for_each_hentry(pp, &head->chain) {
			if ((pp->port == snum) && net_eq(pp->net, sock_net(sk)))
				goto pp_found;
		}
	}
	pp = NULL;
	goto pp_not_found;
pp_found:
	if (!hlist_empty(&pp->owner)) {
		/* We had a port hash table hit - there is an
		 * available port (pp != NULL) and it is being
		 * used by other socket (pp->owner not empty); that other
		 * socket is going to be sk2.
		 */
		int reuse = sk->sk_reuse;
		struct sock *sk2;

		pr_debug("%s: found a possible match\n", __func__);

		if (pp->fastreuse && sk->sk_reuse &&
			sk->sk_state != SCTP_SS_LISTENING)
			goto success;

		/* Run through the list of sockets bound to the port
		 * (pp->port) [via the pointers bind_next and
		 * bind_pprev in the struct sock *sk2 (pp->sk)]. On each one,
		 * we get the endpoint they describe and run through
		 * the endpoint's list of IP (v4 or v6) addresses,
		 * comparing each of the addresses with the address of
		 * the socket sk. If we find a match, then that means
		 * that this port/socket (sk) combination are already
		 * in an endpoint.
		 */
		sk_for_each_bound(sk2, &pp->owner) {
			struct sctp_endpoint *ep2;
			ep2 = sctp_sk(sk2)->ep;

			if (sk == sk2 ||
			    (reuse && sk2->sk_reuse &&
			     sk2->sk_state != SCTP_SS_LISTENING))
				continue;

			if (sctp_bind_addr_conflict(&ep2->base.bind_addr, addr,
						 sctp_sk(sk2), sctp_sk(sk))) {
				ret = (long)sk2;
				goto fail_unlock;
			}
		}

		pr_debug("%s: found a match\n", __func__);
	}
pp_not_found:
	/* If there was a hash table miss, create a new port.  */
	ret = 1;
	if (!pp && !(pp = sctp_bucket_create(head, sock_net(sk), snum)))
		goto fail_unlock;

	/* In either case (hit or miss), make sure fastreuse is 1 only
	 * if sk->sk_reuse is too (that is, if the caller requested
	 * SO_REUSEADDR on this socket -sk-).
	 */
	if (hlist_empty(&pp->owner)) {
		if (sk->sk_reuse && sk->sk_state != SCTP_SS_LISTENING)
			pp->fastreuse = 1;
		else
			pp->fastreuse = 0;
	} else if (pp->fastreuse &&
		(!sk->sk_reuse || sk->sk_state == SCTP_SS_LISTENING))
		pp->fastreuse = 0;

	/* We are set, so fill up all the data in the hash table
	 * entry, tie the socket list information with the rest of the
	 * sockets FIXME: Blurry, NPI (ipg).
	 */
success:
	if (!sctp_sk(sk)->bind_hash) {
		inet_sk(sk)->inet_num = snum;
		sk_add_bind_node(sk, &pp->owner);
		sctp_sk(sk)->bind_hash = pp;
	}
	ret = 0;

fail_unlock:
	spin_unlock(&head->lock);

fail:
	local_bh_enable();
	return ret;
}

/* Assign a 'snum' port to the socket.  If snum == 0, an ephemeral
 * port is requested.
 */
static int sctp_get_port(struct sock *sk, unsigned short snum)
{
	union sctp_addr addr;
	struct sctp_af *af = sctp_sk(sk)->pf->af;

	/* Set up a dummy address struct from the sk. */
	af->from_sk(&addr, sk);
	addr.v4.sin_port = htons(snum);

	/* Note: sk->sk_num gets filled in if ephemeral port request. */
	return !!sctp_get_port_local(sk, &addr);
}

/*
 *  Move a socket to LISTENING state.
 */
static int sctp_listen_start(struct sock *sk, int backlog)
{
	struct sctp_sock *sp = sctp_sk(sk);
	struct sctp_endpoint *ep = sp->ep;
	struct crypto_shash *tfm = NULL;
	char alg[32];

	/* Allocate HMAC for generating cookie. */
	if (!sp->hmac && sp->sctp_hmac_alg) {
		sprintf(alg, "hmac(%s)", sp->sctp_hmac_alg);
		tfm = crypto_alloc_shash(alg, 0, 0);
		if (IS_ERR(tfm)) {
			net_info_ratelimited("failed to load transform for %s: %ld\n",
					     sp->sctp_hmac_alg, PTR_ERR(tfm));
			return -ENOSYS;
		}
		sctp_sk(sk)->hmac = tfm;
	}

	/*
	 * If a bind() or sctp_bindx() is not called prior to a listen()
	 * call that allows new associations to be accepted, the system
	 * picks an ephemeral port and will choose an address set equivalent
	 * to binding with a wildcard address.
	 *
	 * This is not currently spelled out in the SCTP sockets
	 * extensions draft, but follows the practice as seen in TCP
	 * sockets.
	 *
	 */
	sk->sk_state = SCTP_SS_LISTENING;
	if (!ep->base.bind_addr.port) {
		if (sctp_autobind(sk))
			return -EAGAIN;
	} else {
		if (sctp_get_port(sk, inet_sk(sk)->inet_num)) {
			sk->sk_state = SCTP_SS_CLOSED;
			return -EADDRINUSE;
		}
	}

	sk->sk_max_ack_backlog = backlog;
	sctp_hash_endpoint(ep);
	return 0;
}

/*
 * 4.1.3 / 5.1.3 listen()
 *
 *   By default, new associations are not accepted for UDP style sockets.
 *   An application uses listen() to mark a socket as being able to
 *   accept new associations.
 *
 *   On TCP style sockets, applications use listen() to ready the SCTP
 *   endpoint for accepting inbound associations.
 *
 *   On both types of endpoints a backlog of '0' disables listening.
 *
 *  Move a socket to LISTENING state.
 */
int sctp_inet_listen(struct socket *sock, int backlog)
{
	struct sock *sk = sock->sk;
	struct sctp_endpoint *ep = sctp_sk(sk)->ep;
	int err = -EINVAL;

	if (unlikely(backlog < 0))
		return err;

	lock_sock(sk);

	/* Peeled-off sockets are not allowed to listen().  */
	if (sctp_style(sk, UDP_HIGH_BANDWIDTH))
		goto out;

	if (sock->state != SS_UNCONNECTED)
		goto out;

	if (!sctp_sstate(sk, LISTENING) && !sctp_sstate(sk, CLOSED))
		goto out;

	/* If backlog is zero, disable listening. */
	if (!backlog) {
		if (sctp_sstate(sk, CLOSED))
			goto out;

		err = 0;
		sctp_unhash_endpoint(ep);
		sk->sk_state = SCTP_SS_CLOSED;
		if (sk->sk_reuse)
			sctp_sk(sk)->bind_hash->fastreuse = 1;
		goto out;
	}

	/* If we are already listening, just update the backlog */
	if (sctp_sstate(sk, LISTENING))
		sk->sk_max_ack_backlog = backlog;
	else {
		err = sctp_listen_start(sk, backlog);
		if (err)
			goto out;
	}

	err = 0;
out:
	release_sock(sk);
	return err;
}

/*
 * This function is done by modeling the current datagram_poll() and the
 * tcp_poll().  Note that, based on these implementations, we don't
 * lock the socket in this function, even though it seems that,
 * ideally, locking or some other mechanisms can be used to ensure
 * the integrity of the counters (sndbuf and wmem_alloc) used
 * in this place.  We assume that we don't need locks either until proven
 * otherwise.
 *
 * Another thing to note is that we include the Async I/O support
 * here, again, by modeling the current TCP/UDP code.  We don't have
 * a good way to test with it yet.
 */
unsigned int sctp_poll(struct file *file, struct socket *sock, poll_table *wait)
{
	struct sock *sk = sock->sk;
	struct sctp_sock *sp = sctp_sk(sk);
	unsigned int mask;

	poll_wait(file, sk_sleep(sk), wait);

	sock_rps_record_flow(sk);

	/* A TCP-style listening socket becomes readable when the accept queue
	 * is not empty.
	 */
	if (sctp_style(sk, TCP) && sctp_sstate(sk, LISTENING))
		return (!list_empty(&sp->ep->asocs)) ?
			(POLLIN | POLLRDNORM) : 0;

	mask = 0;

	/* Is there any exceptional events?  */
	if (sk->sk_err || !skb_queue_empty(&sk->sk_error_queue))
		mask |= POLLERR |
			(sock_flag(sk, SOCK_SELECT_ERR_QUEUE) ? POLLPRI : 0);
	if (sk->sk_shutdown & RCV_SHUTDOWN)
		mask |= POLLRDHUP | POLLIN | POLLRDNORM;
	if (sk->sk_shutdown == SHUTDOWN_MASK)
		mask |= POLLHUP;

	/* Is it readable?  Reconsider this code with TCP-style support.  */
	if (!skb_queue_empty(&sk->sk_receive_queue))
		mask |= POLLIN | POLLRDNORM;

	/* The association is either gone or not ready.  */
	if (!sctp_style(sk, UDP) && sctp_sstate(sk, CLOSED))
		return mask;

	/* Is it writable?  */
	if (sctp_writeable(sk)) {
		mask |= POLLOUT | POLLWRNORM;
	} else {
		sk_set_bit(SOCKWQ_ASYNC_NOSPACE, sk);
		/*
		 * Since the socket is not locked, the buffer
		 * might be made available after the writeable check and
		 * before the bit is set.  This could cause a lost I/O
		 * signal.  tcp_poll() has a race breaker for this race
		 * condition.  Based on their implementation, we put
		 * in the following code to cover it as well.
		 */
		if (sctp_writeable(sk))
			mask |= POLLOUT | POLLWRNORM;
	}
	return mask;
}

/********************************************************************
 * 2nd Level Abstractions
 ********************************************************************/

static struct sctp_bind_bucket *sctp_bucket_create(
	struct sctp_bind_hashbucket *head, struct net *net, unsigned short snum)
{
	struct sctp_bind_bucket *pp;

	pp = kmem_cache_alloc(sctp_bucket_cachep, GFP_ATOMIC);
	if (pp) {
		SCTP_DBG_OBJCNT_INC(bind_bucket);
		pp->port = snum;
		pp->fastreuse = 0;
		INIT_HLIST_HEAD(&pp->owner);
		pp->net = net;
		hlist_add_head(&pp->node, &head->chain);
	}
	return pp;
}

/* Caller must hold hashbucket lock for this tb with local BH disabled */
static void sctp_bucket_destroy(struct sctp_bind_bucket *pp)
{
	if (pp && hlist_empty(&pp->owner)) {
		__hlist_del(&pp->node);
		kmem_cache_free(sctp_bucket_cachep, pp);
		SCTP_DBG_OBJCNT_DEC(bind_bucket);
	}
}

/* Release this socket's reference to a local port.  */
static inline void __sctp_put_port(struct sock *sk)
{
	struct sctp_bind_hashbucket *head =
		&sctp_port_hashtable[sctp_phashfn(sock_net(sk),
						  inet_sk(sk)->inet_num)];
	struct sctp_bind_bucket *pp;

	spin_lock(&head->lock);
	pp = sctp_sk(sk)->bind_hash;
	__sk_del_bind_node(sk);
	sctp_sk(sk)->bind_hash = NULL;
	inet_sk(sk)->inet_num = 0;
	sctp_bucket_destroy(pp);
	spin_unlock(&head->lock);
}

void sctp_put_port(struct sock *sk)
{
	local_bh_disable();
	__sctp_put_port(sk);
	local_bh_enable();
}

/*
 * The system picks an ephemeral port and choose an address set equivalent
 * to binding with a wildcard address.
 * One of those addresses will be the primary address for the association.
 * This automatically enables the multihoming capability of SCTP.
 */
static int sctp_autobind(struct sock *sk)
{
	union sctp_addr autoaddr;
	struct sctp_af *af;
	__be16 port;

	/* Initialize a local sockaddr structure to INADDR_ANY. */
	af = sctp_sk(sk)->pf->af;

	port = htons(inet_sk(sk)->inet_num);
	af->inaddr_any(&autoaddr, port);

	return sctp_do_bind(sk, &autoaddr, af->sockaddr_len);
}

/* Parse out IPPROTO_SCTP CMSG headers.  Perform only minimal validation.
 *
 * From RFC 2292
 * 4.2 The cmsghdr Structure *
 *
 * When ancillary data is sent or received, any number of ancillary data
 * objects can be specified by the msg_control and msg_controllen members of
 * the msghdr structure, because each object is preceded by
 * a cmsghdr structure defining the object's length (the cmsg_len member).
 * Historically Berkeley-derived implementations have passed only one object
 * at a time, but this API allows multiple objects to be
 * passed in a single call to sendmsg() or recvmsg(). The following example
 * shows two ancillary data objects in a control buffer.
 *
 *   |<--------------------------- msg_controllen -------------------------->|
 *   |                                                                       |
 *
 *   |<----- ancillary data object ----->|<----- ancillary data object ----->|
 *
 *   |<---------- CMSG_SPACE() --------->|<---------- CMSG_SPACE() --------->|
 *   |                                   |                                   |
 *
 *   |<---------- cmsg_len ---------->|  |<--------- cmsg_len ----------->|  |
 *
 *   |<--------- CMSG_LEN() --------->|  |<-------- CMSG_LEN() ---------->|  |
 *   |                                |  |                                |  |
 *
 *   +-----+-----+-----+--+-----------+--+-----+-----+-----+--+-----------+--+
 *   |cmsg_|cmsg_|cmsg_|XX|           |XX|cmsg_|cmsg_|cmsg_|XX|           |XX|
 *
 *   |len  |level|type |XX|cmsg_data[]|XX|len  |level|type |XX|cmsg_data[]|XX|
 *
 *   +-----+-----+-----+--+-----------+--+-----+-----+-----+--+-----------+--+
 *    ^
 *    |
 *
 * msg_control
 * points here
 */
static int sctp_msghdr_parse(const struct msghdr *msg, struct sctp_cmsgs *cmsgs)
{
	struct msghdr *my_msg = (struct msghdr *)msg;
	struct cmsghdr *cmsg;

	for_each_cmsghdr(cmsg, my_msg) {
		if (!CMSG_OK(my_msg, cmsg))
			return -EINVAL;

		/* Should we parse this header or ignore?  */
		if (cmsg->cmsg_level != IPPROTO_SCTP)
			continue;

		/* Strictly check lengths following example in SCM code.  */
		switch (cmsg->cmsg_type) {
		case SCTP_INIT:
			/* SCTP Socket API Extension
			 * 5.3.1 SCTP Initiation Structure (SCTP_INIT)
			 *
			 * This cmsghdr structure provides information for
			 * initializing new SCTP associations with sendmsg().
			 * The SCTP_INITMSG socket option uses this same data
			 * structure.  This structure is not used for
			 * recvmsg().
			 *
			 * cmsg_level    cmsg_type      cmsg_data[]
			 * ------------  ------------   ----------------------
			 * IPPROTO_SCTP  SCTP_INIT      struct sctp_initmsg
			 */
			if (cmsg->cmsg_len != CMSG_LEN(sizeof(struct sctp_initmsg)))
				return -EINVAL;

			cmsgs->init = CMSG_DATA(cmsg);
			break;

		case SCTP_SNDRCV:
			/* SCTP Socket API Extension
			 * 5.3.2 SCTP Header Information Structure(SCTP_SNDRCV)
			 *
			 * This cmsghdr structure specifies SCTP options for
			 * sendmsg() and describes SCTP header information
			 * about a received message through recvmsg().
			 *
			 * cmsg_level    cmsg_type      cmsg_data[]
			 * ------------  ------------   ----------------------
			 * IPPROTO_SCTP  SCTP_SNDRCV    struct sctp_sndrcvinfo
			 */
			if (cmsg->cmsg_len != CMSG_LEN(sizeof(struct sctp_sndrcvinfo)))
				return -EINVAL;

			cmsgs->srinfo = CMSG_DATA(cmsg);

			if (cmsgs->srinfo->sinfo_flags &
			    ~(SCTP_UNORDERED | SCTP_ADDR_OVER |
			      SCTP_SACK_IMMEDIATELY | SCTP_PR_SCTP_MASK |
			      SCTP_ABORT | SCTP_EOF))
				return -EINVAL;
			break;

		case SCTP_SNDINFO:
			/* SCTP Socket API Extension
			 * 5.3.4 SCTP Send Information Structure (SCTP_SNDINFO)
			 *
			 * This cmsghdr structure specifies SCTP options for
			 * sendmsg(). This structure and SCTP_RCVINFO replaces
			 * SCTP_SNDRCV which has been deprecated.
			 *
			 * cmsg_level    cmsg_type      cmsg_data[]
			 * ------------  ------------   ---------------------
			 * IPPROTO_SCTP  SCTP_SNDINFO    struct sctp_sndinfo
			 */
			if (cmsg->cmsg_len != CMSG_LEN(sizeof(struct sctp_sndinfo)))
				return -EINVAL;

			cmsgs->sinfo = CMSG_DATA(cmsg);

			if (cmsgs->sinfo->snd_flags &
			    ~(SCTP_UNORDERED | SCTP_ADDR_OVER |
			      SCTP_SACK_IMMEDIATELY | SCTP_PR_SCTP_MASK |
			      SCTP_ABORT | SCTP_EOF))
				return -EINVAL;
			break;
		default:
			return -EINVAL;
		}
	}

	return 0;
}

/*
 * Wait for a packet..
 * Note: This function is the same function as in core/datagram.c
 * with a few modifications to make lksctp work.
 */
static int sctp_wait_for_packet(struct sock *sk, int *err, long *timeo_p)
{
	int error;
	DEFINE_WAIT(wait);

	prepare_to_wait_exclusive(sk_sleep(sk), &wait, TASK_INTERRUPTIBLE);

	/* Socket errors? */
	error = sock_error(sk);
	if (error)
		goto out;

	if (!skb_queue_empty(&sk->sk_receive_queue))
		goto ready;

	/* Socket shut down?  */
	if (sk->sk_shutdown & RCV_SHUTDOWN)
		goto out;

	/* Sequenced packets can come disconnected.  If so we report the
	 * problem.
	 */
	error = -ENOTCONN;

	/* Is there a good reason to think that we may receive some data?  */
	if (list_empty(&sctp_sk(sk)->ep->asocs) && !sctp_sstate(sk, LISTENING))
		goto out;

	/* Handle signals.  */
	if (signal_pending(current))
		goto interrupted;

	/* Let another process have a go.  Since we are going to sleep
	 * anyway.  Note: This may cause odd behaviors if the message
	 * does not fit in the user's buffer, but this seems to be the
	 * only way to honor MSG_DONTWAIT realistically.
	 */
	release_sock(sk);
	*timeo_p = schedule_timeout(*timeo_p);
	lock_sock(sk);

ready:
	finish_wait(sk_sleep(sk), &wait);
	return 0;

interrupted:
	error = sock_intr_errno(*timeo_p);

out:
	finish_wait(sk_sleep(sk), &wait);
	*err = error;
	return error;
}

/* Receive a datagram.
 * Note: This is pretty much the same routine as in core/datagram.c
 * with a few changes to make lksctp work.
 */
struct sk_buff *sctp_skb_recv_datagram(struct sock *sk, int flags,
				       int noblock, int *err)
{
	int error;
	struct sk_buff *skb;
	long timeo;

	timeo = sock_rcvtimeo(sk, noblock);

	pr_debug("%s: timeo:%ld, max:%ld\n", __func__, timeo,
		 MAX_SCHEDULE_TIMEOUT);

	do {
		/* Again only user level code calls this function,
		 * so nothing interrupt level
		 * will suddenly eat the receive_queue.
		 *
		 *  Look at current nfs client by the way...
		 *  However, this function was correct in any case. 8)
		 */
		if (flags & MSG_PEEK) {
			skb = skb_peek(&sk->sk_receive_queue);
			if (skb)
				refcount_inc(&skb->users);
		} else {
			skb = __skb_dequeue(&sk->sk_receive_queue);
		}

		if (skb)
			return skb;

		/* Caller is allowed not to check sk->sk_err before calling. */
		error = sock_error(sk);
		if (error)
			goto no_packet;

		if (sk->sk_shutdown & RCV_SHUTDOWN)
			break;

		if (sk_can_busy_loop(sk)) {
			sk_busy_loop(sk, noblock);

			if (!skb_queue_empty(&sk->sk_receive_queue))
				continue;
		}

		/* User doesn't want to wait.  */
		error = -EAGAIN;
		if (!timeo)
			goto no_packet;
	} while (sctp_wait_for_packet(sk, err, &timeo) == 0);

	return NULL;

no_packet:
	*err = error;
	return NULL;
}

/* If sndbuf has changed, wake up per association sndbuf waiters.  */
static void __sctp_write_space(struct sctp_association *asoc)
{
	struct sock *sk = asoc->base.sk;

	if (sctp_wspace(asoc) <= 0)
		return;

	if (waitqueue_active(&asoc->wait))
		wake_up_interruptible(&asoc->wait);

	if (sctp_writeable(sk)) {
		struct socket_wq *wq;

		rcu_read_lock();
		wq = rcu_dereference(sk->sk_wq);
		if (wq) {
			if (waitqueue_active(&wq->wait))
				wake_up_interruptible(&wq->wait);

			/* Note that we try to include the Async I/O support
			 * here by modeling from the current TCP/UDP code.
			 * We have not tested with it yet.
			 */
			if (!(sk->sk_shutdown & SEND_SHUTDOWN))
				sock_wake_async(wq, SOCK_WAKE_SPACE, POLL_OUT);
		}
		rcu_read_unlock();
	}
}

static void sctp_wake_up_waiters(struct sock *sk,
				 struct sctp_association *asoc)
{
	struct sctp_association *tmp = asoc;

	/* We do accounting for the sndbuf space per association,
	 * so we only need to wake our own association.
	 */
	if (asoc->ep->sndbuf_policy)
		return __sctp_write_space(asoc);

	/* If association goes down and is just flushing its
	 * outq, then just normally notify others.
	 */
	if (asoc->base.dead)
		return sctp_write_space(sk);

	/* Accounting for the sndbuf space is per socket, so we
	 * need to wake up others, try to be fair and in case of
	 * other associations, let them have a go first instead
	 * of just doing a sctp_write_space() call.
	 *
	 * Note that we reach sctp_wake_up_waiters() only when
	 * associations free up queued chunks, thus we are under
	 * lock and the list of associations on a socket is
	 * guaranteed not to change.
	 */
	for (tmp = list_next_entry(tmp, asocs); 1;
	     tmp = list_next_entry(tmp, asocs)) {
		/* Manually skip the head element. */
		if (&tmp->asocs == &((sctp_sk(sk))->ep->asocs))
			continue;
		/* Wake up association. */
		__sctp_write_space(tmp);
		/* We've reached the end. */
		if (tmp == asoc)
			break;
	}
}

/* Do accounting for the sndbuf space.
 * Decrement the used sndbuf space of the corresponding association by the
 * data size which was just transmitted(freed).
 */
static void sctp_wfree(struct sk_buff *skb)
{
	struct sctp_chunk *chunk = skb_shinfo(skb)->destructor_arg;
	struct sctp_association *asoc = chunk->asoc;
	struct sock *sk = asoc->base.sk;

	asoc->sndbuf_used -= SCTP_DATA_SNDSIZE(chunk) +
				sizeof(struct sk_buff) +
				sizeof(struct sctp_chunk);

	WARN_ON(refcount_sub_and_test(sizeof(struct sctp_chunk), &sk->sk_wmem_alloc));

	/*
	 * This undoes what is done via sctp_set_owner_w and sk_mem_charge
	 */
	sk->sk_wmem_queued   -= skb->truesize;
	sk_mem_uncharge(sk, skb->truesize);

	sock_wfree(skb);
	sctp_wake_up_waiters(sk, asoc);

	sctp_association_put(asoc);
}

/* Do accounting for the receive space on the socket.
 * Accounting for the association is done in ulpevent.c
 * We set this as a destructor for the cloned data skbs so that
 * accounting is done at the correct time.
 */
void sctp_sock_rfree(struct sk_buff *skb)
{
	struct sock *sk = skb->sk;
	struct sctp_ulpevent *event = sctp_skb2event(skb);

	atomic_sub(event->rmem_len, &sk->sk_rmem_alloc);

	/*
	 * Mimic the behavior of sock_rfree
	 */
	sk_mem_uncharge(sk, event->rmem_len);
}


/* Helper function to wait for space in the sndbuf.  */
static int sctp_wait_for_sndbuf(struct sctp_association *asoc, long *timeo_p,
				size_t msg_len, struct sock **orig_sk)
{
	struct sock *sk = asoc->base.sk;
	int err = 0;
	long current_timeo = *timeo_p;
	DEFINE_WAIT(wait);

	pr_debug("%s: asoc:%p, timeo:%ld, msg_len:%zu\n", __func__, asoc,
		 *timeo_p, msg_len);

	/* Increment the association's refcnt.  */
	sctp_association_hold(asoc);

	/* Wait on the association specific sndbuf space. */
	for (;;) {
		prepare_to_wait_exclusive(&asoc->wait, &wait,
					  TASK_INTERRUPTIBLE);
		if (asoc->base.dead)
			goto do_dead;
		if (!*timeo_p)
			goto do_nonblock;
		if (sk->sk_err || asoc->state >= SCTP_STATE_SHUTDOWN_PENDING)
			goto do_error;
		if (signal_pending(current))
			goto do_interrupted;
		if (msg_len <= sctp_wspace(asoc))
			break;

		/* Let another process have a go.  Since we are going
		 * to sleep anyway.
		 */
		release_sock(sk);
		current_timeo = schedule_timeout(current_timeo);
		lock_sock(sk);
		if (sk != asoc->base.sk) {
			release_sock(sk);
			sk = asoc->base.sk;
			lock_sock(sk);
		}

		*timeo_p = current_timeo;
	}

out:
	*orig_sk = sk;
	finish_wait(&asoc->wait, &wait);

	/* Release the association's refcnt.  */
	sctp_association_put(asoc);

	return err;

do_dead:
	err = -ESRCH;
	goto out;

do_error:
	err = -EPIPE;
	goto out;

do_interrupted:
	err = sock_intr_errno(*timeo_p);
	goto out;

do_nonblock:
	err = -EAGAIN;
	goto out;
}

void sctp_data_ready(struct sock *sk)
{
	struct socket_wq *wq;

	rcu_read_lock();
	wq = rcu_dereference(sk->sk_wq);
	if (skwq_has_sleeper(wq))
		wake_up_interruptible_sync_poll(&wq->wait, POLLIN |
						POLLRDNORM | POLLRDBAND);
	sk_wake_async(sk, SOCK_WAKE_WAITD, POLL_IN);
	rcu_read_unlock();
}

/* If socket sndbuf has changed, wake up all per association waiters.  */
void sctp_write_space(struct sock *sk)
{
	struct sctp_association *asoc;

	/* Wake up the tasks in each wait queue.  */
	list_for_each_entry(asoc, &((sctp_sk(sk))->ep->asocs), asocs) {
		__sctp_write_space(asoc);
	}
}

/* Is there any sndbuf space available on the socket?
 *
 * Note that sk_wmem_alloc is the sum of the send buffers on all of the
 * associations on the same socket.  For a UDP-style socket with
 * multiple associations, it is possible for it to be "unwriteable"
 * prematurely.  I assume that this is acceptable because
 * a premature "unwriteable" is better than an accidental "writeable" which
 * would cause an unwanted block under certain circumstances.  For the 1-1
 * UDP-style sockets or TCP-style sockets, this code should work.
 *  - Daisy
 */
static int sctp_writeable(struct sock *sk)
{
	int amt = 0;

	amt = sk->sk_sndbuf - sk_wmem_alloc_get(sk);
	if (amt < 0)
		amt = 0;
	return amt;
}

/* Wait for an association to go into ESTABLISHED state. If timeout is 0,
 * returns immediately with EINPROGRESS.
 */
static int sctp_wait_for_connect(struct sctp_association *asoc, long *timeo_p)
{
	struct sock *sk = asoc->base.sk;
	int err = 0;
	long current_timeo = *timeo_p;
	DEFINE_WAIT(wait);

	pr_debug("%s: asoc:%p, timeo:%ld\n", __func__, asoc, *timeo_p);

	/* Increment the association's refcnt.  */
	sctp_association_hold(asoc);

	for (;;) {
		prepare_to_wait_exclusive(&asoc->wait, &wait,
					  TASK_INTERRUPTIBLE);
		if (!*timeo_p)
			goto do_nonblock;
		if (sk->sk_shutdown & RCV_SHUTDOWN)
			break;
		if (sk->sk_err || asoc->state >= SCTP_STATE_SHUTDOWN_PENDING ||
		    asoc->base.dead)
			goto do_error;
		if (signal_pending(current))
			goto do_interrupted;

		if (sctp_state(asoc, ESTABLISHED))
			break;

		/* Let another process have a go.  Since we are going
		 * to sleep anyway.
		 */
		release_sock(sk);
		current_timeo = schedule_timeout(current_timeo);
		lock_sock(sk);

		*timeo_p = current_timeo;
	}

out:
	finish_wait(&asoc->wait, &wait);

	/* Release the association's refcnt.  */
	sctp_association_put(asoc);

	return err;

do_error:
	if (asoc->init_err_counter + 1 > asoc->max_init_attempts)
		err = -ETIMEDOUT;
	else
		err = -ECONNREFUSED;
	goto out;

do_interrupted:
	err = sock_intr_errno(*timeo_p);
	goto out;

do_nonblock:
	err = -EINPROGRESS;
	goto out;
}

static int sctp_wait_for_accept(struct sock *sk, long timeo)
{
	struct sctp_endpoint *ep;
	int err = 0;
	DEFINE_WAIT(wait);

	ep = sctp_sk(sk)->ep;


	for (;;) {
		prepare_to_wait_exclusive(sk_sleep(sk), &wait,
					  TASK_INTERRUPTIBLE);

		if (list_empty(&ep->asocs)) {
			release_sock(sk);
			timeo = schedule_timeout(timeo);
			lock_sock(sk);
		}

		err = -EINVAL;
		if (!sctp_sstate(sk, LISTENING))
			break;

		err = 0;
		if (!list_empty(&ep->asocs))
			break;

		err = sock_intr_errno(timeo);
		if (signal_pending(current))
			break;

		err = -EAGAIN;
		if (!timeo)
			break;
	}

	finish_wait(sk_sleep(sk), &wait);

	return err;
}

static void sctp_wait_for_close(struct sock *sk, long timeout)
{
	DEFINE_WAIT(wait);

	do {
		prepare_to_wait(sk_sleep(sk), &wait, TASK_INTERRUPTIBLE);
		if (list_empty(&sctp_sk(sk)->ep->asocs))
			break;
		release_sock(sk);
		timeout = schedule_timeout(timeout);
		lock_sock(sk);
	} while (!signal_pending(current) && timeout);

	finish_wait(sk_sleep(sk), &wait);
}

static void sctp_skb_set_owner_r_frag(struct sk_buff *skb, struct sock *sk)
{
	struct sk_buff *frag;

	if (!skb->data_len)
		goto done;

	/* Don't forget the fragments. */
	skb_walk_frags(skb, frag)
		sctp_skb_set_owner_r_frag(frag, sk);

done:
	sctp_skb_set_owner_r(skb, sk);
}

void sctp_copy_sock(struct sock *newsk, struct sock *sk,
		    struct sctp_association *asoc)
{
	struct inet_sock *inet = inet_sk(sk);
	struct inet_sock *newinet;

	newsk->sk_type = sk->sk_type;
	newsk->sk_bound_dev_if = sk->sk_bound_dev_if;
	newsk->sk_flags = sk->sk_flags;
	newsk->sk_tsflags = sk->sk_tsflags;
	newsk->sk_no_check_tx = sk->sk_no_check_tx;
	newsk->sk_no_check_rx = sk->sk_no_check_rx;
	newsk->sk_reuse = sk->sk_reuse;

	newsk->sk_shutdown = sk->sk_shutdown;
	newsk->sk_destruct = sctp_destruct_sock;
	newsk->sk_family = sk->sk_family;
	newsk->sk_protocol = IPPROTO_SCTP;
	newsk->sk_backlog_rcv = sk->sk_prot->backlog_rcv;
	newsk->sk_sndbuf = sk->sk_sndbuf;
	newsk->sk_rcvbuf = sk->sk_rcvbuf;
	newsk->sk_lingertime = sk->sk_lingertime;
	newsk->sk_rcvtimeo = sk->sk_rcvtimeo;
	newsk->sk_sndtimeo = sk->sk_sndtimeo;
	newsk->sk_rxhash = sk->sk_rxhash;

	newinet = inet_sk(newsk);

	/* Initialize sk's sport, dport, rcv_saddr and daddr for
	 * getsockname() and getpeername()
	 */
	newinet->inet_sport = inet->inet_sport;
	newinet->inet_saddr = inet->inet_saddr;
	newinet->inet_rcv_saddr = inet->inet_rcv_saddr;
	newinet->inet_dport = htons(asoc->peer.port);
	newinet->pmtudisc = inet->pmtudisc;
	newinet->inet_id = asoc->next_tsn ^ jiffies;

	newinet->uc_ttl = inet->uc_ttl;
	newinet->mc_loop = 1;
	newinet->mc_ttl = 1;
	newinet->mc_index = 0;
	newinet->mc_list = NULL;

	if (newsk->sk_flags & SK_FLAGS_TIMESTAMP)
		net_enable_timestamp();

	security_sk_clone(sk, newsk);
}

static inline void sctp_copy_descendant(struct sock *sk_to,
					const struct sock *sk_from)
{
	int ancestor_size = sizeof(struct inet_sock) +
			    sizeof(struct sctp_sock) -
			    offsetof(struct sctp_sock, auto_asconf_list);

	if (sk_from->sk_family == PF_INET6)
		ancestor_size += sizeof(struct ipv6_pinfo);

	__inet_sk_copy_descendant(sk_to, sk_from, ancestor_size);
}

/* Populate the fields of the newsk from the oldsk and migrate the assoc
 * and its messages to the newsk.
 */
static void sctp_sock_migrate(struct sock *oldsk, struct sock *newsk,
			      struct sctp_association *assoc,
			      enum sctp_socket_type type)
{
	struct sctp_sock *oldsp = sctp_sk(oldsk);
	struct sctp_sock *newsp = sctp_sk(newsk);
	struct sctp_bind_bucket *pp; /* hash list port iterator */
	struct sctp_endpoint *newep = newsp->ep;
	struct sk_buff *skb, *tmp;
	struct sctp_ulpevent *event;
	struct sctp_bind_hashbucket *head;

	/* Migrate socket buffer sizes and all the socket level options to the
	 * new socket.
	 */
	newsk->sk_sndbuf = oldsk->sk_sndbuf;
	newsk->sk_rcvbuf = oldsk->sk_rcvbuf;
	/* Brute force copy old sctp opt. */
	sctp_copy_descendant(newsk, oldsk);

	/* Restore the ep value that was overwritten with the above structure
	 * copy.
	 */
	newsp->ep = newep;
	newsp->hmac = NULL;

	/* Hook this new socket in to the bind_hash list. */
	head = &sctp_port_hashtable[sctp_phashfn(sock_net(oldsk),
						 inet_sk(oldsk)->inet_num)];
	spin_lock_bh(&head->lock);
	pp = sctp_sk(oldsk)->bind_hash;
	sk_add_bind_node(newsk, &pp->owner);
	sctp_sk(newsk)->bind_hash = pp;
	inet_sk(newsk)->inet_num = inet_sk(oldsk)->inet_num;
	spin_unlock_bh(&head->lock);

	/* Copy the bind_addr list from the original endpoint to the new
	 * endpoint so that we can handle restarts properly
	 */
	sctp_bind_addr_dup(&newsp->ep->base.bind_addr,
				&oldsp->ep->base.bind_addr, GFP_KERNEL);

	/* Move any messages in the old socket's receive queue that are for the
	 * peeled off association to the new socket's receive queue.
	 */
	sctp_skb_for_each(skb, &oldsk->sk_receive_queue, tmp) {
		event = sctp_skb2event(skb);
		if (event->asoc == assoc) {
			__skb_unlink(skb, &oldsk->sk_receive_queue);
			__skb_queue_tail(&newsk->sk_receive_queue, skb);
			sctp_skb_set_owner_r_frag(skb, newsk);
		}
	}

	/* Clean up any messages pending delivery due to partial
	 * delivery.   Three cases:
	 * 1) No partial deliver;  no work.
	 * 2) Peeling off partial delivery; keep pd_lobby in new pd_lobby.
	 * 3) Peeling off non-partial delivery; move pd_lobby to receive_queue.
	 */
	skb_queue_head_init(&newsp->pd_lobby);
	atomic_set(&sctp_sk(newsk)->pd_mode, assoc->ulpq.pd_mode);

	if (atomic_read(&sctp_sk(oldsk)->pd_mode)) {
		struct sk_buff_head *queue;

		/* Decide which queue to move pd_lobby skbs to. */
		if (assoc->ulpq.pd_mode) {
			queue = &newsp->pd_lobby;
		} else
			queue = &newsk->sk_receive_queue;

		/* Walk through the pd_lobby, looking for skbs that
		 * need moved to the new socket.
		 */
		sctp_skb_for_each(skb, &oldsp->pd_lobby, tmp) {
			event = sctp_skb2event(skb);
			if (event->asoc == assoc) {
				__skb_unlink(skb, &oldsp->pd_lobby);
				__skb_queue_tail(queue, skb);
				sctp_skb_set_owner_r_frag(skb, newsk);
			}
		}

		/* Clear up any skbs waiting for the partial
		 * delivery to finish.
		 */
		if (assoc->ulpq.pd_mode)
			sctp_clear_pd(oldsk, NULL);

	}

	sctp_skb_for_each(skb, &assoc->ulpq.reasm, tmp)
		sctp_skb_set_owner_r_frag(skb, newsk);

	sctp_skb_for_each(skb, &assoc->ulpq.lobby, tmp)
		sctp_skb_set_owner_r_frag(skb, newsk);

	/* Set the type of socket to indicate that it is peeled off from the
	 * original UDP-style socket or created with the accept() call on a
	 * TCP-style socket..
	 */
	newsp->type = type;

	/* Mark the new socket "in-use" by the user so that any packets
	 * that may arrive on the association after we've moved it are
	 * queued to the backlog.  This prevents a potential race between
	 * backlog processing on the old socket and new-packet processing
	 * on the new socket.
	 *
	 * The caller has just allocated newsk so we can guarantee that other
	 * paths won't try to lock it and then oldsk.
	 */
	lock_sock_nested(newsk, SINGLE_DEPTH_NESTING);
	sctp_for_each_tx_datachunk(assoc, sctp_clear_owner_w);
	sctp_assoc_migrate(assoc, newsk);
	sctp_for_each_tx_datachunk(assoc, sctp_set_owner_w);

	/* If the association on the newsk is already closed before accept()
	 * is called, set RCV_SHUTDOWN flag.
	 */
	if (sctp_state(assoc, CLOSED) && sctp_style(newsk, TCP)) {
		newsk->sk_state = SCTP_SS_CLOSED;
		newsk->sk_shutdown |= RCV_SHUTDOWN;
	} else {
		newsk->sk_state = SCTP_SS_ESTABLISHED;
	}

	release_sock(newsk);
}


/* This proto struct describes the ULP interface for SCTP.  */
struct proto sctp_prot = {
	.name        =	"SCTP",
	.owner       =	THIS_MODULE,
	.close       =	sctp_close,
	.connect     =	sctp_connect,
	.disconnect  =	sctp_disconnect,
	.accept      =	sctp_accept,
	.ioctl       =	sctp_ioctl,
	.init        =	sctp_init_sock,
	.destroy     =	sctp_destroy_sock,
	.shutdown    =	sctp_shutdown,
	.setsockopt  =	sctp_setsockopt,
	.getsockopt  =	sctp_getsockopt,
	.sendmsg     =	sctp_sendmsg,
	.recvmsg     =	sctp_recvmsg,
	.bind        =	sctp_bind,
	.backlog_rcv =	sctp_backlog_rcv,
	.hash        =	sctp_hash,
	.unhash      =	sctp_unhash,
	.get_port    =	sctp_get_port,
	.obj_size    =  sizeof(struct sctp_sock),
	.sysctl_mem  =  sysctl_sctp_mem,
	.sysctl_rmem =  sysctl_sctp_rmem,
	.sysctl_wmem =  sysctl_sctp_wmem,
	.memory_pressure = &sctp_memory_pressure,
	.enter_memory_pressure = sctp_enter_memory_pressure,
	.memory_allocated = &sctp_memory_allocated,
	.sockets_allocated = &sctp_sockets_allocated,
};

#if IS_ENABLED(CONFIG_IPV6)

#include <net/transp_v6.h>
static void sctp_v6_destroy_sock(struct sock *sk)
{
	sctp_destroy_sock(sk);
	inet6_destroy_sock(sk);
}

struct proto sctpv6_prot = {
	.name		= "SCTPv6",
	.owner		= THIS_MODULE,
	.close		= sctp_close,
	.connect	= sctp_connect,
	.disconnect	= sctp_disconnect,
	.accept		= sctp_accept,
	.ioctl		= sctp_ioctl,
	.init		= sctp_init_sock,
	.destroy	= sctp_v6_destroy_sock,
	.shutdown	= sctp_shutdown,
	.setsockopt	= sctp_setsockopt,
	.getsockopt	= sctp_getsockopt,
	.sendmsg	= sctp_sendmsg,
	.recvmsg	= sctp_recvmsg,
	.bind		= sctp_bind,
	.backlog_rcv	= sctp_backlog_rcv,
	.hash		= sctp_hash,
	.unhash		= sctp_unhash,
	.get_port	= sctp_get_port,
	.obj_size	= sizeof(struct sctp6_sock),
	.sysctl_mem	= sysctl_sctp_mem,
	.sysctl_rmem	= sysctl_sctp_rmem,
	.sysctl_wmem	= sysctl_sctp_wmem,
	.memory_pressure = &sctp_memory_pressure,
	.enter_memory_pressure = sctp_enter_memory_pressure,
	.memory_allocated = &sctp_memory_allocated,
	.sockets_allocated = &sctp_sockets_allocated,
};
#endif /* IS_ENABLED(CONFIG_IPV6) */<|MERGE_RESOLUTION|>--- conflicted
+++ resolved
@@ -5026,12 +5026,6 @@
 
 	/* Do not peel off from one netns to another one. */
 	if (!net_eq(current->nsproxy->net_ns, sock_net(sk)))
-<<<<<<< HEAD
-		return -EINVAL;
-
-	if (!asoc)
-=======
->>>>>>> 0c86a6bd
 		return -EINVAL;
 
 	if (!asoc)
