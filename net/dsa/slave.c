/*
 * net/dsa/slave.c - Slave device handling
 * Copyright (c) 2008-2009 Marvell Semiconductor
 *
 * This program is free software; you can redistribute it and/or modify
 * it under the terms of the GNU General Public License as published by
 * the Free Software Foundation; either version 2 of the License, or
 * (at your option) any later version.
 */

#include <linux/list.h>
#include <linux/etherdevice.h>
#include <linux/netdevice.h>
#include <linux/phy.h>
#include <linux/phy_fixed.h>
#include <linux/of_net.h>
#include <linux/of_mdio.h>
#include <linux/mdio.h>
#include <linux/list.h>
#include <net/rtnetlink.h>
#include <net/pkt_cls.h>
#include <net/tc_act/tc_mirred.h>
#include <linux/if_bridge.h>
#include <linux/netpoll.h>

#include "dsa_priv.h"

static bool dsa_slave_dev_check(struct net_device *dev);

/* slave mii_bus handling ***************************************************/
static int dsa_slave_phy_read(struct mii_bus *bus, int addr, int reg)
{
	struct dsa_switch *ds = bus->priv;

	if (ds->phys_mii_mask & (1 << addr))
		return ds->ops->phy_read(ds, addr, reg);

	return 0xffff;
}

static int dsa_slave_phy_write(struct mii_bus *bus, int addr, int reg, u16 val)
{
	struct dsa_switch *ds = bus->priv;

	if (ds->phys_mii_mask & (1 << addr))
		return ds->ops->phy_write(ds, addr, reg, val);

	return 0;
}

void dsa_slave_mii_bus_init(struct dsa_switch *ds)
{
	ds->slave_mii_bus->priv = (void *)ds;
	ds->slave_mii_bus->name = "dsa slave smi";
	ds->slave_mii_bus->read = dsa_slave_phy_read;
	ds->slave_mii_bus->write = dsa_slave_phy_write;
	snprintf(ds->slave_mii_bus->id, MII_BUS_ID_SIZE, "dsa-%d.%d",
		 ds->dst->tree, ds->index);
	ds->slave_mii_bus->parent = ds->dev;
	ds->slave_mii_bus->phy_mask = ~ds->phys_mii_mask;
}


/* slave device handling ****************************************************/
static int dsa_slave_get_iflink(const struct net_device *dev)
{
	struct dsa_slave_priv *p = netdev_priv(dev);

	return dsa_master_netdev(p)->ifindex;
}

static int dsa_slave_open(struct net_device *dev)
{
	struct dsa_slave_priv *p = netdev_priv(dev);
	struct dsa_port *dp = p->dp;
	struct dsa_switch *ds = dp->ds;
	struct net_device *master = dsa_master_netdev(p);
	u8 stp_state = dp->bridge_dev ? BR_STATE_BLOCKING : BR_STATE_FORWARDING;
	int err;

	if (!(master->flags & IFF_UP))
		return -ENETDOWN;

	if (!ether_addr_equal(dev->dev_addr, master->dev_addr)) {
		err = dev_uc_add(master, dev->dev_addr);
		if (err < 0)
			goto out;
	}

	if (dev->flags & IFF_ALLMULTI) {
		err = dev_set_allmulti(master, 1);
		if (err < 0)
			goto del_unicast;
	}
	if (dev->flags & IFF_PROMISC) {
		err = dev_set_promiscuity(master, 1);
		if (err < 0)
			goto clear_allmulti;
	}

	if (ds->ops->port_enable) {
		err = ds->ops->port_enable(ds, p->dp->index, p->phy);
		if (err)
			goto clear_promisc;
	}

	dsa_port_set_state_now(p->dp, stp_state);

	if (p->phy)
		phy_start(p->phy);

	return 0;

clear_promisc:
	if (dev->flags & IFF_PROMISC)
		dev_set_promiscuity(master, -1);
clear_allmulti:
	if (dev->flags & IFF_ALLMULTI)
		dev_set_allmulti(master, -1);
del_unicast:
	if (!ether_addr_equal(dev->dev_addr, master->dev_addr))
		dev_uc_del(master, dev->dev_addr);
out:
	return err;
}

static int dsa_slave_close(struct net_device *dev)
{
	struct dsa_slave_priv *p = netdev_priv(dev);
	struct net_device *master = dsa_master_netdev(p);
	struct dsa_switch *ds = p->dp->ds;

	if (p->phy)
		phy_stop(p->phy);

	dev_mc_unsync(master, dev);
	dev_uc_unsync(master, dev);
	if (dev->flags & IFF_ALLMULTI)
		dev_set_allmulti(master, -1);
	if (dev->flags & IFF_PROMISC)
		dev_set_promiscuity(master, -1);

	if (!ether_addr_equal(dev->dev_addr, master->dev_addr))
		dev_uc_del(master, dev->dev_addr);

	if (ds->ops->port_disable)
		ds->ops->port_disable(ds, p->dp->index, p->phy);

	dsa_port_set_state_now(p->dp, BR_STATE_DISABLED);

	return 0;
}

static void dsa_slave_change_rx_flags(struct net_device *dev, int change)
{
	struct dsa_slave_priv *p = netdev_priv(dev);
	struct net_device *master = dsa_master_netdev(p);

	if (change & IFF_ALLMULTI)
		dev_set_allmulti(master, dev->flags & IFF_ALLMULTI ? 1 : -1);
	if (change & IFF_PROMISC)
		dev_set_promiscuity(master, dev->flags & IFF_PROMISC ? 1 : -1);
}

static void dsa_slave_set_rx_mode(struct net_device *dev)
{
	struct dsa_slave_priv *p = netdev_priv(dev);
	struct net_device *master = dsa_master_netdev(p);

	dev_mc_sync(master, dev);
	dev_uc_sync(master, dev);
}

static int dsa_slave_set_mac_address(struct net_device *dev, void *a)
{
	struct dsa_slave_priv *p = netdev_priv(dev);
	struct net_device *master = dsa_master_netdev(p);
	struct sockaddr *addr = a;
	int err;

	if (!is_valid_ether_addr(addr->sa_data))
		return -EADDRNOTAVAIL;

	if (!(dev->flags & IFF_UP))
		goto out;

	if (!ether_addr_equal(addr->sa_data, master->dev_addr)) {
		err = dev_uc_add(master, addr->sa_data);
		if (err < 0)
			return err;
	}

	if (!ether_addr_equal(dev->dev_addr, master->dev_addr))
		dev_uc_del(master, dev->dev_addr);

out:
	ether_addr_copy(dev->dev_addr, addr->sa_data);

	return 0;
}

struct dsa_slave_dump_ctx {
	struct net_device *dev;
	struct sk_buff *skb;
	struct netlink_callback *cb;
	int idx;
};

static int
dsa_slave_port_fdb_do_dump(const unsigned char *addr, u16 vid,
			   bool is_static, void *data)
{
	struct dsa_slave_dump_ctx *dump = data;
	u32 portid = NETLINK_CB(dump->cb->skb).portid;
	u32 seq = dump->cb->nlh->nlmsg_seq;
	struct nlmsghdr *nlh;
	struct ndmsg *ndm;

	if (dump->idx < dump->cb->args[2])
		goto skip;

	nlh = nlmsg_put(dump->skb, portid, seq, RTM_NEWNEIGH,
			sizeof(*ndm), NLM_F_MULTI);
	if (!nlh)
		return -EMSGSIZE;

	ndm = nlmsg_data(nlh);
	ndm->ndm_family  = AF_BRIDGE;
	ndm->ndm_pad1    = 0;
	ndm->ndm_pad2    = 0;
	ndm->ndm_flags   = NTF_SELF;
	ndm->ndm_type    = 0;
	ndm->ndm_ifindex = dump->dev->ifindex;
	ndm->ndm_state   = is_static ? NUD_NOARP : NUD_REACHABLE;

	if (nla_put(dump->skb, NDA_LLADDR, ETH_ALEN, addr))
		goto nla_put_failure;

	if (vid && nla_put_u16(dump->skb, NDA_VLAN, vid))
		goto nla_put_failure;

	nlmsg_end(dump->skb, nlh);

skip:
	dump->idx++;
	return 0;

nla_put_failure:
	nlmsg_cancel(dump->skb, nlh);
	return -EMSGSIZE;
}

static int
dsa_slave_fdb_dump(struct sk_buff *skb, struct netlink_callback *cb,
		   struct net_device *dev, struct net_device *filter_dev,
		   int *idx)
{
	struct dsa_slave_dump_ctx dump = {
		.dev = dev,
		.skb = skb,
		.cb = cb,
		.idx = *idx,
	};
	struct dsa_slave_priv *p = netdev_priv(dev);
	struct dsa_port *dp = p->dp;
	struct dsa_switch *ds = dp->ds;
	int err;

	if (!ds->ops->port_fdb_dump)
		return -EOPNOTSUPP;

	err = ds->ops->port_fdb_dump(ds, dp->index,
				     dsa_slave_port_fdb_do_dump,
				     &dump);
	*idx = dump.idx;
	return err;
}

static int dsa_slave_ioctl(struct net_device *dev, struct ifreq *ifr, int cmd)
{
	struct dsa_slave_priv *p = netdev_priv(dev);

	if (p->phy != NULL)
		return phy_mii_ioctl(p->phy, ifr, cmd);

	return -EOPNOTSUPP;
}

static int dsa_slave_port_attr_set(struct net_device *dev,
				   const struct switchdev_attr *attr,
				   struct switchdev_trans *trans)
{
	struct dsa_slave_priv *p = netdev_priv(dev);
	struct dsa_port *dp = p->dp;
	int ret;

	switch (attr->id) {
	case SWITCHDEV_ATTR_ID_PORT_STP_STATE:
		ret = dsa_port_set_state(dp, attr->u.stp_state, trans);
		break;
	case SWITCHDEV_ATTR_ID_BRIDGE_VLAN_FILTERING:
		ret = dsa_port_vlan_filtering(dp, attr->u.vlan_filtering,
					      trans);
		break;
	case SWITCHDEV_ATTR_ID_BRIDGE_AGEING_TIME:
		ret = dsa_port_ageing_time(dp, attr->u.ageing_time, trans);
		break;
	default:
		ret = -EOPNOTSUPP;
		break;
	}

	return ret;
}

static int dsa_slave_port_obj_add(struct net_device *dev,
				  const struct switchdev_obj *obj,
				  struct switchdev_trans *trans)
{
	struct dsa_slave_priv *p = netdev_priv(dev);
	struct dsa_port *dp = p->dp;
	int err;

	/* For the prepare phase, ensure the full set of changes is feasable in
	 * one go in order to signal a failure properly. If an operation is not
	 * supported, return -EOPNOTSUPP.
	 */

	switch (obj->id) {
	case SWITCHDEV_OBJ_ID_PORT_MDB:
		err = dsa_port_mdb_add(dp, SWITCHDEV_OBJ_PORT_MDB(obj), trans);
		break;
	case SWITCHDEV_OBJ_ID_PORT_VLAN:
		err = dsa_port_vlan_add(dp, SWITCHDEV_OBJ_PORT_VLAN(obj),
					trans);
		break;
	default:
		err = -EOPNOTSUPP;
		break;
	}

	return err;
}

static int dsa_slave_port_obj_del(struct net_device *dev,
				  const struct switchdev_obj *obj)
{
	struct dsa_slave_priv *p = netdev_priv(dev);
	struct dsa_port *dp = p->dp;
	int err;

	switch (obj->id) {
	case SWITCHDEV_OBJ_ID_PORT_MDB:
		err = dsa_port_mdb_del(dp, SWITCHDEV_OBJ_PORT_MDB(obj));
		break;
	case SWITCHDEV_OBJ_ID_PORT_VLAN:
		err = dsa_port_vlan_del(dp, SWITCHDEV_OBJ_PORT_VLAN(obj));
		break;
	default:
		err = -EOPNOTSUPP;
		break;
	}

	return err;
}

static int dsa_slave_port_attr_get(struct net_device *dev,
				   struct switchdev_attr *attr)
{
	struct dsa_slave_priv *p = netdev_priv(dev);
	struct dsa_switch *ds = p->dp->ds;

	switch (attr->id) {
	case SWITCHDEV_ATTR_ID_PORT_PARENT_ID:
		attr->u.ppid.id_len = sizeof(ds->index);
		memcpy(&attr->u.ppid.id, &ds->index, attr->u.ppid.id_len);
		break;
	case SWITCHDEV_ATTR_ID_PORT_BRIDGE_FLAGS_SUPPORT:
		attr->u.brport_flags_support = 0;
		break;
	default:
		return -EOPNOTSUPP;
	}

	return 0;
}

static inline netdev_tx_t dsa_netpoll_send_skb(struct dsa_slave_priv *p,
					       struct sk_buff *skb)
{
#ifdef CONFIG_NET_POLL_CONTROLLER
	if (p->netpoll)
		netpoll_send_skb(p->netpoll, skb);
#else
	BUG();
#endif
	return NETDEV_TX_OK;
}

static netdev_tx_t dsa_slave_xmit(struct sk_buff *skb, struct net_device *dev)
{
	struct dsa_slave_priv *p = netdev_priv(dev);
	struct pcpu_sw_netstats *s;
	struct sk_buff *nskb;

	s = this_cpu_ptr(p->stats64);
	u64_stats_update_begin(&s->syncp);
	s->tx_packets++;
	s->tx_bytes += skb->len;
	u64_stats_update_end(&s->syncp);

	/* Transmit function may have to reallocate the original SKB,
	 * in which case it must have freed it. Only free it here on error.
	 */
	nskb = p->xmit(skb, dev);
	if (!nskb) {
		kfree_skb(skb);
		return NETDEV_TX_OK;
	}

	/* SKB for netpoll still need to be mangled with the protocol-specific
	 * tag to be successfully transmitted
	 */
	if (unlikely(netpoll_tx_running(dev)))
		return dsa_netpoll_send_skb(p, nskb);

	/* Queue the SKB for transmission on the parent interface, but
	 * do not modify its EtherType
	 */
	nskb->dev = dsa_master_netdev(p);
	dev_queue_xmit(nskb);

	return NETDEV_TX_OK;
}

/* ethtool operations *******************************************************/
static int
dsa_slave_get_link_ksettings(struct net_device *dev,
			     struct ethtool_link_ksettings *cmd)
{
	struct dsa_slave_priv *p = netdev_priv(dev);

	if (!p->phy)
		return -EOPNOTSUPP;

	phy_ethtool_ksettings_get(p->phy, cmd);

	return 0;
}

static int
dsa_slave_set_link_ksettings(struct net_device *dev,
			     const struct ethtool_link_ksettings *cmd)
{
	struct dsa_slave_priv *p = netdev_priv(dev);

	if (p->phy != NULL)
		return phy_ethtool_ksettings_set(p->phy, cmd);

	return -EOPNOTSUPP;
}

static void dsa_slave_get_drvinfo(struct net_device *dev,
				  struct ethtool_drvinfo *drvinfo)
{
	strlcpy(drvinfo->driver, "dsa", sizeof(drvinfo->driver));
	strlcpy(drvinfo->fw_version, "N/A", sizeof(drvinfo->fw_version));
	strlcpy(drvinfo->bus_info, "platform", sizeof(drvinfo->bus_info));
}

static int dsa_slave_get_regs_len(struct net_device *dev)
{
	struct dsa_slave_priv *p = netdev_priv(dev);
	struct dsa_switch *ds = p->dp->ds;

	if (ds->ops->get_regs_len)
		return ds->ops->get_regs_len(ds, p->dp->index);

	return -EOPNOTSUPP;
}

static void
dsa_slave_get_regs(struct net_device *dev, struct ethtool_regs *regs, void *_p)
{
	struct dsa_slave_priv *p = netdev_priv(dev);
	struct dsa_switch *ds = p->dp->ds;

	if (ds->ops->get_regs)
		ds->ops->get_regs(ds, p->dp->index, regs, _p);
}

static int dsa_slave_nway_reset(struct net_device *dev)
{
	struct dsa_slave_priv *p = netdev_priv(dev);

	if (p->phy != NULL)
		return genphy_restart_aneg(p->phy);

	return -EOPNOTSUPP;
}

static u32 dsa_slave_get_link(struct net_device *dev)
{
	struct dsa_slave_priv *p = netdev_priv(dev);

	if (p->phy != NULL) {
		genphy_update_link(p->phy);
		return p->phy->link;
	}

	return -EOPNOTSUPP;
}

static int dsa_slave_get_eeprom_len(struct net_device *dev)
{
	struct dsa_slave_priv *p = netdev_priv(dev);
	struct dsa_switch *ds = p->dp->ds;

	if (ds->cd && ds->cd->eeprom_len)
		return ds->cd->eeprom_len;

	if (ds->ops->get_eeprom_len)
		return ds->ops->get_eeprom_len(ds);

	return 0;
}

static int dsa_slave_get_eeprom(struct net_device *dev,
				struct ethtool_eeprom *eeprom, u8 *data)
{
	struct dsa_slave_priv *p = netdev_priv(dev);
	struct dsa_switch *ds = p->dp->ds;

	if (ds->ops->get_eeprom)
		return ds->ops->get_eeprom(ds, eeprom, data);

	return -EOPNOTSUPP;
}

static int dsa_slave_set_eeprom(struct net_device *dev,
				struct ethtool_eeprom *eeprom, u8 *data)
{
	struct dsa_slave_priv *p = netdev_priv(dev);
	struct dsa_switch *ds = p->dp->ds;

	if (ds->ops->set_eeprom)
		return ds->ops->set_eeprom(ds, eeprom, data);

	return -EOPNOTSUPP;
}

static void dsa_slave_get_strings(struct net_device *dev,
				  uint32_t stringset, uint8_t *data)
{
	struct dsa_slave_priv *p = netdev_priv(dev);
	struct dsa_switch *ds = p->dp->ds;

	if (stringset == ETH_SS_STATS) {
		int len = ETH_GSTRING_LEN;

		strncpy(data, "tx_packets", len);
		strncpy(data + len, "tx_bytes", len);
		strncpy(data + 2 * len, "rx_packets", len);
		strncpy(data + 3 * len, "rx_bytes", len);
		if (ds->ops->get_strings)
			ds->ops->get_strings(ds, p->dp->index, data + 4 * len);
	}
}

static void dsa_cpu_port_get_ethtool_stats(struct net_device *dev,
					   struct ethtool_stats *stats,
					   uint64_t *data)
{
	struct dsa_switch_tree *dst = dev->dsa_ptr;
	struct dsa_port *cpu_dp = dsa_get_cpu_port(dst);
	struct dsa_switch *ds = cpu_dp->ds;
	s8 cpu_port = cpu_dp->index;
	int count = 0;

	if (cpu_dp->ethtool_ops.get_sset_count) {
		count = cpu_dp->ethtool_ops.get_sset_count(dev, ETH_SS_STATS);
		cpu_dp->ethtool_ops.get_ethtool_stats(dev, stats, data);
	}

	if (ds->ops->get_ethtool_stats)
		ds->ops->get_ethtool_stats(ds, cpu_port, data + count);
}

static int dsa_cpu_port_get_sset_count(struct net_device *dev, int sset)
{
	struct dsa_switch_tree *dst = dev->dsa_ptr;
	struct dsa_port *cpu_dp = dsa_get_cpu_port(dst);
	struct dsa_switch *ds = cpu_dp->ds;
	int count = 0;

	if (cpu_dp->ethtool_ops.get_sset_count)
		count += cpu_dp->ethtool_ops.get_sset_count(dev, sset);

	if (sset == ETH_SS_STATS && ds->ops->get_sset_count)
		count += ds->ops->get_sset_count(ds);

	return count;
}

static void dsa_cpu_port_get_strings(struct net_device *dev,
				     uint32_t stringset, uint8_t *data)
{
	struct dsa_switch_tree *dst = dev->dsa_ptr;
	struct dsa_port *cpu_dp = dsa_get_cpu_port(dst);
	struct dsa_switch *ds = cpu_dp->ds;
	s8 cpu_port = cpu_dp->index;
	int len = ETH_GSTRING_LEN;
	int mcount = 0, count;
	unsigned int i;
	uint8_t pfx[4];
	uint8_t *ndata;

	snprintf(pfx, sizeof(pfx), "p%.2d", cpu_port);
	/* We do not want to be NULL-terminated, since this is a prefix */
	pfx[sizeof(pfx) - 1] = '_';

	if (cpu_dp->ethtool_ops.get_sset_count) {
		mcount = cpu_dp->ethtool_ops.get_sset_count(dev, ETH_SS_STATS);
		cpu_dp->ethtool_ops.get_strings(dev, stringset, data);
	}

	if (stringset == ETH_SS_STATS && ds->ops->get_strings) {
		ndata = data + mcount * len;
		/* This function copies ETH_GSTRINGS_LEN bytes, we will mangle
		 * the output after to prepend our CPU port prefix we
		 * constructed earlier
		 */
		ds->ops->get_strings(ds, cpu_port, ndata);
		count = ds->ops->get_sset_count(ds);
		for (i = 0; i < count; i++) {
			memmove(ndata + (i * len + sizeof(pfx)),
				ndata + i * len, len - sizeof(pfx));
			memcpy(ndata + i * len, pfx, sizeof(pfx));
		}
	}
}

static void dsa_slave_get_ethtool_stats(struct net_device *dev,
					struct ethtool_stats *stats,
					uint64_t *data)
{
	struct dsa_slave_priv *p = netdev_priv(dev);
	struct dsa_switch *ds = p->dp->ds;
	struct pcpu_sw_netstats *s;
	unsigned int start;
	int i;

	for_each_possible_cpu(i) {
		u64 tx_packets, tx_bytes, rx_packets, rx_bytes;

		s = per_cpu_ptr(p->stats64, i);
		do {
			start = u64_stats_fetch_begin_irq(&s->syncp);
			tx_packets = s->tx_packets;
			tx_bytes = s->tx_bytes;
			rx_packets = s->rx_packets;
			rx_bytes = s->rx_bytes;
		} while (u64_stats_fetch_retry_irq(&s->syncp, start));
		data[0] += tx_packets;
		data[1] += tx_bytes;
		data[2] += rx_packets;
		data[3] += rx_bytes;
	}
	if (ds->ops->get_ethtool_stats)
		ds->ops->get_ethtool_stats(ds, p->dp->index, data + 4);
}

static int dsa_slave_get_sset_count(struct net_device *dev, int sset)
{
	struct dsa_slave_priv *p = netdev_priv(dev);
	struct dsa_switch *ds = p->dp->ds;

	if (sset == ETH_SS_STATS) {
		int count;

		count = 4;
		if (ds->ops->get_sset_count)
			count += ds->ops->get_sset_count(ds);

		return count;
	}

	return -EOPNOTSUPP;
}

static void dsa_slave_get_wol(struct net_device *dev, struct ethtool_wolinfo *w)
{
	struct dsa_slave_priv *p = netdev_priv(dev);
	struct dsa_switch *ds = p->dp->ds;

	if (ds->ops->get_wol)
		ds->ops->get_wol(ds, p->dp->index, w);
}

static int dsa_slave_set_wol(struct net_device *dev, struct ethtool_wolinfo *w)
{
	struct dsa_slave_priv *p = netdev_priv(dev);
	struct dsa_switch *ds = p->dp->ds;
	int ret = -EOPNOTSUPP;

	if (ds->ops->set_wol)
		ret = ds->ops->set_wol(ds, p->dp->index, w);

	return ret;
}

static int dsa_slave_set_eee(struct net_device *dev, struct ethtool_eee *e)
{
	struct dsa_slave_priv *p = netdev_priv(dev);
	struct dsa_switch *ds = p->dp->ds;
	int ret;

	/* Port's PHY and MAC both need to be EEE capable */
	if (!p->phy)
		return -ENODEV;

	if (!ds->ops->set_mac_eee)
		return -EOPNOTSUPP;

	ret = ds->ops->set_mac_eee(ds, p->dp->index, e);
	if (ret)
		return ret;

	if (e->eee_enabled) {
		ret = phy_init_eee(p->phy, 0);
		if (ret)
			return ret;
	}

	return phy_ethtool_set_eee(p->phy, e);
}

static int dsa_slave_get_eee(struct net_device *dev, struct ethtool_eee *e)
{
	struct dsa_slave_priv *p = netdev_priv(dev);
	struct dsa_switch *ds = p->dp->ds;
	int ret;

	/* Port's PHY and MAC both need to be EEE capable */
	if (!p->phy)
		return -ENODEV;

	if (!ds->ops->get_mac_eee)
		return -EOPNOTSUPP;

	ret = ds->ops->get_mac_eee(ds, p->dp->index, e);
	if (ret)
		return ret;

	return phy_ethtool_get_eee(p->phy, e);
}

#ifdef CONFIG_NET_POLL_CONTROLLER
static int dsa_slave_netpoll_setup(struct net_device *dev,
				   struct netpoll_info *ni)
{
	struct dsa_slave_priv *p = netdev_priv(dev);
	struct net_device *master = dsa_master_netdev(p);
	struct netpoll *netpoll;
	int err = 0;

	netpoll = kzalloc(sizeof(*netpoll), GFP_KERNEL);
	if (!netpoll)
		return -ENOMEM;

	err = __netpoll_setup(netpoll, master);
	if (err) {
		kfree(netpoll);
		goto out;
	}

	p->netpoll = netpoll;
out:
	return err;
}

static void dsa_slave_netpoll_cleanup(struct net_device *dev)
{
	struct dsa_slave_priv *p = netdev_priv(dev);
	struct netpoll *netpoll = p->netpoll;

	if (!netpoll)
		return;

	p->netpoll = NULL;

	__netpoll_free_async(netpoll);
}

static void dsa_slave_poll_controller(struct net_device *dev)
{
}
#endif

static int dsa_slave_get_phys_port_name(struct net_device *dev,
					char *name, size_t len)
{
	struct dsa_slave_priv *p = netdev_priv(dev);

	if (snprintf(name, len, "p%d", p->dp->index) >= len)
		return -EINVAL;

	return 0;
}

static struct dsa_mall_tc_entry *
dsa_slave_mall_tc_entry_find(struct dsa_slave_priv *p,
			     unsigned long cookie)
{
	struct dsa_mall_tc_entry *mall_tc_entry;

	list_for_each_entry(mall_tc_entry, &p->mall_tc_list, list)
		if (mall_tc_entry->cookie == cookie)
			return mall_tc_entry;

	return NULL;
}

static int dsa_slave_add_cls_matchall(struct net_device *dev,
				      struct tc_cls_matchall_offload *cls,
				      bool ingress)
{
	struct dsa_slave_priv *p = netdev_priv(dev);
	struct dsa_mall_tc_entry *mall_tc_entry;
	__be16 protocol = cls->common.protocol;
	struct dsa_switch *ds = p->dp->ds;
	struct net *net = dev_net(dev);
	struct dsa_slave_priv *to_p;
	struct net_device *to_dev;
	const struct tc_action *a;
	int err = -EOPNOTSUPP;
	LIST_HEAD(actions);
	int ifindex;

	if (!ds->ops->port_mirror_add)
		return err;

	if (!tcf_exts_has_one_action(cls->exts))
		return err;

	tcf_exts_to_list(cls->exts, &actions);
	a = list_first_entry(&actions, struct tc_action, list);

	if (is_tcf_mirred_egress_mirror(a) && protocol == htons(ETH_P_ALL)) {
		struct dsa_mall_mirror_tc_entry *mirror;

		ifindex = tcf_mirred_ifindex(a);
		to_dev = __dev_get_by_index(net, ifindex);
		if (!to_dev)
			return -EINVAL;

		if (!dsa_slave_dev_check(to_dev))
			return -EOPNOTSUPP;

		mall_tc_entry = kzalloc(sizeof(*mall_tc_entry), GFP_KERNEL);
		if (!mall_tc_entry)
			return -ENOMEM;

		mall_tc_entry->cookie = cls->cookie;
		mall_tc_entry->type = DSA_PORT_MALL_MIRROR;
		mirror = &mall_tc_entry->mirror;

		to_p = netdev_priv(to_dev);

		mirror->to_local_port = to_p->dp->index;
		mirror->ingress = ingress;

		err = ds->ops->port_mirror_add(ds, p->dp->index, mirror,
					       ingress);
		if (err) {
			kfree(mall_tc_entry);
			return err;
		}

		list_add_tail(&mall_tc_entry->list, &p->mall_tc_list);
	}

	return 0;
}

static void dsa_slave_del_cls_matchall(struct net_device *dev,
				       struct tc_cls_matchall_offload *cls)
{
	struct dsa_slave_priv *p = netdev_priv(dev);
	struct dsa_mall_tc_entry *mall_tc_entry;
	struct dsa_switch *ds = p->dp->ds;

	if (!ds->ops->port_mirror_del)
		return;

	mall_tc_entry = dsa_slave_mall_tc_entry_find(p, cls->cookie);
	if (!mall_tc_entry)
		return;

	list_del(&mall_tc_entry->list);

	switch (mall_tc_entry->type) {
	case DSA_PORT_MALL_MIRROR:
		ds->ops->port_mirror_del(ds, p->dp->index,
					 &mall_tc_entry->mirror);
		break;
	default:
		WARN_ON(1);
	}

	kfree(mall_tc_entry);
}

static int dsa_slave_setup_tc_cls_matchall(struct net_device *dev,
					   struct tc_cls_matchall_offload *cls)
{
	bool ingress;

	if (is_classid_clsact_ingress(cls->common.classid))
		ingress = true;
	else if (is_classid_clsact_egress(cls->common.classid))
		ingress = false;
	else
		return -EOPNOTSUPP;

	if (cls->common.chain_index)
		return -EOPNOTSUPP;

	switch (cls->command) {
	case TC_CLSMATCHALL_REPLACE:
		return dsa_slave_add_cls_matchall(dev, cls, ingress);
	case TC_CLSMATCHALL_DESTROY:
		dsa_slave_del_cls_matchall(dev, cls);
		return 0;
<<<<<<< HEAD
=======
	default:
		return -EOPNOTSUPP;
	}
}

static int dsa_slave_setup_tc(struct net_device *dev, enum tc_setup_type type,
			      void *type_data)
{
	switch (type) {
	case TC_SETUP_CLSMATCHALL:
		return dsa_slave_setup_tc_cls_matchall(dev, type_data);
>>>>>>> 6c3cc51a
	default:
		return -EOPNOTSUPP;
	}
}

<<<<<<< HEAD
static int dsa_slave_setup_tc(struct net_device *dev, enum tc_setup_type type,
			      void *type_data)
{
	switch (type) {
	case TC_SETUP_CLSMATCHALL:
		return dsa_slave_setup_tc_cls_matchall(dev, type_data);
	default:
		return -EOPNOTSUPP;
	}
}

=======
>>>>>>> 6c3cc51a
static void dsa_slave_get_stats64(struct net_device *dev,
				  struct rtnl_link_stats64 *stats)
{
	struct dsa_slave_priv *p = netdev_priv(dev);
	struct pcpu_sw_netstats *s;
	unsigned int start;
	int i;

	netdev_stats_to_stats64(stats, &dev->stats);
	for_each_possible_cpu(i) {
		u64 tx_packets, tx_bytes, rx_packets, rx_bytes;

		s = per_cpu_ptr(p->stats64, i);
		do {
			start = u64_stats_fetch_begin_irq(&s->syncp);
			tx_packets = s->tx_packets;
			tx_bytes = s->tx_bytes;
			rx_packets = s->rx_packets;
			rx_bytes = s->rx_bytes;
		} while (u64_stats_fetch_retry_irq(&s->syncp, start));

		stats->tx_packets += tx_packets;
		stats->tx_bytes += tx_bytes;
		stats->rx_packets += rx_packets;
		stats->rx_bytes += rx_bytes;
	}
}

void dsa_cpu_port_ethtool_init(struct ethtool_ops *ops)
{
	ops->get_sset_count = dsa_cpu_port_get_sset_count;
	ops->get_ethtool_stats = dsa_cpu_port_get_ethtool_stats;
	ops->get_strings = dsa_cpu_port_get_strings;
}

static int dsa_slave_get_rxnfc(struct net_device *dev,
			       struct ethtool_rxnfc *nfc, u32 *rule_locs)
{
	struct dsa_slave_priv *p = netdev_priv(dev);
	struct dsa_switch *ds = p->dp->ds;

	if (!ds->ops->get_rxnfc)
		return -EOPNOTSUPP;

	return ds->ops->get_rxnfc(ds, p->dp->index, nfc, rule_locs);
}

static int dsa_slave_set_rxnfc(struct net_device *dev,
			       struct ethtool_rxnfc *nfc)
{
	struct dsa_slave_priv *p = netdev_priv(dev);
	struct dsa_switch *ds = p->dp->ds;

	if (!ds->ops->set_rxnfc)
		return -EOPNOTSUPP;

	return ds->ops->set_rxnfc(ds, p->dp->index, nfc);
}

static const struct ethtool_ops dsa_slave_ethtool_ops = {
	.get_drvinfo		= dsa_slave_get_drvinfo,
	.get_regs_len		= dsa_slave_get_regs_len,
	.get_regs		= dsa_slave_get_regs,
	.nway_reset		= dsa_slave_nway_reset,
	.get_link		= dsa_slave_get_link,
	.get_eeprom_len		= dsa_slave_get_eeprom_len,
	.get_eeprom		= dsa_slave_get_eeprom,
	.set_eeprom		= dsa_slave_set_eeprom,
	.get_strings		= dsa_slave_get_strings,
	.get_ethtool_stats	= dsa_slave_get_ethtool_stats,
	.get_sset_count		= dsa_slave_get_sset_count,
	.set_wol		= dsa_slave_set_wol,
	.get_wol		= dsa_slave_get_wol,
	.set_eee		= dsa_slave_set_eee,
	.get_eee		= dsa_slave_get_eee,
	.get_link_ksettings	= dsa_slave_get_link_ksettings,
	.set_link_ksettings	= dsa_slave_set_link_ksettings,
	.get_rxnfc		= dsa_slave_get_rxnfc,
	.set_rxnfc		= dsa_slave_set_rxnfc,
};

static const struct net_device_ops dsa_slave_netdev_ops = {
	.ndo_open	 	= dsa_slave_open,
	.ndo_stop		= dsa_slave_close,
	.ndo_start_xmit		= dsa_slave_xmit,
	.ndo_change_rx_flags	= dsa_slave_change_rx_flags,
	.ndo_set_rx_mode	= dsa_slave_set_rx_mode,
	.ndo_set_mac_address	= dsa_slave_set_mac_address,
	.ndo_fdb_add		= dsa_legacy_fdb_add,
	.ndo_fdb_del		= dsa_legacy_fdb_del,
	.ndo_fdb_dump		= dsa_slave_fdb_dump,
	.ndo_do_ioctl		= dsa_slave_ioctl,
	.ndo_get_iflink		= dsa_slave_get_iflink,
#ifdef CONFIG_NET_POLL_CONTROLLER
	.ndo_netpoll_setup	= dsa_slave_netpoll_setup,
	.ndo_netpoll_cleanup	= dsa_slave_netpoll_cleanup,
	.ndo_poll_controller	= dsa_slave_poll_controller,
#endif
	.ndo_get_phys_port_name	= dsa_slave_get_phys_port_name,
	.ndo_setup_tc		= dsa_slave_setup_tc,
	.ndo_get_stats64	= dsa_slave_get_stats64,
};

static const struct switchdev_ops dsa_slave_switchdev_ops = {
	.switchdev_port_attr_get	= dsa_slave_port_attr_get,
	.switchdev_port_attr_set	= dsa_slave_port_attr_set,
	.switchdev_port_obj_add		= dsa_slave_port_obj_add,
	.switchdev_port_obj_del		= dsa_slave_port_obj_del,
};

static struct device_type dsa_type = {
	.name	= "dsa",
};

static void dsa_slave_adjust_link(struct net_device *dev)
{
	struct dsa_slave_priv *p = netdev_priv(dev);
	struct dsa_switch *ds = p->dp->ds;
	unsigned int status_changed = 0;

	if (p->old_link != p->phy->link) {
		status_changed = 1;
		p->old_link = p->phy->link;
	}

	if (p->old_duplex != p->phy->duplex) {
		status_changed = 1;
		p->old_duplex = p->phy->duplex;
	}

	if (p->old_pause != p->phy->pause) {
		status_changed = 1;
		p->old_pause = p->phy->pause;
	}

	if (ds->ops->adjust_link && status_changed)
		ds->ops->adjust_link(ds, p->dp->index, p->phy);

	if (status_changed)
		phy_print_status(p->phy);
}

static int dsa_slave_fixed_link_update(struct net_device *dev,
				       struct fixed_phy_status *status)
{
	struct dsa_slave_priv *p;
	struct dsa_switch *ds;

	if (dev) {
		p = netdev_priv(dev);
		ds = p->dp->ds;
		if (ds->ops->fixed_link_update)
			ds->ops->fixed_link_update(ds, p->dp->index, status);
	}

	return 0;
}

/* slave device setup *******************************************************/
static int dsa_slave_phy_connect(struct dsa_slave_priv *p,
				 struct net_device *slave_dev,
				 int addr)
{
	struct dsa_switch *ds = p->dp->ds;

	p->phy = mdiobus_get_phy(ds->slave_mii_bus, addr);
	if (!p->phy) {
		netdev_err(slave_dev, "no phy at %d\n", addr);
		return -ENODEV;
	}

	/* Use already configured phy mode */
	if (p->phy_interface == PHY_INTERFACE_MODE_NA)
		p->phy_interface = p->phy->interface;
	return phy_connect_direct(slave_dev, p->phy, dsa_slave_adjust_link,
				  p->phy_interface);
}

static int dsa_slave_phy_setup(struct dsa_slave_priv *p,
				struct net_device *slave_dev)
{
	struct dsa_switch *ds = p->dp->ds;
	struct device_node *phy_dn, *port_dn;
	bool phy_is_fixed = false;
	u32 phy_flags = 0;
	int mode, ret;

	port_dn = p->dp->dn;
	mode = of_get_phy_mode(port_dn);
	if (mode < 0)
		mode = PHY_INTERFACE_MODE_NA;
	p->phy_interface = mode;

	phy_dn = of_parse_phandle(port_dn, "phy-handle", 0);
	if (!phy_dn && of_phy_is_fixed_link(port_dn)) {
		/* In the case of a fixed PHY, the DT node associated
		 * to the fixed PHY is the Port DT node
		 */
		ret = of_phy_register_fixed_link(port_dn);
		if (ret) {
			netdev_err(slave_dev, "failed to register fixed PHY: %d\n", ret);
			return ret;
		}
		phy_is_fixed = true;
		phy_dn = of_node_get(port_dn);
	}

	if (ds->ops->get_phy_flags)
		phy_flags = ds->ops->get_phy_flags(ds, p->dp->index);

	if (phy_dn) {
		int phy_id = of_mdio_parse_addr(&slave_dev->dev, phy_dn);

		/* If this PHY address is part of phys_mii_mask, which means
		 * that we need to divert reads and writes to/from it, then we
		 * want to bind this device using the slave MII bus created by
		 * DSA to make that happen.
		 */
		if (!phy_is_fixed && phy_id >= 0 &&
		    (ds->phys_mii_mask & (1 << phy_id))) {
			ret = dsa_slave_phy_connect(p, slave_dev, phy_id);
			if (ret) {
				netdev_err(slave_dev, "failed to connect to phy%d: %d\n", phy_id, ret);
				of_node_put(phy_dn);
				return ret;
			}
		} else {
			p->phy = of_phy_connect(slave_dev, phy_dn,
						dsa_slave_adjust_link,
						phy_flags,
						p->phy_interface);
		}

		of_node_put(phy_dn);
	}

	if (p->phy && phy_is_fixed)
		fixed_phy_set_link_update(p->phy, dsa_slave_fixed_link_update);

	/* We could not connect to a designated PHY, so use the switch internal
	 * MDIO bus instead
	 */
	if (!p->phy) {
		ret = dsa_slave_phy_connect(p, slave_dev, p->dp->index);
		if (ret) {
			netdev_err(slave_dev, "failed to connect to port %d: %d\n",
				   p->dp->index, ret);
			if (phy_is_fixed)
				of_phy_deregister_fixed_link(port_dn);
			return ret;
		}
	}

	phy_attached_info(p->phy);

	return 0;
}

static struct lock_class_key dsa_slave_netdev_xmit_lock_key;
static void dsa_slave_set_lockdep_class_one(struct net_device *dev,
					    struct netdev_queue *txq,
					    void *_unused)
{
	lockdep_set_class(&txq->_xmit_lock,
			  &dsa_slave_netdev_xmit_lock_key);
}

int dsa_slave_suspend(struct net_device *slave_dev)
{
	struct dsa_slave_priv *p = netdev_priv(slave_dev);

	netif_device_detach(slave_dev);

	if (p->phy) {
		phy_stop(p->phy);
		p->old_pause = -1;
		p->old_link = -1;
		p->old_duplex = -1;
		phy_suspend(p->phy);
	}

	return 0;
}

int dsa_slave_resume(struct net_device *slave_dev)
{
	struct dsa_slave_priv *p = netdev_priv(slave_dev);

	netif_device_attach(slave_dev);

	if (p->phy) {
		phy_resume(p->phy);
		phy_start(p->phy);
	}

	return 0;
}

int dsa_slave_create(struct dsa_port *port, const char *name)
{
	struct dsa_switch *ds = port->ds;
	struct dsa_switch_tree *dst = ds->dst;
	struct net_device *master;
	struct net_device *slave_dev;
	struct dsa_slave_priv *p;
	struct dsa_port *cpu_dp;
	int ret;

	cpu_dp = ds->dst->cpu_dp;
	master = cpu_dp->netdev;

	if (!ds->num_tx_queues)
		ds->num_tx_queues = 1;

	slave_dev = alloc_netdev_mqs(sizeof(struct dsa_slave_priv), name,
				     NET_NAME_UNKNOWN, ether_setup,
				     ds->num_tx_queues, 1);
	if (slave_dev == NULL)
		return -ENOMEM;

	slave_dev->features = master->vlan_features | NETIF_F_HW_TC;
	slave_dev->hw_features |= NETIF_F_HW_TC;
	slave_dev->ethtool_ops = &dsa_slave_ethtool_ops;
	eth_hw_addr_inherit(slave_dev, master);
	slave_dev->priv_flags |= IFF_NO_QUEUE;
	slave_dev->netdev_ops = &dsa_slave_netdev_ops;
	slave_dev->switchdev_ops = &dsa_slave_switchdev_ops;
	slave_dev->min_mtu = 0;
	slave_dev->max_mtu = ETH_MAX_MTU;
	SET_NETDEV_DEVTYPE(slave_dev, &dsa_type);

	netdev_for_each_tx_queue(slave_dev, dsa_slave_set_lockdep_class_one,
				 NULL);

	SET_NETDEV_DEV(slave_dev, port->ds->dev);
	slave_dev->dev.of_node = port->dn;
	slave_dev->vlan_features = master->vlan_features;

	p = netdev_priv(slave_dev);
	p->stats64 = netdev_alloc_pcpu_stats(struct pcpu_sw_netstats);
	if (!p->stats64) {
		free_netdev(slave_dev);
		return -ENOMEM;
	}
	p->dp = port;
	INIT_LIST_HEAD(&p->mall_tc_list);
	p->xmit = dst->tag_ops->xmit;

	p->old_pause = -1;
	p->old_link = -1;
	p->old_duplex = -1;

	port->netdev = slave_dev;
<<<<<<< HEAD
	ret = register_netdev(slave_dev);
	if (ret) {
		netdev_err(master, "error %d registering interface %s\n",
			   ret, slave_dev->name);
		port->netdev = NULL;
		free_percpu(p->stats64);
		free_netdev(slave_dev);
		return ret;
	}
=======
>>>>>>> 6c3cc51a

	netif_carrier_off(slave_dev);

	ret = dsa_slave_phy_setup(p, slave_dev);
	if (ret) {
		netdev_err(master, "error %d setting up slave phy\n", ret);
<<<<<<< HEAD
		unregister_netdev(slave_dev);
		free_percpu(p->stats64);
		free_netdev(slave_dev);
		return ret;
=======
		goto out_free;
	}

	ret = register_netdev(slave_dev);
	if (ret) {
		netdev_err(master, "error %d registering interface %s\n",
			   ret, slave_dev->name);
		goto out_phy;
>>>>>>> 6c3cc51a
	}

	return 0;

out_phy:
	phy_disconnect(p->phy);
	if (of_phy_is_fixed_link(p->dp->dn))
		of_phy_deregister_fixed_link(p->dp->dn);
out_free:
	free_percpu(p->stats64);
	free_netdev(slave_dev);
	port->netdev = NULL;
	return ret;
}

void dsa_slave_destroy(struct net_device *slave_dev)
{
	struct dsa_slave_priv *p = netdev_priv(slave_dev);
	struct device_node *port_dn;

	port_dn = p->dp->dn;

	netif_carrier_off(slave_dev);
	if (p->phy) {
		phy_disconnect(p->phy);

		if (of_phy_is_fixed_link(port_dn))
			of_phy_deregister_fixed_link(port_dn);
	}
	unregister_netdev(slave_dev);
	free_percpu(p->stats64);
	free_netdev(slave_dev);
}

static bool dsa_slave_dev_check(struct net_device *dev)
{
	return dev->netdev_ops == &dsa_slave_netdev_ops;
}

static int dsa_slave_changeupper(struct net_device *dev,
				 struct netdev_notifier_changeupper_info *info)
{
	struct dsa_slave_priv *p = netdev_priv(dev);
	struct dsa_port *dp = p->dp;
	int err = NOTIFY_DONE;

	if (netif_is_bridge_master(info->upper_dev)) {
		if (info->linking) {
			err = dsa_port_bridge_join(dp, info->upper_dev);
			err = notifier_from_errno(err);
		} else {
			dsa_port_bridge_leave(dp, info->upper_dev);
			err = NOTIFY_OK;
		}
	}

	return err;
}

static int dsa_slave_netdevice_event(struct notifier_block *nb,
				     unsigned long event, void *ptr)
{
	struct net_device *dev = netdev_notifier_info_to_dev(ptr);

	if (dev->netdev_ops != &dsa_slave_netdev_ops)
		return NOTIFY_DONE;

	if (event == NETDEV_CHANGEUPPER)
		return dsa_slave_changeupper(dev, ptr);

	return NOTIFY_DONE;
}

struct dsa_switchdev_event_work {
	struct work_struct work;
	struct switchdev_notifier_fdb_info fdb_info;
	struct net_device *dev;
	unsigned long event;
};

static void dsa_slave_switchdev_event_work(struct work_struct *work)
{
	struct dsa_switchdev_event_work *switchdev_work =
		container_of(work, struct dsa_switchdev_event_work, work);
	struct net_device *dev = switchdev_work->dev;
	struct switchdev_notifier_fdb_info *fdb_info;
	struct dsa_slave_priv *p = netdev_priv(dev);
	int err;

	rtnl_lock();
	switch (switchdev_work->event) {
	case SWITCHDEV_FDB_ADD_TO_DEVICE:
		fdb_info = &switchdev_work->fdb_info;
		err = dsa_port_fdb_add(p->dp, fdb_info->addr, fdb_info->vid);
		if (err) {
			netdev_dbg(dev, "fdb add failed err=%d\n", err);
			break;
		}
		call_switchdev_notifiers(SWITCHDEV_FDB_OFFLOADED, dev,
					 &fdb_info->info);
		break;

	case SWITCHDEV_FDB_DEL_TO_DEVICE:
		fdb_info = &switchdev_work->fdb_info;
		err = dsa_port_fdb_del(p->dp, fdb_info->addr, fdb_info->vid);
		if (err) {
			netdev_dbg(dev, "fdb del failed err=%d\n", err);
			dev_close(dev);
		}
		break;
	}
	rtnl_unlock();

	kfree(switchdev_work->fdb_info.addr);
	kfree(switchdev_work);
	dev_put(dev);
}

static int
dsa_slave_switchdev_fdb_work_init(struct dsa_switchdev_event_work *
				  switchdev_work,
				  const struct switchdev_notifier_fdb_info *
				  fdb_info)
{
	memcpy(&switchdev_work->fdb_info, fdb_info,
	       sizeof(switchdev_work->fdb_info));
	switchdev_work->fdb_info.addr = kzalloc(ETH_ALEN, GFP_ATOMIC);
	if (!switchdev_work->fdb_info.addr)
		return -ENOMEM;
	ether_addr_copy((u8 *)switchdev_work->fdb_info.addr,
			fdb_info->addr);
	return 0;
}

/* Called under rcu_read_lock() */
static int dsa_slave_switchdev_event(struct notifier_block *unused,
				     unsigned long event, void *ptr)
{
	struct net_device *dev = switchdev_notifier_info_to_dev(ptr);
	struct dsa_switchdev_event_work *switchdev_work;

	if (!dsa_slave_dev_check(dev))
		return NOTIFY_DONE;

	switchdev_work = kzalloc(sizeof(*switchdev_work), GFP_ATOMIC);
	if (!switchdev_work)
		return NOTIFY_BAD;

	INIT_WORK(&switchdev_work->work,
		  dsa_slave_switchdev_event_work);
	switchdev_work->dev = dev;
	switchdev_work->event = event;

	switch (event) {
	case SWITCHDEV_FDB_ADD_TO_DEVICE: /* fall through */
	case SWITCHDEV_FDB_DEL_TO_DEVICE:
		if (dsa_slave_switchdev_fdb_work_init(switchdev_work,
						      ptr))
			goto err_fdb_work_init;
		dev_hold(dev);
		break;
	default:
		kfree(switchdev_work);
		return NOTIFY_DONE;
	}

	dsa_schedule_work(&switchdev_work->work);
	return NOTIFY_OK;

err_fdb_work_init:
	kfree(switchdev_work);
	return NOTIFY_BAD;
}

static struct notifier_block dsa_slave_nb __read_mostly = {
	.notifier_call  = dsa_slave_netdevice_event,
};

static struct notifier_block dsa_slave_switchdev_notifier = {
	.notifier_call = dsa_slave_switchdev_event,
};

int dsa_slave_register_notifier(void)
{
	int err;

	err = register_netdevice_notifier(&dsa_slave_nb);
	if (err)
		return err;

	err = register_switchdev_notifier(&dsa_slave_switchdev_notifier);
	if (err)
		goto err_switchdev_nb;

	return 0;

err_switchdev_nb:
	unregister_netdevice_notifier(&dsa_slave_nb);
	return err;
}

void dsa_slave_unregister_notifier(void)
{
	int err;

	err = unregister_switchdev_notifier(&dsa_slave_switchdev_notifier);
	if (err)
		pr_err("DSA: failed to unregister switchdev notifier (%d)\n", err);

	err = unregister_netdevice_notifier(&dsa_slave_nb);
	if (err)
		pr_err("DSA: failed to unregister slave notifier (%d)\n", err);
}<|MERGE_RESOLUTION|>--- conflicted
+++ resolved
@@ -932,26 +932,11 @@
 	case TC_CLSMATCHALL_DESTROY:
 		dsa_slave_del_cls_matchall(dev, cls);
 		return 0;
-<<<<<<< HEAD
-=======
 	default:
 		return -EOPNOTSUPP;
 	}
 }
 
-static int dsa_slave_setup_tc(struct net_device *dev, enum tc_setup_type type,
-			      void *type_data)
-{
-	switch (type) {
-	case TC_SETUP_CLSMATCHALL:
-		return dsa_slave_setup_tc_cls_matchall(dev, type_data);
->>>>>>> 6c3cc51a
-	default:
-		return -EOPNOTSUPP;
-	}
-}
-
-<<<<<<< HEAD
 static int dsa_slave_setup_tc(struct net_device *dev, enum tc_setup_type type,
 			      void *type_data)
 {
@@ -963,8 +948,6 @@
 	}
 }
 
-=======
->>>>>>> 6c3cc51a
 static void dsa_slave_get_stats64(struct net_device *dev,
 				  struct rtnl_link_stats64 *stats)
 {
@@ -1318,30 +1301,12 @@
 	p->old_duplex = -1;
 
 	port->netdev = slave_dev;
-<<<<<<< HEAD
-	ret = register_netdev(slave_dev);
-	if (ret) {
-		netdev_err(master, "error %d registering interface %s\n",
-			   ret, slave_dev->name);
-		port->netdev = NULL;
-		free_percpu(p->stats64);
-		free_netdev(slave_dev);
-		return ret;
-	}
-=======
->>>>>>> 6c3cc51a
 
 	netif_carrier_off(slave_dev);
 
 	ret = dsa_slave_phy_setup(p, slave_dev);
 	if (ret) {
 		netdev_err(master, "error %d setting up slave phy\n", ret);
-<<<<<<< HEAD
-		unregister_netdev(slave_dev);
-		free_percpu(p->stats64);
-		free_netdev(slave_dev);
-		return ret;
-=======
 		goto out_free;
 	}
 
@@ -1350,7 +1315,6 @@
 		netdev_err(master, "error %d registering interface %s\n",
 			   ret, slave_dev->name);
 		goto out_phy;
->>>>>>> 6c3cc51a
 	}
 
 	return 0;
