--- conflicted
+++ resolved
@@ -260,12 +260,6 @@
 
 static void cls_bpf_free_parms(struct cls_bpf_prog *prog)
 {
-<<<<<<< HEAD
-	tcf_exts_destroy(&prog->exts);
-	tcf_exts_put_net(&prog->exts);
-
-=======
->>>>>>> e65a3884
 	if (cls_bpf_is_ebpf(prog))
 		bpf_prog_put(prog->filter);
 	else
