/*
 * net/sched/cls_api.c	Packet classifier API.
 *
 *		This program is free software; you can redistribute it and/or
 *		modify it under the terms of the GNU General Public License
 *		as published by the Free Software Foundation; either version
 *		2 of the License, or (at your option) any later version.
 *
 * Authors:	Alexey Kuznetsov, <kuznet@ms2.inr.ac.ru>
 *
 * Changes:
 *
 * Eduardo J. Blanco <ejbs@netlabs.com.uy> :990222: kmod support
 *
 */

#include <linux/module.h>
#include <linux/types.h>
#include <linux/kernel.h>
#include <linux/string.h>
#include <linux/errno.h>
#include <linux/err.h>
#include <linux/skbuff.h>
#include <linux/init.h>
#include <linux/kmod.h>
#include <linux/err.h>
#include <linux/slab.h>
#include <net/net_namespace.h>
#include <net/sock.h>
#include <net/netlink.h>
#include <net/pkt_sched.h>
#include <net/pkt_cls.h>

/* The list of all installed classifier types */
static LIST_HEAD(tcf_proto_base);

/* Protects list of registered TC modules. It is pure SMP lock. */
static DEFINE_RWLOCK(cls_mod_lock);

/* Find classifier type by string name */

static const struct tcf_proto_ops *tcf_proto_lookup_ops(const char *kind)
{
	const struct tcf_proto_ops *t, *res = NULL;

	if (kind) {
		read_lock(&cls_mod_lock);
		list_for_each_entry(t, &tcf_proto_base, head) {
			if (strcmp(kind, t->kind) == 0) {
				if (try_module_get(t->owner))
					res = t;
				break;
			}
		}
		read_unlock(&cls_mod_lock);
	}
	return res;
}

/* Register(unregister) new classifier type */

int register_tcf_proto_ops(struct tcf_proto_ops *ops)
{
	struct tcf_proto_ops *t;
	int rc = -EEXIST;

	write_lock(&cls_mod_lock);
	list_for_each_entry(t, &tcf_proto_base, head)
		if (!strcmp(ops->kind, t->kind))
			goto out;

	list_add_tail(&ops->head, &tcf_proto_base);
	rc = 0;
out:
	write_unlock(&cls_mod_lock);
	return rc;
}
EXPORT_SYMBOL(register_tcf_proto_ops);

static struct workqueue_struct *tc_filter_wq;

int unregister_tcf_proto_ops(struct tcf_proto_ops *ops)
{
	struct tcf_proto_ops *t;
	int rc = -ENOENT;

	/* Wait for outstanding call_rcu()s, if any, from a
	 * tcf_proto_ops's destroy() handler.
	 */
	rcu_barrier();
	flush_workqueue(tc_filter_wq);

	write_lock(&cls_mod_lock);
	list_for_each_entry(t, &tcf_proto_base, head) {
		if (t == ops) {
			list_del(&t->head);
			rc = 0;
			break;
		}
	}
	write_unlock(&cls_mod_lock);
	return rc;
}
EXPORT_SYMBOL(unregister_tcf_proto_ops);

bool tcf_queue_work(struct work_struct *work)
{
	return queue_work(tc_filter_wq, work);
}
EXPORT_SYMBOL(tcf_queue_work);

/* Select new prio value from the range, managed by kernel. */

static inline u32 tcf_auto_prio(struct tcf_proto *tp)
{
	u32 first = TC_H_MAKE(0xC0000000U, 0U);

	if (tp)
		first = tp->prio - 1;

	return TC_H_MAJ(first);
}

static struct tcf_proto *tcf_proto_create(const char *kind, u32 protocol,
					  u32 prio, u32 parent, struct Qdisc *q,
					  struct tcf_chain *chain)
{
	struct tcf_proto *tp;
	int err;

	tp = kzalloc(sizeof(*tp), GFP_KERNEL);
	if (!tp)
		return ERR_PTR(-ENOBUFS);

	err = -ENOENT;
	tp->ops = tcf_proto_lookup_ops(kind);
	if (!tp->ops) {
#ifdef CONFIG_MODULES
		rtnl_unlock();
		request_module("cls_%s", kind);
		rtnl_lock();
		tp->ops = tcf_proto_lookup_ops(kind);
		/* We dropped the RTNL semaphore in order to perform
		 * the module load. So, even if we succeeded in loading
		 * the module we have to replay the request. We indicate
		 * this using -EAGAIN.
		 */
		if (tp->ops) {
			module_put(tp->ops->owner);
			err = -EAGAIN;
		} else {
			err = -ENOENT;
		}
		goto errout;
#endif
	}
	tp->classify = tp->ops->classify;
	tp->protocol = protocol;
	tp->prio = prio;
	tp->classid = parent;
	tp->q = q;
	tp->chain = chain;

	err = tp->ops->init(tp);
	if (err) {
		module_put(tp->ops->owner);
		goto errout;
	}
	return tp;

errout:
	kfree(tp);
	return ERR_PTR(err);
}

static void tcf_proto_destroy(struct tcf_proto *tp)
{
	tp->ops->destroy(tp);
	module_put(tp->ops->owner);
	kfree_rcu(tp, rcu);
}

static struct tcf_chain *tcf_chain_create(struct tcf_block *block,
					  u32 chain_index)
{
	struct tcf_chain *chain;

	chain = kzalloc(sizeof(*chain), GFP_KERNEL);
	if (!chain)
		return NULL;
	list_add_tail(&chain->list, &block->chain_list);
	chain->block = block;
	chain->index = chain_index;
	chain->refcnt = 1;
	return chain;
}

static void tcf_chain_head_change(struct tcf_chain *chain,
				  struct tcf_proto *tp_head)
{
	if (chain->chain_head_change)
		chain->chain_head_change(tp_head,
					 chain->chain_head_change_priv);
}

static void tcf_chain_flush(struct tcf_chain *chain)
{
	struct tcf_proto *tp;

	tcf_chain_head_change(chain, NULL);
	while ((tp = rtnl_dereference(chain->filter_chain)) != NULL) {
		RCU_INIT_POINTER(chain->filter_chain, tp->next);
		tcf_chain_put(chain);
		tcf_proto_destroy(tp);
	}
}

static void tcf_chain_destroy(struct tcf_chain *chain)
{
	list_del(&chain->list);
	kfree(chain);
}

static void tcf_chain_hold(struct tcf_chain *chain)
{
	++chain->refcnt;
}

struct tcf_chain *tcf_chain_get(struct tcf_block *block, u32 chain_index,
				bool create)
{
	struct tcf_chain *chain;

	list_for_each_entry(chain, &block->chain_list, list) {
		if (chain->index == chain_index) {
			tcf_chain_hold(chain);
			return chain;
		}
	}

	return create ? tcf_chain_create(block, chain_index) : NULL;
}
EXPORT_SYMBOL(tcf_chain_get);

void tcf_chain_put(struct tcf_chain *chain)
{
	if (--chain->refcnt == 0)
		tcf_chain_destroy(chain);
}
EXPORT_SYMBOL(tcf_chain_put);

static void tcf_block_offload_cmd(struct tcf_block *block, struct Qdisc *q,
				  struct tcf_block_ext_info *ei,
				  enum tc_block_command command)
{
	struct net_device *dev = q->dev_queue->dev;
	struct tc_block_offload bo = {};

	if (!dev->netdev_ops->ndo_setup_tc)
		return;
	bo.command = command;
	bo.binder_type = ei->binder_type;
	bo.block = block;
	dev->netdev_ops->ndo_setup_tc(dev, TC_SETUP_BLOCK, &bo);
}

static void tcf_block_offload_bind(struct tcf_block *block, struct Qdisc *q,
				   struct tcf_block_ext_info *ei)
{
	tcf_block_offload_cmd(block, q, ei, TC_BLOCK_BIND);
}

static void tcf_block_offload_unbind(struct tcf_block *block, struct Qdisc *q,
				     struct tcf_block_ext_info *ei)
{
	tcf_block_offload_cmd(block, q, ei, TC_BLOCK_UNBIND);
}

int tcf_block_get_ext(struct tcf_block **p_block, struct Qdisc *q,
		      struct tcf_block_ext_info *ei)
{
	struct tcf_block *block = kzalloc(sizeof(*block), GFP_KERNEL);
	struct tcf_chain *chain;
	int err;

	if (!block)
		return -ENOMEM;
	INIT_LIST_HEAD(&block->chain_list);
	INIT_LIST_HEAD(&block->cb_list);

	/* Create chain 0 by default, it has to be always present. */
	chain = tcf_chain_create(block, 0);
	if (!chain) {
		err = -ENOMEM;
		goto err_chain_create;
	}
	WARN_ON(!ei->chain_head_change);
	chain->chain_head_change = ei->chain_head_change;
	chain->chain_head_change_priv = ei->chain_head_change_priv;
	block->net = qdisc_net(q);
	block->q = q;
	tcf_block_offload_bind(block, q, ei);
	*p_block = block;
	return 0;

err_chain_create:
	kfree(block);
	return err;
}
EXPORT_SYMBOL(tcf_block_get_ext);

static void tcf_chain_head_change_dflt(struct tcf_proto *tp_head, void *priv)
{
	struct tcf_proto __rcu **p_filter_chain = priv;

	rcu_assign_pointer(*p_filter_chain, tp_head);
}

int tcf_block_get(struct tcf_block **p_block,
		  struct tcf_proto __rcu **p_filter_chain, struct Qdisc *q)
{
	struct tcf_block_ext_info ei = {
		.chain_head_change = tcf_chain_head_change_dflt,
		.chain_head_change_priv = p_filter_chain,
	};

	WARN_ON(!p_filter_chain);
	return tcf_block_get_ext(p_block, q, &ei);
}
EXPORT_SYMBOL(tcf_block_get);

static void tcf_block_put_final(struct work_struct *work)
{
	struct tcf_block *block = container_of(work, struct tcf_block, work);
	struct tcf_chain *chain, *tmp;

	rtnl_lock();
	/* Only chain 0 should be still here. */
	list_for_each_entry_safe(chain, tmp, &block->chain_list, list)
		tcf_chain_put(chain);
	rtnl_unlock();
	kfree(block);
}

/* XXX: Standalone actions are not allowed to jump to any chain, and bound
 * actions should be all removed after flushing. However, filters are now
 * destroyed in tc filter workqueue with RTNL lock, they can not race here.
 */
<<<<<<< HEAD
void tcf_block_put(struct tcf_block *block)
=======
void tcf_block_put_ext(struct tcf_block *block, struct Qdisc *q,
		       struct tcf_block_ext_info *ei)
>>>>>>> 0c86a6bd
{
	struct tcf_chain *chain, *tmp;

	list_for_each_entry_safe(chain, tmp, &block->chain_list, list)
		tcf_chain_flush(chain);

	tcf_block_offload_unbind(block, q, ei);

	INIT_WORK(&block->work, tcf_block_put_final);
	/* Wait for existing RCU callbacks to cool down, make sure their works
	 * have been queued before this. We can not flush pending works here
	 * because we are holding the RTNL lock.
	 */
	rcu_barrier();
	tcf_queue_work(&block->work);
}
EXPORT_SYMBOL(tcf_block_put_ext);

void tcf_block_put(struct tcf_block *block)
{
	struct tcf_block_ext_info ei = {0, };

	if (!block)
		return;
	tcf_block_put_ext(block, block->q, &ei);
}

<<<<<<< HEAD
	list_for_each_entry_safe(chain, tmp, &block->chain_list, list)
		tcf_chain_flush(chain);

	INIT_WORK(&block->work, tcf_block_put_final);
	/* Wait for RCU callbacks to release the reference count and make
	 * sure their works have been queued before this.
	 */
	rcu_barrier();
	tcf_queue_work(&block->work);
=======
EXPORT_SYMBOL(tcf_block_put);

struct tcf_block_cb {
	struct list_head list;
	tc_setup_cb_t *cb;
	void *cb_ident;
	void *cb_priv;
	unsigned int refcnt;
};

void *tcf_block_cb_priv(struct tcf_block_cb *block_cb)
{
	return block_cb->cb_priv;
}
EXPORT_SYMBOL(tcf_block_cb_priv);

struct tcf_block_cb *tcf_block_cb_lookup(struct tcf_block *block,
					 tc_setup_cb_t *cb, void *cb_ident)
{	struct tcf_block_cb *block_cb;

	list_for_each_entry(block_cb, &block->cb_list, list)
		if (block_cb->cb == cb && block_cb->cb_ident == cb_ident)
			return block_cb;
	return NULL;
}
EXPORT_SYMBOL(tcf_block_cb_lookup);

void tcf_block_cb_incref(struct tcf_block_cb *block_cb)
{
	block_cb->refcnt++;
}
EXPORT_SYMBOL(tcf_block_cb_incref);

unsigned int tcf_block_cb_decref(struct tcf_block_cb *block_cb)
{
	return --block_cb->refcnt;
}
EXPORT_SYMBOL(tcf_block_cb_decref);

struct tcf_block_cb *__tcf_block_cb_register(struct tcf_block *block,
					     tc_setup_cb_t *cb, void *cb_ident,
					     void *cb_priv)
{
	struct tcf_block_cb *block_cb;

	block_cb = kzalloc(sizeof(*block_cb), GFP_KERNEL);
	if (!block_cb)
		return NULL;
	block_cb->cb = cb;
	block_cb->cb_ident = cb_ident;
	block_cb->cb_priv = cb_priv;
	list_add(&block_cb->list, &block->cb_list);
	return block_cb;
}
EXPORT_SYMBOL(__tcf_block_cb_register);

int tcf_block_cb_register(struct tcf_block *block,
			  tc_setup_cb_t *cb, void *cb_ident,
			  void *cb_priv)
{
	struct tcf_block_cb *block_cb;

	block_cb = __tcf_block_cb_register(block, cb, cb_ident, cb_priv);
	return block_cb ? 0 : -ENOMEM;
}
EXPORT_SYMBOL(tcf_block_cb_register);

void __tcf_block_cb_unregister(struct tcf_block_cb *block_cb)
{
	list_del(&block_cb->list);
	kfree(block_cb);
}
EXPORT_SYMBOL(__tcf_block_cb_unregister);

void tcf_block_cb_unregister(struct tcf_block *block,
			     tc_setup_cb_t *cb, void *cb_ident)
{
	struct tcf_block_cb *block_cb;

	block_cb = tcf_block_cb_lookup(block, cb, cb_ident);
	if (!block_cb)
		return;
	__tcf_block_cb_unregister(block_cb);
}
EXPORT_SYMBOL(tcf_block_cb_unregister);

static int tcf_block_cb_call(struct tcf_block *block, enum tc_setup_type type,
			     void *type_data, bool err_stop)
{
	struct tcf_block_cb *block_cb;
	int ok_count = 0;
	int err;

	list_for_each_entry(block_cb, &block->cb_list, list) {
		err = block_cb->cb(type, type_data, block_cb->cb_priv);
		if (err) {
			if (err_stop)
				return err;
		} else {
			ok_count++;
		}
	}
	return ok_count;
>>>>>>> 0c86a6bd
}

/* Main classifier routine: scans classifier chain attached
 * to this qdisc, (optionally) tests for protocol and asks
 * specific classifiers.
 */
int tcf_classify(struct sk_buff *skb, const struct tcf_proto *tp,
		 struct tcf_result *res, bool compat_mode)
{
	__be16 protocol = tc_skb_protocol(skb);
#ifdef CONFIG_NET_CLS_ACT
	const int max_reclassify_loop = 4;
	const struct tcf_proto *orig_tp = tp;
	const struct tcf_proto *first_tp;
	int limit = 0;

reclassify:
#endif
	for (; tp; tp = rcu_dereference_bh(tp->next)) {
		int err;

		if (tp->protocol != protocol &&
		    tp->protocol != htons(ETH_P_ALL))
			continue;

		err = tp->classify(skb, tp, res);
#ifdef CONFIG_NET_CLS_ACT
		if (unlikely(err == TC_ACT_RECLASSIFY && !compat_mode)) {
			first_tp = orig_tp;
			goto reset;
		} else if (unlikely(TC_ACT_EXT_CMP(err, TC_ACT_GOTO_CHAIN))) {
			first_tp = res->goto_tp;
			goto reset;
		}
#endif
		if (err >= 0)
			return err;
	}

	return TC_ACT_UNSPEC; /* signal: continue lookup */
#ifdef CONFIG_NET_CLS_ACT
reset:
	if (unlikely(limit++ >= max_reclassify_loop)) {
		net_notice_ratelimited("%s: reclassify loop, rule prio %u, protocol %02x\n",
				       tp->q->ops->id, tp->prio & 0xffff,
				       ntohs(tp->protocol));
		return TC_ACT_SHOT;
	}

	tp = first_tp;
	protocol = tc_skb_protocol(skb);
	goto reclassify;
#endif
}
EXPORT_SYMBOL(tcf_classify);

struct tcf_chain_info {
	struct tcf_proto __rcu **pprev;
	struct tcf_proto __rcu *next;
};

static struct tcf_proto *tcf_chain_tp_prev(struct tcf_chain_info *chain_info)
{
	return rtnl_dereference(*chain_info->pprev);
}

static void tcf_chain_tp_insert(struct tcf_chain *chain,
				struct tcf_chain_info *chain_info,
				struct tcf_proto *tp)
{
	if (*chain_info->pprev == chain->filter_chain)
		tcf_chain_head_change(chain, tp);
	RCU_INIT_POINTER(tp->next, tcf_chain_tp_prev(chain_info));
	rcu_assign_pointer(*chain_info->pprev, tp);
	tcf_chain_hold(chain);
}

static void tcf_chain_tp_remove(struct tcf_chain *chain,
				struct tcf_chain_info *chain_info,
				struct tcf_proto *tp)
{
	struct tcf_proto *next = rtnl_dereference(chain_info->next);

	if (tp == chain->filter_chain)
		tcf_chain_head_change(chain, next);
	RCU_INIT_POINTER(*chain_info->pprev, next);
	tcf_chain_put(chain);
}

static struct tcf_proto *tcf_chain_tp_find(struct tcf_chain *chain,
					   struct tcf_chain_info *chain_info,
					   u32 protocol, u32 prio,
					   bool prio_allocate)
{
	struct tcf_proto **pprev;
	struct tcf_proto *tp;

	/* Check the chain for existence of proto-tcf with this priority */
	for (pprev = &chain->filter_chain;
	     (tp = rtnl_dereference(*pprev)); pprev = &tp->next) {
		if (tp->prio >= prio) {
			if (tp->prio == prio) {
				if (prio_allocate ||
				    (tp->protocol != protocol && protocol))
					return ERR_PTR(-EINVAL);
			} else {
				tp = NULL;
			}
			break;
		}
	}
	chain_info->pprev = pprev;
	chain_info->next = tp ? tp->next : NULL;
	return tp;
}

static int tcf_fill_node(struct net *net, struct sk_buff *skb,
			 struct tcf_proto *tp, struct Qdisc *q, u32 parent,
			 void *fh, u32 portid, u32 seq, u16 flags, int event)
{
	struct tcmsg *tcm;
	struct nlmsghdr  *nlh;
	unsigned char *b = skb_tail_pointer(skb);

	nlh = nlmsg_put(skb, portid, seq, event, sizeof(*tcm), flags);
	if (!nlh)
		goto out_nlmsg_trim;
	tcm = nlmsg_data(nlh);
	tcm->tcm_family = AF_UNSPEC;
	tcm->tcm__pad1 = 0;
	tcm->tcm__pad2 = 0;
	tcm->tcm_ifindex = qdisc_dev(q)->ifindex;
	tcm->tcm_parent = parent;
	tcm->tcm_info = TC_H_MAKE(tp->prio, tp->protocol);
	if (nla_put_string(skb, TCA_KIND, tp->ops->kind))
		goto nla_put_failure;
	if (nla_put_u32(skb, TCA_CHAIN, tp->chain->index))
		goto nla_put_failure;
	if (!fh) {
		tcm->tcm_handle = 0;
	} else {
		if (tp->ops->dump && tp->ops->dump(net, tp, fh, skb, tcm) < 0)
			goto nla_put_failure;
	}
	nlh->nlmsg_len = skb_tail_pointer(skb) - b;
	return skb->len;

out_nlmsg_trim:
nla_put_failure:
	nlmsg_trim(skb, b);
	return -1;
}

static int tfilter_notify(struct net *net, struct sk_buff *oskb,
			  struct nlmsghdr *n, struct tcf_proto *tp,
			  struct Qdisc *q, u32 parent,
			  void *fh, int event, bool unicast)
{
	struct sk_buff *skb;
	u32 portid = oskb ? NETLINK_CB(oskb).portid : 0;

	skb = alloc_skb(NLMSG_GOODSIZE, GFP_KERNEL);
	if (!skb)
		return -ENOBUFS;

	if (tcf_fill_node(net, skb, tp, q, parent, fh, portid, n->nlmsg_seq,
			  n->nlmsg_flags, event) <= 0) {
		kfree_skb(skb);
		return -EINVAL;
	}

	if (unicast)
		return netlink_unicast(net->rtnl, skb, portid, MSG_DONTWAIT);

	return rtnetlink_send(skb, net, portid, RTNLGRP_TC,
			      n->nlmsg_flags & NLM_F_ECHO);
}

static int tfilter_del_notify(struct net *net, struct sk_buff *oskb,
			      struct nlmsghdr *n, struct tcf_proto *tp,
			      struct Qdisc *q, u32 parent,
			      void *fh, bool unicast, bool *last)
{
	struct sk_buff *skb;
	u32 portid = oskb ? NETLINK_CB(oskb).portid : 0;
	int err;

	skb = alloc_skb(NLMSG_GOODSIZE, GFP_KERNEL);
	if (!skb)
		return -ENOBUFS;

	if (tcf_fill_node(net, skb, tp, q, parent, fh, portid, n->nlmsg_seq,
			  n->nlmsg_flags, RTM_DELTFILTER) <= 0) {
		kfree_skb(skb);
		return -EINVAL;
	}

	err = tp->ops->delete(tp, fh, last);
	if (err) {
		kfree_skb(skb);
		return err;
	}

	if (unicast)
		return netlink_unicast(net->rtnl, skb, portid, MSG_DONTWAIT);

	return rtnetlink_send(skb, net, portid, RTNLGRP_TC,
			      n->nlmsg_flags & NLM_F_ECHO);
}

static void tfilter_notify_chain(struct net *net, struct sk_buff *oskb,
				 struct Qdisc *q, u32 parent,
				 struct nlmsghdr *n,
				 struct tcf_chain *chain, int event)
{
	struct tcf_proto *tp;

	for (tp = rtnl_dereference(chain->filter_chain);
	     tp; tp = rtnl_dereference(tp->next))
		tfilter_notify(net, oskb, n, tp, q, parent, 0, event, false);
}

/* Add/change/delete/get a filter node */

static int tc_ctl_tfilter(struct sk_buff *skb, struct nlmsghdr *n,
			  struct netlink_ext_ack *extack)
{
	struct net *net = sock_net(skb->sk);
	struct nlattr *tca[TCA_MAX + 1];
	struct tcmsg *t;
	u32 protocol;
	u32 prio;
	bool prio_allocate;
	u32 parent;
	u32 chain_index;
	struct net_device *dev;
	struct Qdisc  *q;
	struct tcf_chain_info chain_info;
	struct tcf_chain *chain = NULL;
	struct tcf_block *block;
	struct tcf_proto *tp;
	const struct Qdisc_class_ops *cops;
	unsigned long cl;
	void *fh;
	int err;
	int tp_created;

	if ((n->nlmsg_type != RTM_GETTFILTER) &&
	    !netlink_ns_capable(skb, net->user_ns, CAP_NET_ADMIN))
		return -EPERM;

replay:
	tp_created = 0;

	err = nlmsg_parse(n, sizeof(*t), tca, TCA_MAX, NULL, extack);
	if (err < 0)
		return err;

	t = nlmsg_data(n);
	protocol = TC_H_MIN(t->tcm_info);
	prio = TC_H_MAJ(t->tcm_info);
	prio_allocate = false;
	parent = t->tcm_parent;
	cl = 0;

	if (prio == 0) {
		switch (n->nlmsg_type) {
		case RTM_DELTFILTER:
			if (protocol || t->tcm_handle || tca[TCA_KIND])
				return -ENOENT;
			break;
		case RTM_NEWTFILTER:
			/* If no priority is provided by the user,
			 * we allocate one.
			 */
			if (n->nlmsg_flags & NLM_F_CREATE) {
				prio = TC_H_MAKE(0x80000000U, 0U);
				prio_allocate = true;
				break;
			}
			/* fall-through */
		default:
			return -ENOENT;
		}
	}

	/* Find head of filter chain. */

	/* Find link */
	dev = __dev_get_by_index(net, t->tcm_ifindex);
	if (dev == NULL)
		return -ENODEV;

	/* Find qdisc */
	if (!parent) {
		q = dev->qdisc;
		parent = q->handle;
	} else {
		q = qdisc_lookup(dev, TC_H_MAJ(t->tcm_parent));
		if (q == NULL)
			return -EINVAL;
	}

	/* Is it classful? */
	cops = q->ops->cl_ops;
	if (!cops)
		return -EINVAL;

	if (!cops->tcf_block)
		return -EOPNOTSUPP;

	/* Do we search for filter, attached to class? */
	if (TC_H_MIN(parent)) {
		cl = cops->find(q, parent);
		if (cl == 0)
			return -ENOENT;
	}

	/* And the last stroke */
	block = cops->tcf_block(q, cl);
	if (!block) {
		err = -EINVAL;
		goto errout;
	}

	chain_index = tca[TCA_CHAIN] ? nla_get_u32(tca[TCA_CHAIN]) : 0;
	if (chain_index > TC_ACT_EXT_VAL_MASK) {
		err = -EINVAL;
		goto errout;
	}
	chain = tcf_chain_get(block, chain_index,
			      n->nlmsg_type == RTM_NEWTFILTER);
	if (!chain) {
		err = n->nlmsg_type == RTM_NEWTFILTER ? -ENOMEM : -EINVAL;
		goto errout;
	}

	if (n->nlmsg_type == RTM_DELTFILTER && prio == 0) {
		tfilter_notify_chain(net, skb, q, parent, n,
				     chain, RTM_DELTFILTER);
		tcf_chain_flush(chain);
		err = 0;
		goto errout;
	}

	tp = tcf_chain_tp_find(chain, &chain_info, protocol,
			       prio, prio_allocate);
	if (IS_ERR(tp)) {
		err = PTR_ERR(tp);
		goto errout;
	}

	if (tp == NULL) {
		/* Proto-tcf does not exist, create new one */

		if (tca[TCA_KIND] == NULL || !protocol) {
			err = -EINVAL;
			goto errout;
		}

		if (n->nlmsg_type != RTM_NEWTFILTER ||
		    !(n->nlmsg_flags & NLM_F_CREATE)) {
			err = -ENOENT;
			goto errout;
		}

		if (prio_allocate)
			prio = tcf_auto_prio(tcf_chain_tp_prev(&chain_info));

		tp = tcf_proto_create(nla_data(tca[TCA_KIND]),
				      protocol, prio, parent, q, chain);
		if (IS_ERR(tp)) {
			err = PTR_ERR(tp);
			goto errout;
		}
		tp_created = 1;
	} else if (tca[TCA_KIND] && nla_strcmp(tca[TCA_KIND], tp->ops->kind)) {
		err = -EINVAL;
		goto errout;
	}

	fh = tp->ops->get(tp, t->tcm_handle);

	if (!fh) {
		if (n->nlmsg_type == RTM_DELTFILTER && t->tcm_handle == 0) {
			tcf_chain_tp_remove(chain, &chain_info, tp);
			tfilter_notify(net, skb, n, tp, q, parent, fh,
				       RTM_DELTFILTER, false);
			tcf_proto_destroy(tp);
			err = 0;
			goto errout;
		}

		if (n->nlmsg_type != RTM_NEWTFILTER ||
		    !(n->nlmsg_flags & NLM_F_CREATE)) {
			err = -ENOENT;
			goto errout;
		}
	} else {
		bool last;

		switch (n->nlmsg_type) {
		case RTM_NEWTFILTER:
			if (n->nlmsg_flags & NLM_F_EXCL) {
				if (tp_created)
					tcf_proto_destroy(tp);
				err = -EEXIST;
				goto errout;
			}
			break;
		case RTM_DELTFILTER:
			err = tfilter_del_notify(net, skb, n, tp, q, parent,
						 fh, false, &last);
			if (err)
				goto errout;
			if (last) {
				tcf_chain_tp_remove(chain, &chain_info, tp);
				tcf_proto_destroy(tp);
			}
			goto errout;
		case RTM_GETTFILTER:
			err = tfilter_notify(net, skb, n, tp, q, parent, fh,
					     RTM_NEWTFILTER, true);
			goto errout;
		default:
			err = -EINVAL;
			goto errout;
		}
	}

	err = tp->ops->change(net, skb, tp, cl, t->tcm_handle, tca, &fh,
			      n->nlmsg_flags & NLM_F_CREATE ? TCA_ACT_NOREPLACE : TCA_ACT_REPLACE);
	if (err == 0) {
		if (tp_created)
			tcf_chain_tp_insert(chain, &chain_info, tp);
		tfilter_notify(net, skb, n, tp, q, parent, fh,
			       RTM_NEWTFILTER, false);
	} else {
		if (tp_created)
			tcf_proto_destroy(tp);
	}

errout:
	if (chain)
		tcf_chain_put(chain);
	if (err == -EAGAIN)
		/* Replay the request. */
		goto replay;
	return err;
}

struct tcf_dump_args {
	struct tcf_walker w;
	struct sk_buff *skb;
	struct netlink_callback *cb;
	struct Qdisc *q;
	u32 parent;
};

static int tcf_node_dump(struct tcf_proto *tp, void *n, struct tcf_walker *arg)
{
	struct tcf_dump_args *a = (void *)arg;
	struct net *net = sock_net(a->skb->sk);

	return tcf_fill_node(net, a->skb, tp, a->q, a->parent,
			     n, NETLINK_CB(a->cb->skb).portid,
			     a->cb->nlh->nlmsg_seq, NLM_F_MULTI,
			     RTM_NEWTFILTER);
}

static bool tcf_chain_dump(struct tcf_chain *chain, struct Qdisc *q, u32 parent,
			   struct sk_buff *skb, struct netlink_callback *cb,
			   long index_start, long *p_index)
{
	struct net *net = sock_net(skb->sk);
	struct tcmsg *tcm = nlmsg_data(cb->nlh);
	struct tcf_dump_args arg;
	struct tcf_proto *tp;

	for (tp = rtnl_dereference(chain->filter_chain);
	     tp; tp = rtnl_dereference(tp->next), (*p_index)++) {
		if (*p_index < index_start)
			continue;
		if (TC_H_MAJ(tcm->tcm_info) &&
		    TC_H_MAJ(tcm->tcm_info) != tp->prio)
			continue;
		if (TC_H_MIN(tcm->tcm_info) &&
		    TC_H_MIN(tcm->tcm_info) != tp->protocol)
			continue;
		if (*p_index > index_start)
			memset(&cb->args[1], 0,
			       sizeof(cb->args) - sizeof(cb->args[0]));
		if (cb->args[1] == 0) {
			if (tcf_fill_node(net, skb, tp, q, parent, 0,
					  NETLINK_CB(cb->skb).portid,
					  cb->nlh->nlmsg_seq, NLM_F_MULTI,
					  RTM_NEWTFILTER) <= 0)
				return false;

			cb->args[1] = 1;
		}
		if (!tp->ops->walk)
			continue;
		arg.w.fn = tcf_node_dump;
		arg.skb = skb;
		arg.cb = cb;
		arg.q = q;
		arg.parent = parent;
		arg.w.stop = 0;
		arg.w.skip = cb->args[1] - 1;
		arg.w.count = 0;
		tp->ops->walk(tp, &arg.w);
		cb->args[1] = arg.w.count + 1;
		if (arg.w.stop)
			return false;
	}
	return true;
}

/* called with RTNL */
static int tc_dump_tfilter(struct sk_buff *skb, struct netlink_callback *cb)
{
	struct net *net = sock_net(skb->sk);
	struct nlattr *tca[TCA_MAX + 1];
	struct net_device *dev;
	struct Qdisc *q;
	struct tcf_block *block;
	struct tcf_chain *chain;
	struct tcmsg *tcm = nlmsg_data(cb->nlh);
	unsigned long cl = 0;
	const struct Qdisc_class_ops *cops;
	long index_start;
	long index;
	u32 parent;
	int err;

	if (nlmsg_len(cb->nlh) < sizeof(*tcm))
		return skb->len;

	err = nlmsg_parse(cb->nlh, sizeof(*tcm), tca, TCA_MAX, NULL, NULL);
	if (err)
		return err;

	dev = __dev_get_by_index(net, tcm->tcm_ifindex);
	if (!dev)
		return skb->len;

	parent = tcm->tcm_parent;
	if (!parent) {
		q = dev->qdisc;
		parent = q->handle;
	} else {
		q = qdisc_lookup(dev, TC_H_MAJ(tcm->tcm_parent));
	}
	if (!q)
		goto out;
	cops = q->ops->cl_ops;
	if (!cops)
		goto out;
	if (!cops->tcf_block)
		goto out;
	if (TC_H_MIN(tcm->tcm_parent)) {
		cl = cops->find(q, tcm->tcm_parent);
		if (cl == 0)
			goto out;
	}
	block = cops->tcf_block(q, cl);
	if (!block)
		goto out;

	index_start = cb->args[0];
	index = 0;

	list_for_each_entry(chain, &block->chain_list, list) {
		if (tca[TCA_CHAIN] &&
		    nla_get_u32(tca[TCA_CHAIN]) != chain->index)
			continue;
		if (!tcf_chain_dump(chain, q, parent, skb, cb,
				    index_start, &index))
			break;
	}

	cb->args[0] = index;

out:
	return skb->len;
}

void tcf_exts_destroy(struct tcf_exts *exts)
{
#ifdef CONFIG_NET_CLS_ACT
	LIST_HEAD(actions);

	ASSERT_RTNL();
	tcf_exts_to_list(exts, &actions);
	tcf_action_destroy(&actions, TCA_ACT_UNBIND);
	kfree(exts->actions);
	exts->nr_actions = 0;
#endif
}
EXPORT_SYMBOL(tcf_exts_destroy);

int tcf_exts_validate(struct net *net, struct tcf_proto *tp, struct nlattr **tb,
		      struct nlattr *rate_tlv, struct tcf_exts *exts, bool ovr)
{
#ifdef CONFIG_NET_CLS_ACT
	{
		struct tc_action *act;

		if (exts->police && tb[exts->police]) {
			act = tcf_action_init_1(net, tp, tb[exts->police],
						rate_tlv, "police", ovr,
						TCA_ACT_BIND);
			if (IS_ERR(act))
				return PTR_ERR(act);

			act->type = exts->type = TCA_OLD_COMPAT;
			exts->actions[0] = act;
			exts->nr_actions = 1;
		} else if (exts->action && tb[exts->action]) {
			LIST_HEAD(actions);
			int err, i = 0;

			err = tcf_action_init(net, tp, tb[exts->action],
					      rate_tlv, NULL, ovr, TCA_ACT_BIND,
					      &actions);
			if (err)
				return err;
			list_for_each_entry(act, &actions, list)
				exts->actions[i++] = act;
			exts->nr_actions = i;
		}
		exts->net = net;
	}
#else
	if ((exts->action && tb[exts->action]) ||
	    (exts->police && tb[exts->police]))
		return -EOPNOTSUPP;
#endif

	return 0;
}
EXPORT_SYMBOL(tcf_exts_validate);

void tcf_exts_change(struct tcf_exts *dst, struct tcf_exts *src)
{
#ifdef CONFIG_NET_CLS_ACT
	struct tcf_exts old = *dst;

	*dst = *src;
	tcf_exts_destroy(&old);
#endif
}
EXPORT_SYMBOL(tcf_exts_change);

#ifdef CONFIG_NET_CLS_ACT
static struct tc_action *tcf_exts_first_act(struct tcf_exts *exts)
{
	if (exts->nr_actions == 0)
		return NULL;
	else
		return exts->actions[0];
}
#endif

int tcf_exts_dump(struct sk_buff *skb, struct tcf_exts *exts)
{
#ifdef CONFIG_NET_CLS_ACT
	struct nlattr *nest;

	if (exts->action && tcf_exts_has_actions(exts)) {
		/*
		 * again for backward compatible mode - we want
		 * to work with both old and new modes of entering
		 * tc data even if iproute2  was newer - jhs
		 */
		if (exts->type != TCA_OLD_COMPAT) {
			LIST_HEAD(actions);

			nest = nla_nest_start(skb, exts->action);
			if (nest == NULL)
				goto nla_put_failure;

			tcf_exts_to_list(exts, &actions);
			if (tcf_action_dump(skb, &actions, 0, 0) < 0)
				goto nla_put_failure;
			nla_nest_end(skb, nest);
		} else if (exts->police) {
			struct tc_action *act = tcf_exts_first_act(exts);
			nest = nla_nest_start(skb, exts->police);
			if (nest == NULL || !act)
				goto nla_put_failure;
			if (tcf_action_dump_old(skb, act, 0, 0) < 0)
				goto nla_put_failure;
			nla_nest_end(skb, nest);
		}
	}
	return 0;

nla_put_failure:
	nla_nest_cancel(skb, nest);
	return -1;
#else
	return 0;
#endif
}
EXPORT_SYMBOL(tcf_exts_dump);


int tcf_exts_dump_stats(struct sk_buff *skb, struct tcf_exts *exts)
{
#ifdef CONFIG_NET_CLS_ACT
	struct tc_action *a = tcf_exts_first_act(exts);
	if (a != NULL && tcf_action_copy_stats(skb, a, 1) < 0)
		return -1;
#endif
	return 0;
}
EXPORT_SYMBOL(tcf_exts_dump_stats);

static int tc_exts_setup_cb_egdev_call(struct tcf_exts *exts,
				       enum tc_setup_type type,
				       void *type_data, bool err_stop)
{
	int ok_count = 0;
#ifdef CONFIG_NET_CLS_ACT
	const struct tc_action *a;
	struct net_device *dev;
	int i, ret;

	if (!tcf_exts_has_actions(exts))
		return 0;

	for (i = 0; i < exts->nr_actions; i++) {
		a = exts->actions[i];
		if (!a->ops->get_dev)
			continue;
		dev = a->ops->get_dev(a);
		if (!dev)
			continue;
		ret = tc_setup_cb_egdev_call(dev, type, type_data, err_stop);
		if (ret < 0)
			return ret;
		ok_count += ret;
	}
#endif
	return ok_count;
}

int tc_setup_cb_call(struct tcf_block *block, struct tcf_exts *exts,
		     enum tc_setup_type type, void *type_data, bool err_stop)
{
	int ok_count;
	int ret;

	ret = tcf_block_cb_call(block, type, type_data, err_stop);
	if (ret < 0)
		return ret;
	ok_count = ret;

	if (!exts)
		return ok_count;
	ret = tc_exts_setup_cb_egdev_call(exts, type, type_data, err_stop);
	if (ret < 0)
		return ret;
	ok_count += ret;

	return ok_count;
}
EXPORT_SYMBOL(tc_setup_cb_call);

static int __init tc_filter_init(void)
{
	tc_filter_wq = alloc_ordered_workqueue("tc_filter_workqueue", 0);
	if (!tc_filter_wq)
		return -ENOMEM;

	rtnl_register(PF_UNSPEC, RTM_NEWTFILTER, tc_ctl_tfilter, NULL, 0);
	rtnl_register(PF_UNSPEC, RTM_DELTFILTER, tc_ctl_tfilter, NULL, 0);
	rtnl_register(PF_UNSPEC, RTM_GETTFILTER, tc_ctl_tfilter,
		      tc_dump_tfilter, 0);

	return 0;
}

subsys_initcall(tc_filter_init);<|MERGE_RESOLUTION|>--- conflicted
+++ resolved
@@ -346,12 +346,8 @@
  * actions should be all removed after flushing. However, filters are now
  * destroyed in tc filter workqueue with RTNL lock, they can not race here.
  */
-<<<<<<< HEAD
-void tcf_block_put(struct tcf_block *block)
-=======
 void tcf_block_put_ext(struct tcf_block *block, struct Qdisc *q,
 		       struct tcf_block_ext_info *ei)
->>>>>>> 0c86a6bd
 {
 	struct tcf_chain *chain, *tmp;
 
@@ -379,17 +375,6 @@
 	tcf_block_put_ext(block, block->q, &ei);
 }
 
-<<<<<<< HEAD
-	list_for_each_entry_safe(chain, tmp, &block->chain_list, list)
-		tcf_chain_flush(chain);
-
-	INIT_WORK(&block->work, tcf_block_put_final);
-	/* Wait for RCU callbacks to release the reference count and make
-	 * sure their works have been queued before this.
-	 */
-	rcu_barrier();
-	tcf_queue_work(&block->work);
-=======
 EXPORT_SYMBOL(tcf_block_put);
 
 struct tcf_block_cb {
@@ -493,7 +478,6 @@
 		}
 	}
 	return ok_count;
->>>>>>> 0c86a6bd
 }
 
 /* Main classifier routine: scans classifier chain attached
