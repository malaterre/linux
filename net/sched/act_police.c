/*
 * net/sched/act_police.c	Input police filter
 *
 *		This program is free software; you can redistribute it and/or
 *		modify it under the terms of the GNU General Public License
 *		as published by the Free Software Foundation; either version
 *		2 of the License, or (at your option) any later version.
 *
 * Authors:	Alexey Kuznetsov, <kuznet@ms2.inr.ac.ru>
 * 		J Hadi Salim (action changes)
 */

#include <linux/module.h>
#include <linux/types.h>
#include <linux/kernel.h>
#include <linux/string.h>
#include <linux/errno.h>
#include <linux/skbuff.h>
#include <linux/rtnetlink.h>
#include <linux/init.h>
#include <linux/slab.h>
#include <net/act_api.h>
#include <net/netlink.h>

struct tcf_police_params {
	int			tcfp_result;
	u32			tcfp_ewma_rate;
	s64			tcfp_burst;
	u32			tcfp_mtu;
	s64			tcfp_toks;
	s64			tcfp_ptoks;
	s64			tcfp_mtu_ptoks;
	s64			tcfp_t_c;
	struct psched_ratecfg	rate;
	bool			rate_present;
	struct psched_ratecfg	peak;
	bool			peak_present;
	struct rcu_head rcu;
};

struct tcf_police {
	struct tc_action	common;
	struct tcf_police_params __rcu *params;
};

#define to_police(pc) ((struct tcf_police *)pc)

/* old policer structure from before tc actions */
struct tc_police_compat {
	u32			index;
	int			action;
	u32			limit;
	u32			burst;
	u32			mtu;
	struct tc_ratespec	rate;
	struct tc_ratespec	peakrate;
};

/* Each policer is serialized by its individual spinlock */

static unsigned int police_net_id;
static struct tc_action_ops act_police_ops;

static int tcf_police_walker(struct net *net, struct sk_buff *skb,
				 struct netlink_callback *cb, int type,
				 const struct tc_action_ops *ops,
				 struct netlink_ext_ack *extack)
{
	struct tc_action_net *tn = net_generic(net, police_net_id);

	return tcf_generic_walker(tn, skb, cb, type, ops, extack);
}

static const struct nla_policy police_policy[TCA_POLICE_MAX + 1] = {
	[TCA_POLICE_RATE]	= { .len = TC_RTAB_SIZE },
	[TCA_POLICE_PEAKRATE]	= { .len = TC_RTAB_SIZE },
	[TCA_POLICE_AVRATE]	= { .type = NLA_U32 },
	[TCA_POLICE_RESULT]	= { .type = NLA_U32 },
};

static int tcf_police_init(struct net *net, struct nlattr *nla,
			       struct nlattr *est, struct tc_action **a,
			       int ovr, int bind, bool rtnl_held,
			       struct netlink_ext_ack *extack)
{
	int ret = 0, err;
	struct nlattr *tb[TCA_POLICE_MAX + 1];
	struct tc_police *parm;
	struct tcf_police *police;
	struct qdisc_rate_table *R_tab = NULL, *P_tab = NULL;
	struct tc_action_net *tn = net_generic(net, police_net_id);
	struct tcf_police_params *new;
	bool exists = false;
	int size;

	if (nla == NULL)
		return -EINVAL;

	err = nla_parse_nested(tb, TCA_POLICE_MAX, nla, police_policy, NULL);
	if (err < 0)
		return err;

	if (tb[TCA_POLICE_TBF] == NULL)
		return -EINVAL;
	size = nla_len(tb[TCA_POLICE_TBF]);
	if (size != sizeof(*parm) && size != sizeof(struct tc_police_compat))
		return -EINVAL;

	parm = nla_data(tb[TCA_POLICE_TBF]);
	err = tcf_idr_check_alloc(tn, &parm->index, a, bind);
	if (err < 0)
		return err;
	exists = err;
	if (exists && bind)
		return 0;

	if (!exists) {
		ret = tcf_idr_create(tn, parm->index, NULL, a,
				     &act_police_ops, bind, true);
		if (ret) {
			tcf_idr_cleanup(tn, parm->index);
			return ret;
		}
		ret = ACT_P_CREATED;
	} else if (!ovr) {
		tcf_idr_release(*a, bind);
		return -EEXIST;
	}

	police = to_police(*a);
	if (parm->rate.rate) {
		err = -ENOMEM;
		R_tab = qdisc_get_rtab(&parm->rate, tb[TCA_POLICE_RATE], NULL);
		if (R_tab == NULL)
			goto failure;

		if (parm->peakrate.rate) {
			P_tab = qdisc_get_rtab(&parm->peakrate,
					       tb[TCA_POLICE_PEAKRATE], NULL);
			if (P_tab == NULL)
				goto failure;
		}
	}

	if (est) {
		err = gen_replace_estimator(&police->tcf_bstats,
					    police->common.cpu_bstats,
					    &police->tcf_rate_est,
					    &police->tcf_lock,
					    NULL, est);
		if (err)
			goto failure;
	} else if (tb[TCA_POLICE_AVRATE] &&
		   (ret == ACT_P_CREATED ||
		    !gen_estimator_active(&police->tcf_rate_est))) {
		err = -EINVAL;
		goto failure;
	}

	new = kzalloc(sizeof(*new), GFP_KERNEL);
	if (unlikely(!new)) {
		err = -ENOMEM;
		goto failure;
	}

	/* No failure allowed after this point */
	new->tcfp_mtu = parm->mtu;
	if (!new->tcfp_mtu) {
		new->tcfp_mtu = ~0;
		if (R_tab)
			new->tcfp_mtu = 255 << R_tab->rate.cell_log;
	}
	if (R_tab) {
		new->rate_present = true;
		psched_ratecfg_precompute(&new->rate, &R_tab->rate, 0);
		qdisc_put_rtab(R_tab);
	} else {
		new->rate_present = false;
	}
	if (P_tab) {
		new->peak_present = true;
		psched_ratecfg_precompute(&new->peak, &P_tab->rate, 0);
		qdisc_put_rtab(P_tab);
	} else {
		new->peak_present = false;
	}

	if (tb[TCA_POLICE_RESULT])
		new->tcfp_result = nla_get_u32(tb[TCA_POLICE_RESULT]);
	new->tcfp_burst = PSCHED_TICKS2NS(parm->burst);
	new->tcfp_toks = new->tcfp_burst;
	if (new->peak_present) {
		new->tcfp_mtu_ptoks = (s64)psched_l2t_ns(&new->peak,
							 new->tcfp_mtu);
		new->tcfp_ptoks = new->tcfp_mtu_ptoks;
	}

	if (tb[TCA_POLICE_AVRATE])
		new->tcfp_ewma_rate = nla_get_u32(tb[TCA_POLICE_AVRATE]);

	spin_lock_bh(&police->tcf_lock);
	new->tcfp_t_c = ktime_get_ns();
	police->tcf_action = parm->action;
	rcu_swap_protected(police->params,
			   new,
			   lockdep_is_held(&police->tcf_lock));
	spin_unlock_bh(&police->tcf_lock);

	if (new)
		kfree_rcu(new, rcu);

	if (ret == ACT_P_CREATED)
		tcf_idr_insert(tn, *a);
	return ret;

failure:
	qdisc_put_rtab(P_tab);
	qdisc_put_rtab(R_tab);
	tcf_idr_release(*a, bind);
	return err;
}

static int tcf_police_act(struct sk_buff *skb, const struct tc_action *a,
			  struct tcf_result *res)
{
	struct tcf_police *police = to_police(a);
	struct tcf_police_params *p;
	s64 now, toks, ptoks = 0;
	int ret;

	tcf_lastuse_update(&police->tcf_tm);
	bstats_cpu_update(this_cpu_ptr(police->common.cpu_bstats), skb);

	ret = READ_ONCE(police->tcf_action);
	p = rcu_dereference_bh(police->params);

	if (p->tcfp_ewma_rate) {
		struct gnet_stats_rate_est64 sample;

		if (!gen_estimator_read(&police->tcf_rate_est, &sample) ||
		    sample.bps >= p->tcfp_ewma_rate)
			goto inc_overlimits;
	}

	if (qdisc_pkt_len(skb) <= p->tcfp_mtu) {
		if (!p->rate_present) {
			ret = p->tcfp_result;
			goto end;
		}

		now = ktime_get_ns();
		toks = min_t(s64, now - p->tcfp_t_c, p->tcfp_burst);
		if (p->peak_present) {
			ptoks = toks + p->tcfp_ptoks;
			if (ptoks > p->tcfp_mtu_ptoks)
				ptoks = p->tcfp_mtu_ptoks;
			ptoks -= (s64)psched_l2t_ns(&p->peak,
						    qdisc_pkt_len(skb));
		}
		toks += p->tcfp_toks;
		if (toks > p->tcfp_burst)
			toks = p->tcfp_burst;
		toks -= (s64)psched_l2t_ns(&p->rate, qdisc_pkt_len(skb));
		if ((toks|ptoks) >= 0) {
			p->tcfp_t_c = now;
			p->tcfp_toks = toks;
			p->tcfp_ptoks = ptoks;
			ret = p->tcfp_result;
			goto inc_drops;
		}
	}

inc_overlimits:
	qstats_overlimit_inc(this_cpu_ptr(police->common.cpu_qstats));
inc_drops:
	if (ret == TC_ACT_SHOT)
		qstats_drop_inc(this_cpu_ptr(police->common.cpu_qstats));
end:
	return ret;
}

static void tcf_police_cleanup(struct tc_action *a)
{
	struct tcf_police *police = to_police(a);
	struct tcf_police_params *p;

	p = rcu_dereference_protected(police->params, 1);
	if (p)
		kfree_rcu(p, rcu);
}

static int tcf_police_dump(struct sk_buff *skb, struct tc_action *a,
			       int bind, int ref)
{
	unsigned char *b = skb_tail_pointer(skb);
	struct tcf_police *police = to_police(a);
	struct tcf_police_params *p;
	struct tc_police opt = {
		.index = police->tcf_index,
		.refcnt = refcount_read(&police->tcf_refcnt) - ref,
		.bindcnt = atomic_read(&police->tcf_bindcnt) - bind,
	};
	struct tcf_t t;

	spin_lock_bh(&police->tcf_lock);
	opt.action = police->tcf_action;
	p = rcu_dereference_protected(police->params,
				      lockdep_is_held(&police->tcf_lock));
	opt.mtu = p->tcfp_mtu;
	opt.burst = PSCHED_NS2TICKS(p->tcfp_burst);
	if (p->rate_present)
		psched_ratecfg_getrate(&opt.rate, &p->rate);
	if (p->peak_present)
		psched_ratecfg_getrate(&opt.peakrate, &p->peak);
	if (nla_put(skb, TCA_POLICE_TBF, sizeof(opt), &opt))
		goto nla_put_failure;
	if (p->tcfp_result &&
	    nla_put_u32(skb, TCA_POLICE_RESULT, p->tcfp_result))
		goto nla_put_failure;
	if (p->tcfp_ewma_rate &&
	    nla_put_u32(skb, TCA_POLICE_AVRATE, p->tcfp_ewma_rate))
		goto nla_put_failure;

	t.install = jiffies_to_clock_t(jiffies - police->tcf_tm.install);
	t.lastuse = jiffies_to_clock_t(jiffies - police->tcf_tm.lastuse);
	t.firstuse = jiffies_to_clock_t(jiffies - police->tcf_tm.firstuse);
	t.expires = jiffies_to_clock_t(police->tcf_tm.expires);
	if (nla_put_64bit(skb, TCA_POLICE_TM, sizeof(t), &t, TCA_POLICE_PAD))
		goto nla_put_failure;
	spin_unlock_bh(&police->tcf_lock);

	return skb->len;

nla_put_failure:
	spin_unlock_bh(&police->tcf_lock);
	nlmsg_trim(skb, b);
	return -1;
}

static int tcf_police_search(struct net *net, struct tc_action **a, u32 index)
{
	struct tc_action_net *tn = net_generic(net, police_net_id);

	return tcf_idr_search(tn, a, index);
}

MODULE_AUTHOR("Alexey Kuznetsov");
MODULE_DESCRIPTION("Policing actions");
MODULE_LICENSE("GPL");

static struct tc_action_ops act_police_ops = {
	.kind		=	"police",
	.type		=	TCA_ID_POLICE,
	.owner		=	THIS_MODULE,
	.act		=	tcf_police_act,
	.dump		=	tcf_police_dump,
	.init		=	tcf_police_init,
	.walk		=	tcf_police_walker,
	.lookup		=	tcf_police_search,
<<<<<<< HEAD
=======
	.cleanup	=	tcf_police_cleanup,
>>>>>>> 3bf0fb6f
	.size		=	sizeof(struct tcf_police),
};

static __net_init int police_init_net(struct net *net)
{
	struct tc_action_net *tn = net_generic(net, police_net_id);

	return tc_action_net_init(tn, &act_police_ops);
}

static void __net_exit police_exit_net(struct list_head *net_list)
{
	tc_action_net_exit(net_list, police_net_id);
}

static struct pernet_operations police_net_ops = {
	.init = police_init_net,
	.exit_batch = police_exit_net,
	.id   = &police_net_id,
	.size = sizeof(struct tc_action_net),
};

static int __init police_init_module(void)
{
	return tcf_register_action(&act_police_ops, &police_net_ops);
}

static void __exit police_cleanup_module(void)
{
	tcf_unregister_action(&act_police_ops, &police_net_ops);
}

module_init(police_init_module);
module_exit(police_cleanup_module);<|MERGE_RESOLUTION|>--- conflicted
+++ resolved
@@ -357,10 +357,7 @@
 	.init		=	tcf_police_init,
 	.walk		=	tcf_police_walker,
 	.lookup		=	tcf_police_search,
-<<<<<<< HEAD
-=======
 	.cleanup	=	tcf_police_cleanup,
->>>>>>> 3bf0fb6f
 	.size		=	sizeof(struct tcf_police),
 };
 
