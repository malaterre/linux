--- conflicted
+++ resolved
@@ -477,14 +477,9 @@
 	struct tcf_tunnel_key_params *params;
 	struct tc_tunnel_key opt = {
 		.index    = t->tcf_index,
-<<<<<<< HEAD
-		.refcnt   = t->tcf_refcnt - ref,
-		.bindcnt  = t->tcf_bindcnt - bind,
-		.action   = t->tcf_action,
-=======
 		.refcnt   = refcount_read(&t->tcf_refcnt) - ref,
 		.bindcnt  = atomic_read(&t->tcf_bindcnt) - bind,
->>>>>>> db560d16
+		.action   = t->tcf_action,
 	};
 	struct tcf_t tm;
 
