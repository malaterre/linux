/*
 * net/sched/cls_u32.c	Ugly (or Universal) 32bit key Packet Classifier.
 *
 *		This program is free software; you can redistribute it and/or
 *		modify it under the terms of the GNU General Public License
 *		as published by the Free Software Foundation; either version
 *		2 of the License, or (at your option) any later version.
 *
 * Authors:	Alexey Kuznetsov, <kuznet@ms2.inr.ac.ru>
 *
 *	The filters are packed to hash tables of key nodes
 *	with a set of 32bit key/mask pairs at every node.
 *	Nodes reference next level hash tables etc.
 *
 *	This scheme is the best universal classifier I managed to
 *	invent; it is not super-fast, but it is not slow (provided you
 *	program it correctly), and general enough.  And its relative
 *	speed grows as the number of rules becomes larger.
 *
 *	It seems that it represents the best middle point between
 *	speed and manageability both by human and by machine.
 *
 *	It is especially useful for link sharing combined with QoS;
 *	pure RSVP doesn't need such a general approach and can use
 *	much simpler (and faster) schemes, sort of cls_rsvp.c.
 *
 *	JHS: We should remove the CONFIG_NET_CLS_IND from here
 *	eventually when the meta match extension is made available
 *
 *	nfmark match added by Catalin(ux aka Dino) BOIE <catab at umbrella.ro>
 */

#include <linux/module.h>
#include <linux/slab.h>
#include <linux/types.h>
#include <linux/kernel.h>
#include <linux/string.h>
#include <linux/errno.h>
#include <linux/percpu.h>
#include <linux/rtnetlink.h>
#include <linux/skbuff.h>
#include <linux/bitmap.h>
#include <linux/netdevice.h>
#include <linux/hash.h>
#include <net/netlink.h>
#include <net/act_api.h>
#include <net/pkt_cls.h>
#include <linux/idr.h>

struct tc_u_knode {
	struct tc_u_knode __rcu	*next;
	u32			handle;
	struct tc_u_hnode __rcu	*ht_up;
	struct tcf_exts		exts;
#ifdef CONFIG_NET_CLS_IND
	int			ifindex;
#endif
	u8			fshift;
	struct tcf_result	res;
	struct tc_u_hnode __rcu	*ht_down;
#ifdef CONFIG_CLS_U32_PERF
	struct tc_u32_pcnt __percpu *pf;
#endif
	u32			flags;
	unsigned int		in_hw_count;
#ifdef CONFIG_CLS_U32_MARK
	u32			val;
	u32			mask;
	u32 __percpu		*pcpu_success;
#endif
	struct rcu_work		rwork;
	/* The 'sel' field MUST be the last field in structure to allow for
	 * tc_u32_keys allocated at end of structure.
	 */
	struct tc_u32_sel	sel;
};

struct tc_u_hnode {
	struct tc_u_hnode __rcu	*next;
	u32			handle;
	u32			prio;
	int			refcnt;
	unsigned int		divisor;
	struct idr		handle_idr;
	bool			is_root;
	struct rcu_head		rcu;
	u32			flags;
	/* The 'ht' field MUST be the last field in structure to allow for
	 * more entries allocated at end of structure.
	 */
	struct tc_u_knode __rcu	*ht[1];
};

struct tc_u_common {
	struct tc_u_hnode __rcu	*hlist;
	void			*ptr;
	int			refcnt;
	struct idr		handle_idr;
	struct hlist_node	hnode;
	long			knodes;
};

static inline unsigned int u32_hash_fold(__be32 key,
					 const struct tc_u32_sel *sel,
					 u8 fshift)
{
	unsigned int h = ntohl(key & sel->hmask) >> fshift;

	return h;
}

static int u32_classify(struct sk_buff *skb, const struct tcf_proto *tp,
			struct tcf_result *res)
{
	struct {
		struct tc_u_knode *knode;
		unsigned int	  off;
	} stack[TC_U32_MAXDEPTH];

	struct tc_u_hnode *ht = rcu_dereference_bh(tp->root);
	unsigned int off = skb_network_offset(skb);
	struct tc_u_knode *n;
	int sdepth = 0;
	int off2 = 0;
	int sel = 0;
#ifdef CONFIG_CLS_U32_PERF
	int j;
#endif
	int i, r;

next_ht:
	n = rcu_dereference_bh(ht->ht[sel]);

next_knode:
	if (n) {
		struct tc_u32_key *key = n->sel.keys;

#ifdef CONFIG_CLS_U32_PERF
		__this_cpu_inc(n->pf->rcnt);
		j = 0;
#endif

		if (tc_skip_sw(n->flags)) {
			n = rcu_dereference_bh(n->next);
			goto next_knode;
		}

#ifdef CONFIG_CLS_U32_MARK
		if ((skb->mark & n->mask) != n->val) {
			n = rcu_dereference_bh(n->next);
			goto next_knode;
		} else {
			__this_cpu_inc(*n->pcpu_success);
		}
#endif

		for (i = n->sel.nkeys; i > 0; i--, key++) {
			int toff = off + key->off + (off2 & key->offmask);
			__be32 *data, hdata;

			if (skb_headroom(skb) + toff > INT_MAX)
				goto out;

			data = skb_header_pointer(skb, toff, 4, &hdata);
			if (!data)
				goto out;
			if ((*data ^ key->val) & key->mask) {
				n = rcu_dereference_bh(n->next);
				goto next_knode;
			}
#ifdef CONFIG_CLS_U32_PERF
			__this_cpu_inc(n->pf->kcnts[j]);
			j++;
#endif
		}

		ht = rcu_dereference_bh(n->ht_down);
		if (!ht) {
check_terminal:
			if (n->sel.flags & TC_U32_TERMINAL) {

				*res = n->res;
#ifdef CONFIG_NET_CLS_IND
				if (!tcf_match_indev(skb, n->ifindex)) {
					n = rcu_dereference_bh(n->next);
					goto next_knode;
				}
#endif
#ifdef CONFIG_CLS_U32_PERF
				__this_cpu_inc(n->pf->rhit);
#endif
				r = tcf_exts_exec(skb, &n->exts, res);
				if (r < 0) {
					n = rcu_dereference_bh(n->next);
					goto next_knode;
				}

				return r;
			}
			n = rcu_dereference_bh(n->next);
			goto next_knode;
		}

		/* PUSH */
		if (sdepth >= TC_U32_MAXDEPTH)
			goto deadloop;
		stack[sdepth].knode = n;
		stack[sdepth].off = off;
		sdepth++;

		ht = rcu_dereference_bh(n->ht_down);
		sel = 0;
		if (ht->divisor) {
			__be32 *data, hdata;

			data = skb_header_pointer(skb, off + n->sel.hoff, 4,
						  &hdata);
			if (!data)
				goto out;
			sel = ht->divisor & u32_hash_fold(*data, &n->sel,
							  n->fshift);
		}
		if (!(n->sel.flags & (TC_U32_VAROFFSET | TC_U32_OFFSET | TC_U32_EAT)))
			goto next_ht;

		if (n->sel.flags & (TC_U32_OFFSET | TC_U32_VAROFFSET)) {
			off2 = n->sel.off + 3;
			if (n->sel.flags & TC_U32_VAROFFSET) {
				__be16 *data, hdata;

				data = skb_header_pointer(skb,
							  off + n->sel.offoff,
							  2, &hdata);
				if (!data)
					goto out;
				off2 += ntohs(n->sel.offmask & *data) >>
					n->sel.offshift;
			}
			off2 &= ~3;
		}
		if (n->sel.flags & TC_U32_EAT) {
			off += off2;
			off2 = 0;
		}

		if (off < skb->len)
			goto next_ht;
	}

	/* POP */
	if (sdepth--) {
		n = stack[sdepth].knode;
		ht = rcu_dereference_bh(n->ht_up);
		off = stack[sdepth].off;
		goto check_terminal;
	}
out:
	return -1;

deadloop:
	net_warn_ratelimited("cls_u32: dead loop\n");
	return -1;
}

static struct tc_u_hnode *u32_lookup_ht(struct tc_u_common *tp_c, u32 handle)
{
	struct tc_u_hnode *ht;

	for (ht = rtnl_dereference(tp_c->hlist);
	     ht;
	     ht = rtnl_dereference(ht->next))
		if (ht->handle == handle)
			break;

	return ht;
}

static struct tc_u_knode *u32_lookup_key(struct tc_u_hnode *ht, u32 handle)
{
	unsigned int sel;
	struct tc_u_knode *n = NULL;

	sel = TC_U32_HASH(handle);
	if (sel > ht->divisor)
		goto out;

	for (n = rtnl_dereference(ht->ht[sel]);
	     n;
	     n = rtnl_dereference(n->next))
		if (n->handle == handle)
			break;
out:
	return n;
}


static void *u32_get(struct tcf_proto *tp, u32 handle)
{
	struct tc_u_hnode *ht;
	struct tc_u_common *tp_c = tp->data;

	if (TC_U32_HTID(handle) == TC_U32_ROOT)
		ht = rtnl_dereference(tp->root);
	else
		ht = u32_lookup_ht(tp_c, TC_U32_HTID(handle));

	if (!ht)
		return NULL;

	if (TC_U32_KEY(handle) == 0)
		return ht;

	return u32_lookup_key(ht, handle);
}

/* Protected by rtnl lock */
static u32 gen_new_htid(struct tc_u_common *tp_c, struct tc_u_hnode *ptr)
{
	int id = idr_alloc_cyclic(&tp_c->handle_idr, ptr, 1, 0x7FF, GFP_KERNEL);
	if (id < 0)
		return 0;
	return (id | 0x800U) << 20;
}

static struct hlist_head *tc_u_common_hash;

#define U32_HASH_SHIFT 10
#define U32_HASH_SIZE (1 << U32_HASH_SHIFT)

static void *tc_u_common_ptr(const struct tcf_proto *tp)
{
	struct tcf_block *block = tp->chain->block;

	/* The block sharing is currently supported only
	 * for classless qdiscs. In that case we use block
	 * for tc_u_common identification. In case the
	 * block is not shared, block->q is a valid pointer
	 * and we can use that. That works for classful qdiscs.
	 */
	if (tcf_block_shared(block))
		return block;
	else
		return block->q;
}

static struct hlist_head *tc_u_hash(void *key)
{
	return tc_u_common_hash + hash_ptr(key, U32_HASH_SHIFT);
}

static struct tc_u_common *tc_u_common_find(void *key)
{
	struct tc_u_common *tc;
	hlist_for_each_entry(tc, tc_u_hash(key), hnode) {
		if (tc->ptr == key)
			return tc;
	}
	return NULL;
}

static int u32_init(struct tcf_proto *tp)
{
	struct tc_u_hnode *root_ht;
	void *key = tc_u_common_ptr(tp);
	struct tc_u_common *tp_c = tc_u_common_find(key);

	root_ht = kzalloc(sizeof(*root_ht), GFP_KERNEL);
	if (root_ht == NULL)
		return -ENOBUFS;

	root_ht->refcnt++;
	root_ht->handle = tp_c ? gen_new_htid(tp_c, root_ht) : 0x80000000;
	root_ht->prio = tp->prio;
	root_ht->is_root = true;
	idr_init(&root_ht->handle_idr);

	if (tp_c == NULL) {
		tp_c = kzalloc(sizeof(*tp_c), GFP_KERNEL);
		if (tp_c == NULL) {
			kfree(root_ht);
			return -ENOBUFS;
		}
		tp_c->ptr = key;
		INIT_HLIST_NODE(&tp_c->hnode);
		idr_init(&tp_c->handle_idr);

		hlist_add_head(&tp_c->hnode, tc_u_hash(key));
	}

	tp_c->refcnt++;
	RCU_INIT_POINTER(root_ht->next, tp_c->hlist);
	rcu_assign_pointer(tp_c->hlist, root_ht);

	root_ht->refcnt++;
	rcu_assign_pointer(tp->root, root_ht);
	tp->data = tp_c;
	return 0;
}

static int u32_destroy_key(struct tc_u_knode *n, bool free_pf)
{
	struct tc_u_hnode *ht = rtnl_dereference(n->ht_down);

	tcf_exts_destroy(&n->exts);
	tcf_exts_put_net(&n->exts);
	if (ht && --ht->refcnt == 0)
		kfree(ht);
#ifdef CONFIG_CLS_U32_PERF
	if (free_pf)
		free_percpu(n->pf);
#endif
#ifdef CONFIG_CLS_U32_MARK
	if (free_pf)
		free_percpu(n->pcpu_success);
#endif
	kfree(n);
	return 0;
}

/* u32_delete_key_rcu should be called when free'ing a copied
 * version of a tc_u_knode obtained from u32_init_knode(). When
 * copies are obtained from u32_init_knode() the statistics are
 * shared between the old and new copies to allow readers to
 * continue to update the statistics during the copy. To support
 * this the u32_delete_key_rcu variant does not free the percpu
 * statistics.
 */
static void u32_delete_key_work(struct work_struct *work)
{
	struct tc_u_knode *key = container_of(to_rcu_work(work),
					      struct tc_u_knode,
					      rwork);
	rtnl_lock();
	u32_destroy_key(key, false);
	rtnl_unlock();
}

/* u32_delete_key_freepf_rcu is the rcu callback variant
 * that free's the entire structure including the statistics
 * percpu variables. Only use this if the key is not a copy
 * returned by u32_init_knode(). See u32_delete_key_rcu()
 * for the variant that should be used with keys return from
 * u32_init_knode()
 */
static void u32_delete_key_freepf_work(struct work_struct *work)
{
	struct tc_u_knode *key = container_of(to_rcu_work(work),
					      struct tc_u_knode,
					      rwork);
	rtnl_lock();
	u32_destroy_key(key, true);
	rtnl_unlock();
}

static int u32_delete_key(struct tcf_proto *tp, struct tc_u_knode *key)
{
	struct tc_u_common *tp_c = tp->data;
	struct tc_u_knode __rcu **kp;
	struct tc_u_knode *pkp;
	struct tc_u_hnode *ht = rtnl_dereference(key->ht_up);

	if (ht) {
		kp = &ht->ht[TC_U32_HASH(key->handle)];
		for (pkp = rtnl_dereference(*kp); pkp;
		     kp = &pkp->next, pkp = rtnl_dereference(*kp)) {
			if (pkp == key) {
				RCU_INIT_POINTER(*kp, key->next);
				tp_c->knodes--;

				tcf_unbind_filter(tp, &key->res);
				idr_remove(&ht->handle_idr, key->handle);
				tcf_exts_get_net(&key->exts);
				tcf_queue_work(&key->rwork, u32_delete_key_freepf_work);
				return 0;
			}
		}
	}
	WARN_ON(1);
	return 0;
}

static void u32_clear_hw_hnode(struct tcf_proto *tp, struct tc_u_hnode *h,
			       struct netlink_ext_ack *extack)
{
	struct tcf_block *block = tp->chain->block;
	struct tc_cls_u32_offload cls_u32 = {};

	tc_cls_common_offload_init(&cls_u32.common, tp, h->flags, extack);
	cls_u32.command = TC_CLSU32_DELETE_HNODE;
	cls_u32.hnode.divisor = h->divisor;
	cls_u32.hnode.handle = h->handle;
	cls_u32.hnode.prio = h->prio;

	tc_setup_cb_call(block, NULL, TC_SETUP_CLSU32, &cls_u32, false);
}

static int u32_replace_hw_hnode(struct tcf_proto *tp, struct tc_u_hnode *h,
				u32 flags, struct netlink_ext_ack *extack)
{
	struct tcf_block *block = tp->chain->block;
	struct tc_cls_u32_offload cls_u32 = {};
	bool skip_sw = tc_skip_sw(flags);
	bool offloaded = false;
	int err;

	tc_cls_common_offload_init(&cls_u32.common, tp, flags, extack);
	cls_u32.command = TC_CLSU32_NEW_HNODE;
	cls_u32.hnode.divisor = h->divisor;
	cls_u32.hnode.handle = h->handle;
	cls_u32.hnode.prio = h->prio;

	err = tc_setup_cb_call(block, NULL, TC_SETUP_CLSU32, &cls_u32, skip_sw);
	if (err < 0) {
		u32_clear_hw_hnode(tp, h, NULL);
		return err;
	} else if (err > 0) {
		offloaded = true;
	}

	if (skip_sw && !offloaded)
		return -EINVAL;

	return 0;
}

static void u32_remove_hw_knode(struct tcf_proto *tp, struct tc_u_knode *n,
				struct netlink_ext_ack *extack)
{
	struct tcf_block *block = tp->chain->block;
	struct tc_cls_u32_offload cls_u32 = {};

	tc_cls_common_offload_init(&cls_u32.common, tp, n->flags, extack);
	cls_u32.command = TC_CLSU32_DELETE_KNODE;
	cls_u32.knode.handle = n->handle;

	tc_setup_cb_call(block, NULL, TC_SETUP_CLSU32, &cls_u32, false);
	tcf_block_offload_dec(block, &n->flags);
}

static int u32_replace_hw_knode(struct tcf_proto *tp, struct tc_u_knode *n,
				u32 flags, struct netlink_ext_ack *extack)
{
	struct tc_u_hnode *ht = rtnl_dereference(n->ht_down);
	struct tcf_block *block = tp->chain->block;
	struct tc_cls_u32_offload cls_u32 = {};
	bool skip_sw = tc_skip_sw(flags);
	int err;

	tc_cls_common_offload_init(&cls_u32.common, tp, flags, extack);
	cls_u32.command = TC_CLSU32_REPLACE_KNODE;
	cls_u32.knode.handle = n->handle;
	cls_u32.knode.fshift = n->fshift;
#ifdef CONFIG_CLS_U32_MARK
	cls_u32.knode.val = n->val;
	cls_u32.knode.mask = n->mask;
#else
	cls_u32.knode.val = 0;
	cls_u32.knode.mask = 0;
#endif
	cls_u32.knode.sel = &n->sel;
	cls_u32.knode.exts = &n->exts;
	if (n->ht_down)
		cls_u32.knode.link_handle = ht->handle;

	err = tc_setup_cb_call(block, NULL, TC_SETUP_CLSU32, &cls_u32, skip_sw);
	if (err < 0) {
		u32_remove_hw_knode(tp, n, NULL);
		return err;
	} else if (err > 0) {
		n->in_hw_count = err;
		tcf_block_offload_inc(block, &n->flags);
	}

	if (skip_sw && !(n->flags & TCA_CLS_FLAGS_IN_HW))
		return -EINVAL;

	return 0;
}

static void u32_clear_hnode(struct tcf_proto *tp, struct tc_u_hnode *ht,
			    struct netlink_ext_ack *extack)
{
	struct tc_u_common *tp_c = tp->data;
	struct tc_u_knode *n;
	unsigned int h;

	for (h = 0; h <= ht->divisor; h++) {
		while ((n = rtnl_dereference(ht->ht[h])) != NULL) {
			RCU_INIT_POINTER(ht->ht[h],
					 rtnl_dereference(n->next));
			tp_c->knodes--;
			tcf_unbind_filter(tp, &n->res);
			u32_remove_hw_knode(tp, n, extack);
			idr_remove(&ht->handle_idr, n->handle);
			if (tcf_exts_get_net(&n->exts))
				tcf_queue_work(&n->rwork, u32_delete_key_freepf_work);
			else
				u32_destroy_key(n, true);
		}
	}
}

static int u32_destroy_hnode(struct tcf_proto *tp, struct tc_u_hnode *ht,
			     struct netlink_ext_ack *extack)
{
	struct tc_u_common *tp_c = tp->data;
	struct tc_u_hnode __rcu **hn;
	struct tc_u_hnode *phn;

	WARN_ON(--ht->refcnt);

	u32_clear_hnode(tp, ht, extack);

	hn = &tp_c->hlist;
	for (phn = rtnl_dereference(*hn);
	     phn;
	     hn = &phn->next, phn = rtnl_dereference(*hn)) {
		if (phn == ht) {
			u32_clear_hw_hnode(tp, ht, extack);
			idr_destroy(&ht->handle_idr);
			idr_remove(&tp_c->handle_idr, ht->handle);
			RCU_INIT_POINTER(*hn, ht->next);
			kfree_rcu(ht, rcu);
			return 0;
		}
	}

	return -ENOENT;
}

static void u32_destroy(struct tcf_proto *tp, struct netlink_ext_ack *extack)
{
	struct tc_u_common *tp_c = tp->data;
	struct tc_u_hnode *root_ht = rtnl_dereference(tp->root);

	WARN_ON(root_ht == NULL);

	if (root_ht && --root_ht->refcnt == 1)
		u32_destroy_hnode(tp, root_ht, extack);

	if (--tp_c->refcnt == 0) {
		struct tc_u_hnode *ht;

		hlist_del(&tp_c->hnode);

		while ((ht = rtnl_dereference(tp_c->hlist)) != NULL) {
			u32_clear_hnode(tp, ht, extack);
			RCU_INIT_POINTER(tp_c->hlist, ht->next);

			/* u32_destroy_key() will later free ht for us, if it's
			 * still referenced by some knode
			 */
			if (--ht->refcnt == 0)
				kfree_rcu(ht, rcu);
		}

		idr_destroy(&tp_c->handle_idr);
		kfree(tp_c);
	}

	tp->data = NULL;
}

static int u32_delete(struct tcf_proto *tp, void *arg, bool *last,
		      struct netlink_ext_ack *extack)
{
	struct tc_u_hnode *ht = arg;
	struct tc_u_common *tp_c = tp->data;
	int ret = 0;

	if (TC_U32_KEY(ht->handle)) {
		u32_remove_hw_knode(tp, (struct tc_u_knode *)ht, extack);
		ret = u32_delete_key(tp, (struct tc_u_knode *)ht);
		goto out;
	}

	if (ht->is_root) {
		NL_SET_ERR_MSG_MOD(extack, "Not allowed to delete root node");
		return -EINVAL;
	}

	if (ht->refcnt == 1) {
		u32_destroy_hnode(tp, ht, extack);
	} else {
		NL_SET_ERR_MSG_MOD(extack, "Can not delete in-use filter");
		return -EBUSY;
	}

out:
<<<<<<< HEAD
	*last = true;
	if (root_ht) {
		if (root_ht->refcnt > 2) {
			*last = false;
			goto ret;
		}
		if (root_ht->refcnt == 2) {
			if (!ht_empty(root_ht)) {
				*last = false;
				goto ret;
			}
		}
	}

	if (tp_c->refcnt > 1) {
		*last = false;
		goto ret;
	}

	if (tp_c->refcnt == 1) {
		struct tc_u_hnode *ht;

		for (ht = rtnl_dereference(tp_c->hlist);
		     ht;
		     ht = rtnl_dereference(ht->next))
			if (!ht_empty(ht)) {
				*last = false;
				break;
			}
	}

ret:
=======
	*last = tp_c->refcnt == 1 && tp_c->knodes == 0;
>>>>>>> 9e19dabc
	return ret;
}

static u32 gen_new_kid(struct tc_u_hnode *ht, u32 htid)
{
	u32 index = htid | 0x800;
	u32 max = htid | 0xFFF;

	if (idr_alloc_u32(&ht->handle_idr, NULL, &index, max, GFP_KERNEL)) {
		index = htid + 1;
		if (idr_alloc_u32(&ht->handle_idr, NULL, &index, max,
				 GFP_KERNEL))
			index = max;
	}

	return index;
}

static const struct nla_policy u32_policy[TCA_U32_MAX + 1] = {
	[TCA_U32_CLASSID]	= { .type = NLA_U32 },
	[TCA_U32_HASH]		= { .type = NLA_U32 },
	[TCA_U32_LINK]		= { .type = NLA_U32 },
	[TCA_U32_DIVISOR]	= { .type = NLA_U32 },
	[TCA_U32_SEL]		= { .len = sizeof(struct tc_u32_sel) },
	[TCA_U32_INDEV]		= { .type = NLA_STRING, .len = IFNAMSIZ },
	[TCA_U32_MARK]		= { .len = sizeof(struct tc_u32_mark) },
	[TCA_U32_FLAGS]		= { .type = NLA_U32 },
};

static int u32_set_parms(struct net *net, struct tcf_proto *tp,
			 unsigned long base,
			 struct tc_u_knode *n, struct nlattr **tb,
			 struct nlattr *est, bool ovr,
			 struct netlink_ext_ack *extack)
{
	int err;

	err = tcf_exts_validate(net, tp, tb, est, &n->exts, ovr, extack);
	if (err < 0)
		return err;

	if (tb[TCA_U32_LINK]) {
		u32 handle = nla_get_u32(tb[TCA_U32_LINK]);
		struct tc_u_hnode *ht_down = NULL, *ht_old;

		if (TC_U32_KEY(handle)) {
			NL_SET_ERR_MSG_MOD(extack, "u32 Link handle must be a hash table");
			return -EINVAL;
		}

		if (handle) {
			ht_down = u32_lookup_ht(tp->data, handle);

			if (!ht_down) {
				NL_SET_ERR_MSG_MOD(extack, "Link hash table not found");
				return -EINVAL;
			}
			if (ht_down->is_root) {
				NL_SET_ERR_MSG_MOD(extack, "Not linking to root node");
				return -EINVAL;
			}
			ht_down->refcnt++;
		}

		ht_old = rtnl_dereference(n->ht_down);
		rcu_assign_pointer(n->ht_down, ht_down);

		if (ht_old)
			ht_old->refcnt--;
	}
	if (tb[TCA_U32_CLASSID]) {
		n->res.classid = nla_get_u32(tb[TCA_U32_CLASSID]);
		tcf_bind_filter(tp, &n->res, base);
	}

#ifdef CONFIG_NET_CLS_IND
	if (tb[TCA_U32_INDEV]) {
		int ret;
		ret = tcf_change_indev(net, tb[TCA_U32_INDEV], extack);
		if (ret < 0)
			return -EINVAL;
		n->ifindex = ret;
	}
#endif
	return 0;
}

static void u32_replace_knode(struct tcf_proto *tp, struct tc_u_common *tp_c,
			      struct tc_u_knode *n)
{
	struct tc_u_knode __rcu **ins;
	struct tc_u_knode *pins;
	struct tc_u_hnode *ht;

	if (TC_U32_HTID(n->handle) == TC_U32_ROOT)
		ht = rtnl_dereference(tp->root);
	else
		ht = u32_lookup_ht(tp_c, TC_U32_HTID(n->handle));

	ins = &ht->ht[TC_U32_HASH(n->handle)];

	/* The node must always exist for it to be replaced if this is not the
	 * case then something went very wrong elsewhere.
	 */
	for (pins = rtnl_dereference(*ins); ;
	     ins = &pins->next, pins = rtnl_dereference(*ins))
		if (pins->handle == n->handle)
			break;

	idr_replace(&ht->handle_idr, n, n->handle);
	RCU_INIT_POINTER(n->next, pins->next);
	rcu_assign_pointer(*ins, n);
}

static struct tc_u_knode *u32_init_knode(struct tcf_proto *tp,
					 struct tc_u_knode *n)
{
	struct tc_u_hnode *ht = rtnl_dereference(n->ht_down);
	struct tc_u32_sel *s = &n->sel;
	struct tc_u_knode *new;

	new = kzalloc(sizeof(*n) + s->nkeys*sizeof(struct tc_u32_key),
		      GFP_KERNEL);

	if (!new)
		return NULL;

	RCU_INIT_POINTER(new->next, n->next);
	new->handle = n->handle;
	RCU_INIT_POINTER(new->ht_up, n->ht_up);

#ifdef CONFIG_NET_CLS_IND
	new->ifindex = n->ifindex;
#endif
	new->fshift = n->fshift;
	new->res = n->res;
	new->flags = n->flags;
	RCU_INIT_POINTER(new->ht_down, ht);

	/* bump reference count as long as we hold pointer to structure */
	if (ht)
		ht->refcnt++;

#ifdef CONFIG_CLS_U32_PERF
	/* Statistics may be incremented by readers during update
	 * so we must keep them in tact. When the node is later destroyed
	 * a special destroy call must be made to not free the pf memory.
	 */
	new->pf = n->pf;
#endif

#ifdef CONFIG_CLS_U32_MARK
	new->val = n->val;
	new->mask = n->mask;
	/* Similarly success statistics must be moved as pointers */
	new->pcpu_success = n->pcpu_success;
#endif
	memcpy(&new->sel, s, sizeof(*s) + s->nkeys*sizeof(struct tc_u32_key));

	if (tcf_exts_init(&new->exts, TCA_U32_ACT, TCA_U32_POLICE)) {
		kfree(new);
		return NULL;
	}

	return new;
}

static int u32_change(struct net *net, struct sk_buff *in_skb,
		      struct tcf_proto *tp, unsigned long base, u32 handle,
		      struct nlattr **tca, void **arg, bool ovr,
		      struct netlink_ext_ack *extack)
{
	struct tc_u_common *tp_c = tp->data;
	struct tc_u_hnode *ht;
	struct tc_u_knode *n;
	struct tc_u32_sel *s;
	struct nlattr *opt = tca[TCA_OPTIONS];
	struct nlattr *tb[TCA_U32_MAX + 1];
	u32 htid, flags = 0;
	size_t sel_size;
	int err;
#ifdef CONFIG_CLS_U32_PERF
	size_t size;
#endif

	if (!opt) {
		if (handle) {
			NL_SET_ERR_MSG_MOD(extack, "Filter handle requires options");
			return -EINVAL;
		} else {
			return 0;
		}
	}

	err = nla_parse_nested(tb, TCA_U32_MAX, opt, u32_policy, extack);
	if (err < 0)
		return err;

	if (tb[TCA_U32_FLAGS]) {
		flags = nla_get_u32(tb[TCA_U32_FLAGS]);
		if (!tc_flags_valid(flags)) {
			NL_SET_ERR_MSG_MOD(extack, "Invalid filter flags");
			return -EINVAL;
		}
	}

	n = *arg;
	if (n) {
		struct tc_u_knode *new;

		if (TC_U32_KEY(n->handle) == 0) {
			NL_SET_ERR_MSG_MOD(extack, "Key node id cannot be zero");
			return -EINVAL;
		}

		if ((n->flags ^ flags) &
		    ~(TCA_CLS_FLAGS_IN_HW | TCA_CLS_FLAGS_NOT_IN_HW)) {
			NL_SET_ERR_MSG_MOD(extack, "Key node flags do not match passed flags");
			return -EINVAL;
		}

		new = u32_init_knode(tp, n);
		if (!new)
			return -ENOMEM;

		err = u32_set_parms(net, tp, base, new, tb,
				    tca[TCA_RATE], ovr, extack);

		if (err) {
			u32_destroy_key(new, false);
			return err;
		}

		err = u32_replace_hw_knode(tp, new, flags, extack);
		if (err) {
			u32_destroy_key(new, false);
			return err;
		}

		if (!tc_in_hw(new->flags))
			new->flags |= TCA_CLS_FLAGS_NOT_IN_HW;

		u32_replace_knode(tp, tp_c, new);
		tcf_unbind_filter(tp, &n->res);
		tcf_exts_get_net(&n->exts);
		tcf_queue_work(&n->rwork, u32_delete_key_work);
		return 0;
	}

	if (tb[TCA_U32_DIVISOR]) {
		unsigned int divisor = nla_get_u32(tb[TCA_U32_DIVISOR]);

		if (!is_power_of_2(divisor)) {
			NL_SET_ERR_MSG_MOD(extack, "Divisor is not a power of 2");
			return -EINVAL;
		}
		if (divisor-- > 0x100) {
			NL_SET_ERR_MSG_MOD(extack, "Exceeded maximum 256 hash buckets");
			return -EINVAL;
		}
		if (TC_U32_KEY(handle)) {
			NL_SET_ERR_MSG_MOD(extack, "Divisor can only be used on a hash table");
			return -EINVAL;
		}
		ht = kzalloc(sizeof(*ht) + divisor*sizeof(void *), GFP_KERNEL);
		if (ht == NULL)
			return -ENOBUFS;
		if (handle == 0) {
			handle = gen_new_htid(tp->data, ht);
			if (handle == 0) {
				kfree(ht);
				return -ENOMEM;
			}
		} else {
			err = idr_alloc_u32(&tp_c->handle_idr, ht, &handle,
					    handle, GFP_KERNEL);
			if (err) {
				kfree(ht);
				return err;
			}
		}
		ht->refcnt = 1;
		ht->divisor = divisor;
		ht->handle = handle;
		ht->prio = tp->prio;
		idr_init(&ht->handle_idr);
		ht->flags = flags;

		err = u32_replace_hw_hnode(tp, ht, flags, extack);
		if (err) {
			idr_remove(&tp_c->handle_idr, handle);
			kfree(ht);
			return err;
		}

		RCU_INIT_POINTER(ht->next, tp_c->hlist);
		rcu_assign_pointer(tp_c->hlist, ht);
		*arg = ht;

		return 0;
	}

	if (tb[TCA_U32_HASH]) {
		htid = nla_get_u32(tb[TCA_U32_HASH]);
		if (TC_U32_HTID(htid) == TC_U32_ROOT) {
			ht = rtnl_dereference(tp->root);
			htid = ht->handle;
		} else {
			ht = u32_lookup_ht(tp->data, TC_U32_HTID(htid));
			if (!ht) {
				NL_SET_ERR_MSG_MOD(extack, "Specified hash table not found");
				return -EINVAL;
			}
		}
	} else {
		ht = rtnl_dereference(tp->root);
		htid = ht->handle;
	}

	if (ht->divisor < TC_U32_HASH(htid)) {
		NL_SET_ERR_MSG_MOD(extack, "Specified hash table buckets exceed configured value");
		return -EINVAL;
	}

	if (handle) {
		if (TC_U32_HTID(handle) && TC_U32_HTID(handle ^ htid)) {
			NL_SET_ERR_MSG_MOD(extack, "Handle specified hash table address mismatch");
			return -EINVAL;
		}
		handle = htid | TC_U32_NODE(handle);
		err = idr_alloc_u32(&ht->handle_idr, NULL, &handle, handle,
				    GFP_KERNEL);
		if (err)
			return err;
	} else
		handle = gen_new_kid(ht, htid);

	if (tb[TCA_U32_SEL] == NULL) {
		NL_SET_ERR_MSG_MOD(extack, "Selector not specified");
		err = -EINVAL;
		goto erridr;
	}

	s = nla_data(tb[TCA_U32_SEL]);
	sel_size = struct_size(s, keys, s->nkeys);
	if (nla_len(tb[TCA_U32_SEL]) < sel_size) {
		err = -EINVAL;
		goto erridr;
	}

	n = kzalloc(offsetof(typeof(*n), sel) + sel_size, GFP_KERNEL);
	if (n == NULL) {
		err = -ENOBUFS;
		goto erridr;
	}

#ifdef CONFIG_CLS_U32_PERF
	size = sizeof(struct tc_u32_pcnt) + s->nkeys * sizeof(u64);
	n->pf = __alloc_percpu(size, __alignof__(struct tc_u32_pcnt));
	if (!n->pf) {
		err = -ENOBUFS;
		goto errfree;
	}
#endif

	memcpy(&n->sel, s, sel_size);
	RCU_INIT_POINTER(n->ht_up, ht);
	n->handle = handle;
	n->fshift = s->hmask ? ffs(ntohl(s->hmask)) - 1 : 0;
	n->flags = flags;

	err = tcf_exts_init(&n->exts, TCA_U32_ACT, TCA_U32_POLICE);
	if (err < 0)
		goto errout;

#ifdef CONFIG_CLS_U32_MARK
	n->pcpu_success = alloc_percpu(u32);
	if (!n->pcpu_success) {
		err = -ENOMEM;
		goto errout;
	}

	if (tb[TCA_U32_MARK]) {
		struct tc_u32_mark *mark;

		mark = nla_data(tb[TCA_U32_MARK]);
		n->val = mark->val;
		n->mask = mark->mask;
	}
#endif

	err = u32_set_parms(net, tp, base, n, tb, tca[TCA_RATE], ovr,
			    extack);
	if (err == 0) {
		struct tc_u_knode __rcu **ins;
		struct tc_u_knode *pins;

		err = u32_replace_hw_knode(tp, n, flags, extack);
		if (err)
			goto errhw;

		if (!tc_in_hw(n->flags))
			n->flags |= TCA_CLS_FLAGS_NOT_IN_HW;

		ins = &ht->ht[TC_U32_HASH(handle)];
		for (pins = rtnl_dereference(*ins); pins;
		     ins = &pins->next, pins = rtnl_dereference(*ins))
			if (TC_U32_NODE(handle) < TC_U32_NODE(pins->handle))
				break;

		RCU_INIT_POINTER(n->next, pins);
		rcu_assign_pointer(*ins, n);
		tp_c->knodes++;
		*arg = n;
		return 0;
	}

errhw:
#ifdef CONFIG_CLS_U32_MARK
	free_percpu(n->pcpu_success);
#endif

errout:
	tcf_exts_destroy(&n->exts);
#ifdef CONFIG_CLS_U32_PERF
errfree:
	free_percpu(n->pf);
#endif
	kfree(n);
erridr:
	idr_remove(&ht->handle_idr, handle);
	return err;
}

static void u32_walk(struct tcf_proto *tp, struct tcf_walker *arg)
{
	struct tc_u_common *tp_c = tp->data;
	struct tc_u_hnode *ht;
	struct tc_u_knode *n;
	unsigned int h;

	if (arg->stop)
		return;

	for (ht = rtnl_dereference(tp_c->hlist);
	     ht;
	     ht = rtnl_dereference(ht->next)) {
		if (ht->prio != tp->prio)
			continue;
		if (arg->count >= arg->skip) {
			if (arg->fn(tp, ht, arg) < 0) {
				arg->stop = 1;
				return;
			}
		}
		arg->count++;
		for (h = 0; h <= ht->divisor; h++) {
			for (n = rtnl_dereference(ht->ht[h]);
			     n;
			     n = rtnl_dereference(n->next)) {
				if (arg->count < arg->skip) {
					arg->count++;
					continue;
				}
				if (arg->fn(tp, n, arg) < 0) {
					arg->stop = 1;
					return;
				}
				arg->count++;
			}
		}
	}
}

static int u32_reoffload_hnode(struct tcf_proto *tp, struct tc_u_hnode *ht,
			       bool add, tc_setup_cb_t *cb, void *cb_priv,
			       struct netlink_ext_ack *extack)
{
	struct tc_cls_u32_offload cls_u32 = {};
	int err;

	tc_cls_common_offload_init(&cls_u32.common, tp, ht->flags, extack);
	cls_u32.command = add ? TC_CLSU32_NEW_HNODE : TC_CLSU32_DELETE_HNODE;
	cls_u32.hnode.divisor = ht->divisor;
	cls_u32.hnode.handle = ht->handle;
	cls_u32.hnode.prio = ht->prio;

	err = cb(TC_SETUP_CLSU32, &cls_u32, cb_priv);
	if (err && add && tc_skip_sw(ht->flags))
		return err;

	return 0;
}

static int u32_reoffload_knode(struct tcf_proto *tp, struct tc_u_knode *n,
			       bool add, tc_setup_cb_t *cb, void *cb_priv,
			       struct netlink_ext_ack *extack)
{
	struct tc_u_hnode *ht = rtnl_dereference(n->ht_down);
	struct tcf_block *block = tp->chain->block;
	struct tc_cls_u32_offload cls_u32 = {};
	int err;

	tc_cls_common_offload_init(&cls_u32.common, tp, n->flags, extack);
	cls_u32.command = add ?
		TC_CLSU32_REPLACE_KNODE : TC_CLSU32_DELETE_KNODE;
	cls_u32.knode.handle = n->handle;

	if (add) {
		cls_u32.knode.fshift = n->fshift;
#ifdef CONFIG_CLS_U32_MARK
		cls_u32.knode.val = n->val;
		cls_u32.knode.mask = n->mask;
#else
		cls_u32.knode.val = 0;
		cls_u32.knode.mask = 0;
#endif
		cls_u32.knode.sel = &n->sel;
		cls_u32.knode.exts = &n->exts;
		if (n->ht_down)
			cls_u32.knode.link_handle = ht->handle;
	}

	err = cb(TC_SETUP_CLSU32, &cls_u32, cb_priv);
	if (err) {
		if (add && tc_skip_sw(n->flags))
			return err;
		return 0;
	}

	tc_cls_offload_cnt_update(block, &n->in_hw_count, &n->flags, add);

	return 0;
}

static int u32_reoffload(struct tcf_proto *tp, bool add, tc_setup_cb_t *cb,
			 void *cb_priv, struct netlink_ext_ack *extack)
{
	struct tc_u_common *tp_c = tp->data;
	struct tc_u_hnode *ht;
	struct tc_u_knode *n;
	unsigned int h;
	int err;

	for (ht = rtnl_dereference(tp_c->hlist);
	     ht;
	     ht = rtnl_dereference(ht->next)) {
		if (ht->prio != tp->prio)
			continue;

		/* When adding filters to a new dev, try to offload the
		 * hashtable first. When removing, do the filters before the
		 * hashtable.
		 */
		if (add && !tc_skip_hw(ht->flags)) {
			err = u32_reoffload_hnode(tp, ht, add, cb, cb_priv,
						  extack);
			if (err)
				return err;
		}

		for (h = 0; h <= ht->divisor; h++) {
			for (n = rtnl_dereference(ht->ht[h]);
			     n;
			     n = rtnl_dereference(n->next)) {
				if (tc_skip_hw(n->flags))
					continue;

				err = u32_reoffload_knode(tp, n, add, cb,
							  cb_priv, extack);
				if (err)
					return err;
			}
		}

		if (!add && !tc_skip_hw(ht->flags))
			u32_reoffload_hnode(tp, ht, add, cb, cb_priv, extack);
	}

	return 0;
}

static void u32_bind_class(void *fh, u32 classid, unsigned long cl)
{
	struct tc_u_knode *n = fh;

	if (n && n->res.classid == classid)
		n->res.class = cl;
}

static int u32_dump(struct net *net, struct tcf_proto *tp, void *fh,
		    struct sk_buff *skb, struct tcmsg *t)
{
	struct tc_u_knode *n = fh;
	struct tc_u_hnode *ht_up, *ht_down;
	struct nlattr *nest;

	if (n == NULL)
		return skb->len;

	t->tcm_handle = n->handle;

	nest = nla_nest_start(skb, TCA_OPTIONS);
	if (nest == NULL)
		goto nla_put_failure;

	if (TC_U32_KEY(n->handle) == 0) {
		struct tc_u_hnode *ht = fh;
		u32 divisor = ht->divisor + 1;

		if (nla_put_u32(skb, TCA_U32_DIVISOR, divisor))
			goto nla_put_failure;
	} else {
#ifdef CONFIG_CLS_U32_PERF
		struct tc_u32_pcnt *gpf;
		int cpu;
#endif

		if (nla_put(skb, TCA_U32_SEL,
			    sizeof(n->sel) + n->sel.nkeys*sizeof(struct tc_u32_key),
			    &n->sel))
			goto nla_put_failure;

		ht_up = rtnl_dereference(n->ht_up);
		if (ht_up) {
			u32 htid = n->handle & 0xFFFFF000;
			if (nla_put_u32(skb, TCA_U32_HASH, htid))
				goto nla_put_failure;
		}
		if (n->res.classid &&
		    nla_put_u32(skb, TCA_U32_CLASSID, n->res.classid))
			goto nla_put_failure;

		ht_down = rtnl_dereference(n->ht_down);
		if (ht_down &&
		    nla_put_u32(skb, TCA_U32_LINK, ht_down->handle))
			goto nla_put_failure;

		if (n->flags && nla_put_u32(skb, TCA_U32_FLAGS, n->flags))
			goto nla_put_failure;

#ifdef CONFIG_CLS_U32_MARK
		if ((n->val || n->mask)) {
			struct tc_u32_mark mark = {.val = n->val,
						   .mask = n->mask,
						   .success = 0};
			int cpum;

			for_each_possible_cpu(cpum) {
				__u32 cnt = *per_cpu_ptr(n->pcpu_success, cpum);

				mark.success += cnt;
			}

			if (nla_put(skb, TCA_U32_MARK, sizeof(mark), &mark))
				goto nla_put_failure;
		}
#endif

		if (tcf_exts_dump(skb, &n->exts) < 0)
			goto nla_put_failure;

#ifdef CONFIG_NET_CLS_IND
		if (n->ifindex) {
			struct net_device *dev;
			dev = __dev_get_by_index(net, n->ifindex);
			if (dev && nla_put_string(skb, TCA_U32_INDEV, dev->name))
				goto nla_put_failure;
		}
#endif
#ifdef CONFIG_CLS_U32_PERF
		gpf = kzalloc(sizeof(struct tc_u32_pcnt) +
			      n->sel.nkeys * sizeof(u64),
			      GFP_KERNEL);
		if (!gpf)
			goto nla_put_failure;

		for_each_possible_cpu(cpu) {
			int i;
			struct tc_u32_pcnt *pf = per_cpu_ptr(n->pf, cpu);

			gpf->rcnt += pf->rcnt;
			gpf->rhit += pf->rhit;
			for (i = 0; i < n->sel.nkeys; i++)
				gpf->kcnts[i] += pf->kcnts[i];
		}

		if (nla_put_64bit(skb, TCA_U32_PCNT,
				  sizeof(struct tc_u32_pcnt) +
				  n->sel.nkeys * sizeof(u64),
				  gpf, TCA_U32_PAD)) {
			kfree(gpf);
			goto nla_put_failure;
		}
		kfree(gpf);
#endif
	}

	nla_nest_end(skb, nest);

	if (TC_U32_KEY(n->handle))
		if (tcf_exts_dump_stats(skb, &n->exts) < 0)
			goto nla_put_failure;
	return skb->len;

nla_put_failure:
	nla_nest_cancel(skb, nest);
	return -1;
}

static struct tcf_proto_ops cls_u32_ops __read_mostly = {
	.kind		=	"u32",
	.classify	=	u32_classify,
	.init		=	u32_init,
	.destroy	=	u32_destroy,
	.get		=	u32_get,
	.change		=	u32_change,
	.delete		=	u32_delete,
	.walk		=	u32_walk,
	.reoffload	=	u32_reoffload,
	.dump		=	u32_dump,
	.bind_class	=	u32_bind_class,
	.owner		=	THIS_MODULE,
};

static int __init init_u32(void)
{
	int i, ret;

	pr_info("u32 classifier\n");
#ifdef CONFIG_CLS_U32_PERF
	pr_info("    Performance counters on\n");
#endif
#ifdef CONFIG_NET_CLS_IND
	pr_info("    input device check on\n");
#endif
#ifdef CONFIG_NET_CLS_ACT
	pr_info("    Actions configured\n");
#endif
	tc_u_common_hash = kvmalloc_array(U32_HASH_SIZE,
					  sizeof(struct hlist_head),
					  GFP_KERNEL);
	if (!tc_u_common_hash)
		return -ENOMEM;

	for (i = 0; i < U32_HASH_SIZE; i++)
		INIT_HLIST_HEAD(&tc_u_common_hash[i]);

	ret = register_tcf_proto_ops(&cls_u32_ops);
	if (ret)
		kvfree(tc_u_common_hash);
	return ret;
}

static void __exit exit_u32(void)
{
	unregister_tcf_proto_ops(&cls_u32_ops);
	kvfree(tc_u_common_hash);
}

module_init(init_u32)
module_exit(exit_u32)
MODULE_LICENSE("GPL");<|MERGE_RESOLUTION|>--- conflicted
+++ resolved
@@ -391,7 +391,6 @@
 	RCU_INIT_POINTER(root_ht->next, tp_c->hlist);
 	rcu_assign_pointer(tp_c->hlist, root_ht);
 
-	root_ht->refcnt++;
 	rcu_assign_pointer(tp->root, root_ht);
 	tp->data = tp_c;
 	return 0;
@@ -607,7 +606,7 @@
 	struct tc_u_hnode __rcu **hn;
 	struct tc_u_hnode *phn;
 
-	WARN_ON(--ht->refcnt);
+	WARN_ON(ht->refcnt);
 
 	u32_clear_hnode(tp, ht, extack);
 
@@ -635,7 +634,7 @@
 
 	WARN_ON(root_ht == NULL);
 
-	if (root_ht && --root_ht->refcnt == 1)
+	if (root_ht && --root_ht->refcnt == 0)
 		u32_destroy_hnode(tp, root_ht, extack);
 
 	if (--tp_c->refcnt == 0) {
@@ -680,6 +679,7 @@
 	}
 
 	if (ht->refcnt == 1) {
+		ht->refcnt--;
 		u32_destroy_hnode(tp, ht, extack);
 	} else {
 		NL_SET_ERR_MSG_MOD(extack, "Can not delete in-use filter");
@@ -687,42 +687,7 @@
 	}
 
 out:
-<<<<<<< HEAD
-	*last = true;
-	if (root_ht) {
-		if (root_ht->refcnt > 2) {
-			*last = false;
-			goto ret;
-		}
-		if (root_ht->refcnt == 2) {
-			if (!ht_empty(root_ht)) {
-				*last = false;
-				goto ret;
-			}
-		}
-	}
-
-	if (tp_c->refcnt > 1) {
-		*last = false;
-		goto ret;
-	}
-
-	if (tp_c->refcnt == 1) {
-		struct tc_u_hnode *ht;
-
-		for (ht = rtnl_dereference(tp_c->hlist);
-		     ht;
-		     ht = rtnl_dereference(ht->next))
-			if (!ht_empty(ht)) {
-				*last = false;
-				break;
-			}
-	}
-
-ret:
-=======
 	*last = tp_c->refcnt == 1 && tp_c->knodes == 0;
->>>>>>> 9e19dabc
 	return ret;
 }
 
