--- conflicted
+++ resolved
@@ -687,42 +687,7 @@
 	}
 
 out:
-<<<<<<< HEAD
-	*last = true;
-	if (root_ht) {
-		if (root_ht->refcnt > 2) {
-			*last = false;
-			goto ret;
-		}
-		if (root_ht->refcnt == 2) {
-			if (!ht_empty(root_ht)) {
-				*last = false;
-				goto ret;
-			}
-		}
-	}
-
-	if (tp_c->refcnt > 1) {
-		*last = false;
-		goto ret;
-	}
-
-	if (tp_c->refcnt == 1) {
-		struct tc_u_hnode *ht;
-
-		for (ht = rtnl_dereference(tp_c->hlist);
-		     ht;
-		     ht = rtnl_dereference(ht->next))
-			if (!ht_empty(ht)) {
-				*last = false;
-				break;
-			}
-	}
-
-ret:
-=======
 	*last = tp_c->refcnt == 1 && tp_c->knodes == 0;
->>>>>>> 96de2506
 	return ret;
 }
 
@@ -1114,8 +1079,7 @@
 	}
 #endif
 
-	err = u32_set_parms(net, tp, base, n, tb, tca[TCA_RATE], ovr,
-			    extack);
+	err = u32_set_parms(net, tp, base, n, tb, tca[TCA_RATE], ovr, extack);
 	if (err == 0) {
 		struct tc_u_knode __rcu **ins;
 		struct tc_u_knode *pins;
