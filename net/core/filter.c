/*
 * Linux Socket Filter - Kernel level socket filtering
 *
 * Based on the design of the Berkeley Packet Filter. The new
 * internal format has been designed by PLUMgrid:
 *
 *	Copyright (c) 2011 - 2014 PLUMgrid, http://plumgrid.com
 *
 * Authors:
 *
 *	Jay Schulist <jschlst@samba.org>
 *	Alexei Starovoitov <ast@plumgrid.com>
 *	Daniel Borkmann <dborkman@redhat.com>
 *
 * This program is free software; you can redistribute it and/or
 * modify it under the terms of the GNU General Public License
 * as published by the Free Software Foundation; either version
 * 2 of the License, or (at your option) any later version.
 *
 * Andi Kleen - Fix a few bad bugs and races.
 * Kris Katterjohn - Added many additional checks in bpf_check_classic()
 */

#include <linux/module.h>
#include <linux/types.h>
#include <linux/mm.h>
#include <linux/fcntl.h>
#include <linux/socket.h>
#include <linux/sock_diag.h>
#include <linux/in.h>
#include <linux/inet.h>
#include <linux/netdevice.h>
#include <linux/if_packet.h>
#include <linux/if_arp.h>
#include <linux/gfp.h>
#include <net/inet_common.h>
#include <net/ip.h>
#include <net/protocol.h>
#include <net/netlink.h>
#include <linux/skbuff.h>
#include <linux/skmsg.h>
#include <net/sock.h>
#include <net/flow_dissector.h>
#include <linux/errno.h>
#include <linux/timer.h>
#include <linux/uaccess.h>
#include <asm/unaligned.h>
#include <asm/cmpxchg.h>
#include <linux/filter.h>
#include <linux/ratelimit.h>
#include <linux/seccomp.h>
#include <linux/if_vlan.h>
#include <linux/bpf.h>
#include <net/sch_generic.h>
#include <net/cls_cgroup.h>
#include <net/dst_metadata.h>
#include <net/dst.h>
#include <net/sock_reuseport.h>
#include <net/busy_poll.h>
#include <net/tcp.h>
#include <net/xfrm.h>
#include <net/udp.h>
#include <linux/bpf_trace.h>
#include <net/xdp_sock.h>
#include <linux/inetdevice.h>
#include <net/inet_hashtables.h>
#include <net/inet6_hashtables.h>
#include <net/ip_fib.h>
#include <net/flow.h>
#include <net/arp.h>
#include <net/ipv6.h>
#include <net/net_namespace.h>
#include <linux/seg6_local.h>
#include <net/seg6.h>
#include <net/seg6_local.h>

/**
 *	sk_filter_trim_cap - run a packet through a socket filter
 *	@sk: sock associated with &sk_buff
 *	@skb: buffer to filter
 *	@cap: limit on how short the eBPF program may trim the packet
 *
 * Run the eBPF program and then cut skb->data to correct size returned by
 * the program. If pkt_len is 0 we toss packet. If skb->len is smaller
 * than pkt_len we keep whole skb->data. This is the socket level
 * wrapper to BPF_PROG_RUN. It returns 0 if the packet should
 * be accepted or -EPERM if the packet should be tossed.
 *
 */
int sk_filter_trim_cap(struct sock *sk, struct sk_buff *skb, unsigned int cap)
{
	int err;
	struct sk_filter *filter;

	/*
	 * If the skb was allocated from pfmemalloc reserves, only
	 * allow SOCK_MEMALLOC sockets to use it as this socket is
	 * helping free memory
	 */
	if (skb_pfmemalloc(skb) && !sock_flag(sk, SOCK_MEMALLOC)) {
		NET_INC_STATS(sock_net(sk), LINUX_MIB_PFMEMALLOCDROP);
		return -ENOMEM;
	}
	err = BPF_CGROUP_RUN_PROG_INET_INGRESS(sk, skb);
	if (err)
		return err;

	err = security_sock_rcv_skb(sk, skb);
	if (err)
		return err;

	rcu_read_lock();
	filter = rcu_dereference(sk->sk_filter);
	if (filter) {
		struct sock *save_sk = skb->sk;
		unsigned int pkt_len;

		skb->sk = sk;
		pkt_len = bpf_prog_run_save_cb(filter->prog, skb);
		skb->sk = save_sk;
		err = pkt_len ? pskb_trim(skb, max(cap, pkt_len)) : -EPERM;
	}
	rcu_read_unlock();

	return err;
}
EXPORT_SYMBOL(sk_filter_trim_cap);

BPF_CALL_1(bpf_skb_get_pay_offset, struct sk_buff *, skb)
{
	return skb_get_poff(skb);
}

BPF_CALL_3(bpf_skb_get_nlattr, struct sk_buff *, skb, u32, a, u32, x)
{
	struct nlattr *nla;

	if (skb_is_nonlinear(skb))
		return 0;

	if (skb->len < sizeof(struct nlattr))
		return 0;

	if (a > skb->len - sizeof(struct nlattr))
		return 0;

	nla = nla_find((struct nlattr *) &skb->data[a], skb->len - a, x);
	if (nla)
		return (void *) nla - (void *) skb->data;

	return 0;
}

BPF_CALL_3(bpf_skb_get_nlattr_nest, struct sk_buff *, skb, u32, a, u32, x)
{
	struct nlattr *nla;

	if (skb_is_nonlinear(skb))
		return 0;

	if (skb->len < sizeof(struct nlattr))
		return 0;

	if (a > skb->len - sizeof(struct nlattr))
		return 0;

	nla = (struct nlattr *) &skb->data[a];
	if (nla->nla_len > skb->len - a)
		return 0;

	nla = nla_find_nested(nla, x);
	if (nla)
		return (void *) nla - (void *) skb->data;

	return 0;
}

BPF_CALL_4(bpf_skb_load_helper_8, const struct sk_buff *, skb, const void *,
	   data, int, headlen, int, offset)
{
	u8 tmp, *ptr;
	const int len = sizeof(tmp);

	if (offset >= 0) {
		if (headlen - offset >= len)
			return *(u8 *)(data + offset);
		if (!skb_copy_bits(skb, offset, &tmp, sizeof(tmp)))
			return tmp;
	} else {
		ptr = bpf_internal_load_pointer_neg_helper(skb, offset, len);
		if (likely(ptr))
			return *(u8 *)ptr;
	}

	return -EFAULT;
}

BPF_CALL_2(bpf_skb_load_helper_8_no_cache, const struct sk_buff *, skb,
	   int, offset)
{
	return ____bpf_skb_load_helper_8(skb, skb->data, skb->len - skb->data_len,
					 offset);
}

BPF_CALL_4(bpf_skb_load_helper_16, const struct sk_buff *, skb, const void *,
	   data, int, headlen, int, offset)
{
	u16 tmp, *ptr;
	const int len = sizeof(tmp);

	if (offset >= 0) {
		if (headlen - offset >= len)
			return get_unaligned_be16(data + offset);
		if (!skb_copy_bits(skb, offset, &tmp, sizeof(tmp)))
			return be16_to_cpu(tmp);
	} else {
		ptr = bpf_internal_load_pointer_neg_helper(skb, offset, len);
		if (likely(ptr))
			return get_unaligned_be16(ptr);
	}

	return -EFAULT;
}

BPF_CALL_2(bpf_skb_load_helper_16_no_cache, const struct sk_buff *, skb,
	   int, offset)
{
	return ____bpf_skb_load_helper_16(skb, skb->data, skb->len - skb->data_len,
					  offset);
}

BPF_CALL_4(bpf_skb_load_helper_32, const struct sk_buff *, skb, const void *,
	   data, int, headlen, int, offset)
{
	u32 tmp, *ptr;
	const int len = sizeof(tmp);

	if (likely(offset >= 0)) {
		if (headlen - offset >= len)
			return get_unaligned_be32(data + offset);
		if (!skb_copy_bits(skb, offset, &tmp, sizeof(tmp)))
			return be32_to_cpu(tmp);
	} else {
		ptr = bpf_internal_load_pointer_neg_helper(skb, offset, len);
		if (likely(ptr))
			return get_unaligned_be32(ptr);
	}

	return -EFAULT;
}

BPF_CALL_2(bpf_skb_load_helper_32_no_cache, const struct sk_buff *, skb,
	   int, offset)
{
	return ____bpf_skb_load_helper_32(skb, skb->data, skb->len - skb->data_len,
					  offset);
}

BPF_CALL_0(bpf_get_raw_cpu_id)
{
	return raw_smp_processor_id();
}

static const struct bpf_func_proto bpf_get_raw_smp_processor_id_proto = {
	.func		= bpf_get_raw_cpu_id,
	.gpl_only	= false,
	.ret_type	= RET_INTEGER,
};

static u32 convert_skb_access(int skb_field, int dst_reg, int src_reg,
			      struct bpf_insn *insn_buf)
{
	struct bpf_insn *insn = insn_buf;

	switch (skb_field) {
	case SKF_AD_MARK:
		BUILD_BUG_ON(FIELD_SIZEOF(struct sk_buff, mark) != 4);

		*insn++ = BPF_LDX_MEM(BPF_W, dst_reg, src_reg,
				      offsetof(struct sk_buff, mark));
		break;

	case SKF_AD_PKTTYPE:
		*insn++ = BPF_LDX_MEM(BPF_B, dst_reg, src_reg, PKT_TYPE_OFFSET());
		*insn++ = BPF_ALU32_IMM(BPF_AND, dst_reg, PKT_TYPE_MAX);
#ifdef __BIG_ENDIAN_BITFIELD
		*insn++ = BPF_ALU32_IMM(BPF_RSH, dst_reg, 5);
#endif
		break;

	case SKF_AD_QUEUE:
		BUILD_BUG_ON(FIELD_SIZEOF(struct sk_buff, queue_mapping) != 2);

		*insn++ = BPF_LDX_MEM(BPF_H, dst_reg, src_reg,
				      offsetof(struct sk_buff, queue_mapping));
		break;

	case SKF_AD_VLAN_TAG:
	case SKF_AD_VLAN_TAG_PRESENT:
		BUILD_BUG_ON(FIELD_SIZEOF(struct sk_buff, vlan_tci) != 2);
		BUILD_BUG_ON(VLAN_TAG_PRESENT != 0x1000);

		/* dst_reg = *(u16 *) (src_reg + offsetof(vlan_tci)) */
		*insn++ = BPF_LDX_MEM(BPF_H, dst_reg, src_reg,
				      offsetof(struct sk_buff, vlan_tci));
		if (skb_field == SKF_AD_VLAN_TAG) {
			*insn++ = BPF_ALU32_IMM(BPF_AND, dst_reg,
						~VLAN_TAG_PRESENT);
		} else {
			/* dst_reg >>= 12 */
			*insn++ = BPF_ALU32_IMM(BPF_RSH, dst_reg, 12);
			/* dst_reg &= 1 */
			*insn++ = BPF_ALU32_IMM(BPF_AND, dst_reg, 1);
		}
		break;
	}

	return insn - insn_buf;
}

static bool convert_bpf_extensions(struct sock_filter *fp,
				   struct bpf_insn **insnp)
{
	struct bpf_insn *insn = *insnp;
	u32 cnt;

	switch (fp->k) {
	case SKF_AD_OFF + SKF_AD_PROTOCOL:
		BUILD_BUG_ON(FIELD_SIZEOF(struct sk_buff, protocol) != 2);

		/* A = *(u16 *) (CTX + offsetof(protocol)) */
		*insn++ = BPF_LDX_MEM(BPF_H, BPF_REG_A, BPF_REG_CTX,
				      offsetof(struct sk_buff, protocol));
		/* A = ntohs(A) [emitting a nop or swap16] */
		*insn = BPF_ENDIAN(BPF_FROM_BE, BPF_REG_A, 16);
		break;

	case SKF_AD_OFF + SKF_AD_PKTTYPE:
		cnt = convert_skb_access(SKF_AD_PKTTYPE, BPF_REG_A, BPF_REG_CTX, insn);
		insn += cnt - 1;
		break;

	case SKF_AD_OFF + SKF_AD_IFINDEX:
	case SKF_AD_OFF + SKF_AD_HATYPE:
		BUILD_BUG_ON(FIELD_SIZEOF(struct net_device, ifindex) != 4);
		BUILD_BUG_ON(FIELD_SIZEOF(struct net_device, type) != 2);

		*insn++ = BPF_LDX_MEM(BPF_FIELD_SIZEOF(struct sk_buff, dev),
				      BPF_REG_TMP, BPF_REG_CTX,
				      offsetof(struct sk_buff, dev));
		/* if (tmp != 0) goto pc + 1 */
		*insn++ = BPF_JMP_IMM(BPF_JNE, BPF_REG_TMP, 0, 1);
		*insn++ = BPF_EXIT_INSN();
		if (fp->k == SKF_AD_OFF + SKF_AD_IFINDEX)
			*insn = BPF_LDX_MEM(BPF_W, BPF_REG_A, BPF_REG_TMP,
					    offsetof(struct net_device, ifindex));
		else
			*insn = BPF_LDX_MEM(BPF_H, BPF_REG_A, BPF_REG_TMP,
					    offsetof(struct net_device, type));
		break;

	case SKF_AD_OFF + SKF_AD_MARK:
		cnt = convert_skb_access(SKF_AD_MARK, BPF_REG_A, BPF_REG_CTX, insn);
		insn += cnt - 1;
		break;

	case SKF_AD_OFF + SKF_AD_RXHASH:
		BUILD_BUG_ON(FIELD_SIZEOF(struct sk_buff, hash) != 4);

		*insn = BPF_LDX_MEM(BPF_W, BPF_REG_A, BPF_REG_CTX,
				    offsetof(struct sk_buff, hash));
		break;

	case SKF_AD_OFF + SKF_AD_QUEUE:
		cnt = convert_skb_access(SKF_AD_QUEUE, BPF_REG_A, BPF_REG_CTX, insn);
		insn += cnt - 1;
		break;

	case SKF_AD_OFF + SKF_AD_VLAN_TAG:
		cnt = convert_skb_access(SKF_AD_VLAN_TAG,
					 BPF_REG_A, BPF_REG_CTX, insn);
		insn += cnt - 1;
		break;

	case SKF_AD_OFF + SKF_AD_VLAN_TAG_PRESENT:
		cnt = convert_skb_access(SKF_AD_VLAN_TAG_PRESENT,
					 BPF_REG_A, BPF_REG_CTX, insn);
		insn += cnt - 1;
		break;

	case SKF_AD_OFF + SKF_AD_VLAN_TPID:
		BUILD_BUG_ON(FIELD_SIZEOF(struct sk_buff, vlan_proto) != 2);

		/* A = *(u16 *) (CTX + offsetof(vlan_proto)) */
		*insn++ = BPF_LDX_MEM(BPF_H, BPF_REG_A, BPF_REG_CTX,
				      offsetof(struct sk_buff, vlan_proto));
		/* A = ntohs(A) [emitting a nop or swap16] */
		*insn = BPF_ENDIAN(BPF_FROM_BE, BPF_REG_A, 16);
		break;

	case SKF_AD_OFF + SKF_AD_PAY_OFFSET:
	case SKF_AD_OFF + SKF_AD_NLATTR:
	case SKF_AD_OFF + SKF_AD_NLATTR_NEST:
	case SKF_AD_OFF + SKF_AD_CPU:
	case SKF_AD_OFF + SKF_AD_RANDOM:
		/* arg1 = CTX */
		*insn++ = BPF_MOV64_REG(BPF_REG_ARG1, BPF_REG_CTX);
		/* arg2 = A */
		*insn++ = BPF_MOV64_REG(BPF_REG_ARG2, BPF_REG_A);
		/* arg3 = X */
		*insn++ = BPF_MOV64_REG(BPF_REG_ARG3, BPF_REG_X);
		/* Emit call(arg1=CTX, arg2=A, arg3=X) */
		switch (fp->k) {
		case SKF_AD_OFF + SKF_AD_PAY_OFFSET:
			*insn = BPF_EMIT_CALL(bpf_skb_get_pay_offset);
			break;
		case SKF_AD_OFF + SKF_AD_NLATTR:
			*insn = BPF_EMIT_CALL(bpf_skb_get_nlattr);
			break;
		case SKF_AD_OFF + SKF_AD_NLATTR_NEST:
			*insn = BPF_EMIT_CALL(bpf_skb_get_nlattr_nest);
			break;
		case SKF_AD_OFF + SKF_AD_CPU:
			*insn = BPF_EMIT_CALL(bpf_get_raw_cpu_id);
			break;
		case SKF_AD_OFF + SKF_AD_RANDOM:
			*insn = BPF_EMIT_CALL(bpf_user_rnd_u32);
			bpf_user_rnd_init_once();
			break;
		}
		break;

	case SKF_AD_OFF + SKF_AD_ALU_XOR_X:
		/* A ^= X */
		*insn = BPF_ALU32_REG(BPF_XOR, BPF_REG_A, BPF_REG_X);
		break;

	default:
		/* This is just a dummy call to avoid letting the compiler
		 * evict __bpf_call_base() as an optimization. Placed here
		 * where no-one bothers.
		 */
		BUG_ON(__bpf_call_base(0, 0, 0, 0, 0) != 0);
		return false;
	}

	*insnp = insn;
	return true;
}

static bool convert_bpf_ld_abs(struct sock_filter *fp, struct bpf_insn **insnp)
{
	const bool unaligned_ok = IS_BUILTIN(CONFIG_HAVE_EFFICIENT_UNALIGNED_ACCESS);
	int size = bpf_size_to_bytes(BPF_SIZE(fp->code));
	bool endian = BPF_SIZE(fp->code) == BPF_H ||
		      BPF_SIZE(fp->code) == BPF_W;
	bool indirect = BPF_MODE(fp->code) == BPF_IND;
	const int ip_align = NET_IP_ALIGN;
	struct bpf_insn *insn = *insnp;
	int offset = fp->k;

	if (!indirect &&
	    ((unaligned_ok && offset >= 0) ||
	     (!unaligned_ok && offset >= 0 &&
	      offset + ip_align >= 0 &&
	      offset + ip_align % size == 0))) {
		bool ldx_off_ok = offset <= S16_MAX;

		*insn++ = BPF_MOV64_REG(BPF_REG_TMP, BPF_REG_H);
		*insn++ = BPF_ALU64_IMM(BPF_SUB, BPF_REG_TMP, offset);
		*insn++ = BPF_JMP_IMM(BPF_JSLT, BPF_REG_TMP,
				      size, 2 + endian + (!ldx_off_ok * 2));
		if (ldx_off_ok) {
			*insn++ = BPF_LDX_MEM(BPF_SIZE(fp->code), BPF_REG_A,
					      BPF_REG_D, offset);
		} else {
			*insn++ = BPF_MOV64_REG(BPF_REG_TMP, BPF_REG_D);
			*insn++ = BPF_ALU64_IMM(BPF_ADD, BPF_REG_TMP, offset);
			*insn++ = BPF_LDX_MEM(BPF_SIZE(fp->code), BPF_REG_A,
					      BPF_REG_TMP, 0);
		}
		if (endian)
			*insn++ = BPF_ENDIAN(BPF_FROM_BE, BPF_REG_A, size * 8);
		*insn++ = BPF_JMP_A(8);
	}

	*insn++ = BPF_MOV64_REG(BPF_REG_ARG1, BPF_REG_CTX);
	*insn++ = BPF_MOV64_REG(BPF_REG_ARG2, BPF_REG_D);
	*insn++ = BPF_MOV64_REG(BPF_REG_ARG3, BPF_REG_H);
	if (!indirect) {
		*insn++ = BPF_MOV64_IMM(BPF_REG_ARG4, offset);
	} else {
		*insn++ = BPF_MOV64_REG(BPF_REG_ARG4, BPF_REG_X);
		if (fp->k)
			*insn++ = BPF_ALU64_IMM(BPF_ADD, BPF_REG_ARG4, offset);
	}

	switch (BPF_SIZE(fp->code)) {
	case BPF_B:
		*insn++ = BPF_EMIT_CALL(bpf_skb_load_helper_8);
		break;
	case BPF_H:
		*insn++ = BPF_EMIT_CALL(bpf_skb_load_helper_16);
		break;
	case BPF_W:
		*insn++ = BPF_EMIT_CALL(bpf_skb_load_helper_32);
		break;
	default:
		return false;
	}

	*insn++ = BPF_JMP_IMM(BPF_JSGE, BPF_REG_A, 0, 2);
	*insn++ = BPF_ALU32_REG(BPF_XOR, BPF_REG_A, BPF_REG_A);
	*insn   = BPF_EXIT_INSN();

	*insnp = insn;
	return true;
}

/**
 *	bpf_convert_filter - convert filter program
 *	@prog: the user passed filter program
 *	@len: the length of the user passed filter program
 *	@new_prog: allocated 'struct bpf_prog' or NULL
 *	@new_len: pointer to store length of converted program
 *	@seen_ld_abs: bool whether we've seen ld_abs/ind
 *
 * Remap 'sock_filter' style classic BPF (cBPF) instruction set to 'bpf_insn'
 * style extended BPF (eBPF).
 * Conversion workflow:
 *
 * 1) First pass for calculating the new program length:
 *   bpf_convert_filter(old_prog, old_len, NULL, &new_len, &seen_ld_abs)
 *
 * 2) 2nd pass to remap in two passes: 1st pass finds new
 *    jump offsets, 2nd pass remapping:
 *   bpf_convert_filter(old_prog, old_len, new_prog, &new_len, &seen_ld_abs)
 */
static int bpf_convert_filter(struct sock_filter *prog, int len,
			      struct bpf_prog *new_prog, int *new_len,
			      bool *seen_ld_abs)
{
	int new_flen = 0, pass = 0, target, i, stack_off;
	struct bpf_insn *new_insn, *first_insn = NULL;
	struct sock_filter *fp;
	int *addrs = NULL;
	u8 bpf_src;

	BUILD_BUG_ON(BPF_MEMWORDS * sizeof(u32) > MAX_BPF_STACK);
	BUILD_BUG_ON(BPF_REG_FP + 1 != MAX_BPF_REG);

	if (len <= 0 || len > BPF_MAXINSNS)
		return -EINVAL;

	if (new_prog) {
		first_insn = new_prog->insnsi;
		addrs = kcalloc(len, sizeof(*addrs),
				GFP_KERNEL | __GFP_NOWARN);
		if (!addrs)
			return -ENOMEM;
	}

do_pass:
	new_insn = first_insn;
	fp = prog;

	/* Classic BPF related prologue emission. */
	if (new_prog) {
		/* Classic BPF expects A and X to be reset first. These need
		 * to be guaranteed to be the first two instructions.
		 */
		*new_insn++ = BPF_ALU32_REG(BPF_XOR, BPF_REG_A, BPF_REG_A);
		*new_insn++ = BPF_ALU32_REG(BPF_XOR, BPF_REG_X, BPF_REG_X);

		/* All programs must keep CTX in callee saved BPF_REG_CTX.
		 * In eBPF case it's done by the compiler, here we need to
		 * do this ourself. Initial CTX is present in BPF_REG_ARG1.
		 */
		*new_insn++ = BPF_MOV64_REG(BPF_REG_CTX, BPF_REG_ARG1);
		if (*seen_ld_abs) {
			/* For packet access in classic BPF, cache skb->data
			 * in callee-saved BPF R8 and skb->len - skb->data_len
			 * (headlen) in BPF R9. Since classic BPF is read-only
			 * on CTX, we only need to cache it once.
			 */
			*new_insn++ = BPF_LDX_MEM(BPF_FIELD_SIZEOF(struct sk_buff, data),
						  BPF_REG_D, BPF_REG_CTX,
						  offsetof(struct sk_buff, data));
			*new_insn++ = BPF_LDX_MEM(BPF_W, BPF_REG_H, BPF_REG_CTX,
						  offsetof(struct sk_buff, len));
			*new_insn++ = BPF_LDX_MEM(BPF_W, BPF_REG_TMP, BPF_REG_CTX,
						  offsetof(struct sk_buff, data_len));
			*new_insn++ = BPF_ALU32_REG(BPF_SUB, BPF_REG_H, BPF_REG_TMP);
		}
	} else {
		new_insn += 3;
	}

	for (i = 0; i < len; fp++, i++) {
		struct bpf_insn tmp_insns[32] = { };
		struct bpf_insn *insn = tmp_insns;

		if (addrs)
			addrs[i] = new_insn - first_insn;

		switch (fp->code) {
		/* All arithmetic insns and skb loads map as-is. */
		case BPF_ALU | BPF_ADD | BPF_X:
		case BPF_ALU | BPF_ADD | BPF_K:
		case BPF_ALU | BPF_SUB | BPF_X:
		case BPF_ALU | BPF_SUB | BPF_K:
		case BPF_ALU | BPF_AND | BPF_X:
		case BPF_ALU | BPF_AND | BPF_K:
		case BPF_ALU | BPF_OR | BPF_X:
		case BPF_ALU | BPF_OR | BPF_K:
		case BPF_ALU | BPF_LSH | BPF_X:
		case BPF_ALU | BPF_LSH | BPF_K:
		case BPF_ALU | BPF_RSH | BPF_X:
		case BPF_ALU | BPF_RSH | BPF_K:
		case BPF_ALU | BPF_XOR | BPF_X:
		case BPF_ALU | BPF_XOR | BPF_K:
		case BPF_ALU | BPF_MUL | BPF_X:
		case BPF_ALU | BPF_MUL | BPF_K:
		case BPF_ALU | BPF_DIV | BPF_X:
		case BPF_ALU | BPF_DIV | BPF_K:
		case BPF_ALU | BPF_MOD | BPF_X:
		case BPF_ALU | BPF_MOD | BPF_K:
		case BPF_ALU | BPF_NEG:
		case BPF_LD | BPF_ABS | BPF_W:
		case BPF_LD | BPF_ABS | BPF_H:
		case BPF_LD | BPF_ABS | BPF_B:
		case BPF_LD | BPF_IND | BPF_W:
		case BPF_LD | BPF_IND | BPF_H:
		case BPF_LD | BPF_IND | BPF_B:
			/* Check for overloaded BPF extension and
			 * directly convert it if found, otherwise
			 * just move on with mapping.
			 */
			if (BPF_CLASS(fp->code) == BPF_LD &&
			    BPF_MODE(fp->code) == BPF_ABS &&
			    convert_bpf_extensions(fp, &insn))
				break;
			if (BPF_CLASS(fp->code) == BPF_LD &&
			    convert_bpf_ld_abs(fp, &insn)) {
				*seen_ld_abs = true;
				break;
			}

			if (fp->code == (BPF_ALU | BPF_DIV | BPF_X) ||
			    fp->code == (BPF_ALU | BPF_MOD | BPF_X)) {
				*insn++ = BPF_MOV32_REG(BPF_REG_X, BPF_REG_X);
				/* Error with exception code on div/mod by 0.
				 * For cBPF programs, this was always return 0.
				 */
				*insn++ = BPF_JMP_IMM(BPF_JNE, BPF_REG_X, 0, 2);
				*insn++ = BPF_ALU32_REG(BPF_XOR, BPF_REG_A, BPF_REG_A);
				*insn++ = BPF_EXIT_INSN();
			}

			*insn = BPF_RAW_INSN(fp->code, BPF_REG_A, BPF_REG_X, 0, fp->k);
			break;

		/* Jump transformation cannot use BPF block macros
		 * everywhere as offset calculation and target updates
		 * require a bit more work than the rest, i.e. jump
		 * opcodes map as-is, but offsets need adjustment.
		 */

#define BPF_EMIT_JMP							\
	do {								\
		const s32 off_min = S16_MIN, off_max = S16_MAX;		\
		s32 off;						\
									\
		if (target >= len || target < 0)			\
			goto err;					\
		off = addrs ? addrs[target] - addrs[i] - 1 : 0;		\
		/* Adjust pc relative offset for 2nd or 3rd insn. */	\
		off -= insn - tmp_insns;				\
		/* Reject anything not fitting into insn->off. */	\
		if (off < off_min || off > off_max)			\
			goto err;					\
		insn->off = off;					\
	} while (0)

		case BPF_JMP | BPF_JA:
			target = i + fp->k + 1;
			insn->code = fp->code;
			BPF_EMIT_JMP;
			break;

		case BPF_JMP | BPF_JEQ | BPF_K:
		case BPF_JMP | BPF_JEQ | BPF_X:
		case BPF_JMP | BPF_JSET | BPF_K:
		case BPF_JMP | BPF_JSET | BPF_X:
		case BPF_JMP | BPF_JGT | BPF_K:
		case BPF_JMP | BPF_JGT | BPF_X:
		case BPF_JMP | BPF_JGE | BPF_K:
		case BPF_JMP | BPF_JGE | BPF_X:
			if (BPF_SRC(fp->code) == BPF_K && (int) fp->k < 0) {
				/* BPF immediates are signed, zero extend
				 * immediate into tmp register and use it
				 * in compare insn.
				 */
				*insn++ = BPF_MOV32_IMM(BPF_REG_TMP, fp->k);

				insn->dst_reg = BPF_REG_A;
				insn->src_reg = BPF_REG_TMP;
				bpf_src = BPF_X;
			} else {
				insn->dst_reg = BPF_REG_A;
				insn->imm = fp->k;
				bpf_src = BPF_SRC(fp->code);
				insn->src_reg = bpf_src == BPF_X ? BPF_REG_X : 0;
			}

			/* Common case where 'jump_false' is next insn. */
			if (fp->jf == 0) {
				insn->code = BPF_JMP | BPF_OP(fp->code) | bpf_src;
				target = i + fp->jt + 1;
				BPF_EMIT_JMP;
				break;
			}

			/* Convert some jumps when 'jump_true' is next insn. */
			if (fp->jt == 0) {
				switch (BPF_OP(fp->code)) {
				case BPF_JEQ:
					insn->code = BPF_JMP | BPF_JNE | bpf_src;
					break;
				case BPF_JGT:
					insn->code = BPF_JMP | BPF_JLE | bpf_src;
					break;
				case BPF_JGE:
					insn->code = BPF_JMP | BPF_JLT | bpf_src;
					break;
				default:
					goto jmp_rest;
				}

				target = i + fp->jf + 1;
				BPF_EMIT_JMP;
				break;
			}
jmp_rest:
			/* Other jumps are mapped into two insns: Jxx and JA. */
			target = i + fp->jt + 1;
			insn->code = BPF_JMP | BPF_OP(fp->code) | bpf_src;
			BPF_EMIT_JMP;
			insn++;

			insn->code = BPF_JMP | BPF_JA;
			target = i + fp->jf + 1;
			BPF_EMIT_JMP;
			break;

		/* ldxb 4 * ([14] & 0xf) is remaped into 6 insns. */
		case BPF_LDX | BPF_MSH | BPF_B: {
			struct sock_filter tmp = {
				.code	= BPF_LD | BPF_ABS | BPF_B,
				.k	= fp->k,
			};

			*seen_ld_abs = true;

			/* X = A */
			*insn++ = BPF_MOV64_REG(BPF_REG_X, BPF_REG_A);
			/* A = BPF_R0 = *(u8 *) (skb->data + K) */
			convert_bpf_ld_abs(&tmp, &insn);
			insn++;
			/* A &= 0xf */
			*insn++ = BPF_ALU32_IMM(BPF_AND, BPF_REG_A, 0xf);
			/* A <<= 2 */
			*insn++ = BPF_ALU32_IMM(BPF_LSH, BPF_REG_A, 2);
			/* tmp = X */
			*insn++ = BPF_MOV64_REG(BPF_REG_TMP, BPF_REG_X);
			/* X = A */
			*insn++ = BPF_MOV64_REG(BPF_REG_X, BPF_REG_A);
			/* A = tmp */
			*insn = BPF_MOV64_REG(BPF_REG_A, BPF_REG_TMP);
			break;
		}
		/* RET_K is remaped into 2 insns. RET_A case doesn't need an
		 * extra mov as BPF_REG_0 is already mapped into BPF_REG_A.
		 */
		case BPF_RET | BPF_A:
		case BPF_RET | BPF_K:
			if (BPF_RVAL(fp->code) == BPF_K)
				*insn++ = BPF_MOV32_RAW(BPF_K, BPF_REG_0,
							0, fp->k);
			*insn = BPF_EXIT_INSN();
			break;

		/* Store to stack. */
		case BPF_ST:
		case BPF_STX:
			stack_off = fp->k * 4  + 4;
			*insn = BPF_STX_MEM(BPF_W, BPF_REG_FP, BPF_CLASS(fp->code) ==
					    BPF_ST ? BPF_REG_A : BPF_REG_X,
					    -stack_off);
			/* check_load_and_stores() verifies that classic BPF can
			 * load from stack only after write, so tracking
			 * stack_depth for ST|STX insns is enough
			 */
			if (new_prog && new_prog->aux->stack_depth < stack_off)
				new_prog->aux->stack_depth = stack_off;
			break;

		/* Load from stack. */
		case BPF_LD | BPF_MEM:
		case BPF_LDX | BPF_MEM:
			stack_off = fp->k * 4  + 4;
			*insn = BPF_LDX_MEM(BPF_W, BPF_CLASS(fp->code) == BPF_LD  ?
					    BPF_REG_A : BPF_REG_X, BPF_REG_FP,
					    -stack_off);
			break;

		/* A = K or X = K */
		case BPF_LD | BPF_IMM:
		case BPF_LDX | BPF_IMM:
			*insn = BPF_MOV32_IMM(BPF_CLASS(fp->code) == BPF_LD ?
					      BPF_REG_A : BPF_REG_X, fp->k);
			break;

		/* X = A */
		case BPF_MISC | BPF_TAX:
			*insn = BPF_MOV64_REG(BPF_REG_X, BPF_REG_A);
			break;

		/* A = X */
		case BPF_MISC | BPF_TXA:
			*insn = BPF_MOV64_REG(BPF_REG_A, BPF_REG_X);
			break;

		/* A = skb->len or X = skb->len */
		case BPF_LD | BPF_W | BPF_LEN:
		case BPF_LDX | BPF_W | BPF_LEN:
			*insn = BPF_LDX_MEM(BPF_W, BPF_CLASS(fp->code) == BPF_LD ?
					    BPF_REG_A : BPF_REG_X, BPF_REG_CTX,
					    offsetof(struct sk_buff, len));
			break;

		/* Access seccomp_data fields. */
		case BPF_LDX | BPF_ABS | BPF_W:
			/* A = *(u32 *) (ctx + K) */
			*insn = BPF_LDX_MEM(BPF_W, BPF_REG_A, BPF_REG_CTX, fp->k);
			break;

		/* Unknown instruction. */
		default:
			goto err;
		}

		insn++;
		if (new_prog)
			memcpy(new_insn, tmp_insns,
			       sizeof(*insn) * (insn - tmp_insns));
		new_insn += insn - tmp_insns;
	}

	if (!new_prog) {
		/* Only calculating new length. */
		*new_len = new_insn - first_insn;
		if (*seen_ld_abs)
			*new_len += 4; /* Prologue bits. */
		return 0;
	}

	pass++;
	if (new_flen != new_insn - first_insn) {
		new_flen = new_insn - first_insn;
		if (pass > 2)
			goto err;
		goto do_pass;
	}

	kfree(addrs);
	BUG_ON(*new_len != new_flen);
	return 0;
err:
	kfree(addrs);
	return -EINVAL;
}

/* Security:
 *
 * As we dont want to clear mem[] array for each packet going through
 * __bpf_prog_run(), we check that filter loaded by user never try to read
 * a cell if not previously written, and we check all branches to be sure
 * a malicious user doesn't try to abuse us.
 */
static int check_load_and_stores(const struct sock_filter *filter, int flen)
{
	u16 *masks, memvalid = 0; /* One bit per cell, 16 cells */
	int pc, ret = 0;

	BUILD_BUG_ON(BPF_MEMWORDS > 16);

	masks = kmalloc_array(flen, sizeof(*masks), GFP_KERNEL);
	if (!masks)
		return -ENOMEM;

	memset(masks, 0xff, flen * sizeof(*masks));

	for (pc = 0; pc < flen; pc++) {
		memvalid &= masks[pc];

		switch (filter[pc].code) {
		case BPF_ST:
		case BPF_STX:
			memvalid |= (1 << filter[pc].k);
			break;
		case BPF_LD | BPF_MEM:
		case BPF_LDX | BPF_MEM:
			if (!(memvalid & (1 << filter[pc].k))) {
				ret = -EINVAL;
				goto error;
			}
			break;
		case BPF_JMP | BPF_JA:
			/* A jump must set masks on target */
			masks[pc + 1 + filter[pc].k] &= memvalid;
			memvalid = ~0;
			break;
		case BPF_JMP | BPF_JEQ | BPF_K:
		case BPF_JMP | BPF_JEQ | BPF_X:
		case BPF_JMP | BPF_JGE | BPF_K:
		case BPF_JMP | BPF_JGE | BPF_X:
		case BPF_JMP | BPF_JGT | BPF_K:
		case BPF_JMP | BPF_JGT | BPF_X:
		case BPF_JMP | BPF_JSET | BPF_K:
		case BPF_JMP | BPF_JSET | BPF_X:
			/* A jump must set masks on targets */
			masks[pc + 1 + filter[pc].jt] &= memvalid;
			masks[pc + 1 + filter[pc].jf] &= memvalid;
			memvalid = ~0;
			break;
		}
	}
error:
	kfree(masks);
	return ret;
}

static bool chk_code_allowed(u16 code_to_probe)
{
	static const bool codes[] = {
		/* 32 bit ALU operations */
		[BPF_ALU | BPF_ADD | BPF_K] = true,
		[BPF_ALU | BPF_ADD | BPF_X] = true,
		[BPF_ALU | BPF_SUB | BPF_K] = true,
		[BPF_ALU | BPF_SUB | BPF_X] = true,
		[BPF_ALU | BPF_MUL | BPF_K] = true,
		[BPF_ALU | BPF_MUL | BPF_X] = true,
		[BPF_ALU | BPF_DIV | BPF_K] = true,
		[BPF_ALU | BPF_DIV | BPF_X] = true,
		[BPF_ALU | BPF_MOD | BPF_K] = true,
		[BPF_ALU | BPF_MOD | BPF_X] = true,
		[BPF_ALU | BPF_AND | BPF_K] = true,
		[BPF_ALU | BPF_AND | BPF_X] = true,
		[BPF_ALU | BPF_OR | BPF_K] = true,
		[BPF_ALU | BPF_OR | BPF_X] = true,
		[BPF_ALU | BPF_XOR | BPF_K] = true,
		[BPF_ALU | BPF_XOR | BPF_X] = true,
		[BPF_ALU | BPF_LSH | BPF_K] = true,
		[BPF_ALU | BPF_LSH | BPF_X] = true,
		[BPF_ALU | BPF_RSH | BPF_K] = true,
		[BPF_ALU | BPF_RSH | BPF_X] = true,
		[BPF_ALU | BPF_NEG] = true,
		/* Load instructions */
		[BPF_LD | BPF_W | BPF_ABS] = true,
		[BPF_LD | BPF_H | BPF_ABS] = true,
		[BPF_LD | BPF_B | BPF_ABS] = true,
		[BPF_LD | BPF_W | BPF_LEN] = true,
		[BPF_LD | BPF_W | BPF_IND] = true,
		[BPF_LD | BPF_H | BPF_IND] = true,
		[BPF_LD | BPF_B | BPF_IND] = true,
		[BPF_LD | BPF_IMM] = true,
		[BPF_LD | BPF_MEM] = true,
		[BPF_LDX | BPF_W | BPF_LEN] = true,
		[BPF_LDX | BPF_B | BPF_MSH] = true,
		[BPF_LDX | BPF_IMM] = true,
		[BPF_LDX | BPF_MEM] = true,
		/* Store instructions */
		[BPF_ST] = true,
		[BPF_STX] = true,
		/* Misc instructions */
		[BPF_MISC | BPF_TAX] = true,
		[BPF_MISC | BPF_TXA] = true,
		/* Return instructions */
		[BPF_RET | BPF_K] = true,
		[BPF_RET | BPF_A] = true,
		/* Jump instructions */
		[BPF_JMP | BPF_JA] = true,
		[BPF_JMP | BPF_JEQ | BPF_K] = true,
		[BPF_JMP | BPF_JEQ | BPF_X] = true,
		[BPF_JMP | BPF_JGE | BPF_K] = true,
		[BPF_JMP | BPF_JGE | BPF_X] = true,
		[BPF_JMP | BPF_JGT | BPF_K] = true,
		[BPF_JMP | BPF_JGT | BPF_X] = true,
		[BPF_JMP | BPF_JSET | BPF_K] = true,
		[BPF_JMP | BPF_JSET | BPF_X] = true,
	};

	if (code_to_probe >= ARRAY_SIZE(codes))
		return false;

	return codes[code_to_probe];
}

static bool bpf_check_basics_ok(const struct sock_filter *filter,
				unsigned int flen)
{
	if (filter == NULL)
		return false;
	if (flen == 0 || flen > BPF_MAXINSNS)
		return false;

	return true;
}

/**
 *	bpf_check_classic - verify socket filter code
 *	@filter: filter to verify
 *	@flen: length of filter
 *
 * Check the user's filter code. If we let some ugly
 * filter code slip through kaboom! The filter must contain
 * no references or jumps that are out of range, no illegal
 * instructions, and must end with a RET instruction.
 *
 * All jumps are forward as they are not signed.
 *
 * Returns 0 if the rule set is legal or -EINVAL if not.
 */
static int bpf_check_classic(const struct sock_filter *filter,
			     unsigned int flen)
{
	bool anc_found;
	int pc;

	/* Check the filter code now */
	for (pc = 0; pc < flen; pc++) {
		const struct sock_filter *ftest = &filter[pc];

		/* May we actually operate on this code? */
		if (!chk_code_allowed(ftest->code))
			return -EINVAL;

		/* Some instructions need special checks */
		switch (ftest->code) {
		case BPF_ALU | BPF_DIV | BPF_K:
		case BPF_ALU | BPF_MOD | BPF_K:
			/* Check for division by zero */
			if (ftest->k == 0)
				return -EINVAL;
			break;
		case BPF_ALU | BPF_LSH | BPF_K:
		case BPF_ALU | BPF_RSH | BPF_K:
			if (ftest->k >= 32)
				return -EINVAL;
			break;
		case BPF_LD | BPF_MEM:
		case BPF_LDX | BPF_MEM:
		case BPF_ST:
		case BPF_STX:
			/* Check for invalid memory addresses */
			if (ftest->k >= BPF_MEMWORDS)
				return -EINVAL;
			break;
		case BPF_JMP | BPF_JA:
			/* Note, the large ftest->k might cause loops.
			 * Compare this with conditional jumps below,
			 * where offsets are limited. --ANK (981016)
			 */
			if (ftest->k >= (unsigned int)(flen - pc - 1))
				return -EINVAL;
			break;
		case BPF_JMP | BPF_JEQ | BPF_K:
		case BPF_JMP | BPF_JEQ | BPF_X:
		case BPF_JMP | BPF_JGE | BPF_K:
		case BPF_JMP | BPF_JGE | BPF_X:
		case BPF_JMP | BPF_JGT | BPF_K:
		case BPF_JMP | BPF_JGT | BPF_X:
		case BPF_JMP | BPF_JSET | BPF_K:
		case BPF_JMP | BPF_JSET | BPF_X:
			/* Both conditionals must be safe */
			if (pc + ftest->jt + 1 >= flen ||
			    pc + ftest->jf + 1 >= flen)
				return -EINVAL;
			break;
		case BPF_LD | BPF_W | BPF_ABS:
		case BPF_LD | BPF_H | BPF_ABS:
		case BPF_LD | BPF_B | BPF_ABS:
			anc_found = false;
			if (bpf_anc_helper(ftest) & BPF_ANC)
				anc_found = true;
			/* Ancillary operation unknown or unsupported */
			if (anc_found == false && ftest->k >= SKF_AD_OFF)
				return -EINVAL;
		}
	}

	/* Last instruction must be a RET code */
	switch (filter[flen - 1].code) {
	case BPF_RET | BPF_K:
	case BPF_RET | BPF_A:
		return check_load_and_stores(filter, flen);
	}

	return -EINVAL;
}

static int bpf_prog_store_orig_filter(struct bpf_prog *fp,
				      const struct sock_fprog *fprog)
{
	unsigned int fsize = bpf_classic_proglen(fprog);
	struct sock_fprog_kern *fkprog;

	fp->orig_prog = kmalloc(sizeof(*fkprog), GFP_KERNEL);
	if (!fp->orig_prog)
		return -ENOMEM;

	fkprog = fp->orig_prog;
	fkprog->len = fprog->len;

	fkprog->filter = kmemdup(fp->insns, fsize,
				 GFP_KERNEL | __GFP_NOWARN);
	if (!fkprog->filter) {
		kfree(fp->orig_prog);
		return -ENOMEM;
	}

	return 0;
}

static void bpf_release_orig_filter(struct bpf_prog *fp)
{
	struct sock_fprog_kern *fprog = fp->orig_prog;

	if (fprog) {
		kfree(fprog->filter);
		kfree(fprog);
	}
}

static void __bpf_prog_release(struct bpf_prog *prog)
{
	if (prog->type == BPF_PROG_TYPE_SOCKET_FILTER) {
		bpf_prog_put(prog);
	} else {
		bpf_release_orig_filter(prog);
		bpf_prog_free(prog);
	}
}

static void __sk_filter_release(struct sk_filter *fp)
{
	__bpf_prog_release(fp->prog);
	kfree(fp);
}

/**
 * 	sk_filter_release_rcu - Release a socket filter by rcu_head
 *	@rcu: rcu_head that contains the sk_filter to free
 */
static void sk_filter_release_rcu(struct rcu_head *rcu)
{
	struct sk_filter *fp = container_of(rcu, struct sk_filter, rcu);

	__sk_filter_release(fp);
}

/**
 *	sk_filter_release - release a socket filter
 *	@fp: filter to remove
 *
 *	Remove a filter from a socket and release its resources.
 */
static void sk_filter_release(struct sk_filter *fp)
{
	if (refcount_dec_and_test(&fp->refcnt))
		call_rcu(&fp->rcu, sk_filter_release_rcu);
}

void sk_filter_uncharge(struct sock *sk, struct sk_filter *fp)
{
	u32 filter_size = bpf_prog_size(fp->prog->len);

	atomic_sub(filter_size, &sk->sk_omem_alloc);
	sk_filter_release(fp);
}

/* try to charge the socket memory if there is space available
 * return true on success
 */
static bool __sk_filter_charge(struct sock *sk, struct sk_filter *fp)
{
	u32 filter_size = bpf_prog_size(fp->prog->len);

	/* same check as in sock_kmalloc() */
	if (filter_size <= sysctl_optmem_max &&
	    atomic_read(&sk->sk_omem_alloc) + filter_size < sysctl_optmem_max) {
		atomic_add(filter_size, &sk->sk_omem_alloc);
		return true;
	}
	return false;
}

bool sk_filter_charge(struct sock *sk, struct sk_filter *fp)
{
	if (!refcount_inc_not_zero(&fp->refcnt))
		return false;

	if (!__sk_filter_charge(sk, fp)) {
		sk_filter_release(fp);
		return false;
	}
	return true;
}

static struct bpf_prog *bpf_migrate_filter(struct bpf_prog *fp)
{
	struct sock_filter *old_prog;
	struct bpf_prog *old_fp;
	int err, new_len, old_len = fp->len;
	bool seen_ld_abs = false;

	/* We are free to overwrite insns et al right here as it
	 * won't be used at this point in time anymore internally
	 * after the migration to the internal BPF instruction
	 * representation.
	 */
	BUILD_BUG_ON(sizeof(struct sock_filter) !=
		     sizeof(struct bpf_insn));

	/* Conversion cannot happen on overlapping memory areas,
	 * so we need to keep the user BPF around until the 2nd
	 * pass. At this time, the user BPF is stored in fp->insns.
	 */
	old_prog = kmemdup(fp->insns, old_len * sizeof(struct sock_filter),
			   GFP_KERNEL | __GFP_NOWARN);
	if (!old_prog) {
		err = -ENOMEM;
		goto out_err;
	}

	/* 1st pass: calculate the new program length. */
	err = bpf_convert_filter(old_prog, old_len, NULL, &new_len,
				 &seen_ld_abs);
	if (err)
		goto out_err_free;

	/* Expand fp for appending the new filter representation. */
	old_fp = fp;
	fp = bpf_prog_realloc(old_fp, bpf_prog_size(new_len), 0);
	if (!fp) {
		/* The old_fp is still around in case we couldn't
		 * allocate new memory, so uncharge on that one.
		 */
		fp = old_fp;
		err = -ENOMEM;
		goto out_err_free;
	}

	fp->len = new_len;

	/* 2nd pass: remap sock_filter insns into bpf_insn insns. */
	err = bpf_convert_filter(old_prog, old_len, fp, &new_len,
				 &seen_ld_abs);
	if (err)
		/* 2nd bpf_convert_filter() can fail only if it fails
		 * to allocate memory, remapping must succeed. Note,
		 * that at this time old_fp has already been released
		 * by krealloc().
		 */
		goto out_err_free;

	fp = bpf_prog_select_runtime(fp, &err);
	if (err)
		goto out_err_free;

	kfree(old_prog);
	return fp;

out_err_free:
	kfree(old_prog);
out_err:
	__bpf_prog_release(fp);
	return ERR_PTR(err);
}

static struct bpf_prog *bpf_prepare_filter(struct bpf_prog *fp,
					   bpf_aux_classic_check_t trans)
{
	int err;

	fp->bpf_func = NULL;
	fp->jited = 0;

	err = bpf_check_classic(fp->insns, fp->len);
	if (err) {
		__bpf_prog_release(fp);
		return ERR_PTR(err);
	}

	/* There might be additional checks and transformations
	 * needed on classic filters, f.e. in case of seccomp.
	 */
	if (trans) {
		err = trans(fp->insns, fp->len);
		if (err) {
			__bpf_prog_release(fp);
			return ERR_PTR(err);
		}
	}

	/* Probe if we can JIT compile the filter and if so, do
	 * the compilation of the filter.
	 */
	bpf_jit_compile(fp);

	/* JIT compiler couldn't process this filter, so do the
	 * internal BPF translation for the optimized interpreter.
	 */
	if (!fp->jited)
		fp = bpf_migrate_filter(fp);

	return fp;
}

/**
 *	bpf_prog_create - create an unattached filter
 *	@pfp: the unattached filter that is created
 *	@fprog: the filter program
 *
 * Create a filter independent of any socket. We first run some
 * sanity checks on it to make sure it does not explode on us later.
 * If an error occurs or there is insufficient memory for the filter
 * a negative errno code is returned. On success the return is zero.
 */
int bpf_prog_create(struct bpf_prog **pfp, struct sock_fprog_kern *fprog)
{
	unsigned int fsize = bpf_classic_proglen(fprog);
	struct bpf_prog *fp;

	/* Make sure new filter is there and in the right amounts. */
	if (!bpf_check_basics_ok(fprog->filter, fprog->len))
		return -EINVAL;

	fp = bpf_prog_alloc(bpf_prog_size(fprog->len), 0);
	if (!fp)
		return -ENOMEM;

	memcpy(fp->insns, fprog->filter, fsize);

	fp->len = fprog->len;
	/* Since unattached filters are not copied back to user
	 * space through sk_get_filter(), we do not need to hold
	 * a copy here, and can spare us the work.
	 */
	fp->orig_prog = NULL;

	/* bpf_prepare_filter() already takes care of freeing
	 * memory in case something goes wrong.
	 */
	fp = bpf_prepare_filter(fp, NULL);
	if (IS_ERR(fp))
		return PTR_ERR(fp);

	*pfp = fp;
	return 0;
}
EXPORT_SYMBOL_GPL(bpf_prog_create);

/**
 *	bpf_prog_create_from_user - create an unattached filter from user buffer
 *	@pfp: the unattached filter that is created
 *	@fprog: the filter program
 *	@trans: post-classic verifier transformation handler
 *	@save_orig: save classic BPF program
 *
 * This function effectively does the same as bpf_prog_create(), only
 * that it builds up its insns buffer from user space provided buffer.
 * It also allows for passing a bpf_aux_classic_check_t handler.
 */
int bpf_prog_create_from_user(struct bpf_prog **pfp, struct sock_fprog *fprog,
			      bpf_aux_classic_check_t trans, bool save_orig)
{
	unsigned int fsize = bpf_classic_proglen(fprog);
	struct bpf_prog *fp;
	int err;

	/* Make sure new filter is there and in the right amounts. */
	if (!bpf_check_basics_ok(fprog->filter, fprog->len))
		return -EINVAL;

	fp = bpf_prog_alloc(bpf_prog_size(fprog->len), 0);
	if (!fp)
		return -ENOMEM;

	if (copy_from_user(fp->insns, fprog->filter, fsize)) {
		__bpf_prog_free(fp);
		return -EFAULT;
	}

	fp->len = fprog->len;
	fp->orig_prog = NULL;

	if (save_orig) {
		err = bpf_prog_store_orig_filter(fp, fprog);
		if (err) {
			__bpf_prog_free(fp);
			return -ENOMEM;
		}
	}

	/* bpf_prepare_filter() already takes care of freeing
	 * memory in case something goes wrong.
	 */
	fp = bpf_prepare_filter(fp, trans);
	if (IS_ERR(fp))
		return PTR_ERR(fp);

	*pfp = fp;
	return 0;
}
EXPORT_SYMBOL_GPL(bpf_prog_create_from_user);

void bpf_prog_destroy(struct bpf_prog *fp)
{
	__bpf_prog_release(fp);
}
EXPORT_SYMBOL_GPL(bpf_prog_destroy);

static int __sk_attach_prog(struct bpf_prog *prog, struct sock *sk)
{
	struct sk_filter *fp, *old_fp;

	fp = kmalloc(sizeof(*fp), GFP_KERNEL);
	if (!fp)
		return -ENOMEM;

	fp->prog = prog;

	if (!__sk_filter_charge(sk, fp)) {
		kfree(fp);
		return -ENOMEM;
	}
	refcount_set(&fp->refcnt, 1);

	old_fp = rcu_dereference_protected(sk->sk_filter,
					   lockdep_sock_is_held(sk));
	rcu_assign_pointer(sk->sk_filter, fp);

	if (old_fp)
		sk_filter_uncharge(sk, old_fp);

	return 0;
}

static
struct bpf_prog *__get_filter(struct sock_fprog *fprog, struct sock *sk)
{
	unsigned int fsize = bpf_classic_proglen(fprog);
	struct bpf_prog *prog;
	int err;

	if (sock_flag(sk, SOCK_FILTER_LOCKED))
		return ERR_PTR(-EPERM);

	/* Make sure new filter is there and in the right amounts. */
	if (!bpf_check_basics_ok(fprog->filter, fprog->len))
		return ERR_PTR(-EINVAL);

	prog = bpf_prog_alloc(bpf_prog_size(fprog->len), 0);
	if (!prog)
		return ERR_PTR(-ENOMEM);

	if (copy_from_user(prog->insns, fprog->filter, fsize)) {
		__bpf_prog_free(prog);
		return ERR_PTR(-EFAULT);
	}

	prog->len = fprog->len;

	err = bpf_prog_store_orig_filter(prog, fprog);
	if (err) {
		__bpf_prog_free(prog);
		return ERR_PTR(-ENOMEM);
	}

	/* bpf_prepare_filter() already takes care of freeing
	 * memory in case something goes wrong.
	 */
	return bpf_prepare_filter(prog, NULL);
}

/**
 *	sk_attach_filter - attach a socket filter
 *	@fprog: the filter program
 *	@sk: the socket to use
 *
 * Attach the user's filter code. We first run some sanity checks on
 * it to make sure it does not explode on us later. If an error
 * occurs or there is insufficient memory for the filter a negative
 * errno code is returned. On success the return is zero.
 */
int sk_attach_filter(struct sock_fprog *fprog, struct sock *sk)
{
	struct bpf_prog *prog = __get_filter(fprog, sk);
	int err;

	if (IS_ERR(prog))
		return PTR_ERR(prog);

	err = __sk_attach_prog(prog, sk);
	if (err < 0) {
		__bpf_prog_release(prog);
		return err;
	}

	return 0;
}
EXPORT_SYMBOL_GPL(sk_attach_filter);

int sk_reuseport_attach_filter(struct sock_fprog *fprog, struct sock *sk)
{
	struct bpf_prog *prog = __get_filter(fprog, sk);
	int err;

	if (IS_ERR(prog))
		return PTR_ERR(prog);

	if (bpf_prog_size(prog->len) > sysctl_optmem_max)
		err = -ENOMEM;
	else
		err = reuseport_attach_prog(sk, prog);

	if (err)
		__bpf_prog_release(prog);

	return err;
}

static struct bpf_prog *__get_bpf(u32 ufd, struct sock *sk)
{
	if (sock_flag(sk, SOCK_FILTER_LOCKED))
		return ERR_PTR(-EPERM);

	return bpf_prog_get_type(ufd, BPF_PROG_TYPE_SOCKET_FILTER);
}

int sk_attach_bpf(u32 ufd, struct sock *sk)
{
	struct bpf_prog *prog = __get_bpf(ufd, sk);
	int err;

	if (IS_ERR(prog))
		return PTR_ERR(prog);

	err = __sk_attach_prog(prog, sk);
	if (err < 0) {
		bpf_prog_put(prog);
		return err;
	}

	return 0;
}

int sk_reuseport_attach_bpf(u32 ufd, struct sock *sk)
{
	struct bpf_prog *prog;
	int err;

	if (sock_flag(sk, SOCK_FILTER_LOCKED))
		return -EPERM;

	prog = bpf_prog_get_type(ufd, BPF_PROG_TYPE_SOCKET_FILTER);
	if (IS_ERR(prog) && PTR_ERR(prog) == -EINVAL)
		prog = bpf_prog_get_type(ufd, BPF_PROG_TYPE_SK_REUSEPORT);
	if (IS_ERR(prog))
		return PTR_ERR(prog);

	if (prog->type == BPF_PROG_TYPE_SK_REUSEPORT) {
		/* Like other non BPF_PROG_TYPE_SOCKET_FILTER
		 * bpf prog (e.g. sockmap).  It depends on the
		 * limitation imposed by bpf_prog_load().
		 * Hence, sysctl_optmem_max is not checked.
		 */
		if ((sk->sk_type != SOCK_STREAM &&
		     sk->sk_type != SOCK_DGRAM) ||
		    (sk->sk_protocol != IPPROTO_UDP &&
		     sk->sk_protocol != IPPROTO_TCP) ||
		    (sk->sk_family != AF_INET &&
		     sk->sk_family != AF_INET6)) {
			err = -ENOTSUPP;
			goto err_prog_put;
		}
	} else {
		/* BPF_PROG_TYPE_SOCKET_FILTER */
		if (bpf_prog_size(prog->len) > sysctl_optmem_max) {
			err = -ENOMEM;
			goto err_prog_put;
		}
	}

	err = reuseport_attach_prog(sk, prog);
err_prog_put:
	if (err)
		bpf_prog_put(prog);

	return err;
}

void sk_reuseport_prog_free(struct bpf_prog *prog)
{
	if (!prog)
		return;

	if (prog->type == BPF_PROG_TYPE_SK_REUSEPORT)
		bpf_prog_put(prog);
	else
		bpf_prog_destroy(prog);
}

struct bpf_scratchpad {
	union {
		__be32 diff[MAX_BPF_STACK / sizeof(__be32)];
		u8     buff[MAX_BPF_STACK];
	};
};

static DEFINE_PER_CPU(struct bpf_scratchpad, bpf_sp);

static inline int __bpf_try_make_writable(struct sk_buff *skb,
					  unsigned int write_len)
{
	return skb_ensure_writable(skb, write_len);
}

static inline int bpf_try_make_writable(struct sk_buff *skb,
					unsigned int write_len)
{
	int err = __bpf_try_make_writable(skb, write_len);

	bpf_compute_data_pointers(skb);
	return err;
}

static int bpf_try_make_head_writable(struct sk_buff *skb)
{
	return bpf_try_make_writable(skb, skb_headlen(skb));
}

static inline void bpf_push_mac_rcsum(struct sk_buff *skb)
{
	if (skb_at_tc_ingress(skb))
		skb_postpush_rcsum(skb, skb_mac_header(skb), skb->mac_len);
}

static inline void bpf_pull_mac_rcsum(struct sk_buff *skb)
{
	if (skb_at_tc_ingress(skb))
		skb_postpull_rcsum(skb, skb_mac_header(skb), skb->mac_len);
}

BPF_CALL_5(bpf_skb_store_bytes, struct sk_buff *, skb, u32, offset,
	   const void *, from, u32, len, u64, flags)
{
	void *ptr;

	if (unlikely(flags & ~(BPF_F_RECOMPUTE_CSUM | BPF_F_INVALIDATE_HASH)))
		return -EINVAL;
	if (unlikely(offset > 0xffff))
		return -EFAULT;
	if (unlikely(bpf_try_make_writable(skb, offset + len)))
		return -EFAULT;

	ptr = skb->data + offset;
	if (flags & BPF_F_RECOMPUTE_CSUM)
		__skb_postpull_rcsum(skb, ptr, len, offset);

	memcpy(ptr, from, len);

	if (flags & BPF_F_RECOMPUTE_CSUM)
		__skb_postpush_rcsum(skb, ptr, len, offset);
	if (flags & BPF_F_INVALIDATE_HASH)
		skb_clear_hash(skb);

	return 0;
}

static const struct bpf_func_proto bpf_skb_store_bytes_proto = {
	.func		= bpf_skb_store_bytes,
	.gpl_only	= false,
	.ret_type	= RET_INTEGER,
	.arg1_type	= ARG_PTR_TO_CTX,
	.arg2_type	= ARG_ANYTHING,
	.arg3_type	= ARG_PTR_TO_MEM,
	.arg4_type	= ARG_CONST_SIZE,
	.arg5_type	= ARG_ANYTHING,
};

BPF_CALL_4(bpf_skb_load_bytes, const struct sk_buff *, skb, u32, offset,
	   void *, to, u32, len)
{
	void *ptr;

	if (unlikely(offset > 0xffff))
		goto err_clear;

	ptr = skb_header_pointer(skb, offset, len, to);
	if (unlikely(!ptr))
		goto err_clear;
	if (ptr != to)
		memcpy(to, ptr, len);

	return 0;
err_clear:
	memset(to, 0, len);
	return -EFAULT;
}

static const struct bpf_func_proto bpf_skb_load_bytes_proto = {
	.func		= bpf_skb_load_bytes,
	.gpl_only	= false,
	.ret_type	= RET_INTEGER,
	.arg1_type	= ARG_PTR_TO_CTX,
	.arg2_type	= ARG_ANYTHING,
	.arg3_type	= ARG_PTR_TO_UNINIT_MEM,
	.arg4_type	= ARG_CONST_SIZE,
};

BPF_CALL_5(bpf_skb_load_bytes_relative, const struct sk_buff *, skb,
	   u32, offset, void *, to, u32, len, u32, start_header)
{
	u8 *end = skb_tail_pointer(skb);
	u8 *net = skb_network_header(skb);
	u8 *mac = skb_mac_header(skb);
	u8 *ptr;

	if (unlikely(offset > 0xffff || len > (end - mac)))
		goto err_clear;

	switch (start_header) {
	case BPF_HDR_START_MAC:
		ptr = mac + offset;
		break;
	case BPF_HDR_START_NET:
		ptr = net + offset;
		break;
	default:
		goto err_clear;
	}

	if (likely(ptr >= mac && ptr + len <= end)) {
		memcpy(to, ptr, len);
		return 0;
	}

err_clear:
	memset(to, 0, len);
	return -EFAULT;
}

static const struct bpf_func_proto bpf_skb_load_bytes_relative_proto = {
	.func		= bpf_skb_load_bytes_relative,
	.gpl_only	= false,
	.ret_type	= RET_INTEGER,
	.arg1_type	= ARG_PTR_TO_CTX,
	.arg2_type	= ARG_ANYTHING,
	.arg3_type	= ARG_PTR_TO_UNINIT_MEM,
	.arg4_type	= ARG_CONST_SIZE,
	.arg5_type	= ARG_ANYTHING,
};

BPF_CALL_2(bpf_skb_pull_data, struct sk_buff *, skb, u32, len)
{
	/* Idea is the following: should the needed direct read/write
	 * test fail during runtime, we can pull in more data and redo
	 * again, since implicitly, we invalidate previous checks here.
	 *
	 * Or, since we know how much we need to make read/writeable,
	 * this can be done once at the program beginning for direct
	 * access case. By this we overcome limitations of only current
	 * headroom being accessible.
	 */
	return bpf_try_make_writable(skb, len ? : skb_headlen(skb));
}

static const struct bpf_func_proto bpf_skb_pull_data_proto = {
	.func		= bpf_skb_pull_data,
	.gpl_only	= false,
	.ret_type	= RET_INTEGER,
	.arg1_type	= ARG_PTR_TO_CTX,
	.arg2_type	= ARG_ANYTHING,
};

static inline int sk_skb_try_make_writable(struct sk_buff *skb,
					   unsigned int write_len)
{
	int err = __bpf_try_make_writable(skb, write_len);

	bpf_compute_data_end_sk_skb(skb);
	return err;
}

BPF_CALL_2(sk_skb_pull_data, struct sk_buff *, skb, u32, len)
{
	/* Idea is the following: should the needed direct read/write
	 * test fail during runtime, we can pull in more data and redo
	 * again, since implicitly, we invalidate previous checks here.
	 *
	 * Or, since we know how much we need to make read/writeable,
	 * this can be done once at the program beginning for direct
	 * access case. By this we overcome limitations of only current
	 * headroom being accessible.
	 */
	return sk_skb_try_make_writable(skb, len ? : skb_headlen(skb));
}

static const struct bpf_func_proto sk_skb_pull_data_proto = {
	.func		= sk_skb_pull_data,
	.gpl_only	= false,
	.ret_type	= RET_INTEGER,
	.arg1_type	= ARG_PTR_TO_CTX,
	.arg2_type	= ARG_ANYTHING,
};

BPF_CALL_5(bpf_l3_csum_replace, struct sk_buff *, skb, u32, offset,
	   u64, from, u64, to, u64, flags)
{
	__sum16 *ptr;

	if (unlikely(flags & ~(BPF_F_HDR_FIELD_MASK)))
		return -EINVAL;
	if (unlikely(offset > 0xffff || offset & 1))
		return -EFAULT;
	if (unlikely(bpf_try_make_writable(skb, offset + sizeof(*ptr))))
		return -EFAULT;

	ptr = (__sum16 *)(skb->data + offset);
	switch (flags & BPF_F_HDR_FIELD_MASK) {
	case 0:
		if (unlikely(from != 0))
			return -EINVAL;

		csum_replace_by_diff(ptr, to);
		break;
	case 2:
		csum_replace2(ptr, from, to);
		break;
	case 4:
		csum_replace4(ptr, from, to);
		break;
	default:
		return -EINVAL;
	}

	return 0;
}

static const struct bpf_func_proto bpf_l3_csum_replace_proto = {
	.func		= bpf_l3_csum_replace,
	.gpl_only	= false,
	.ret_type	= RET_INTEGER,
	.arg1_type	= ARG_PTR_TO_CTX,
	.arg2_type	= ARG_ANYTHING,
	.arg3_type	= ARG_ANYTHING,
	.arg4_type	= ARG_ANYTHING,
	.arg5_type	= ARG_ANYTHING,
};

BPF_CALL_5(bpf_l4_csum_replace, struct sk_buff *, skb, u32, offset,
	   u64, from, u64, to, u64, flags)
{
	bool is_pseudo = flags & BPF_F_PSEUDO_HDR;
	bool is_mmzero = flags & BPF_F_MARK_MANGLED_0;
	bool do_mforce = flags & BPF_F_MARK_ENFORCE;
	__sum16 *ptr;

	if (unlikely(flags & ~(BPF_F_MARK_MANGLED_0 | BPF_F_MARK_ENFORCE |
			       BPF_F_PSEUDO_HDR | BPF_F_HDR_FIELD_MASK)))
		return -EINVAL;
	if (unlikely(offset > 0xffff || offset & 1))
		return -EFAULT;
	if (unlikely(bpf_try_make_writable(skb, offset + sizeof(*ptr))))
		return -EFAULT;

	ptr = (__sum16 *)(skb->data + offset);
	if (is_mmzero && !do_mforce && !*ptr)
		return 0;

	switch (flags & BPF_F_HDR_FIELD_MASK) {
	case 0:
		if (unlikely(from != 0))
			return -EINVAL;

		inet_proto_csum_replace_by_diff(ptr, skb, to, is_pseudo);
		break;
	case 2:
		inet_proto_csum_replace2(ptr, skb, from, to, is_pseudo);
		break;
	case 4:
		inet_proto_csum_replace4(ptr, skb, from, to, is_pseudo);
		break;
	default:
		return -EINVAL;
	}

	if (is_mmzero && !*ptr)
		*ptr = CSUM_MANGLED_0;
	return 0;
}

static const struct bpf_func_proto bpf_l4_csum_replace_proto = {
	.func		= bpf_l4_csum_replace,
	.gpl_only	= false,
	.ret_type	= RET_INTEGER,
	.arg1_type	= ARG_PTR_TO_CTX,
	.arg2_type	= ARG_ANYTHING,
	.arg3_type	= ARG_ANYTHING,
	.arg4_type	= ARG_ANYTHING,
	.arg5_type	= ARG_ANYTHING,
};

BPF_CALL_5(bpf_csum_diff, __be32 *, from, u32, from_size,
	   __be32 *, to, u32, to_size, __wsum, seed)
{
	struct bpf_scratchpad *sp = this_cpu_ptr(&bpf_sp);
	u32 diff_size = from_size + to_size;
	int i, j = 0;

	/* This is quite flexible, some examples:
	 *
	 * from_size == 0, to_size > 0,  seed := csum --> pushing data
	 * from_size > 0,  to_size == 0, seed := csum --> pulling data
	 * from_size > 0,  to_size > 0,  seed := 0    --> diffing data
	 *
	 * Even for diffing, from_size and to_size don't need to be equal.
	 */
	if (unlikely(((from_size | to_size) & (sizeof(__be32) - 1)) ||
		     diff_size > sizeof(sp->diff)))
		return -EINVAL;

	for (i = 0; i < from_size / sizeof(__be32); i++, j++)
		sp->diff[j] = ~from[i];
	for (i = 0; i <   to_size / sizeof(__be32); i++, j++)
		sp->diff[j] = to[i];

	return csum_partial(sp->diff, diff_size, seed);
}

static const struct bpf_func_proto bpf_csum_diff_proto = {
	.func		= bpf_csum_diff,
	.gpl_only	= false,
	.pkt_access	= true,
	.ret_type	= RET_INTEGER,
	.arg1_type	= ARG_PTR_TO_MEM_OR_NULL,
	.arg2_type	= ARG_CONST_SIZE_OR_ZERO,
	.arg3_type	= ARG_PTR_TO_MEM_OR_NULL,
	.arg4_type	= ARG_CONST_SIZE_OR_ZERO,
	.arg5_type	= ARG_ANYTHING,
};

BPF_CALL_2(bpf_csum_update, struct sk_buff *, skb, __wsum, csum)
{
	/* The interface is to be used in combination with bpf_csum_diff()
	 * for direct packet writes. csum rotation for alignment as well
	 * as emulating csum_sub() can be done from the eBPF program.
	 */
	if (skb->ip_summed == CHECKSUM_COMPLETE)
		return (skb->csum = csum_add(skb->csum, csum));

	return -ENOTSUPP;
}

static const struct bpf_func_proto bpf_csum_update_proto = {
	.func		= bpf_csum_update,
	.gpl_only	= false,
	.ret_type	= RET_INTEGER,
	.arg1_type	= ARG_PTR_TO_CTX,
	.arg2_type	= ARG_ANYTHING,
};

static inline int __bpf_rx_skb(struct net_device *dev, struct sk_buff *skb)
{
	return dev_forward_skb(dev, skb);
}

static inline int __bpf_rx_skb_no_mac(struct net_device *dev,
				      struct sk_buff *skb)
{
	int ret = ____dev_forward_skb(dev, skb);

	if (likely(!ret)) {
		skb->dev = dev;
		ret = netif_rx(skb);
	}

	return ret;
}

static inline int __bpf_tx_skb(struct net_device *dev, struct sk_buff *skb)
{
	int ret;

	if (unlikely(__this_cpu_read(xmit_recursion) > XMIT_RECURSION_LIMIT)) {
		net_crit_ratelimited("bpf: recursion limit reached on datapath, buggy bpf program?\n");
		kfree_skb(skb);
		return -ENETDOWN;
	}

	skb->dev = dev;

	__this_cpu_inc(xmit_recursion);
	ret = dev_queue_xmit(skb);
	__this_cpu_dec(xmit_recursion);

	return ret;
}

static int __bpf_redirect_no_mac(struct sk_buff *skb, struct net_device *dev,
				 u32 flags)
{
	/* skb->mac_len is not set on normal egress */
	unsigned int mlen = skb->network_header - skb->mac_header;

	__skb_pull(skb, mlen);

	/* At ingress, the mac header has already been pulled once.
	 * At egress, skb_pospull_rcsum has to be done in case that
	 * the skb is originated from ingress (i.e. a forwarded skb)
	 * to ensure that rcsum starts at net header.
	 */
	if (!skb_at_tc_ingress(skb))
		skb_postpull_rcsum(skb, skb_mac_header(skb), mlen);
	skb_pop_mac_header(skb);
	skb_reset_mac_len(skb);
	return flags & BPF_F_INGRESS ?
	       __bpf_rx_skb_no_mac(dev, skb) : __bpf_tx_skb(dev, skb);
}

static int __bpf_redirect_common(struct sk_buff *skb, struct net_device *dev,
				 u32 flags)
{
	/* Verify that a link layer header is carried */
	if (unlikely(skb->mac_header >= skb->network_header)) {
		kfree_skb(skb);
		return -ERANGE;
	}

	bpf_push_mac_rcsum(skb);
	return flags & BPF_F_INGRESS ?
	       __bpf_rx_skb(dev, skb) : __bpf_tx_skb(dev, skb);
}

static int __bpf_redirect(struct sk_buff *skb, struct net_device *dev,
			  u32 flags)
{
	if (dev_is_mac_header_xmit(dev))
		return __bpf_redirect_common(skb, dev, flags);
	else
		return __bpf_redirect_no_mac(skb, dev, flags);
}

BPF_CALL_3(bpf_clone_redirect, struct sk_buff *, skb, u32, ifindex, u64, flags)
{
	struct net_device *dev;
	struct sk_buff *clone;
	int ret;

	if (unlikely(flags & ~(BPF_F_INGRESS)))
		return -EINVAL;

	dev = dev_get_by_index_rcu(dev_net(skb->dev), ifindex);
	if (unlikely(!dev))
		return -EINVAL;

	clone = skb_clone(skb, GFP_ATOMIC);
	if (unlikely(!clone))
		return -ENOMEM;

	/* For direct write, we need to keep the invariant that the skbs
	 * we're dealing with need to be uncloned. Should uncloning fail
	 * here, we need to free the just generated clone to unclone once
	 * again.
	 */
	ret = bpf_try_make_head_writable(skb);
	if (unlikely(ret)) {
		kfree_skb(clone);
		return -ENOMEM;
	}

	return __bpf_redirect(clone, dev, flags);
}

static const struct bpf_func_proto bpf_clone_redirect_proto = {
	.func           = bpf_clone_redirect,
	.gpl_only       = false,
	.ret_type       = RET_INTEGER,
	.arg1_type      = ARG_PTR_TO_CTX,
	.arg2_type      = ARG_ANYTHING,
	.arg3_type      = ARG_ANYTHING,
};

DEFINE_PER_CPU(struct bpf_redirect_info, bpf_redirect_info);
EXPORT_PER_CPU_SYMBOL_GPL(bpf_redirect_info);

BPF_CALL_2(bpf_redirect, u32, ifindex, u64, flags)
{
	struct bpf_redirect_info *ri = this_cpu_ptr(&bpf_redirect_info);

	if (unlikely(flags & ~(BPF_F_INGRESS)))
		return TC_ACT_SHOT;

	ri->ifindex = ifindex;
	ri->flags = flags;

	return TC_ACT_REDIRECT;
}

int skb_do_redirect(struct sk_buff *skb)
{
	struct bpf_redirect_info *ri = this_cpu_ptr(&bpf_redirect_info);
	struct net_device *dev;

	dev = dev_get_by_index_rcu(dev_net(skb->dev), ri->ifindex);
	ri->ifindex = 0;
	if (unlikely(!dev)) {
		kfree_skb(skb);
		return -EINVAL;
	}

	return __bpf_redirect(skb, dev, ri->flags);
}

static const struct bpf_func_proto bpf_redirect_proto = {
	.func           = bpf_redirect,
	.gpl_only       = false,
	.ret_type       = RET_INTEGER,
	.arg1_type      = ARG_ANYTHING,
	.arg2_type      = ARG_ANYTHING,
};

BPF_CALL_2(bpf_msg_apply_bytes, struct sk_msg *, msg, u32, bytes)
{
	msg->apply_bytes = bytes;
	return 0;
}

static const struct bpf_func_proto bpf_msg_apply_bytes_proto = {
	.func           = bpf_msg_apply_bytes,
	.gpl_only       = false,
	.ret_type       = RET_INTEGER,
	.arg1_type	= ARG_PTR_TO_CTX,
	.arg2_type      = ARG_ANYTHING,
};

BPF_CALL_2(bpf_msg_cork_bytes, struct sk_msg *, msg, u32, bytes)
{
	msg->cork_bytes = bytes;
	return 0;
}

static const struct bpf_func_proto bpf_msg_cork_bytes_proto = {
	.func           = bpf_msg_cork_bytes,
	.gpl_only       = false,
	.ret_type       = RET_INTEGER,
	.arg1_type	= ARG_PTR_TO_CTX,
	.arg2_type      = ARG_ANYTHING,
};

BPF_CALL_4(bpf_msg_pull_data, struct sk_msg *, msg, u32, start,
	   u32, end, u64, flags)
{
	u32 len = 0, offset = 0, copy = 0, poffset = 0, bytes = end - start;
	u32 first_sge, last_sge, i, shift, bytes_sg_total;
	struct scatterlist *sge;
	u8 *raw, *to, *from;
	struct page *page;

	if (unlikely(flags || end <= start))
		return -EINVAL;

	/* First find the starting scatterlist element */
	i = msg->sg.start;
	do {
		len = sk_msg_elem(msg, i)->length;
		if (start < offset + len)
			break;
		offset += len;
		sk_msg_iter_var_next(i);
	} while (i != msg->sg.end);

	if (unlikely(start >= offset + len))
		return -EINVAL;

	first_sge = i;
	/* The start may point into the sg element so we need to also
	 * account for the headroom.
	 */
	bytes_sg_total = start - offset + bytes;
	if (!msg->sg.copy[i] && bytes_sg_total <= len)
		goto out;

	/* At this point we need to linearize multiple scatterlist
	 * elements or a single shared page. Either way we need to
	 * copy into a linear buffer exclusively owned by BPF. Then
	 * place the buffer in the scatterlist and fixup the original
	 * entries by removing the entries now in the linear buffer
	 * and shifting the remaining entries. For now we do not try
	 * to copy partial entries to avoid complexity of running out
	 * of sg_entry slots. The downside is reading a single byte
	 * will copy the entire sg entry.
	 */
	do {
		copy += sk_msg_elem(msg, i)->length;
		sk_msg_iter_var_next(i);
		if (bytes_sg_total <= copy)
			break;
	} while (i != msg->sg.end);
	last_sge = i;

	if (unlikely(bytes_sg_total > copy))
		return -EINVAL;

	page = alloc_pages(__GFP_NOWARN | GFP_ATOMIC | __GFP_COMP,
			   get_order(copy));
	if (unlikely(!page))
		return -ENOMEM;

	raw = page_address(page);
	i = first_sge;
	do {
		sge = sk_msg_elem(msg, i);
		from = sg_virt(sge);
		len = sge->length;
		to = raw + poffset;

		memcpy(to, from, len);
		poffset += len;
		sge->length = 0;
		put_page(sg_page(sge));

		sk_msg_iter_var_next(i);
	} while (i != last_sge);

	sg_set_page(&msg->sg.data[first_sge], page, copy, 0);

	/* To repair sg ring we need to shift entries. If we only
	 * had a single entry though we can just replace it and
	 * be done. Otherwise walk the ring and shift the entries.
	 */
	WARN_ON_ONCE(last_sge == first_sge);
	shift = last_sge > first_sge ?
		last_sge - first_sge - 1 :
		MAX_SKB_FRAGS - first_sge + last_sge - 1;
	if (!shift)
		goto out;

	i = first_sge;
	sk_msg_iter_var_next(i);
	do {
		u32 move_from;

		if (i + shift >= MAX_MSG_FRAGS)
			move_from = i + shift - MAX_MSG_FRAGS;
		else
			move_from = i + shift;
		if (move_from == msg->sg.end)
			break;

		msg->sg.data[i] = msg->sg.data[move_from];
		msg->sg.data[move_from].length = 0;
		msg->sg.data[move_from].page_link = 0;
		msg->sg.data[move_from].offset = 0;
		sk_msg_iter_var_next(i);
	} while (1);

	msg->sg.end = msg->sg.end - shift > msg->sg.end ?
		      msg->sg.end - shift + MAX_MSG_FRAGS :
		      msg->sg.end - shift;
out:
	msg->data = sg_virt(&msg->sg.data[first_sge]) + start - offset;
	msg->data_end = msg->data + bytes;
	return 0;
}

static const struct bpf_func_proto bpf_msg_pull_data_proto = {
	.func		= bpf_msg_pull_data,
	.gpl_only	= false,
	.ret_type	= RET_INTEGER,
	.arg1_type	= ARG_PTR_TO_CTX,
	.arg2_type	= ARG_ANYTHING,
	.arg3_type	= ARG_ANYTHING,
	.arg4_type	= ARG_ANYTHING,
};

BPF_CALL_4(bpf_msg_push_data, struct sk_msg *, msg, u32, start,
	   u32, len, u64, flags)
{
	struct scatterlist sge, nsge, nnsge, rsge = {0}, *psge;
	u32 new, i = 0, l, space, copy = 0, offset = 0;
	u8 *raw, *to, *from;
	struct page *page;

	if (unlikely(flags))
		return -EINVAL;

	/* First find the starting scatterlist element */
	i = msg->sg.start;
	do {
		l = sk_msg_elem(msg, i)->length;

		if (start < offset + l)
			break;
		offset += l;
		sk_msg_iter_var_next(i);
	} while (i != msg->sg.end);

	if (start >= offset + l)
		return -EINVAL;

	space = MAX_MSG_FRAGS - sk_msg_elem_used(msg);

	/* If no space available will fallback to copy, we need at
	 * least one scatterlist elem available to push data into
	 * when start aligns to the beginning of an element or two
	 * when it falls inside an element. We handle the start equals
	 * offset case because its the common case for inserting a
	 * header.
	 */
	if (!space || (space == 1 && start != offset))
		copy = msg->sg.data[i].length;

	page = alloc_pages(__GFP_NOWARN | GFP_ATOMIC | __GFP_COMP,
			   get_order(copy + len));
	if (unlikely(!page))
		return -ENOMEM;

	if (copy) {
		int front, back;

		raw = page_address(page);

		psge = sk_msg_elem(msg, i);
		front = start - offset;
		back = psge->length - front;
		from = sg_virt(psge);

		if (front)
			memcpy(raw, from, front);

		if (back) {
			from += front;
			to = raw + front + len;

			memcpy(to, from, back);
		}

		put_page(sg_page(psge));
	} else if (start - offset) {
		psge = sk_msg_elem(msg, i);
		rsge = sk_msg_elem_cpy(msg, i);

		psge->length = start - offset;
		rsge.length -= psge->length;
		rsge.offset += start;

		sk_msg_iter_var_next(i);
		sg_unmark_end(psge);
		sk_msg_iter_next(msg, end);
	}

	/* Slot(s) to place newly allocated data */
	new = i;

	/* Shift one or two slots as needed */
	if (!copy) {
		sge = sk_msg_elem_cpy(msg, i);

		sk_msg_iter_var_next(i);
		sg_unmark_end(&sge);
		sk_msg_iter_next(msg, end);

		nsge = sk_msg_elem_cpy(msg, i);
		if (rsge.length) {
			sk_msg_iter_var_next(i);
			nnsge = sk_msg_elem_cpy(msg, i);
		}

		while (i != msg->sg.end) {
			msg->sg.data[i] = sge;
			sge = nsge;
			sk_msg_iter_var_next(i);
			if (rsge.length) {
				nsge = nnsge;
				nnsge = sk_msg_elem_cpy(msg, i);
			} else {
				nsge = sk_msg_elem_cpy(msg, i);
			}
		}
	}

	/* Place newly allocated data buffer */
	sk_mem_charge(msg->sk, len);
	msg->sg.size += len;
	msg->sg.copy[new] = false;
	sg_set_page(&msg->sg.data[new], page, len + copy, 0);
	if (rsge.length) {
		get_page(sg_page(&rsge));
		sk_msg_iter_var_next(new);
		msg->sg.data[new] = rsge;
	}

	sk_msg_compute_data_pointers(msg);
	return 0;
}

static const struct bpf_func_proto bpf_msg_push_data_proto = {
	.func		= bpf_msg_push_data,
	.gpl_only	= false,
	.ret_type	= RET_INTEGER,
	.arg1_type	= ARG_PTR_TO_CTX,
	.arg2_type	= ARG_ANYTHING,
	.arg3_type	= ARG_ANYTHING,
	.arg4_type	= ARG_ANYTHING,
};

BPF_CALL_1(bpf_get_cgroup_classid, const struct sk_buff *, skb)
{
	return task_get_classid(skb);
}

static const struct bpf_func_proto bpf_get_cgroup_classid_proto = {
	.func           = bpf_get_cgroup_classid,
	.gpl_only       = false,
	.ret_type       = RET_INTEGER,
	.arg1_type      = ARG_PTR_TO_CTX,
};

BPF_CALL_1(bpf_get_route_realm, const struct sk_buff *, skb)
{
	return dst_tclassid(skb);
}

static const struct bpf_func_proto bpf_get_route_realm_proto = {
	.func           = bpf_get_route_realm,
	.gpl_only       = false,
	.ret_type       = RET_INTEGER,
	.arg1_type      = ARG_PTR_TO_CTX,
};

BPF_CALL_1(bpf_get_hash_recalc, struct sk_buff *, skb)
{
	/* If skb_clear_hash() was called due to mangling, we can
	 * trigger SW recalculation here. Later access to hash
	 * can then use the inline skb->hash via context directly
	 * instead of calling this helper again.
	 */
	return skb_get_hash(skb);
}

static const struct bpf_func_proto bpf_get_hash_recalc_proto = {
	.func		= bpf_get_hash_recalc,
	.gpl_only	= false,
	.ret_type	= RET_INTEGER,
	.arg1_type	= ARG_PTR_TO_CTX,
};

BPF_CALL_1(bpf_set_hash_invalid, struct sk_buff *, skb)
{
	/* After all direct packet write, this can be used once for
	 * triggering a lazy recalc on next skb_get_hash() invocation.
	 */
	skb_clear_hash(skb);
	return 0;
}

static const struct bpf_func_proto bpf_set_hash_invalid_proto = {
	.func		= bpf_set_hash_invalid,
	.gpl_only	= false,
	.ret_type	= RET_INTEGER,
	.arg1_type	= ARG_PTR_TO_CTX,
};

BPF_CALL_2(bpf_set_hash, struct sk_buff *, skb, u32, hash)
{
	/* Set user specified hash as L4(+), so that it gets returned
	 * on skb_get_hash() call unless BPF prog later on triggers a
	 * skb_clear_hash().
	 */
	__skb_set_sw_hash(skb, hash, true);
	return 0;
}

static const struct bpf_func_proto bpf_set_hash_proto = {
	.func		= bpf_set_hash,
	.gpl_only	= false,
	.ret_type	= RET_INTEGER,
	.arg1_type	= ARG_PTR_TO_CTX,
	.arg2_type	= ARG_ANYTHING,
};

BPF_CALL_3(bpf_skb_vlan_push, struct sk_buff *, skb, __be16, vlan_proto,
	   u16, vlan_tci)
{
	int ret;

	if (unlikely(vlan_proto != htons(ETH_P_8021Q) &&
		     vlan_proto != htons(ETH_P_8021AD)))
		vlan_proto = htons(ETH_P_8021Q);

	bpf_push_mac_rcsum(skb);
	ret = skb_vlan_push(skb, vlan_proto, vlan_tci);
	bpf_pull_mac_rcsum(skb);

	bpf_compute_data_pointers(skb);
	return ret;
}

static const struct bpf_func_proto bpf_skb_vlan_push_proto = {
	.func           = bpf_skb_vlan_push,
	.gpl_only       = false,
	.ret_type       = RET_INTEGER,
	.arg1_type      = ARG_PTR_TO_CTX,
	.arg2_type      = ARG_ANYTHING,
	.arg3_type      = ARG_ANYTHING,
};

BPF_CALL_1(bpf_skb_vlan_pop, struct sk_buff *, skb)
{
	int ret;

	bpf_push_mac_rcsum(skb);
	ret = skb_vlan_pop(skb);
	bpf_pull_mac_rcsum(skb);

	bpf_compute_data_pointers(skb);
	return ret;
}

static const struct bpf_func_proto bpf_skb_vlan_pop_proto = {
	.func           = bpf_skb_vlan_pop,
	.gpl_only       = false,
	.ret_type       = RET_INTEGER,
	.arg1_type      = ARG_PTR_TO_CTX,
};

static int bpf_skb_generic_push(struct sk_buff *skb, u32 off, u32 len)
{
	/* Caller already did skb_cow() with len as headroom,
	 * so no need to do it here.
	 */
	skb_push(skb, len);
	memmove(skb->data, skb->data + len, off);
	memset(skb->data + off, 0, len);

	/* No skb_postpush_rcsum(skb, skb->data + off, len)
	 * needed here as it does not change the skb->csum
	 * result for checksum complete when summing over
	 * zeroed blocks.
	 */
	return 0;
}

static int bpf_skb_generic_pop(struct sk_buff *skb, u32 off, u32 len)
{
	/* skb_ensure_writable() is not needed here, as we're
	 * already working on an uncloned skb.
	 */
	if (unlikely(!pskb_may_pull(skb, off + len)))
		return -ENOMEM;

	skb_postpull_rcsum(skb, skb->data + off, len);
	memmove(skb->data + len, skb->data, off);
	__skb_pull(skb, len);

	return 0;
}

static int bpf_skb_net_hdr_push(struct sk_buff *skb, u32 off, u32 len)
{
	bool trans_same = skb->transport_header == skb->network_header;
	int ret;

	/* There's no need for __skb_push()/__skb_pull() pair to
	 * get to the start of the mac header as we're guaranteed
	 * to always start from here under eBPF.
	 */
	ret = bpf_skb_generic_push(skb, off, len);
	if (likely(!ret)) {
		skb->mac_header -= len;
		skb->network_header -= len;
		if (trans_same)
			skb->transport_header = skb->network_header;
	}

	return ret;
}

static int bpf_skb_net_hdr_pop(struct sk_buff *skb, u32 off, u32 len)
{
	bool trans_same = skb->transport_header == skb->network_header;
	int ret;

	/* Same here, __skb_push()/__skb_pull() pair not needed. */
	ret = bpf_skb_generic_pop(skb, off, len);
	if (likely(!ret)) {
		skb->mac_header += len;
		skb->network_header += len;
		if (trans_same)
			skb->transport_header = skb->network_header;
	}

	return ret;
}

static int bpf_skb_proto_4_to_6(struct sk_buff *skb)
{
	const u32 len_diff = sizeof(struct ipv6hdr) - sizeof(struct iphdr);
	u32 off = skb_mac_header_len(skb);
	int ret;

	/* SCTP uses GSO_BY_FRAGS, thus cannot adjust it. */
	if (skb_is_gso(skb) && unlikely(skb_is_gso_sctp(skb)))
		return -ENOTSUPP;

	ret = skb_cow(skb, len_diff);
	if (unlikely(ret < 0))
		return ret;

	ret = bpf_skb_net_hdr_push(skb, off, len_diff);
	if (unlikely(ret < 0))
		return ret;

	if (skb_is_gso(skb)) {
		struct skb_shared_info *shinfo = skb_shinfo(skb);

		/* SKB_GSO_TCPV4 needs to be changed into
		 * SKB_GSO_TCPV6.
		 */
		if (shinfo->gso_type & SKB_GSO_TCPV4) {
			shinfo->gso_type &= ~SKB_GSO_TCPV4;
			shinfo->gso_type |=  SKB_GSO_TCPV6;
		}

		/* Due to IPv6 header, MSS needs to be downgraded. */
		skb_decrease_gso_size(shinfo, len_diff);
		/* Header must be checked, and gso_segs recomputed. */
		shinfo->gso_type |= SKB_GSO_DODGY;
		shinfo->gso_segs = 0;
	}

	skb->protocol = htons(ETH_P_IPV6);
	skb_clear_hash(skb);

	return 0;
}

static int bpf_skb_proto_6_to_4(struct sk_buff *skb)
{
	const u32 len_diff = sizeof(struct ipv6hdr) - sizeof(struct iphdr);
	u32 off = skb_mac_header_len(skb);
	int ret;

	/* SCTP uses GSO_BY_FRAGS, thus cannot adjust it. */
	if (skb_is_gso(skb) && unlikely(skb_is_gso_sctp(skb)))
		return -ENOTSUPP;

	ret = skb_unclone(skb, GFP_ATOMIC);
	if (unlikely(ret < 0))
		return ret;

	ret = bpf_skb_net_hdr_pop(skb, off, len_diff);
	if (unlikely(ret < 0))
		return ret;

	if (skb_is_gso(skb)) {
		struct skb_shared_info *shinfo = skb_shinfo(skb);

		/* SKB_GSO_TCPV6 needs to be changed into
		 * SKB_GSO_TCPV4.
		 */
		if (shinfo->gso_type & SKB_GSO_TCPV6) {
			shinfo->gso_type &= ~SKB_GSO_TCPV6;
			shinfo->gso_type |=  SKB_GSO_TCPV4;
		}

		/* Due to IPv4 header, MSS can be upgraded. */
		skb_increase_gso_size(shinfo, len_diff);
		/* Header must be checked, and gso_segs recomputed. */
		shinfo->gso_type |= SKB_GSO_DODGY;
		shinfo->gso_segs = 0;
	}

	skb->protocol = htons(ETH_P_IP);
	skb_clear_hash(skb);

	return 0;
}

static int bpf_skb_proto_xlat(struct sk_buff *skb, __be16 to_proto)
{
	__be16 from_proto = skb->protocol;

	if (from_proto == htons(ETH_P_IP) &&
	      to_proto == htons(ETH_P_IPV6))
		return bpf_skb_proto_4_to_6(skb);

	if (from_proto == htons(ETH_P_IPV6) &&
	      to_proto == htons(ETH_P_IP))
		return bpf_skb_proto_6_to_4(skb);

	return -ENOTSUPP;
}

BPF_CALL_3(bpf_skb_change_proto, struct sk_buff *, skb, __be16, proto,
	   u64, flags)
{
	int ret;

	if (unlikely(flags))
		return -EINVAL;

	/* General idea is that this helper does the basic groundwork
	 * needed for changing the protocol, and eBPF program fills the
	 * rest through bpf_skb_store_bytes(), bpf_lX_csum_replace()
	 * and other helpers, rather than passing a raw buffer here.
	 *
	 * The rationale is to keep this minimal and without a need to
	 * deal with raw packet data. F.e. even if we would pass buffers
	 * here, the program still needs to call the bpf_lX_csum_replace()
	 * helpers anyway. Plus, this way we keep also separation of
	 * concerns, since f.e. bpf_skb_store_bytes() should only take
	 * care of stores.
	 *
	 * Currently, additional options and extension header space are
	 * not supported, but flags register is reserved so we can adapt
	 * that. For offloads, we mark packet as dodgy, so that headers
	 * need to be verified first.
	 */
	ret = bpf_skb_proto_xlat(skb, proto);
	bpf_compute_data_pointers(skb);
	return ret;
}

static const struct bpf_func_proto bpf_skb_change_proto_proto = {
	.func		= bpf_skb_change_proto,
	.gpl_only	= false,
	.ret_type	= RET_INTEGER,
	.arg1_type	= ARG_PTR_TO_CTX,
	.arg2_type	= ARG_ANYTHING,
	.arg3_type	= ARG_ANYTHING,
};

BPF_CALL_2(bpf_skb_change_type, struct sk_buff *, skb, u32, pkt_type)
{
	/* We only allow a restricted subset to be changed for now. */
	if (unlikely(!skb_pkt_type_ok(skb->pkt_type) ||
		     !skb_pkt_type_ok(pkt_type)))
		return -EINVAL;

	skb->pkt_type = pkt_type;
	return 0;
}

static const struct bpf_func_proto bpf_skb_change_type_proto = {
	.func		= bpf_skb_change_type,
	.gpl_only	= false,
	.ret_type	= RET_INTEGER,
	.arg1_type	= ARG_PTR_TO_CTX,
	.arg2_type	= ARG_ANYTHING,
};

static u32 bpf_skb_net_base_len(const struct sk_buff *skb)
{
	switch (skb->protocol) {
	case htons(ETH_P_IP):
		return sizeof(struct iphdr);
	case htons(ETH_P_IPV6):
		return sizeof(struct ipv6hdr);
	default:
		return ~0U;
	}
}

static int bpf_skb_net_grow(struct sk_buff *skb, u32 len_diff)
{
	u32 off = skb_mac_header_len(skb) + bpf_skb_net_base_len(skb);
	int ret;

	/* SCTP uses GSO_BY_FRAGS, thus cannot adjust it. */
	if (skb_is_gso(skb) && unlikely(skb_is_gso_sctp(skb)))
		return -ENOTSUPP;

	ret = skb_cow(skb, len_diff);
	if (unlikely(ret < 0))
		return ret;

	ret = bpf_skb_net_hdr_push(skb, off, len_diff);
	if (unlikely(ret < 0))
		return ret;

	if (skb_is_gso(skb)) {
		struct skb_shared_info *shinfo = skb_shinfo(skb);

		/* Due to header grow, MSS needs to be downgraded. */
		skb_decrease_gso_size(shinfo, len_diff);
		/* Header must be checked, and gso_segs recomputed. */
		shinfo->gso_type |= SKB_GSO_DODGY;
		shinfo->gso_segs = 0;
	}

	return 0;
}

static int bpf_skb_net_shrink(struct sk_buff *skb, u32 len_diff)
{
	u32 off = skb_mac_header_len(skb) + bpf_skb_net_base_len(skb);
	int ret;

	/* SCTP uses GSO_BY_FRAGS, thus cannot adjust it. */
	if (skb_is_gso(skb) && unlikely(skb_is_gso_sctp(skb)))
		return -ENOTSUPP;

	ret = skb_unclone(skb, GFP_ATOMIC);
	if (unlikely(ret < 0))
		return ret;

	ret = bpf_skb_net_hdr_pop(skb, off, len_diff);
	if (unlikely(ret < 0))
		return ret;

	if (skb_is_gso(skb)) {
		struct skb_shared_info *shinfo = skb_shinfo(skb);

		/* Due to header shrink, MSS can be upgraded. */
		skb_increase_gso_size(shinfo, len_diff);
		/* Header must be checked, and gso_segs recomputed. */
		shinfo->gso_type |= SKB_GSO_DODGY;
		shinfo->gso_segs = 0;
	}

	return 0;
}

static u32 __bpf_skb_max_len(const struct sk_buff *skb)
{
	return skb->dev ? skb->dev->mtu + skb->dev->hard_header_len :
			  SKB_MAX_ALLOC;
}

static int bpf_skb_adjust_net(struct sk_buff *skb, s32 len_diff)
{
	bool trans_same = skb->transport_header == skb->network_header;
	u32 len_cur, len_diff_abs = abs(len_diff);
	u32 len_min = bpf_skb_net_base_len(skb);
	u32 len_max = __bpf_skb_max_len(skb);
	__be16 proto = skb->protocol;
	bool shrink = len_diff < 0;
	int ret;

	if (unlikely(len_diff_abs > 0xfffU))
		return -EFAULT;
	if (unlikely(proto != htons(ETH_P_IP) &&
		     proto != htons(ETH_P_IPV6)))
		return -ENOTSUPP;

	len_cur = skb->len - skb_network_offset(skb);
	if (skb_transport_header_was_set(skb) && !trans_same)
		len_cur = skb_network_header_len(skb);
	if ((shrink && (len_diff_abs >= len_cur ||
			len_cur - len_diff_abs < len_min)) ||
	    (!shrink && (skb->len + len_diff_abs > len_max &&
			 !skb_is_gso(skb))))
		return -ENOTSUPP;

	ret = shrink ? bpf_skb_net_shrink(skb, len_diff_abs) :
		       bpf_skb_net_grow(skb, len_diff_abs);

	bpf_compute_data_pointers(skb);
	return ret;
}

BPF_CALL_4(bpf_skb_adjust_room, struct sk_buff *, skb, s32, len_diff,
	   u32, mode, u64, flags)
{
	if (unlikely(flags))
		return -EINVAL;
	if (likely(mode == BPF_ADJ_ROOM_NET))
		return bpf_skb_adjust_net(skb, len_diff);

	return -ENOTSUPP;
}

static const struct bpf_func_proto bpf_skb_adjust_room_proto = {
	.func		= bpf_skb_adjust_room,
	.gpl_only	= false,
	.ret_type	= RET_INTEGER,
	.arg1_type	= ARG_PTR_TO_CTX,
	.arg2_type	= ARG_ANYTHING,
	.arg3_type	= ARG_ANYTHING,
	.arg4_type	= ARG_ANYTHING,
};

static u32 __bpf_skb_min_len(const struct sk_buff *skb)
{
	u32 min_len = skb_network_offset(skb);

	if (skb_transport_header_was_set(skb))
		min_len = skb_transport_offset(skb);
	if (skb->ip_summed == CHECKSUM_PARTIAL)
		min_len = skb_checksum_start_offset(skb) +
			  skb->csum_offset + sizeof(__sum16);
	return min_len;
}

static int bpf_skb_grow_rcsum(struct sk_buff *skb, unsigned int new_len)
{
	unsigned int old_len = skb->len;
	int ret;

	ret = __skb_grow_rcsum(skb, new_len);
	if (!ret)
		memset(skb->data + old_len, 0, new_len - old_len);
	return ret;
}

static int bpf_skb_trim_rcsum(struct sk_buff *skb, unsigned int new_len)
{
	return __skb_trim_rcsum(skb, new_len);
}

static inline int __bpf_skb_change_tail(struct sk_buff *skb, u32 new_len,
					u64 flags)
{
	u32 max_len = __bpf_skb_max_len(skb);
	u32 min_len = __bpf_skb_min_len(skb);
	int ret;

	if (unlikely(flags || new_len > max_len || new_len < min_len))
		return -EINVAL;
	if (skb->encapsulation)
		return -ENOTSUPP;

	/* The basic idea of this helper is that it's performing the
	 * needed work to either grow or trim an skb, and eBPF program
	 * rewrites the rest via helpers like bpf_skb_store_bytes(),
	 * bpf_lX_csum_replace() and others rather than passing a raw
	 * buffer here. This one is a slow path helper and intended
	 * for replies with control messages.
	 *
	 * Like in bpf_skb_change_proto(), we want to keep this rather
	 * minimal and without protocol specifics so that we are able
	 * to separate concerns as in bpf_skb_store_bytes() should only
	 * be the one responsible for writing buffers.
	 *
	 * It's really expected to be a slow path operation here for
	 * control message replies, so we're implicitly linearizing,
	 * uncloning and drop offloads from the skb by this.
	 */
	ret = __bpf_try_make_writable(skb, skb->len);
	if (!ret) {
		if (new_len > skb->len)
			ret = bpf_skb_grow_rcsum(skb, new_len);
		else if (new_len < skb->len)
			ret = bpf_skb_trim_rcsum(skb, new_len);
		if (!ret && skb_is_gso(skb))
			skb_gso_reset(skb);
	}
	return ret;
}

BPF_CALL_3(bpf_skb_change_tail, struct sk_buff *, skb, u32, new_len,
	   u64, flags)
{
	int ret = __bpf_skb_change_tail(skb, new_len, flags);

	bpf_compute_data_pointers(skb);
	return ret;
}

static const struct bpf_func_proto bpf_skb_change_tail_proto = {
	.func		= bpf_skb_change_tail,
	.gpl_only	= false,
	.ret_type	= RET_INTEGER,
	.arg1_type	= ARG_PTR_TO_CTX,
	.arg2_type	= ARG_ANYTHING,
	.arg3_type	= ARG_ANYTHING,
};

BPF_CALL_3(sk_skb_change_tail, struct sk_buff *, skb, u32, new_len,
	   u64, flags)
{
	int ret = __bpf_skb_change_tail(skb, new_len, flags);

	bpf_compute_data_end_sk_skb(skb);
	return ret;
}

static const struct bpf_func_proto sk_skb_change_tail_proto = {
	.func		= sk_skb_change_tail,
	.gpl_only	= false,
	.ret_type	= RET_INTEGER,
	.arg1_type	= ARG_PTR_TO_CTX,
	.arg2_type	= ARG_ANYTHING,
	.arg3_type	= ARG_ANYTHING,
};

static inline int __bpf_skb_change_head(struct sk_buff *skb, u32 head_room,
					u64 flags)
{
	u32 max_len = __bpf_skb_max_len(skb);
	u32 new_len = skb->len + head_room;
	int ret;

	if (unlikely(flags || (!skb_is_gso(skb) && new_len > max_len) ||
		     new_len < skb->len))
		return -EINVAL;

	ret = skb_cow(skb, head_room);
	if (likely(!ret)) {
		/* Idea for this helper is that we currently only
		 * allow to expand on mac header. This means that
		 * skb->protocol network header, etc, stay as is.
		 * Compared to bpf_skb_change_tail(), we're more
		 * flexible due to not needing to linearize or
		 * reset GSO. Intention for this helper is to be
		 * used by an L3 skb that needs to push mac header
		 * for redirection into L2 device.
		 */
		__skb_push(skb, head_room);
		memset(skb->data, 0, head_room);
		skb_reset_mac_header(skb);
	}

	return ret;
}

BPF_CALL_3(bpf_skb_change_head, struct sk_buff *, skb, u32, head_room,
	   u64, flags)
{
	int ret = __bpf_skb_change_head(skb, head_room, flags);

	bpf_compute_data_pointers(skb);
	return ret;
}

static const struct bpf_func_proto bpf_skb_change_head_proto = {
	.func		= bpf_skb_change_head,
	.gpl_only	= false,
	.ret_type	= RET_INTEGER,
	.arg1_type	= ARG_PTR_TO_CTX,
	.arg2_type	= ARG_ANYTHING,
	.arg3_type	= ARG_ANYTHING,
};

BPF_CALL_3(sk_skb_change_head, struct sk_buff *, skb, u32, head_room,
	   u64, flags)
{
	int ret = __bpf_skb_change_head(skb, head_room, flags);

	bpf_compute_data_end_sk_skb(skb);
	return ret;
}

static const struct bpf_func_proto sk_skb_change_head_proto = {
	.func		= sk_skb_change_head,
	.gpl_only	= false,
	.ret_type	= RET_INTEGER,
	.arg1_type	= ARG_PTR_TO_CTX,
	.arg2_type	= ARG_ANYTHING,
	.arg3_type	= ARG_ANYTHING,
};
static unsigned long xdp_get_metalen(const struct xdp_buff *xdp)
{
	return xdp_data_meta_unsupported(xdp) ? 0 :
	       xdp->data - xdp->data_meta;
}

BPF_CALL_2(bpf_xdp_adjust_head, struct xdp_buff *, xdp, int, offset)
{
	void *xdp_frame_end = xdp->data_hard_start + sizeof(struct xdp_frame);
	unsigned long metalen = xdp_get_metalen(xdp);
	void *data_start = xdp_frame_end + metalen;
	void *data = xdp->data + offset;

	if (unlikely(data < data_start ||
		     data > xdp->data_end - ETH_HLEN))
		return -EINVAL;

	if (metalen)
		memmove(xdp->data_meta + offset,
			xdp->data_meta, metalen);
	xdp->data_meta += offset;
	xdp->data = data;

	return 0;
}

static const struct bpf_func_proto bpf_xdp_adjust_head_proto = {
	.func		= bpf_xdp_adjust_head,
	.gpl_only	= false,
	.ret_type	= RET_INTEGER,
	.arg1_type	= ARG_PTR_TO_CTX,
	.arg2_type	= ARG_ANYTHING,
};

BPF_CALL_2(bpf_xdp_adjust_tail, struct xdp_buff *, xdp, int, offset)
{
	void *data_end = xdp->data_end + offset;

	/* only shrinking is allowed for now. */
	if (unlikely(offset >= 0))
		return -EINVAL;

	if (unlikely(data_end < xdp->data + ETH_HLEN))
		return -EINVAL;

	xdp->data_end = data_end;

	return 0;
}

static const struct bpf_func_proto bpf_xdp_adjust_tail_proto = {
	.func		= bpf_xdp_adjust_tail,
	.gpl_only	= false,
	.ret_type	= RET_INTEGER,
	.arg1_type	= ARG_PTR_TO_CTX,
	.arg2_type	= ARG_ANYTHING,
};

BPF_CALL_2(bpf_xdp_adjust_meta, struct xdp_buff *, xdp, int, offset)
{
	void *xdp_frame_end = xdp->data_hard_start + sizeof(struct xdp_frame);
	void *meta = xdp->data_meta + offset;
	unsigned long metalen = xdp->data - meta;

	if (xdp_data_meta_unsupported(xdp))
		return -ENOTSUPP;
	if (unlikely(meta < xdp_frame_end ||
		     meta > xdp->data))
		return -EINVAL;
	if (unlikely((metalen & (sizeof(__u32) - 1)) ||
		     (metalen > 32)))
		return -EACCES;

	xdp->data_meta = meta;

	return 0;
}

static const struct bpf_func_proto bpf_xdp_adjust_meta_proto = {
	.func		= bpf_xdp_adjust_meta,
	.gpl_only	= false,
	.ret_type	= RET_INTEGER,
	.arg1_type	= ARG_PTR_TO_CTX,
	.arg2_type	= ARG_ANYTHING,
};

static int __bpf_tx_xdp(struct net_device *dev,
			struct bpf_map *map,
			struct xdp_buff *xdp,
			u32 index)
{
	struct xdp_frame *xdpf;
	int err, sent;

	if (!dev->netdev_ops->ndo_xdp_xmit) {
		return -EOPNOTSUPP;
	}

	err = xdp_ok_fwd_dev(dev, xdp->data_end - xdp->data);
	if (unlikely(err))
		return err;

	xdpf = convert_to_xdp_frame(xdp);
	if (unlikely(!xdpf))
		return -EOVERFLOW;

	sent = dev->netdev_ops->ndo_xdp_xmit(dev, 1, &xdpf, XDP_XMIT_FLUSH);
	if (sent <= 0)
		return sent;
	return 0;
}

static noinline int
xdp_do_redirect_slow(struct net_device *dev, struct xdp_buff *xdp,
		     struct bpf_prog *xdp_prog, struct bpf_redirect_info *ri)
{
	struct net_device *fwd;
	u32 index = ri->ifindex;
	int err;

	fwd = dev_get_by_index_rcu(dev_net(dev), index);
	ri->ifindex = 0;
	if (unlikely(!fwd)) {
		err = -EINVAL;
		goto err;
	}

	err = __bpf_tx_xdp(fwd, NULL, xdp, 0);
	if (unlikely(err))
		goto err;

	_trace_xdp_redirect(dev, xdp_prog, index);
	return 0;
err:
	_trace_xdp_redirect_err(dev, xdp_prog, index, err);
	return err;
}

static int __bpf_tx_xdp_map(struct net_device *dev_rx, void *fwd,
			    struct bpf_map *map,
			    struct xdp_buff *xdp,
			    u32 index)
{
	int err;

	switch (map->map_type) {
	case BPF_MAP_TYPE_DEVMAP: {
		struct bpf_dtab_netdev *dst = fwd;

		err = dev_map_enqueue(dst, xdp, dev_rx);
		if (unlikely(err))
			return err;
		__dev_map_insert_ctx(map, index);
		break;
	}
	case BPF_MAP_TYPE_CPUMAP: {
		struct bpf_cpu_map_entry *rcpu = fwd;

		err = cpu_map_enqueue(rcpu, xdp, dev_rx);
		if (unlikely(err))
			return err;
		__cpu_map_insert_ctx(map, index);
		break;
	}
	case BPF_MAP_TYPE_XSKMAP: {
		struct xdp_sock *xs = fwd;

		err = __xsk_map_redirect(map, xdp, xs);
		return err;
	}
	default:
		break;
	}
	return 0;
}

void xdp_do_flush_map(void)
{
	struct bpf_redirect_info *ri = this_cpu_ptr(&bpf_redirect_info);
	struct bpf_map *map = ri->map_to_flush;

	ri->map_to_flush = NULL;
	if (map) {
		switch (map->map_type) {
		case BPF_MAP_TYPE_DEVMAP:
			__dev_map_flush(map);
			break;
		case BPF_MAP_TYPE_CPUMAP:
			__cpu_map_flush(map);
			break;
		case BPF_MAP_TYPE_XSKMAP:
			__xsk_map_flush(map);
			break;
		default:
			break;
		}
	}
}
EXPORT_SYMBOL_GPL(xdp_do_flush_map);

static inline void *__xdp_map_lookup_elem(struct bpf_map *map, u32 index)
{
	switch (map->map_type) {
	case BPF_MAP_TYPE_DEVMAP:
		return __dev_map_lookup_elem(map, index);
	case BPF_MAP_TYPE_CPUMAP:
		return __cpu_map_lookup_elem(map, index);
	case BPF_MAP_TYPE_XSKMAP:
		return __xsk_map_lookup_elem(map, index);
	default:
		return NULL;
	}
}

void bpf_clear_redirect_map(struct bpf_map *map)
{
	struct bpf_redirect_info *ri;
	int cpu;

	for_each_possible_cpu(cpu) {
		ri = per_cpu_ptr(&bpf_redirect_info, cpu);
		/* Avoid polluting remote cacheline due to writes if
		 * not needed. Once we pass this test, we need the
		 * cmpxchg() to make sure it hasn't been changed in
		 * the meantime by remote CPU.
		 */
		if (unlikely(READ_ONCE(ri->map) == map))
			cmpxchg(&ri->map, map, NULL);
	}
}

static int xdp_do_redirect_map(struct net_device *dev, struct xdp_buff *xdp,
			       struct bpf_prog *xdp_prog, struct bpf_map *map,
			       struct bpf_redirect_info *ri)
{
	u32 index = ri->ifindex;
	void *fwd = NULL;
	int err;

	ri->ifindex = 0;
	WRITE_ONCE(ri->map, NULL);

	fwd = __xdp_map_lookup_elem(map, index);
	if (unlikely(!fwd)) {
		err = -EINVAL;
		goto err;
	}
	if (ri->map_to_flush && unlikely(ri->map_to_flush != map))
		xdp_do_flush_map();

	err = __bpf_tx_xdp_map(dev, fwd, map, xdp, index);
	if (unlikely(err))
		goto err;

	ri->map_to_flush = map;
	_trace_xdp_redirect_map(dev, xdp_prog, fwd, map, index);
	return 0;
err:
	_trace_xdp_redirect_map_err(dev, xdp_prog, fwd, map, index, err);
	return err;
}

int xdp_do_redirect(struct net_device *dev, struct xdp_buff *xdp,
		    struct bpf_prog *xdp_prog)
{
	struct bpf_redirect_info *ri = this_cpu_ptr(&bpf_redirect_info);
	struct bpf_map *map = READ_ONCE(ri->map);
<<<<<<< HEAD

	if (likely(map))
		return xdp_do_redirect_map(dev, xdp, xdp_prog, map, ri);

=======

	if (likely(map))
		return xdp_do_redirect_map(dev, xdp, xdp_prog, map, ri);

>>>>>>> 9f51ae62
	return xdp_do_redirect_slow(dev, xdp, xdp_prog, ri);
}
EXPORT_SYMBOL_GPL(xdp_do_redirect);

static int xdp_do_generic_redirect_map(struct net_device *dev,
				       struct sk_buff *skb,
				       struct xdp_buff *xdp,
				       struct bpf_prog *xdp_prog,
				       struct bpf_map *map)
{
	struct bpf_redirect_info *ri = this_cpu_ptr(&bpf_redirect_info);
	u32 index = ri->ifindex;
	void *fwd = NULL;
	int err = 0;

	ri->ifindex = 0;
	WRITE_ONCE(ri->map, NULL);

	fwd = __xdp_map_lookup_elem(map, index);
	if (unlikely(!fwd)) {
		err = -EINVAL;
		goto err;
	}

	if (map->map_type == BPF_MAP_TYPE_DEVMAP) {
		struct bpf_dtab_netdev *dst = fwd;

		err = dev_map_generic_redirect(dst, skb, xdp_prog);
		if (unlikely(err))
			goto err;
	} else if (map->map_type == BPF_MAP_TYPE_XSKMAP) {
		struct xdp_sock *xs = fwd;

		err = xsk_generic_rcv(xs, xdp);
		if (err)
			goto err;
		consume_skb(skb);
	} else {
		/* TODO: Handle BPF_MAP_TYPE_CPUMAP */
		err = -EBADRQC;
		goto err;
	}

	_trace_xdp_redirect_map(dev, xdp_prog, fwd, map, index);
	return 0;
err:
	_trace_xdp_redirect_map_err(dev, xdp_prog, fwd, map, index, err);
	return err;
}

int xdp_do_generic_redirect(struct net_device *dev, struct sk_buff *skb,
			    struct xdp_buff *xdp, struct bpf_prog *xdp_prog)
{
	struct bpf_redirect_info *ri = this_cpu_ptr(&bpf_redirect_info);
	struct bpf_map *map = READ_ONCE(ri->map);
	u32 index = ri->ifindex;
	struct net_device *fwd;
	int err = 0;

	if (map)
		return xdp_do_generic_redirect_map(dev, skb, xdp, xdp_prog,
						   map);
	ri->ifindex = 0;
	fwd = dev_get_by_index_rcu(dev_net(dev), index);
	if (unlikely(!fwd)) {
		err = -EINVAL;
		goto err;
	}

	err = xdp_ok_fwd_dev(fwd, skb->len);
	if (unlikely(err))
		goto err;

	skb->dev = fwd;
	_trace_xdp_redirect(dev, xdp_prog, index);
	generic_xdp_tx(skb, xdp_prog);
	return 0;
err:
	_trace_xdp_redirect_err(dev, xdp_prog, index, err);
	return err;
}
EXPORT_SYMBOL_GPL(xdp_do_generic_redirect);

BPF_CALL_2(bpf_xdp_redirect, u32, ifindex, u64, flags)
{
	struct bpf_redirect_info *ri = this_cpu_ptr(&bpf_redirect_info);

	if (unlikely(flags))
		return XDP_ABORTED;

	ri->ifindex = ifindex;
	ri->flags = flags;
	WRITE_ONCE(ri->map, NULL);

	return XDP_REDIRECT;
}

static const struct bpf_func_proto bpf_xdp_redirect_proto = {
	.func           = bpf_xdp_redirect,
	.gpl_only       = false,
	.ret_type       = RET_INTEGER,
	.arg1_type      = ARG_ANYTHING,
	.arg2_type      = ARG_ANYTHING,
};

BPF_CALL_3(bpf_xdp_redirect_map, struct bpf_map *, map, u32, ifindex,
	   u64, flags)
{
	struct bpf_redirect_info *ri = this_cpu_ptr(&bpf_redirect_info);

	if (unlikely(flags))
		return XDP_ABORTED;

	ri->ifindex = ifindex;
	ri->flags = flags;
	WRITE_ONCE(ri->map, map);

	return XDP_REDIRECT;
}

static const struct bpf_func_proto bpf_xdp_redirect_map_proto = {
	.func           = bpf_xdp_redirect_map,
	.gpl_only       = false,
	.ret_type       = RET_INTEGER,
	.arg1_type      = ARG_CONST_MAP_PTR,
	.arg2_type      = ARG_ANYTHING,
	.arg3_type      = ARG_ANYTHING,
};

static unsigned long bpf_skb_copy(void *dst_buff, const void *skb,
				  unsigned long off, unsigned long len)
{
	void *ptr = skb_header_pointer(skb, off, len, dst_buff);

	if (unlikely(!ptr))
		return len;
	if (ptr != dst_buff)
		memcpy(dst_buff, ptr, len);

	return 0;
}

BPF_CALL_5(bpf_skb_event_output, struct sk_buff *, skb, struct bpf_map *, map,
	   u64, flags, void *, meta, u64, meta_size)
{
	u64 skb_size = (flags & BPF_F_CTXLEN_MASK) >> 32;

	if (unlikely(flags & ~(BPF_F_CTXLEN_MASK | BPF_F_INDEX_MASK)))
		return -EINVAL;
	if (unlikely(skb_size > skb->len))
		return -EFAULT;

	return bpf_event_output(map, flags, meta, meta_size, skb, skb_size,
				bpf_skb_copy);
}

static const struct bpf_func_proto bpf_skb_event_output_proto = {
	.func		= bpf_skb_event_output,
	.gpl_only	= true,
	.ret_type	= RET_INTEGER,
	.arg1_type	= ARG_PTR_TO_CTX,
	.arg2_type	= ARG_CONST_MAP_PTR,
	.arg3_type	= ARG_ANYTHING,
	.arg4_type	= ARG_PTR_TO_MEM,
	.arg5_type	= ARG_CONST_SIZE_OR_ZERO,
};

static unsigned short bpf_tunnel_key_af(u64 flags)
{
	return flags & BPF_F_TUNINFO_IPV6 ? AF_INET6 : AF_INET;
}

BPF_CALL_4(bpf_skb_get_tunnel_key, struct sk_buff *, skb, struct bpf_tunnel_key *, to,
	   u32, size, u64, flags)
{
	const struct ip_tunnel_info *info = skb_tunnel_info(skb);
	u8 compat[sizeof(struct bpf_tunnel_key)];
	void *to_orig = to;
	int err;

	if (unlikely(!info || (flags & ~(BPF_F_TUNINFO_IPV6)))) {
		err = -EINVAL;
		goto err_clear;
	}
	if (ip_tunnel_info_af(info) != bpf_tunnel_key_af(flags)) {
		err = -EPROTO;
		goto err_clear;
	}
	if (unlikely(size != sizeof(struct bpf_tunnel_key))) {
		err = -EINVAL;
		switch (size) {
		case offsetof(struct bpf_tunnel_key, tunnel_label):
		case offsetof(struct bpf_tunnel_key, tunnel_ext):
			goto set_compat;
		case offsetof(struct bpf_tunnel_key, remote_ipv6[1]):
			/* Fixup deprecated structure layouts here, so we have
			 * a common path later on.
			 */
			if (ip_tunnel_info_af(info) != AF_INET)
				goto err_clear;
set_compat:
			to = (struct bpf_tunnel_key *)compat;
			break;
		default:
			goto err_clear;
		}
	}

	to->tunnel_id = be64_to_cpu(info->key.tun_id);
	to->tunnel_tos = info->key.tos;
	to->tunnel_ttl = info->key.ttl;
	to->tunnel_ext = 0;

	if (flags & BPF_F_TUNINFO_IPV6) {
		memcpy(to->remote_ipv6, &info->key.u.ipv6.src,
		       sizeof(to->remote_ipv6));
		to->tunnel_label = be32_to_cpu(info->key.label);
	} else {
		to->remote_ipv4 = be32_to_cpu(info->key.u.ipv4.src);
		memset(&to->remote_ipv6[1], 0, sizeof(__u32) * 3);
		to->tunnel_label = 0;
	}

	if (unlikely(size != sizeof(struct bpf_tunnel_key)))
		memcpy(to_orig, to, size);

	return 0;
err_clear:
	memset(to_orig, 0, size);
	return err;
}

static const struct bpf_func_proto bpf_skb_get_tunnel_key_proto = {
	.func		= bpf_skb_get_tunnel_key,
	.gpl_only	= false,
	.ret_type	= RET_INTEGER,
	.arg1_type	= ARG_PTR_TO_CTX,
	.arg2_type	= ARG_PTR_TO_UNINIT_MEM,
	.arg3_type	= ARG_CONST_SIZE,
	.arg4_type	= ARG_ANYTHING,
};

BPF_CALL_3(bpf_skb_get_tunnel_opt, struct sk_buff *, skb, u8 *, to, u32, size)
{
	const struct ip_tunnel_info *info = skb_tunnel_info(skb);
	int err;

	if (unlikely(!info ||
		     !(info->key.tun_flags & TUNNEL_OPTIONS_PRESENT))) {
		err = -ENOENT;
		goto err_clear;
	}
	if (unlikely(size < info->options_len)) {
		err = -ENOMEM;
		goto err_clear;
	}

	ip_tunnel_info_opts_get(to, info);
	if (size > info->options_len)
		memset(to + info->options_len, 0, size - info->options_len);

	return info->options_len;
err_clear:
	memset(to, 0, size);
	return err;
}

static const struct bpf_func_proto bpf_skb_get_tunnel_opt_proto = {
	.func		= bpf_skb_get_tunnel_opt,
	.gpl_only	= false,
	.ret_type	= RET_INTEGER,
	.arg1_type	= ARG_PTR_TO_CTX,
	.arg2_type	= ARG_PTR_TO_UNINIT_MEM,
	.arg3_type	= ARG_CONST_SIZE,
};

static struct metadata_dst __percpu *md_dst;

BPF_CALL_4(bpf_skb_set_tunnel_key, struct sk_buff *, skb,
	   const struct bpf_tunnel_key *, from, u32, size, u64, flags)
{
	struct metadata_dst *md = this_cpu_ptr(md_dst);
	u8 compat[sizeof(struct bpf_tunnel_key)];
	struct ip_tunnel_info *info;

	if (unlikely(flags & ~(BPF_F_TUNINFO_IPV6 | BPF_F_ZERO_CSUM_TX |
			       BPF_F_DONT_FRAGMENT | BPF_F_SEQ_NUMBER)))
		return -EINVAL;
	if (unlikely(size != sizeof(struct bpf_tunnel_key))) {
		switch (size) {
		case offsetof(struct bpf_tunnel_key, tunnel_label):
		case offsetof(struct bpf_tunnel_key, tunnel_ext):
		case offsetof(struct bpf_tunnel_key, remote_ipv6[1]):
			/* Fixup deprecated structure layouts here, so we have
			 * a common path later on.
			 */
			memcpy(compat, from, size);
			memset(compat + size, 0, sizeof(compat) - size);
			from = (const struct bpf_tunnel_key *) compat;
			break;
		default:
			return -EINVAL;
		}
	}
	if (unlikely((!(flags & BPF_F_TUNINFO_IPV6) && from->tunnel_label) ||
		     from->tunnel_ext))
		return -EINVAL;

	skb_dst_drop(skb);
	dst_hold((struct dst_entry *) md);
	skb_dst_set(skb, (struct dst_entry *) md);

	info = &md->u.tun_info;
	memset(info, 0, sizeof(*info));
	info->mode = IP_TUNNEL_INFO_TX;

	info->key.tun_flags = TUNNEL_KEY | TUNNEL_CSUM | TUNNEL_NOCACHE;
	if (flags & BPF_F_DONT_FRAGMENT)
		info->key.tun_flags |= TUNNEL_DONT_FRAGMENT;
	if (flags & BPF_F_ZERO_CSUM_TX)
		info->key.tun_flags &= ~TUNNEL_CSUM;
	if (flags & BPF_F_SEQ_NUMBER)
		info->key.tun_flags |= TUNNEL_SEQ;

	info->key.tun_id = cpu_to_be64(from->tunnel_id);
	info->key.tos = from->tunnel_tos;
	info->key.ttl = from->tunnel_ttl;

	if (flags & BPF_F_TUNINFO_IPV6) {
		info->mode |= IP_TUNNEL_INFO_IPV6;
		memcpy(&info->key.u.ipv6.dst, from->remote_ipv6,
		       sizeof(from->remote_ipv6));
		info->key.label = cpu_to_be32(from->tunnel_label) &
				  IPV6_FLOWLABEL_MASK;
	} else {
		info->key.u.ipv4.dst = cpu_to_be32(from->remote_ipv4);
	}

	return 0;
}

static const struct bpf_func_proto bpf_skb_set_tunnel_key_proto = {
	.func		= bpf_skb_set_tunnel_key,
	.gpl_only	= false,
	.ret_type	= RET_INTEGER,
	.arg1_type	= ARG_PTR_TO_CTX,
	.arg2_type	= ARG_PTR_TO_MEM,
	.arg3_type	= ARG_CONST_SIZE,
	.arg4_type	= ARG_ANYTHING,
};

BPF_CALL_3(bpf_skb_set_tunnel_opt, struct sk_buff *, skb,
	   const u8 *, from, u32, size)
{
	struct ip_tunnel_info *info = skb_tunnel_info(skb);
	const struct metadata_dst *md = this_cpu_ptr(md_dst);

	if (unlikely(info != &md->u.tun_info || (size & (sizeof(u32) - 1))))
		return -EINVAL;
	if (unlikely(size > IP_TUNNEL_OPTS_MAX))
		return -ENOMEM;

	ip_tunnel_info_opts_set(info, from, size, TUNNEL_OPTIONS_PRESENT);

	return 0;
}

static const struct bpf_func_proto bpf_skb_set_tunnel_opt_proto = {
	.func		= bpf_skb_set_tunnel_opt,
	.gpl_only	= false,
	.ret_type	= RET_INTEGER,
	.arg1_type	= ARG_PTR_TO_CTX,
	.arg2_type	= ARG_PTR_TO_MEM,
	.arg3_type	= ARG_CONST_SIZE,
};

static const struct bpf_func_proto *
bpf_get_skb_set_tunnel_proto(enum bpf_func_id which)
{
	if (!md_dst) {
		struct metadata_dst __percpu *tmp;

		tmp = metadata_dst_alloc_percpu(IP_TUNNEL_OPTS_MAX,
						METADATA_IP_TUNNEL,
						GFP_KERNEL);
		if (!tmp)
			return NULL;
		if (cmpxchg(&md_dst, NULL, tmp))
			metadata_dst_free_percpu(tmp);
	}

	switch (which) {
	case BPF_FUNC_skb_set_tunnel_key:
		return &bpf_skb_set_tunnel_key_proto;
	case BPF_FUNC_skb_set_tunnel_opt:
		return &bpf_skb_set_tunnel_opt_proto;
	default:
		return NULL;
	}
}

BPF_CALL_3(bpf_skb_under_cgroup, struct sk_buff *, skb, struct bpf_map *, map,
	   u32, idx)
{
	struct bpf_array *array = container_of(map, struct bpf_array, map);
	struct cgroup *cgrp;
	struct sock *sk;

	sk = skb_to_full_sk(skb);
	if (!sk || !sk_fullsock(sk))
		return -ENOENT;
	if (unlikely(idx >= array->map.max_entries))
		return -E2BIG;

	cgrp = READ_ONCE(array->ptrs[idx]);
	if (unlikely(!cgrp))
		return -EAGAIN;

	return sk_under_cgroup_hierarchy(sk, cgrp);
}

static const struct bpf_func_proto bpf_skb_under_cgroup_proto = {
	.func		= bpf_skb_under_cgroup,
	.gpl_only	= false,
	.ret_type	= RET_INTEGER,
	.arg1_type	= ARG_PTR_TO_CTX,
	.arg2_type	= ARG_CONST_MAP_PTR,
	.arg3_type	= ARG_ANYTHING,
};

#ifdef CONFIG_SOCK_CGROUP_DATA
BPF_CALL_1(bpf_skb_cgroup_id, const struct sk_buff *, skb)
{
	struct sock *sk = skb_to_full_sk(skb);
	struct cgroup *cgrp;

	if (!sk || !sk_fullsock(sk))
		return 0;

	cgrp = sock_cgroup_ptr(&sk->sk_cgrp_data);
	return cgrp->kn->id.id;
}

static const struct bpf_func_proto bpf_skb_cgroup_id_proto = {
	.func           = bpf_skb_cgroup_id,
	.gpl_only       = false,
	.ret_type       = RET_INTEGER,
	.arg1_type      = ARG_PTR_TO_CTX,
};

BPF_CALL_2(bpf_skb_ancestor_cgroup_id, const struct sk_buff *, skb, int,
	   ancestor_level)
{
	struct sock *sk = skb_to_full_sk(skb);
	struct cgroup *ancestor;
	struct cgroup *cgrp;

	if (!sk || !sk_fullsock(sk))
		return 0;

	cgrp = sock_cgroup_ptr(&sk->sk_cgrp_data);
	ancestor = cgroup_ancestor(cgrp, ancestor_level);
	if (!ancestor)
		return 0;

	return ancestor->kn->id.id;
}

static const struct bpf_func_proto bpf_skb_ancestor_cgroup_id_proto = {
	.func           = bpf_skb_ancestor_cgroup_id,
	.gpl_only       = false,
	.ret_type       = RET_INTEGER,
	.arg1_type      = ARG_PTR_TO_CTX,
	.arg2_type      = ARG_ANYTHING,
};
#endif

static unsigned long bpf_xdp_copy(void *dst_buff, const void *src_buff,
				  unsigned long off, unsigned long len)
{
	memcpy(dst_buff, src_buff + off, len);
	return 0;
}

BPF_CALL_5(bpf_xdp_event_output, struct xdp_buff *, xdp, struct bpf_map *, map,
	   u64, flags, void *, meta, u64, meta_size)
{
	u64 xdp_size = (flags & BPF_F_CTXLEN_MASK) >> 32;

	if (unlikely(flags & ~(BPF_F_CTXLEN_MASK | BPF_F_INDEX_MASK)))
		return -EINVAL;
	if (unlikely(xdp_size > (unsigned long)(xdp->data_end - xdp->data)))
		return -EFAULT;

	return bpf_event_output(map, flags, meta, meta_size, xdp->data,
				xdp_size, bpf_xdp_copy);
}

static const struct bpf_func_proto bpf_xdp_event_output_proto = {
	.func		= bpf_xdp_event_output,
	.gpl_only	= true,
	.ret_type	= RET_INTEGER,
	.arg1_type	= ARG_PTR_TO_CTX,
	.arg2_type	= ARG_CONST_MAP_PTR,
	.arg3_type	= ARG_ANYTHING,
	.arg4_type	= ARG_PTR_TO_MEM,
	.arg5_type	= ARG_CONST_SIZE_OR_ZERO,
};

BPF_CALL_1(bpf_get_socket_cookie, struct sk_buff *, skb)
{
	return skb->sk ? sock_gen_cookie(skb->sk) : 0;
}

static const struct bpf_func_proto bpf_get_socket_cookie_proto = {
	.func           = bpf_get_socket_cookie,
	.gpl_only       = false,
	.ret_type       = RET_INTEGER,
	.arg1_type      = ARG_PTR_TO_CTX,
};

BPF_CALL_1(bpf_get_socket_cookie_sock_addr, struct bpf_sock_addr_kern *, ctx)
{
	return sock_gen_cookie(ctx->sk);
}

static const struct bpf_func_proto bpf_get_socket_cookie_sock_addr_proto = {
	.func		= bpf_get_socket_cookie_sock_addr,
	.gpl_only	= false,
	.ret_type	= RET_INTEGER,
	.arg1_type	= ARG_PTR_TO_CTX,
};

BPF_CALL_1(bpf_get_socket_cookie_sock_ops, struct bpf_sock_ops_kern *, ctx)
{
	return sock_gen_cookie(ctx->sk);
}

static const struct bpf_func_proto bpf_get_socket_cookie_sock_ops_proto = {
	.func		= bpf_get_socket_cookie_sock_ops,
	.gpl_only	= false,
	.ret_type	= RET_INTEGER,
	.arg1_type	= ARG_PTR_TO_CTX,
};

BPF_CALL_1(bpf_get_socket_uid, struct sk_buff *, skb)
{
	struct sock *sk = sk_to_full_sk(skb->sk);
	kuid_t kuid;

	if (!sk || !sk_fullsock(sk))
		return overflowuid;
	kuid = sock_net_uid(sock_net(sk), sk);
	return from_kuid_munged(sock_net(sk)->user_ns, kuid);
}

static const struct bpf_func_proto bpf_get_socket_uid_proto = {
	.func           = bpf_get_socket_uid,
	.gpl_only       = false,
	.ret_type       = RET_INTEGER,
	.arg1_type      = ARG_PTR_TO_CTX,
};

BPF_CALL_5(bpf_setsockopt, struct bpf_sock_ops_kern *, bpf_sock,
	   int, level, int, optname, char *, optval, int, optlen)
{
	struct sock *sk = bpf_sock->sk;
	int ret = 0;
	int val;

	if (!sk_fullsock(sk))
		return -EINVAL;

	if (level == SOL_SOCKET) {
		if (optlen != sizeof(int))
			return -EINVAL;
		val = *((int *)optval);

		/* Only some socketops are supported */
		switch (optname) {
		case SO_RCVBUF:
			sk->sk_userlocks |= SOCK_RCVBUF_LOCK;
			sk->sk_rcvbuf = max_t(int, val * 2, SOCK_MIN_RCVBUF);
			break;
		case SO_SNDBUF:
			sk->sk_userlocks |= SOCK_SNDBUF_LOCK;
			sk->sk_sndbuf = max_t(int, val * 2, SOCK_MIN_SNDBUF);
			break;
		case SO_MAX_PACING_RATE: /* 32bit version */
			sk->sk_max_pacing_rate = (val == ~0U) ? ~0UL : val;
			sk->sk_pacing_rate = min(sk->sk_pacing_rate,
						 sk->sk_max_pacing_rate);
			break;
		case SO_PRIORITY:
			sk->sk_priority = val;
			break;
		case SO_RCVLOWAT:
			if (val < 0)
				val = INT_MAX;
			sk->sk_rcvlowat = val ? : 1;
			break;
		case SO_MARK:
			sk->sk_mark = val;
			break;
		default:
			ret = -EINVAL;
		}
#ifdef CONFIG_INET
	} else if (level == SOL_IP) {
		if (optlen != sizeof(int) || sk->sk_family != AF_INET)
			return -EINVAL;

		val = *((int *)optval);
		/* Only some options are supported */
		switch (optname) {
		case IP_TOS:
			if (val < -1 || val > 0xff) {
				ret = -EINVAL;
			} else {
				struct inet_sock *inet = inet_sk(sk);

				if (val == -1)
					val = 0;
				inet->tos = val;
			}
			break;
		default:
			ret = -EINVAL;
		}
#if IS_ENABLED(CONFIG_IPV6)
	} else if (level == SOL_IPV6) {
		if (optlen != sizeof(int) || sk->sk_family != AF_INET6)
			return -EINVAL;

		val = *((int *)optval);
		/* Only some options are supported */
		switch (optname) {
		case IPV6_TCLASS:
			if (val < -1 || val > 0xff) {
				ret = -EINVAL;
			} else {
				struct ipv6_pinfo *np = inet6_sk(sk);

				if (val == -1)
					val = 0;
				np->tclass = val;
			}
			break;
		default:
			ret = -EINVAL;
		}
#endif
	} else if (level == SOL_TCP &&
		   sk->sk_prot->setsockopt == tcp_setsockopt) {
		if (optname == TCP_CONGESTION) {
			char name[TCP_CA_NAME_MAX];
			bool reinit = bpf_sock->op > BPF_SOCK_OPS_NEEDS_ECN;

			strncpy(name, optval, min_t(long, optlen,
						    TCP_CA_NAME_MAX-1));
			name[TCP_CA_NAME_MAX-1] = 0;
			ret = tcp_set_congestion_control(sk, name, false,
							 reinit);
		} else {
			struct tcp_sock *tp = tcp_sk(sk);

			if (optlen != sizeof(int))
				return -EINVAL;

			val = *((int *)optval);
			/* Only some options are supported */
			switch (optname) {
			case TCP_BPF_IW:
				if (val <= 0 || tp->data_segs_out > 0)
					ret = -EINVAL;
				else
					tp->snd_cwnd = val;
				break;
			case TCP_BPF_SNDCWND_CLAMP:
				if (val <= 0) {
					ret = -EINVAL;
				} else {
					tp->snd_cwnd_clamp = val;
					tp->snd_ssthresh = val;
				}
				break;
			case TCP_SAVE_SYN:
				if (val < 0 || val > 1)
					ret = -EINVAL;
				else
					tp->save_syn = val;
				break;
			default:
				ret = -EINVAL;
			}
		}
#endif
	} else {
		ret = -EINVAL;
	}
	return ret;
}

static const struct bpf_func_proto bpf_setsockopt_proto = {
	.func		= bpf_setsockopt,
	.gpl_only	= false,
	.ret_type	= RET_INTEGER,
	.arg1_type	= ARG_PTR_TO_CTX,
	.arg2_type	= ARG_ANYTHING,
	.arg3_type	= ARG_ANYTHING,
	.arg4_type	= ARG_PTR_TO_MEM,
	.arg5_type	= ARG_CONST_SIZE,
};

BPF_CALL_5(bpf_getsockopt, struct bpf_sock_ops_kern *, bpf_sock,
	   int, level, int, optname, char *, optval, int, optlen)
{
	struct sock *sk = bpf_sock->sk;

	if (!sk_fullsock(sk))
		goto err_clear;
#ifdef CONFIG_INET
	if (level == SOL_TCP && sk->sk_prot->getsockopt == tcp_getsockopt) {
		struct inet_connection_sock *icsk;
		struct tcp_sock *tp;

		switch (optname) {
		case TCP_CONGESTION:
			icsk = inet_csk(sk);

			if (!icsk->icsk_ca_ops || optlen <= 1)
				goto err_clear;
			strncpy(optval, icsk->icsk_ca_ops->name, optlen);
			optval[optlen - 1] = 0;
			break;
		case TCP_SAVED_SYN:
			tp = tcp_sk(sk);

			if (optlen <= 0 || !tp->saved_syn ||
			    optlen > tp->saved_syn[0])
				goto err_clear;
			memcpy(optval, tp->saved_syn + 1, optlen);
			break;
		default:
			goto err_clear;
		}
	} else if (level == SOL_IP) {
		struct inet_sock *inet = inet_sk(sk);

		if (optlen != sizeof(int) || sk->sk_family != AF_INET)
			goto err_clear;

		/* Only some options are supported */
		switch (optname) {
		case IP_TOS:
			*((int *)optval) = (int)inet->tos;
			break;
		default:
			goto err_clear;
		}
#if IS_ENABLED(CONFIG_IPV6)
	} else if (level == SOL_IPV6) {
		struct ipv6_pinfo *np = inet6_sk(sk);

		if (optlen != sizeof(int) || sk->sk_family != AF_INET6)
			goto err_clear;

		/* Only some options are supported */
		switch (optname) {
		case IPV6_TCLASS:
			*((int *)optval) = (int)np->tclass;
			break;
		default:
			goto err_clear;
		}
#endif
	} else {
		goto err_clear;
	}
	return 0;
#endif
err_clear:
	memset(optval, 0, optlen);
	return -EINVAL;
}

static const struct bpf_func_proto bpf_getsockopt_proto = {
	.func		= bpf_getsockopt,
	.gpl_only	= false,
	.ret_type	= RET_INTEGER,
	.arg1_type	= ARG_PTR_TO_CTX,
	.arg2_type	= ARG_ANYTHING,
	.arg3_type	= ARG_ANYTHING,
	.arg4_type	= ARG_PTR_TO_UNINIT_MEM,
	.arg5_type	= ARG_CONST_SIZE,
};

BPF_CALL_2(bpf_sock_ops_cb_flags_set, struct bpf_sock_ops_kern *, bpf_sock,
	   int, argval)
{
	struct sock *sk = bpf_sock->sk;
	int val = argval & BPF_SOCK_OPS_ALL_CB_FLAGS;

	if (!IS_ENABLED(CONFIG_INET) || !sk_fullsock(sk))
		return -EINVAL;

	if (val)
		tcp_sk(sk)->bpf_sock_ops_cb_flags = val;

	return argval & (~BPF_SOCK_OPS_ALL_CB_FLAGS);
}

static const struct bpf_func_proto bpf_sock_ops_cb_flags_set_proto = {
	.func		= bpf_sock_ops_cb_flags_set,
	.gpl_only	= false,
	.ret_type	= RET_INTEGER,
	.arg1_type	= ARG_PTR_TO_CTX,
	.arg2_type	= ARG_ANYTHING,
};

const struct ipv6_bpf_stub *ipv6_bpf_stub __read_mostly;
EXPORT_SYMBOL_GPL(ipv6_bpf_stub);

BPF_CALL_3(bpf_bind, struct bpf_sock_addr_kern *, ctx, struct sockaddr *, addr,
	   int, addr_len)
{
#ifdef CONFIG_INET
	struct sock *sk = ctx->sk;
	int err;

	/* Binding to port can be expensive so it's prohibited in the helper.
	 * Only binding to IP is supported.
	 */
	err = -EINVAL;
	if (addr->sa_family == AF_INET) {
		if (addr_len < sizeof(struct sockaddr_in))
			return err;
		if (((struct sockaddr_in *)addr)->sin_port != htons(0))
			return err;
		return __inet_bind(sk, addr, addr_len, true, false);
#if IS_ENABLED(CONFIG_IPV6)
	} else if (addr->sa_family == AF_INET6) {
		if (addr_len < SIN6_LEN_RFC2133)
			return err;
		if (((struct sockaddr_in6 *)addr)->sin6_port != htons(0))
			return err;
		/* ipv6_bpf_stub cannot be NULL, since it's called from
		 * bpf_cgroup_inet6_connect hook and ipv6 is already loaded
		 */
		return ipv6_bpf_stub->inet6_bind(sk, addr, addr_len, true, false);
#endif /* CONFIG_IPV6 */
	}
#endif /* CONFIG_INET */

	return -EAFNOSUPPORT;
}

static const struct bpf_func_proto bpf_bind_proto = {
	.func		= bpf_bind,
	.gpl_only	= false,
	.ret_type	= RET_INTEGER,
	.arg1_type	= ARG_PTR_TO_CTX,
	.arg2_type	= ARG_PTR_TO_MEM,
	.arg3_type	= ARG_CONST_SIZE,
};

#ifdef CONFIG_XFRM
BPF_CALL_5(bpf_skb_get_xfrm_state, struct sk_buff *, skb, u32, index,
	   struct bpf_xfrm_state *, to, u32, size, u64, flags)
{
	const struct sec_path *sp = skb_sec_path(skb);
	const struct xfrm_state *x;

	if (!sp || unlikely(index >= sp->len || flags))
		goto err_clear;

	x = sp->xvec[index];

	if (unlikely(size != sizeof(struct bpf_xfrm_state)))
		goto err_clear;

	to->reqid = x->props.reqid;
	to->spi = x->id.spi;
	to->family = x->props.family;
	to->ext = 0;

	if (to->family == AF_INET6) {
		memcpy(to->remote_ipv6, x->props.saddr.a6,
		       sizeof(to->remote_ipv6));
	} else {
		to->remote_ipv4 = x->props.saddr.a4;
		memset(&to->remote_ipv6[1], 0, sizeof(__u32) * 3);
	}

	return 0;
err_clear:
	memset(to, 0, size);
	return -EINVAL;
}

static const struct bpf_func_proto bpf_skb_get_xfrm_state_proto = {
	.func		= bpf_skb_get_xfrm_state,
	.gpl_only	= false,
	.ret_type	= RET_INTEGER,
	.arg1_type	= ARG_PTR_TO_CTX,
	.arg2_type	= ARG_ANYTHING,
	.arg3_type	= ARG_PTR_TO_UNINIT_MEM,
	.arg4_type	= ARG_CONST_SIZE,
	.arg5_type	= ARG_ANYTHING,
};
#endif

#if IS_ENABLED(CONFIG_INET) || IS_ENABLED(CONFIG_IPV6)
static int bpf_fib_set_fwd_params(struct bpf_fib_lookup *params,
				  const struct neighbour *neigh,
				  const struct net_device *dev)
{
	memcpy(params->dmac, neigh->ha, ETH_ALEN);
	memcpy(params->smac, dev->dev_addr, ETH_ALEN);
	params->h_vlan_TCI = 0;
	params->h_vlan_proto = 0;
	params->ifindex = dev->ifindex;

	return 0;
}
#endif

#if IS_ENABLED(CONFIG_INET)
static int bpf_ipv4_fib_lookup(struct net *net, struct bpf_fib_lookup *params,
			       u32 flags, bool check_mtu)
{
	struct in_device *in_dev;
	struct neighbour *neigh;
	struct net_device *dev;
	struct fib_result res;
	struct fib_nh *nh;
	struct flowi4 fl4;
	int err;
	u32 mtu;

	dev = dev_get_by_index_rcu(net, params->ifindex);
	if (unlikely(!dev))
		return -ENODEV;

	/* verify forwarding is enabled on this interface */
	in_dev = __in_dev_get_rcu(dev);
	if (unlikely(!in_dev || !IN_DEV_FORWARD(in_dev)))
		return BPF_FIB_LKUP_RET_FWD_DISABLED;

	if (flags & BPF_FIB_LOOKUP_OUTPUT) {
		fl4.flowi4_iif = 1;
		fl4.flowi4_oif = params->ifindex;
	} else {
		fl4.flowi4_iif = params->ifindex;
		fl4.flowi4_oif = 0;
	}
	fl4.flowi4_tos = params->tos & IPTOS_RT_MASK;
	fl4.flowi4_scope = RT_SCOPE_UNIVERSE;
	fl4.flowi4_flags = 0;

	fl4.flowi4_proto = params->l4_protocol;
	fl4.daddr = params->ipv4_dst;
	fl4.saddr = params->ipv4_src;
	fl4.fl4_sport = params->sport;
	fl4.fl4_dport = params->dport;

	if (flags & BPF_FIB_LOOKUP_DIRECT) {
		u32 tbid = l3mdev_fib_table_rcu(dev) ? : RT_TABLE_MAIN;
		struct fib_table *tb;

		tb = fib_get_table(net, tbid);
		if (unlikely(!tb))
			return BPF_FIB_LKUP_RET_NOT_FWDED;

		err = fib_table_lookup(tb, &fl4, &res, FIB_LOOKUP_NOREF);
	} else {
		fl4.flowi4_mark = 0;
		fl4.flowi4_secid = 0;
		fl4.flowi4_tun_key.tun_id = 0;
		fl4.flowi4_uid = sock_net_uid(net, NULL);

		err = fib_lookup(net, &fl4, &res, FIB_LOOKUP_NOREF);
	}

	if (err) {
		/* map fib lookup errors to RTN_ type */
		if (err == -EINVAL)
			return BPF_FIB_LKUP_RET_BLACKHOLE;
		if (err == -EHOSTUNREACH)
			return BPF_FIB_LKUP_RET_UNREACHABLE;
		if (err == -EACCES)
			return BPF_FIB_LKUP_RET_PROHIBIT;

		return BPF_FIB_LKUP_RET_NOT_FWDED;
	}

	if (res.type != RTN_UNICAST)
		return BPF_FIB_LKUP_RET_NOT_FWDED;

	if (res.fi->fib_nhs > 1)
		fib_select_path(net, &res, &fl4, NULL);

	if (check_mtu) {
		mtu = ip_mtu_from_fib_result(&res, params->ipv4_dst);
		if (params->tot_len > mtu)
			return BPF_FIB_LKUP_RET_FRAG_NEEDED;
	}

	nh = &res.fi->fib_nh[res.nh_sel];

	/* do not handle lwt encaps right now */
	if (nh->nh_lwtstate)
		return BPF_FIB_LKUP_RET_UNSUPP_LWT;

	dev = nh->nh_dev;
	if (nh->nh_gw)
		params->ipv4_dst = nh->nh_gw;

	params->rt_metric = res.fi->fib_priority;

	/* xdp and cls_bpf programs are run in RCU-bh so
	 * rcu_read_lock_bh is not needed here
	 */
	neigh = __ipv4_neigh_lookup_noref(dev, (__force u32)params->ipv4_dst);
	if (!neigh)
		return BPF_FIB_LKUP_RET_NO_NEIGH;

	return bpf_fib_set_fwd_params(params, neigh, dev);
}
#endif

#if IS_ENABLED(CONFIG_IPV6)
static int bpf_ipv6_fib_lookup(struct net *net, struct bpf_fib_lookup *params,
			       u32 flags, bool check_mtu)
{
	struct in6_addr *src = (struct in6_addr *) params->ipv6_src;
	struct in6_addr *dst = (struct in6_addr *) params->ipv6_dst;
	struct neighbour *neigh;
	struct net_device *dev;
	struct inet6_dev *idev;
	struct fib6_info *f6i;
	struct flowi6 fl6;
	int strict = 0;
	int oif;
	u32 mtu;

	/* link local addresses are never forwarded */
	if (rt6_need_strict(dst) || rt6_need_strict(src))
		return BPF_FIB_LKUP_RET_NOT_FWDED;

	dev = dev_get_by_index_rcu(net, params->ifindex);
	if (unlikely(!dev))
		return -ENODEV;

	idev = __in6_dev_get_safely(dev);
	if (unlikely(!idev || !net->ipv6.devconf_all->forwarding))
		return BPF_FIB_LKUP_RET_FWD_DISABLED;

	if (flags & BPF_FIB_LOOKUP_OUTPUT) {
		fl6.flowi6_iif = 1;
		oif = fl6.flowi6_oif = params->ifindex;
	} else {
		oif = fl6.flowi6_iif = params->ifindex;
		fl6.flowi6_oif = 0;
		strict = RT6_LOOKUP_F_HAS_SADDR;
	}
	fl6.flowlabel = params->flowinfo;
	fl6.flowi6_scope = 0;
	fl6.flowi6_flags = 0;
	fl6.mp_hash = 0;

	fl6.flowi6_proto = params->l4_protocol;
	fl6.daddr = *dst;
	fl6.saddr = *src;
	fl6.fl6_sport = params->sport;
	fl6.fl6_dport = params->dport;

	if (flags & BPF_FIB_LOOKUP_DIRECT) {
		u32 tbid = l3mdev_fib_table_rcu(dev) ? : RT_TABLE_MAIN;
		struct fib6_table *tb;

		tb = ipv6_stub->fib6_get_table(net, tbid);
		if (unlikely(!tb))
			return BPF_FIB_LKUP_RET_NOT_FWDED;

		f6i = ipv6_stub->fib6_table_lookup(net, tb, oif, &fl6, strict);
	} else {
		fl6.flowi6_mark = 0;
		fl6.flowi6_secid = 0;
		fl6.flowi6_tun_key.tun_id = 0;
		fl6.flowi6_uid = sock_net_uid(net, NULL);

		f6i = ipv6_stub->fib6_lookup(net, oif, &fl6, strict);
	}

	if (unlikely(IS_ERR_OR_NULL(f6i) || f6i == net->ipv6.fib6_null_entry))
		return BPF_FIB_LKUP_RET_NOT_FWDED;

	if (unlikely(f6i->fib6_flags & RTF_REJECT)) {
		switch (f6i->fib6_type) {
		case RTN_BLACKHOLE:
			return BPF_FIB_LKUP_RET_BLACKHOLE;
		case RTN_UNREACHABLE:
			return BPF_FIB_LKUP_RET_UNREACHABLE;
		case RTN_PROHIBIT:
			return BPF_FIB_LKUP_RET_PROHIBIT;
		default:
			return BPF_FIB_LKUP_RET_NOT_FWDED;
		}
	}

	if (f6i->fib6_type != RTN_UNICAST)
		return BPF_FIB_LKUP_RET_NOT_FWDED;

	if (f6i->fib6_nsiblings && fl6.flowi6_oif == 0)
		f6i = ipv6_stub->fib6_multipath_select(net, f6i, &fl6,
						       fl6.flowi6_oif, NULL,
						       strict);

	if (check_mtu) {
		mtu = ipv6_stub->ip6_mtu_from_fib6(f6i, dst, src);
		if (params->tot_len > mtu)
			return BPF_FIB_LKUP_RET_FRAG_NEEDED;
	}

	if (f6i->fib6_nh.nh_lwtstate)
		return BPF_FIB_LKUP_RET_UNSUPP_LWT;

	if (f6i->fib6_flags & RTF_GATEWAY)
		*dst = f6i->fib6_nh.nh_gw;

	dev = f6i->fib6_nh.nh_dev;
	params->rt_metric = f6i->fib6_metric;

	/* xdp and cls_bpf programs are run in RCU-bh so rcu_read_lock_bh is
	 * not needed here. Can not use __ipv6_neigh_lookup_noref here
	 * because we need to get nd_tbl via the stub
	 */
	neigh = ___neigh_lookup_noref(ipv6_stub->nd_tbl, neigh_key_eq128,
				      ndisc_hashfn, dst, dev);
	if (!neigh)
		return BPF_FIB_LKUP_RET_NO_NEIGH;

	return bpf_fib_set_fwd_params(params, neigh, dev);
}
#endif

BPF_CALL_4(bpf_xdp_fib_lookup, struct xdp_buff *, ctx,
	   struct bpf_fib_lookup *, params, int, plen, u32, flags)
{
	if (plen < sizeof(*params))
		return -EINVAL;

	if (flags & ~(BPF_FIB_LOOKUP_DIRECT | BPF_FIB_LOOKUP_OUTPUT))
		return -EINVAL;

	switch (params->family) {
#if IS_ENABLED(CONFIG_INET)
	case AF_INET:
		return bpf_ipv4_fib_lookup(dev_net(ctx->rxq->dev), params,
					   flags, true);
#endif
#if IS_ENABLED(CONFIG_IPV6)
	case AF_INET6:
		return bpf_ipv6_fib_lookup(dev_net(ctx->rxq->dev), params,
					   flags, true);
#endif
	}
	return -EAFNOSUPPORT;
}

static const struct bpf_func_proto bpf_xdp_fib_lookup_proto = {
	.func		= bpf_xdp_fib_lookup,
	.gpl_only	= true,
	.ret_type	= RET_INTEGER,
	.arg1_type      = ARG_PTR_TO_CTX,
	.arg2_type      = ARG_PTR_TO_MEM,
	.arg3_type      = ARG_CONST_SIZE,
	.arg4_type	= ARG_ANYTHING,
};

BPF_CALL_4(bpf_skb_fib_lookup, struct sk_buff *, skb,
	   struct bpf_fib_lookup *, params, int, plen, u32, flags)
{
	struct net *net = dev_net(skb->dev);
	int rc = -EAFNOSUPPORT;

	if (plen < sizeof(*params))
		return -EINVAL;

	if (flags & ~(BPF_FIB_LOOKUP_DIRECT | BPF_FIB_LOOKUP_OUTPUT))
		return -EINVAL;

	switch (params->family) {
#if IS_ENABLED(CONFIG_INET)
	case AF_INET:
		rc = bpf_ipv4_fib_lookup(net, params, flags, false);
		break;
#endif
#if IS_ENABLED(CONFIG_IPV6)
	case AF_INET6:
		rc = bpf_ipv6_fib_lookup(net, params, flags, false);
		break;
#endif
	}

	if (!rc) {
		struct net_device *dev;

		dev = dev_get_by_index_rcu(net, params->ifindex);
		if (!is_skb_forwardable(dev, skb))
			rc = BPF_FIB_LKUP_RET_FRAG_NEEDED;
	}

	return rc;
}

static const struct bpf_func_proto bpf_skb_fib_lookup_proto = {
	.func		= bpf_skb_fib_lookup,
	.gpl_only	= true,
	.ret_type	= RET_INTEGER,
	.arg1_type      = ARG_PTR_TO_CTX,
	.arg2_type      = ARG_PTR_TO_MEM,
	.arg3_type      = ARG_CONST_SIZE,
	.arg4_type	= ARG_ANYTHING,
};

#if IS_ENABLED(CONFIG_IPV6_SEG6_BPF)
static int bpf_push_seg6_encap(struct sk_buff *skb, u32 type, void *hdr, u32 len)
{
	int err;
	struct ipv6_sr_hdr *srh = (struct ipv6_sr_hdr *)hdr;

	if (!seg6_validate_srh(srh, len))
		return -EINVAL;

	switch (type) {
	case BPF_LWT_ENCAP_SEG6_INLINE:
		if (skb->protocol != htons(ETH_P_IPV6))
			return -EBADMSG;

		err = seg6_do_srh_inline(skb, srh);
		break;
	case BPF_LWT_ENCAP_SEG6:
		skb_reset_inner_headers(skb);
		skb->encapsulation = 1;
		err = seg6_do_srh_encap(skb, srh, IPPROTO_IPV6);
		break;
	default:
		return -EINVAL;
	}

	bpf_compute_data_pointers(skb);
	if (err)
		return err;

	ipv6_hdr(skb)->payload_len = htons(skb->len - sizeof(struct ipv6hdr));
	skb_set_transport_header(skb, sizeof(struct ipv6hdr));

	return seg6_lookup_nexthop(skb, NULL, 0);
}
#endif /* CONFIG_IPV6_SEG6_BPF */

BPF_CALL_4(bpf_lwt_push_encap, struct sk_buff *, skb, u32, type, void *, hdr,
	   u32, len)
{
	switch (type) {
#if IS_ENABLED(CONFIG_IPV6_SEG6_BPF)
	case BPF_LWT_ENCAP_SEG6:
	case BPF_LWT_ENCAP_SEG6_INLINE:
		return bpf_push_seg6_encap(skb, type, hdr, len);
#endif
	default:
		return -EINVAL;
	}
}

static const struct bpf_func_proto bpf_lwt_push_encap_proto = {
	.func		= bpf_lwt_push_encap,
	.gpl_only	= false,
	.ret_type	= RET_INTEGER,
	.arg1_type	= ARG_PTR_TO_CTX,
	.arg2_type	= ARG_ANYTHING,
	.arg3_type	= ARG_PTR_TO_MEM,
	.arg4_type	= ARG_CONST_SIZE
};

#if IS_ENABLED(CONFIG_IPV6_SEG6_BPF)
BPF_CALL_4(bpf_lwt_seg6_store_bytes, struct sk_buff *, skb, u32, offset,
	   const void *, from, u32, len)
{
	struct seg6_bpf_srh_state *srh_state =
		this_cpu_ptr(&seg6_bpf_srh_states);
	struct ipv6_sr_hdr *srh = srh_state->srh;
	void *srh_tlvs, *srh_end, *ptr;
	int srhoff = 0;

	if (srh == NULL)
		return -EINVAL;

	srh_tlvs = (void *)((char *)srh + ((srh->first_segment + 1) << 4));
	srh_end = (void *)((char *)srh + sizeof(*srh) + srh_state->hdrlen);

	ptr = skb->data + offset;
	if (ptr >= srh_tlvs && ptr + len <= srh_end)
		srh_state->valid = false;
	else if (ptr < (void *)&srh->flags ||
		 ptr + len > (void *)&srh->segments)
		return -EFAULT;

	if (unlikely(bpf_try_make_writable(skb, offset + len)))
		return -EFAULT;
	if (ipv6_find_hdr(skb, &srhoff, IPPROTO_ROUTING, NULL, NULL) < 0)
		return -EINVAL;
	srh_state->srh = (struct ipv6_sr_hdr *)(skb->data + srhoff);

	memcpy(skb->data + offset, from, len);
	return 0;
}

static const struct bpf_func_proto bpf_lwt_seg6_store_bytes_proto = {
	.func		= bpf_lwt_seg6_store_bytes,
	.gpl_only	= false,
	.ret_type	= RET_INTEGER,
	.arg1_type	= ARG_PTR_TO_CTX,
	.arg2_type	= ARG_ANYTHING,
	.arg3_type	= ARG_PTR_TO_MEM,
	.arg4_type	= ARG_CONST_SIZE
};

static void bpf_update_srh_state(struct sk_buff *skb)
{
	struct seg6_bpf_srh_state *srh_state =
		this_cpu_ptr(&seg6_bpf_srh_states);
	int srhoff = 0;

	if (ipv6_find_hdr(skb, &srhoff, IPPROTO_ROUTING, NULL, NULL) < 0) {
		srh_state->srh = NULL;
	} else {
		srh_state->srh = (struct ipv6_sr_hdr *)(skb->data + srhoff);
		srh_state->hdrlen = srh_state->srh->hdrlen << 3;
		srh_state->valid = true;
	}
}

BPF_CALL_4(bpf_lwt_seg6_action, struct sk_buff *, skb,
	   u32, action, void *, param, u32, param_len)
{
	struct seg6_bpf_srh_state *srh_state =
		this_cpu_ptr(&seg6_bpf_srh_states);
	int hdroff = 0;
	int err;

	switch (action) {
	case SEG6_LOCAL_ACTION_END_X:
		if (!seg6_bpf_has_valid_srh(skb))
			return -EBADMSG;
		if (param_len != sizeof(struct in6_addr))
			return -EINVAL;
		return seg6_lookup_nexthop(skb, (struct in6_addr *)param, 0);
	case SEG6_LOCAL_ACTION_END_T:
		if (!seg6_bpf_has_valid_srh(skb))
			return -EBADMSG;
		if (param_len != sizeof(int))
			return -EINVAL;
		return seg6_lookup_nexthop(skb, NULL, *(int *)param);
	case SEG6_LOCAL_ACTION_END_DT6:
		if (!seg6_bpf_has_valid_srh(skb))
			return -EBADMSG;
		if (param_len != sizeof(int))
			return -EINVAL;

		if (ipv6_find_hdr(skb, &hdroff, IPPROTO_IPV6, NULL, NULL) < 0)
			return -EBADMSG;
		if (!pskb_pull(skb, hdroff))
			return -EBADMSG;

		skb_postpull_rcsum(skb, skb_network_header(skb), hdroff);
		skb_reset_network_header(skb);
		skb_reset_transport_header(skb);
		skb->encapsulation = 0;

		bpf_compute_data_pointers(skb);
		bpf_update_srh_state(skb);
		return seg6_lookup_nexthop(skb, NULL, *(int *)param);
	case SEG6_LOCAL_ACTION_END_B6:
		if (srh_state->srh && !seg6_bpf_has_valid_srh(skb))
			return -EBADMSG;
		err = bpf_push_seg6_encap(skb, BPF_LWT_ENCAP_SEG6_INLINE,
					  param, param_len);
		if (!err)
			bpf_update_srh_state(skb);

		return err;
	case SEG6_LOCAL_ACTION_END_B6_ENCAP:
		if (srh_state->srh && !seg6_bpf_has_valid_srh(skb))
			return -EBADMSG;
		err = bpf_push_seg6_encap(skb, BPF_LWT_ENCAP_SEG6,
					  param, param_len);
		if (!err)
			bpf_update_srh_state(skb);

		return err;
	default:
		return -EINVAL;
	}
}

static const struct bpf_func_proto bpf_lwt_seg6_action_proto = {
	.func		= bpf_lwt_seg6_action,
	.gpl_only	= false,
	.ret_type	= RET_INTEGER,
	.arg1_type	= ARG_PTR_TO_CTX,
	.arg2_type	= ARG_ANYTHING,
	.arg3_type	= ARG_PTR_TO_MEM,
	.arg4_type	= ARG_CONST_SIZE
};

BPF_CALL_3(bpf_lwt_seg6_adjust_srh, struct sk_buff *, skb, u32, offset,
	   s32, len)
{
	struct seg6_bpf_srh_state *srh_state =
		this_cpu_ptr(&seg6_bpf_srh_states);
	struct ipv6_sr_hdr *srh = srh_state->srh;
	void *srh_end, *srh_tlvs, *ptr;
	struct ipv6hdr *hdr;
	int srhoff = 0;
	int ret;

	if (unlikely(srh == NULL))
		return -EINVAL;

	srh_tlvs = (void *)((unsigned char *)srh + sizeof(*srh) +
			((srh->first_segment + 1) << 4));
	srh_end = (void *)((unsigned char *)srh + sizeof(*srh) +
			srh_state->hdrlen);
	ptr = skb->data + offset;

	if (unlikely(ptr < srh_tlvs || ptr > srh_end))
		return -EFAULT;
	if (unlikely(len < 0 && (void *)((char *)ptr - len) > srh_end))
		return -EFAULT;

	if (len > 0) {
		ret = skb_cow_head(skb, len);
		if (unlikely(ret < 0))
			return ret;

		ret = bpf_skb_net_hdr_push(skb, offset, len);
	} else {
		ret = bpf_skb_net_hdr_pop(skb, offset, -1 * len);
	}

	bpf_compute_data_pointers(skb);
	if (unlikely(ret < 0))
		return ret;

	hdr = (struct ipv6hdr *)skb->data;
	hdr->payload_len = htons(skb->len - sizeof(struct ipv6hdr));

	if (ipv6_find_hdr(skb, &srhoff, IPPROTO_ROUTING, NULL, NULL) < 0)
		return -EINVAL;
	srh_state->srh = (struct ipv6_sr_hdr *)(skb->data + srhoff);
	srh_state->hdrlen += len;
	srh_state->valid = false;
	return 0;
}

static const struct bpf_func_proto bpf_lwt_seg6_adjust_srh_proto = {
	.func		= bpf_lwt_seg6_adjust_srh,
	.gpl_only	= false,
	.ret_type	= RET_INTEGER,
	.arg1_type	= ARG_PTR_TO_CTX,
	.arg2_type	= ARG_ANYTHING,
	.arg3_type	= ARG_ANYTHING,
};
#endif /* CONFIG_IPV6_SEG6_BPF */

#ifdef CONFIG_INET
static struct sock *sk_lookup(struct net *net, struct bpf_sock_tuple *tuple,
			      struct sk_buff *skb, u8 family, u8 proto)
{
	bool refcounted = false;
	struct sock *sk = NULL;
	int dif = 0;

	if (skb->dev)
		dif = skb->dev->ifindex;

	if (family == AF_INET) {
		__be32 src4 = tuple->ipv4.saddr;
		__be32 dst4 = tuple->ipv4.daddr;
		int sdif = inet_sdif(skb);

		if (proto == IPPROTO_TCP)
			sk = __inet_lookup(net, &tcp_hashinfo, skb, 0,
					   src4, tuple->ipv4.sport,
					   dst4, tuple->ipv4.dport,
					   dif, sdif, &refcounted);
		else
			sk = __udp4_lib_lookup(net, src4, tuple->ipv4.sport,
					       dst4, tuple->ipv4.dport,
					       dif, sdif, &udp_table, skb);
#if IS_ENABLED(CONFIG_IPV6)
	} else {
		struct in6_addr *src6 = (struct in6_addr *)&tuple->ipv6.saddr;
		struct in6_addr *dst6 = (struct in6_addr *)&tuple->ipv6.daddr;
		u16 hnum = ntohs(tuple->ipv6.dport);
		int sdif = inet6_sdif(skb);

		if (proto == IPPROTO_TCP)
			sk = __inet6_lookup(net, &tcp_hashinfo, skb, 0,
					    src6, tuple->ipv6.sport,
					    dst6, hnum,
					    dif, sdif, &refcounted);
		else if (likely(ipv6_bpf_stub))
			sk = ipv6_bpf_stub->udp6_lib_lookup(net,
							    src6, tuple->ipv6.sport,
							    dst6, hnum,
							    dif, sdif,
							    &udp_table, skb);
#endif
	}

	if (unlikely(sk && !refcounted && !sock_flag(sk, SOCK_RCU_FREE))) {
		WARN_ONCE(1, "Found non-RCU, unreferenced socket!");
		sk = NULL;
	}
	return sk;
}

/* bpf_sk_lookup performs the core lookup for different types of sockets,
 * taking a reference on the socket if it doesn't have the flag SOCK_RCU_FREE.
 * Returns the socket as an 'unsigned long' to simplify the casting in the
 * callers to satisfy BPF_CALL declarations.
 */
static unsigned long
bpf_sk_lookup(struct sk_buff *skb, struct bpf_sock_tuple *tuple, u32 len,
	      u8 proto, u64 netns_id, u64 flags)
{
	struct net *caller_net;
	struct sock *sk = NULL;
	u8 family = AF_UNSPEC;
	struct net *net;

	family = len == sizeof(tuple->ipv4) ? AF_INET : AF_INET6;
	if (unlikely(family == AF_UNSPEC || netns_id > U32_MAX || flags))
		goto out;

	if (skb->dev)
		caller_net = dev_net(skb->dev);
	else
		caller_net = sock_net(skb->sk);
	if (netns_id) {
		net = get_net_ns_by_id(caller_net, netns_id);
		if (unlikely(!net))
			goto out;
		sk = sk_lookup(net, tuple, skb, family, proto);
		put_net(net);
	} else {
		net = caller_net;
		sk = sk_lookup(net, tuple, skb, family, proto);
	}

	if (sk)
		sk = sk_to_full_sk(sk);
out:
	return (unsigned long) sk;
}

BPF_CALL_5(bpf_sk_lookup_tcp, struct sk_buff *, skb,
	   struct bpf_sock_tuple *, tuple, u32, len, u64, netns_id, u64, flags)
{
	return bpf_sk_lookup(skb, tuple, len, IPPROTO_TCP, netns_id, flags);
}

static const struct bpf_func_proto bpf_sk_lookup_tcp_proto = {
	.func		= bpf_sk_lookup_tcp,
	.gpl_only	= false,
	.pkt_access	= true,
	.ret_type	= RET_PTR_TO_SOCKET_OR_NULL,
	.arg1_type	= ARG_PTR_TO_CTX,
	.arg2_type	= ARG_PTR_TO_MEM,
	.arg3_type	= ARG_CONST_SIZE,
	.arg4_type	= ARG_ANYTHING,
	.arg5_type	= ARG_ANYTHING,
};

BPF_CALL_5(bpf_sk_lookup_udp, struct sk_buff *, skb,
	   struct bpf_sock_tuple *, tuple, u32, len, u64, netns_id, u64, flags)
{
	return bpf_sk_lookup(skb, tuple, len, IPPROTO_UDP, netns_id, flags);
}

static const struct bpf_func_proto bpf_sk_lookup_udp_proto = {
	.func		= bpf_sk_lookup_udp,
	.gpl_only	= false,
	.pkt_access	= true,
	.ret_type	= RET_PTR_TO_SOCKET_OR_NULL,
	.arg1_type	= ARG_PTR_TO_CTX,
	.arg2_type	= ARG_PTR_TO_MEM,
	.arg3_type	= ARG_CONST_SIZE,
	.arg4_type	= ARG_ANYTHING,
	.arg5_type	= ARG_ANYTHING,
};

BPF_CALL_1(bpf_sk_release, struct sock *, sk)
{
	if (!sock_flag(sk, SOCK_RCU_FREE))
		sock_gen_put(sk);
	return 0;
}

static const struct bpf_func_proto bpf_sk_release_proto = {
	.func		= bpf_sk_release,
	.gpl_only	= false,
	.ret_type	= RET_INTEGER,
	.arg1_type	= ARG_PTR_TO_SOCKET,
};
#endif /* CONFIG_INET */

bool bpf_helper_changes_pkt_data(void *func)
{
	if (func == bpf_skb_vlan_push ||
	    func == bpf_skb_vlan_pop ||
	    func == bpf_skb_store_bytes ||
	    func == bpf_skb_change_proto ||
	    func == bpf_skb_change_head ||
	    func == sk_skb_change_head ||
	    func == bpf_skb_change_tail ||
	    func == sk_skb_change_tail ||
	    func == bpf_skb_adjust_room ||
	    func == bpf_skb_pull_data ||
	    func == sk_skb_pull_data ||
	    func == bpf_clone_redirect ||
	    func == bpf_l3_csum_replace ||
	    func == bpf_l4_csum_replace ||
	    func == bpf_xdp_adjust_head ||
	    func == bpf_xdp_adjust_meta ||
	    func == bpf_msg_pull_data ||
	    func == bpf_msg_push_data ||
	    func == bpf_xdp_adjust_tail ||
#if IS_ENABLED(CONFIG_IPV6_SEG6_BPF)
	    func == bpf_lwt_seg6_store_bytes ||
	    func == bpf_lwt_seg6_adjust_srh ||
	    func == bpf_lwt_seg6_action ||
#endif
	    func == bpf_lwt_push_encap)
		return true;

	return false;
}

static const struct bpf_func_proto *
bpf_base_func_proto(enum bpf_func_id func_id)
{
	switch (func_id) {
	case BPF_FUNC_map_lookup_elem:
		return &bpf_map_lookup_elem_proto;
	case BPF_FUNC_map_update_elem:
		return &bpf_map_update_elem_proto;
	case BPF_FUNC_map_delete_elem:
		return &bpf_map_delete_elem_proto;
	case BPF_FUNC_map_push_elem:
		return &bpf_map_push_elem_proto;
	case BPF_FUNC_map_pop_elem:
		return &bpf_map_pop_elem_proto;
	case BPF_FUNC_map_peek_elem:
		return &bpf_map_peek_elem_proto;
	case BPF_FUNC_get_prandom_u32:
		return &bpf_get_prandom_u32_proto;
	case BPF_FUNC_get_smp_processor_id:
		return &bpf_get_raw_smp_processor_id_proto;
	case BPF_FUNC_get_numa_node_id:
		return &bpf_get_numa_node_id_proto;
	case BPF_FUNC_tail_call:
		return &bpf_tail_call_proto;
	case BPF_FUNC_ktime_get_ns:
		return &bpf_ktime_get_ns_proto;
	case BPF_FUNC_trace_printk:
		if (capable(CAP_SYS_ADMIN))
			return bpf_get_trace_printk_proto();
		/* else: fall through */
	default:
		return NULL;
	}
}

static const struct bpf_func_proto *
sock_filter_func_proto(enum bpf_func_id func_id, const struct bpf_prog *prog)
{
	switch (func_id) {
	/* inet and inet6 sockets are created in a process
	 * context so there is always a valid uid/gid
	 */
	case BPF_FUNC_get_current_uid_gid:
		return &bpf_get_current_uid_gid_proto;
	case BPF_FUNC_get_local_storage:
		return &bpf_get_local_storage_proto;
	default:
		return bpf_base_func_proto(func_id);
	}
}

static const struct bpf_func_proto *
sock_addr_func_proto(enum bpf_func_id func_id, const struct bpf_prog *prog)
{
	switch (func_id) {
	/* inet and inet6 sockets are created in a process
	 * context so there is always a valid uid/gid
	 */
	case BPF_FUNC_get_current_uid_gid:
		return &bpf_get_current_uid_gid_proto;
	case BPF_FUNC_bind:
		switch (prog->expected_attach_type) {
		case BPF_CGROUP_INET4_CONNECT:
		case BPF_CGROUP_INET6_CONNECT:
			return &bpf_bind_proto;
		default:
			return NULL;
		}
	case BPF_FUNC_get_socket_cookie:
		return &bpf_get_socket_cookie_sock_addr_proto;
	case BPF_FUNC_get_local_storage:
		return &bpf_get_local_storage_proto;
	default:
		return bpf_base_func_proto(func_id);
	}
}

static const struct bpf_func_proto *
sk_filter_func_proto(enum bpf_func_id func_id, const struct bpf_prog *prog)
{
	switch (func_id) {
	case BPF_FUNC_skb_load_bytes:
		return &bpf_skb_load_bytes_proto;
	case BPF_FUNC_skb_load_bytes_relative:
		return &bpf_skb_load_bytes_relative_proto;
	case BPF_FUNC_get_socket_cookie:
		return &bpf_get_socket_cookie_proto;
	case BPF_FUNC_get_socket_uid:
		return &bpf_get_socket_uid_proto;
	default:
		return bpf_base_func_proto(func_id);
	}
}

static const struct bpf_func_proto *
cg_skb_func_proto(enum bpf_func_id func_id, const struct bpf_prog *prog)
{
	switch (func_id) {
	case BPF_FUNC_get_local_storage:
		return &bpf_get_local_storage_proto;
	default:
		return sk_filter_func_proto(func_id, prog);
	}
}

static const struct bpf_func_proto *
tc_cls_act_func_proto(enum bpf_func_id func_id, const struct bpf_prog *prog)
{
	switch (func_id) {
	case BPF_FUNC_skb_store_bytes:
		return &bpf_skb_store_bytes_proto;
	case BPF_FUNC_skb_load_bytes:
		return &bpf_skb_load_bytes_proto;
	case BPF_FUNC_skb_load_bytes_relative:
		return &bpf_skb_load_bytes_relative_proto;
	case BPF_FUNC_skb_pull_data:
		return &bpf_skb_pull_data_proto;
	case BPF_FUNC_csum_diff:
		return &bpf_csum_diff_proto;
	case BPF_FUNC_csum_update:
		return &bpf_csum_update_proto;
	case BPF_FUNC_l3_csum_replace:
		return &bpf_l3_csum_replace_proto;
	case BPF_FUNC_l4_csum_replace:
		return &bpf_l4_csum_replace_proto;
	case BPF_FUNC_clone_redirect:
		return &bpf_clone_redirect_proto;
	case BPF_FUNC_get_cgroup_classid:
		return &bpf_get_cgroup_classid_proto;
	case BPF_FUNC_skb_vlan_push:
		return &bpf_skb_vlan_push_proto;
	case BPF_FUNC_skb_vlan_pop:
		return &bpf_skb_vlan_pop_proto;
	case BPF_FUNC_skb_change_proto:
		return &bpf_skb_change_proto_proto;
	case BPF_FUNC_skb_change_type:
		return &bpf_skb_change_type_proto;
	case BPF_FUNC_skb_adjust_room:
		return &bpf_skb_adjust_room_proto;
	case BPF_FUNC_skb_change_tail:
		return &bpf_skb_change_tail_proto;
	case BPF_FUNC_skb_get_tunnel_key:
		return &bpf_skb_get_tunnel_key_proto;
	case BPF_FUNC_skb_set_tunnel_key:
		return bpf_get_skb_set_tunnel_proto(func_id);
	case BPF_FUNC_skb_get_tunnel_opt:
		return &bpf_skb_get_tunnel_opt_proto;
	case BPF_FUNC_skb_set_tunnel_opt:
		return bpf_get_skb_set_tunnel_proto(func_id);
	case BPF_FUNC_redirect:
		return &bpf_redirect_proto;
	case BPF_FUNC_get_route_realm:
		return &bpf_get_route_realm_proto;
	case BPF_FUNC_get_hash_recalc:
		return &bpf_get_hash_recalc_proto;
	case BPF_FUNC_set_hash_invalid:
		return &bpf_set_hash_invalid_proto;
	case BPF_FUNC_set_hash:
		return &bpf_set_hash_proto;
	case BPF_FUNC_perf_event_output:
		return &bpf_skb_event_output_proto;
	case BPF_FUNC_get_smp_processor_id:
		return &bpf_get_smp_processor_id_proto;
	case BPF_FUNC_skb_under_cgroup:
		return &bpf_skb_under_cgroup_proto;
	case BPF_FUNC_get_socket_cookie:
		return &bpf_get_socket_cookie_proto;
	case BPF_FUNC_get_socket_uid:
		return &bpf_get_socket_uid_proto;
	case BPF_FUNC_fib_lookup:
		return &bpf_skb_fib_lookup_proto;
#ifdef CONFIG_XFRM
	case BPF_FUNC_skb_get_xfrm_state:
		return &bpf_skb_get_xfrm_state_proto;
#endif
#ifdef CONFIG_SOCK_CGROUP_DATA
	case BPF_FUNC_skb_cgroup_id:
		return &bpf_skb_cgroup_id_proto;
	case BPF_FUNC_skb_ancestor_cgroup_id:
		return &bpf_skb_ancestor_cgroup_id_proto;
#endif
#ifdef CONFIG_INET
	case BPF_FUNC_sk_lookup_tcp:
		return &bpf_sk_lookup_tcp_proto;
	case BPF_FUNC_sk_lookup_udp:
		return &bpf_sk_lookup_udp_proto;
	case BPF_FUNC_sk_release:
		return &bpf_sk_release_proto;
#endif
	default:
		return bpf_base_func_proto(func_id);
	}
}

static const struct bpf_func_proto *
xdp_func_proto(enum bpf_func_id func_id, const struct bpf_prog *prog)
{
	switch (func_id) {
	case BPF_FUNC_perf_event_output:
		return &bpf_xdp_event_output_proto;
	case BPF_FUNC_get_smp_processor_id:
		return &bpf_get_smp_processor_id_proto;
	case BPF_FUNC_csum_diff:
		return &bpf_csum_diff_proto;
	case BPF_FUNC_xdp_adjust_head:
		return &bpf_xdp_adjust_head_proto;
	case BPF_FUNC_xdp_adjust_meta:
		return &bpf_xdp_adjust_meta_proto;
	case BPF_FUNC_redirect:
		return &bpf_xdp_redirect_proto;
	case BPF_FUNC_redirect_map:
		return &bpf_xdp_redirect_map_proto;
	case BPF_FUNC_xdp_adjust_tail:
		return &bpf_xdp_adjust_tail_proto;
	case BPF_FUNC_fib_lookup:
		return &bpf_xdp_fib_lookup_proto;
	default:
		return bpf_base_func_proto(func_id);
	}
}

const struct bpf_func_proto bpf_sock_map_update_proto __weak;
const struct bpf_func_proto bpf_sock_hash_update_proto __weak;

static const struct bpf_func_proto *
sock_ops_func_proto(enum bpf_func_id func_id, const struct bpf_prog *prog)
{
	switch (func_id) {
	case BPF_FUNC_setsockopt:
		return &bpf_setsockopt_proto;
	case BPF_FUNC_getsockopt:
		return &bpf_getsockopt_proto;
	case BPF_FUNC_sock_ops_cb_flags_set:
		return &bpf_sock_ops_cb_flags_set_proto;
	case BPF_FUNC_sock_map_update:
		return &bpf_sock_map_update_proto;
	case BPF_FUNC_sock_hash_update:
		return &bpf_sock_hash_update_proto;
	case BPF_FUNC_get_socket_cookie:
		return &bpf_get_socket_cookie_sock_ops_proto;
	case BPF_FUNC_get_local_storage:
		return &bpf_get_local_storage_proto;
	default:
		return bpf_base_func_proto(func_id);
	}
}

const struct bpf_func_proto bpf_msg_redirect_map_proto __weak;
const struct bpf_func_proto bpf_msg_redirect_hash_proto __weak;

static const struct bpf_func_proto *
sk_msg_func_proto(enum bpf_func_id func_id, const struct bpf_prog *prog)
{
	switch (func_id) {
	case BPF_FUNC_msg_redirect_map:
		return &bpf_msg_redirect_map_proto;
	case BPF_FUNC_msg_redirect_hash:
		return &bpf_msg_redirect_hash_proto;
	case BPF_FUNC_msg_apply_bytes:
		return &bpf_msg_apply_bytes_proto;
	case BPF_FUNC_msg_cork_bytes:
		return &bpf_msg_cork_bytes_proto;
	case BPF_FUNC_msg_pull_data:
		return &bpf_msg_pull_data_proto;
	case BPF_FUNC_msg_push_data:
		return &bpf_msg_push_data_proto;
<<<<<<< HEAD
	case BPF_FUNC_get_local_storage:
		return &bpf_get_local_storage_proto;
=======
>>>>>>> 9f51ae62
	default:
		return bpf_base_func_proto(func_id);
	}
}

const struct bpf_func_proto bpf_sk_redirect_map_proto __weak;
const struct bpf_func_proto bpf_sk_redirect_hash_proto __weak;

static const struct bpf_func_proto *
sk_skb_func_proto(enum bpf_func_id func_id, const struct bpf_prog *prog)
{
	switch (func_id) {
	case BPF_FUNC_skb_store_bytes:
		return &bpf_skb_store_bytes_proto;
	case BPF_FUNC_skb_load_bytes:
		return &bpf_skb_load_bytes_proto;
	case BPF_FUNC_skb_pull_data:
		return &sk_skb_pull_data_proto;
	case BPF_FUNC_skb_change_tail:
		return &sk_skb_change_tail_proto;
	case BPF_FUNC_skb_change_head:
		return &sk_skb_change_head_proto;
	case BPF_FUNC_get_socket_cookie:
		return &bpf_get_socket_cookie_proto;
	case BPF_FUNC_get_socket_uid:
		return &bpf_get_socket_uid_proto;
	case BPF_FUNC_sk_redirect_map:
		return &bpf_sk_redirect_map_proto;
	case BPF_FUNC_sk_redirect_hash:
		return &bpf_sk_redirect_hash_proto;
<<<<<<< HEAD
	case BPF_FUNC_get_local_storage:
		return &bpf_get_local_storage_proto;
=======
>>>>>>> 9f51ae62
#ifdef CONFIG_INET
	case BPF_FUNC_sk_lookup_tcp:
		return &bpf_sk_lookup_tcp_proto;
	case BPF_FUNC_sk_lookup_udp:
		return &bpf_sk_lookup_udp_proto;
	case BPF_FUNC_sk_release:
		return &bpf_sk_release_proto;
#endif
	default:
		return bpf_base_func_proto(func_id);
	}
}

static const struct bpf_func_proto *
flow_dissector_func_proto(enum bpf_func_id func_id, const struct bpf_prog *prog)
{
	switch (func_id) {
	case BPF_FUNC_skb_load_bytes:
		return &bpf_skb_load_bytes_proto;
	default:
		return bpf_base_func_proto(func_id);
	}
}

static const struct bpf_func_proto *
lwt_out_func_proto(enum bpf_func_id func_id, const struct bpf_prog *prog)
{
	switch (func_id) {
	case BPF_FUNC_skb_load_bytes:
		return &bpf_skb_load_bytes_proto;
	case BPF_FUNC_skb_pull_data:
		return &bpf_skb_pull_data_proto;
	case BPF_FUNC_csum_diff:
		return &bpf_csum_diff_proto;
	case BPF_FUNC_get_cgroup_classid:
		return &bpf_get_cgroup_classid_proto;
	case BPF_FUNC_get_route_realm:
		return &bpf_get_route_realm_proto;
	case BPF_FUNC_get_hash_recalc:
		return &bpf_get_hash_recalc_proto;
	case BPF_FUNC_perf_event_output:
		return &bpf_skb_event_output_proto;
	case BPF_FUNC_get_smp_processor_id:
		return &bpf_get_smp_processor_id_proto;
	case BPF_FUNC_skb_under_cgroup:
		return &bpf_skb_under_cgroup_proto;
	default:
		return bpf_base_func_proto(func_id);
	}
}

static const struct bpf_func_proto *
lwt_in_func_proto(enum bpf_func_id func_id, const struct bpf_prog *prog)
{
	switch (func_id) {
	case BPF_FUNC_lwt_push_encap:
		return &bpf_lwt_push_encap_proto;
	default:
		return lwt_out_func_proto(func_id, prog);
	}
}

static const struct bpf_func_proto *
lwt_xmit_func_proto(enum bpf_func_id func_id, const struct bpf_prog *prog)
{
	switch (func_id) {
	case BPF_FUNC_skb_get_tunnel_key:
		return &bpf_skb_get_tunnel_key_proto;
	case BPF_FUNC_skb_set_tunnel_key:
		return bpf_get_skb_set_tunnel_proto(func_id);
	case BPF_FUNC_skb_get_tunnel_opt:
		return &bpf_skb_get_tunnel_opt_proto;
	case BPF_FUNC_skb_set_tunnel_opt:
		return bpf_get_skb_set_tunnel_proto(func_id);
	case BPF_FUNC_redirect:
		return &bpf_redirect_proto;
	case BPF_FUNC_clone_redirect:
		return &bpf_clone_redirect_proto;
	case BPF_FUNC_skb_change_tail:
		return &bpf_skb_change_tail_proto;
	case BPF_FUNC_skb_change_head:
		return &bpf_skb_change_head_proto;
	case BPF_FUNC_skb_store_bytes:
		return &bpf_skb_store_bytes_proto;
	case BPF_FUNC_csum_update:
		return &bpf_csum_update_proto;
	case BPF_FUNC_l3_csum_replace:
		return &bpf_l3_csum_replace_proto;
	case BPF_FUNC_l4_csum_replace:
		return &bpf_l4_csum_replace_proto;
	case BPF_FUNC_set_hash_invalid:
		return &bpf_set_hash_invalid_proto;
	default:
		return lwt_out_func_proto(func_id, prog);
	}
}

static const struct bpf_func_proto *
lwt_seg6local_func_proto(enum bpf_func_id func_id, const struct bpf_prog *prog)
{
	switch (func_id) {
#if IS_ENABLED(CONFIG_IPV6_SEG6_BPF)
	case BPF_FUNC_lwt_seg6_store_bytes:
		return &bpf_lwt_seg6_store_bytes_proto;
	case BPF_FUNC_lwt_seg6_action:
		return &bpf_lwt_seg6_action_proto;
	case BPF_FUNC_lwt_seg6_adjust_srh:
		return &bpf_lwt_seg6_adjust_srh_proto;
#endif
	default:
		return lwt_out_func_proto(func_id, prog);
	}
}

static bool bpf_skb_is_valid_access(int off, int size, enum bpf_access_type type,
				    const struct bpf_prog *prog,
				    struct bpf_insn_access_aux *info)
{
	const int size_default = sizeof(__u32);

	if (off < 0 || off >= sizeof(struct __sk_buff))
		return false;

	/* The verifier guarantees that size > 0. */
	if (off % size != 0)
		return false;

	switch (off) {
	case bpf_ctx_range_till(struct __sk_buff, cb[0], cb[4]):
		if (off + size > offsetofend(struct __sk_buff, cb[4]))
			return false;
		break;
	case bpf_ctx_range_till(struct __sk_buff, remote_ip6[0], remote_ip6[3]):
	case bpf_ctx_range_till(struct __sk_buff, local_ip6[0], local_ip6[3]):
	case bpf_ctx_range_till(struct __sk_buff, remote_ip4, remote_ip4):
	case bpf_ctx_range_till(struct __sk_buff, local_ip4, local_ip4):
	case bpf_ctx_range(struct __sk_buff, data):
	case bpf_ctx_range(struct __sk_buff, data_meta):
	case bpf_ctx_range(struct __sk_buff, data_end):
		if (size != size_default)
			return false;
		break;
	case bpf_ctx_range(struct __sk_buff, flow_keys):
		if (size != sizeof(struct bpf_flow_keys *))
			return false;
		break;
	default:
		/* Only narrow read access allowed for now. */
		if (type == BPF_WRITE) {
			if (size != size_default)
				return false;
		} else {
			bpf_ctx_record_field_size(info, size_default);
			if (!bpf_ctx_narrow_access_ok(off, size, size_default))
				return false;
		}
	}

	return true;
}

static bool sk_filter_is_valid_access(int off, int size,
				      enum bpf_access_type type,
				      const struct bpf_prog *prog,
				      struct bpf_insn_access_aux *info)
{
	switch (off) {
	case bpf_ctx_range(struct __sk_buff, tc_classid):
	case bpf_ctx_range(struct __sk_buff, data):
	case bpf_ctx_range(struct __sk_buff, data_meta):
	case bpf_ctx_range(struct __sk_buff, data_end):
	case bpf_ctx_range(struct __sk_buff, flow_keys):
	case bpf_ctx_range_till(struct __sk_buff, family, local_port):
		return false;
	}

	if (type == BPF_WRITE) {
		switch (off) {
		case bpf_ctx_range_till(struct __sk_buff, cb[0], cb[4]):
			break;
		default:
			return false;
		}
	}

	return bpf_skb_is_valid_access(off, size, type, prog, info);
}

static bool cg_skb_is_valid_access(int off, int size,
				   enum bpf_access_type type,
				   const struct bpf_prog *prog,
				   struct bpf_insn_access_aux *info)
{
	switch (off) {
	case bpf_ctx_range(struct __sk_buff, tc_classid):
	case bpf_ctx_range(struct __sk_buff, data_meta):
	case bpf_ctx_range(struct __sk_buff, flow_keys):
		return false;
<<<<<<< HEAD
	}
=======
	case bpf_ctx_range(struct __sk_buff, data):
	case bpf_ctx_range(struct __sk_buff, data_end):
		if (!capable(CAP_SYS_ADMIN))
			return false;
		break;
	}

>>>>>>> 9f51ae62
	if (type == BPF_WRITE) {
		switch (off) {
		case bpf_ctx_range(struct __sk_buff, mark):
		case bpf_ctx_range(struct __sk_buff, priority):
		case bpf_ctx_range_till(struct __sk_buff, cb[0], cb[4]):
			break;
		default:
			return false;
		}
	}

	switch (off) {
	case bpf_ctx_range(struct __sk_buff, data):
		info->reg_type = PTR_TO_PACKET;
		break;
	case bpf_ctx_range(struct __sk_buff, data_end):
		info->reg_type = PTR_TO_PACKET_END;
		break;
	}

	return bpf_skb_is_valid_access(off, size, type, prog, info);
}

static bool lwt_is_valid_access(int off, int size,
				enum bpf_access_type type,
				const struct bpf_prog *prog,
				struct bpf_insn_access_aux *info)
{
	switch (off) {
	case bpf_ctx_range(struct __sk_buff, tc_classid):
	case bpf_ctx_range_till(struct __sk_buff, family, local_port):
	case bpf_ctx_range(struct __sk_buff, data_meta):
	case bpf_ctx_range(struct __sk_buff, flow_keys):
		return false;
	}

	if (type == BPF_WRITE) {
		switch (off) {
		case bpf_ctx_range(struct __sk_buff, mark):
		case bpf_ctx_range(struct __sk_buff, priority):
		case bpf_ctx_range_till(struct __sk_buff, cb[0], cb[4]):
			break;
		default:
			return false;
		}
	}

	switch (off) {
	case bpf_ctx_range(struct __sk_buff, data):
		info->reg_type = PTR_TO_PACKET;
		break;
	case bpf_ctx_range(struct __sk_buff, data_end):
		info->reg_type = PTR_TO_PACKET_END;
		break;
	}

	return bpf_skb_is_valid_access(off, size, type, prog, info);
}

/* Attach type specific accesses */
static bool __sock_filter_check_attach_type(int off,
					    enum bpf_access_type access_type,
					    enum bpf_attach_type attach_type)
{
	switch (off) {
	case offsetof(struct bpf_sock, bound_dev_if):
	case offsetof(struct bpf_sock, mark):
	case offsetof(struct bpf_sock, priority):
		switch (attach_type) {
		case BPF_CGROUP_INET_SOCK_CREATE:
			goto full_access;
		default:
			return false;
		}
	case bpf_ctx_range(struct bpf_sock, src_ip4):
		switch (attach_type) {
		case BPF_CGROUP_INET4_POST_BIND:
			goto read_only;
		default:
			return false;
		}
	case bpf_ctx_range_till(struct bpf_sock, src_ip6[0], src_ip6[3]):
		switch (attach_type) {
		case BPF_CGROUP_INET6_POST_BIND:
			goto read_only;
		default:
			return false;
		}
	case bpf_ctx_range(struct bpf_sock, src_port):
		switch (attach_type) {
		case BPF_CGROUP_INET4_POST_BIND:
		case BPF_CGROUP_INET6_POST_BIND:
			goto read_only;
		default:
			return false;
		}
	}
read_only:
	return access_type == BPF_READ;
full_access:
	return true;
}

static bool __sock_filter_check_size(int off, int size,
				     struct bpf_insn_access_aux *info)
{
	const int size_default = sizeof(__u32);

	switch (off) {
	case bpf_ctx_range(struct bpf_sock, src_ip4):
	case bpf_ctx_range_till(struct bpf_sock, src_ip6[0], src_ip6[3]):
		bpf_ctx_record_field_size(info, size_default);
		return bpf_ctx_narrow_access_ok(off, size, size_default);
	}

	return size == size_default;
}

bool bpf_sock_is_valid_access(int off, int size, enum bpf_access_type type,
			      struct bpf_insn_access_aux *info)
{
	if (off < 0 || off >= sizeof(struct bpf_sock))
		return false;
	if (off % size != 0)
		return false;
	if (!__sock_filter_check_size(off, size, info))
		return false;
	return true;
}

static bool sock_filter_is_valid_access(int off, int size,
					enum bpf_access_type type,
					const struct bpf_prog *prog,
					struct bpf_insn_access_aux *info)
{
	if (!bpf_sock_is_valid_access(off, size, type, info))
		return false;
	return __sock_filter_check_attach_type(off, type,
					       prog->expected_attach_type);
}

<<<<<<< HEAD
=======
static int bpf_noop_prologue(struct bpf_insn *insn_buf, bool direct_write,
			     const struct bpf_prog *prog)
{
	/* Neither direct read nor direct write requires any preliminary
	 * action.
	 */
	return 0;
}

>>>>>>> 9f51ae62
static int bpf_unclone_prologue(struct bpf_insn *insn_buf, bool direct_write,
				const struct bpf_prog *prog, int drop_verdict)
{
	struct bpf_insn *insn = insn_buf;

	if (!direct_write)
		return 0;

	/* if (!skb->cloned)
	 *       goto start;
	 *
	 * (Fast-path, otherwise approximation that we might be
	 *  a clone, do the rest in helper.)
	 */
	*insn++ = BPF_LDX_MEM(BPF_B, BPF_REG_6, BPF_REG_1, CLONED_OFFSET());
	*insn++ = BPF_ALU32_IMM(BPF_AND, BPF_REG_6, CLONED_MASK);
	*insn++ = BPF_JMP_IMM(BPF_JEQ, BPF_REG_6, 0, 7);

	/* ret = bpf_skb_pull_data(skb, 0); */
	*insn++ = BPF_MOV64_REG(BPF_REG_6, BPF_REG_1);
	*insn++ = BPF_ALU64_REG(BPF_XOR, BPF_REG_2, BPF_REG_2);
	*insn++ = BPF_RAW_INSN(BPF_JMP | BPF_CALL, 0, 0, 0,
			       BPF_FUNC_skb_pull_data);
	/* if (!ret)
	 *      goto restore;
	 * return TC_ACT_SHOT;
	 */
	*insn++ = BPF_JMP_IMM(BPF_JEQ, BPF_REG_0, 0, 2);
	*insn++ = BPF_ALU32_IMM(BPF_MOV, BPF_REG_0, drop_verdict);
	*insn++ = BPF_EXIT_INSN();

	/* restore: */
	*insn++ = BPF_MOV64_REG(BPF_REG_1, BPF_REG_6);
	/* start: */
	*insn++ = prog->insnsi[0];

	return insn - insn_buf;
}

static int bpf_gen_ld_abs(const struct bpf_insn *orig,
			  struct bpf_insn *insn_buf)
{
	bool indirect = BPF_MODE(orig->code) == BPF_IND;
	struct bpf_insn *insn = insn_buf;

	/* We're guaranteed here that CTX is in R6. */
	*insn++ = BPF_MOV64_REG(BPF_REG_1, BPF_REG_CTX);
	if (!indirect) {
		*insn++ = BPF_MOV64_IMM(BPF_REG_2, orig->imm);
	} else {
		*insn++ = BPF_MOV64_REG(BPF_REG_2, orig->src_reg);
		if (orig->imm)
			*insn++ = BPF_ALU64_IMM(BPF_ADD, BPF_REG_2, orig->imm);
	}

	switch (BPF_SIZE(orig->code)) {
	case BPF_B:
		*insn++ = BPF_EMIT_CALL(bpf_skb_load_helper_8_no_cache);
		break;
	case BPF_H:
		*insn++ = BPF_EMIT_CALL(bpf_skb_load_helper_16_no_cache);
		break;
	case BPF_W:
		*insn++ = BPF_EMIT_CALL(bpf_skb_load_helper_32_no_cache);
		break;
	}

	*insn++ = BPF_JMP_IMM(BPF_JSGE, BPF_REG_0, 0, 2);
	*insn++ = BPF_ALU32_REG(BPF_XOR, BPF_REG_0, BPF_REG_0);
	*insn++ = BPF_EXIT_INSN();

	return insn - insn_buf;
}

static int tc_cls_act_prologue(struct bpf_insn *insn_buf, bool direct_write,
			       const struct bpf_prog *prog)
{
	return bpf_unclone_prologue(insn_buf, direct_write, prog, TC_ACT_SHOT);
}

static bool tc_cls_act_is_valid_access(int off, int size,
				       enum bpf_access_type type,
				       const struct bpf_prog *prog,
				       struct bpf_insn_access_aux *info)
{
	if (type == BPF_WRITE) {
		switch (off) {
		case bpf_ctx_range(struct __sk_buff, mark):
		case bpf_ctx_range(struct __sk_buff, tc_index):
		case bpf_ctx_range(struct __sk_buff, priority):
		case bpf_ctx_range(struct __sk_buff, tc_classid):
		case bpf_ctx_range_till(struct __sk_buff, cb[0], cb[4]):
			break;
		default:
			return false;
		}
	}

	switch (off) {
	case bpf_ctx_range(struct __sk_buff, data):
		info->reg_type = PTR_TO_PACKET;
		break;
	case bpf_ctx_range(struct __sk_buff, data_meta):
		info->reg_type = PTR_TO_PACKET_META;
		break;
	case bpf_ctx_range(struct __sk_buff, data_end):
		info->reg_type = PTR_TO_PACKET_END;
		break;
	case bpf_ctx_range(struct __sk_buff, flow_keys):
	case bpf_ctx_range_till(struct __sk_buff, family, local_port):
		return false;
	}

	return bpf_skb_is_valid_access(off, size, type, prog, info);
}

static bool __is_valid_xdp_access(int off, int size)
{
	if (off < 0 || off >= sizeof(struct xdp_md))
		return false;
	if (off % size != 0)
		return false;
	if (size != sizeof(__u32))
		return false;

	return true;
}

static bool xdp_is_valid_access(int off, int size,
				enum bpf_access_type type,
				const struct bpf_prog *prog,
				struct bpf_insn_access_aux *info)
{
	if (type == BPF_WRITE) {
		if (bpf_prog_is_dev_bound(prog->aux)) {
			switch (off) {
			case offsetof(struct xdp_md, rx_queue_index):
				return __is_valid_xdp_access(off, size);
			}
		}
		return false;
	}

	switch (off) {
	case offsetof(struct xdp_md, data):
		info->reg_type = PTR_TO_PACKET;
		break;
	case offsetof(struct xdp_md, data_meta):
		info->reg_type = PTR_TO_PACKET_META;
		break;
	case offsetof(struct xdp_md, data_end):
		info->reg_type = PTR_TO_PACKET_END;
		break;
	}

	return __is_valid_xdp_access(off, size);
}

void bpf_warn_invalid_xdp_action(u32 act)
{
	const u32 act_max = XDP_REDIRECT;

	WARN_ONCE(1, "%s XDP return value %u, expect packet loss!\n",
		  act > act_max ? "Illegal" : "Driver unsupported",
		  act);
}
EXPORT_SYMBOL_GPL(bpf_warn_invalid_xdp_action);

static bool sock_addr_is_valid_access(int off, int size,
				      enum bpf_access_type type,
				      const struct bpf_prog *prog,
				      struct bpf_insn_access_aux *info)
{
	const int size_default = sizeof(__u32);

	if (off < 0 || off >= sizeof(struct bpf_sock_addr))
		return false;
	if (off % size != 0)
		return false;

	/* Disallow access to IPv6 fields from IPv4 contex and vise
	 * versa.
	 */
	switch (off) {
	case bpf_ctx_range(struct bpf_sock_addr, user_ip4):
		switch (prog->expected_attach_type) {
		case BPF_CGROUP_INET4_BIND:
		case BPF_CGROUP_INET4_CONNECT:
		case BPF_CGROUP_UDP4_SENDMSG:
			break;
		default:
			return false;
		}
		break;
	case bpf_ctx_range_till(struct bpf_sock_addr, user_ip6[0], user_ip6[3]):
		switch (prog->expected_attach_type) {
		case BPF_CGROUP_INET6_BIND:
		case BPF_CGROUP_INET6_CONNECT:
		case BPF_CGROUP_UDP6_SENDMSG:
			break;
		default:
			return false;
		}
		break;
	case bpf_ctx_range(struct bpf_sock_addr, msg_src_ip4):
		switch (prog->expected_attach_type) {
		case BPF_CGROUP_UDP4_SENDMSG:
			break;
		default:
			return false;
		}
		break;
	case bpf_ctx_range_till(struct bpf_sock_addr, msg_src_ip6[0],
				msg_src_ip6[3]):
		switch (prog->expected_attach_type) {
		case BPF_CGROUP_UDP6_SENDMSG:
			break;
		default:
			return false;
		}
		break;
	}

	switch (off) {
	case bpf_ctx_range(struct bpf_sock_addr, user_ip4):
	case bpf_ctx_range_till(struct bpf_sock_addr, user_ip6[0], user_ip6[3]):
	case bpf_ctx_range(struct bpf_sock_addr, msg_src_ip4):
	case bpf_ctx_range_till(struct bpf_sock_addr, msg_src_ip6[0],
				msg_src_ip6[3]):
		/* Only narrow read access allowed for now. */
		if (type == BPF_READ) {
			bpf_ctx_record_field_size(info, size_default);
			if (!bpf_ctx_narrow_access_ok(off, size, size_default))
				return false;
		} else {
			if (size != size_default)
				return false;
		}
		break;
	case bpf_ctx_range(struct bpf_sock_addr, user_port):
		if (size != size_default)
			return false;
		break;
	default:
		if (type == BPF_READ) {
			if (size != size_default)
				return false;
		} else {
			return false;
		}
	}

	return true;
}

static bool sock_ops_is_valid_access(int off, int size,
				     enum bpf_access_type type,
				     const struct bpf_prog *prog,
				     struct bpf_insn_access_aux *info)
{
	const int size_default = sizeof(__u32);

	if (off < 0 || off >= sizeof(struct bpf_sock_ops))
		return false;

	/* The verifier guarantees that size > 0. */
	if (off % size != 0)
		return false;

	if (type == BPF_WRITE) {
		switch (off) {
		case offsetof(struct bpf_sock_ops, reply):
		case offsetof(struct bpf_sock_ops, sk_txhash):
			if (size != size_default)
				return false;
			break;
		default:
			return false;
		}
	} else {
		switch (off) {
		case bpf_ctx_range_till(struct bpf_sock_ops, bytes_received,
					bytes_acked):
			if (size != sizeof(__u64))
				return false;
			break;
		default:
			if (size != size_default)
				return false;
			break;
		}
	}

	return true;
}

static int sk_skb_prologue(struct bpf_insn *insn_buf, bool direct_write,
			   const struct bpf_prog *prog)
{
	return bpf_unclone_prologue(insn_buf, direct_write, prog, SK_DROP);
}

static bool sk_skb_is_valid_access(int off, int size,
				   enum bpf_access_type type,
				   const struct bpf_prog *prog,
				   struct bpf_insn_access_aux *info)
{
	switch (off) {
	case bpf_ctx_range(struct __sk_buff, tc_classid):
	case bpf_ctx_range(struct __sk_buff, data_meta):
	case bpf_ctx_range(struct __sk_buff, flow_keys):
		return false;
	}

	if (type == BPF_WRITE) {
		switch (off) {
		case bpf_ctx_range(struct __sk_buff, tc_index):
		case bpf_ctx_range(struct __sk_buff, priority):
			break;
		default:
			return false;
		}
	}

	switch (off) {
	case bpf_ctx_range(struct __sk_buff, mark):
		return false;
	case bpf_ctx_range(struct __sk_buff, data):
		info->reg_type = PTR_TO_PACKET;
		break;
	case bpf_ctx_range(struct __sk_buff, data_end):
		info->reg_type = PTR_TO_PACKET_END;
		break;
	}

	return bpf_skb_is_valid_access(off, size, type, prog, info);
}

static bool sk_msg_is_valid_access(int off, int size,
				   enum bpf_access_type type,
				   const struct bpf_prog *prog,
				   struct bpf_insn_access_aux *info)
{
	if (type == BPF_WRITE)
		return false;

	switch (off) {
	case offsetof(struct sk_msg_md, data):
		info->reg_type = PTR_TO_PACKET;
		if (size != sizeof(__u64))
			return false;
		break;
	case offsetof(struct sk_msg_md, data_end):
		info->reg_type = PTR_TO_PACKET_END;
		if (size != sizeof(__u64))
			return false;
		break;
	default:
		if (size != sizeof(__u32))
			return false;
	}

	if (off < 0 || off >= sizeof(struct sk_msg_md))
		return false;
	if (off % size != 0)
		return false;

	return true;
}

static bool flow_dissector_is_valid_access(int off, int size,
					   enum bpf_access_type type,
					   const struct bpf_prog *prog,
					   struct bpf_insn_access_aux *info)
{
	if (type == BPF_WRITE) {
		switch (off) {
		case bpf_ctx_range_till(struct __sk_buff, cb[0], cb[4]):
			break;
		default:
			return false;
		}
	}

	switch (off) {
	case bpf_ctx_range(struct __sk_buff, data):
		info->reg_type = PTR_TO_PACKET;
		break;
	case bpf_ctx_range(struct __sk_buff, data_end):
		info->reg_type = PTR_TO_PACKET_END;
		break;
	case bpf_ctx_range(struct __sk_buff, flow_keys):
		info->reg_type = PTR_TO_FLOW_KEYS;
		break;
	case bpf_ctx_range(struct __sk_buff, tc_classid):
	case bpf_ctx_range(struct __sk_buff, data_meta):
	case bpf_ctx_range_till(struct __sk_buff, family, local_port):
		return false;
	}

	return bpf_skb_is_valid_access(off, size, type, prog, info);
}

static u32 bpf_convert_ctx_access(enum bpf_access_type type,
				  const struct bpf_insn *si,
				  struct bpf_insn *insn_buf,
				  struct bpf_prog *prog, u32 *target_size)
{
	struct bpf_insn *insn = insn_buf;
	int off;

	switch (si->off) {
	case offsetof(struct __sk_buff, len):
		*insn++ = BPF_LDX_MEM(BPF_W, si->dst_reg, si->src_reg,
				      bpf_target_off(struct sk_buff, len, 4,
						     target_size));
		break;

	case offsetof(struct __sk_buff, protocol):
		*insn++ = BPF_LDX_MEM(BPF_H, si->dst_reg, si->src_reg,
				      bpf_target_off(struct sk_buff, protocol, 2,
						     target_size));
		break;

	case offsetof(struct __sk_buff, vlan_proto):
		*insn++ = BPF_LDX_MEM(BPF_H, si->dst_reg, si->src_reg,
				      bpf_target_off(struct sk_buff, vlan_proto, 2,
						     target_size));
		break;

	case offsetof(struct __sk_buff, priority):
		if (type == BPF_WRITE)
			*insn++ = BPF_STX_MEM(BPF_W, si->dst_reg, si->src_reg,
					      bpf_target_off(struct sk_buff, priority, 4,
							     target_size));
		else
			*insn++ = BPF_LDX_MEM(BPF_W, si->dst_reg, si->src_reg,
					      bpf_target_off(struct sk_buff, priority, 4,
							     target_size));
		break;

	case offsetof(struct __sk_buff, ingress_ifindex):
		*insn++ = BPF_LDX_MEM(BPF_W, si->dst_reg, si->src_reg,
				      bpf_target_off(struct sk_buff, skb_iif, 4,
						     target_size));
		break;

	case offsetof(struct __sk_buff, ifindex):
		*insn++ = BPF_LDX_MEM(BPF_FIELD_SIZEOF(struct sk_buff, dev),
				      si->dst_reg, si->src_reg,
				      offsetof(struct sk_buff, dev));
		*insn++ = BPF_JMP_IMM(BPF_JEQ, si->dst_reg, 0, 1);
		*insn++ = BPF_LDX_MEM(BPF_W, si->dst_reg, si->dst_reg,
				      bpf_target_off(struct net_device, ifindex, 4,
						     target_size));
		break;

	case offsetof(struct __sk_buff, hash):
		*insn++ = BPF_LDX_MEM(BPF_W, si->dst_reg, si->src_reg,
				      bpf_target_off(struct sk_buff, hash, 4,
						     target_size));
		break;

	case offsetof(struct __sk_buff, mark):
		if (type == BPF_WRITE)
			*insn++ = BPF_STX_MEM(BPF_W, si->dst_reg, si->src_reg,
					      bpf_target_off(struct sk_buff, mark, 4,
							     target_size));
		else
			*insn++ = BPF_LDX_MEM(BPF_W, si->dst_reg, si->src_reg,
					      bpf_target_off(struct sk_buff, mark, 4,
							     target_size));
		break;

	case offsetof(struct __sk_buff, pkt_type):
		*target_size = 1;
		*insn++ = BPF_LDX_MEM(BPF_B, si->dst_reg, si->src_reg,
				      PKT_TYPE_OFFSET());
		*insn++ = BPF_ALU32_IMM(BPF_AND, si->dst_reg, PKT_TYPE_MAX);
#ifdef __BIG_ENDIAN_BITFIELD
		*insn++ = BPF_ALU32_IMM(BPF_RSH, si->dst_reg, 5);
#endif
		break;

	case offsetof(struct __sk_buff, queue_mapping):
		*insn++ = BPF_LDX_MEM(BPF_H, si->dst_reg, si->src_reg,
				      bpf_target_off(struct sk_buff, queue_mapping, 2,
						     target_size));
		break;

	case offsetof(struct __sk_buff, vlan_present):
	case offsetof(struct __sk_buff, vlan_tci):
		BUILD_BUG_ON(VLAN_TAG_PRESENT != 0x1000);

		*insn++ = BPF_LDX_MEM(BPF_H, si->dst_reg, si->src_reg,
				      bpf_target_off(struct sk_buff, vlan_tci, 2,
						     target_size));
		if (si->off == offsetof(struct __sk_buff, vlan_tci)) {
			*insn++ = BPF_ALU32_IMM(BPF_AND, si->dst_reg,
						~VLAN_TAG_PRESENT);
		} else {
			*insn++ = BPF_ALU32_IMM(BPF_RSH, si->dst_reg, 12);
			*insn++ = BPF_ALU32_IMM(BPF_AND, si->dst_reg, 1);
		}
		break;

	case offsetof(struct __sk_buff, cb[0]) ...
	     offsetofend(struct __sk_buff, cb[4]) - 1:
		BUILD_BUG_ON(FIELD_SIZEOF(struct qdisc_skb_cb, data) < 20);
		BUILD_BUG_ON((offsetof(struct sk_buff, cb) +
			      offsetof(struct qdisc_skb_cb, data)) %
			     sizeof(__u64));

		prog->cb_access = 1;
		off  = si->off;
		off -= offsetof(struct __sk_buff, cb[0]);
		off += offsetof(struct sk_buff, cb);
		off += offsetof(struct qdisc_skb_cb, data);
		if (type == BPF_WRITE)
			*insn++ = BPF_STX_MEM(BPF_SIZE(si->code), si->dst_reg,
					      si->src_reg, off);
		else
			*insn++ = BPF_LDX_MEM(BPF_SIZE(si->code), si->dst_reg,
					      si->src_reg, off);
		break;

	case offsetof(struct __sk_buff, tc_classid):
		BUILD_BUG_ON(FIELD_SIZEOF(struct qdisc_skb_cb, tc_classid) != 2);

		off  = si->off;
		off -= offsetof(struct __sk_buff, tc_classid);
		off += offsetof(struct sk_buff, cb);
		off += offsetof(struct qdisc_skb_cb, tc_classid);
		*target_size = 2;
		if (type == BPF_WRITE)
			*insn++ = BPF_STX_MEM(BPF_H, si->dst_reg,
					      si->src_reg, off);
		else
			*insn++ = BPF_LDX_MEM(BPF_H, si->dst_reg,
					      si->src_reg, off);
		break;

	case offsetof(struct __sk_buff, data):
		*insn++ = BPF_LDX_MEM(BPF_FIELD_SIZEOF(struct sk_buff, data),
				      si->dst_reg, si->src_reg,
				      offsetof(struct sk_buff, data));
		break;

	case offsetof(struct __sk_buff, data_meta):
		off  = si->off;
		off -= offsetof(struct __sk_buff, data_meta);
		off += offsetof(struct sk_buff, cb);
		off += offsetof(struct bpf_skb_data_end, data_meta);
		*insn++ = BPF_LDX_MEM(BPF_SIZEOF(void *), si->dst_reg,
				      si->src_reg, off);
		break;

	case offsetof(struct __sk_buff, data_end):
		off  = si->off;
		off -= offsetof(struct __sk_buff, data_end);
		off += offsetof(struct sk_buff, cb);
		off += offsetof(struct bpf_skb_data_end, data_end);
		*insn++ = BPF_LDX_MEM(BPF_SIZEOF(void *), si->dst_reg,
				      si->src_reg, off);
		break;

	case offsetof(struct __sk_buff, tc_index):
#ifdef CONFIG_NET_SCHED
		if (type == BPF_WRITE)
			*insn++ = BPF_STX_MEM(BPF_H, si->dst_reg, si->src_reg,
					      bpf_target_off(struct sk_buff, tc_index, 2,
							     target_size));
		else
			*insn++ = BPF_LDX_MEM(BPF_H, si->dst_reg, si->src_reg,
					      bpf_target_off(struct sk_buff, tc_index, 2,
							     target_size));
#else
		*target_size = 2;
		if (type == BPF_WRITE)
			*insn++ = BPF_MOV64_REG(si->dst_reg, si->dst_reg);
		else
			*insn++ = BPF_MOV64_IMM(si->dst_reg, 0);
#endif
		break;

	case offsetof(struct __sk_buff, napi_id):
#if defined(CONFIG_NET_RX_BUSY_POLL)
		*insn++ = BPF_LDX_MEM(BPF_W, si->dst_reg, si->src_reg,
				      bpf_target_off(struct sk_buff, napi_id, 4,
						     target_size));
		*insn++ = BPF_JMP_IMM(BPF_JGE, si->dst_reg, MIN_NAPI_ID, 1);
		*insn++ = BPF_MOV64_IMM(si->dst_reg, 0);
#else
		*target_size = 4;
		*insn++ = BPF_MOV64_IMM(si->dst_reg, 0);
#endif
		break;
	case offsetof(struct __sk_buff, family):
		BUILD_BUG_ON(FIELD_SIZEOF(struct sock_common, skc_family) != 2);

		*insn++ = BPF_LDX_MEM(BPF_FIELD_SIZEOF(struct sk_buff, sk),
				      si->dst_reg, si->src_reg,
				      offsetof(struct sk_buff, sk));
		*insn++ = BPF_LDX_MEM(BPF_H, si->dst_reg, si->dst_reg,
				      bpf_target_off(struct sock_common,
						     skc_family,
						     2, target_size));
		break;
	case offsetof(struct __sk_buff, remote_ip4):
		BUILD_BUG_ON(FIELD_SIZEOF(struct sock_common, skc_daddr) != 4);

		*insn++ = BPF_LDX_MEM(BPF_FIELD_SIZEOF(struct sk_buff, sk),
				      si->dst_reg, si->src_reg,
				      offsetof(struct sk_buff, sk));
		*insn++ = BPF_LDX_MEM(BPF_W, si->dst_reg, si->dst_reg,
				      bpf_target_off(struct sock_common,
						     skc_daddr,
						     4, target_size));
		break;
	case offsetof(struct __sk_buff, local_ip4):
		BUILD_BUG_ON(FIELD_SIZEOF(struct sock_common,
					  skc_rcv_saddr) != 4);

		*insn++ = BPF_LDX_MEM(BPF_FIELD_SIZEOF(struct sk_buff, sk),
				      si->dst_reg, si->src_reg,
				      offsetof(struct sk_buff, sk));
		*insn++ = BPF_LDX_MEM(BPF_W, si->dst_reg, si->dst_reg,
				      bpf_target_off(struct sock_common,
						     skc_rcv_saddr,
						     4, target_size));
		break;
	case offsetof(struct __sk_buff, remote_ip6[0]) ...
	     offsetof(struct __sk_buff, remote_ip6[3]):
#if IS_ENABLED(CONFIG_IPV6)
		BUILD_BUG_ON(FIELD_SIZEOF(struct sock_common,
					  skc_v6_daddr.s6_addr32[0]) != 4);

		off = si->off;
		off -= offsetof(struct __sk_buff, remote_ip6[0]);

		*insn++ = BPF_LDX_MEM(BPF_FIELD_SIZEOF(struct sk_buff, sk),
				      si->dst_reg, si->src_reg,
				      offsetof(struct sk_buff, sk));
		*insn++ = BPF_LDX_MEM(BPF_W, si->dst_reg, si->dst_reg,
				      offsetof(struct sock_common,
					       skc_v6_daddr.s6_addr32[0]) +
				      off);
#else
		*insn++ = BPF_MOV32_IMM(si->dst_reg, 0);
#endif
		break;
	case offsetof(struct __sk_buff, local_ip6[0]) ...
	     offsetof(struct __sk_buff, local_ip6[3]):
#if IS_ENABLED(CONFIG_IPV6)
		BUILD_BUG_ON(FIELD_SIZEOF(struct sock_common,
					  skc_v6_rcv_saddr.s6_addr32[0]) != 4);

		off = si->off;
		off -= offsetof(struct __sk_buff, local_ip6[0]);

		*insn++ = BPF_LDX_MEM(BPF_FIELD_SIZEOF(struct sk_buff, sk),
				      si->dst_reg, si->src_reg,
				      offsetof(struct sk_buff, sk));
		*insn++ = BPF_LDX_MEM(BPF_W, si->dst_reg, si->dst_reg,
				      offsetof(struct sock_common,
					       skc_v6_rcv_saddr.s6_addr32[0]) +
				      off);
#else
		*insn++ = BPF_MOV32_IMM(si->dst_reg, 0);
#endif
		break;

	case offsetof(struct __sk_buff, remote_port):
		BUILD_BUG_ON(FIELD_SIZEOF(struct sock_common, skc_dport) != 2);

		*insn++ = BPF_LDX_MEM(BPF_FIELD_SIZEOF(struct sk_buff, sk),
				      si->dst_reg, si->src_reg,
				      offsetof(struct sk_buff, sk));
		*insn++ = BPF_LDX_MEM(BPF_H, si->dst_reg, si->dst_reg,
				      bpf_target_off(struct sock_common,
						     skc_dport,
						     2, target_size));
#ifndef __BIG_ENDIAN_BITFIELD
		*insn++ = BPF_ALU32_IMM(BPF_LSH, si->dst_reg, 16);
#endif
		break;

	case offsetof(struct __sk_buff, local_port):
		BUILD_BUG_ON(FIELD_SIZEOF(struct sock_common, skc_num) != 2);

		*insn++ = BPF_LDX_MEM(BPF_FIELD_SIZEOF(struct sk_buff, sk),
				      si->dst_reg, si->src_reg,
				      offsetof(struct sk_buff, sk));
		*insn++ = BPF_LDX_MEM(BPF_H, si->dst_reg, si->dst_reg,
				      bpf_target_off(struct sock_common,
						     skc_num, 2, target_size));
		break;

	case offsetof(struct __sk_buff, flow_keys):
		off  = si->off;
		off -= offsetof(struct __sk_buff, flow_keys);
		off += offsetof(struct sk_buff, cb);
		off += offsetof(struct qdisc_skb_cb, flow_keys);
		*insn++ = BPF_LDX_MEM(BPF_SIZEOF(void *), si->dst_reg,
				      si->src_reg, off);
		break;
	}

	return insn - insn_buf;
}

u32 bpf_sock_convert_ctx_access(enum bpf_access_type type,
				const struct bpf_insn *si,
				struct bpf_insn *insn_buf,
				struct bpf_prog *prog, u32 *target_size)
{
	struct bpf_insn *insn = insn_buf;
	int off;

	switch (si->off) {
	case offsetof(struct bpf_sock, bound_dev_if):
		BUILD_BUG_ON(FIELD_SIZEOF(struct sock, sk_bound_dev_if) != 4);

		if (type == BPF_WRITE)
			*insn++ = BPF_STX_MEM(BPF_W, si->dst_reg, si->src_reg,
					offsetof(struct sock, sk_bound_dev_if));
		else
			*insn++ = BPF_LDX_MEM(BPF_W, si->dst_reg, si->src_reg,
				      offsetof(struct sock, sk_bound_dev_if));
		break;

	case offsetof(struct bpf_sock, mark):
		BUILD_BUG_ON(FIELD_SIZEOF(struct sock, sk_mark) != 4);

		if (type == BPF_WRITE)
			*insn++ = BPF_STX_MEM(BPF_W, si->dst_reg, si->src_reg,
					offsetof(struct sock, sk_mark));
		else
			*insn++ = BPF_LDX_MEM(BPF_W, si->dst_reg, si->src_reg,
				      offsetof(struct sock, sk_mark));
		break;

	case offsetof(struct bpf_sock, priority):
		BUILD_BUG_ON(FIELD_SIZEOF(struct sock, sk_priority) != 4);

		if (type == BPF_WRITE)
			*insn++ = BPF_STX_MEM(BPF_W, si->dst_reg, si->src_reg,
					offsetof(struct sock, sk_priority));
		else
			*insn++ = BPF_LDX_MEM(BPF_W, si->dst_reg, si->src_reg,
				      offsetof(struct sock, sk_priority));
		break;

	case offsetof(struct bpf_sock, family):
		BUILD_BUG_ON(FIELD_SIZEOF(struct sock, sk_family) != 2);

		*insn++ = BPF_LDX_MEM(BPF_H, si->dst_reg, si->src_reg,
				      offsetof(struct sock, sk_family));
		break;

	case offsetof(struct bpf_sock, type):
		*insn++ = BPF_LDX_MEM(BPF_W, si->dst_reg, si->src_reg,
				      offsetof(struct sock, __sk_flags_offset));
		*insn++ = BPF_ALU32_IMM(BPF_AND, si->dst_reg, SK_FL_TYPE_MASK);
		*insn++ = BPF_ALU32_IMM(BPF_RSH, si->dst_reg, SK_FL_TYPE_SHIFT);
		break;

	case offsetof(struct bpf_sock, protocol):
		*insn++ = BPF_LDX_MEM(BPF_W, si->dst_reg, si->src_reg,
				      offsetof(struct sock, __sk_flags_offset));
		*insn++ = BPF_ALU32_IMM(BPF_AND, si->dst_reg, SK_FL_PROTO_MASK);
		*insn++ = BPF_ALU32_IMM(BPF_RSH, si->dst_reg, SK_FL_PROTO_SHIFT);
		break;

	case offsetof(struct bpf_sock, src_ip4):
		*insn++ = BPF_LDX_MEM(
			BPF_SIZE(si->code), si->dst_reg, si->src_reg,
			bpf_target_off(struct sock_common, skc_rcv_saddr,
				       FIELD_SIZEOF(struct sock_common,
						    skc_rcv_saddr),
				       target_size));
		break;

	case bpf_ctx_range_till(struct bpf_sock, src_ip6[0], src_ip6[3]):
#if IS_ENABLED(CONFIG_IPV6)
		off = si->off;
		off -= offsetof(struct bpf_sock, src_ip6[0]);
		*insn++ = BPF_LDX_MEM(
			BPF_SIZE(si->code), si->dst_reg, si->src_reg,
			bpf_target_off(
				struct sock_common,
				skc_v6_rcv_saddr.s6_addr32[0],
				FIELD_SIZEOF(struct sock_common,
					     skc_v6_rcv_saddr.s6_addr32[0]),
				target_size) + off);
#else
		(void)off;
		*insn++ = BPF_MOV32_IMM(si->dst_reg, 0);
#endif
		break;

	case offsetof(struct bpf_sock, src_port):
		*insn++ = BPF_LDX_MEM(
			BPF_FIELD_SIZEOF(struct sock_common, skc_num),
			si->dst_reg, si->src_reg,
			bpf_target_off(struct sock_common, skc_num,
				       FIELD_SIZEOF(struct sock_common,
						    skc_num),
				       target_size));
		break;
	}

	return insn - insn_buf;
}

static u32 tc_cls_act_convert_ctx_access(enum bpf_access_type type,
					 const struct bpf_insn *si,
					 struct bpf_insn *insn_buf,
					 struct bpf_prog *prog, u32 *target_size)
{
	struct bpf_insn *insn = insn_buf;

	switch (si->off) {
	case offsetof(struct __sk_buff, ifindex):
		*insn++ = BPF_LDX_MEM(BPF_FIELD_SIZEOF(struct sk_buff, dev),
				      si->dst_reg, si->src_reg,
				      offsetof(struct sk_buff, dev));
		*insn++ = BPF_LDX_MEM(BPF_W, si->dst_reg, si->dst_reg,
				      bpf_target_off(struct net_device, ifindex, 4,
						     target_size));
		break;
	default:
		return bpf_convert_ctx_access(type, si, insn_buf, prog,
					      target_size);
	}

	return insn - insn_buf;
}

static u32 xdp_convert_ctx_access(enum bpf_access_type type,
				  const struct bpf_insn *si,
				  struct bpf_insn *insn_buf,
				  struct bpf_prog *prog, u32 *target_size)
{
	struct bpf_insn *insn = insn_buf;

	switch (si->off) {
	case offsetof(struct xdp_md, data):
		*insn++ = BPF_LDX_MEM(BPF_FIELD_SIZEOF(struct xdp_buff, data),
				      si->dst_reg, si->src_reg,
				      offsetof(struct xdp_buff, data));
		break;
	case offsetof(struct xdp_md, data_meta):
		*insn++ = BPF_LDX_MEM(BPF_FIELD_SIZEOF(struct xdp_buff, data_meta),
				      si->dst_reg, si->src_reg,
				      offsetof(struct xdp_buff, data_meta));
		break;
	case offsetof(struct xdp_md, data_end):
		*insn++ = BPF_LDX_MEM(BPF_FIELD_SIZEOF(struct xdp_buff, data_end),
				      si->dst_reg, si->src_reg,
				      offsetof(struct xdp_buff, data_end));
		break;
	case offsetof(struct xdp_md, ingress_ifindex):
		*insn++ = BPF_LDX_MEM(BPF_FIELD_SIZEOF(struct xdp_buff, rxq),
				      si->dst_reg, si->src_reg,
				      offsetof(struct xdp_buff, rxq));
		*insn++ = BPF_LDX_MEM(BPF_FIELD_SIZEOF(struct xdp_rxq_info, dev),
				      si->dst_reg, si->dst_reg,
				      offsetof(struct xdp_rxq_info, dev));
		*insn++ = BPF_LDX_MEM(BPF_W, si->dst_reg, si->dst_reg,
				      offsetof(struct net_device, ifindex));
		break;
	case offsetof(struct xdp_md, rx_queue_index):
		*insn++ = BPF_LDX_MEM(BPF_FIELD_SIZEOF(struct xdp_buff, rxq),
				      si->dst_reg, si->src_reg,
				      offsetof(struct xdp_buff, rxq));
		*insn++ = BPF_LDX_MEM(BPF_W, si->dst_reg, si->dst_reg,
				      offsetof(struct xdp_rxq_info,
					       queue_index));
		break;
	}

	return insn - insn_buf;
}

/* SOCK_ADDR_LOAD_NESTED_FIELD() loads Nested Field S.F.NF where S is type of
 * context Structure, F is Field in context structure that contains a pointer
 * to Nested Structure of type NS that has the field NF.
 *
 * SIZE encodes the load size (BPF_B, BPF_H, etc). It's up to caller to make
 * sure that SIZE is not greater than actual size of S.F.NF.
 *
 * If offset OFF is provided, the load happens from that offset relative to
 * offset of NF.
 */
#define SOCK_ADDR_LOAD_NESTED_FIELD_SIZE_OFF(S, NS, F, NF, SIZE, OFF)	       \
	do {								       \
		*insn++ = BPF_LDX_MEM(BPF_FIELD_SIZEOF(S, F), si->dst_reg,     \
				      si->src_reg, offsetof(S, F));	       \
		*insn++ = BPF_LDX_MEM(					       \
			SIZE, si->dst_reg, si->dst_reg,			       \
			bpf_target_off(NS, NF, FIELD_SIZEOF(NS, NF),	       \
				       target_size)			       \
				+ OFF);					       \
	} while (0)

#define SOCK_ADDR_LOAD_NESTED_FIELD(S, NS, F, NF)			       \
	SOCK_ADDR_LOAD_NESTED_FIELD_SIZE_OFF(S, NS, F, NF,		       \
					     BPF_FIELD_SIZEOF(NS, NF), 0)

/* SOCK_ADDR_STORE_NESTED_FIELD_OFF() has semantic similar to
 * SOCK_ADDR_LOAD_NESTED_FIELD_SIZE_OFF() but for store operation.
 *
 * It doesn't support SIZE argument though since narrow stores are not
 * supported for now.
 *
 * In addition it uses Temporary Field TF (member of struct S) as the 3rd
 * "register" since two registers available in convert_ctx_access are not
 * enough: we can't override neither SRC, since it contains value to store, nor
 * DST since it contains pointer to context that may be used by later
 * instructions. But we need a temporary place to save pointer to nested
 * structure whose field we want to store to.
 */
#define SOCK_ADDR_STORE_NESTED_FIELD_OFF(S, NS, F, NF, OFF, TF)		       \
	do {								       \
		int tmp_reg = BPF_REG_9;				       \
		if (si->src_reg == tmp_reg || si->dst_reg == tmp_reg)	       \
			--tmp_reg;					       \
		if (si->src_reg == tmp_reg || si->dst_reg == tmp_reg)	       \
			--tmp_reg;					       \
		*insn++ = BPF_STX_MEM(BPF_DW, si->dst_reg, tmp_reg,	       \
				      offsetof(S, TF));			       \
		*insn++ = BPF_LDX_MEM(BPF_FIELD_SIZEOF(S, F), tmp_reg,	       \
				      si->dst_reg, offsetof(S, F));	       \
		*insn++ = BPF_STX_MEM(					       \
			BPF_FIELD_SIZEOF(NS, NF), tmp_reg, si->src_reg,	       \
			bpf_target_off(NS, NF, FIELD_SIZEOF(NS, NF),	       \
				       target_size)			       \
				+ OFF);					       \
		*insn++ = BPF_LDX_MEM(BPF_DW, tmp_reg, si->dst_reg,	       \
				      offsetof(S, TF));			       \
	} while (0)

#define SOCK_ADDR_LOAD_OR_STORE_NESTED_FIELD_SIZE_OFF(S, NS, F, NF, SIZE, OFF, \
						      TF)		       \
	do {								       \
		if (type == BPF_WRITE) {				       \
			SOCK_ADDR_STORE_NESTED_FIELD_OFF(S, NS, F, NF, OFF,    \
							 TF);		       \
		} else {						       \
			SOCK_ADDR_LOAD_NESTED_FIELD_SIZE_OFF(		       \
				S, NS, F, NF, SIZE, OFF);  \
		}							       \
	} while (0)

#define SOCK_ADDR_LOAD_OR_STORE_NESTED_FIELD(S, NS, F, NF, TF)		       \
	SOCK_ADDR_LOAD_OR_STORE_NESTED_FIELD_SIZE_OFF(			       \
		S, NS, F, NF, BPF_FIELD_SIZEOF(NS, NF), 0, TF)

static u32 sock_addr_convert_ctx_access(enum bpf_access_type type,
					const struct bpf_insn *si,
					struct bpf_insn *insn_buf,
					struct bpf_prog *prog, u32 *target_size)
{
	struct bpf_insn *insn = insn_buf;
	int off;

	switch (si->off) {
	case offsetof(struct bpf_sock_addr, user_family):
		SOCK_ADDR_LOAD_NESTED_FIELD(struct bpf_sock_addr_kern,
					    struct sockaddr, uaddr, sa_family);
		break;

	case offsetof(struct bpf_sock_addr, user_ip4):
		SOCK_ADDR_LOAD_OR_STORE_NESTED_FIELD_SIZE_OFF(
			struct bpf_sock_addr_kern, struct sockaddr_in, uaddr,
			sin_addr, BPF_SIZE(si->code), 0, tmp_reg);
		break;

	case bpf_ctx_range_till(struct bpf_sock_addr, user_ip6[0], user_ip6[3]):
		off = si->off;
		off -= offsetof(struct bpf_sock_addr, user_ip6[0]);
		SOCK_ADDR_LOAD_OR_STORE_NESTED_FIELD_SIZE_OFF(
			struct bpf_sock_addr_kern, struct sockaddr_in6, uaddr,
			sin6_addr.s6_addr32[0], BPF_SIZE(si->code), off,
			tmp_reg);
		break;

	case offsetof(struct bpf_sock_addr, user_port):
		/* To get port we need to know sa_family first and then treat
		 * sockaddr as either sockaddr_in or sockaddr_in6.
		 * Though we can simplify since port field has same offset and
		 * size in both structures.
		 * Here we check this invariant and use just one of the
		 * structures if it's true.
		 */
		BUILD_BUG_ON(offsetof(struct sockaddr_in, sin_port) !=
			     offsetof(struct sockaddr_in6, sin6_port));
		BUILD_BUG_ON(FIELD_SIZEOF(struct sockaddr_in, sin_port) !=
			     FIELD_SIZEOF(struct sockaddr_in6, sin6_port));
		SOCK_ADDR_LOAD_OR_STORE_NESTED_FIELD(struct bpf_sock_addr_kern,
						     struct sockaddr_in6, uaddr,
						     sin6_port, tmp_reg);
		break;

	case offsetof(struct bpf_sock_addr, family):
		SOCK_ADDR_LOAD_NESTED_FIELD(struct bpf_sock_addr_kern,
					    struct sock, sk, sk_family);
		break;

	case offsetof(struct bpf_sock_addr, type):
		SOCK_ADDR_LOAD_NESTED_FIELD_SIZE_OFF(
			struct bpf_sock_addr_kern, struct sock, sk,
			__sk_flags_offset, BPF_W, 0);
		*insn++ = BPF_ALU32_IMM(BPF_AND, si->dst_reg, SK_FL_TYPE_MASK);
		*insn++ = BPF_ALU32_IMM(BPF_RSH, si->dst_reg, SK_FL_TYPE_SHIFT);
		break;

	case offsetof(struct bpf_sock_addr, protocol):
		SOCK_ADDR_LOAD_NESTED_FIELD_SIZE_OFF(
			struct bpf_sock_addr_kern, struct sock, sk,
			__sk_flags_offset, BPF_W, 0);
		*insn++ = BPF_ALU32_IMM(BPF_AND, si->dst_reg, SK_FL_PROTO_MASK);
		*insn++ = BPF_ALU32_IMM(BPF_RSH, si->dst_reg,
					SK_FL_PROTO_SHIFT);
		break;

	case offsetof(struct bpf_sock_addr, msg_src_ip4):
		/* Treat t_ctx as struct in_addr for msg_src_ip4. */
		SOCK_ADDR_LOAD_OR_STORE_NESTED_FIELD_SIZE_OFF(
			struct bpf_sock_addr_kern, struct in_addr, t_ctx,
			s_addr, BPF_SIZE(si->code), 0, tmp_reg);
		break;

	case bpf_ctx_range_till(struct bpf_sock_addr, msg_src_ip6[0],
				msg_src_ip6[3]):
		off = si->off;
		off -= offsetof(struct bpf_sock_addr, msg_src_ip6[0]);
		/* Treat t_ctx as struct in6_addr for msg_src_ip6. */
		SOCK_ADDR_LOAD_OR_STORE_NESTED_FIELD_SIZE_OFF(
			struct bpf_sock_addr_kern, struct in6_addr, t_ctx,
			s6_addr32[0], BPF_SIZE(si->code), off, tmp_reg);
		break;
	}

	return insn - insn_buf;
}

static u32 sock_ops_convert_ctx_access(enum bpf_access_type type,
				       const struct bpf_insn *si,
				       struct bpf_insn *insn_buf,
				       struct bpf_prog *prog,
				       u32 *target_size)
{
	struct bpf_insn *insn = insn_buf;
	int off;

	switch (si->off) {
	case offsetof(struct bpf_sock_ops, op) ...
	     offsetof(struct bpf_sock_ops, replylong[3]):
		BUILD_BUG_ON(FIELD_SIZEOF(struct bpf_sock_ops, op) !=
			     FIELD_SIZEOF(struct bpf_sock_ops_kern, op));
		BUILD_BUG_ON(FIELD_SIZEOF(struct bpf_sock_ops, reply) !=
			     FIELD_SIZEOF(struct bpf_sock_ops_kern, reply));
		BUILD_BUG_ON(FIELD_SIZEOF(struct bpf_sock_ops, replylong) !=
			     FIELD_SIZEOF(struct bpf_sock_ops_kern, replylong));
		off = si->off;
		off -= offsetof(struct bpf_sock_ops, op);
		off += offsetof(struct bpf_sock_ops_kern, op);
		if (type == BPF_WRITE)
			*insn++ = BPF_STX_MEM(BPF_W, si->dst_reg, si->src_reg,
					      off);
		else
			*insn++ = BPF_LDX_MEM(BPF_W, si->dst_reg, si->src_reg,
					      off);
		break;

	case offsetof(struct bpf_sock_ops, family):
		BUILD_BUG_ON(FIELD_SIZEOF(struct sock_common, skc_family) != 2);

		*insn++ = BPF_LDX_MEM(BPF_FIELD_SIZEOF(
					      struct bpf_sock_ops_kern, sk),
				      si->dst_reg, si->src_reg,
				      offsetof(struct bpf_sock_ops_kern, sk));
		*insn++ = BPF_LDX_MEM(BPF_H, si->dst_reg, si->dst_reg,
				      offsetof(struct sock_common, skc_family));
		break;

	case offsetof(struct bpf_sock_ops, remote_ip4):
		BUILD_BUG_ON(FIELD_SIZEOF(struct sock_common, skc_daddr) != 4);

		*insn++ = BPF_LDX_MEM(BPF_FIELD_SIZEOF(
						struct bpf_sock_ops_kern, sk),
				      si->dst_reg, si->src_reg,
				      offsetof(struct bpf_sock_ops_kern, sk));
		*insn++ = BPF_LDX_MEM(BPF_W, si->dst_reg, si->dst_reg,
				      offsetof(struct sock_common, skc_daddr));
		break;

	case offsetof(struct bpf_sock_ops, local_ip4):
		BUILD_BUG_ON(FIELD_SIZEOF(struct sock_common,
					  skc_rcv_saddr) != 4);

		*insn++ = BPF_LDX_MEM(BPF_FIELD_SIZEOF(
					      struct bpf_sock_ops_kern, sk),
				      si->dst_reg, si->src_reg,
				      offsetof(struct bpf_sock_ops_kern, sk));
		*insn++ = BPF_LDX_MEM(BPF_W, si->dst_reg, si->dst_reg,
				      offsetof(struct sock_common,
					       skc_rcv_saddr));
		break;

	case offsetof(struct bpf_sock_ops, remote_ip6[0]) ...
	     offsetof(struct bpf_sock_ops, remote_ip6[3]):
#if IS_ENABLED(CONFIG_IPV6)
		BUILD_BUG_ON(FIELD_SIZEOF(struct sock_common,
					  skc_v6_daddr.s6_addr32[0]) != 4);

		off = si->off;
		off -= offsetof(struct bpf_sock_ops, remote_ip6[0]);
		*insn++ = BPF_LDX_MEM(BPF_FIELD_SIZEOF(
						struct bpf_sock_ops_kern, sk),
				      si->dst_reg, si->src_reg,
				      offsetof(struct bpf_sock_ops_kern, sk));
		*insn++ = BPF_LDX_MEM(BPF_W, si->dst_reg, si->dst_reg,
				      offsetof(struct sock_common,
					       skc_v6_daddr.s6_addr32[0]) +
				      off);
#else
		*insn++ = BPF_MOV32_IMM(si->dst_reg, 0);
#endif
		break;

	case offsetof(struct bpf_sock_ops, local_ip6[0]) ...
	     offsetof(struct bpf_sock_ops, local_ip6[3]):
#if IS_ENABLED(CONFIG_IPV6)
		BUILD_BUG_ON(FIELD_SIZEOF(struct sock_common,
					  skc_v6_rcv_saddr.s6_addr32[0]) != 4);

		off = si->off;
		off -= offsetof(struct bpf_sock_ops, local_ip6[0]);
		*insn++ = BPF_LDX_MEM(BPF_FIELD_SIZEOF(
						struct bpf_sock_ops_kern, sk),
				      si->dst_reg, si->src_reg,
				      offsetof(struct bpf_sock_ops_kern, sk));
		*insn++ = BPF_LDX_MEM(BPF_W, si->dst_reg, si->dst_reg,
				      offsetof(struct sock_common,
					       skc_v6_rcv_saddr.s6_addr32[0]) +
				      off);
#else
		*insn++ = BPF_MOV32_IMM(si->dst_reg, 0);
#endif
		break;

	case offsetof(struct bpf_sock_ops, remote_port):
		BUILD_BUG_ON(FIELD_SIZEOF(struct sock_common, skc_dport) != 2);

		*insn++ = BPF_LDX_MEM(BPF_FIELD_SIZEOF(
						struct bpf_sock_ops_kern, sk),
				      si->dst_reg, si->src_reg,
				      offsetof(struct bpf_sock_ops_kern, sk));
		*insn++ = BPF_LDX_MEM(BPF_H, si->dst_reg, si->dst_reg,
				      offsetof(struct sock_common, skc_dport));
#ifndef __BIG_ENDIAN_BITFIELD
		*insn++ = BPF_ALU32_IMM(BPF_LSH, si->dst_reg, 16);
#endif
		break;

	case offsetof(struct bpf_sock_ops, local_port):
		BUILD_BUG_ON(FIELD_SIZEOF(struct sock_common, skc_num) != 2);

		*insn++ = BPF_LDX_MEM(BPF_FIELD_SIZEOF(
						struct bpf_sock_ops_kern, sk),
				      si->dst_reg, si->src_reg,
				      offsetof(struct bpf_sock_ops_kern, sk));
		*insn++ = BPF_LDX_MEM(BPF_H, si->dst_reg, si->dst_reg,
				      offsetof(struct sock_common, skc_num));
		break;

	case offsetof(struct bpf_sock_ops, is_fullsock):
		*insn++ = BPF_LDX_MEM(BPF_FIELD_SIZEOF(
						struct bpf_sock_ops_kern,
						is_fullsock),
				      si->dst_reg, si->src_reg,
				      offsetof(struct bpf_sock_ops_kern,
					       is_fullsock));
		break;

	case offsetof(struct bpf_sock_ops, state):
		BUILD_BUG_ON(FIELD_SIZEOF(struct sock_common, skc_state) != 1);

		*insn++ = BPF_LDX_MEM(BPF_FIELD_SIZEOF(
						struct bpf_sock_ops_kern, sk),
				      si->dst_reg, si->src_reg,
				      offsetof(struct bpf_sock_ops_kern, sk));
		*insn++ = BPF_LDX_MEM(BPF_B, si->dst_reg, si->dst_reg,
				      offsetof(struct sock_common, skc_state));
		break;

	case offsetof(struct bpf_sock_ops, rtt_min):
		BUILD_BUG_ON(FIELD_SIZEOF(struct tcp_sock, rtt_min) !=
			     sizeof(struct minmax));
		BUILD_BUG_ON(sizeof(struct minmax) <
			     sizeof(struct minmax_sample));

		*insn++ = BPF_LDX_MEM(BPF_FIELD_SIZEOF(
						struct bpf_sock_ops_kern, sk),
				      si->dst_reg, si->src_reg,
				      offsetof(struct bpf_sock_ops_kern, sk));
		*insn++ = BPF_LDX_MEM(BPF_W, si->dst_reg, si->dst_reg,
				      offsetof(struct tcp_sock, rtt_min) +
				      FIELD_SIZEOF(struct minmax_sample, t));
		break;

/* Helper macro for adding read access to tcp_sock or sock fields. */
#define SOCK_OPS_GET_FIELD(BPF_FIELD, OBJ_FIELD, OBJ)			      \
	do {								      \
		BUILD_BUG_ON(FIELD_SIZEOF(OBJ, OBJ_FIELD) >		      \
			     FIELD_SIZEOF(struct bpf_sock_ops, BPF_FIELD));   \
		*insn++ = BPF_LDX_MEM(BPF_FIELD_SIZEOF(			      \
						struct bpf_sock_ops_kern,     \
						is_fullsock),		      \
				      si->dst_reg, si->src_reg,		      \
				      offsetof(struct bpf_sock_ops_kern,      \
					       is_fullsock));		      \
		*insn++ = BPF_JMP_IMM(BPF_JEQ, si->dst_reg, 0, 2);	      \
		*insn++ = BPF_LDX_MEM(BPF_FIELD_SIZEOF(			      \
						struct bpf_sock_ops_kern, sk),\
				      si->dst_reg, si->src_reg,		      \
				      offsetof(struct bpf_sock_ops_kern, sk));\
		*insn++ = BPF_LDX_MEM(BPF_FIELD_SIZEOF(OBJ,		      \
						       OBJ_FIELD),	      \
				      si->dst_reg, si->dst_reg,		      \
				      offsetof(OBJ, OBJ_FIELD));	      \
	} while (0)

/* Helper macro for adding write access to tcp_sock or sock fields.
 * The macro is called with two registers, dst_reg which contains a pointer
 * to ctx (context) and src_reg which contains the value that should be
 * stored. However, we need an additional register since we cannot overwrite
 * dst_reg because it may be used later in the program.
 * Instead we "borrow" one of the other register. We first save its value
 * into a new (temp) field in bpf_sock_ops_kern, use it, and then restore
 * it at the end of the macro.
 */
#define SOCK_OPS_SET_FIELD(BPF_FIELD, OBJ_FIELD, OBJ)			      \
	do {								      \
		int reg = BPF_REG_9;					      \
		BUILD_BUG_ON(FIELD_SIZEOF(OBJ, OBJ_FIELD) >		      \
			     FIELD_SIZEOF(struct bpf_sock_ops, BPF_FIELD));   \
		if (si->dst_reg == reg || si->src_reg == reg)		      \
			reg--;						      \
		if (si->dst_reg == reg || si->src_reg == reg)		      \
			reg--;						      \
		*insn++ = BPF_STX_MEM(BPF_DW, si->dst_reg, reg,		      \
				      offsetof(struct bpf_sock_ops_kern,      \
					       temp));			      \
		*insn++ = BPF_LDX_MEM(BPF_FIELD_SIZEOF(			      \
						struct bpf_sock_ops_kern,     \
						is_fullsock),		      \
				      reg, si->dst_reg,			      \
				      offsetof(struct bpf_sock_ops_kern,      \
					       is_fullsock));		      \
		*insn++ = BPF_JMP_IMM(BPF_JEQ, reg, 0, 2);		      \
		*insn++ = BPF_LDX_MEM(BPF_FIELD_SIZEOF(			      \
						struct bpf_sock_ops_kern, sk),\
				      reg, si->dst_reg,			      \
				      offsetof(struct bpf_sock_ops_kern, sk));\
		*insn++ = BPF_STX_MEM(BPF_FIELD_SIZEOF(OBJ, OBJ_FIELD),	      \
				      reg, si->src_reg,			      \
				      offsetof(OBJ, OBJ_FIELD));	      \
		*insn++ = BPF_LDX_MEM(BPF_DW, reg, si->dst_reg,		      \
				      offsetof(struct bpf_sock_ops_kern,      \
					       temp));			      \
	} while (0)

#define SOCK_OPS_GET_OR_SET_FIELD(BPF_FIELD, OBJ_FIELD, OBJ, TYPE)	      \
	do {								      \
		if (TYPE == BPF_WRITE)					      \
			SOCK_OPS_SET_FIELD(BPF_FIELD, OBJ_FIELD, OBJ);	      \
		else							      \
			SOCK_OPS_GET_FIELD(BPF_FIELD, OBJ_FIELD, OBJ);	      \
	} while (0)

	case offsetof(struct bpf_sock_ops, snd_cwnd):
		SOCK_OPS_GET_FIELD(snd_cwnd, snd_cwnd, struct tcp_sock);
		break;

	case offsetof(struct bpf_sock_ops, srtt_us):
		SOCK_OPS_GET_FIELD(srtt_us, srtt_us, struct tcp_sock);
		break;

	case offsetof(struct bpf_sock_ops, bpf_sock_ops_cb_flags):
		SOCK_OPS_GET_FIELD(bpf_sock_ops_cb_flags, bpf_sock_ops_cb_flags,
				   struct tcp_sock);
		break;

	case offsetof(struct bpf_sock_ops, snd_ssthresh):
		SOCK_OPS_GET_FIELD(snd_ssthresh, snd_ssthresh, struct tcp_sock);
		break;

	case offsetof(struct bpf_sock_ops, rcv_nxt):
		SOCK_OPS_GET_FIELD(rcv_nxt, rcv_nxt, struct tcp_sock);
		break;

	case offsetof(struct bpf_sock_ops, snd_nxt):
		SOCK_OPS_GET_FIELD(snd_nxt, snd_nxt, struct tcp_sock);
		break;

	case offsetof(struct bpf_sock_ops, snd_una):
		SOCK_OPS_GET_FIELD(snd_una, snd_una, struct tcp_sock);
		break;

	case offsetof(struct bpf_sock_ops, mss_cache):
		SOCK_OPS_GET_FIELD(mss_cache, mss_cache, struct tcp_sock);
		break;

	case offsetof(struct bpf_sock_ops, ecn_flags):
		SOCK_OPS_GET_FIELD(ecn_flags, ecn_flags, struct tcp_sock);
		break;

	case offsetof(struct bpf_sock_ops, rate_delivered):
		SOCK_OPS_GET_FIELD(rate_delivered, rate_delivered,
				   struct tcp_sock);
		break;

	case offsetof(struct bpf_sock_ops, rate_interval_us):
		SOCK_OPS_GET_FIELD(rate_interval_us, rate_interval_us,
				   struct tcp_sock);
		break;

	case offsetof(struct bpf_sock_ops, packets_out):
		SOCK_OPS_GET_FIELD(packets_out, packets_out, struct tcp_sock);
		break;

	case offsetof(struct bpf_sock_ops, retrans_out):
		SOCK_OPS_GET_FIELD(retrans_out, retrans_out, struct tcp_sock);
		break;

	case offsetof(struct bpf_sock_ops, total_retrans):
		SOCK_OPS_GET_FIELD(total_retrans, total_retrans,
				   struct tcp_sock);
		break;

	case offsetof(struct bpf_sock_ops, segs_in):
		SOCK_OPS_GET_FIELD(segs_in, segs_in, struct tcp_sock);
		break;

	case offsetof(struct bpf_sock_ops, data_segs_in):
		SOCK_OPS_GET_FIELD(data_segs_in, data_segs_in, struct tcp_sock);
		break;

	case offsetof(struct bpf_sock_ops, segs_out):
		SOCK_OPS_GET_FIELD(segs_out, segs_out, struct tcp_sock);
		break;

	case offsetof(struct bpf_sock_ops, data_segs_out):
		SOCK_OPS_GET_FIELD(data_segs_out, data_segs_out,
				   struct tcp_sock);
		break;

	case offsetof(struct bpf_sock_ops, lost_out):
		SOCK_OPS_GET_FIELD(lost_out, lost_out, struct tcp_sock);
		break;

	case offsetof(struct bpf_sock_ops, sacked_out):
		SOCK_OPS_GET_FIELD(sacked_out, sacked_out, struct tcp_sock);
		break;

	case offsetof(struct bpf_sock_ops, sk_txhash):
		SOCK_OPS_GET_OR_SET_FIELD(sk_txhash, sk_txhash,
					  struct sock, type);
		break;

	case offsetof(struct bpf_sock_ops, bytes_received):
		SOCK_OPS_GET_FIELD(bytes_received, bytes_received,
				   struct tcp_sock);
		break;

	case offsetof(struct bpf_sock_ops, bytes_acked):
		SOCK_OPS_GET_FIELD(bytes_acked, bytes_acked, struct tcp_sock);
		break;

	}
	return insn - insn_buf;
}

static u32 sk_skb_convert_ctx_access(enum bpf_access_type type,
				     const struct bpf_insn *si,
				     struct bpf_insn *insn_buf,
				     struct bpf_prog *prog, u32 *target_size)
{
	struct bpf_insn *insn = insn_buf;
	int off;

	switch (si->off) {
	case offsetof(struct __sk_buff, data_end):
		off  = si->off;
		off -= offsetof(struct __sk_buff, data_end);
		off += offsetof(struct sk_buff, cb);
		off += offsetof(struct tcp_skb_cb, bpf.data_end);
		*insn++ = BPF_LDX_MEM(BPF_SIZEOF(void *), si->dst_reg,
				      si->src_reg, off);
		break;
	default:
		return bpf_convert_ctx_access(type, si, insn_buf, prog,
					      target_size);
	}

	return insn - insn_buf;
}

static u32 sk_msg_convert_ctx_access(enum bpf_access_type type,
				     const struct bpf_insn *si,
				     struct bpf_insn *insn_buf,
				     struct bpf_prog *prog, u32 *target_size)
{
	struct bpf_insn *insn = insn_buf;
#if IS_ENABLED(CONFIG_IPV6)
	int off;
#endif

	switch (si->off) {
	case offsetof(struct sk_msg_md, data):
		*insn++ = BPF_LDX_MEM(BPF_FIELD_SIZEOF(struct sk_msg, data),
				      si->dst_reg, si->src_reg,
				      offsetof(struct sk_msg, data));
		break;
	case offsetof(struct sk_msg_md, data_end):
		*insn++ = BPF_LDX_MEM(BPF_FIELD_SIZEOF(struct sk_msg, data_end),
				      si->dst_reg, si->src_reg,
				      offsetof(struct sk_msg, data_end));
		break;
	case offsetof(struct sk_msg_md, family):
		BUILD_BUG_ON(FIELD_SIZEOF(struct sock_common, skc_family) != 2);

		*insn++ = BPF_LDX_MEM(BPF_FIELD_SIZEOF(
					      struct sk_msg, sk),
				      si->dst_reg, si->src_reg,
				      offsetof(struct sk_msg, sk));
		*insn++ = BPF_LDX_MEM(BPF_H, si->dst_reg, si->dst_reg,
				      offsetof(struct sock_common, skc_family));
		break;

	case offsetof(struct sk_msg_md, remote_ip4):
		BUILD_BUG_ON(FIELD_SIZEOF(struct sock_common, skc_daddr) != 4);

		*insn++ = BPF_LDX_MEM(BPF_FIELD_SIZEOF(
						struct sk_msg, sk),
				      si->dst_reg, si->src_reg,
				      offsetof(struct sk_msg, sk));
		*insn++ = BPF_LDX_MEM(BPF_W, si->dst_reg, si->dst_reg,
				      offsetof(struct sock_common, skc_daddr));
		break;

	case offsetof(struct sk_msg_md, local_ip4):
		BUILD_BUG_ON(FIELD_SIZEOF(struct sock_common,
					  skc_rcv_saddr) != 4);

		*insn++ = BPF_LDX_MEM(BPF_FIELD_SIZEOF(
					      struct sk_msg, sk),
				      si->dst_reg, si->src_reg,
				      offsetof(struct sk_msg, sk));
		*insn++ = BPF_LDX_MEM(BPF_W, si->dst_reg, si->dst_reg,
				      offsetof(struct sock_common,
					       skc_rcv_saddr));
		break;

	case offsetof(struct sk_msg_md, remote_ip6[0]) ...
	     offsetof(struct sk_msg_md, remote_ip6[3]):
#if IS_ENABLED(CONFIG_IPV6)
		BUILD_BUG_ON(FIELD_SIZEOF(struct sock_common,
					  skc_v6_daddr.s6_addr32[0]) != 4);

		off = si->off;
		off -= offsetof(struct sk_msg_md, remote_ip6[0]);
		*insn++ = BPF_LDX_MEM(BPF_FIELD_SIZEOF(
						struct sk_msg, sk),
				      si->dst_reg, si->src_reg,
				      offsetof(struct sk_msg, sk));
		*insn++ = BPF_LDX_MEM(BPF_W, si->dst_reg, si->dst_reg,
				      offsetof(struct sock_common,
					       skc_v6_daddr.s6_addr32[0]) +
				      off);
#else
		*insn++ = BPF_MOV32_IMM(si->dst_reg, 0);
#endif
		break;

	case offsetof(struct sk_msg_md, local_ip6[0]) ...
	     offsetof(struct sk_msg_md, local_ip6[3]):
#if IS_ENABLED(CONFIG_IPV6)
		BUILD_BUG_ON(FIELD_SIZEOF(struct sock_common,
					  skc_v6_rcv_saddr.s6_addr32[0]) != 4);

		off = si->off;
		off -= offsetof(struct sk_msg_md, local_ip6[0]);
		*insn++ = BPF_LDX_MEM(BPF_FIELD_SIZEOF(
						struct sk_msg, sk),
				      si->dst_reg, si->src_reg,
				      offsetof(struct sk_msg, sk));
		*insn++ = BPF_LDX_MEM(BPF_W, si->dst_reg, si->dst_reg,
				      offsetof(struct sock_common,
					       skc_v6_rcv_saddr.s6_addr32[0]) +
				      off);
#else
		*insn++ = BPF_MOV32_IMM(si->dst_reg, 0);
#endif
		break;

	case offsetof(struct sk_msg_md, remote_port):
		BUILD_BUG_ON(FIELD_SIZEOF(struct sock_common, skc_dport) != 2);

		*insn++ = BPF_LDX_MEM(BPF_FIELD_SIZEOF(
						struct sk_msg, sk),
				      si->dst_reg, si->src_reg,
				      offsetof(struct sk_msg, sk));
		*insn++ = BPF_LDX_MEM(BPF_H, si->dst_reg, si->dst_reg,
				      offsetof(struct sock_common, skc_dport));
#ifndef __BIG_ENDIAN_BITFIELD
		*insn++ = BPF_ALU32_IMM(BPF_LSH, si->dst_reg, 16);
#endif
		break;

	case offsetof(struct sk_msg_md, local_port):
		BUILD_BUG_ON(FIELD_SIZEOF(struct sock_common, skc_num) != 2);

		*insn++ = BPF_LDX_MEM(BPF_FIELD_SIZEOF(
						struct sk_msg, sk),
				      si->dst_reg, si->src_reg,
				      offsetof(struct sk_msg, sk));
		*insn++ = BPF_LDX_MEM(BPF_H, si->dst_reg, si->dst_reg,
				      offsetof(struct sock_common, skc_num));
		break;
	}

	return insn - insn_buf;
}

const struct bpf_verifier_ops sk_filter_verifier_ops = {
	.get_func_proto		= sk_filter_func_proto,
	.is_valid_access	= sk_filter_is_valid_access,
	.convert_ctx_access	= bpf_convert_ctx_access,
	.gen_ld_abs		= bpf_gen_ld_abs,
};

const struct bpf_prog_ops sk_filter_prog_ops = {
	.test_run		= bpf_prog_test_run_skb,
};

const struct bpf_verifier_ops tc_cls_act_verifier_ops = {
	.get_func_proto		= tc_cls_act_func_proto,
	.is_valid_access	= tc_cls_act_is_valid_access,
	.convert_ctx_access	= tc_cls_act_convert_ctx_access,
	.gen_prologue		= tc_cls_act_prologue,
	.gen_ld_abs		= bpf_gen_ld_abs,
};

const struct bpf_prog_ops tc_cls_act_prog_ops = {
	.test_run		= bpf_prog_test_run_skb,
};

const struct bpf_verifier_ops xdp_verifier_ops = {
	.get_func_proto		= xdp_func_proto,
	.is_valid_access	= xdp_is_valid_access,
	.convert_ctx_access	= xdp_convert_ctx_access,
	.gen_prologue		= bpf_noop_prologue,
};

const struct bpf_prog_ops xdp_prog_ops = {
	.test_run		= bpf_prog_test_run_xdp,
};

const struct bpf_verifier_ops cg_skb_verifier_ops = {
	.get_func_proto		= cg_skb_func_proto,
	.is_valid_access	= cg_skb_is_valid_access,
	.convert_ctx_access	= bpf_convert_ctx_access,
};

const struct bpf_prog_ops cg_skb_prog_ops = {
	.test_run		= bpf_prog_test_run_skb,
};

const struct bpf_verifier_ops lwt_in_verifier_ops = {
	.get_func_proto		= lwt_in_func_proto,
	.is_valid_access	= lwt_is_valid_access,
	.convert_ctx_access	= bpf_convert_ctx_access,
};

const struct bpf_prog_ops lwt_in_prog_ops = {
	.test_run		= bpf_prog_test_run_skb,
};

const struct bpf_verifier_ops lwt_out_verifier_ops = {
	.get_func_proto		= lwt_out_func_proto,
	.is_valid_access	= lwt_is_valid_access,
	.convert_ctx_access	= bpf_convert_ctx_access,
};

const struct bpf_prog_ops lwt_out_prog_ops = {
	.test_run		= bpf_prog_test_run_skb,
};

const struct bpf_verifier_ops lwt_xmit_verifier_ops = {
	.get_func_proto		= lwt_xmit_func_proto,
	.is_valid_access	= lwt_is_valid_access,
	.convert_ctx_access	= bpf_convert_ctx_access,
	.gen_prologue		= tc_cls_act_prologue,
};

const struct bpf_prog_ops lwt_xmit_prog_ops = {
	.test_run		= bpf_prog_test_run_skb,
};

const struct bpf_verifier_ops lwt_seg6local_verifier_ops = {
	.get_func_proto		= lwt_seg6local_func_proto,
	.is_valid_access	= lwt_is_valid_access,
	.convert_ctx_access	= bpf_convert_ctx_access,
};

const struct bpf_prog_ops lwt_seg6local_prog_ops = {
	.test_run		= bpf_prog_test_run_skb,
};

const struct bpf_verifier_ops cg_sock_verifier_ops = {
	.get_func_proto		= sock_filter_func_proto,
	.is_valid_access	= sock_filter_is_valid_access,
	.convert_ctx_access	= bpf_sock_convert_ctx_access,
};

const struct bpf_prog_ops cg_sock_prog_ops = {
};

const struct bpf_verifier_ops cg_sock_addr_verifier_ops = {
	.get_func_proto		= sock_addr_func_proto,
	.is_valid_access	= sock_addr_is_valid_access,
	.convert_ctx_access	= sock_addr_convert_ctx_access,
};

const struct bpf_prog_ops cg_sock_addr_prog_ops = {
};

const struct bpf_verifier_ops sock_ops_verifier_ops = {
	.get_func_proto		= sock_ops_func_proto,
	.is_valid_access	= sock_ops_is_valid_access,
	.convert_ctx_access	= sock_ops_convert_ctx_access,
};

const struct bpf_prog_ops sock_ops_prog_ops = {
};

const struct bpf_verifier_ops sk_skb_verifier_ops = {
	.get_func_proto		= sk_skb_func_proto,
	.is_valid_access	= sk_skb_is_valid_access,
	.convert_ctx_access	= sk_skb_convert_ctx_access,
	.gen_prologue		= sk_skb_prologue,
};

const struct bpf_prog_ops sk_skb_prog_ops = {
};

const struct bpf_verifier_ops sk_msg_verifier_ops = {
	.get_func_proto		= sk_msg_func_proto,
	.is_valid_access	= sk_msg_is_valid_access,
	.convert_ctx_access	= sk_msg_convert_ctx_access,
	.gen_prologue		= bpf_noop_prologue,
};

const struct bpf_prog_ops sk_msg_prog_ops = {
};

const struct bpf_verifier_ops flow_dissector_verifier_ops = {
	.get_func_proto		= flow_dissector_func_proto,
	.is_valid_access	= flow_dissector_is_valid_access,
	.convert_ctx_access	= bpf_convert_ctx_access,
};

const struct bpf_prog_ops flow_dissector_prog_ops = {
};

int sk_detach_filter(struct sock *sk)
{
	int ret = -ENOENT;
	struct sk_filter *filter;

	if (sock_flag(sk, SOCK_FILTER_LOCKED))
		return -EPERM;

	filter = rcu_dereference_protected(sk->sk_filter,
					   lockdep_sock_is_held(sk));
	if (filter) {
		RCU_INIT_POINTER(sk->sk_filter, NULL);
		sk_filter_uncharge(sk, filter);
		ret = 0;
	}

	return ret;
}
EXPORT_SYMBOL_GPL(sk_detach_filter);

int sk_get_filter(struct sock *sk, struct sock_filter __user *ubuf,
		  unsigned int len)
{
	struct sock_fprog_kern *fprog;
	struct sk_filter *filter;
	int ret = 0;

	lock_sock(sk);
	filter = rcu_dereference_protected(sk->sk_filter,
					   lockdep_sock_is_held(sk));
	if (!filter)
		goto out;

	/* We're copying the filter that has been originally attached,
	 * so no conversion/decode needed anymore. eBPF programs that
	 * have no original program cannot be dumped through this.
	 */
	ret = -EACCES;
	fprog = filter->prog->orig_prog;
	if (!fprog)
		goto out;

	ret = fprog->len;
	if (!len)
		/* User space only enquires number of filter blocks. */
		goto out;

	ret = -EINVAL;
	if (len < fprog->len)
		goto out;

	ret = -EFAULT;
	if (copy_to_user(ubuf, fprog->filter, bpf_classic_proglen(fprog)))
		goto out;

	/* Instead of bytes, the API requests to return the number
	 * of filter blocks.
	 */
	ret = fprog->len;
out:
	release_sock(sk);
	return ret;
}

#ifdef CONFIG_INET
struct sk_reuseport_kern {
	struct sk_buff *skb;
	struct sock *sk;
	struct sock *selected_sk;
	void *data_end;
	u32 hash;
	u32 reuseport_id;
	bool bind_inany;
};

static void bpf_init_reuseport_kern(struct sk_reuseport_kern *reuse_kern,
				    struct sock_reuseport *reuse,
				    struct sock *sk, struct sk_buff *skb,
				    u32 hash)
{
	reuse_kern->skb = skb;
	reuse_kern->sk = sk;
	reuse_kern->selected_sk = NULL;
	reuse_kern->data_end = skb->data + skb_headlen(skb);
	reuse_kern->hash = hash;
	reuse_kern->reuseport_id = reuse->reuseport_id;
	reuse_kern->bind_inany = reuse->bind_inany;
}

struct sock *bpf_run_sk_reuseport(struct sock_reuseport *reuse, struct sock *sk,
				  struct bpf_prog *prog, struct sk_buff *skb,
				  u32 hash)
{
	struct sk_reuseport_kern reuse_kern;
	enum sk_action action;

	bpf_init_reuseport_kern(&reuse_kern, reuse, sk, skb, hash);
	action = BPF_PROG_RUN(prog, &reuse_kern);

	if (action == SK_PASS)
		return reuse_kern.selected_sk;
	else
		return ERR_PTR(-ECONNREFUSED);
}

BPF_CALL_4(sk_select_reuseport, struct sk_reuseport_kern *, reuse_kern,
	   struct bpf_map *, map, void *, key, u32, flags)
{
	struct sock_reuseport *reuse;
	struct sock *selected_sk;

	selected_sk = map->ops->map_lookup_elem(map, key);
	if (!selected_sk)
		return -ENOENT;

	reuse = rcu_dereference(selected_sk->sk_reuseport_cb);
	if (!reuse)
		/* selected_sk is unhashed (e.g. by close()) after the
		 * above map_lookup_elem().  Treat selected_sk has already
		 * been removed from the map.
		 */
		return -ENOENT;

	if (unlikely(reuse->reuseport_id != reuse_kern->reuseport_id)) {
		struct sock *sk;

		if (unlikely(!reuse_kern->reuseport_id))
			/* There is a small race between adding the
			 * sk to the map and setting the
			 * reuse_kern->reuseport_id.
			 * Treat it as the sk has not been added to
			 * the bpf map yet.
			 */
			return -ENOENT;

		sk = reuse_kern->sk;
		if (sk->sk_protocol != selected_sk->sk_protocol)
			return -EPROTOTYPE;
		else if (sk->sk_family != selected_sk->sk_family)
			return -EAFNOSUPPORT;

		/* Catch all. Likely bound to a different sockaddr. */
		return -EBADFD;
	}

	reuse_kern->selected_sk = selected_sk;

	return 0;
}

static const struct bpf_func_proto sk_select_reuseport_proto = {
	.func           = sk_select_reuseport,
	.gpl_only       = false,
	.ret_type       = RET_INTEGER,
	.arg1_type	= ARG_PTR_TO_CTX,
	.arg2_type      = ARG_CONST_MAP_PTR,
	.arg3_type      = ARG_PTR_TO_MAP_KEY,
	.arg4_type	= ARG_ANYTHING,
};

BPF_CALL_4(sk_reuseport_load_bytes,
	   const struct sk_reuseport_kern *, reuse_kern, u32, offset,
	   void *, to, u32, len)
{
	return ____bpf_skb_load_bytes(reuse_kern->skb, offset, to, len);
}

static const struct bpf_func_proto sk_reuseport_load_bytes_proto = {
	.func		= sk_reuseport_load_bytes,
	.gpl_only	= false,
	.ret_type	= RET_INTEGER,
	.arg1_type	= ARG_PTR_TO_CTX,
	.arg2_type	= ARG_ANYTHING,
	.arg3_type	= ARG_PTR_TO_UNINIT_MEM,
	.arg4_type	= ARG_CONST_SIZE,
};

BPF_CALL_5(sk_reuseport_load_bytes_relative,
	   const struct sk_reuseport_kern *, reuse_kern, u32, offset,
	   void *, to, u32, len, u32, start_header)
{
	return ____bpf_skb_load_bytes_relative(reuse_kern->skb, offset, to,
					       len, start_header);
}

static const struct bpf_func_proto sk_reuseport_load_bytes_relative_proto = {
	.func		= sk_reuseport_load_bytes_relative,
	.gpl_only	= false,
	.ret_type	= RET_INTEGER,
	.arg1_type	= ARG_PTR_TO_CTX,
	.arg2_type	= ARG_ANYTHING,
	.arg3_type	= ARG_PTR_TO_UNINIT_MEM,
	.arg4_type	= ARG_CONST_SIZE,
	.arg5_type	= ARG_ANYTHING,
};

static const struct bpf_func_proto *
sk_reuseport_func_proto(enum bpf_func_id func_id,
			const struct bpf_prog *prog)
{
	switch (func_id) {
	case BPF_FUNC_sk_select_reuseport:
		return &sk_select_reuseport_proto;
	case BPF_FUNC_skb_load_bytes:
		return &sk_reuseport_load_bytes_proto;
	case BPF_FUNC_skb_load_bytes_relative:
		return &sk_reuseport_load_bytes_relative_proto;
	default:
		return bpf_base_func_proto(func_id);
	}
}

static bool
sk_reuseport_is_valid_access(int off, int size,
			     enum bpf_access_type type,
			     const struct bpf_prog *prog,
			     struct bpf_insn_access_aux *info)
{
	const u32 size_default = sizeof(__u32);

	if (off < 0 || off >= sizeof(struct sk_reuseport_md) ||
	    off % size || type != BPF_READ)
		return false;

	switch (off) {
	case offsetof(struct sk_reuseport_md, data):
		info->reg_type = PTR_TO_PACKET;
		return size == sizeof(__u64);

	case offsetof(struct sk_reuseport_md, data_end):
		info->reg_type = PTR_TO_PACKET_END;
		return size == sizeof(__u64);

	case offsetof(struct sk_reuseport_md, hash):
		return size == size_default;

	/* Fields that allow narrowing */
	case offsetof(struct sk_reuseport_md, eth_protocol):
		if (size < FIELD_SIZEOF(struct sk_buff, protocol))
			return false;
		/* fall through */
	case offsetof(struct sk_reuseport_md, ip_protocol):
	case offsetof(struct sk_reuseport_md, bind_inany):
	case offsetof(struct sk_reuseport_md, len):
		bpf_ctx_record_field_size(info, size_default);
		return bpf_ctx_narrow_access_ok(off, size, size_default);

	default:
		return false;
	}
}

#define SK_REUSEPORT_LOAD_FIELD(F) ({					\
	*insn++ = BPF_LDX_MEM(BPF_FIELD_SIZEOF(struct sk_reuseport_kern, F), \
			      si->dst_reg, si->src_reg,			\
			      bpf_target_off(struct sk_reuseport_kern, F, \
					     FIELD_SIZEOF(struct sk_reuseport_kern, F), \
					     target_size));		\
	})

#define SK_REUSEPORT_LOAD_SKB_FIELD(SKB_FIELD)				\
	SOCK_ADDR_LOAD_NESTED_FIELD(struct sk_reuseport_kern,		\
				    struct sk_buff,			\
				    skb,				\
				    SKB_FIELD)

#define SK_REUSEPORT_LOAD_SK_FIELD_SIZE_OFF(SK_FIELD, BPF_SIZE, EXTRA_OFF) \
	SOCK_ADDR_LOAD_NESTED_FIELD_SIZE_OFF(struct sk_reuseport_kern,	\
					     struct sock,		\
					     sk,			\
					     SK_FIELD, BPF_SIZE, EXTRA_OFF)

static u32 sk_reuseport_convert_ctx_access(enum bpf_access_type type,
					   const struct bpf_insn *si,
					   struct bpf_insn *insn_buf,
					   struct bpf_prog *prog,
					   u32 *target_size)
{
	struct bpf_insn *insn = insn_buf;

	switch (si->off) {
	case offsetof(struct sk_reuseport_md, data):
		SK_REUSEPORT_LOAD_SKB_FIELD(data);
		break;

	case offsetof(struct sk_reuseport_md, len):
		SK_REUSEPORT_LOAD_SKB_FIELD(len);
		break;

	case offsetof(struct sk_reuseport_md, eth_protocol):
		SK_REUSEPORT_LOAD_SKB_FIELD(protocol);
		break;

	case offsetof(struct sk_reuseport_md, ip_protocol):
		BUILD_BUG_ON(HWEIGHT32(SK_FL_PROTO_MASK) != BITS_PER_BYTE);
		SK_REUSEPORT_LOAD_SK_FIELD_SIZE_OFF(__sk_flags_offset,
						    BPF_W, 0);
		*insn++ = BPF_ALU32_IMM(BPF_AND, si->dst_reg, SK_FL_PROTO_MASK);
		*insn++ = BPF_ALU32_IMM(BPF_RSH, si->dst_reg,
					SK_FL_PROTO_SHIFT);
		/* SK_FL_PROTO_MASK and SK_FL_PROTO_SHIFT are endian
		 * aware.  No further narrowing or masking is needed.
		 */
		*target_size = 1;
		break;

	case offsetof(struct sk_reuseport_md, data_end):
		SK_REUSEPORT_LOAD_FIELD(data_end);
		break;

	case offsetof(struct sk_reuseport_md, hash):
		SK_REUSEPORT_LOAD_FIELD(hash);
		break;

	case offsetof(struct sk_reuseport_md, bind_inany):
		SK_REUSEPORT_LOAD_FIELD(bind_inany);
		break;
	}

	return insn - insn_buf;
}

const struct bpf_verifier_ops sk_reuseport_verifier_ops = {
	.get_func_proto		= sk_reuseport_func_proto,
	.is_valid_access	= sk_reuseport_is_valid_access,
	.convert_ctx_access	= sk_reuseport_convert_ctx_access,
};

const struct bpf_prog_ops sk_reuseport_prog_ops = {
};
#endif /* CONFIG_INET */<|MERGE_RESOLUTION|>--- conflicted
+++ resolved
@@ -3341,17 +3341,10 @@
 {
 	struct bpf_redirect_info *ri = this_cpu_ptr(&bpf_redirect_info);
 	struct bpf_map *map = READ_ONCE(ri->map);
-<<<<<<< HEAD
 
 	if (likely(map))
 		return xdp_do_redirect_map(dev, xdp, xdp_prog, map, ri);
 
-=======
-
-	if (likely(map))
-		return xdp_do_redirect_map(dev, xdp, xdp_prog, map, ri);
-
->>>>>>> 9f51ae62
 	return xdp_do_redirect_slow(dev, xdp, xdp_prog, ri);
 }
 EXPORT_SYMBOL_GPL(xdp_do_redirect);
@@ -5271,11 +5264,6 @@
 		return &bpf_msg_pull_data_proto;
 	case BPF_FUNC_msg_push_data:
 		return &bpf_msg_push_data_proto;
-<<<<<<< HEAD
-	case BPF_FUNC_get_local_storage:
-		return &bpf_get_local_storage_proto;
-=======
->>>>>>> 9f51ae62
 	default:
 		return bpf_base_func_proto(func_id);
 	}
@@ -5306,11 +5294,6 @@
 		return &bpf_sk_redirect_map_proto;
 	case BPF_FUNC_sk_redirect_hash:
 		return &bpf_sk_redirect_hash_proto;
-<<<<<<< HEAD
-	case BPF_FUNC_get_local_storage:
-		return &bpf_get_local_storage_proto;
-=======
->>>>>>> 9f51ae62
 #ifdef CONFIG_INET
 	case BPF_FUNC_sk_lookup_tcp:
 		return &bpf_sk_lookup_tcp_proto;
@@ -5509,9 +5492,6 @@
 	case bpf_ctx_range(struct __sk_buff, data_meta):
 	case bpf_ctx_range(struct __sk_buff, flow_keys):
 		return false;
-<<<<<<< HEAD
-	}
-=======
 	case bpf_ctx_range(struct __sk_buff, data):
 	case bpf_ctx_range(struct __sk_buff, data_end):
 		if (!capable(CAP_SYS_ADMIN))
@@ -5519,7 +5499,6 @@
 		break;
 	}
 
->>>>>>> 9f51ae62
 	if (type == BPF_WRITE) {
 		switch (off) {
 		case bpf_ctx_range(struct __sk_buff, mark):
@@ -5661,8 +5640,6 @@
 					       prog->expected_attach_type);
 }
 
-<<<<<<< HEAD
-=======
 static int bpf_noop_prologue(struct bpf_insn *insn_buf, bool direct_write,
 			     const struct bpf_prog *prog)
 {
@@ -5672,7 +5649,6 @@
 	return 0;
 }
 
->>>>>>> 9f51ae62
 static int bpf_unclone_prologue(struct bpf_insn *insn_buf, bool direct_write,
 				const struct bpf_prog *prog, int drop_verdict)
 {
