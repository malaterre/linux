--- conflicted
+++ resolved
@@ -3333,10 +3333,7 @@
 	int idx;
 	int s_idx = cb->family;
 	int type = cb->nlh->nlmsg_type - RTM_BASE;
-<<<<<<< HEAD
-=======
 	int ret = 0;
->>>>>>> 9f51ae62
 
 	if (s_idx == 0)
 		s_idx = 1;
