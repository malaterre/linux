--- conflicted
+++ resolved
@@ -98,10 +98,7 @@
 				  const struct nft_data **d)
 {
 	const struct nft_immediate_expr *priv = nft_expr_priv(expr);
-<<<<<<< HEAD
-=======
 	struct nft_ctx *pctx = (struct nft_ctx *)ctx;
->>>>>>> 2fb7b719
 	const struct nft_data *data;
 	int err;
 
@@ -113,17 +110,11 @@
 	switch (data->verdict.code) {
 	case NFT_JUMP:
 	case NFT_GOTO:
-<<<<<<< HEAD
-		err = nft_chain_validate(ctx, data->verdict.chain);
-		if (err < 0)
-			return err;
-=======
 		pctx->level++;
 		err = nft_chain_validate(ctx, data->verdict.chain);
 		if (err < 0)
 			return err;
 		pctx->level--;
->>>>>>> 2fb7b719
 		break;
 	default:
 		break;
