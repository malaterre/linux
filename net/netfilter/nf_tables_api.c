--- conflicted
+++ resolved
@@ -143,17 +143,10 @@
 		return;
 	basechain = nft_base_chain(chain);
 	ops = &basechain->ops;
-<<<<<<< HEAD
 
 	if (basechain->type->ops_unregister)
 		return basechain->type->ops_unregister(net, ops);
 
-=======
-
-	if (basechain->type->ops_unregister)
-		return basechain->type->ops_unregister(net, ops);
-
->>>>>>> 8013d1fc
 	nf_unregister_net_hook(net, ops);
 }
 
@@ -2344,41 +2337,9 @@
 			.dump = nf_tables_dump_rules,
 			.done = nf_tables_dump_rules_done,
 			.module = THIS_MODULE,
-<<<<<<< HEAD
-		};
-
-		if (nla[NFTA_RULE_TABLE] || nla[NFTA_RULE_CHAIN]) {
-			struct nft_rule_dump_ctx *ctx;
-
-			ctx = kzalloc(sizeof(*ctx), GFP_ATOMIC);
-			if (!ctx)
-				return -ENOMEM;
-
-			if (nla[NFTA_RULE_TABLE]) {
-				ctx->table = nla_strdup(nla[NFTA_RULE_TABLE],
-							GFP_ATOMIC);
-				if (!ctx->table) {
-					kfree(ctx);
-					return -ENOMEM;
-				}
-			}
-			if (nla[NFTA_RULE_CHAIN]) {
-				ctx->chain = nla_strdup(nla[NFTA_RULE_CHAIN],
-							GFP_ATOMIC);
-				if (!ctx->chain) {
-					kfree(ctx->table);
-					kfree(ctx);
-					return -ENOMEM;
-				}
-			}
-			c.data = ctx;
-		}
-
-=======
 			.data = (void *)nla,
 		};
 
->>>>>>> 8013d1fc
 		return nft_netlink_dump_start_rcu(nlsk, skb, nlh, &c);
 	}
 
@@ -2448,12 +2409,9 @@
 	struct nft_rule *rule;
 	int err;
 
-<<<<<<< HEAD
-=======
 	if (ctx->level == NFT_JUMP_STACK_SIZE)
 		return -EMLINK;
 
->>>>>>> 8013d1fc
 	list_for_each_entry(rule, &chain->rules, list) {
 		if (!nft_is_active_next(ctx->net, rule))
 			continue;
@@ -3273,23 +3231,10 @@
 			.start = nf_tables_dump_sets_start,
 			.dump = nf_tables_dump_sets,
 			.done = nf_tables_dump_sets_done,
-<<<<<<< HEAD
-=======
 			.data = &ctx,
->>>>>>> 8013d1fc
 			.module = THIS_MODULE,
 		};
 
-<<<<<<< HEAD
-		ctx_dump = kmalloc(sizeof(*ctx_dump), GFP_ATOMIC);
-		if (ctx_dump == NULL)
-			return -ENOMEM;
-
-		*ctx_dump = ctx;
-		c.data = ctx_dump;
-
-=======
->>>>>>> 8013d1fc
 		return nft_netlink_dump_start_rcu(nlsk, skb, nlh, &c);
 	}
 
@@ -4104,19 +4049,6 @@
 			.dump = nf_tables_dump_set,
 			.done = nf_tables_dump_set_done,
 			.module = THIS_MODULE,
-<<<<<<< HEAD
-		};
-		struct nft_set_dump_ctx *dump_ctx;
-
-		dump_ctx = kmalloc(sizeof(*dump_ctx), GFP_ATOMIC);
-		if (!dump_ctx)
-			return -ENOMEM;
-
-		dump_ctx->set = set;
-		dump_ctx->ctx = ctx;
-
-		c.data = dump_ctx;
-=======
 		};
 		struct nft_set_dump_ctx dump_ctx = {
 			.set = set,
@@ -4124,7 +4056,6 @@
 		};
 
 		c.data = &dump_ctx;
->>>>>>> 8013d1fc
 		return nft_netlink_dump_start_rcu(nlsk, skb, nlh, &c);
 	}
 
@@ -5112,26 +5043,11 @@
 
 static int nf_tables_dump_obj_done(struct netlink_callback *cb)
 {
-<<<<<<< HEAD
-	struct nft_obj_filter *filter;
-
-	filter = kzalloc(sizeof(*filter), GFP_ATOMIC);
-	if (!filter)
-		return ERR_PTR(-ENOMEM);
-
-	if (nla[NFTA_OBJ_TABLE]) {
-		filter->table = nla_strdup(nla[NFTA_OBJ_TABLE], GFP_ATOMIC);
-		if (!filter->table) {
-			kfree(filter);
-			return ERR_PTR(-ENOMEM);
-		}
-=======
 	struct nft_obj_filter *filter = cb->data;
 
 	if (filter) {
 		kfree(filter->table);
 		kfree(filter);
->>>>>>> 8013d1fc
 	}
 
 	return 0;
@@ -5159,24 +5075,9 @@
 			.dump = nf_tables_dump_obj,
 			.done = nf_tables_dump_obj_done,
 			.module = THIS_MODULE,
-<<<<<<< HEAD
-		};
-
-		if (nla[NFTA_OBJ_TABLE] ||
-		    nla[NFTA_OBJ_TYPE]) {
-			struct nft_obj_filter *filter;
-
-			filter = nft_obj_filter_alloc(nla);
-			if (IS_ERR(filter))
-				return -ENOMEM;
-
-			c.data = filter;
-		}
-=======
 			.data = (void *)nla,
 		};
 
->>>>>>> 8013d1fc
 		return nft_netlink_dump_start_rcu(nlsk, skb, nlh, &c);
 	}
 
@@ -5612,12 +5513,7 @@
 err6:
 	i = flowtable->ops_len;
 err5:
-<<<<<<< HEAD
-	for (k = i - 1; k >= 0; k--) {
-		kfree(flowtable->dev_name[k]);
-=======
 	for (k = i - 1; k >= 0; k--)
->>>>>>> 8013d1fc
 		nf_unregister_net_hook(net, &flowtable->ops[k]);
 
 	kfree(flowtable->ops);
@@ -5813,29 +5709,13 @@
 {
 	struct nft_flowtable_filter *filter = cb->data;
 
-<<<<<<< HEAD
-	filter = kzalloc(sizeof(*filter), GFP_ATOMIC);
-=======
->>>>>>> 8013d1fc
 	if (!filter)
 		return 0;
 
-<<<<<<< HEAD
-	if (nla[NFTA_FLOWTABLE_TABLE]) {
-		filter->table = nla_strdup(nla[NFTA_FLOWTABLE_TABLE],
-					   GFP_ATOMIC);
-		if (!filter->table) {
-			kfree(filter);
-			return ERR_PTR(-ENOMEM);
-		}
-	}
-	return filter;
-=======
 	kfree(filter->table);
 	kfree(filter);
 
 	return 0;
->>>>>>> 8013d1fc
 }
 
 /* called with rcu_read_lock held */
@@ -5859,23 +5739,9 @@
 			.dump = nf_tables_dump_flowtable,
 			.done = nf_tables_dump_flowtable_done,
 			.module = THIS_MODULE,
-<<<<<<< HEAD
-		};
-
-		if (nla[NFTA_FLOWTABLE_TABLE]) {
-			struct nft_flowtable_filter *filter;
-
-			filter = nft_flowtable_filter_alloc(nla);
-			if (IS_ERR(filter))
-				return -ENOMEM;
-
-			c.data = filter;
-		}
-=======
 			.data = (void *)nla,
 		};
 
->>>>>>> 8013d1fc
 		return nft_netlink_dump_start_rcu(nlsk, skb, nlh, &c);
 	}
 
@@ -6429,7 +6295,6 @@
 	/* 1.  Allocate space for next generation rules_gen_X[] */
 	list_for_each_entry_safe(trans, next, &net->nft.commit_list, list) {
 		int ret;
-<<<<<<< HEAD
 
 		if (trans->msg_type == NFT_MSG_NEWRULE ||
 		    trans->msg_type == NFT_MSG_DELRULE) {
@@ -6452,30 +6317,6 @@
 		}
 	}
 
-=======
-
-		if (trans->msg_type == NFT_MSG_NEWRULE ||
-		    trans->msg_type == NFT_MSG_DELRULE) {
-			chain = trans->ctx.chain;
-
-			ret = nf_tables_commit_chain_prepare(net, chain);
-			if (ret < 0) {
-				nf_tables_commit_chain_prepare_cancel(net);
-				return ret;
-			}
-		}
-	}
-
-	/* step 2.  Make rules_gen_X visible to packet path */
-	list_for_each_entry(table, &net->nft.tables, list) {
-		list_for_each_entry(chain, &table->chains, list) {
-			if (!nft_is_active_next(net, chain))
-				continue;
-			nf_tables_commit_chain_active(net, chain);
-		}
-	}
-
->>>>>>> 8013d1fc
 	/*
 	 * Bump generation counter, invalidate any dump in progress.
 	 * Cannot fail after this point.
