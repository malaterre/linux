--- conflicted
+++ resolved
@@ -1486,13 +1486,6 @@
 		 * treat the second attempt as a no-op instead of returning
 		 * an error.
 		 */
-<<<<<<< HEAD
-		if (help && help->helper &&
-		    !strcmp(help->helper->name, helpname))
-			return 0;
-		else
-			return -EBUSY;
-=======
 		err = -EBUSY;
 		if (help) {
 			rcu_read_lock();
@@ -1503,7 +1496,6 @@
 		}
 
 		return err;
->>>>>>> 2ac97f0f
 	}
 
 	if (!strcmp(helpname, "")) {
