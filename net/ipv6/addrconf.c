--- conflicted
+++ resolved
@@ -5058,10 +5058,7 @@
 			fillargs->netnsid = nla_get_s32(tb[i]);
 			net = rtnl_get_net_ns_capable(sk, fillargs->netnsid);
 			if (IS_ERR(net)) {
-<<<<<<< HEAD
-=======
 				fillargs->netnsid = -1;
->>>>>>> 9f51ae62
 				NL_SET_ERR_MSG_MOD(extack, "Invalid target network namespace id");
 				return PTR_ERR(net);
 			}
@@ -5100,19 +5097,6 @@
 	s_ip_idx = cb->args[2];
 
 	if (cb->strict_check) {
-<<<<<<< HEAD
-		int err;
-
-		err = inet6_valid_dump_ifaddr_req(nlh, &fillargs, &tgt_net,
-						  skb->sk, cb);
-		if (err < 0)
-			return err;
-
-		if (fillargs.ifindex) {
-			dev = __dev_get_by_index(tgt_net, fillargs.ifindex);
-			if (!dev)
-				return -ENODEV;
-=======
 		err = inet6_valid_dump_ifaddr_req(nlh, &fillargs, &tgt_net,
 						  skb->sk, cb);
 		if (err < 0)
@@ -5125,7 +5109,6 @@
 				err = -ENODEV;
 				goto put_tgt_net;
 			}
->>>>>>> 9f51ae62
 			idev = __in6_dev_get(dev);
 			if (idev) {
 				err = in6_dump_addrs(idev, skb, cb, s_ip_idx,
