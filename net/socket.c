--- conflicted
+++ resolved
@@ -117,10 +117,8 @@
 static int sock_mmap(struct file *file, struct vm_area_struct *vma);
 
 static int sock_close(struct inode *inode, struct file *file);
-static struct wait_queue_head *sock_get_poll_head(struct file *file,
-		__poll_t events);
-static __poll_t sock_poll_mask(struct file *file, __poll_t);
-static __poll_t sock_poll(struct file *file, struct poll_table_struct *wait);
+static __poll_t sock_poll(struct file *file,
+			      struct poll_table_struct *wait);
 static long sock_ioctl(struct file *file, unsigned int cmd, unsigned long arg);
 #ifdef CONFIG_COMPAT
 static long compat_sock_ioctl(struct file *file,
@@ -143,8 +141,6 @@
 	.llseek =	no_llseek,
 	.read_iter =	sock_read_iter,
 	.write_iter =	sock_write_iter,
-	.get_poll_head = sock_get_poll_head,
-	.poll_mask =	sock_poll_mask,
 	.poll =		sock_poll,
 	.unlocked_ioctl = sock_ioctl,
 #ifdef CONFIG_COMPAT
@@ -1130,57 +1126,16 @@
 }
 EXPORT_SYMBOL(sock_create_lite);
 
-static struct wait_queue_head *sock_get_poll_head(struct file *file,
-		__poll_t events)
-{
-	struct socket *sock = file->private_data;
-<<<<<<< HEAD
-
-	if (!sock->ops->poll_mask)
-		return NULL;
-	sock_poll_busy_loop(sock, events);
-	return sk_sleep(sock->sk);
-}
-
-static __poll_t sock_poll_mask(struct file *file, __poll_t events)
-{
-	struct socket *sock = file->private_data;
-
-	/*
-	 * We need to be sure we are in sync with the socket flags modification.
-	 *
-	 * This memory barrier is paired in the wq_has_sleeper.
-	 */
-	smp_mb();
-
-	/* this socket can poll_ll so tell the system call */
-	return sock->ops->poll_mask(sock, events) |
-		(sk_can_busy_loop(sock->sk) ? POLL_BUSY_LOOP : 0);
-}
-
 /* No kernel lock held - perfect */
 static __poll_t sock_poll(struct file *file, poll_table *wait)
 {
 	struct socket *sock = file->private_data;
-	__poll_t events = poll_requested_events(wait), mask = 0;
-
-	if (sock->ops->poll) {
-		sock_poll_busy_loop(sock, events);
-		mask = sock->ops->poll(file, sock, wait);
-	} else if (sock->ops->poll_mask) {
-		sock_poll_wait(file, sock_get_poll_head(file, events), wait);
-		mask = sock->ops->poll_mask(sock, events);
-	}
-
-	return mask | sock_poll_busy_flag(sock);
-=======
 	__poll_t events = poll_requested_events(wait);
 
 	sock_poll_busy_loop(sock, events);
 	if (!sock->ops->poll)
 		return 0;
 	return sock->ops->poll(file, sock, wait) | sock_poll_busy_flag(sock);
->>>>>>> e5eb92e4
 }
 
 static int sock_mmap(struct file *file, struct vm_area_struct *vma)
