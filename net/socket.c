--- conflicted
+++ resolved
@@ -394,16 +394,9 @@
 	if (!dname)
 		dname = sock->sk ? sock->sk->sk_prot_creator->name : "";
 
-<<<<<<< HEAD
-	d_instantiate(path.dentry, SOCK_INODE(sock));
-
-	file = alloc_file(&path, O_RDWR | (flags & O_NONBLOCK),
-		  &socket_file_ops);
-=======
 	file = alloc_file_pseudo(SOCK_INODE(sock), sock_mnt, dname,
 				O_RDWR | (flags & O_NONBLOCK),
 				&socket_file_ops);
->>>>>>> 4740b783
 	if (IS_ERR(file)) {
 		sock_release(sock);
 		return file;
