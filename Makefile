--- conflicted
+++ resolved
@@ -2,11 +2,7 @@
 VERSION = 4
 PATCHLEVEL = 15
 SUBLEVEL = 0
-<<<<<<< HEAD
-EXTRAVERSION =
-=======
 EXTRAVERSION = -rc4
->>>>>>> a829a26d
 NAME = Fearless Coyote
 
 # *DOCUMENTATION*
