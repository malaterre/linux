--- conflicted
+++ resolved
@@ -224,13 +224,9 @@
 no-dot-config-targets := $(clean-targets) \
 			 cscope gtags TAGS tags help% %docs check% coccicheck \
 			 $(version_h) headers_% archheaders archscripts \
-<<<<<<< HEAD
-			 kernelversion %src-pkg
+			 %asm-generic kernelversion %src-pkg
 no-sync-config-targets := $(no-dot-config-targets) install %install \
 			   kernelrelease
-=======
-			 %asm-generic kernelversion %src-pkg
->>>>>>> 0004438a
 
 config-targets  := 0
 mixed-targets   := 0
