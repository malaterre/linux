--- conflicted
+++ resolved
@@ -922,13 +922,8 @@
   ifeq ($(has_libelf),1)
     objtool_target := tools/objtool FORCE
   else
-<<<<<<< HEAD
-    ifdef CONFIG_ORC_UNWINDER
-      $(error "Cannot generate ORC metadata for CONFIG_ORC_UNWINDER=y, please install libelf-dev, libelf-devel or elfutils-libelf-devel")
-=======
     ifdef CONFIG_UNWINDER_ORC
       $(error "Cannot generate ORC metadata for CONFIG_UNWINDER_ORC=y, please install libelf-dev, libelf-devel or elfutils-libelf-devel")
->>>>>>> 0c86a6bd
     else
       $(warning "Cannot use CONFIG_STACK_VALIDATION=y, please install libelf-dev, libelf-devel or elfutils-libelf-devel")
     endif
