--- conflicted
+++ resolved
@@ -189,13 +189,9 @@
 # Alternatively CROSS_COMPILE can be set in the environment.
 # Default value for CROSS_COMPILE is not to prefix executables
 # Note: Some architectures assign CROSS_COMPILE in their arch/*/Makefile
-<<<<<<< HEAD
-
+
+export KBUILD_BUILDHOST := $(SUBARCH)
 ARCH		?= mips
-=======
-export KBUILD_BUILDHOST := $(SUBARCH)
-ARCH		?= $(SUBARCH)
->>>>>>> a4083c92
 CROSS_COMPILE	?=
 
 # Architecture as present in compile.h
