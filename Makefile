--- conflicted
+++ resolved
@@ -189,13 +189,8 @@
 # Alternatively CROSS_COMPILE can be set in the environment.
 # Default value for CROSS_COMPILE is not to prefix executables
 # Note: Some architectures assign CROSS_COMPILE in their arch/*/Makefile
-<<<<<<< HEAD
-
+export KBUILD_BUILDHOST := $(SUBARCH)
 ARCH		?= mips
-=======
-export KBUILD_BUILDHOST := $(SUBARCH)
-ARCH		?= $(SUBARCH)
->>>>>>> 03282b10
 CROSS_COMPILE	?=
 
 # Architecture as present in compile.h
