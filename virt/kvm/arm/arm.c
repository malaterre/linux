--- conflicted
+++ resolved
@@ -188,10 +188,7 @@
 			kvm->vcpus[i] = NULL;
 		}
 	}
-<<<<<<< HEAD
-=======
 	atomic_set(&kvm->online_vcpus, 0);
->>>>>>> 0f7cda2b
 }
 
 int kvm_vm_ioctl_check_extension(struct kvm *kvm, long ext)
