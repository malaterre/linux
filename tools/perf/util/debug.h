--- conflicted
+++ resolved
@@ -55,11 +55,8 @@
 int perf_debug_option(const char *str);
 void perf_debug_setup(void);
 int perf_quiet_option(void);
-<<<<<<< HEAD
-=======
 
 void dump_stack(void);
 void sighandler_dump_stack(int sig);
->>>>>>> 2ac97f0f
 
 #endif	/* __PERF_DEBUG_H */