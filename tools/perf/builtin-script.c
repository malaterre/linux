--- conflicted
+++ resolved
@@ -91,10 +91,7 @@
 	PERF_OUTPUT_SYNTH           = 1U << 25,
 	PERF_OUTPUT_PHYS_ADDR       = 1U << 26,
 	PERF_OUTPUT_UREGS	    = 1U << 27,
-<<<<<<< HEAD
-=======
 	PERF_OUTPUT_METRIC	    = 1U << 28,
->>>>>>> faaf9567
 };
 
 struct output_option {
@@ -221,14 +218,6 @@
        char *filename;
        FILE *fp;
        u64  samples;
-<<<<<<< HEAD
-};
-
-static struct perf_evsel_script *perf_evsel_script__new(struct perf_evsel *evsel,
-							struct perf_data *data)
-{
-	struct perf_evsel_script *es = malloc(sizeof(*es));
-=======
        /* For metric output */
        u64  val;
        int  gnum;
@@ -243,7 +232,6 @@
 							struct perf_data *data)
 {
 	struct perf_evsel_script *es = zalloc(sizeof(*es));
->>>>>>> faaf9567
 
 	if (es != NULL) {
 		if (asprintf(&es->filename, "%s.%s.dump", data->file.path, perf_evsel__name(evsel)) < 0)
@@ -251,10 +239,6 @@
 		es->fp = fopen(es->filename, "w");
 		if (es->fp == NULL)
 			goto out_free_filename;
-<<<<<<< HEAD
-		es->samples = 0;
-=======
->>>>>>> faaf9567
 	}
 
 	return es;
@@ -577,8 +561,6 @@
 
 	if (!regs)
 		return 0;
-<<<<<<< HEAD
-=======
 
 	for_each_set_bit(r, (unsigned long *) &mask, sizeof(mask) * 8) {
 		u64 val = regs->regs[i++];
@@ -600,7 +582,6 @@
 		return 0;
 
 	printed += fprintf(fp, " ABI:%" PRIu64 " ", regs->abi);
->>>>>>> faaf9567
 
 	for_each_set_bit(r, (unsigned long *) &mask, sizeof(mask) * 8) {
 		u64 val = regs->regs[i++];
@@ -610,30 +591,6 @@
 	return printed;
 }
 
-<<<<<<< HEAD
-static int perf_sample__fprintf_uregs(struct perf_sample *sample,
-				      struct perf_event_attr *attr, FILE *fp)
-{
-	struct regs_dump *regs = &sample->user_regs;
-	uint64_t mask = attr->sample_regs_user;
-	unsigned i = 0, r;
-	int printed = 0;
-
-	if (!regs || !regs->regs)
-		return 0;
-
-	printed += fprintf(fp, " ABI:%" PRIu64 " ", regs->abi);
-
-	for_each_set_bit(r, (unsigned long *) &mask, sizeof(mask) * 8) {
-		u64 val = regs->regs[i++];
-		printed += fprintf(fp, "%5s:0x%"PRIx64" ", perf_reg_name(r), val);
-	}
-
-	return printed;
-}
-
-=======
->>>>>>> faaf9567
 static int perf_sample__fprintf_start(struct perf_sample *sample,
 				      struct thread *thread,
 				      struct perf_evsel *evsel, FILE *fp)
@@ -1523,8 +1480,6 @@
 		maxlen = len;
 
 	return fprintf(fp, "%-*s", maxlen, out);
-<<<<<<< HEAD
-=======
 }
 
 struct metric_ctx {
@@ -1605,7 +1560,6 @@
 		}
 		evsel_script(evsel->leader)->gnum = 0;
 	}
->>>>>>> faaf9567
 }
 
 static void process_event(struct perf_script *script,
@@ -1695,12 +1649,9 @@
 	if (PRINT_FIELD(PHYS_ADDR))
 		fprintf(fp, "%16" PRIx64, sample->phys_addr);
 	fprintf(fp, "\n");
-<<<<<<< HEAD
-=======
 
 	if (PRINT_FIELD(METRIC))
 		perf_sample__fprint_metric(script, thread, evsel, sample, fp);
->>>>>>> faaf9567
 }
 
 static struct scripting_ops	*scripting_ops;
