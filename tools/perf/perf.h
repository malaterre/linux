--- conflicted
+++ resolved
@@ -84,10 +84,7 @@
 struct option;
 extern const char * const *record_usage;
 extern struct option *record_options;
-<<<<<<< HEAD
-=======
 extern int version_verbose;
->>>>>>> 66342c74
 
 int record__parse_freq(const struct option *opt, const char *str, int unset);
 #endif