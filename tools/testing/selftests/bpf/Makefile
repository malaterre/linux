# SPDX-License-Identifier: GPL-2.0
<<<<<<< HEAD
=======

>>>>>>> e65a3884
LIBDIR := ../../../lib
BPFDIR := $(LIBDIR)/bpf
APIDIR := ../../../include/uapi
GENDIR := ../../../../include/generated
GENHDR := $(GENDIR)/autoconf.h

ifneq ($(wildcard $(GENHDR)),)
  GENFLAGS := -DHAVE_GENHDR
endif

CFLAGS += -Wall -O2 -I$(APIDIR) -I$(LIBDIR) -I$(GENDIR) $(GENFLAGS) -I../../../include
LDLIBS += -lcap -lelf

TEST_GEN_PROGS = test_verifier test_tag test_maps test_lru_map test_lpm_map test_progs \
	test_align test_verifier_log test_dev_cgroup

TEST_GEN_FILES = test_pkt_access.o test_xdp.o test_l4lb.o test_tcp_estats.o test_obj_id.o \
	test_pkt_md_access.o test_xdp_redirect.o test_xdp_meta.o sockmap_parse_prog.o     \
	sockmap_verdict_prog.o dev_cgroup.o

TEST_PROGS := test_kmod.sh test_xdp_redirect.sh test_xdp_meta.sh

include ../lib.mk

BPFOBJ := $(OUTPUT)/libbpf.a $(OUTPUT)/cgroup_helpers.c

$(TEST_GEN_PROGS): $(BPFOBJ)

.PHONY: force

# force a rebuild of BPFOBJ when its dependencies are updated
force:

$(BPFOBJ): force
	$(MAKE) -C $(BPFDIR) OUTPUT=$(OUTPUT)/

CLANG ?= clang
LLC   ?= llc

PROBE := $(shell llc -march=bpf -mcpu=probe -filetype=null /dev/null 2>&1)

# Let newer LLVM versions transparently probe the kernel for availability
# of full BPF instruction set.
ifeq ($(PROBE),)
  CPU ?= probe
else
  CPU ?= generic
endif

%.o: %.c
	$(CLANG) -I. -I./include/uapi -I../../../include/uapi \
		 -Wno-compare-distinct-pointer-types          \
		 -O2 -target bpf -emit-llvm -c $< -o - |      \
	$(LLC) -march=bpf -mcpu=$(CPU) -filetype=obj -o $@<|MERGE_RESOLUTION|>--- conflicted
+++ resolved
@@ -1,8 +1,5 @@
 # SPDX-License-Identifier: GPL-2.0
-<<<<<<< HEAD
-=======
 
->>>>>>> e65a3884
 LIBDIR := ../../../lib
 BPFDIR := $(LIBDIR)/bpf
 APIDIR := ../../../include/uapi
