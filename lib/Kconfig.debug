menu "printk and dmesg options"

config PRINTK_TIME
	bool "Show timing information on printks"
	depends on PRINTK
	help
	  Selecting this option causes time stamps of the printk()
	  messages to be added to the output of the syslog() system
	  call and at the console.

	  The timestamp is always recorded internally, and exported
	  to /dev/kmsg. This flag just specifies if the timestamp should
	  be included, not that the timestamp is recorded.

	  The behavior is also controlled by the kernel command line
	  parameter printk.time=1. See Documentation/admin-guide/kernel-parameters.rst

config CONSOLE_LOGLEVEL_DEFAULT
	int "Default console loglevel (1-15)"
	range 1 15
	default "7"
	help
	  Default loglevel to determine what will be printed on the console.

	  Setting a default here is equivalent to passing in loglevel=<x> in
	  the kernel bootargs. loglevel=<x> continues to override whatever
	  value is specified here as well.

	  Note: This does not affect the log level of un-prefixed printk()
	  usage in the kernel. That is controlled by the MESSAGE_LOGLEVEL_DEFAULT
	  option.

config MESSAGE_LOGLEVEL_DEFAULT
	int "Default message log level (1-7)"
	range 1 7
	default "4"
	help
	  Default log level for printk statements with no specified priority.

	  This was hard-coded to KERN_WARNING since at least 2.6.10 but folks
	  that are auditing their logs closely may want to set it to a lower
	  priority.

	  Note: This does not affect what message level gets printed on the console
	  by default. To change that, use loglevel=<x> in the kernel bootargs,
	  or pick a different CONSOLE_LOGLEVEL_DEFAULT configuration value.

config BOOT_PRINTK_DELAY
	bool "Delay each boot printk message by N milliseconds"
	depends on DEBUG_KERNEL && PRINTK && GENERIC_CALIBRATE_DELAY
	help
	  This build option allows you to read kernel boot messages
	  by inserting a short delay after each one.  The delay is
	  specified in milliseconds on the kernel command line,
	  using "boot_delay=N".

	  It is likely that you would also need to use "lpj=M" to preset
	  the "loops per jiffie" value.
	  See a previous boot log for the "lpj" value to use for your
	  system, and then set "lpj=M" before setting "boot_delay=N".
	  NOTE:  Using this option may adversely affect SMP systems.
	  I.e., processors other than the first one may not boot up.
	  BOOT_PRINTK_DELAY also may cause LOCKUP_DETECTOR to detect
	  what it believes to be lockup conditions.

config DYNAMIC_DEBUG
	bool "Enable dynamic printk() support"
	default n
	depends on PRINTK
	depends on DEBUG_FS
	help

	  Compiles debug level messages into the kernel, which would not
	  otherwise be available at runtime. These messages can then be
	  enabled/disabled based on various levels of scope - per source file,
	  function, module, format string, and line number. This mechanism
	  implicitly compiles in all pr_debug() and dev_dbg() calls, which
	  enlarges the kernel text size by about 2%.

	  If a source file is compiled with DEBUG flag set, any
	  pr_debug() calls in it are enabled by default, but can be
	  disabled at runtime as below.  Note that DEBUG flag is
	  turned on by many CONFIG_*DEBUG* options.

	  Usage:

	  Dynamic debugging is controlled via the 'dynamic_debug/control' file,
	  which is contained in the 'debugfs' filesystem. Thus, the debugfs
	  filesystem must first be mounted before making use of this feature.
	  We refer the control file as: <debugfs>/dynamic_debug/control. This
	  file contains a list of the debug statements that can be enabled. The
	  format for each line of the file is:

		filename:lineno [module]function flags format

	  filename : source file of the debug statement
	  lineno : line number of the debug statement
	  module : module that contains the debug statement
	  function : function that contains the debug statement
          flags : '=p' means the line is turned 'on' for printing
          format : the format used for the debug statement

	  From a live system:

		nullarbor:~ # cat <debugfs>/dynamic_debug/control
		# filename:lineno [module]function flags format
		fs/aio.c:222 [aio]__put_ioctx =_ "__put_ioctx:\040freeing\040%p\012"
		fs/aio.c:248 [aio]ioctx_alloc =_ "ENOMEM:\040nr_events\040too\040high\012"
		fs/aio.c:1770 [aio]sys_io_cancel =_ "calling\040cancel\012"

	  Example usage:

		// enable the message at line 1603 of file svcsock.c
		nullarbor:~ # echo -n 'file svcsock.c line 1603 +p' >
						<debugfs>/dynamic_debug/control

		// enable all the messages in file svcsock.c
		nullarbor:~ # echo -n 'file svcsock.c +p' >
						<debugfs>/dynamic_debug/control

		// enable all the messages in the NFS server module
		nullarbor:~ # echo -n 'module nfsd +p' >
						<debugfs>/dynamic_debug/control

		// enable all 12 messages in the function svc_process()
		nullarbor:~ # echo -n 'func svc_process +p' >
						<debugfs>/dynamic_debug/control

		// disable all 12 messages in the function svc_process()
		nullarbor:~ # echo -n 'func svc_process -p' >
						<debugfs>/dynamic_debug/control

	  See Documentation/admin-guide/dynamic-debug-howto.rst for additional
	  information.

endmenu # "printk and dmesg options"

menu "Compile-time checks and compiler options"

config DEBUG_INFO
	bool "Compile the kernel with debug info"
	depends on DEBUG_KERNEL && !COMPILE_TEST
	help
          If you say Y here the resulting kernel image will include
	  debugging info resulting in a larger kernel image.
	  This adds debug symbols to the kernel and modules (gcc -g), and
	  is needed if you intend to use kernel crashdump or binary object
	  tools like crash, kgdb, LKCD, gdb, etc on the kernel.
	  Say Y here only if you plan to debug the kernel.

	  If unsure, say N.

config DEBUG_INFO_REDUCED
	bool "Reduce debugging information"
	depends on DEBUG_INFO
	help
	  If you say Y here gcc is instructed to generate less debugging
	  information for structure types. This means that tools that
	  need full debugging information (like kgdb or systemtap) won't
	  be happy. But if you merely need debugging information to
	  resolve line numbers there is no loss. Advantage is that
	  build directory object sizes shrink dramatically over a full
	  DEBUG_INFO build and compile times are reduced too.
	  Only works with newer gcc versions.

config DEBUG_INFO_SPLIT
	bool "Produce split debuginfo in .dwo files"
	depends on DEBUG_INFO
	help
	  Generate debug info into separate .dwo files. This significantly
	  reduces the build directory size for builds with DEBUG_INFO,
	  because it stores the information only once on disk in .dwo
	  files instead of multiple times in object files and executables.
	  In addition the debug information is also compressed.

	  Requires recent gcc (4.7+) and recent gdb/binutils.
	  Any tool that packages or reads debug information would need
	  to know about the .dwo files and include them.
	  Incompatible with older versions of ccache.

config DEBUG_INFO_DWARF4
	bool "Generate dwarf4 debuginfo"
	depends on DEBUG_INFO
	help
	  Generate dwarf4 debug info. This requires recent versions
	  of gcc and gdb. It makes the debug information larger.
	  But it significantly improves the success of resolving
	  variables in gdb on optimized code.

config GDB_SCRIPTS
	bool "Provide GDB scripts for kernel debugging"
	depends on DEBUG_INFO
	help
	  This creates the required links to GDB helper scripts in the
	  build directory. If you load vmlinux into gdb, the helper
	  scripts will be automatically imported by gdb as well, and
	  additional functions are available to analyze a Linux kernel
	  instance. See Documentation/dev-tools/gdb-kernel-debugging.rst
	  for further details.

config ENABLE_WARN_DEPRECATED
	bool "Enable __deprecated logic"
	default y
	help
	  Enable the __deprecated logic in the kernel build.
	  Disable this to suppress the "warning: 'foo' is deprecated
	  (declared at kernel/power/somefile.c:1234)" messages.

config ENABLE_MUST_CHECK
	bool "Enable __must_check logic"
	default y
	help
	  Enable the __must_check logic in the kernel build.  Disable this to
	  suppress the "warning: ignoring return value of 'foo', declared with
	  attribute warn_unused_result" messages.

config FRAME_WARN
	int "Warn for stack frames larger than (needs gcc 4.4)"
	range 0 8192
	default 3072 if KASAN_EXTRA
	default 2048 if GCC_PLUGIN_LATENT_ENTROPY
	default 1280 if (!64BIT && PARISC)
	default 1024 if (!64BIT && !PARISC)
	default 2048 if 64BIT
	help
	  Tell gcc to warn at build time for stack frames larger than this.
	  Setting this too low will cause a lot of warnings.
	  Setting it to 0 disables the warning.
	  Requires gcc 4.4

config STRIP_ASM_SYMS
	bool "Strip assembler-generated symbols during link"
	default n
	help
	  Strip internal assembler-generated symbols during a link (symbols
	  that look like '.Lxxx') so they don't pollute the output of
	  get_wchan() and suchlike.

config READABLE_ASM
        bool "Generate readable assembler code"
        depends on DEBUG_KERNEL
        help
          Disable some compiler optimizations that tend to generate human unreadable
          assembler output. This may make the kernel slightly slower, but it helps
          to keep kernel developers who have to stare a lot at assembler listings
          sane.

config UNUSED_SYMBOLS
	bool "Enable unused/obsolete exported symbols"
	default y if X86
	help
	  Unused but exported symbols make the kernel needlessly bigger.  For
	  that reason most of these unused exports will soon be removed.  This
	  option is provided temporarily to provide a transition period in case
	  some external kernel module needs one of these symbols anyway. If you
	  encounter such a case in your module, consider if you are actually
	  using the right API.  (rationale: since nobody in the kernel is using
	  this in a module, there is a pretty good chance it's actually the
	  wrong interface to use).  If you really need the symbol, please send a
	  mail to the linux kernel mailing list mentioning the symbol and why
	  you really need it, and what the merge plan to the mainline kernel for
	  your module is.

config PAGE_OWNER
	bool "Track page owner"
	depends on DEBUG_KERNEL && STACKTRACE_SUPPORT
	select DEBUG_FS
	select STACKTRACE
	select STACKDEPOT
	select PAGE_EXTENSION
	help
	  This keeps track of what call chain is the owner of a page, may
	  help to find bare alloc_page(s) leaks. Even if you include this
	  feature on your build, it is disabled in default. You should pass
	  "page_owner=on" to boot parameter in order to enable it. Eats
	  a fair amount of memory if enabled. See tools/vm/page_owner_sort.c
	  for user-space helper.

	  If unsure, say N.

config DEBUG_FS
	bool "Debug Filesystem"
	help
	  debugfs is a virtual file system that kernel developers use to put
	  debugging files into.  Enable this option to be able to read and
	  write to these files.

	  For detailed documentation on the debugfs API, see
	  Documentation/filesystems/.

	  If unsure, say N.

config HEADERS_CHECK
	bool "Run 'make headers_check' when building vmlinux"
	depends on !UML
	help
	  This option will extract the user-visible kernel headers whenever
	  building the kernel, and will run basic sanity checks on them to
	  ensure that exported files do not attempt to include files which
	  were not exported, etc.

	  If you're making modifications to header files which are
	  relevant for userspace, say 'Y', and check the headers
	  exported to $(INSTALL_HDR_PATH) (usually 'usr/include' in
	  your build tree), to make sure they're suitable.

config DEBUG_SECTION_MISMATCH
	bool "Enable full Section mismatch analysis"
	help
	  The section mismatch analysis checks if there are illegal
	  references from one section to another section.
	  During linktime or runtime, some sections are dropped;
	  any use of code/data previously in these sections would
	  most likely result in an oops.
	  In the code, functions and variables are annotated with
	  __init,, etc. (see the full list in include/linux/init.h),
	  which results in the code/data being placed in specific sections.
	  The section mismatch analysis is always performed after a full
	  kernel build, and enabling this option causes the following
	  additional steps to occur:
	  - Add the option -fno-inline-functions-called-once to gcc commands.
	    When inlining a function annotated with __init in a non-init
	    function, we would lose the section information and thus
	    the analysis would not catch the illegal reference.
	    This option tells gcc to inline less (but it does result in
	    a larger kernel).
	  - Run the section mismatch analysis for each module/built-in.a file.
	    When we run the section mismatch analysis on vmlinux.o, we
	    lose valuable information about where the mismatch was
	    introduced.
	    Running the analysis for each module/built-in.a file
	    tells where the mismatch happens much closer to the
	    source. The drawback is that the same mismatch is
	    reported at least twice.
	  - Enable verbose reporting from modpost in order to help resolve
	    the section mismatches that are reported.

config SECTION_MISMATCH_WARN_ONLY
	bool "Make section mismatch errors non-fatal"
	default y
	help
	  If you say N here, the build process will fail if there are any
	  section mismatch, instead of just throwing warnings.

	  If unsure, say Y.

#
# Select this config option from the architecture Kconfig, if it
# is preferred to always offer frame pointers as a config
# option on the architecture (regardless of KERNEL_DEBUG):
#
config ARCH_WANT_FRAME_POINTERS
	bool

config FRAME_POINTER
	bool "Compile the kernel with frame pointers"
	depends on DEBUG_KERNEL && (M68K || UML || SUPERH) || ARCH_WANT_FRAME_POINTERS
	default y if (DEBUG_INFO && UML) || ARCH_WANT_FRAME_POINTERS
	help
	  If you say Y here the resulting kernel image will be slightly
	  larger and slower, but it gives very useful debugging information
	  in case of kernel bugs. (precise oopses/stacktraces/warnings)

config STACK_VALIDATION
	bool "Compile-time stack metadata validation"
	depends on HAVE_STACK_VALIDATION
	default n
	help
	  Add compile-time checks to validate stack metadata, including frame
	  pointers (if CONFIG_FRAME_POINTER is enabled).  This helps ensure
	  that runtime stack traces are more reliable.

	  This is also a prerequisite for generation of ORC unwind data, which
	  is needed for CONFIG_UNWINDER_ORC.

	  For more information, see
	  tools/objtool/Documentation/stack-validation.txt.

config DEBUG_FORCE_WEAK_PER_CPU
	bool "Force weak per-cpu definitions"
	depends on DEBUG_KERNEL
	help
	  s390 and alpha require percpu variables in modules to be
	  defined weak to work around addressing range issue which
	  puts the following two restrictions on percpu variable
	  definitions.

	  1. percpu symbols must be unique whether static or not
	  2. percpu variables can't be defined inside a function

	  To ensure that generic code follows the above rules, this
	  option forces all percpu variables to be defined as weak.

endmenu # "Compiler options"

config MAGIC_SYSRQ
	bool "Magic SysRq key"
	depends on !UML
	help
	  If you say Y here, you will have some control over the system even
	  if the system crashes for example during kernel debugging (e.g., you
	  will be able to flush the buffer cache to disk, reboot the system
	  immediately or dump some status information). This is accomplished
	  by pressing various keys while holding SysRq (Alt+PrintScreen). It
	  also works on a serial console (on PC hardware at least), if you
	  send a BREAK and then within 5 seconds a command keypress. The
	  keys are documented in <file:Documentation/admin-guide/sysrq.rst>.
	  Don't say Y unless you really know what this hack does.

config MAGIC_SYSRQ_DEFAULT_ENABLE
	hex "Enable magic SysRq key functions by default"
	depends on MAGIC_SYSRQ
	default 0x1
	help
	  Specifies which SysRq key functions are enabled by default.
	  This may be set to 1 or 0 to enable or disable them all, or
	  to a bitmask as described in Documentation/admin-guide/sysrq.rst.

config MAGIC_SYSRQ_SERIAL
	bool "Enable magic SysRq key over serial"
	depends on MAGIC_SYSRQ
	default y
	help
	  Many embedded boards have a disconnected TTL level serial which can
	  generate some garbage that can lead to spurious false sysrq detects.
	  This option allows you to decide whether you want to enable the
	  magic SysRq key.

config DEBUG_KERNEL
	bool "Kernel debugging"
	help
	  Say Y here if you are developing drivers or trying to debug and
	  identify kernel problems.

menu "Memory Debugging"

source mm/Kconfig.debug

config DEBUG_OBJECTS
	bool "Debug object operations"
	depends on DEBUG_KERNEL
	help
	  If you say Y here, additional code will be inserted into the
	  kernel to track the life time of various objects and validate
	  the operations on those objects.

config DEBUG_OBJECTS_SELFTEST
	bool "Debug objects selftest"
	depends on DEBUG_OBJECTS
	help
	  This enables the selftest of the object debug code.

config DEBUG_OBJECTS_FREE
	bool "Debug objects in freed memory"
	depends on DEBUG_OBJECTS
	help
	  This enables checks whether a k/v free operation frees an area
	  which contains an object which has not been deactivated
	  properly. This can make kmalloc/kfree-intensive workloads
	  much slower.

config DEBUG_OBJECTS_TIMERS
	bool "Debug timer objects"
	depends on DEBUG_OBJECTS
	help
	  If you say Y here, additional code will be inserted into the
	  timer routines to track the life time of timer objects and
	  validate the timer operations.

config DEBUG_OBJECTS_WORK
	bool "Debug work objects"
	depends on DEBUG_OBJECTS
	help
	  If you say Y here, additional code will be inserted into the
	  work queue routines to track the life time of work objects and
	  validate the work operations.

config DEBUG_OBJECTS_RCU_HEAD
	bool "Debug RCU callbacks objects"
	depends on DEBUG_OBJECTS
	help
	  Enable this to turn on debugging of RCU list heads (call_rcu() usage).

config DEBUG_OBJECTS_PERCPU_COUNTER
	bool "Debug percpu counter objects"
	depends on DEBUG_OBJECTS
	help
	  If you say Y here, additional code will be inserted into the
	  percpu counter routines to track the life time of percpu counter
	  objects and validate the percpu counter operations.

config DEBUG_OBJECTS_ENABLE_DEFAULT
	int "debug_objects bootup default value (0-1)"
        range 0 1
        default "1"
        depends on DEBUG_OBJECTS
        help
          Debug objects boot parameter default value

config DEBUG_SLAB
	bool "Debug slab memory allocations"
	depends on DEBUG_KERNEL && SLAB
	help
	  Say Y here to have the kernel do limited verification on memory
	  allocation as well as poisoning memory on free to catch use of freed
	  memory. This can make kmalloc/kfree-intensive workloads much slower.

config DEBUG_SLAB_LEAK
	bool "Memory leak debugging"
	depends on DEBUG_SLAB

config SLUB_DEBUG_ON
	bool "SLUB debugging on by default"
	depends on SLUB && SLUB_DEBUG
	default n
	help
	  Boot with debugging on by default. SLUB boots by default with
	  the runtime debug capabilities switched off. Enabling this is
	  equivalent to specifying the "slub_debug" parameter on boot.
	  There is no support for more fine grained debug control like
	  possible with slub_debug=xxx. SLUB debugging may be switched
	  off in a kernel built with CONFIG_SLUB_DEBUG_ON by specifying
	  "slub_debug=-".

config SLUB_STATS
	default n
	bool "Enable SLUB performance statistics"
	depends on SLUB && SYSFS
	help
	  SLUB statistics are useful to debug SLUBs allocation behavior in
	  order find ways to optimize the allocator. This should never be
	  enabled for production use since keeping statistics slows down
	  the allocator by a few percentage points. The slabinfo command
	  supports the determination of the most active slabs to figure
	  out which slabs are relevant to a particular load.
	  Try running: slabinfo -DA

config HAVE_DEBUG_KMEMLEAK
	bool

config DEBUG_KMEMLEAK
	bool "Kernel memory leak detector"
	depends on DEBUG_KERNEL && HAVE_DEBUG_KMEMLEAK
	select DEBUG_FS
	select STACKTRACE if STACKTRACE_SUPPORT
	select KALLSYMS
	select CRC32
	help
	  Say Y here if you want to enable the memory leak
	  detector. The memory allocation/freeing is traced in a way
	  similar to the Boehm's conservative garbage collector, the
	  difference being that the orphan objects are not freed but
	  only shown in /sys/kernel/debug/kmemleak. Enabling this
	  feature will introduce an overhead to memory
	  allocations. See Documentation/dev-tools/kmemleak.rst for more
	  details.

	  Enabling DEBUG_SLAB or SLUB_DEBUG may increase the chances
	  of finding leaks due to the slab objects poisoning.

	  In order to access the kmemleak file, debugfs needs to be
	  mounted (usually at /sys/kernel/debug).

config DEBUG_KMEMLEAK_EARLY_LOG_SIZE
	int "Maximum kmemleak early log entries"
	depends on DEBUG_KMEMLEAK
	range 200 40000
	default 400
	help
	  Kmemleak must track all the memory allocations to avoid
	  reporting false positives. Since memory may be allocated or
	  freed before kmemleak is initialised, an early log buffer is
	  used to store these actions. If kmemleak reports "early log
	  buffer exceeded", please increase this value.

config DEBUG_KMEMLEAK_TEST
	tristate "Simple test for the kernel memory leak detector"
	depends on DEBUG_KMEMLEAK && m
	help
	  This option enables a module that explicitly leaks memory.

	  If unsure, say N.

config DEBUG_KMEMLEAK_DEFAULT_OFF
	bool "Default kmemleak to off"
	depends on DEBUG_KMEMLEAK
	help
	  Say Y here to disable kmemleak by default. It can then be enabled
	  on the command line via kmemleak=on.

config DEBUG_STACK_USAGE
	bool "Stack utilization instrumentation"
	depends on DEBUG_KERNEL && !IA64
	help
	  Enables the display of the minimum amount of free stack which each
	  task has ever had available in the sysrq-T and sysrq-P debug output.

	  This option will slow down process creation somewhat.

config DEBUG_VM
	bool "Debug VM"
	depends on DEBUG_KERNEL
	help
	  Enable this to turn on extended checks in the virtual-memory system
          that may impact performance.

	  If unsure, say N.

config DEBUG_VM_VMACACHE
	bool "Debug VMA caching"
	depends on DEBUG_VM
	help
	  Enable this to turn on VMA caching debug information. Doing so
	  can cause significant overhead, so only enable it in non-production
	  environments.

	  If unsure, say N.

config DEBUG_VM_RB
	bool "Debug VM red-black trees"
	depends on DEBUG_VM
	help
	  Enable VM red-black tree debugging information and extra validations.

	  If unsure, say N.

config DEBUG_VM_PGFLAGS
	bool "Debug page-flags operations"
	depends on DEBUG_VM
	help
	  Enables extra validation on page flags operations.

	  If unsure, say N.

config ARCH_HAS_DEBUG_VIRTUAL
	bool

config DEBUG_VIRTUAL
	bool "Debug VM translations"
	depends on DEBUG_KERNEL && ARCH_HAS_DEBUG_VIRTUAL
	help
	  Enable some costly sanity checks in virtual to page code. This can
	  catch mistakes with virt_to_page() and friends.

	  If unsure, say N.

config DEBUG_NOMMU_REGIONS
	bool "Debug the global anon/private NOMMU mapping region tree"
	depends on DEBUG_KERNEL && !MMU
	help
	  This option causes the global tree of anonymous and private mapping
	  regions to be regularly checked for invalid topology.

config DEBUG_MEMORY_INIT
	bool "Debug memory initialisation" if EXPERT
	default !EXPERT
	help
	  Enable this for additional checks during memory initialisation.
	  The sanity checks verify aspects of the VM such as the memory model
	  and other information provided by the architecture. Verbose
	  information will be printed at KERN_DEBUG loglevel depending
	  on the mminit_loglevel= command-line option.

	  If unsure, say Y

config MEMORY_NOTIFIER_ERROR_INJECT
	tristate "Memory hotplug notifier error injection module"
	depends on MEMORY_HOTPLUG_SPARSE && NOTIFIER_ERROR_INJECTION
	help
	  This option provides the ability to inject artificial errors to
	  memory hotplug notifier chain callbacks.  It is controlled through
	  debugfs interface under /sys/kernel/debug/notifier-error-inject/memory

	  If the notifier call chain should be failed with some events
	  notified, write the error code to "actions/<notifier event>/error".

	  Example: Inject memory hotplug offline error (-12 == -ENOMEM)

	  # cd /sys/kernel/debug/notifier-error-inject/memory
	  # echo -12 > actions/MEM_GOING_OFFLINE/error
	  # echo offline > /sys/devices/system/memory/memoryXXX/state
	  bash: echo: write error: Cannot allocate memory

	  To compile this code as a module, choose M here: the module will
	  be called memory-notifier-error-inject.

	  If unsure, say N.

config DEBUG_PER_CPU_MAPS
	bool "Debug access to per_cpu maps"
	depends on DEBUG_KERNEL
	depends on SMP
	help
	  Say Y to verify that the per_cpu map being accessed has
	  been set up. This adds a fair amount of code to kernel memory
	  and decreases performance.

	  Say N if unsure.

config DEBUG_HIGHMEM
	bool "Highmem debugging"
	depends on DEBUG_KERNEL && HIGHMEM
	help
	  This option enables additional error checking for high memory
	  systems.  Disable for production systems.

config HAVE_DEBUG_STACKOVERFLOW
	bool

config DEBUG_STACKOVERFLOW
	bool "Check for stack overflows"
	depends on DEBUG_KERNEL && HAVE_DEBUG_STACKOVERFLOW
	---help---
	  Say Y here if you want to check for overflows of kernel, IRQ
	  and exception stacks (if your architecture uses them). This
	  option will show detailed messages if free stack space drops
	  below a certain limit.

	  These kinds of bugs usually occur when call-chains in the
	  kernel get too deep, especially when interrupts are
	  involved.

	  Use this in cases where you see apparently random memory
	  corruption, especially if it appears in 'struct thread_info'

	  If in doubt, say "N".

source "lib/Kconfig.kasan"

endmenu # "Memory Debugging"

config ARCH_HAS_KCOV
	bool
	help
	  KCOV does not have any arch-specific code, but currently it is enabled
	  only for x86_64. KCOV requires testing on other archs, and most likely
	  disabling of instrumentation for some early boot code.

config CC_HAS_SANCOV_TRACE_PC
	def_bool $(cc-option,-fsanitize-coverage=trace-pc)

config KCOV
	bool "Code coverage for fuzzing"
	depends on ARCH_HAS_KCOV
	depends on CC_HAS_SANCOV_TRACE_PC || GCC_PLUGINS
	select DEBUG_FS
	select GCC_PLUGIN_SANCOV if !CC_HAS_SANCOV_TRACE_PC
	help
	  KCOV exposes kernel code coverage information in a form suitable
	  for coverage-guided fuzzing (randomized testing).

	  If RANDOMIZE_BASE is enabled, PC values will not be stable across
	  different machines and across reboots. If you need stable PC values,
	  disable RANDOMIZE_BASE.

	  For more details, see Documentation/dev-tools/kcov.rst.

config KCOV_ENABLE_COMPARISONS
	bool "Enable comparison operands collection by KCOV"
	depends on KCOV
	depends on $(cc-option,-fsanitize-coverage=trace-cmp)
	help
	  KCOV also exposes operands of every comparison in the instrumented
	  code along with operand sizes and PCs of the comparison instructions.
	  These operands can be used by fuzzing engines to improve the quality
	  of fuzzing coverage.

config KCOV_INSTRUMENT_ALL
	bool "Instrument all code by default"
	depends on KCOV
	default y
	help
	  If you are doing generic system call fuzzing (like e.g. syzkaller),
	  then you will want to instrument the whole kernel and you should
	  say y here. If you are doing more targeted fuzzing (like e.g.
	  filesystem fuzzing with AFL) then you will want to enable coverage
	  for more specific subsets of files, and should say n here.

config DEBUG_SHIRQ
	bool "Debug shared IRQ handlers"
	depends on DEBUG_KERNEL
	help
	  Enable this to generate a spurious interrupt as soon as a shared
	  interrupt handler is registered, and just before one is deregistered.
	  Drivers ought to be able to handle interrupts coming in at those
	  points; some don't and need to be caught.

menu "Debug Lockups and Hangs"

config LOCKUP_DETECTOR
	bool

config SOFTLOCKUP_DETECTOR
	bool "Detect Soft Lockups"
	depends on DEBUG_KERNEL && !S390
	select LOCKUP_DETECTOR
	help
	  Say Y here to enable the kernel to act as a watchdog to detect
	  soft lockups.

	  Softlockups are bugs that cause the kernel to loop in kernel
	  mode for more than 20 seconds, without giving other tasks a
	  chance to run.  The current stack trace is displayed upon
	  detection and the system will stay locked up.

config BOOTPARAM_SOFTLOCKUP_PANIC
	bool "Panic (Reboot) On Soft Lockups"
	depends on SOFTLOCKUP_DETECTOR
	help
	  Say Y here to enable the kernel to panic on "soft lockups",
	  which are bugs that cause the kernel to loop in kernel
	  mode for more than 20 seconds (configurable using the watchdog_thresh
	  sysctl), without giving other tasks a chance to run.

	  The panic can be used in combination with panic_timeout,
	  to cause the system to reboot automatically after a
	  lockup has been detected. This feature is useful for
	  high-availability systems that have uptime guarantees and
	  where a lockup must be resolved ASAP.

	  Say N if unsure.

config BOOTPARAM_SOFTLOCKUP_PANIC_VALUE
	int
	depends on SOFTLOCKUP_DETECTOR
	range 0 1
	default 0 if !BOOTPARAM_SOFTLOCKUP_PANIC
	default 1 if BOOTPARAM_SOFTLOCKUP_PANIC

config HARDLOCKUP_DETECTOR_PERF
	bool
	select SOFTLOCKUP_DETECTOR

#
# Enables a timestamp based low pass filter to compensate for perf based
# hard lockup detection which runs too fast due to turbo modes.
#
config HARDLOCKUP_CHECK_TIMESTAMP
	bool

#
# arch/ can define HAVE_HARDLOCKUP_DETECTOR_ARCH to provide their own hard
# lockup detector rather than the perf based detector.
#
config HARDLOCKUP_DETECTOR
	bool "Detect Hard Lockups"
	depends on DEBUG_KERNEL && !S390
	depends on HAVE_HARDLOCKUP_DETECTOR_PERF || HAVE_HARDLOCKUP_DETECTOR_ARCH
	select LOCKUP_DETECTOR
	select HARDLOCKUP_DETECTOR_PERF if HAVE_HARDLOCKUP_DETECTOR_PERF
	select HARDLOCKUP_DETECTOR_ARCH if HAVE_HARDLOCKUP_DETECTOR_ARCH
	help
	  Say Y here to enable the kernel to act as a watchdog to detect
	  hard lockups.

	  Hardlockups are bugs that cause the CPU to loop in kernel mode
	  for more than 10 seconds, without letting other interrupts have a
	  chance to run.  The current stack trace is displayed upon detection
	  and the system will stay locked up.

config BOOTPARAM_HARDLOCKUP_PANIC
	bool "Panic (Reboot) On Hard Lockups"
	depends on HARDLOCKUP_DETECTOR
	help
	  Say Y here to enable the kernel to panic on "hard lockups",
	  which are bugs that cause the kernel to loop in kernel
	  mode with interrupts disabled for more than 10 seconds (configurable
	  using the watchdog_thresh sysctl).

	  Say N if unsure.

config BOOTPARAM_HARDLOCKUP_PANIC_VALUE
	int
	depends on HARDLOCKUP_DETECTOR
	range 0 1
	default 0 if !BOOTPARAM_HARDLOCKUP_PANIC
	default 1 if BOOTPARAM_HARDLOCKUP_PANIC

config DETECT_HUNG_TASK
	bool "Detect Hung Tasks"
	depends on DEBUG_KERNEL
	default SOFTLOCKUP_DETECTOR
	help
	  Say Y here to enable the kernel to detect "hung tasks",
	  which are bugs that cause the task to be stuck in
	  uninterruptible "D" state indefinitely.

	  When a hung task is detected, the kernel will print the
	  current stack trace (which you should report), but the
	  task will stay in uninterruptible state. If lockdep is
	  enabled then all held locks will also be reported. This
	  feature has negligible overhead.

config DEFAULT_HUNG_TASK_TIMEOUT
	int "Default timeout for hung task detection (in seconds)"
	depends on DETECT_HUNG_TASK
	default 120
	help
	  This option controls the default timeout (in seconds) used
	  to determine when a task has become non-responsive and should
	  be considered hung.

	  It can be adjusted at runtime via the kernel.hung_task_timeout_secs
	  sysctl or by writing a value to
	  /proc/sys/kernel/hung_task_timeout_secs.

	  A timeout of 0 disables the check.  The default is two minutes.
	  Keeping the default should be fine in most cases.

config BOOTPARAM_HUNG_TASK_PANIC
	bool "Panic (Reboot) On Hung Tasks"
	depends on DETECT_HUNG_TASK
	help
	  Say Y here to enable the kernel to panic on "hung tasks",
	  which are bugs that cause the kernel to leave a task stuck
	  in uninterruptible "D" state.

	  The panic can be used in combination with panic_timeout,
	  to cause the system to reboot automatically after a
	  hung task has been detected. This feature is useful for
	  high-availability systems that have uptime guarantees and
	  where a hung tasks must be resolved ASAP.

	  Say N if unsure.

config BOOTPARAM_HUNG_TASK_PANIC_VALUE
	int
	depends on DETECT_HUNG_TASK
	range 0 1
	default 0 if !BOOTPARAM_HUNG_TASK_PANIC
	default 1 if BOOTPARAM_HUNG_TASK_PANIC

config WQ_WATCHDOG
	bool "Detect Workqueue Stalls"
	depends on DEBUG_KERNEL
	help
	  Say Y here to enable stall detection on workqueues.  If a
	  worker pool doesn't make forward progress on a pending work
	  item for over a given amount of time, 30s by default, a
	  warning message is printed along with dump of workqueue
	  state.  This can be configured through kernel parameter
	  "workqueue.watchdog_thresh" and its sysfs counterpart.

endmenu # "Debug lockups and hangs"

config PANIC_ON_OOPS
	bool "Panic on Oops"
	help
	  Say Y here to enable the kernel to panic when it oopses. This
	  has the same effect as setting oops=panic on the kernel command
	  line.

	  This feature is useful to ensure that the kernel does not do
	  anything erroneous after an oops which could result in data
	  corruption or other issues.

	  Say N if unsure.

config PANIC_ON_OOPS_VALUE
	int
	range 0 1
	default 0 if !PANIC_ON_OOPS
	default 1 if PANIC_ON_OOPS

config PANIC_TIMEOUT
	int "panic timeout"
	default 0
	help
	  Set the timeout value (in seconds) until a reboot occurs when the
	  the kernel panics. If n = 0, then we wait forever. A timeout
	  value n > 0 will wait n seconds before rebooting, while a timeout
	  value n < 0 will reboot immediately.

config SCHED_DEBUG
	bool "Collect scheduler debugging info"
	depends on DEBUG_KERNEL && PROC_FS
	default y
	help
	  If you say Y here, the /proc/sched_debug file will be provided
	  that can help debug the scheduler. The runtime overhead of this
	  option is minimal.

config SCHED_INFO
	bool
	default n

config SCHEDSTATS
	bool "Collect scheduler statistics"
	depends on DEBUG_KERNEL && PROC_FS
	select SCHED_INFO
	help
	  If you say Y here, additional code will be inserted into the
	  scheduler and related routines to collect statistics about
	  scheduler behavior and provide them in /proc/schedstat.  These
	  stats may be useful for both tuning and debugging the scheduler
	  If you aren't debugging the scheduler or trying to tune a specific
	  application, you can say N to avoid the very slight overhead
	  this adds.

config SCHED_STACK_END_CHECK
	bool "Detect stack corruption on calls to schedule()"
	depends on DEBUG_KERNEL
	default n
	help
	  This option checks for a stack overrun on calls to schedule().
	  If the stack end location is found to be over written always panic as
	  the content of the corrupted region can no longer be trusted.
	  This is to ensure no erroneous behaviour occurs which could result in
	  data corruption or a sporadic crash at a later stage once the region
	  is examined. The runtime overhead introduced is minimal.

config DEBUG_TIMEKEEPING
	bool "Enable extra timekeeping sanity checking"
	help
	  This option will enable additional timekeeping sanity checks
	  which may be helpful when diagnosing issues where timekeeping
	  problems are suspected.

	  This may include checks in the timekeeping hotpaths, so this
	  option may have a (very small) performance impact to some
	  workloads.

	  If unsure, say N.

config DEBUG_PREEMPT
	bool "Debug preemptible kernel"
	depends on DEBUG_KERNEL && PREEMPT && TRACE_IRQFLAGS_SUPPORT
	default y
	help
	  If you say Y here then the kernel will use a debug variant of the
	  commonly used smp_processor_id() function and will print warnings
	  if kernel code uses it in a preemption-unsafe way. Also, the kernel
	  will detect preemption count underflows.

menu "Lock Debugging (spinlocks, mutexes, etc...)"

config LOCK_DEBUGGING_SUPPORT
	bool
	depends on TRACE_IRQFLAGS_SUPPORT && STACKTRACE_SUPPORT && LOCKDEP_SUPPORT
	default y

config PROVE_LOCKING
	bool "Lock debugging: prove locking correctness"
	depends on DEBUG_KERNEL && LOCK_DEBUGGING_SUPPORT
	select LOCKDEP
	select DEBUG_SPINLOCK
	select DEBUG_MUTEXES
	select DEBUG_RT_MUTEXES if RT_MUTEXES
	select DEBUG_RWSEMS if RWSEM_SPIN_ON_OWNER
	select DEBUG_WW_MUTEX_SLOWPATH
	select DEBUG_LOCK_ALLOC
	select TRACE_IRQFLAGS
	default n
	help
	 This feature enables the kernel to prove that all locking
	 that occurs in the kernel runtime is mathematically
	 correct: that under no circumstance could an arbitrary (and
	 not yet triggered) combination of observed locking
	 sequences (on an arbitrary number of CPUs, running an
	 arbitrary number of tasks and interrupt contexts) cause a
	 deadlock.

	 In short, this feature enables the kernel to report locking
	 related deadlocks before they actually occur.

	 The proof does not depend on how hard and complex a
	 deadlock scenario would be to trigger: how many
	 participant CPUs, tasks and irq-contexts would be needed
	 for it to trigger. The proof also does not depend on
	 timing: if a race and a resulting deadlock is possible
	 theoretically (no matter how unlikely the race scenario
	 is), it will be proven so and will immediately be
	 reported by the kernel (once the event is observed that
	 makes the deadlock theoretically possible).

	 If a deadlock is impossible (i.e. the locking rules, as
	 observed by the kernel, are mathematically correct), the
	 kernel reports nothing.

	 NOTE: this feature can also be enabled for rwlocks, mutexes
	 and rwsems - in which case all dependencies between these
	 different locking variants are observed and mapped too, and
	 the proof of observed correctness is also maintained for an
	 arbitrary combination of these separate locking variants.

	 For more details, see Documentation/locking/lockdep-design.txt.

config LOCK_STAT
	bool "Lock usage statistics"
	depends on DEBUG_KERNEL && LOCK_DEBUGGING_SUPPORT
	select LOCKDEP
	select DEBUG_SPINLOCK
	select DEBUG_MUTEXES
	select DEBUG_RT_MUTEXES if RT_MUTEXES
	select DEBUG_LOCK_ALLOC
	default n
	help
	 This feature enables tracking lock contention points

	 For more details, see Documentation/locking/lockstat.txt

	 This also enables lock events required by "perf lock",
	 subcommand of perf.
	 If you want to use "perf lock", you also need to turn on
	 CONFIG_EVENT_TRACING.

	 CONFIG_LOCK_STAT defines "contended" and "acquired" lock events.
	 (CONFIG_LOCKDEP defines "acquire" and "release" events.)

config DEBUG_RT_MUTEXES
	bool "RT Mutex debugging, deadlock detection"
	depends on DEBUG_KERNEL && RT_MUTEXES
	help
	 This allows rt mutex semantics violations and rt mutex related
	 deadlocks (lockups) to be detected and reported automatically.

config DEBUG_SPINLOCK
	bool "Spinlock and rw-lock debugging: basic checks"
	depends on DEBUG_KERNEL
	select UNINLINE_SPIN_UNLOCK
	help
	  Say Y here and build SMP to catch missing spinlock initialization
	  and certain other kinds of spinlock errors commonly made.  This is
	  best used in conjunction with the NMI watchdog so that spinlock
	  deadlocks are also debuggable.

config DEBUG_MUTEXES
	bool "Mutex debugging: basic checks"
	depends on DEBUG_KERNEL
	help
	 This feature allows mutex semantics violations to be detected and
	 reported.

config DEBUG_WW_MUTEX_SLOWPATH
	bool "Wait/wound mutex debugging: Slowpath testing"
	depends on DEBUG_KERNEL && LOCK_DEBUGGING_SUPPORT
	select DEBUG_LOCK_ALLOC
	select DEBUG_SPINLOCK
	select DEBUG_MUTEXES
	help
	 This feature enables slowpath testing for w/w mutex users by
	 injecting additional -EDEADLK wound/backoff cases. Together with
	 the full mutex checks enabled with (CONFIG_PROVE_LOCKING) this
	 will test all possible w/w mutex interface abuse with the
	 exception of simply not acquiring all the required locks.
	 Note that this feature can introduce significant overhead, so
	 it really should not be enabled in a production or distro kernel,
	 even a debug kernel.  If you are a driver writer, enable it.  If
	 you are a distro, do not.

config DEBUG_RWSEMS
	bool "RW Semaphore debugging: basic checks"
	depends on DEBUG_KERNEL && RWSEM_SPIN_ON_OWNER
	help
	  This debugging feature allows mismatched rw semaphore locks and unlocks
	  to be detected and reported.

config DEBUG_LOCK_ALLOC
	bool "Lock debugging: detect incorrect freeing of live locks"
	depends on DEBUG_KERNEL && LOCK_DEBUGGING_SUPPORT
	select DEBUG_SPINLOCK
	select DEBUG_MUTEXES
	select DEBUG_RT_MUTEXES if RT_MUTEXES
	select LOCKDEP
	help
	 This feature will check whether any held lock (spinlock, rwlock,
	 mutex or rwsem) is incorrectly freed by the kernel, via any of the
	 memory-freeing routines (kfree(), kmem_cache_free(), free_pages(),
	 vfree(), etc.), whether a live lock is incorrectly reinitialized via
	 spin_lock_init()/mutex_init()/etc., or whether there is any lock
	 held during task exit.

config LOCKDEP
	bool
	depends on DEBUG_KERNEL && LOCK_DEBUGGING_SUPPORT
	select STACKTRACE
	select FRAME_POINTER if !MIPS && !PPC && !ARM_UNWIND && !S390 && !MICROBLAZE && !ARC && !X86
	select KALLSYMS
	select KALLSYMS_ALL

config LOCKDEP_SMALL
	bool

config DEBUG_LOCKDEP
	bool "Lock dependency engine debugging"
	depends on DEBUG_KERNEL && LOCKDEP
	help
	  If you say Y here, the lock dependency engine will do
	  additional runtime checks to debug itself, at the price
	  of more runtime overhead.

config DEBUG_ATOMIC_SLEEP
	bool "Sleep inside atomic section checking"
	select PREEMPT_COUNT
	depends on DEBUG_KERNEL
	help
	  If you say Y here, various routines which may sleep will become very
	  noisy if they are called inside atomic sections: when a spinlock is
	  held, inside an rcu read side critical section, inside preempt disabled
	  sections, inside an interrupt, etc...

config DEBUG_LOCKING_API_SELFTESTS
	bool "Locking API boot-time self-tests"
	depends on DEBUG_KERNEL
	help
	  Say Y here if you want the kernel to run a short self-test during
	  bootup. The self-test checks whether common types of locking bugs
	  are detected by debugging mechanisms or not. (if you disable
	  lock debugging then those bugs wont be detected of course.)
	  The following locking APIs are covered: spinlocks, rwlocks,
	  mutexes and rwsems.

config LOCK_TORTURE_TEST
	tristate "torture tests for locking"
	depends on DEBUG_KERNEL
	select TORTURE_TEST
	default n
	help
	  This option provides a kernel module that runs torture tests
	  on kernel locking primitives.  The kernel module may be built
	  after the fact on the running kernel to be tested, if desired.

	  Say Y here if you want kernel locking-primitive torture tests
	  to be built into the kernel.
	  Say M if you want these torture tests to build as a module.
	  Say N if you are unsure.

config WW_MUTEX_SELFTEST
	tristate "Wait/wound mutex selftests"
	help
	  This option provides a kernel module that runs tests on the
	  on the struct ww_mutex locking API.

	  It is recommended to enable DEBUG_WW_MUTEX_SLOWPATH in conjunction
	  with this test harness.

	  Say M if you want these self tests to build as a module.
	  Say N if you are unsure.

endmenu # lock debugging

config TRACE_IRQFLAGS
	bool
	help
	  Enables hooks to interrupt enabling and disabling for
	  either tracing or lock debugging.

config STACKTRACE
	bool "Stack backtrace support"
	depends on STACKTRACE_SUPPORT
	help
	  This option causes the kernel to create a /proc/pid/stack for
	  every process, showing its current stack trace.
	  It is also used by various kernel debugging features that require
	  stack trace generation.

config WARN_ALL_UNSEEDED_RANDOM
	bool "Warn for all uses of unseeded randomness"
	default n
	help
	  Some parts of the kernel contain bugs relating to their use of
	  cryptographically secure random numbers before it's actually possible
	  to generate those numbers securely. This setting ensures that these
	  flaws don't go unnoticed, by enabling a message, should this ever
	  occur. This will allow people with obscure setups to know when things
	  are going wrong, so that they might contact developers about fixing
	  it.

	  Unfortunately, on some models of some architectures getting
	  a fully seeded CRNG is extremely difficult, and so this can
	  result in dmesg getting spammed for a surprisingly long
	  time.  This is really bad from a security perspective, and
	  so architecture maintainers really need to do what they can
	  to get the CRNG seeded sooner after the system is booted.
	  However, since users can not do anything actionble to
	  address this, by default the kernel will issue only a single
	  warning for the first use of unseeded randomness.

	  Say Y here if you want to receive warnings for all uses of
	  unseeded randomness.  This will be of use primarily for
	  those developers interersted in improving the security of
	  Linux kernels running on their architecture (or
	  subarchitecture).

config DEBUG_KOBJECT
	bool "kobject debugging"
	depends on DEBUG_KERNEL
	help
	  If you say Y here, some extra kobject debugging messages will be sent
	  to the syslog. 

config DEBUG_KOBJECT_RELEASE
	bool "kobject release debugging"
	depends on DEBUG_OBJECTS_TIMERS
	help
	  kobjects are reference counted objects.  This means that their
	  last reference count put is not predictable, and the kobject can
	  live on past the point at which a driver decides to drop it's
	  initial reference to the kobject gained on allocation.  An
	  example of this would be a struct device which has just been
	  unregistered.

	  However, some buggy drivers assume that after such an operation,
	  the memory backing the kobject can be immediately freed.  This
	  goes completely against the principles of a refcounted object.

	  If you say Y here, the kernel will delay the release of kobjects
	  on the last reference count to improve the visibility of this
	  kind of kobject release bug.

config HAVE_DEBUG_BUGVERBOSE
	bool

config DEBUG_BUGVERBOSE
	bool "Verbose BUG() reporting (adds 70K)" if DEBUG_KERNEL && EXPERT
	depends on BUG && (GENERIC_BUG || HAVE_DEBUG_BUGVERBOSE)
	default y
	help
	  Say Y here to make BUG() panics output the file name and line number
	  of the BUG call as well as the EIP and oops trace.  This aids
	  debugging but costs about 70-100K of memory.

config DEBUG_LIST
	bool "Debug linked list manipulation"
	depends on DEBUG_KERNEL || BUG_ON_DATA_CORRUPTION
	help
	  Enable this to turn on extended checks in the linked-list
	  walking routines.

	  If unsure, say N.

config DEBUG_PI_LIST
	bool "Debug priority linked list manipulation"
	depends on DEBUG_KERNEL
	help
	  Enable this to turn on extended checks in the priority-ordered
	  linked-list (plist) walking routines.  This checks the entire
	  list multiple times during each manipulation.

	  If unsure, say N.

config DEBUG_SG
	bool "Debug SG table operations"
	depends on DEBUG_KERNEL
	help
	  Enable this to turn on checks on scatter-gather tables. This can
	  help find problems with drivers that do not properly initialize
	  their sg tables.

	  If unsure, say N.

config DEBUG_NOTIFIERS
	bool "Debug notifier call chains"
	depends on DEBUG_KERNEL
	help
	  Enable this to turn on sanity checking for notifier call chains.
	  This is most useful for kernel developers to make sure that
	  modules properly unregister themselves from notifier chains.
	  This is a relatively cheap check but if you care about maximum
	  performance, say N.

config DEBUG_CREDENTIALS
	bool "Debug credential management"
	depends on DEBUG_KERNEL
	help
	  Enable this to turn on some debug checking for credential
	  management.  The additional code keeps track of the number of
	  pointers from task_structs to any given cred struct, and checks to
	  see that this number never exceeds the usage count of the cred
	  struct.

	  Furthermore, if SELinux is enabled, this also checks that the
	  security pointer in the cred struct is never seen to be invalid.

	  If unsure, say N.

source "kernel/rcu/Kconfig.debug"

config DEBUG_WQ_FORCE_RR_CPU
	bool "Force round-robin CPU selection for unbound work items"
	depends on DEBUG_KERNEL
	default n
	help
	  Workqueue used to implicitly guarantee that work items queued
	  without explicit CPU specified are put on the local CPU.  This
	  guarantee is no longer true and while local CPU is still
	  preferred work items may be put on foreign CPUs.  Kernel
	  parameter "workqueue.debug_force_rr_cpu" is added to force
	  round-robin CPU selection to flush out usages which depend on the
	  now broken guarantee.  This config option enables the debug
	  feature by default.  When enabled, memory and cache locality will
	  be impacted.

config DEBUG_BLOCK_EXT_DEVT
        bool "Force extended block device numbers and spread them"
	depends on DEBUG_KERNEL
	depends on BLOCK
	default n
	help
	  BIG FAT WARNING: ENABLING THIS OPTION MIGHT BREAK BOOTING ON
	  SOME DISTRIBUTIONS.  DO NOT ENABLE THIS UNLESS YOU KNOW WHAT
	  YOU ARE DOING.  Distros, please enable this and fix whatever
	  is broken.

	  Conventionally, block device numbers are allocated from
	  predetermined contiguous area.  However, extended block area
	  may introduce non-contiguous block device numbers.  This
	  option forces most block device numbers to be allocated from
	  the extended space and spreads them to discover kernel or
	  userland code paths which assume predetermined contiguous
	  device number allocation.

	  Note that turning on this debug option shuffles all the
	  device numbers for all IDE and SCSI devices including libata
	  ones, so root partition specified using device number
	  directly (via rdev or root=MAJ:MIN) won't work anymore.
	  Textual device names (root=/dev/sdXn) will continue to work.

	  Say N if you are unsure.

config CPU_HOTPLUG_STATE_CONTROL
	bool "Enable CPU hotplug state control"
	depends on DEBUG_KERNEL
	depends on HOTPLUG_CPU
	default n
	help
	  Allows to write steps between "offline" and "online" to the CPUs
	  sysfs target file so states can be stepped granular. This is a debug
	  option for now as the hotplug machinery cannot be stopped and
	  restarted at arbitrary points yet.

	  Say N if your are unsure.

config NOTIFIER_ERROR_INJECTION
	tristate "Notifier error injection"
	depends on DEBUG_KERNEL
	select DEBUG_FS
	help
	  This option provides the ability to inject artificial errors to
	  specified notifier chain callbacks. It is useful to test the error
	  handling of notifier call chain failures.

	  Say N if unsure.

config PM_NOTIFIER_ERROR_INJECT
	tristate "PM notifier error injection module"
	depends on PM && NOTIFIER_ERROR_INJECTION
	default m if PM_DEBUG
	help
	  This option provides the ability to inject artificial errors to
	  PM notifier chain callbacks.  It is controlled through debugfs
	  interface /sys/kernel/debug/notifier-error-inject/pm

	  If the notifier call chain should be failed with some events
	  notified, write the error code to "actions/<notifier event>/error".

	  Example: Inject PM suspend error (-12 = -ENOMEM)

	  # cd /sys/kernel/debug/notifier-error-inject/pm/
	  # echo -12 > actions/PM_SUSPEND_PREPARE/error
	  # echo mem > /sys/power/state
	  bash: echo: write error: Cannot allocate memory

	  To compile this code as a module, choose M here: the module will
	  be called pm-notifier-error-inject.

	  If unsure, say N.

config OF_RECONFIG_NOTIFIER_ERROR_INJECT
	tristate "OF reconfig notifier error injection module"
	depends on OF_DYNAMIC && NOTIFIER_ERROR_INJECTION
	help
	  This option provides the ability to inject artificial errors to
	  OF reconfig notifier chain callbacks.  It is controlled
	  through debugfs interface under
	  /sys/kernel/debug/notifier-error-inject/OF-reconfig/

	  If the notifier call chain should be failed with some events
	  notified, write the error code to "actions/<notifier event>/error".

	  To compile this code as a module, choose M here: the module will
	  be called of-reconfig-notifier-error-inject.

	  If unsure, say N.

config NETDEV_NOTIFIER_ERROR_INJECT
	tristate "Netdev notifier error injection module"
	depends on NET && NOTIFIER_ERROR_INJECTION
	help
	  This option provides the ability to inject artificial errors to
	  netdevice notifier chain callbacks.  It is controlled through debugfs
	  interface /sys/kernel/debug/notifier-error-inject/netdev

	  If the notifier call chain should be failed with some events
	  notified, write the error code to "actions/<notifier event>/error".

	  Example: Inject netdevice mtu change error (-22 = -EINVAL)

	  # cd /sys/kernel/debug/notifier-error-inject/netdev
	  # echo -22 > actions/NETDEV_CHANGEMTU/error
	  # ip link set eth0 mtu 1024
	  RTNETLINK answers: Invalid argument

	  To compile this code as a module, choose M here: the module will
	  be called netdev-notifier-error-inject.

	  If unsure, say N.

config FUNCTION_ERROR_INJECTION
	def_bool y
	depends on HAVE_FUNCTION_ERROR_INJECTION && KPROBES

config FAULT_INJECTION
	bool "Fault-injection framework"
	depends on DEBUG_KERNEL
	help
	  Provide fault-injection framework.
	  For more details, see Documentation/fault-injection/.

config FAILSLAB
	bool "Fault-injection capability for kmalloc"
	depends on FAULT_INJECTION
	depends on SLAB || SLUB
	help
	  Provide fault-injection capability for kmalloc.

config FAIL_PAGE_ALLOC
	bool "Fault-injection capabilitiy for alloc_pages()"
	depends on FAULT_INJECTION
	help
	  Provide fault-injection capability for alloc_pages().

config FAIL_MAKE_REQUEST
	bool "Fault-injection capability for disk IO"
	depends on FAULT_INJECTION && BLOCK
	help
	  Provide fault-injection capability for disk IO.

config FAIL_IO_TIMEOUT
	bool "Fault-injection capability for faking disk interrupts"
	depends on FAULT_INJECTION && BLOCK
	help
	  Provide fault-injection capability on end IO handling. This
	  will make the block layer "forget" an interrupt as configured,
	  thus exercising the error handling.

	  Only works with drivers that use the generic timeout handling,
	  for others it wont do anything.

config FAIL_FUTEX
	bool "Fault-injection capability for futexes"
	select DEBUG_FS
	depends on FAULT_INJECTION && FUTEX
	help
	  Provide fault-injection capability for futexes.

config FAULT_INJECTION_DEBUG_FS
	bool "Debugfs entries for fault-injection capabilities"
	depends on FAULT_INJECTION && SYSFS && DEBUG_FS
	help
	  Enable configuration of fault-injection capabilities via debugfs.

config FAIL_FUNCTION
	bool "Fault-injection capability for functions"
	depends on FAULT_INJECTION_DEBUG_FS && FUNCTION_ERROR_INJECTION
	help
	  Provide function-based fault-injection capability.
	  This will allow you to override a specific function with a return
	  with given return value. As a result, function caller will see
	  an error value and have to handle it. This is useful to test the
	  error handling in various subsystems.

config FAIL_MMC_REQUEST
	bool "Fault-injection capability for MMC IO"
	depends on FAULT_INJECTION_DEBUG_FS && MMC
	help
	  Provide fault-injection capability for MMC IO.
	  This will make the mmc core return data errors. This is
	  useful to test the error handling in the mmc block device
	  and to test how the mmc host driver handles retries from
	  the block device.

config FAULT_INJECTION_STACKTRACE_FILTER
	bool "stacktrace filter for fault-injection capabilities"
	depends on FAULT_INJECTION_DEBUG_FS && STACKTRACE_SUPPORT
	depends on !X86_64
	select STACKTRACE
	select FRAME_POINTER if !MIPS && !PPC && !S390 && !MICROBLAZE && !ARM_UNWIND && !ARC && !X86
	help
	  Provide stacktrace filter for fault-injection capabilities

config LATENCYTOP
	bool "Latency measuring infrastructure"
	depends on DEBUG_KERNEL
	depends on STACKTRACE_SUPPORT
	depends on PROC_FS
	select FRAME_POINTER if !MIPS && !PPC && !S390 && !MICROBLAZE && !ARM_UNWIND && !ARC && !X86
	select KALLSYMS
	select KALLSYMS_ALL
	select STACKTRACE
	select SCHEDSTATS
	select SCHED_DEBUG
	help
	  Enable this option if you want to use the LatencyTOP tool
	  to find out which userspace is blocking on what kernel operations.

source kernel/trace/Kconfig

config PROVIDE_OHCI1394_DMA_INIT
	bool "Remote debugging over FireWire early on boot"
	depends on PCI && X86
	help
	  If you want to debug problems which hang or crash the kernel early
	  on boot and the crashing machine has a FireWire port, you can use
	  this feature to remotely access the memory of the crashed machine
	  over FireWire. This employs remote DMA as part of the OHCI1394
	  specification which is now the standard for FireWire controllers.

	  With remote DMA, you can monitor the printk buffer remotely using
	  firescope and access all memory below 4GB using fireproxy from gdb.
	  Even controlling a kernel debugger is possible using remote DMA.

	  Usage:

	  If ohci1394_dma=early is used as boot parameter, it will initialize
	  all OHCI1394 controllers which are found in the PCI config space.

	  As all changes to the FireWire bus such as enabling and disabling
	  devices cause a bus reset and thereby disable remote DMA for all
	  devices, be sure to have the cable plugged and FireWire enabled on
	  the debugging host before booting the debug target for debugging.

	  This code (~1k) is freed after boot. By then, the firewire stack
	  in charge of the OHCI-1394 controllers should be used instead.

	  See Documentation/debugging-via-ohci1394.txt for more information.

config DMA_API_DEBUG
	bool "Enable debugging of DMA-API usage"
	select NEED_DMA_MAP_STATE
	help
	  Enable this option to debug the use of the DMA API by device drivers.
	  With this option you will be able to detect common bugs in device
	  drivers like double-freeing of DMA mappings or freeing mappings that
	  were never allocated.

	  This also attempts to catch cases where a page owned by DMA is
	  accessed by the cpu in a way that could cause data corruption.  For
	  example, this enables cow_user_page() to check that the source page is
	  not undergoing DMA.

	  This option causes a performance degradation.  Use only if you want to
	  debug device drivers and dma interactions.

	  If unsure, say N.

config DMA_API_DEBUG_SG
	bool "Debug DMA scatter-gather usage"
	default y
	depends on DMA_API_DEBUG
	help
	  Perform extra checking that callers of dma_map_sg() have respected the
	  appropriate segment length/boundary limits for the given device when
	  preparing DMA scatterlists.

	  This is particularly likely to have been overlooked in cases where the
	  dma_map_sg() API is used for general bulk mapping of pages rather than
	  preparing literal scatter-gather descriptors, where there is a risk of
	  unexpected behaviour from DMA API implementations if the scatterlist
	  is technically out-of-spec.

	  If unsure, say N.

menuconfig RUNTIME_TESTING_MENU
	bool "Runtime Testing"
	def_bool y

if RUNTIME_TESTING_MENU

config LKDTM
	tristate "Linux Kernel Dump Test Tool Module"
	depends on DEBUG_FS
	depends on BLOCK
	default n
	help
	This module enables testing of the different dumping mechanisms by
	inducing system failures at predefined crash points.
	If you don't need it: say N
	Choose M here to compile this code as a module. The module will be
	called lkdtm.

	Documentation on how to use the module can be found in
	Documentation/fault-injection/provoke-crashes.txt

config TEST_LIST_SORT
	tristate "Linked list sorting test"
	depends on DEBUG_KERNEL || m
	help
	  Enable this to turn on 'list_sort()' function test. This test is
	  executed only once during system boot (so affects only boot time),
	  or at module load time.

	  If unsure, say N.

config TEST_SORT
	tristate "Array-based sort test"
	depends on DEBUG_KERNEL || m
	help
	  This option enables the self-test function of 'sort()' at boot,
	  or at module load time.

	  If unsure, say N.

config KPROBES_SANITY_TEST
	bool "Kprobes sanity tests"
	depends on DEBUG_KERNEL
	depends on KPROBES
	default n
	help
	  This option provides for testing basic kprobes functionality on
	  boot. Samples of kprobe and kretprobe are inserted and
	  verified for functionality.

	  Say N if you are unsure.

config BACKTRACE_SELF_TEST
	tristate "Self test for the backtrace code"
	depends on DEBUG_KERNEL
	default n
	help
	  This option provides a kernel module that can be used to test
	  the kernel stack backtrace code. This option is not useful
	  for distributions or general kernels, but only for kernel
	  developers working on architecture code.

	  Note that if you want to also test saved backtraces, you will
	  have to enable STACKTRACE as well.

	  Say N if you are unsure.

config RBTREE_TEST
	tristate "Red-Black tree test"
	depends on DEBUG_KERNEL
	help
	  A benchmark measuring the performance of the rbtree library.
	  Also includes rbtree invariant checks.

config INTERVAL_TREE_TEST
	tristate "Interval tree test"
	depends on DEBUG_KERNEL
	select INTERVAL_TREE
	help
	  A benchmark measuring the performance of the interval tree library

config PERCPU_TEST
	tristate "Per cpu operations test"
	depends on m && DEBUG_KERNEL
	help
	  Enable this option to build test module which validates per-cpu
	  operations.

	  If unsure, say N.

config ATOMIC64_SELFTEST
	tristate "Perform an atomic64_t self-test"
	help
	  Enable this option to test the atomic64_t functions at boot or
	  at module load time.

	  If unsure, say N.

config ASYNC_RAID6_TEST
	tristate "Self test for hardware accelerated raid6 recovery"
	depends on ASYNC_RAID6_RECOV
	select ASYNC_MEMCPY
	---help---
	  This is a one-shot self test that permutes through the
	  recovery of all the possible two disk failure scenarios for a
	  N-disk array.  Recovery is performed with the asynchronous
	  raid6 recovery routines, and will optionally use an offload
	  engine if one is available.

	  If unsure, say N.

config TEST_HEXDUMP
	tristate "Test functions located in the hexdump module at runtime"

config TEST_STRING_HELPERS
	tristate "Test functions located in the string_helpers module at runtime"

config TEST_KSTRTOX
	tristate "Test kstrto*() family of functions at runtime"

config TEST_PRINTF
	tristate "Test printf() family of functions at runtime"

config TEST_BITMAP
	tristate "Test bitmap_*() family of functions at runtime"
	default n
	help
	  Enable this option to test the bitmap functions at boot.

	  If unsure, say N.

<<<<<<< HEAD
config TEST_BITFIELD
	tristate "Test bitfield functions at runtime"
	help
	  Enable this option to test the bitfield functions at boot.

	  If unsure, say N.
=======
config TEST_XARRAY
	tristate "Test the XArray code at runtime"
>>>>>>> 1886ca9f

config TEST_UUID
	tristate "Test functions located in the uuid module at runtime"

config TEST_OVERFLOW
	tristate "Test check_*_overflow() functions at runtime"

config TEST_RHASHTABLE
	tristate "Perform selftest on resizable hash table"
	default n
	help
	  Enable this option to test the rhashtable functions at boot.

	  If unsure, say N.

config TEST_HASH
	tristate "Perform selftest on hash functions"
	default n
	help
	  Enable this option to test the kernel's integer (<linux/hash.h>),
	  string (<linux/stringhash.h>), and siphash (<linux/siphash.h>)
	  hash functions on boot (or module load).

	  This is intended to help people writing architecture-specific
	  optimized versions.  If unsure, say N.

config TEST_PARMAN
	tristate "Perform selftest on priority array manager"
	default n
	depends on PARMAN
	help
	  Enable this option to test priority array manager on boot
	  (or module load).

	  If unsure, say N.

config TEST_LKM
	tristate "Test module loading with 'hello world' module"
	default n
	depends on m
	help
	  This builds the "test_module" module that emits "Hello, world"
	  on printk when loaded. It is designed to be used for basic
	  evaluation of the module loading subsystem (for example when
	  validating module verification). It lacks any extra dependencies,
	  and will not normally be loaded by the system unless explicitly
	  requested by name.

	  If unsure, say N.

config TEST_USER_COPY
	tristate "Test user/kernel boundary protections"
	default n
	depends on m
	help
	  This builds the "test_user_copy" module that runs sanity checks
	  on the copy_to/from_user infrastructure, making sure basic
	  user/kernel boundary testing is working. If it fails to load,
	  a regression has been detected in the user/kernel memory boundary
	  protections.

	  If unsure, say N.

config TEST_BPF
	tristate "Test BPF filter functionality"
	default n
	depends on m && NET
	help
	  This builds the "test_bpf" module that runs various test vectors
	  against the BPF interpreter or BPF JIT compiler depending on the
	  current setting. This is in particular useful for BPF JIT compiler
	  development, but also to run regression tests against changes in
	  the interpreter code. It also enables test stubs for eBPF maps and
	  verifier used by user space verifier testsuite.

	  If unsure, say N.

config FIND_BIT_BENCHMARK
	tristate "Test find_bit functions"
	default n
	help
	  This builds the "test_find_bit" module that measure find_*_bit()
	  functions performance.

	  If unsure, say N.

config TEST_FIRMWARE
	tristate "Test firmware loading via userspace interface"
	default n
	depends on FW_LOADER
	help
	  This builds the "test_firmware" module that creates a userspace
	  interface for testing firmware loading. This can be used to
	  control the triggering of firmware loading without needing an
	  actual firmware-using device. The contents can be rechecked by
	  userspace.

	  If unsure, say N.

config TEST_SYSCTL
	tristate "sysctl test driver"
	default n
	depends on PROC_SYSCTL
	help
	  This builds the "test_sysctl" module. This driver enables to test the
	  proc sysctl interfaces available to drivers safely without affecting
	  production knobs which might alter system functionality.

	  If unsure, say N.

config TEST_UDELAY
	tristate "udelay test driver"
	default n
	help
	  This builds the "udelay_test" module that helps to make sure
	  that udelay() is working properly.

	  If unsure, say N.

config TEST_STATIC_KEYS
	tristate "Test static keys"
	default n
	depends on m
	help
	  Test the static key interfaces.

	  If unsure, say N.

config TEST_KMOD
	tristate "kmod stress tester"
	default n
	depends on m
	depends on BLOCK && (64BIT || LBDAF)	  # for XFS, BTRFS
	depends on NETDEVICES && NET_CORE && INET # for TUN
	select TEST_LKM
	select XFS_FS
	select TUN
	select BTRFS_FS
	help
	  Test the kernel's module loading mechanism: kmod. kmod implements
	  support to load modules using the Linux kernel's usermode helper.
	  This test provides a series of tests against kmod.

	  Although technically you can either build test_kmod as a module or
	  into the kernel we disallow building it into the kernel since
	  it stress tests request_module() and this will very likely cause
	  some issues by taking over precious threads available from other
	  module load requests, ultimately this could be fatal.

	  To run tests run:

	  tools/testing/selftests/kmod/kmod.sh --help

	  If unsure, say N.

config TEST_DEBUG_VIRTUAL
	tristate "Test CONFIG_DEBUG_VIRTUAL feature"
	depends on DEBUG_VIRTUAL
	help
	  Test the kernel's ability to detect incorrect calls to
	  virt_to_phys() done against the non-linear part of the
	  kernel's virtual address map.

	  If unsure, say N.

endif # RUNTIME_TESTING_MENU

config MEMTEST
	bool "Memtest"
	depends on HAVE_MEMBLOCK
	---help---
	  This option adds a kernel parameter 'memtest', which allows memtest
	  to be set.
	        memtest=0, mean disabled; -- default
	        memtest=1, mean do 1 test pattern;
	        ...
	        memtest=17, mean do 17 test patterns.
	  If you are unsure how to answer this question, answer N.

config BUG_ON_DATA_CORRUPTION
	bool "Trigger a BUG when data corruption is detected"
	select DEBUG_LIST
	help
	  Select this option if the kernel should BUG when it encounters
	  data corruption in kernel memory structures when they get checked
	  for validity.

	  If unsure, say N.

source "samples/Kconfig"

source "lib/Kconfig.kgdb"

source "lib/Kconfig.ubsan"

config ARCH_HAS_DEVMEM_IS_ALLOWED
	bool

config STRICT_DEVMEM
	bool "Filter access to /dev/mem"
	depends on MMU && DEVMEM
	depends on ARCH_HAS_DEVMEM_IS_ALLOWED
	default y if PPC || X86 || ARM64
	---help---
	  If this option is disabled, you allow userspace (root) access to all
	  of memory, including kernel and userspace memory. Accidental
	  access to this is obviously disastrous, but specific access can
	  be used by people debugging the kernel. Note that with PAT support
	  enabled, even in this case there are restrictions on /dev/mem
	  use due to the cache aliasing requirements.

	  If this option is switched on, and IO_STRICT_DEVMEM=n, the /dev/mem
	  file only allows userspace access to PCI space and the BIOS code and
	  data regions.  This is sufficient for dosemu and X and all common
	  users of /dev/mem.

	  If in doubt, say Y.

config IO_STRICT_DEVMEM
	bool "Filter I/O access to /dev/mem"
	depends on STRICT_DEVMEM
	---help---
	  If this option is disabled, you allow userspace (root) access to all
	  io-memory regardless of whether a driver is actively using that
	  range.  Accidental access to this is obviously disastrous, but
	  specific access can be used by people debugging kernel drivers.

	  If this option is switched on, the /dev/mem file only allows
	  userspace access to *idle* io-memory ranges (see /proc/iomem) This
	  may break traditional users of /dev/mem (dosemu, legacy X, etc...)
	  if the driver using a given range cannot be disabled.

	  If in doubt, say Y.<|MERGE_RESOLUTION|>--- conflicted
+++ resolved
@@ -1802,17 +1802,15 @@
 
 	  If unsure, say N.
 
-<<<<<<< HEAD
 config TEST_BITFIELD
 	tristate "Test bitfield functions at runtime"
 	help
 	  Enable this option to test the bitfield functions at boot.
 
 	  If unsure, say N.
-=======
+
 config TEST_XARRAY
 	tristate "Test the XArray code at runtime"
->>>>>>> 1886ca9f
 
 config TEST_UUID
 	tristate "Test functions located in the uuid module at runtime"
