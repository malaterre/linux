#
# Library configuration
#

config BINARY_PRINTF
	def_bool n

menu "Library routines"

config RAID6_PQ
	tristate

config BITREVERSE
	tristate

config HAVE_ARCH_BITREVERSE
	bool
	default n
	depends on BITREVERSE
	help
	  This option enables the use of hardware bit-reversal instructions on
	  architectures which support such operations.

config RATIONAL
	bool

config GENERIC_STRNCPY_FROM_USER
	bool

config GENERIC_STRNLEN_USER
	bool

config GENERIC_NET_UTILS
	bool

config GENERIC_FIND_FIRST_BIT
	bool

config NO_GENERIC_PCI_IOPORT_MAP
	bool

config GENERIC_PCI_IOMAP
	bool

config GENERIC_IOMAP
	bool
	select GENERIC_PCI_IOMAP

config STMP_DEVICE
	bool

config ARCH_USE_CMPXCHG_LOCKREF
	bool

config ARCH_HAS_FAST_MULTIPLIER
	bool

config INDIRECT_PIO
	bool "Access I/O in non-MMIO mode"
	depends on ARM64
	help
	  On some platforms where no separate I/O space exists, there are I/O
	  hosts which can not be accessed in MMIO mode. Using the logical PIO
	  mechanism, the host-local I/O resource can be mapped into system
	  logic PIO space shared with MMIO hosts, such as PCI/PCIe, then the
	  system can access the I/O devices with the mapped-logic PIO through
	  I/O accessors.

	  This way has relatively little I/O performance cost. Please make
	  sure your devices really need this configure item enabled.

	  When in doubt, say N.

config CRC_CCITT
	tristate "CRC-CCITT functions"
	help
	  This option is provided for the case where no in-kernel-tree
	  modules require CRC-CCITT functions, but a module built outside
	  the kernel tree does. Such modules that use library CRC-CCITT
	  functions require M here.

config CRC16
	tristate "CRC16 functions"
	help
	  This option is provided for the case where no in-kernel-tree
	  modules require CRC16 functions, but a module built outside
	  the kernel tree does. Such modules that use library CRC16
	  functions require M here.

config CRC_T10DIF
	tristate "CRC calculation for the T10 Data Integrity Field"
	select CRYPTO
	select CRYPTO_CRCT10DIF
	help
	  This option is only needed if a module that's not in the
	  kernel tree needs to calculate CRC checks for use with the
	  SCSI data integrity subsystem.

config CRC_ITU_T
	tristate "CRC ITU-T V.41 functions"
	help
	  This option is provided for the case where no in-kernel-tree
	  modules require CRC ITU-T V.41 functions, but a module built outside
	  the kernel tree does. Such modules that use library CRC ITU-T V.41
	  functions require M here.

config CRC32
	tristate "CRC32/CRC32c functions"
	default y
	select BITREVERSE
	help
	  This option is provided for the case where no in-kernel-tree
	  modules require CRC32/CRC32c functions, but a module built outside
	  the kernel tree does. Such modules that use library CRC32/CRC32c
	  functions require M here.

config CRC32_SELFTEST
	tristate "CRC32 perform self test on init"
	depends on CRC32
	help
	  This option enables the CRC32 library functions to perform a
	  self test on initialization. The self test computes crc32_le
	  and crc32_be over byte strings with random alignment and length
	  and computes the total elapsed time and number of bytes processed.

choice
	prompt "CRC32 implementation"
	depends on CRC32
	default CRC32_SLICEBY8
	help
	  This option allows a kernel builder to override the default choice
	  of CRC32 algorithm.  Choose the default ("slice by 8") unless you
	  know that you need one of the others.

config CRC32_SLICEBY8
	bool "Slice by 8 bytes"
	help
	  Calculate checksum 8 bytes at a time with a clever slicing algorithm.
	  This is the fastest algorithm, but comes with a 8KiB lookup table.
	  Most modern processors have enough cache to hold this table without
	  thrashing the cache.

	  This is the default implementation choice.  Choose this one unless
	  you have a good reason not to.

config CRC32_SLICEBY4
	bool "Slice by 4 bytes"
	help
	  Calculate checksum 4 bytes at a time with a clever slicing algorithm.
	  This is a bit slower than slice by 8, but has a smaller 4KiB lookup
	  table.

	  Only choose this option if you know what you are doing.

config CRC32_SARWATE
	bool "Sarwate's Algorithm (one byte at a time)"
	help
	  Calculate checksum a byte at a time using Sarwate's algorithm.  This
	  is not particularly fast, but has a small 256 byte lookup table.

	  Only choose this option if you know what you are doing.

config CRC32_BIT
	bool "Classic Algorithm (one bit at a time)"
	help
	  Calculate checksum one bit at a time.  This is VERY slow, but has
	  no lookup table.  This is provided as a debugging option.

	  Only choose this option if you are debugging crc32.

endchoice

config CRC4
	tristate "CRC4 functions"
	help
	  This option is provided for the case where no in-kernel-tree
	  modules require CRC4 functions, but a module built outside
	  the kernel tree does. Such modules that use library CRC4
	  functions require M here.

config CRC7
	tristate "CRC7 functions"
	help
	  This option is provided for the case where no in-kernel-tree
	  modules require CRC7 functions, but a module built outside
	  the kernel tree does. Such modules that use library CRC7
	  functions require M here.

config LIBCRC32C
	tristate "CRC32c (Castagnoli, et al) Cyclic Redundancy-Check"
	select CRYPTO
	select CRYPTO_CRC32C
	help
	  This option is provided for the case where no in-kernel-tree
	  modules require CRC32c functions, but a module built outside the
	  kernel tree does. Such modules that use library CRC32c functions
	  require M here.  See Castagnoli93.
	  Module will be libcrc32c.

config CRC8
	tristate "CRC8 function"
	help
	  This option provides CRC8 function. Drivers may select this
	  when they need to do cyclic redundancy check according CRC8
	  algorithm. Module will be called crc8.

config XXHASH
	tristate

config AUDIT_GENERIC
	bool
	depends on AUDIT && !AUDIT_ARCH
	default y

config AUDIT_ARCH_COMPAT_GENERIC
	bool
	default n

config AUDIT_COMPAT_GENERIC
	bool
	depends on AUDIT_GENERIC && AUDIT_ARCH_COMPAT_GENERIC && COMPAT
	default y

config RANDOM32_SELFTEST
	bool "PRNG perform self test on init"
	default n
	help
	  This option enables the 32 bit PRNG library functions to perform a
	  self test on initialization.

#
# compression support is select'ed if needed
#
config 842_COMPRESS
	select CRC32
	tristate

config 842_DECOMPRESS
	select CRC32
	tristate

config ZLIB_INFLATE
	tristate

config ZLIB_DEFLATE
	tristate
	select BITREVERSE

config LZO_COMPRESS
	tristate

config LZO_DECOMPRESS
	tristate

config LZ4_COMPRESS
	tristate

config LZ4HC_COMPRESS
	tristate

config LZ4_DECOMPRESS
	tristate

config ZSTD_COMPRESS
	select XXHASH
	tristate

config ZSTD_DECOMPRESS
	select XXHASH
	tristate

source "lib/xz/Kconfig"

#
# These all provide a common interface (hence the apparent duplication with
# ZLIB_INFLATE; DECOMPRESS_GZIP is just a wrapper.)
#
config DECOMPRESS_GZIP
	select ZLIB_INFLATE
	tristate

config DECOMPRESS_BZIP2
	tristate

config DECOMPRESS_LZMA
	tristate

config DECOMPRESS_XZ
	select XZ_DEC
	tristate

config DECOMPRESS_LZO
	select LZO_DECOMPRESS
	tristate

config DECOMPRESS_LZ4
	select LZ4_DECOMPRESS
	tristate

#
# Generic allocator support is selected if needed
#
config GENERIC_ALLOCATOR
	bool

#
# reed solomon support is select'ed if needed
#
config REED_SOLOMON
	tristate
	
config REED_SOLOMON_ENC8
	bool

config REED_SOLOMON_DEC8
	bool

config REED_SOLOMON_ENC16
	bool

config REED_SOLOMON_DEC16
	bool

#
# BCH support is selected if needed
#
config BCH
	tristate

config BCH_CONST_PARAMS
	bool
	help
	  Drivers may select this option to force specific constant
	  values for parameters 'm' (Galois field order) and 't'
	  (error correction capability). Those specific values must
	  be set by declaring default values for symbols BCH_CONST_M
	  and BCH_CONST_T.
	  Doing so will enable extra compiler optimizations,
	  improving encoding and decoding performance up to 2x for
	  usual (m,t) values (typically such that m*t < 200).
	  When this option is selected, the BCH library supports
	  only a single (m,t) configuration. This is mainly useful
	  for NAND flash board drivers requiring known, fixed BCH
	  parameters.

config BCH_CONST_M
	int
	range 5 15
	help
	  Constant value for Galois field order 'm'. If 'k' is the
	  number of data bits to protect, 'm' should be chosen such
	  that (k + m*t) <= 2**m - 1.
	  Drivers should declare a default value for this symbol if
	  they select option BCH_CONST_PARAMS.

config BCH_CONST_T
	int
	help
	  Constant value for error correction capability in bits 't'.
	  Drivers should declare a default value for this symbol if
	  they select option BCH_CONST_PARAMS.

#
# Textsearch support is select'ed if needed
#
config TEXTSEARCH
	bool

config TEXTSEARCH_KMP
	tristate

config TEXTSEARCH_BM
	tristate

config TEXTSEARCH_FSM
	tristate

config BTREE
	bool

config INTERVAL_TREE
	bool
	help
	  Simple, embeddable, interval-tree. Can find the start of an
	  overlapping range in log(n) time and then iterate over all
	  overlapping nodes. The algorithm is implemented as an
	  augmented rbtree.

	  See:

		Documentation/rbtree.txt

	  for more information.

config RADIX_TREE_MULTIORDER
	bool

config ASSOCIATIVE_ARRAY
	bool
	help
	  Generic associative array.  Can be searched and iterated over whilst
	  it is being modified.  It is also reasonably quick to search and
	  modify.  The algorithms are non-recursive, and the trees are highly
	  capacious.

	  See:

		Documentation/core-api/assoc_array.rst

	  for more information.

config HAS_IOMEM
	bool
	depends on !NO_IOMEM
	select GENERIC_IO
	default y

config HAS_IOPORT_MAP
	bool
	depends on HAS_IOMEM && !NO_IOPORT_MAP
	default y

source "kernel/dma/Kconfig"

config SGL_ALLOC
	bool
	default n

<<<<<<< HEAD
config NEED_SG_DMA_LENGTH
	bool

config NEED_DMA_MAP_STATE
	bool

config ARCH_DMA_ADDR_T_64BIT
	def_bool 64BIT || PHYS_ADDR_T_64BIT

config IOMMU_HELPER
	bool

config ARCH_HAS_SYNC_DMA_FOR_DEVICE
	bool

config ARCH_HAS_SYNC_DMA_FOR_CPU
	bool
	select NEED_DMA_MAP_STATE

config DMA_DIRECT_OPS
	bool
	depends on HAS_DMA

config DMA_NONCOHERENT_OPS
	bool
	depends on HAS_DMA
	select DMA_DIRECT_OPS

config DMA_NONCOHERENT_MMAP
	bool
	depends on DMA_NONCOHERENT_OPS

config DMA_NONCOHERENT_CACHE_SYNC
	bool
	depends on DMA_NONCOHERENT_OPS

config DMA_VIRT_OPS
	bool
	depends on HAS_DMA

config SWIOTLB
	bool
	select DMA_DIRECT_OPS
	select NEED_DMA_MAP_STATE
=======
config IOMMU_HELPER
	bool
>>>>>>> e5eb92e4

config CHECK_SIGNATURE
	bool

config CPUMASK_OFFSTACK
	bool "Force CPU masks off stack" if DEBUG_PER_CPU_MAPS
	help
	  Use dynamic allocation for cpumask_var_t, instead of putting
	  them on the stack.  This is a bit more expensive, but avoids
	  stack overflow.

config CPU_RMAP
	bool
	depends on SMP

config DQL
	bool

config GLOB
	bool
#	This actually supports modular compilation, but the module overhead
#	is ridiculous for the amount of code involved.	Until an out-of-tree
#	driver asks for it, we'll just link it directly it into the kernel
#	when required.  Since we're ignoring out-of-tree users,	there's also
#	no need bother prompting for a manual decision:
#	prompt "glob_match() function"
	help
	  This option provides a glob_match function for performing
	  simple text pattern matching.  It originated in the ATA code
	  to blacklist particular drive models, but other device drivers
	  may need similar functionality.

	  All drivers in the Linux kernel tree that require this function
	  should automatically select this option.  Say N unless you
	  are compiling an out-of tree driver which tells you that it
	  depends on this.

config GLOB_SELFTEST
	tristate "glob self-test on init"
	depends on GLOB
	help
	  This option enables a simple self-test of the glob_match
	  function on startup.	It is primarily useful for people
	  working on the code to ensure they haven't introduced any
	  regressions.

	  It only adds a little bit of code and slows kernel boot (or
	  module load) by a small amount, so you're welcome to play with
	  it, but you probably don't need it.

#
# Netlink attribute parsing support is select'ed if needed
#
config NLATTR
	bool

#
# Generic 64-bit atomic support is selected if needed
#
config GENERIC_ATOMIC64
       bool

config LRU_CACHE
	tristate

config CLZ_TAB
	bool

config CORDIC
	tristate "CORDIC algorithm"
	help
	  This option provides an implementation of the CORDIC algorithm;
	  calculations are in fixed point. Module will be called cordic.

config DDR
	bool "JEDEC DDR data"
	help
	  Data from JEDEC specs for DDR SDRAM memories,
	  particularly the AC timing parameters and addressing
	  information. This data is useful for drivers handling
	  DDR SDRAM controllers.

config IRQ_POLL
	bool "IRQ polling library"
	help
	  Helper library to poll interrupt mitigation using polling.

config MPILIB
	tristate
	select CLZ_TAB
	help
	  Multiprecision maths library from GnuPG.
	  It is used to implement RSA digital signature verification,
	  which is used by IMA/EVM digital signature extension.

config SIGNATURE
	tristate
	depends on KEYS
	select CRYPTO
	select CRYPTO_SHA1
	select MPILIB
	help
	  Digital signature verification. Currently only RSA is supported.
	  Implementation is done using GnuPG MPI library

#
# libfdt files, only selected if needed.
#
config LIBFDT
	bool

config OID_REGISTRY
	tristate
	help
	  Enable fast lookup object identifier registry.

config UCS2_STRING
        tristate

source "lib/fonts/Kconfig"

config SG_SPLIT
	def_bool n
	help
	 Provides a helper to split scatterlists into chunks, each chunk being
	 a scatterlist. This should be selected by a driver or an API which
	 whishes to split a scatterlist amongst multiple DMA channels.

config SG_POOL
	def_bool n
	help
	 Provides a helper to allocate chained scatterlists. This should be
	 selected by a driver or an API which whishes to allocate chained
	 scatterlist.

#
# sg chaining option
#

config ARCH_HAS_SG_CHAIN
	def_bool n

config ARCH_HAS_PMEM_API
	bool

config ARCH_HAS_UACCESS_FLUSHCACHE
	bool

config ARCH_HAS_UACCESS_MCSAFE
	bool

config STACKDEPOT
	bool
	select STACKTRACE

config SBITMAP
	bool

config PARMAN
	tristate "parman" if COMPILE_TEST

config PRIME_NUMBERS
	tristate

config STRING_SELFTEST
	tristate "Test string functions"

endmenu

config GENERIC_LIB_ASHLDI3
	bool

config GENERIC_LIB_ASHRDI3
	bool

config GENERIC_LIB_LSHRDI3
	bool

config GENERIC_LIB_MULDI3
	bool

config GENERIC_LIB_CMPDI2
	bool

config GENERIC_LIB_UCMPDI2
	bool<|MERGE_RESOLUTION|>--- conflicted
+++ resolved
@@ -426,55 +426,8 @@
 	bool
 	default n
 
-<<<<<<< HEAD
-config NEED_SG_DMA_LENGTH
-	bool
-
-config NEED_DMA_MAP_STATE
-	bool
-
-config ARCH_DMA_ADDR_T_64BIT
-	def_bool 64BIT || PHYS_ADDR_T_64BIT
-
 config IOMMU_HELPER
 	bool
-
-config ARCH_HAS_SYNC_DMA_FOR_DEVICE
-	bool
-
-config ARCH_HAS_SYNC_DMA_FOR_CPU
-	bool
-	select NEED_DMA_MAP_STATE
-
-config DMA_DIRECT_OPS
-	bool
-	depends on HAS_DMA
-
-config DMA_NONCOHERENT_OPS
-	bool
-	depends on HAS_DMA
-	select DMA_DIRECT_OPS
-
-config DMA_NONCOHERENT_MMAP
-	bool
-	depends on DMA_NONCOHERENT_OPS
-
-config DMA_NONCOHERENT_CACHE_SYNC
-	bool
-	depends on DMA_NONCOHERENT_OPS
-
-config DMA_VIRT_OPS
-	bool
-	depends on HAS_DMA
-
-config SWIOTLB
-	bool
-	select DMA_DIRECT_OPS
-	select NEED_DMA_MAP_STATE
-=======
-config IOMMU_HELPER
-	bool
->>>>>>> e5eb92e4
 
 config CHECK_SIGNATURE
 	bool
