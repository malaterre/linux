/*
 * Percpu IDA library
 *
 * Copyright (C) 2013 Datera, Inc. Kent Overstreet
 *
 * This program is free software; you can redistribute it and/or
 * modify it under the terms of the GNU General Public License as
 * published by the Free Software Foundation; either version 2, or (at
 * your option) any later version.
 *
 * This program is distributed in the hope that it will be useful, but
 * WITHOUT ANY WARRANTY; without even the implied warranty of
 * MERCHANTABILITY or FITNESS FOR A PARTICULAR PURPOSE.  See the GNU
 * General Public License for more details.
 */

#include <linux/mm.h>
#include <linux/bitmap.h>
#include <linux/bitops.h>
#include <linux/bug.h>
#include <linux/err.h>
#include <linux/export.h>
#include <linux/init.h>
#include <linux/kernel.h>
#include <linux/percpu.h>
#include <linux/sched/signal.h>
#include <linux/string.h>
#include <linux/spinlock.h>
#include <linux/percpu_ida.h>

struct percpu_ida_cpu {
	/*
	 * Even though this is percpu, we need a lock for tag stealing by remote
	 * CPUs:
	 */
	spinlock_t			lock;

	/* nr_free/freelist form a stack of free IDs */
	unsigned			nr_free;
	unsigned			freelist[];
};

static inline void move_tags(unsigned *dst, unsigned *dst_nr,
			     unsigned *src, unsigned *src_nr,
			     unsigned nr)
{
	*src_nr -= nr;
	memcpy(dst + *dst_nr, src + *src_nr, sizeof(unsigned) * nr);
	*dst_nr += nr;
}

/*
 * Try to steal tags from a remote cpu's percpu freelist.
 *
 * We first check how many percpu freelists have tags
 *
 * Then we iterate through the cpus until we find some tags - we don't attempt
 * to find the "best" cpu to steal from, to keep cacheline bouncing to a
 * minimum.
 */
static inline void steal_tags(struct percpu_ida *pool,
			      struct percpu_ida_cpu *tags)
{
	unsigned cpus_have_tags, cpu = pool->cpu_last_stolen;
	struct percpu_ida_cpu *remote;

	for (cpus_have_tags = cpumask_weight(&pool->cpus_have_tags);
	     cpus_have_tags; cpus_have_tags--) {
		cpu = cpumask_next(cpu, &pool->cpus_have_tags);

		if (cpu >= nr_cpu_ids) {
			cpu = cpumask_first(&pool->cpus_have_tags);
			if (cpu >= nr_cpu_ids)
				BUG();
		}

		pool->cpu_last_stolen = cpu;
		remote = per_cpu_ptr(pool->tag_cpu, cpu);

		cpumask_clear_cpu(cpu, &pool->cpus_have_tags);

		if (remote == tags)
			continue;

		spin_lock(&remote->lock);

		if (remote->nr_free) {
			memcpy(tags->freelist,
			       remote->freelist,
			       sizeof(unsigned) * remote->nr_free);

			tags->nr_free = remote->nr_free;
			remote->nr_free = 0;
		}

		spin_unlock(&remote->lock);

		if (tags->nr_free)
			break;
	}
}

/*
 * Pop up to IDA_PCPU_BATCH_MOVE IDs off the global freelist, and push them onto
 * our percpu freelist:
 */
static inline void alloc_global_tags(struct percpu_ida *pool,
				     struct percpu_ida_cpu *tags)
{
	move_tags(tags->freelist, &tags->nr_free,
		  pool->freelist, &pool->nr_free,
		  min(pool->nr_free, pool->percpu_batch_size));
}

/**
 * percpu_ida_alloc - allocate a tag
 * @pool: pool to allocate from
 * @state: task state for prepare_to_wait
 *
 * Returns a tag - an integer in the range [0..nr_tags) (passed to
 * tag_pool_init()), or otherwise -ENOSPC on allocation failure.
 *
 * Safe to be called from interrupt context (assuming it isn't passed
 * TASK_UNINTERRUPTIBLE | TASK_INTERRUPTIBLE, of course).
 *
 * @gfp indicates whether or not to wait until a free id is available (it's not
 * used for internal memory allocations); thus if passed __GFP_RECLAIM we may sleep
 * however long it takes until another thread frees an id (same semantics as a
 * mempool).
 *
 * Will not fail if passed TASK_UNINTERRUPTIBLE | TASK_INTERRUPTIBLE.
 */
int percpu_ida_alloc(struct percpu_ida *pool, int state)
{
	DEFINE_WAIT(wait);
	struct percpu_ida_cpu *tags;
	unsigned long flags;
	int tag = -ENOSPC;

	tags = raw_cpu_ptr(pool->tag_cpu);
	spin_lock_irqsave(&tags->lock, flags);

	/* Fastpath */
<<<<<<< HEAD
	if (likely(tags->nr_free >= 0)) {
=======
	if (likely(tags->nr_free)) {
>>>>>>> e5eb92e4
		tag = tags->freelist[--tags->nr_free];
		spin_unlock_irqrestore(&tags->lock, flags);
		return tag;
	}
	spin_unlock_irqrestore(&tags->lock, flags);

	while (1) {
		spin_lock_irqsave(&pool->lock, flags);
		tags = this_cpu_ptr(pool->tag_cpu);

		/*
		 * prepare_to_wait() must come before steal_tags(), in case
		 * percpu_ida_free() on another cpu flips a bit in
		 * cpus_have_tags
		 *
		 * global lock held and irqs disabled, don't need percpu lock
		 */
		if (state != TASK_RUNNING)
			prepare_to_wait(&pool->wait, &wait, state);

		if (!tags->nr_free)
			alloc_global_tags(pool, tags);
		if (!tags->nr_free)
			steal_tags(pool, tags);

		if (tags->nr_free) {
			tag = tags->freelist[--tags->nr_free];
			if (tags->nr_free)
				cpumask_set_cpu(smp_processor_id(),
						&pool->cpus_have_tags);
		}

		spin_unlock_irqrestore(&pool->lock, flags);

		if (tag >= 0 || state == TASK_RUNNING)
			break;

		if (signal_pending_state(state, current)) {
			tag = -ERESTARTSYS;
			break;
		}

		schedule();
	}
	if (state != TASK_RUNNING)
		finish_wait(&pool->wait, &wait);

	return tag;
}
EXPORT_SYMBOL_GPL(percpu_ida_alloc);

/**
 * percpu_ida_free - free a tag
 * @pool: pool @tag was allocated from
 * @tag: a tag previously allocated with percpu_ida_alloc()
 *
 * Safe to be called from interrupt context.
 */
void percpu_ida_free(struct percpu_ida *pool, unsigned tag)
{
	struct percpu_ida_cpu *tags;
	unsigned long flags;
	unsigned nr_free;

	BUG_ON(tag >= pool->nr_tags);

	tags = raw_cpu_ptr(pool->tag_cpu);

	spin_lock_irqsave(&tags->lock, flags);
	tags->freelist[tags->nr_free++] = tag;

	nr_free = tags->nr_free;

	if (nr_free == 1) {
		cpumask_set_cpu(smp_processor_id(),
				&pool->cpus_have_tags);
		wake_up(&pool->wait);
	}
	spin_unlock_irqrestore(&tags->lock, flags);

	if (nr_free == pool->percpu_max_size) {
		spin_lock_irqsave(&pool->lock, flags);
		spin_lock(&tags->lock);

		if (tags->nr_free == pool->percpu_max_size) {
			move_tags(pool->freelist, &pool->nr_free,
				  tags->freelist, &tags->nr_free,
				  pool->percpu_batch_size);

			wake_up(&pool->wait);
		}
		spin_unlock(&tags->lock);
		spin_unlock_irqrestore(&pool->lock, flags);
	}
}
EXPORT_SYMBOL_GPL(percpu_ida_free);

/**
 * percpu_ida_destroy - release a tag pool's resources
 * @pool: pool to free
 *
 * Frees the resources allocated by percpu_ida_init().
 */
void percpu_ida_destroy(struct percpu_ida *pool)
{
	free_percpu(pool->tag_cpu);
	free_pages((unsigned long) pool->freelist,
		   get_order(pool->nr_tags * sizeof(unsigned)));
}
EXPORT_SYMBOL_GPL(percpu_ida_destroy);

/**
 * percpu_ida_init - initialize a percpu tag pool
 * @pool: pool to initialize
 * @nr_tags: number of tags that will be available for allocation
 *
 * Initializes @pool so that it can be used to allocate tags - integers in the
 * range [0, nr_tags). Typically, they'll be used by driver code to refer to a
 * preallocated array of tag structures.
 *
 * Allocation is percpu, but sharding is limited by nr_tags - for best
 * performance, the workload should not span more cpus than nr_tags / 128.
 */
int __percpu_ida_init(struct percpu_ida *pool, unsigned long nr_tags,
	unsigned long max_size, unsigned long batch_size)
{
	unsigned i, cpu, order;

	memset(pool, 0, sizeof(*pool));

	init_waitqueue_head(&pool->wait);
	spin_lock_init(&pool->lock);
	pool->nr_tags = nr_tags;
	pool->percpu_max_size = max_size;
	pool->percpu_batch_size = batch_size;

	/* Guard against overflow */
	if (nr_tags > (unsigned) INT_MAX + 1) {
		pr_err("percpu_ida_init(): nr_tags too large\n");
		return -EINVAL;
	}

	order = get_order(nr_tags * sizeof(unsigned));
	pool->freelist = (void *) __get_free_pages(GFP_KERNEL, order);
	if (!pool->freelist)
		return -ENOMEM;

	for (i = 0; i < nr_tags; i++)
		pool->freelist[i] = i;

	pool->nr_free = nr_tags;

	pool->tag_cpu = __alloc_percpu(sizeof(struct percpu_ida_cpu) +
				       pool->percpu_max_size * sizeof(unsigned),
				       sizeof(unsigned));
	if (!pool->tag_cpu)
		goto err;

	for_each_possible_cpu(cpu)
		spin_lock_init(&per_cpu_ptr(pool->tag_cpu, cpu)->lock);

	return 0;
err:
	percpu_ida_destroy(pool);
	return -ENOMEM;
}
EXPORT_SYMBOL_GPL(__percpu_ida_init);

/**
 * percpu_ida_for_each_free - iterate free ids of a pool
 * @pool: pool to iterate
 * @fn: interate callback function
 * @data: parameter for @fn
 *
 * Note, this doesn't guarantee to iterate all free ids restrictly. Some free
 * ids might be missed, some might be iterated duplicated, and some might
 * be iterated and not free soon.
 */
int percpu_ida_for_each_free(struct percpu_ida *pool, percpu_ida_cb fn,
	void *data)
{
	unsigned long flags;
	struct percpu_ida_cpu *remote;
	unsigned cpu, i, err = 0;

	for_each_possible_cpu(cpu) {
		remote = per_cpu_ptr(pool->tag_cpu, cpu);
		spin_lock_irqsave(&remote->lock, flags);
		for (i = 0; i < remote->nr_free; i++) {
			err = fn(remote->freelist[i], data);
			if (err)
				break;
		}
		spin_unlock_irqrestore(&remote->lock, flags);
		if (err)
			goto out;
	}

	spin_lock_irqsave(&pool->lock, flags);
	for (i = 0; i < pool->nr_free; i++) {
		err = fn(pool->freelist[i], data);
		if (err)
			break;
	}
	spin_unlock_irqrestore(&pool->lock, flags);
out:
	return err;
}
EXPORT_SYMBOL_GPL(percpu_ida_for_each_free);

/**
 * percpu_ida_free_tags - return free tags number of a specific cpu or global pool
 * @pool: pool related
 * @cpu: specific cpu or global pool if @cpu == nr_cpu_ids
 *
 * Note: this just returns a snapshot of free tags number.
 */
unsigned percpu_ida_free_tags(struct percpu_ida *pool, int cpu)
{
	struct percpu_ida_cpu *remote;
	if (cpu == nr_cpu_ids)
		return pool->nr_free;
	remote = per_cpu_ptr(pool->tag_cpu, cpu);
	return remote->nr_free;
}
EXPORT_SYMBOL_GPL(percpu_ida_free_tags);<|MERGE_RESOLUTION|>--- conflicted
+++ resolved
@@ -141,11 +141,7 @@
 	spin_lock_irqsave(&tags->lock, flags);
 
 	/* Fastpath */
-<<<<<<< HEAD
-	if (likely(tags->nr_free >= 0)) {
-=======
 	if (likely(tags->nr_free)) {
->>>>>>> e5eb92e4
 		tag = tags->freelist[--tags->nr_free];
 		spin_unlock_irqrestore(&tags->lock, flags);
 		return tag;
